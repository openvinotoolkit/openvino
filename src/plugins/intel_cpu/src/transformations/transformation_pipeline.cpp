// Copyright (C) 2022 Intel Corporation
// SPDX-License-Identifier: Apache-2.0
//

#include "transformation_pipeline.h"

#include "defs.hpp"

// Operations
#include <ov_ops/augru_cell.hpp>
#include <ov_ops/augru_sequence.hpp>
#include <ov_ops/gather_compressed.hpp>

#include "openvino/op/paged_attention.hpp"
#include "openvino/op/prelu.hpp"
#include "openvino/op/round.hpp"
#include "openvino/op/sqrt.hpp"
#include "openvino/opsets/opset1.hpp"
#include "openvino/opsets/opset10.hpp"
#include "openvino/opsets/opset2.hpp"
#include "openvino/opsets/opset3.hpp"
#include "openvino/opsets/opset4.hpp"
#include "openvino/opsets/opset5.hpp"
#include "openvino/opsets/opset6.hpp"

// Common transformations
#include "transformations/common_optimizations/add_fake_quantize_fusion.hpp"
#include "transformations/common_optimizations/augru_cell_fusion.hpp"
#include "transformations/common_optimizations/common_optimizations.hpp"
#include "transformations/common_optimizations/convert_pagedattn_inputs.hpp"
#include "transformations/common_optimizations/convert_quantize_dequantize.hpp"
#include "transformations/common_optimizations/fq_mul_fusion.hpp"
#include "transformations/common_optimizations/fuse_rotary_positional_embeddings.hpp"
#include "transformations/common_optimizations/lora_subgraph_fusion.hpp"
#include "transformations/common_optimizations/lstm_cell_fusion.hpp"
#include "transformations/common_optimizations/mark_precision_sensitive_shapeof_subgraphs.hpp"
#include "transformations/common_optimizations/mark_rope_input_to_keep_in_mixed_precision.hpp"
#include "transformations/common_optimizations/matmul_const_transposes_extraction.hpp"
#include "transformations/common_optimizations/move_eltwise_up_data_movement.hpp"
#include "transformations/common_optimizations/mul_fake_quantize_fusion.hpp"
#include "transformations/common_optimizations/nop_elimination.hpp"
#include "transformations/common_optimizations/reshape_prelu.hpp"
#include "transformations/common_optimizations/rms_fusion.hpp"
#include "transformations/common_optimizations/sdpa_fusion.hpp"
#include "transformations/common_optimizations/transpose_sinking.hpp"
#include "transformations/common_optimizations/weights_dequantize_to_fake_quantize.hpp"
#include "transformations/common_optimizations/wrap_interpolate_into_transposes.hpp"
#include "transformations/control_flow/unroll_tensor_iterator.hpp"
#include "transformations/fp16_compression/convert_compression_only_to_legacy.hpp"
#include "transformations/fp16_compression/mark_decompression_convert_constant_folding.hpp"
#include "transformations/fp16_compression/mark_floatpoint_range.hpp"
#include "transformations/init_node_info.hpp"
#include "transformations/op_conversions/convert_avgpool_downgrade.hpp"
#include "transformations/op_conversions/convert_batch_to_space.hpp"
#include "transformations/op_conversions/convert_bitwise_to_logical_bool.hpp"
#include "transformations/op_conversions/convert_broadcast_to_tiles.hpp"
#include "transformations/op_conversions/convert_depth_to_space.hpp"
#include "transformations/op_conversions/convert_gather_downgrade.hpp"
#include "transformations/op_conversions/convert_gather_to_compressed.hpp"
#include "transformations/op_conversions/convert_gather_upgrade.hpp"
#include "transformations/op_conversions/convert_gelu.hpp"
#include "transformations/op_conversions/convert_interpolate1_to_interpolate4.hpp"
#include "transformations/op_conversions/convert_matrix_nms_to_matrix_nms_ie.hpp"
#include "transformations/op_conversions/convert_maxpool_downgrade.hpp"
#include "transformations/op_conversions/convert_minimum_to_power_and_max.hpp"
#include "transformations/op_conversions/convert_mod.hpp"
#include "transformations/op_conversions/convert_multiclass_nms_to_multiclass_nms_ie.hpp"
#include "transformations/op_conversions/convert_nms9_to_nms_ie_internal.hpp"
#include "transformations/op_conversions/convert_previous_nms_to_nms_9.hpp"
#include "transformations/op_conversions/convert_reduce_to_pooling.hpp"
#include "transformations/op_conversions/convert_roi_align_v3_to_v9.hpp"
#include "transformations/op_conversions/convert_roi_align_v9_to_v3.hpp"
#include "transformations/op_conversions/convert_scatter_nd_update15_downgrade.hpp"
#include "transformations/op_conversions/convert_sequences_to_tensor_iterator.hpp"
#include "transformations/op_conversions/convert_shuffle_channels3.hpp"
#include "transformations/op_conversions/convert_slice_to_strided_slice.hpp"
#include "transformations/op_conversions/convert_slicescatter.hpp"
#include "transformations/op_conversions/convert_space_to_batch.hpp"
#include "transformations/op_conversions/convert_space_to_depth.hpp"
#include "transformations/op_conversions/convert_subtract.hpp"
#include "transformations/op_conversions/convert_ti_to_sequences.hpp"
#include "transformations/op_conversions/convert_topk11_downgrade.hpp"
#include "transformations/op_conversions/convert_topk3.hpp"
#include "transformations/op_conversions/detection_output_downgrade.hpp"
#include "transformations/op_conversions/detection_output_upgrade.hpp"
#include "transformations/op_conversions/eye_decomposition.hpp"
#include "transformations/op_conversions/fake_convert_decomposition.hpp"
#include "transformations/op_conversions/fq_decomposition.hpp"
#include "transformations/op_conversions/gelu7_downgrade.hpp"
#include "transformations/op_conversions/group_normalization_decomposition.hpp"
#include "transformations/op_conversions/gru_cell_decomposition.hpp"
#include "transformations/op_conversions/hard_sigmoid_decomposition.hpp"
#include "transformations/op_conversions/hsigmoid_decomposition.hpp"
#include "transformations/op_conversions/hswish_decomposition.hpp"
#include "transformations/op_conversions/lstm_cell_decomposition.hpp"
#include "transformations/op_conversions/mvn6_decomposition.hpp"
#include "transformations/op_conversions/normalize_l2_decomposition.hpp"
#include "transformations/op_conversions/reduce_l1_decomposition.hpp"
#include "transformations/op_conversions/reduce_l2_decomposition.hpp"
#include "transformations/op_conversions/rnn_cell_decomposition.hpp"
#include "transformations/op_conversions/scaled_dot_product_attention_decomposition.hpp"
#include "transformations/op_conversions/simplify_ctc_greedy_decoder_seq_len.hpp"
#include "transformations/op_conversions/softmax_decomposition.hpp"
#include "transformations/op_conversions/softplus_decomposition.hpp"
#include "transformations/op_conversions/softsign_decomposition.hpp"
#include "transformations/op_conversions/unique_decomposition.hpp"
#include "transformations/opset_conversions/convert_opset2_to_opset1.hpp"
#include "transformations/opset_conversions/convert_opset3_to_opset2.hpp"
#include "transformations/rt_info/keep_const_precision.hpp"
#include "transformations/smart_reshape/matmul_sr.hpp"
#include "transformations/symbolic_transformations/symbolic_optimizations.hpp"
#include "transformations/transpose_sinking/ts_shape_of.hpp"
#include "transformations/utils/print_model.hpp"
#include "utils/ngraph_transformation.hpp"

// LPT transformations
#include "low_precision/add.hpp"
#include "low_precision/convert_subtract_constant.hpp"
#include "low_precision/convolution_backprop_data.hpp"
#include "low_precision/fold_convert.hpp"
#include "low_precision/fuse_convert.hpp"
#include "low_precision/group_convolution.hpp"
#include "low_precision/mat_mul.hpp"
#include "low_precision/multiply_to_group_convolution.hpp"
#include "low_precision/network_helper.hpp"
#include "low_precision/recurrent_cell.hpp"
#include "low_precision/rt_info/bias_attribute.hpp"
#include "transformations/low_precision/mark_dequantization_subgraph.hpp"

// CPU specific transformations
#include "transformations/cpu_opset/convert_to_cpu_specific_opset.hpp"
#if defined(OPENVINO_ARCH_ARM64)
#    include "transformations/snippets/aarch64/pass/snippets_mark_skipped.hpp"
#else
#    include "transformations/snippets/x64/pass/snippets_mark_skipped.hpp"
#endif
#include "transformations/cpu_opset/arm/pass/convert_group_conv.hpp"
#include "transformations/cpu_opset/arm/pass/convert_group_conv1d.hpp"
#include "transformations/cpu_opset/arm/pass/convert_reduce_multi_axis.hpp"
#include "transformations/cpu_opset/arm/pass/convert_reduce_no_keep_dims.hpp"
#include "transformations/cpu_opset/arm/pass/mish_decomposition.hpp"
#include "transformations/cpu_opset/common/pass/causal_mask_preprocess_fusion.hpp"
#include "transformations/cpu_opset/common/pass/convert_fq_rnn_to_quantized_rnn.hpp"
#include "transformations/cpu_opset/common/pass/decompose_integer_divide.hpp"
#include "transformations/cpu_opset/common/pass/decompose_rms_norm.hpp"
#include "transformations/cpu_opset/common/pass/insert_convert_after_extension.hpp"
#include "transformations/cpu_opset/common/pass/ngram_fusion.hpp"
#include "transformations/cpu_opset/common/pass/permute_slice_n_interpolation.hpp"
#include "transformations/cpu_opset/common/pass/stateful_sdpa_fusion.hpp"
#include "transformations/cpu_opset/common/pass/swap_convert_transpose.hpp"
#include "transformations/cpu_opset/x64/pass/convert_to_interaction.hpp"
#include "transformations/cpu_opset/x64/pass/mlp_fusion.hpp"
#include "transformations/cpu_opset/x64/pass/qkv_proj_fusion.hpp"
#include "transformations/cpu_opset/x64/pass/sdpa_fuse_transpose_reshape.hpp"

// Snippets
#include "snippets/pass/collapse_subgraph.hpp"
#include "snippets/pass/common_optimizations.hpp"
#include "snippets/pass/explicit_transpose_matmul_inputs.hpp"
#include "snippets/pass/extract_reshapes_from_mha.hpp"
#include "snippets/pass/fc_tokenization.hpp"
#include "snippets/pass/mha_tokenization.hpp"
#include "snippets/pass/split_dimension_m.hpp"
#include "snippets/pass/tokenization.hpp"
#if defined(SNIPPETS_LIBXSMM_TPP)
#    include "transformations/tpp/common/pass/brgemm_to_brgemm_tpp.hpp"
#endif

// Misc
#include "dnnl.hpp"
#include "nodes/fake_quantize.h"
#include "nodes/llm_mlp.h"
#include "nodes/mha.h"
#include "nodes/mvn.h"
#include "nodes/normalize.h"
#include "nodes/qkv_proj.h"
#include "nodes/rms_norm.h"
#include "nodes/rnn.h"
#include "nodes/scaled_attn.h"
#if defined(OPENVINO_ARCH_ARM64)
#    include "cpu/aarch64/cpu_isa_traits.hpp"
#else
#    include "cpu/x64/cpu_isa_traits.hpp"
#endif
#include "openvino/core/validation_util.hpp"

namespace ov::intel_cpu {

using const_node_ptr = const std::shared_ptr<const ov::Node>;

bool Transformations::is_decompression_multiply(const_node_ptr& node) const {
    auto all_has_type = [](const std::set<ov::Input<ov::Node>>& consumers, const ov::DiscreteTypeInfo& type) {
        return std::all_of(consumers.begin(), consumers.end(), [&type](const ov::Input<ov::Node>& input) {
            return input.get_node()->get_type_info() == type;
        });
    };

    const auto consumers = node->get_output_target_inputs(0);
    if (all_has_type(consumers, ov::opset1::MatMul::get_type_info_static())) {
        return true;
    }

    auto are_converts_from_decompression = [&all_has_type](const std::set<ov::Input<ov::Node>>& consumers) {
        if (!all_has_type(consumers, ov::opset1::Convert::get_type_info_static())) {
            return false;
        }
        for (const auto& consumer : consumers) {
            const auto child_consumers = consumer.get_node()->get_output_target_inputs(0);
            if (!all_has_type(child_consumers, ov::opset1::MatMul::get_type_info_static())) {
                return false;
            }
        }
        return true;
    };

    if (all_has_type(consumers, ov::opset1::Reshape::get_type_info_static())) {
        for (const auto& consumer : consumers) {
            const auto child_consumers = consumer.get_node()->get_output_target_inputs(0);
            if (all_has_type(child_consumers, ov::opset1::MatMul::get_type_info_static()) ||
                are_converts_from_decompression(child_consumers)) {
                return true;
            }
        }
    }
    return are_converts_from_decompression(consumers);
}

bool Transformations::fuse_type_to_fq(const std::shared_ptr<ov::Node>& node, const precisions_map& precisions) {
    auto fq = ov::as_type_ptr<ov::opset1::FakeQuantize>(node);
    if (!fq) {
        return false;
    }
    const auto& from = node->get_output_element_type(0);
    auto it = precisions.find(from);
    if (it == precisions.end()) {
        return false;
    }
    const auto& to = it->second;

    for (size_t i = 0; i < node->get_input_size(); ++i) {
        auto convert_before = std::make_shared<opset4::Convert>(node->input_value(i), from);
        node->input(i).replace_source_output(convert_before);
    }

    auto consumers = node->output(0).get_target_inputs();
    for (auto& input : consumers) {
        const auto consumer = input.get_node();
        if (ov::is_type_any_of<ov::op::v0::Result, ov::op::v0::Convert>(consumer)) {
            continue;
        }
        auto convert_after = std::make_shared<opset4::Convert>(node, to);
        input.replace_source_output(convert_after);
    }

    return true;
}

bool Transformations::fuse_type_to_pa(const std::shared_ptr<ov::Node>& node, const precisions_map& precisions) {
    auto pa = ov::as_type_ptr<ov::op::PagedAttentionExtension>(node);
    if (!pa) {
        return false;
    }
    // PagedAttentionExtension's 2nd output type should be kept f32.
    // The reason is that the pagedattention node in CPU plugin hardcodes 2nd output type as f32.
    // So, set f32 to the 2nd output type, which can avoid extra data type conversion during transformation.
    pa->set_out_type(1, ov::element::f32);
    return true;
}

bool Transformations::fuse_type_to_convert(const std::shared_ptr<ov::Node>& node, const precisions_map& precisions) {
    auto convert = ov::as_type_ptr<ov::opset10::Convert>(node);
    if (!convert) {
        return false;
    }
    const auto& from = node->get_output_element_type(0);
    auto it = precisions.find(from);
    if (it == precisions.end()) {
        return false;
    }
    const auto& to = it->second;

    if (convert->get_convert_element_type() == ov::element::boolean && to.is_integral_number()) {
        // For Convert node, converting precision from numerical data types to boolean will lead to mathematical
        // error, because here the output precision boolean is replaced by u8:
        //  - floating point value 0.01 is converted to be 1 for boolean, but 0 for u8 - need to insert Ceil.
        //  - either float or int values should be clipped with the interval [0; 1] to mimic bool cast behavior, i.e.
        //  0 - is false, 1 - is true
        //  - to perform clamping correctly an Abs op should be inserted before Clamp
        // Thus an Abs, Ceil and Clamp nodes should be added before the Convert node for this scenario.
        ov::pass::NodeRegistry reg;
        const auto& in_prec = convert->get_input_element_type(0);
        auto parent_node = convert->input_value(0).get_node_shared_ptr();
        auto item = precisions.find(in_prec);
        if (item != precisions.end()) {
            // Add convert node for unsupported precision, such as FP64 or INT64
            parent_node = reg.make<ov::opset10::Convert>(parent_node, item->second);
        }
        if (in_prec.is_signed()) {
            parent_node = reg.make<ov::opset10::Abs>(parent_node);
        }
        if (in_prec.is_real()) {
            parent_node = reg.make<ov::opset10::Ceiling>(parent_node);
        }
        parent_node = reg.make<ov::opset10::Clamp>(parent_node, 0, 1);
        const auto new_convert = reg.make<ov::opset10::Convert>(parent_node, to);
        new_convert->set_friendly_name(convert->get_friendly_name());
        ov::copy_runtime_info(convert, reg.get());
        ov::replace_node(convert, new_convert);
        return true;
    }
    convert->set_convert_element_type(to);
    return true;
}

void Transformations::UpToLpt() {
    using namespace ov::pass::low_precision;
    static const std::set<levels>& supported_fq_levels = {levels::int4,
                                                          levels::int4_narrow_range,
                                                          levels::int8,
                                                          levels::int8_narrow_range};

    const bool useLpt = config.lpTransformsMode == Config::LPTransformsMode::On &&
                        LowPrecision::isFunctionQuantized(model, supported_fq_levels) &&
                        CPU_DEBUG_CAP_IS_TRANSFORMATION_ENABLED(config.debugCaps, Lpt);

    const auto defaultPrecisions = useLpt ? precision_set::get_int8_support() : std::vector<ov::element::Type>{};

    PreLpt(defaultPrecisions);

    if (useLpt) {
        Lpt(defaultPrecisions);
    }
}

void Transformations::CpuSpecificOpSet(void) {
    CPU_DEBUG_CAP_TRANSFORMATION_SCOPE(this, Specific);

    ConvertToCPUSpecificOpset(model, config);
}

void Transformations::PreLpt(const std::vector<ov::element::Type>& defaultPrecisions) {
    CPU_DEBUG_CAP_TRANSFORMATION_SCOPE(this, PreLpt);

    // Decompression handling related transformations must be run separately from common preLPT pipeline
    // since there is used the same transformations as in LPT related transformations, but with the specific settings.
    // This must be done in order to keep compressed MatMul weights with decompression operations as is
    ov::pass::Manager decompression_handling_manager("CPU:DecompressionHandling");
    decompression_handling_manager.set_per_pass_validation(false);
    CPU_REGISTER_PASS_COMMON(decompression_handling_manager, ov::pass::InitNodeInfo);
    const bool useLpt = !defaultPrecisions.empty();
    CPU_REGISTER_PASS_COMMON(decompression_handling_manager, ov::pass::ConvertGatherToGatherCompressed);
    CPU_REGISTER_PASS_COMMON(decompression_handling_manager, ov::pass::MarkShapeOfSubgraphs);
    // We need to fuse Transpose to MatMul to have a simpler callback for the next transformation
    CPU_REGISTER_PASS_X64(decompression_handling_manager, ov::pass::TransposeMatMul);
    CPU_REGISTER_PASS_ARM(decompression_handling_manager, ov::pass::TransposeMatMul);
    const auto& decompression_precisions = ov::intel_cpu::node::FullyConnected::getSupportedCompressedWeightsTypes();
    CPU_REGISTER_PASS_COMMON(decompression_handling_manager,
                             ov::pass::MarkDequantization,
                             decompression_precisions,
                             false,
                             true);
    CPU_SET_CALLBACK_COMMON(
        decompression_handling_manager,
        [&](const_node_ptr& node) -> bool {
            return !is_decompression_multiply(node);
        },
        ov::pass::MarkDequantization);

    CPU_SET_CALLBACK_COMMON(
        decompression_handling_manager,
        [&](const_node_ptr& node) -> bool {
            if (ov::is_type<ov::op::internal::GatherCompressed>(node)) {
                // It is necessary to avoid precision conversion for constant node(compressed weights)
                ov::enable_keep_const_precision(node->get_input_node_shared_ptr(0));

                // Prioritize LPT pipeline to handle dequantization part for quantized models as it more optimal in
                // general case
                if (ov::intel_cpu::one_of(node->get_input_node_shared_ptr(0)->get_element_type(),
                                          ov::element::u8,
                                          ov::element::i8) &&
                    useLpt) {
                    return true;
                }
            }
            return false;
        },
        ov::pass::ConvertGatherToGatherCompressed);
    decompression_handling_manager.run_passes(model);

    ov::pass::Manager manager("Plugin:CPU");
    manager.set_per_pass_validation(false);
    if (useLpt) {
        CPU_REGISTER_PASS_COMMON(manager, ov::pass::MarkDequantization, defaultPrecisions);
    }

    auto get_convert_precisions = [&]() {
        precisions_map map = {{ov::element::i64, ov::element::i32},
                              {ov::element::u64, ov::element::i32},
                              {ov::element::i16, ov::element::i32},
                              {ov::element::u16, ov::element::i32},
                              {ov::element::u32, ov::element::i32},
                              {ov::element::f64, ov::element::f32},
                              {ov::element::boolean, ov::element::u8},
                              {ov::element::i4, ov::element::i8},
                              {ov::element::u4, ov::element::u8}};

        // @todo should we always convert to f32 regardless of hardware support, as it is done for f16?
        if (!hasHardwareSupport(ov::element::bf16)) {
            map.insert({ov::element::bf16, ov::element::f32});
        }
        // TODO: Remove 'hasHardwareSupport' when all nodes are able to handle f16 properly.
        if (!one_of(config.inferencePrecision, element::f16, element::dynamic) || !hasHardwareSupport(element::f16)) {
            map.insert({ov::element::f16, ov::element::f32});
        }
        return map;
    };

    type_to_fuse_map type_to_fuse = {{ov::opset10::Convert::get_type_info_static(), fuse_type_to_convert}};

    // It cannot be static data, because it may be difference for different inferencePrecision
    const auto precisions = get_convert_precisions();
    if (config.inferencePrecision == ov::element::f16) {
        precisions_map fp_convert_precision_map = {{ov::element::f32, ov::element::f16}};
#if defined(OPENVINO_ARCH_ARM) || defined(OPENVINO_ARCH_ARM64)
        type_to_fuse_map fuse_map = {{ov::opset1::FakeQuantize::get_type_info_static(), fuse_type_to_fq}};
#else
        type_to_fuse_map fuse_map = {{ov::op::PagedAttentionExtension::get_type_info_static(), fuse_type_to_pa}};
#endif
        const bool keep_precision_sensitive_in_fp32 = true;
        CPU_REGISTER_PASS_COMMON(manager,
                                 ov::pass::ConvertPrecision,
                                 fp_convert_precision_map,
                                 fuse_map,
                                 keep_precision_sensitive_in_fp32,
                                 false);
    }
    CPU_REGISTER_PASS_COMMON(manager, ov::pass::KeepConstAndDecompression);
    CPU_SET_CALLBACK_COMMON(
        manager,
        [](const_node_ptr& node) -> bool {
            const auto consumers = node->get_output_target_inputs(0);
            return std::all_of(consumers.begin(), consumers.end(), [](const ov::Input<ov::Node>& consumer) {
                return !ov::is_type<ov::op::v0::MatMul>(consumer.get_node());
            });
        },
        ov::pass::KeepConstAndDecompression);

    CPU_REGISTER_PASS_COMMON(manager, ov::pass::AUGRUCellFusion);
    CPU_REGISTER_PASS_COMMON(manager, SDPASubgraphFusion);
    ov::pass::ConvertPagedAttnInputs::KVCacheConfig cacheConfig;
    cacheConfig.keyCachePrecision = config.keyCachePrecision;
    cacheConfig.valueCachePrecision = config.valueCachePrecision;
    cacheConfig.inferencePrecision = config.inferencePrecision;
    cacheConfig.keyCacheGroupSize = config.keyCacheGroupSize;
    cacheConfig.valueCacheGroupSize = config.valueCacheGroupSize;
    cacheConfig.keyCacheBlockSize = 32;
    cacheConfig.valueCacheBlockSize = 32;
    // TODO enable quant_by_channel when available.
    cacheConfig.keyCacheQuantBychannel = false;
    cacheConfig.valueCacheQuantBychannel = false;
    cacheConfig.keyCacheDimOrder = {0, 1, 2, 3};
    cacheConfig.valueCacheDimOrder = {0, 1, 2, 3};
    CPU_REGISTER_PASS_COMMON(manager, ov::pass::ConvertPagedAttnInputs, cacheConfig);
    CPU_REGISTER_PASS_COMMON(manager, ov::pass::CommonOptimizations);
    CPU_REGISTER_PASS_X64(manager, ov::pass::KeepConstPrecision, decompression_precisions, false, true);
    CPU_SET_CALLBACK_X64(
        manager,
        [&](const_node_ptr& node) -> bool {
            return !is_decompression_multiply(node);
        },
        ov::pass::KeepConstPrecision);
    CPU_REGISTER_PASS_COMMON(manager, ov::pass::WrapInterpolateIntoTransposes);
    CPU_REGISTER_PASS_COMMON(manager, ov::pass::TransposeSinking);
    CPU_REGISTER_PASS_COMMON(manager, ov::pass::ConvertSequenceToTensorIterator);
    CPU_REGISTER_PASS_COMMON(manager, ov::pass::ConvertOpSet3ToOpSet2);
    CPU_REGISTER_PASS_COMMON(manager, ov::pass::ConvertOpSet2ToOpSet1);
    CPU_REGISTER_PASS_COMMON(manager, ov::pass::LSTMCellDecomposition);
    CPU_REGISTER_PASS_COMMON(manager, ov::pass::GRUCellDecomposition);
    CPU_REGISTER_PASS_COMMON(manager, ov::pass::RNNCellDecomposition);
    CPU_REGISTER_PASS_COMMON(manager, ov::pass::ConvertNMS1ToNMS9);
    CPU_REGISTER_PASS_COMMON(manager, ov::pass::ConvertNMS3ToNMS9);
    CPU_REGISTER_PASS_COMMON(manager, ov::pass::ConvertNMS4ToNMS9);
    CPU_REGISTER_PASS_COMMON(manager, ov::pass::ConvertNMS5ToNMS9);
    CPU_REGISTER_PASS_COMMON(manager, ov::pass::ConvertNMS9ToNMSIEInternal);
    CPU_REGISTER_PASS_COMMON(manager, ov::pass::Validate);
    CPU_REGISTER_PASS_COMMON(manager, ov::pass::ConvertMulticlassNmsToMulticlassNmsIE);
    CPU_REGISTER_PASS_COMMON(manager, ov::pass::Validate);
    CPU_REGISTER_PASS_COMMON(manager, ov::pass::ConvertMatrixNmsToMatrixNmsIE);
    CPU_REGISTER_PASS_COMMON(manager, ov::pass::Validate);
    CPU_REGISTER_PASS_COMMON(manager, ov::pass::TransposeMatMul);
    CPU_REGISTER_PASS_COMMON(manager, ov::pass::ConstantFolding);
    CPU_REGISTER_PASS_ARM64(manager, ov::pass::HardSigmoidDecomposition);

    if (useLpt) {
        CPU_LPT_SCOPE(LowPrecisionTransformations_Part2);
        CPU_REGISTER_PASS_COMMON(manager, ov::pass::low_precision::ConvertSubtractConstant, defaultPrecisions);
    }
    CPU_REGISTER_PASS_COMMON(manager, ov::pass::Validate);
    // Common ConvertPrecision pass handles only a limited set of opevino operations to match the list of precisions
    // supported by the plugin. However, if the extension operation produces an output precision that is not natively
    // supported, this may lead to inconsistency during element type propagation. This transformation is called before
    // the ConvertPrecision pass to align the actual precisions with the list of supported ones.
    constexpr bool convert_input_output_precision = false;
    CPU_REGISTER_PASS_COMMON(manager, ov::pass::InsertConvertAfterExtension, convert_input_output_precision);
    // Do not insert pass::Validate between pass::InsertConvertAfterExtension and pass::ConvertPrecision.
    // This may result in the loss of the original Element type of the Output .
    // element type convert is disabled.
    CPU_REGISTER_PASS_COMMON(manager,
                             ov::pass::ConvertPrecision,
                             precisions,
                             type_to_fuse,
                             false,
                             convert_input_output_precision);

    CPU_REGISTER_PASS_COMMON(manager, ov::pass::EliminateConvert);
    CPU_REGISTER_PASS_COMMON(manager, SwapConvertTranspose);
    CPU_REGISTER_PASS_X64(manager, ConvertToInteraction);
    CPU_REGISTER_PASS_X64(manager, ConvertInteractionInt8);
    CPU_REGISTER_PASS_ARM(manager, ConvertReduceNoKeepDims);
    CPU_REGISTER_PASS_ARM(manager, ConvertReduceMultiAxis);
    CPU_REGISTER_PASS_ARM32(manager, MishDecomposition);
    CPU_REGISTER_PASS_ARM(manager, ConvertConv1D);
    CPU_REGISTER_PASS_ARM(manager, ConvertGroupConv1D);
    CPU_REGISTER_PASS_ARM(manager, ConvertGroupConvolution);
    // The plugin computes Divide in floating point precision.
    // To preserve correct math for integer division we need to insert explicit Floor operation.
    CPU_REGISTER_PASS_ARM(manager, DecomposeIntegerDivide);
    CPU_REGISTER_PASS_X86(manager, DecomposeIntegerDivide);

    CPU_REGISTER_PASS_COMMON(manager, PermuteSliceAndInterpolation);
    CPU_REGISTER_PASS_COMMON(manager, ov::pass::Validate);

    // SpaceToDepth/ DepthToSpace node implementation supports only equal input/output tensors with rank <= 5
    CPU_SET_CALLBACK_COMMON(
        manager,
        [](const_node_ptr& node) -> bool {
            return node->input_value(0).get_shape().size() <= 5lu &&
                   node->input_value(0).get_shape().size() == node->get_output_shape(0).size();
        },
        ov::pass::ConvertSpaceToDepth,
        ov::pass::ConvertDepthToSpace);

    CPU_SET_CALLBACK_COMMON(
        manager,
        [](const_node_ptr& node) -> bool {
            const auto& rank = node->input(0).get_partial_shape().rank().get_length();
            return rank == 4lu || rank == 5lu;
        },
        ov::pass::ConvertBatchToSpace,
        ov::pass::ConvertSpaceToBatch);

    CPU_SET_CALLBACK_COMMON(
        manager,
        [](const_node_ptr& node) -> bool {
            const auto maxpool = ov::as_type_ptr<const ov::op::v14::MaxPool>(node);
            return !maxpool || maxpool->get_rounding_type() == ov::op::RoundingType::CEIL_TORCH;
        },
        ov::pass::ConvertMaxPool14ToMaxPool8);

    CPU_SET_CALLBACK_COMMON(
        manager,
        [](const_node_ptr& node) -> bool {
            const auto avgpool = ov::as_type_ptr<const ov::op::v14::AvgPool>(node);
            return !avgpool || avgpool->get_rounding_type() == ov::op::RoundingType::CEIL_TORCH;
        },
        ov::pass::ConvertAvgPool14ToAvgPool1);

    CPU_SET_CALLBACK_COMMON(
        manager,
        [](const_node_ptr& node) -> bool {
            std::string msg;
            return node::RNN::isSupportedOperation(node, msg);
        },
        ov::pass::ConvertRNNSequenceToTensorIterator,
        ov::pass::ConvertGRUSequenceToTensorIterator,
        ov::pass::ConvertLSTMSequenceToTensorIterator);

    CPU_SET_CALLBACK_COMMON(
        manager,
        [](const_node_ptr& node) -> bool {
            std::string msg;
            return !node::RNN::isSupportedOperation(node, msg);
        },
        ov::pass::ConvertLoopToLSTMSequence,
        ov::pass::FuseReverseLSTMSequence,
        ov::pass::FuseLSTMSequencesToBidirectionalLSTMSequence);

    CPU_SET_CALLBACK_COMMON(
        manager,
        [](const_node_ptr& node) -> bool {
            std::string msg;
            return node::RNN::isSupportedOperation(node, msg);
        },
        ov::pass::RNNCellDecomposition,
        ov::pass::GRUCellDecomposition,
        ov::pass::LSTMCellDecomposition);

    CPU_SET_CALLBACK_COMMON(
        manager,
        [](const_node_ptr& node) -> bool {
            std::string msg;
            return !node::RNN::isSupportedOperation(node, msg);
        },
        ov::pass::LSTMCellFusion);

    CPU_SET_CALLBACK_COMMON(
        manager,
        [](const_node_ptr& node) -> bool {
            std::string errorMessage;
            return node::MVN::isSupportedOperation(node, errorMessage);
        },
        ov::pass::MVN6Decomposition);

    CPU_SET_CALLBACK_COMMON(
        manager,
        [](const_node_ptr& node) -> bool {
            std::string errorMsg;
            return node::NormalizeL2::isSupportedOperation(node, errorMsg);
        },
        ov::pass::NormalizeL2Decomposition);

    if (!useLpt) {
        CPU_SET_CALLBACK_X64(
            manager,
            [this](const_node_ptr& node) -> bool {
                // This is a callback from snippets. If GroupNorm node is appropriate for snippets execution with higher
                // perf, then it will not be decomposed to mvn+reshape+eltwises, support it with snippets instead.
                // Callback is used here, why not call GroupNormalizationDecomposition after snippets transformation
                // pipeline is because
                // 1. If GN is not tokenized conditionally in snippets transformation pipeline,
                // GroupNormalizationDecomposition will produce
                //    "reshpae + mvn + reshape + mul + add". these simple ops will not tokenized into subgraph, lead to
                //    suboptimal perf.
                // 2. GroupNormalizationDecomposition produce MVN, and MVN have a conditional pass MVN6Decomposition. If
                // call MVN6Decomposition again after
                //    snippets pipeline as well, where MVN is decomposed to simple ops, these simple ops will not
                //    tokenized into subgraph again.
                // CVS-134277 to fully enable GN as snippets to disable this GroupNormalizationDecomposition entirly.
                if (node->is_dynamic() || !one_of(config.inferencePrecision, element::f32, element::dynamic) ||
                    config.snippetsMode == Config::SnippetsMode::Disable)
                    return false;
                if (config.snippetsMode != Config::SnippetsMode::IgnoreCallback) {
                    const auto group_norm = ov::as_type_ptr<const ov::op::v12::GroupNormalization>(node);
                    if (!group_norm || !implication((config.inferencePrecision == element::dynamic),
                                                    group_norm->get_element_type() == element::f32))
                        return false;
                    const auto num_groups = static_cast<size_t>(group_norm->get_num_groups());
                    const auto shape = group_norm->get_input_partial_shape(0).to_shape();
                    size_t snippets_work_amount = shape[0] * num_groups;
                    size_t concurrency = parallel_get_max_threads();
                    if (concurrency > snippets_work_amount)
                        return false;
                    size_t spatial_dim = 1;
                    for (size_t i = 2; i < shape.size(); ++i) {
                        spatial_dim = spatial_dim * shape[i];
                    }
                    size_t snippets_tensor_size = spatial_dim * shape[1] / num_groups * node->get_element_type().size();
                    size_t cache_size_l1 = dnnl::utils::get_cache_size(1, true);
                    if (snippets_tensor_size > cache_size_l1) {
                        return false;
                    }
                }

                return true;
            },
            ov::pass::GroupNormalizationDecomposition);
    }

    CPU_ENABLE_PASS_COMMON(manager, ov::pass::SoftmaxDecomposition);
    CPU_SET_CALLBACK_COMMON(
        manager,
        [](const_node_ptr& node) -> bool {
            return node->input_value(0).get_partial_shape().rank().get_length() <= 5;
        },
        ov::pass::SoftmaxDecomposition);

    // NMS-alike nodes are always transformed to NMSIEInternal node in case of legacy api, for compatibility.
    // And on the other hand in case of api 2.0, keep them internal dynamic for better performance and functionality.
    auto nmsCallback = [](const_node_ptr& node) -> bool {
        // TODO: remove nmsCallback at all
        const bool isLegacyApi = false;
        return isLegacyApi ? false : true;
    };

    CPU_SET_CALLBACK_COMMON(manager, nmsCallback, ov::pass::ConvertNMS9ToNMSIEInternal);
    CPU_SET_CALLBACK_COMMON(manager, nmsCallback, ov::pass::ConvertMulticlassNmsToMulticlassNmsIE);
    CPU_SET_CALLBACK_COMMON(manager, nmsCallback, ov::pass::ConvertMatrixNmsToMatrixNmsIE);

    // List of enabled/disabled transformations

    // Allow FP16 Converts to be folded and FP16 constants to be upgraded to FP32 data type
    CPU_DISABLE_PASS_COMMON(manager, ov::pass::DisableDecompressionConvertConstantFolding);
    CPU_DISABLE_PASS_COMMON(manager, ov::pass::ConvertCompressedOnlyToLegacy);
    CPU_DISABLE_PASS_COMMON(manager, ov::pass::EyeDecomposition);
    CPU_DISABLE_PASS_COMMON(manager, ov::pass::ConvertGELU);
    CPU_DISABLE_PASS_COMMON(manager, ov::pass::ConvertShuffleChannels3);
    CPU_DISABLE_PASS_COMMON(manager, ov::pass::Gelu7Downgrade);
    CPU_DISABLE_PASS_COMMON(manager, ov::pass::SoftPlusDecomposition);
    CPU_DISABLE_PASS_COMMON(manager, ov::pass::ConvertMod);
    CPU_DISABLE_PASS_COMMON(manager, ov::pass::ConvertShuffleChannels3);
    CPU_DISABLE_PASS_COMMON(manager, ov::pass::WeightsDequantizeToFakeQuantize);
    CPU_DISABLE_PASS_COMMON(manager, ov::pass::SimplifyCTCGreedyDecoderSeqLen);
    CPU_DISABLE_PASS_COMMON(manager, ov::pass::ConvertGather7ToGather1);
    CPU_DISABLE_PASS_COMMON(manager, ov::pass::ConvertGather8ToGather7);
    CPU_DISABLE_PASS_COMMON(manager, ov::pass::ConvertMinimum);
    CPU_DISABLE_PASS_COMMON(manager, ov::pass::ConvertBroadcastToTiles);
    CPU_DISABLE_PASS_COMMON(manager, ov::pass::ConvertReduceMeanToPooling);
    CPU_DISABLE_PASS_COMMON(manager, ov::pass::ConvertReduceMaxToPooling);
    CPU_DISABLE_PASS_COMMON(manager, ov::pass::ConvertReduceSumToPooling);
    CPU_DISABLE_PASS_COMMON(manager, ov::pass::SliceToStridedSlice);
    CPU_DISABLE_PASS_COMMON(manager, ov::pass::ConvertDetectionOutput8ToDetectionOutput1);
    CPU_DISABLE_PASS_COMMON(manager, ov::pass::ConvertROIAlign9To3);
    CPU_DISABLE_PASS_COMMON(manager, ov::pass::SoftSignDecomposition);
    CPU_DISABLE_PASS_COMMON(manager, ov::pass::UniqueDecomposition);
    CPU_DISABLE_PASS_COMMON(manager, ov::pass::ConvertTopK3);
    CPU_DISABLE_PASS_COMMON(manager, ov::pass::ConvertTopK11ToTopK3);
    CPU_DISABLE_PASS_COMMON(manager, ov::pass::HSwishDecomposition);
    CPU_DISABLE_PASS_COMMON(manager, ov::pass::MatMulConstTransposesExtraction);
    CPU_DISABLE_PASS_COMMON(manager, ov::pass::ConvertScatterNDUpdate15ToScatterNDUpdate3);
    CPU_DISABLE_PASS_COMMON(manager, ov::pass::ConvertSliceScatter);
    CPU_DISABLE_PASS_COMMON(manager, ov::pass::SDPAFusion);
    CPU_DISABLE_PASS_X64(manager, ov::pass::HSigmoidDecomposition);

    CPU_DISABLE_PASS_X64(manager, ov::pass::ReduceL1Decomposition);
    CPU_DISABLE_PASS_X64(manager, ov::pass::ReduceL2Decomposition);

    CPU_ENABLE_PASS_COMMON(manager, ov::pass::NormalizeL2Decomposition);
    CPU_ENABLE_PASS_COMMON(manager, ov::pass::ConvertInterpolate1ToInterpolate4);
    CPU_ENABLE_PASS_COMMON(manager, ov::pass::ConvertGather1ToGather7);
    CPU_ENABLE_PASS_COMMON(manager, ov::pass::ConvertDetectionOutput1ToDetectionOutput8);
    CPU_ENABLE_PASS_COMMON(manager, ov::pass::ConvertROIAlign3To9);

    if (useLpt) {
        CPU_LPT_SCOPE(LowPrecisionTransformations_Part3);
        CPU_SET_CALLBACK_COMMON(
            manager,
            [](const_node_ptr& node) -> bool {
                std::string errMsg;
                return !node::FakeQuantize::isSupportedOperation(node, errMsg);
            },
            ov::pass::AddFakeQuantizeFusion,
            ov::pass::MulFakeQuantizeFusion,
            ov::pass::FakeQuantizeMulFusion);

        CPU_SET_CALLBACK_COMMON(
            manager,
            [&defaultPrecisions](const_node_ptr& node) -> bool {
                return ov::pass::low_precision::NetworkHelper::areQuantizeAndDequantizeSupportedForMultiply(
                    node,
                    defaultPrecisions);
            },
            ov::pass::ConvertQuantizeDequantize);
    }

    /* In some cases, during the transformation pipeline, some MatMul nodes can be transformed into other nodes. For
       example, they can become part of AUGRUCell node (see AUGRUCellFusion pass). In such cases, some constant paths
       will be unfolded, which can lead to crashes in the plugin. To avoid this, we re-mark decompression converts again
       and finally do CF for those constant paths that are not inputs to MatMul node */
    CPU_REGISTER_PASS_COMMON(manager, ov::pass::EnableDecompressionConvertConstantFolding);
    CPU_REGISTER_PASS_COMMON(manager, ov::pass::KeepConstAndDecompression);
    CPU_REGISTER_PASS_COMMON(manager, ov::pass::ConstantFolding);
    CPU_REGISTER_PASS_COMMON(manager, ov::pass::LoraSubgraphFusion);

    manager.run_passes(model);
}

void Transformations::Lpt(const std::vector<ov::element::Type>& defaultPrecisions) {
    CPU_DEBUG_CAP_TRANSFORMATION_SCOPE(this, Lpt);

    using namespace ov::pass::low_precision;
    CPU_LPT_SCOPE(LowPrecisionTransformations_Part4);
    OV_ITT_SCOPE(FIRST_INFERENCE, itt::domains::intel_cpu_LT, "LowPrecisionTransformations");
    // Only enable conv/group conv signed input on AMX and avx2_vnni_2 platform.
    std::vector<ov::element::Type> input0LowPrecisionList;
    if (dnnl::impl::cpu::x64::mayiuse(dnnl::impl::cpu::x64::avx512_core_amx) ||
        dnnl::impl::cpu::x64::mayiuse(dnnl::impl::cpu::x64::avx2_vnni_2)) {
        input0LowPrecisionList = {ov::element::u8, ov::element::i8};
    } else {
        input0LowPrecisionList = {ov::element::u8};
    }

    auto supportedPrecisions = std::vector<PrecisionsRestriction>({
        PrecisionsRestriction::create<ov::opset1::Convolution>({
            {{0}, input0LowPrecisionList},
            {{1}, {ov::element::i8}},
        }),
        PrecisionsRestriction::create<ov::opset1::ConvolutionBackpropData>(
            {{{0}, {ov::element::u8, ov::element::i8}}, {{1}, {ov::element::i8}}}),
        PrecisionsRestriction::create<ov::opset1::GroupConvolution>([input0LowPrecisionList](
                                                                        const std::shared_ptr<ov::Node>& node) {
            const auto& input_partial_shape = node->get_input_partial_shape(0);
            const auto& rank = input_partial_shape.rank();
            if (rank.is_static() && (rank.get_length() == 5)) {
                return PrecisionsRestriction::PrecisionsByPorts{{{0}, {ov::element::u8, ov::element::i8}},
                                                                {{1}, {ov::element::i8}}};
            }

            return PrecisionsRestriction::PrecisionsByPorts{{{0}, input0LowPrecisionList}, {{1}, {ov::element::i8}}};
        }),
        PrecisionsRestriction::create<ov::opset1::MatMul>(
            {{{0}, {ov::element::u8, ov::element::i8}}, {{1}, {ov::element::i8}}}),
        PrecisionsRestriction::create<ov::opset5::LSTMSequence>({{{0, 1}, {ov::element::u8}}}),
        PrecisionsRestriction::create<ov::opset6::GRUSequence>({{{0, 1}, {ov::element::u8}}}),
    });

    auto quantizationRestrictions = std::vector<QuantizationGranularityRestriction>(
        {QuantizationGranularityRestriction::create<ov::opset1::Convolution>({0}),
         QuantizationGranularityRestriction::create<ov::opset1::ConvolutionBackpropData>({0})});

    ov::pass::Manager lptManager("CPU:LPT");
    CPU_REGISTER_PASS_COMMON(lptManager,
                             LowPrecision,
                             supportedPrecisions,
                             quantizationRestrictions,
                             LayerTransformation::Params(true, ov::element::f32, defaultPrecisions));

    CPU_SET_CALLBACK_COMMON(
        lptManager,
        [&defaultPrecisions](const_node_ptr& node) -> bool {
            return LayerTransformation::isAsymmetricQuantization(node, defaultPrecisions) ||
                   WeightableLayerTransformation::isAsymmetricOnWeights(node, defaultPrecisions);
        },
        ConvolutionBackpropDataTransformation);
    CPU_SET_CALLBACK_COMMON(
        lptManager,
        [](const_node_ptr& node) -> bool {
            return ov::marked_as_bias(node);
        },
        AddTransformation);

    CPU_SET_CALLBACK_X64(
        lptManager,
        [&](const_node_ptr& node) -> bool {
            const auto& consumers = node->get_output_target_inputs(0);
            if (consumers.size() == 1) {
                const auto consumer = consumers.begin()->get_node()->shared_from_this();
                return ov::is_type<ov::opset1::Multiply>(consumer) && is_decompression_multiply(consumer);
            }
            return false;
        },
        FoldConvertTransformation);

    CPU_SET_CALLBACK_X64(
        lptManager,
        [&](const_node_ptr& node) -> bool {
            if (ov::is_type<ov::opset1::Multiply>(node)) {
                return ov::is_type<ov::opset1::Multiply>(node) && is_decompression_multiply(node);
            }
            if (ov::is_type<ov::opset1::Subtract>(node)) {
                const auto& consumers = node->get_output_target_inputs(0);
                if (consumers.size() == 1) {
                    const auto consumer = consumers.begin()->get_node()->shared_from_this();
                    return ov::is_type<ov::opset1::Multiply>(consumer) && is_decompression_multiply(consumer);
                }
            }
            return false;
        },
        FuseConvertTransformation);

    // Enable MatMulTransformation against FC nodes only
    // int8 MatMul is disabled because acl_lowp_matmul_t supports 2D case only
    // most models have 3D/4D cases, so fallback to jit_gemm_i8 gives worse perf than gemm_acl_f16
    // oneDNN ticket #2696
    CPU_SET_CALLBACK_ARM(
        lptManager,
        [&](const_node_ptr& node) -> bool {
            if (NetworkHelper::isConstantPath(node->get_input_node_shared_ptr(1)) &&
                one_of(node->input_value(1).get_partial_shape().rank().get_length(), 2, 3)) {
                return false;
            }
            return true;
        },
        MatMulTransformation);

    CPU_DISABLE_PASS_ARM(lptManager, RecurrentCellTransformation);
    CPU_DISABLE_PASS_COMMON(lptManager, MultiplyToGroupConvolutionTransformation);

    lptManager.run_passes(model);
}

void Transformations::PostLpt() {
    CPU_DEBUG_CAP_TRANSFORMATION_SCOPE(this, PostLpt);

    ov::pass::Manager postLPTPassManager("CPU:PostLPT");
    postLPTPassManager.set_per_pass_validation(false);
    CPU_REGISTER_PASS_COMMON(postLPTPassManager, ov::pass::UnrollTensorIterator);
    CPU_REGISTER_PASS_COMMON(postLPTPassManager, ov::pass::ReshapePRelu);
    CPU_SET_CALLBACK_COMMON(
        postLPTPassManager,
        [](const_node_ptr& node) -> bool {
            // UnrollTI transformation is disabled by default, is turned on by LowLatency transformation
            return node->get_rt_info().count("UNROLL_TI") == 0;
        },
        ov::pass::UnrollTensorIterator);
    CPU_REGISTER_PASS_COMMON(postLPTPassManager, ov::pass::MoveEltwiseUpThroughDataMov);
    CPU_DISABLE_PASS_COMMON(postLPTPassManager, ov::pass::MoveEltwiseUpThroughDataMovPerChannel);
    CPU_SET_CALLBACK_COMMON(
        postLPTPassManager,
        [](const std::shared_ptr<const ov::Node>& node) -> bool {
            if (!ov::is_type<const ov::op::v0::FakeQuantize>(node) &&
                node->get_output_element_type(0).size() > node->get_input_element_type(0).size())
                return true;
            if (node->get_input_size() >= 2) {
                return node->get_input_element_type(1) == ov::element::i8 ||
                       node->get_input_element_type(1) == ov::element::u8 ||
                       (ov::is_type<const ov::op::v0::FakeQuantize>(node) &&
                        !ov::is_type<const ov::op::v1::Transpose>(node->get_input_node_shared_ptr(0)));
            }
            return false;
        },
        ov::pass::MoveEltwiseUpThroughDataMovScalar);
    CPU_REGISTER_PASS_COMMON(postLPTPassManager, ov::pass::Validate);

    CPU_REGISTER_PASS_COMMON(postLPTPassManager, ov::pass::ConstantFolding);

    CPU_REGISTER_PASS_X64(postLPTPassManager, FuseFQtoInteraction);

    // Execute before snippets. Otherwise FQ will be converted to Subgraph
    CPU_REGISTER_PASS_X64(postLPTPassManager, ConvertFqRnnToQuantizedRnn);

    CPU_REGISTER_PASS_X64(postLPTPassManager, ov::pass::RoPEFusion, true);
    CPU_REGISTER_PASS_ARM64(postLPTPassManager, ov::pass::RoPEFusion, true);
    CPU_DISABLE_PASS_COMMON(postLPTPassManager, ov::pass::RoPEFusionFlux);
    CPU_REGISTER_PASS_X64(postLPTPassManager, CausalMaskPreprocessFusion);

#if defined(OPENVINO_ARCH_X86_64)
    // MLP & QKV fusion optimizations is focused on throughput, only enabled on AMX-bf16 & LLM serving use cases.
    auto can_use_amx_bf16_int8 = dnnl::impl::cpu::x64::mayiuse(dnnl::impl::cpu::x64::avx512_core_amx) &&
                                 (config.inferencePrecision == element::bf16);
    auto can_use_amx_fp16 = dnnl::impl::cpu::x64::mayiuse(dnnl::impl::cpu::x64::avx512_core_amx_fp16) &&
                            (config.inferencePrecision == element::f16);

    if (can_use_amx_bf16_int8 || can_use_amx_fp16) {
        const auto fcDynamicQuantizationGroupSize = config.fcDynamicQuantizationGroupSize;
        CPU_REGISTER_PASS_X64(postLPTPassManager, MLPFusion);
        CPU_SET_CALLBACK_X64(
            postLPTPassManager,
            [fcDynamicQuantizationGroupSize](const_node_ptr& node) -> bool {
                std::string errorMsg;
                return node::LLMMLP::isSupportedOperation(node, errorMsg, fcDynamicQuantizationGroupSize);
            },
            MLPFusion);

        size_t concurrency = config.streamExecutorConfig.get_threads_per_stream();
        if (concurrency == 0) {
            concurrency = parallel_get_max_threads();
        }

        CPU_REGISTER_PASS_X64(postLPTPassManager, QKVProjFusion);
        CPU_SET_CALLBACK_X64(
            postLPTPassManager,
            [=](const_node_ptr& node) -> bool {
                std::string errorMsg;
                return node::QKVProjection::isSupportedOperation(node,
                                                                 errorMsg,
                                                                 concurrency,
                                                                 fcDynamicQuantizationGroupSize);
            },
            QKVProjFusion);

        CPU_REGISTER_PASS_X64(postLPTPassManager, QKVProjFusion2);
        CPU_SET_CALLBACK_X64(
            postLPTPassManager,
            [=](const_node_ptr& node) -> bool {
                std::string errorMsg;
                return node::QKVProjection::isSupportedOperation(node,
                                                                 errorMsg,
                                                                 concurrency,
                                                                 fcDynamicQuantizationGroupSize);
            },
            QKVProjFusion2);
    }
#endif  // OPENVINO_ARCH_X86_64

    CPU_REGISTER_PASS_X64(postLPTPassManager, ov::pass::RMSFusion, false);
    CPU_REGISTER_PASS_X64(postLPTPassManager, ov::intel_cpu::DecomposeRMSNorm);
    CPU_SET_CALLBACK_X64(
        postLPTPassManager,
        [](const std::shared_ptr<const ov::Node>& node) -> bool {
            std::string errorMsg;
            return node::RMSNorm::isSupportedOperation(node, errorMsg);
        },
        ov::intel_cpu::DecomposeRMSNorm);

    // markup Rope Input when BF16/F16 inference.
    if (one_of(config.inferencePrecision, ov::element::bf16, ov::element::f16)) {
        CPU_REGISTER_PASS_COMMON(postLPTPassManager, ov::pass::MarkRopeInputsToKeepInMixedPrecision);
        CPU_REGISTER_PASS_COMMON(postLPTPassManager, ov::pass::MarkFloatingPointRange);
    }

    // Should be before Snippets pipeline because Ngram pattern contains eltwise nodes that can be tokenized by
    // Snippets.
    auto symbolic_pipeline = CPU_REGISTER_PASS_COMMON(postLPTPassManager, ov::pass::SymbolicOptimizations, false);
    symbolic_pipeline->get_manager()->register_pass<NgramFusion>();

    postLPTPassManager.run_passes(model);
}

void Transformations::MainSnippets(void) {
    auto is_supported_isa = []() {
#if defined(OPENVINO_ARCH_X86_64)
        return dnnl::impl::cpu::x64::mayiuse(dnnl::impl::cpu::x64::avx2);
#elif defined(OPENVINO_ARCH_ARM64)
        return dnnl::impl::cpu::aarch64::mayiuse(dnnl::impl::cpu::aarch64::asimd);
#endif
        return false;
    };

    if (config.snippetsMode == Config::SnippetsMode::Disable || !is_supported_isa()) {
        return;
    }

    // TODO [123659] Implement common logic to split optimization and limitation conditions
    const auto ignoreCallback = config.snippetsMode == Config::SnippetsMode::IgnoreCallback;

    // [111813]: At the moment Snippets supports Transpose on output of MHA pattern only if it is an one node between
    // MatMul and Result. However there may be Convert [f32->bf16] before Result since:
    //  - bf16 Brgemm has f32 output;
    //  - CPU Node Subgraph requires bf16 on output when inference precision is bf16.
    // To avoid situations when Transpose is not alone node between MatMul and Result,
    // Plugin disables Transpose tokenization on output
    bool mha_token_enable_transpose_on_output = one_of(config.inferencePrecision, element::f32, element::dynamic);
    size_t concurrency = config.streamExecutorConfig.get_threads_per_stream();
    if (concurrency == 0) {
        concurrency = parallel_get_max_threads();
    }

    // Runtime caching should be enabled in case of dynamic Subgraphs in CPU Plugin: to reduce overheads of
    // ShapeInference and CodeGeneration If runtime cache capacity is zero, it means that rtCache won't be used and we
    // shouldn't tokenize dynamic Subgraphs - it will lead to performance degradations
    bool is_dynamic_mha_token_enabled = config.rtCacheCapacity != 0;
#if defined(OPENVINO_ARCH_ARM64)
    // ARM has 32 gprs. After excluding 2 registers for work amounts, 1 register for runtime parameters, 1 platform
    // register, 3 registers for temporary use, and 2 stack related registers, it has 23 remaining registers.
    size_t data_ptr_gpr_count = 23;
    // ARM doesn't even support MHA yet
    is_dynamic_mha_token_enabled = false;
#else
    // X64 has 16 gprs. After excluding 2 registers for work amounts, 1 register for runtime parameters,
    // and 2 stack related registers, it has 11 remaining registers.
    size_t data_ptr_gpr_count = 11;
#endif
    // The optimization "SplitDimensionM" depends on target machine (thread count).
    // To avoid uncontrolled behavior in tests, we disabled the optimization when there is
    // Config::SnippetsMode::IgnoreCallback
    bool split_m_dimension = !ignoreCallback;
    // [122706] Some 3D MHA Patterns have perf regressions when Transpose op is tokenized
    std::set<size_t> mha_supported_transpose_ranks = {4};
    snippets::pass::SnippetsTokenization::Config tokenization_config(concurrency,
                                                                     data_ptr_gpr_count,
                                                                     split_m_dimension,
                                                                     mha_token_enable_transpose_on_output,
                                                                     is_dynamic_mha_token_enabled,
                                                                     mha_supported_transpose_ranks);

    ov::pass::Manager snippetsManager("CPU:Snippets");
    snippetsManager.set_per_pass_validation(false);
    // if callback needed for better perf, enable SnippetsMarkSkipped, and disable TokenizeFCSnippets.
    if (!ignoreCallback) {
#if defined(OPENVINO_ARCH_ARM64)
        CPU_REGISTER_PASS_ARM(snippetsManager, SnippetsMarkSkipped);
#else
        CPU_REGISTER_PASS_X64(snippetsManager, SnippetsMarkSkipped, config.inferencePrecision == ov::element::bf16);
#endif
        CPU_DISABLE_PASS_COMMON(snippetsManager, snippets::pass::TokenizeFCSnippets);
    }
    CPU_REGISTER_PASS_COMMON(snippetsManager, snippets::pass::SnippetsTokenization, tokenization_config);

#if defined(OPENVINO_ARCH_X86_64)
    // Currently, Snippets don't provide efficient execution for single token inference in LLM case.
    // To avoid performance degradations, we disable MHA tokenization into Subgraphs in LLMs'.
    // We consider the presence of `ScaledDotProductAttentionWithKVCache` ops
    // in the model as a sign that this model is LLM.
    const auto is_LLM = ov::op::util::is_large_language_model(*model.get()) ||
                        ov::op::util::has_op_with_type<intel_cpu::ScaledDotProductAttentionWithKVCache>(model);

    // CPU Plugin Subgraph supports f32, bf16, quantized and fp16(on avx_512_core_amx_fp16 target) BRGEMM
    const auto is_infer_prc_supported_by_MHA =
        (dnnl::impl::cpu::x64::mayiuse(dnnl::impl::cpu::x64::avx2) &&
         one_of(config.inferencePrecision, ov::element::f32, element::dynamic)) ||
        (dnnl::impl::cpu::x64::mayiuse(dnnl::impl::cpu::x64::avx512_core) &&
         one_of(config.inferencePrecision, ov::element::bf16, ov::element::f32, element::dynamic)) ||
        (dnnl::impl::cpu::x64::mayiuse(dnnl::impl::cpu::x64::avx512_core_amx_fp16) &&
         one_of(config.inferencePrecision, ov::element::f16));
    const bool isMHASupported = !is_LLM && is_infer_prc_supported_by_MHA;
#else
    const bool isMHASupported = false;
#endif

    if (!isMHASupported) {
        CPU_DISABLE_PASS_COMMON(snippetsManager, snippets::pass::TokenizeMHASnippets);
        CPU_DISABLE_PASS_COMMON(snippetsManager, snippets::pass::ExtractReshapesFromMHA);
    }

#if defined(OPENVINO_ARCH_X86_64)
    auto is_supported_matmul = [this](const std::shared_ptr<const ov::Node>& n) {
        const auto matmul = ov::as_type_ptr<const ov::op::v0::MatMul>(n);
        if (!matmul) {
            return false;
        }
        const auto in_type0 = matmul->get_input_element_type(0);
        const auto in_type1 = matmul->get_input_element_type(1);
        const auto is_fp32 = (in_type0 == ov::element::f32 && in_type1 == ov::element::f32 &&
                              one_of(config.inferencePrecision, element::f32, element::dynamic));
        const auto is_fp16 =
            (in_type0 == ov::element::f16 || in_type1 == ov::element::f16) ||
            (in_type0 == element::f32 && in_type1 == ov::element::f32 && config.inferencePrecision == ov::element::f16);
        const auto is_bf16 = (in_type0 == ov::element::bf16 && in_type1 == ov::element::bf16) ||
                             ((in_type0 == element::f32 && in_type1 == ov::element::f32 &&
                               config.inferencePrecision == ov::element::bf16));
        const auto is_int8 = (in_type0 == element::i8 || in_type0 == element::u8) && (in_type1 == element::i8);
        if (matmul->get_transpose_a()) {
            return false;
        }
        if (is_fp32) {
            return dnnl::impl::cpu::x64::mayiuse(dnnl::impl::cpu::x64::avx2);
        }
        if (is_int8) {
            return dnnl::impl::cpu::x64::mayiuse(dnnl::impl::cpu::x64::avx512_core_amx) ||
                   dnnl::impl::cpu::x64::mayiuse(dnnl::impl::cpu::x64::avx512_core_vnni) ||
                   dnnl::impl::cpu::x64::mayiuse(dnnl::impl::cpu::x64::avx2_vnni);
        }
        if (is_bf16) {
            return dnnl::impl::cpu::x64::mayiuse(dnnl::impl::cpu::x64::avx512_core_amx) ||
                   dnnl::impl::cpu::x64::mayiuse(dnnl::impl::cpu::x64::avx512_core_bf16);
        }
        if (is_fp16) {
            return dnnl::impl::cpu::x64::mayiuse(dnnl::impl::cpu::x64::avx512_core_amx_fp16);
        }
        return false;
    };
    auto is_unsupported_parallel_work_amount = [&](const std::shared_ptr<const ov::Node>& n,
                                                   const ov::PartialShape& shape) {
        // SplitDimensionM transformation doesn't support dynamic shapes, so M dim is split in runtime configurator
        if (shape.is_dynamic()) {
            return false;
        }
        const auto parallel_work_amount =
            std::accumulate(shape.rbegin() + 2, shape.rend(), ov::Dimension(1), std::multiplies<ov::Dimension>());
        // Ticket 160154: enable tokenization for MHA with insufficient parallel work amount
        const auto is_unsupported_parallel_work_amount =
            static_cast<size_t>(parallel_work_amount.get_length()) < tokenization_config.get_concurrency() &&
            !ov::snippets::pass::SplitDimensionM::can_be_optimized(n, tokenization_config.get_concurrency());
        return is_unsupported_parallel_work_amount;
    };
#endif  // OPENVINO_ARCH_X86_64

    auto is_supported_op = [](const std::shared_ptr<const ov::Node>& n) -> bool {
#if defined(OPENVINO_ARCH_ARM64)
<<<<<<< HEAD
        return (ov::is_type<ov::op::v0::Abs>(n) || ov::is_type<ov::op::v1::Add>(n) ||
                ov::is_type<ov::op::v0::Clamp>(n) || ov::is_type<ov::op::v0::Ceiling>(n) ||
                ov::is_type<ov::op::v0::Convert>(n) || ov::is_type<ov::op::v1::Divide>(n) ||
                ov::is_type<ov::op::v0::Elu>(n) || ov::is_type<ov::op::v0::Exp>(n) ||
                ov::is_type<ov::op::v1::Equal>(n) || ov::is_type<ov::op::v0::FakeQuantize>(n) ||
                ov::is_type<ov::op::v0::Floor>(n) || ov::is_type<ov::op::v1::FloorMod>(n) ||
                ov::is_type<ov::op::v0::Gelu>(n) || ov::is_type<ov::op::v7::Gelu>(n) ||
                ov::is_type<ov::op::v1::Greater>(n) || ov::is_type<ov::op::v1::GreaterEqual>(n) ||
                ov::is_type<ov::op::v4::HSwish>(n) || ov::is_type<ov::op::v1::LessEqual>(n) ||
                ov::is_type<ov::op::v1::Maximum>(n) || ov::is_type<ov::op::v1::Minimum>(n) ||
                ov::is_type<ov::op::v4::Mish>(n) || ov::is_type<ov::op::v1::Mod>(n) ||
                ov::is_type<ov::op::v1::Multiply>(n) || ov::is_type<ov::op::v0::PRelu>(n) ||
                ov::is_type<ov::op::v0::Relu>(n) || ov::is_type<ov::op::v5::Round>(n) ||
                ov::is_type<ov::op::v0::Sigmoid>(n) || ov::is_type<ov::op::v0::Sqrt>(n) ||
                ov::is_type<ov::op::v1::Subtract>(n) || ov::is_type<ov::op::v4::Swish>(n) ||
                ov::is_type<ov::op::v0::Tanh>(n));
=======
        return (ov::is_type_any_of<ov::op::v0::Abs,
                                   ov::op::v1::Add,
                                   ov::op::v0::Clamp,
                                   ov::op::v0::Ceiling,
                                   ov::op::v0::Convert,
                                   ov::op::v1::Divide,
                                   ov::op::v0::Elu,
                                   ov::op::v0::Exp,
                                   ov::op::v1::Equal,
                                   ov::op::v0::FakeQuantize,
                                   ov::op::v0::Floor,
                                   ov::op::v1::FloorMod,
                                   ov::op::v0::Gelu,
                                   ov::op::v7::Gelu,
                                   ov::op::v1::Greater,
                                   ov::op::v1::GreaterEqual,
                                   ov::op::v4::HSwish,
                                   ov::op::v1::LessEqual,
                                   ov::op::v1::Maximum,
                                   ov::op::v1::Minimum,
                                   ov::op::v4::Mish,
                                   ov::op::v1::Mod,
                                   ov::op::v1::Multiply,
                                   ov::op::v0::PRelu,
                                   ov::op::v0::Relu,
                                   ov::op::v5::Round,
                                   ov::op::v0::Sigmoid,
                                   ov::op::v0::Sqrt,
                                   ov::op::v1::Subtract,
                                   ov::op::v4::Swish,
                                   ov::op::v0::Tanh>(n));
>>>>>>> a4bfef7c
#else
        // CPU Plugin support Swish in Subgraph via conversion to SwichCPU which assumes second input to be constant,
        // and CPU Plugin does not support Mish for x64
        auto is_unsupported = [](const std::shared_ptr<const ov::Node>& n) {
            return (ov::is_type<const ov::op::v4::Swish>(n) && n->inputs().size() > 1 &&
                    !ov::is_type<const ov::op::v0::Constant>(n->get_input_node_shared_ptr(1))) ||
                   ov::is_type<const ov::op::v4::Mish>(n);
        };
        // todo: general tokenization flow is not currently supported for these operations.
        // they can be tokenized only as a part of complex patterns
        auto is_unsupported_by_common_tokenization = [](const std::shared_ptr<const ov::Node>& n) {
            return (ov::is_type_any_of<const ov::op::v1::Softmax,
                                       const ov::op::v8::Softmax,
                                       const ov::op::v0::MatMul,
                                       const ov::op::v1::Transpose,
                                       const ov::op::v1::Broadcast,
                                       const ov::op::v3::Broadcast,
                                       const ov::op::v1::ReduceMax,
                                       const ov::op::v1::ReduceSum>(n));
        };
        return !is_unsupported(n) && !is_unsupported_by_common_tokenization(n);
#endif
    };

    auto has_supported_tensors = [ignoreCallback](const std::shared_ptr<const ov::Node>& n) -> bool {
        // Check for supported precision
        auto is_supported_tensor = [&n, ignoreCallback](descriptor::Tensor& t, bool is_input) -> bool {
            // TODO [105804] int32 isn't supported in general because i32 emitters are required for bit-exact i32
            // calculations in some cases So i32 is supported exclusively for transposes and broadcast
            static const std::set<ov::element::Type> supported_element_types =
#if defined(OPENVINO_ARCH_ARM64)
                {ov::element::f32, ov::element::f16, ov::element::i8, ov::element::u8};
#else
                {ov::element::f32, ov::element::bf16, ov::element::f16, ov::element::i8, ov::element::u8};
#endif

            if (!ignoreCallback) {
                // Check for supported ranks
                // todo: clarify whether we can evaluate snippets on inputs with larger ranks
                if (t.get_partial_shape().rank().get_length() > 6) {
                    return false;
                }
            }

            return supported_element_types.count(t.get_element_type()) != 0 ||
                   (is_input && t.get_element_type() == ov::element::i32 &&
                    (ov::is_type_any_of<const opset1::Transpose,
                                        const opset1::Broadcast,
                                        const opset1::ReduceMax,
                                        const opset1::ReduceSum>(n)));
        };

        const auto& inputs = n->inputs();
        const auto& outputs = n->outputs();
        return std::all_of(inputs.begin(),
                           inputs.end(),
                           [&](const Input<const ov::Node>& in) {
                               return is_supported_tensor(in.get_tensor(), true);
                           }) &&
               std::all_of(outputs.begin(), outputs.end(), [&](const Output<const ov::Node>& out) {
                   return is_supported_tensor(out.get_tensor(), false);
               });
    };

    if (!ignoreCallback) {
        CPU_SET_CALLBACK_X64(
            snippetsManager,
            [&](const std::shared_ptr<const ov::Node>& n) -> bool {
                // Tranformation callback is called on MatMul0
                if (!is_supported_matmul(n))
                    return true;
                // Search for MatMul1
                auto child = n->get_output_target_inputs(0).begin()->get_node()->shared_from_this();
                while (!ov::is_type<const ov::op::v0::MatMul>(child)) {
                    child = child->get_output_target_inputs(0).begin()->get_node()->shared_from_this();
                }
                if (!is_supported_matmul(child))
                    return true;

                const auto& pshape = child->get_input_partial_shape(0);
                return is_unsupported_parallel_work_amount(n, pshape);
            },
            snippets::pass::TokenizeMHASnippets);
        CPU_SET_CALLBACK_X64(
            snippetsManager,
            [&](const std::shared_ptr<const ov::Node>& n) -> bool {
                return !is_supported_matmul(n) ||
                       is_unsupported_parallel_work_amount(n, n->get_output_partial_shape(0));
            },
            snippets::pass::ExtractReshapesFromMHA);
    }

    CPU_SET_CALLBACK_COMMON(
        snippetsManager,
        [&](const std::shared_ptr<const ov::Node>& n) -> bool {
            if (!ignoreCallback) {
                if (n->is_dynamic() || !is_supported_op(n))
                    return true;
            }

            const auto& inputs = n->inputs();
            // todo: clarify whether we can evaluate snippets on const paths
            const bool has_only_const_inputs =
                std::all_of(inputs.begin(), inputs.end(), [](const ov::Input<const ov::Node>& in) {
                    return ov::is_type<ov::op::v0::Constant>(in.get_source_output().get_node_shared_ptr());
                });
            if (has_only_const_inputs)
                return true;
            if (!has_supported_tensors(n))
                return true;
            return false;
        },
        snippets::pass::TokenizeSnippets);

    auto mm_supports_transpose_b = [this, ignoreCallback](const std::shared_ptr<const ov::Node>& n) {
        MAYBE_UNUSED(config.inferencePrecision);
        if (!ignoreCallback) {
            return false;
        }
        // Note: BrgemmTPP doesn't support transposed KN natively
        // so we should extract transposes for the corresponding matmul nodes
#if defined(SNIPPETS_LIBXSMM_TPP)
        // TPP doesn't support dynamic shapes -> there will be BrgemmCPU node
        if (n->is_dynamic())
            return true;
        std::vector<std::vector<size_t>> layouts(3);
        const auto matmul = ov::as_type_ptr<const ov::op::v0::MatMul>(n);
        OPENVINO_ASSERT(matmul, "ExplicitTransposeMatMulInputs callback must be called for matmul node");
        if (matmul->get_transpose_b()) {
            std::vector<size_t> transposed_layout(n->get_input_partial_shape(1).size());
            std::iota(transposed_layout.begin(), transposed_layout.end(), 0);
            std::swap(*transposed_layout.rbegin(), *(transposed_layout.rbegin() + 1));
            layouts[1] = std::move(transposed_layout);
        }
        ov::element::TypeVector precisions;
        auto push_precision = [&](const ov::element::Type& precision) {
            if (config.inferencePrecision == ov::element::bf16 && precision == ov::element::f32)
                precisions.push_back(ov::element::bf16);
            else
                precisions.push_back(precision);
        };
        push_precision(n->get_input_element_type(0));
        push_precision(n->get_input_element_type(1));
        push_precision(n->get_output_element_type(0));
        if (ov::intel_cpu::tpp::pass::BrgemmToBrgemmTPP::is_supported_brgemm_configuration(layouts, precisions))
            return false;
#endif
        return true;
    };

    CPU_SET_CALLBACK_COMMON(
        snippetsManager,
        [&mm_supports_transpose_b](const std::shared_ptr<const ov::Node>& n) {
            return mm_supports_transpose_b(n);
        },
        snippets::pass::ExplicitTransposeMatMulInputs);

    snippetsManager.run_passes(model);
}

void Transformations::PostSnippets(void) {
    ov::pass::Manager postSnippetsManager("CPU:PostSnippets");
    postSnippetsManager.set_per_pass_validation(false);
    CPU_REGISTER_PASS_COMMON(postSnippetsManager, ov::pass::FakeQuantizeDecomposition);
    CPU_SET_CALLBACK_COMMON(
        postSnippetsManager,
        [](const_node_ptr& node) -> bool {
            std::string errMsg;
            return node::FakeQuantize::isSupportedOperation(node, errMsg);
        },
        ov::pass::FakeQuantizeDecomposition);
    CPU_REGISTER_PASS_COMMON(postSnippetsManager, ov::pass::FakeConvertDecomposition);
    CPU_REGISTER_PASS_COMMON(postSnippetsManager, ov::pass::ConstantFolding);
    postSnippetsManager.run_passes(model);
}

void Transformations::Snippets(void) {
    const bool useSnippets = config.snippetsMode != Config::SnippetsMode::Disable &&
                             CPU_DEBUG_CAP_IS_TRANSFORMATION_ENABLED(config.debugCaps, Snippets);
    if (!useSnippets) {
        return;
    }

    CPU_DEBUG_CAP_TRANSFORMATION_SCOPE(this, Snippets);
    MainSnippets();
    PostSnippets();
}

}  // namespace ov::intel_cpu<|MERGE_RESOLUTION|>--- conflicted
+++ resolved
@@ -1147,24 +1147,6 @@
 
     auto is_supported_op = [](const std::shared_ptr<const ov::Node>& n) -> bool {
 #if defined(OPENVINO_ARCH_ARM64)
-<<<<<<< HEAD
-        return (ov::is_type<ov::op::v0::Abs>(n) || ov::is_type<ov::op::v1::Add>(n) ||
-                ov::is_type<ov::op::v0::Clamp>(n) || ov::is_type<ov::op::v0::Ceiling>(n) ||
-                ov::is_type<ov::op::v0::Convert>(n) || ov::is_type<ov::op::v1::Divide>(n) ||
-                ov::is_type<ov::op::v0::Elu>(n) || ov::is_type<ov::op::v0::Exp>(n) ||
-                ov::is_type<ov::op::v1::Equal>(n) || ov::is_type<ov::op::v0::FakeQuantize>(n) ||
-                ov::is_type<ov::op::v0::Floor>(n) || ov::is_type<ov::op::v1::FloorMod>(n) ||
-                ov::is_type<ov::op::v0::Gelu>(n) || ov::is_type<ov::op::v7::Gelu>(n) ||
-                ov::is_type<ov::op::v1::Greater>(n) || ov::is_type<ov::op::v1::GreaterEqual>(n) ||
-                ov::is_type<ov::op::v4::HSwish>(n) || ov::is_type<ov::op::v1::LessEqual>(n) ||
-                ov::is_type<ov::op::v1::Maximum>(n) || ov::is_type<ov::op::v1::Minimum>(n) ||
-                ov::is_type<ov::op::v4::Mish>(n) || ov::is_type<ov::op::v1::Mod>(n) ||
-                ov::is_type<ov::op::v1::Multiply>(n) || ov::is_type<ov::op::v0::PRelu>(n) ||
-                ov::is_type<ov::op::v0::Relu>(n) || ov::is_type<ov::op::v5::Round>(n) ||
-                ov::is_type<ov::op::v0::Sigmoid>(n) || ov::is_type<ov::op::v0::Sqrt>(n) ||
-                ov::is_type<ov::op::v1::Subtract>(n) || ov::is_type<ov::op::v4::Swish>(n) ||
-                ov::is_type<ov::op::v0::Tanh>(n));
-=======
         return (ov::is_type_any_of<ov::op::v0::Abs,
                                    ov::op::v1::Add,
                                    ov::op::v0::Clamp,
@@ -1196,7 +1178,6 @@
                                    ov::op::v1::Subtract,
                                    ov::op::v4::Swish,
                                    ov::op::v0::Tanh>(n));
->>>>>>> a4bfef7c
 #else
         // CPU Plugin support Swish in Subgraph via conversion to SwichCPU which assumes second input to be constant,
         // and CPU Plugin does not support Mish for x64
