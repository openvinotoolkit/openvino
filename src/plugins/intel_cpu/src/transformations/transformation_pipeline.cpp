// Copyright (C) 2022 Intel Corporation
// SPDX-License-Identifier: Apache-2.0
//

#include "transformation_pipeline.h"

#include "defs.hpp"

// Operations
#include <algorithm>
#include <cstddef>
#include <cstdint>
#include <memory>
#include <ov_ops/gather_compressed.hpp>
#include <set>
#include <vector>

#include "itt.h"
#include "low_precision/common/precisions_restriction.hpp"
#include "low_precision/common/quantization_granularity_restriction.hpp"
#include "low_precision/layer_transformation.hpp"
#include "low_precision/quantization_details.hpp"
#include "nodes/fullyconnected.h"
#include "openvino/core/descriptor/tensor.hpp"
#include "openvino/core/graph_util.hpp"
#include "openvino/core/node.hpp"
#include "openvino/core/node_input.hpp"
#include "openvino/core/node_output.hpp"
#include "openvino/core/parallel.hpp"
#include "openvino/core/rt_info.hpp"
#include "openvino/core/type.hpp"
#include "openvino/core/type/element_type.hpp"
#include "openvino/itt.hpp"
#include "openvino/op/abs.hpp"
#include "openvino/op/avg_pool.hpp"
#include "openvino/op/broadcast.hpp"
#include "openvino/op/ceiling.hpp"
#include "openvino/op/clamp.hpp"
#include "openvino/op/constant.hpp"
#include "openvino/op/convert.hpp"
#include "openvino/op/fake_quantize.hpp"
#include "openvino/op/matmul.hpp"
#include "openvino/op/max_pool.hpp"
#include "openvino/op/paged_attention.hpp"
#include "openvino/op/reduce_max.hpp"
#include "openvino/op/reduce_sum.hpp"
#include "openvino/op/reshape.hpp"
#include "openvino/op/result.hpp"
#include "openvino/op/transpose.hpp"
#include "openvino/op/util/attr_types.hpp"

// Common transformations
#include "openvino/pass/constant_folding.hpp"
#include "openvino/pass/manager.hpp"
#include "openvino/pass/node_registry.hpp"
#include "openvino/pass/validate.hpp"
#include "selective_build.h"
#include "transformations/common_optimizations/add_fake_quantize_fusion.hpp"
#include "transformations/common_optimizations/augru_cell_fusion.hpp"
#include "transformations/common_optimizations/common_optimizations.hpp"
#include "transformations/common_optimizations/convert_pagedattn_inputs.hpp"
#include "transformations/common_optimizations/convert_quantize_dequantize.hpp"
#include "transformations/common_optimizations/fq_mul_fusion.hpp"
#include "transformations/common_optimizations/fuse_rotary_positional_embeddings.hpp"
#include "transformations/common_optimizations/lora_subgraph_fusion.hpp"
#include "transformations/common_optimizations/lstm_cell_fusion.hpp"
#include "transformations/common_optimizations/mark_precision_sensitive_shapeof_subgraphs.hpp"
#include "transformations/common_optimizations/mark_rope_input_to_keep_in_mixed_precision.hpp"
#include "transformations/common_optimizations/matmul_const_transposes_extraction.hpp"
#include "transformations/common_optimizations/move_eltwise_up_data_movement.hpp"
#include "transformations/common_optimizations/mul_fake_quantize_fusion.hpp"
#include "transformations/common_optimizations/nop_elimination.hpp"
#include "transformations/common_optimizations/reshape_prelu.hpp"
#include "transformations/common_optimizations/sdpa_fusion.hpp"
#include "transformations/common_optimizations/transpose_sinking.hpp"
#include "transformations/common_optimizations/weights_dequantize_to_fake_quantize.hpp"
#include "transformations/common_optimizations/wrap_interpolate_into_transposes.hpp"
#include "transformations/control_flow/unroll_tensor_iterator.hpp"
#include "transformations/convert_precision.hpp"
#include "transformations/fp16_compression/convert_compression_only_to_legacy.hpp"
#include "transformations/fp16_compression/mark_decompression_convert_constant_folding.hpp"
#include "transformations/fp16_compression/mark_floatpoint_range.hpp"
#include "transformations/init_node_info.hpp"
#include "transformations/op_conversions/convert_avgpool_downgrade.hpp"
#include "transformations/op_conversions/convert_batch_to_space.hpp"
#include "transformations/op_conversions/convert_broadcast3.hpp"
#include "transformations/op_conversions/convert_broadcast_to_tiles.hpp"
#include "transformations/op_conversions/convert_depth_to_space.hpp"
#include "transformations/op_conversions/convert_gather_downgrade.hpp"
#include "transformations/op_conversions/convert_gather_to_compressed.hpp"
#include "transformations/op_conversions/convert_gather_upgrade.hpp"
#include "transformations/op_conversions/convert_gelu.hpp"
#include "transformations/op_conversions/convert_interpolate1_to_interpolate4.hpp"
#include "transformations/op_conversions/convert_matrix_nms_to_matrix_nms_ie.hpp"
#include "transformations/op_conversions/convert_maxpool_downgrade.hpp"
#include "transformations/op_conversions/convert_mod.hpp"
#include "transformations/op_conversions/convert_multiclass_nms_to_multiclass_nms_ie.hpp"
#include "transformations/op_conversions/convert_nms9_to_nms_ie_internal.hpp"
#include "transformations/op_conversions/convert_previous_nms_to_nms_9.hpp"
#include "transformations/op_conversions/convert_reduce_to_pooling.hpp"
#include "transformations/op_conversions/convert_roi_align_v3_to_v9.hpp"
#include "transformations/op_conversions/convert_roi_align_v9_to_v3.hpp"
#include "transformations/op_conversions/convert_scatter_nd_update15_downgrade.hpp"
#include "transformations/op_conversions/convert_sequences_to_tensor_iterator.hpp"
#include "transformations/op_conversions/convert_shapeof3.hpp"
#include "transformations/op_conversions/convert_slice_to_strided_slice.hpp"
#include "transformations/op_conversions/convert_slicescatter.hpp"
#include "transformations/op_conversions/convert_space_to_batch.hpp"
#include "transformations/op_conversions/convert_space_to_depth.hpp"
#include "transformations/op_conversions/convert_ti_to_sequences.hpp"
#include "transformations/op_conversions/convert_topk11_downgrade.hpp"
#include "transformations/op_conversions/detection_output_downgrade.hpp"
#include "transformations/op_conversions/detection_output_upgrade.hpp"
#include "transformations/op_conversions/eye_decomposition.hpp"
#include "transformations/op_conversions/fake_convert_decomposition.hpp"
#include "transformations/op_conversions/fq_decomposition.hpp"
#include "transformations/op_conversions/gelu7_downgrade.hpp"
#include "transformations/op_conversions/gru_cell_decomposition.hpp"
#include "transformations/op_conversions/hswish_decomposition.hpp"
#include "transformations/op_conversions/lstm_cell_decomposition.hpp"
#include "transformations/op_conversions/mvn6_decomposition.hpp"
#include "transformations/op_conversions/normalize_l2_decomposition.hpp"
#include "transformations/op_conversions/rnn_cell_decomposition.hpp"
#include "transformations/op_conversions/simplify_ctc_greedy_decoder_seq_len.hpp"
#include "transformations/op_conversions/softmax_decomposition.hpp"
#include "transformations/op_conversions/softsign_decomposition.hpp"
#include "transformations/op_conversions/unique_decomposition.hpp"
#include "transformations/opset_conversions/convert_opset2_to_opset1.hpp"
#include "transformations/rt_info/keep_const_precision.hpp"
#include "transformations/smart_reshape/matmul_sr.hpp"
#include "transformations/symbolic_transformations/symbolic_optimizations.hpp"
#include "utils/general_utils.h"
#include "utils/ngraph_transformation.hpp"

// LPT transformations
#include "low_precision/add.hpp"
#include "low_precision/convert_subtract_constant.hpp"
#include "low_precision/low_precision.hpp"
#include "low_precision/multiply_to_group_convolution.hpp"
#include "low_precision/network_helper.hpp"
#include "low_precision/rt_info/bias_attribute.hpp"
#include "transformations/low_precision/mark_dequantization_subgraph.hpp"

// CPU specific transformations
#include "transformations/cpu_opset/common/pass/insert_convert_after_extension.hpp"
#include "transformations/cpu_opset/common/pass/ngram_fusion.hpp"
#include "transformations/cpu_opset/common/pass/permute_slice_n_interpolation.hpp"
#include "transformations/cpu_opset/common/pass/stateful_sdpa_fusion.hpp"
#include "transformations/cpu_opset/common/pass/swap_convert_transpose.hpp"
#include "transformations/cpu_opset/convert_to_cpu_specific_opset.hpp"
#include "utils/precision_support.h"

// Snippets
#include "snippets/pass/collapse_subgraph.hpp"
#include "snippets/pass/explicit_transpose_matmul_inputs.hpp"
#include "snippets/pass/extract_reshapes_from_mha.hpp"
#include "snippets/pass/fc_tokenization.hpp"
#include "snippets/pass/gated_mlp_tokenization.hpp"
#include "snippets/pass/mha_tokenization.hpp"
#include "snippets/pass/mlp_seq_tokenization.hpp"
#include "snippets/pass/tokenization.hpp"
#include "snippets/pass/tokenization_config.hpp"

// Misc
#include "nodes/fake_quantize.h"
#include "nodes/mvn.h"
#include "nodes/normalize.h"
#include "nodes/paged_attn.h"
#include "nodes/rnn.h"

#if defined(OPENVINO_ARCH_X86)
#    include "transformations/cpu_opset/common/pass/decompose_integer_divide.hpp"
#endif

#if defined(OPENVINO_ARCH_ARM64)
#    include "cpu/aarch64/cpu_isa_traits.hpp"
#    include "openvino/op/add.hpp"
#    include "openvino/op/divide.hpp"
#    include "openvino/op/elu.hpp"
#    include "openvino/op/equal.hpp"
#    include "openvino/op/erf.hpp"
#    include "openvino/op/exp.hpp"
#    include "openvino/op/floor.hpp"
#    include "openvino/op/floor_mod.hpp"
#    include "openvino/op/gelu.hpp"
#    include "openvino/op/greater.hpp"
#    include "openvino/op/greater_eq.hpp"
#    include "openvino/op/hswish.hpp"
#    include "openvino/op/less.hpp"
#    include "openvino/op/less_eq.hpp"
#    include "openvino/op/logical_and.hpp"
#    include "openvino/op/logical_not.hpp"
#    include "openvino/op/logical_or.hpp"
#    include "openvino/op/logical_xor.hpp"
#    include "openvino/op/maximum.hpp"
#    include "openvino/op/minimum.hpp"
#    include "openvino/op/mish.hpp"
#    include "openvino/op/mod.hpp"
#    include "openvino/op/negative.hpp"
#    include "openvino/op/not_equal.hpp"
#    include "openvino/op/power.hpp"
#    include "openvino/op/prelu.hpp"
#    include "openvino/op/relu.hpp"
#    include "openvino/op/round.hpp"
#    include "openvino/op/select.hpp"
#    include "openvino/op/sigmoid.hpp"
#    include "openvino/op/sqrt.hpp"
#    include "openvino/op/squared_difference.hpp"
#    include "openvino/op/swish.hpp"
#    include "openvino/op/tanh.hpp"
#    include "openvino/op/xor.hpp"
#    include "snippets/utils/utils.hpp"
#    include "transformations/snippets/aarch64/pass/snippets_mark_skipped.hpp"
#else
#    include "openvino/op/convolution.hpp"
#    include "openvino/op/group_conv.hpp"
#endif

#if defined(OPENVINO_ARCH_X86) || defined(OPENVINO_ARCH_X86_64)
#    include <functional>
#    include <numeric>

#    include "low_precision/convolution_backprop_data.hpp"
#    include "low_precision/fold_convert.hpp"
#    include "low_precision/fuse_convert.hpp"
#    include "low_precision/weightable_layer_transformation.hpp"
#    include "nodes/llm_mlp.h"
#    include "nodes/qkv_proj.h"
#    include "nodes/rms_norm.h"
#    include "onednn/dnnl.h"
#    include "openvino/op/group_normalization.hpp"
#    include "openvino/op/multiply.hpp"
#    include "openvino/op/softmax.hpp"
#    include "openvino/op/subtract.hpp"
#    include "snippets/pass/common_optimizations.hpp"
#    include "snippets/pass/split_dimension_m.hpp"
#    include "transformations/common_optimizations/rms_fusion.hpp"
#    include "transformations/cpu_opset/common/op/sdpa.hpp"
#    include "transformations/cpu_opset/common/pass/causal_mask_preprocess_fusion.hpp"
#    include "transformations/cpu_opset/common/pass/convert_fq_rnn_to_quantized_rnn.hpp"
#    include "transformations/cpu_opset/common/pass/decompose_rms_norm.hpp"
#    include "transformations/cpu_opset/x64/pass/convert_to_interaction.hpp"
#    include "transformations/cpu_opset/x64/pass/mlp_fusion.hpp"
#    include "transformations/cpu_opset/x64/pass/qkv_proj_fusion.hpp"
#    include "transformations/op_conversions/group_normalization_decomposition.hpp"
#    include "transformations/op_conversions/hsigmoid_decomposition.hpp"
#    include "transformations/op_conversions/reduce_l1_decomposition.hpp"
#    include "transformations/op_conversions/reduce_l2_decomposition.hpp"
#    include "transformations/snippets/x64/op/brgemm_utils.hpp"
#    include "transformations/snippets/x64/pass/fuse_brgemm_cpu_postops.hpp"
#    include "transformations/snippets/x64/pass/snippets_mark_skipped.hpp"
#    include "transformations/utils/utils.hpp"
#endif

#if defined(OPENVINO_ARCH_ARM) || defined(OPENVINO_ARCH_ARM64)
#    include "low_precision/avg_pool.hpp"
#    include "low_precision/convolution.hpp"
#    include "low_precision/convolution_backprop_data.hpp"
#    include "low_precision/group_convolution.hpp"
#    include "low_precision/interpolate.hpp"
#    include "low_precision/mat_mul.hpp"
#    include "low_precision/max_pool.hpp"
#    include "low_precision/mvn.hpp"
#    include "low_precision/normalize_l2.hpp"
#    include "low_precision/recurrent_cell.hpp"
#    include "low_precision/reduce_max.hpp"
#    include "low_precision/reduce_mean.hpp"
#    include "low_precision/reduce_min.hpp"
#    include "low_precision/reduce_sum.hpp"
#    include "transformations/cpu_opset/arm/pass/convert_group_conv.hpp"
#    include "transformations/cpu_opset/arm/pass/convert_group_conv1d.hpp"
#    include "transformations/cpu_opset/arm/pass/convert_reduce_multi_axis.hpp"
#    include "transformations/cpu_opset/arm/pass/convert_reduce_no_keep_dims.hpp"
#    include "transformations/cpu_opset/common/op/sdpa.hpp"
#    include "transformations/cpu_opset/common/pass/decompose_integer_divide.hpp"
#else
#    include "cpu/x64/cpu_isa_traits.hpp"
#    include "openvino/op/gru_sequence.hpp"
#    include "openvino/op/lstm_sequence.hpp"
#endif

#if !defined(OPENVINO_ARCH_X86_64) && !defined(OPENVINO_ARCH_ARM64)
#    include "openvino/core/except.hpp"
#endif

#if defined(OPENVINO_ARCH_ARM64)
#    include "transformations/op_conversions/hard_sigmoid_decomposition.hpp"
#    include "transformations/op_conversions/hsigmoid_decomposition.hpp"
#endif

#if defined(OPENVINO_ARCH_ARM)
#    include "transformations/cpu_opset/arm/pass/mish_decomposition.hpp"
#endif

#if defined(SNIPPETS_LIBXSMM_TPP)
#    include "transformations/tpp/common/pass/brgemm_to_brgemm_tpp.hpp"
#endif

namespace ov::intel_cpu {

using const_node_ptr = const std::shared_ptr<const ov::Node>;

bool Transformations::is_decompression_multiply(const_node_ptr& node) {
    auto all_has_type = [](const std::set<ov::Input<ov::Node>>& consumers, const ov::DiscreteTypeInfo& type) {
        return std::all_of(consumers.begin(), consumers.end(), [&type](const ov::Input<ov::Node>& input) {
            return input.get_node()->get_type_info() == type;
        });
    };

    const auto consumers = node->get_output_target_inputs(0);
    if (all_has_type(consumers, ov::op::v0::MatMul::get_type_info_static())) {
        return true;
    }

    auto are_converts_from_decompression = [&all_has_type](const std::set<ov::Input<ov::Node>>& consumers) {
        if (!all_has_type(consumers, ov::op::v0::Convert::get_type_info_static())) {
            return false;
        }
        return std::all_of(consumers.begin(), consumers.end(), [&all_has_type](const ov::Input<ov::Node>& consumer) {
            const auto child_consumers = consumer.get_node()->get_output_target_inputs(0);
            return all_has_type(child_consumers, ov::op::v0::MatMul::get_type_info_static());
        });
    };

    if (all_has_type(consumers, ov::op::v1::Reshape::get_type_info_static())) {
        for (const auto& consumer : consumers) {
            const auto child_consumers = consumer.get_node()->get_output_target_inputs(0);
            if (all_has_type(child_consumers, ov::op::v0::MatMul::get_type_info_static()) ||
                are_converts_from_decompression(child_consumers)) {
                return true;
            }
        }
    }
    return are_converts_from_decompression(consumers);
}

bool Transformations::fuse_type_to_fq(const std::shared_ptr<ov::Node>& node, const precisions_map& precisions) {
    auto fq = ov::as_type_ptr<ov::op::v0::FakeQuantize>(node);
    if (!fq) {
        return false;
    }
    const auto& from = node->get_output_element_type(0);
    auto it = precisions.find(from);
    if (it == precisions.end()) {
        return false;
    }
    const auto& to = it->second;

    for (size_t i = 0; i < node->get_input_size(); ++i) {
        auto convert_before = std::make_shared<op::v0::Convert>(node->input_value(i), from);
        node->input(i).replace_source_output(convert_before);
    }

    auto consumers = node->output(0).get_target_inputs();
    for (const auto& input : consumers) {
        auto* const consumer = input.get_node();
        if (ov::is_type_any_of<ov::op::v0::Result, ov::op::v0::Convert>(consumer)) {
            continue;
        }
        auto convert_after = std::make_shared<op::v0::Convert>(node, to);
        input.replace_source_output(convert_after);
    }

    return true;
}

bool Transformations::fuse_type_to_pa(const std::shared_ptr<ov::Node>& node,
                                      [[maybe_unused]] const precisions_map& precisions) {
    auto pa = ov::as_type_ptr<ov::op::PagedAttentionExtension>(node);
    if (!pa) {
        return false;
    }
    // PagedAttentionExtension's 2nd output type should be kept f32.
    // The reason is that the pagedattention node in CPU plugin hardcodes 2nd output type as f32.
    // So, set f32 to the 2nd output type, which can avoid extra data type conversion during transformation.
    pa->set_out_type(1, ov::element::f32);
    return true;
}

bool Transformations::fuse_type_to_convert(const std::shared_ptr<ov::Node>& node, const precisions_map& precisions) {
    auto convert = ov::as_type_ptr<ov::op::v0::Convert>(node);
    if (!convert) {
        return false;
    }
    const auto& from = node->get_output_element_type(0);
    auto it = precisions.find(from);
    if (it == precisions.end()) {
        return false;
    }
    const auto& to = it->second;

    if (convert->get_convert_element_type() == ov::element::boolean && to.is_integral_number()) {
        // For Convert node, converting precision from numerical data types to boolean will lead to mathematical
        // error, because here the output precision boolean is replaced by u8:
        //  - floating point value 0.01 is converted to be 1 for boolean, but 0 for u8 - need to insert Ceil.
        //  - either float or int values should be clipped with the interval [0; 1] to mimic bool cast behavior, i.e.
        //  0 - is false, 1 - is true
        //  - to perform clamping correctly an Abs op should be inserted before Clamp
        // Thus an Abs, Ceil and Clamp nodes should be added before the Convert node for this scenario.
        ov::pass::NodeRegistry reg;
        const auto& in_prec = convert->get_input_element_type(0);
        auto parent_node = convert->input_value(0).get_node_shared_ptr();
        auto item = precisions.find(in_prec);
        if (item != precisions.end()) {
            // Add convert node for unsupported precision, such as FP64 or INT64
            parent_node = reg.make<ov::op::v0::Convert>(parent_node, item->second);
        }
        if (in_prec.is_signed()) {
            parent_node = reg.make<ov::op::v0::Abs>(parent_node);
        }
        if (in_prec.is_real()) {
            parent_node = reg.make<ov::op::v0::Ceiling>(parent_node);
        }
        parent_node = reg.make<ov::op::v0::Clamp>(parent_node, 0, 1);
        const auto new_convert = reg.make<ov::op::v0::Convert>(parent_node, to);
        new_convert->set_friendly_name(convert->get_friendly_name());
        ov::copy_runtime_info(convert, reg.get());
        ov::replace_node(convert, new_convert);
        return true;
    }
    convert->set_convert_element_type(to);
    return true;
}

void Transformations::UpToLpt() {
    using namespace ov::pass::low_precision;
    static const std::set<levels>& supported_fq_levels = {levels::int4,
                                                          levels::int4_narrow_range,
                                                          levels::int8,
                                                          levels::int8_narrow_range};

    const bool useLpt = config.lpTransformsMode == Config::LPTransformsMode::On &&
                        LowPrecision::isFunctionQuantized(model, supported_fq_levels) &&
                        CPU_DEBUG_CAP_IS_TRANSFORMATION_ENABLED(config.debugCaps, Lpt);

    const auto defaultPrecisions = useLpt ? precision_set::get_int8_support() : std::vector<ov::element::Type>{};

    PreLpt(defaultPrecisions);

    if (useLpt) {
        Lpt(defaultPrecisions);
    }
}

void Transformations::CpuSpecificOpSet() {
    CPU_DEBUG_CAP_TRANSFORMATION_SCOPE(this, Specific);

    ConvertToCPUSpecificOpset(model, config);
}

void Transformations::PreLpt(const std::vector<ov::element::Type>& defaultPrecisions) {
    CPU_DEBUG_CAP_TRANSFORMATION_SCOPE(this, PreLpt);

    // Decompression handling related transformations must be run separately from common preLPT pipeline
    // since there is used the same transformations as in LPT related transformations, but with the specific settings.
    // This must be done in order to keep compressed MatMul weights with decompression operations as is
    ov::pass::Manager decompression_handling_manager("CPU:DecompressionHandling");
    decompression_handling_manager.set_per_pass_validation(false);
    CPU_REGISTER_PASS_COMMON(decompression_handling_manager, ov::pass::InitNodeInfo);
    const bool useLpt = !defaultPrecisions.empty();
    CPU_REGISTER_PASS_COMMON(decompression_handling_manager, ov::pass::CompressedGatherTransformation);
    CPU_REGISTER_PASS_COMMON(decompression_handling_manager, ov::pass::MarkShapeOfSubgraphs);
    // We need to fuse Transpose to MatMul to have a simpler callback for the next transformation
    CPU_REGISTER_PASS_X64(decompression_handling_manager, ov::pass::TransposeMatMul);
    CPU_REGISTER_PASS_ARM(decompression_handling_manager, ov::pass::TransposeMatMul);
    const auto& decompression_precisions =
        ov::intel_cpu::node::FullyConnected::getSupportedCompressedWeightsTypes(true);
    CPU_REGISTER_PASS_COMMON(decompression_handling_manager,
                             ov::pass::MarkDequantization,
                             decompression_precisions,
                             false,
                             true);
    CPU_SET_CALLBACK_COMMON(
        decompression_handling_manager,
        [&](const_node_ptr& node) -> bool {
            return !is_decompression_multiply(node);
        },
        ov::pass::MarkDequantization);

    CPU_SET_CALLBACK_COMMON(
        decompression_handling_manager,
        [&](const_node_ptr& node) -> bool {
            if (ov::is_type<ov::op::internal::GatherCompressed>(node)) {
                // It is necessary to avoid precision conversion for constant node(compressed weights)
                ov::enable_keep_const_precision(node->get_input_node_shared_ptr(0));

                // Prioritize LPT pipeline to handle dequantization part for quantized models as it more optimal in
                // general case
                if (ov::intel_cpu::any_of(node->get_input_node_shared_ptr(0)->get_element_type(),
                                          ov::element::u8,
                                          ov::element::i8) &&
                    useLpt) {
                    return true;
                }
            }
            return false;
        },
        ov::pass::ConvertGatherToGatherCompressed);
    decompression_handling_manager.run_passes(model);

    ov::pass::Manager manager("Plugin:CPU");
    manager.set_per_pass_validation(false);
    if (useLpt) {
        CPU_REGISTER_PASS_COMMON(manager, ov::pass::MarkDequantization, defaultPrecisions);
    }

    auto get_convert_precisions = [&]() {
        precisions_map map = {{ov::element::i64, ov::element::i32},
                              {ov::element::u64, ov::element::i32},
                              {ov::element::i16, ov::element::i32},
                              {ov::element::u16, ov::element::i32},
                              {ov::element::u32, ov::element::i32},
                              {ov::element::f64, ov::element::f32},
                              {ov::element::boolean, ov::element::u8},
                              {ov::element::i4, ov::element::i8},
                              {ov::element::u4, ov::element::u8}};

        // @todo should we always convert to f32 regardless of hardware support, as it is done for f16?
        if (!hasHardwareSupport(ov::element::bf16)) {
            map.insert({ov::element::bf16, ov::element::f32});
        }
        // TODO: Remove 'hasHardwareSupport' when all nodes are able to handle f16 properly.
        if (none_of(config.inferencePrecision, element::f16, element::dynamic) || !hasHardwareSupport(element::f16)) {
            map.insert({ov::element::f16, ov::element::f32});
        }
        return map;
    };

    type_to_fuse_map type_to_fuse = {{ov::op::v0::Convert::get_type_info_static(), fuse_type_to_convert}};

    // It cannot be static data, because it may be difference for different inferencePrecision
    const auto precisions = get_convert_precisions();
    if (config.inferencePrecision == ov::element::f16) {
        precisions_map fp_convert_precision_map = {{ov::element::f32, ov::element::f16}};
#if defined(OPENVINO_ARCH_ARM) || defined(OPENVINO_ARCH_ARM64)
        type_to_fuse_map fuse_map = {};
#else
        type_to_fuse_map fuse_map = {{ov::op::PagedAttentionExtension::get_type_info_static(), fuse_type_to_pa}};
#endif
        const bool keep_precision_sensitive_in_fp32 = true;
        CPU_REGISTER_PASS_COMMON(manager,
                                 ov::pass::ConvertPrecision,
                                 fp_convert_precision_map,
                                 fuse_map,
                                 keep_precision_sensitive_in_fp32,
                                 false);
    }
    CPU_REGISTER_PASS_COMMON(manager, ov::pass::KeepConstAndDecompression);
    CPU_SET_CALLBACK_COMMON(
        manager,
        [](const_node_ptr& node) -> bool {
            const auto consumers = node->get_output_target_inputs(0);
            return std::all_of(consumers.begin(), consumers.end(), [](const ov::Input<ov::Node>& consumer) {
                return !ov::is_type<ov::op::v0::MatMul>(consumer.get_node());
            });
        },
        ov::pass::KeepConstAndDecompression);

    CPU_REGISTER_PASS_COMMON(manager, ov::pass::AUGRUCellFusion);
    CPU_REGISTER_PASS_COMMON(manager, SDPASubgraphFusion);
    ov::pass::ConvertPagedAttnInputs::KVCacheConfig cacheConfig;
    cacheConfig.keyCachePrecision = config.keyCachePrecision;
    cacheConfig.valueCachePrecision = config.valueCachePrecision;
    cacheConfig.inferencePrecision = config.inferencePrecision;
    cacheConfig.keyCacheGroupSize = config.keyCacheGroupSize;
    cacheConfig.valueCacheGroupSize = config.valueCacheGroupSize;
    cacheConfig.keyCacheBlockSize = 32;
    cacheConfig.valueCacheBlockSize = 32;

    cacheConfig.keyCacheQuantBychannel =
        node::PagedAttention::isQuantByChannel(config.keyCacheQuantMode, config.keyCachePrecision, true);
    cacheConfig.valueCacheQuantBychannel =
        node::PagedAttention::isQuantByChannel(config.valueCacheQuantMode, config.valueCachePrecision, false);
    cacheConfig.keyCacheDimOrder = {0, 1, 2, 3};
    cacheConfig.valueCacheDimOrder = {0, 1, 2, 3};
    auto update_paged_attention_shape_func = [](const ov::element::Type& precision,
                                                const bool bychannel,
                                                const size_t group_num,
                                                int64_t& head_size,
                                                int64_t& block_size) {
        if (precision == ov::element::i8) {
            if (bychannel) {
                block_size += sizeof(float);
            } else {
                head_size += sizeof(float) * group_num;
            }
        } else if (precision == ov::element::u8) {
            if (bychannel) {
                block_size += 2 * sizeof(float);
            } else {
                head_size += sizeof(float) * 2 * group_num;
            }
        } else if (precision == ov::element::u4) {
            if (bychannel) {
                block_size += 2 * sizeof(float) * 2;
            } else {
                head_size += sizeof(float) * 2 * group_num * 2;
            }
        }
    };
    CPU_REGISTER_PASS_COMMON(manager, ov::pass::ConvertPagedAttnInputs, cacheConfig, update_paged_attention_shape_func);
    CPU_REGISTER_PASS_COMMON(manager, ov::pass::CommonOptimizations);
    CPU_REGISTER_PASS_X64(manager, ov::pass::KeepConstPrecision, decompression_precisions, false, true);
    CPU_SET_CALLBACK_X64(
        manager,
        [&](const_node_ptr& node) -> bool {
            return !is_decompression_multiply(node);
        },
        ov::pass::KeepConstPrecision);
    CPU_REGISTER_PASS_COMMON(manager, ov::pass::WrapInterpolateIntoTransposes);
    CPU_REGISTER_PASS_COMMON(manager, ov::pass::TransposeSinking);
    CPU_REGISTER_PASS_COMMON(manager, ov::pass::ConvertSequenceToTensorIterator);
    CPU_REGISTER_PASS_COMMON(manager, ov::pass::ConvertOpSet2ToOpSet1);
    CPU_REGISTER_PASS_COMMON(manager, ov::pass::ConvertShapeOf3);
    CPU_REGISTER_PASS_COMMON(manager, ov::pass::LSTMCellDecomposition);
    CPU_REGISTER_PASS_COMMON(manager, ov::pass::GRUCellDecomposition);
    CPU_REGISTER_PASS_COMMON(manager, ov::pass::RNNCellDecomposition);
    CPU_REGISTER_PASS_COMMON(manager, ov::pass::ConvertNMS1ToNMS9);
    CPU_REGISTER_PASS_COMMON(manager, ov::pass::ConvertNMS3ToNMS9);
    CPU_REGISTER_PASS_COMMON(manager, ov::pass::ConvertNMS4ToNMS9);
    CPU_REGISTER_PASS_COMMON(manager, ov::pass::ConvertNMS5ToNMS9);
    CPU_REGISTER_PASS_COMMON(manager, ov::pass::ConvertNMS9ToNMSIEInternal);
    CPU_REGISTER_PASS_COMMON(manager, ov::pass::Validate);
    CPU_REGISTER_PASS_COMMON(manager, ov::pass::ConvertMulticlassNmsToMulticlassNmsIE);
    CPU_REGISTER_PASS_COMMON(manager, ov::pass::Validate);
    CPU_REGISTER_PASS_COMMON(manager, ov::pass::ConvertMatrixNmsToMatrixNmsIE);
    CPU_REGISTER_PASS_COMMON(manager, ov::pass::Validate);
    CPU_REGISTER_PASS_COMMON(manager, ov::pass::TransposeMatMul);
    CPU_REGISTER_PASS_COMMON(manager, ov::pass::ConstantFolding);
    CPU_REGISTER_PASS_ARM64(manager, ov::pass::HardSigmoidDecomposition);

    if (useLpt) {
        CPU_LPT_SCOPE(LowPrecisionTransformations_Part2);
        CPU_REGISTER_PASS_COMMON(manager, ov::pass::low_precision::ConvertSubtractConstant, defaultPrecisions);
    }
    CPU_REGISTER_PASS_COMMON(manager, ov::pass::Validate);
    // Common ConvertPrecision pass handles only a limited set of opevino operations to match the list of precisions
    // supported by the plugin. However, if the extension operation produces an output precision that is not natively
    // supported, this may lead to inconsistency during element type propagation. This transformation is called before
    // the ConvertPrecision pass to align the actual precisions with the list of supported ones.
    constexpr bool convert_input_output_precision = false;
    CPU_REGISTER_PASS_COMMON(manager, ov::pass::InsertConvertAfterExtension, convert_input_output_precision);
    // Do not insert pass::Validate between pass::InsertConvertAfterExtension and pass::ConvertPrecision.
    // This may result in the loss of the original Element type of the Output .
    // element type convert is disabled.
    CPU_REGISTER_PASS_COMMON(manager,
                             ov::pass::ConvertPrecision,
                             precisions,
                             type_to_fuse,
                             false,
                             convert_input_output_precision);

    CPU_REGISTER_PASS_COMMON(manager, ov::pass::EliminateConvert);
    CPU_REGISTER_PASS_COMMON(manager, SwapConvertTranspose);
    CPU_REGISTER_PASS_X64(manager, ConvertToInteraction);
    CPU_REGISTER_PASS_X64(manager, ConvertInteractionInt8);
    CPU_REGISTER_PASS_ARM(manager, ConvertReduceNoKeepDims);
    CPU_REGISTER_PASS_ARM(manager, ConvertReduceMultiAxis);
    CPU_REGISTER_PASS_ARM32(manager, MishDecomposition);
    CPU_REGISTER_PASS_ARM(manager, ConvertConv1D);
    CPU_REGISTER_PASS_ARM(manager, ConvertGroupConv1D);
    CPU_REGISTER_PASS_ARM(manager, ConvertGroupConvolution);
    // The plugin computes Divide in floating point precision.
    // To preserve correct math for integer division we need to insert explicit Floor operation.
    CPU_REGISTER_PASS_ARM(manager, DecomposeIntegerDivide);
    CPU_REGISTER_PASS_X86(manager, DecomposeIntegerDivide);

    CPU_REGISTER_PASS_COMMON(manager, PermuteSliceAndInterpolation);
    CPU_REGISTER_PASS_COMMON(manager, ov::pass::Validate);

    // SpaceToDepth/ DepthToSpace node implementation supports only equal input/output tensors with rank <= 5
    CPU_SET_CALLBACK_COMMON(
        manager,
        [](const_node_ptr& node) -> bool {
            return node->input_value(0).get_shape().size() <= 5LU &&
                   node->input_value(0).get_shape().size() == node->get_output_shape(0).size();
        },
        ov::pass::ConvertSpaceToDepth,
        ov::pass::ConvertDepthToSpace);

    CPU_SET_CALLBACK_COMMON(
        manager,
        [](const_node_ptr& node) -> bool {
            const auto& rank = node->input(0).get_partial_shape().rank().get_length();
            return any_of(rank, 4U, 5U);
        },
        ov::pass::ConvertBatchToSpace,
        ov::pass::ConvertSpaceToBatch);

    CPU_SET_CALLBACK_COMMON(
        manager,
        [](const_node_ptr& node) -> bool {
            const auto maxpool = ov::as_type_ptr<const ov::op::v14::MaxPool>(node);
            return !maxpool || maxpool->get_rounding_type() == ov::op::RoundingType::CEIL_TORCH;
        },
        ov::pass::ConvertMaxPool14ToMaxPool8);

    CPU_SET_CALLBACK_COMMON(
        manager,
        [](const_node_ptr& node) -> bool {
            const auto avgpool = ov::as_type_ptr<const ov::op::v14::AvgPool>(node);
            return !avgpool || avgpool->get_rounding_type() == ov::op::RoundingType::CEIL_TORCH;
        },
        ov::pass::ConvertAvgPool14ToAvgPool1);

    CPU_SET_CALLBACK_COMMON(
        manager,
        [](const_node_ptr& node) -> bool {
            std::string msg;
            return node::RNN::isSupportedOperation(node, msg);
        },
        ov::pass::ConvertRNNSequenceToTensorIterator,
        ov::pass::ConvertGRUSequenceToTensorIterator,
        ov::pass::ConvertLSTMSequenceToTensorIterator);

    CPU_SET_CALLBACK_COMMON(
        manager,
        [](const_node_ptr& node) -> bool {
            std::string msg;
            return !node::RNN::isSupportedOperation(node, msg);
        },
        ov::pass::ConvertLoopToLSTMSequence,
        ov::pass::FuseReverseLSTMSequence,
        ov::pass::FuseLSTMSequencesToBidirectionalLSTMSequence);

    CPU_SET_CALLBACK_COMMON(
        manager,
        [](const_node_ptr& node) -> bool {
            std::string msg;
            return node::RNN::isSupportedOperation(node, msg);
        },
        ov::pass::RNNCellDecomposition,
        ov::pass::GRUCellDecomposition,
        ov::pass::LSTMCellDecomposition);

    CPU_SET_CALLBACK_COMMON(
        manager,
        [](const_node_ptr& node) -> bool {
            std::string msg;
            return !node::RNN::isSupportedOperation(node, msg);
        },
        ov::pass::LSTMCellFusion);

    CPU_SET_CALLBACK_COMMON(
        manager,
        [](const_node_ptr& node) -> bool {
            std::string errorMessage;
            return node::MVN::isSupportedOperation(node, errorMessage);
        },
        ov::pass::MVN6Decomposition);

    CPU_SET_CALLBACK_COMMON(
        manager,
        [](const_node_ptr& node) -> bool {
            std::string errorMsg;
            return node::NormalizeL2::isSupportedOperation(node, errorMsg);
        },
        ov::pass::NormalizeL2Decomposition);

    if (!useLpt) {
        CPU_SET_CALLBACK_X64(
            manager,
            [this](const_node_ptr& node) -> bool {
                // This is a callback from snippets. If GroupNorm node is appropriate for snippets execution with higher
                // perf, then it will not be decomposed to mvn+reshape+eltwises, support it with snippets instead.
                // Callback is used here, why not call GroupNormalizationDecomposition after snippets transformation
                // pipeline is because
                // 1. If GN is not tokenized conditionally in snippets transformation pipeline,
                // GroupNormalizationDecomposition will produce
                //    "reshpae + mvn + reshape + mul + add". these simple ops will not tokenized into subgraph, lead to
                //    suboptimal perf.
                // 2. GroupNormalizationDecomposition produce MVN, and MVN have a conditional pass MVN6Decomposition. If
                // call MVN6Decomposition again after
                //    snippets pipeline as well, where MVN is decomposed to simple ops, these simple ops will not
                //    tokenized into subgraph again.
                // CVS-134277 to fully enable GN as snippets to disable this GroupNormalizationDecomposition entirly.
                if (node->is_dynamic() || none_of(config.inferencePrecision, element::f32, element::dynamic) ||
                    config.snippetsMode == Config::SnippetsMode::Disable)
                    return false;
                if (config.snippetsMode != Config::SnippetsMode::IgnoreCallback) {
                    const auto group_norm = ov::as_type_ptr<const ov::op::v12::GroupNormalization>(node);
                    if (!group_norm || !implication((config.inferencePrecision == element::dynamic),
                                                    group_norm->get_element_type() == element::f32))
                        return false;
                    const auto num_groups = static_cast<size_t>(group_norm->get_num_groups());
                    const auto shape = group_norm->get_input_partial_shape(0).to_shape();
                    size_t snippets_work_amount = shape[0] * num_groups;
                    size_t concurrency = parallel_get_max_threads();
                    if (concurrency > snippets_work_amount)
                        return false;
                    size_t spatial_dim = 1;
                    for (size_t i = 2; i < shape.size(); ++i) {
                        spatial_dim = spatial_dim * shape[i];
                    }
                    size_t snippets_tensor_size = spatial_dim * shape[1] / num_groups * node->get_element_type().size();
                    size_t cache_size_l1 = dnnl::utils::get_cache_size(1, true);
                    if (snippets_tensor_size > cache_size_l1) {
                        return false;
                    }
                }

                return true;
            },
            ov::pass::GroupNormalizationDecomposition);
    }

    CPU_ENABLE_PASS_COMMON(manager, ov::pass::SoftmaxDecomposition);
    CPU_SET_CALLBACK_COMMON(
        manager,
        [](const_node_ptr& node) -> bool {
            return node->input_value(0).get_partial_shape().rank().get_length() <= 5;
        },
        ov::pass::SoftmaxDecomposition);

    // NMS-alike nodes are always transformed to NMSIEInternal node in case of legacy api, for compatibility.
    // And on the other hand in case of api 2.0, keep them internal dynamic for better performance and functionality.
    auto nmsCallback = []([[maybe_unused]] const_node_ptr& node) -> bool {
        // TODO: remove nmsCallback at all
        const bool isLegacyApi = false;
        return !isLegacyApi;
    };

    CPU_SET_CALLBACK_COMMON(manager, nmsCallback, ov::pass::ConvertNMS9ToNMSIEInternal);
    CPU_SET_CALLBACK_COMMON(manager, nmsCallback, ov::pass::ConvertMulticlassNmsToMulticlassNmsIE);
    CPU_SET_CALLBACK_COMMON(manager, nmsCallback, ov::pass::ConvertMatrixNmsToMatrixNmsIE);

    // List of enabled/disabled transformations

    // Allow FP16 Converts to be folded and FP16 constants to be upgraded to FP32 data type
    CPU_DISABLE_PASS_COMMON(manager, ov::pass::DisableDecompressionConvertConstantFolding);
    CPU_DISABLE_PASS_COMMON(manager, ov::pass::ConvertCompressedOnlyToLegacy);
    CPU_DISABLE_PASS_COMMON(manager, ov::pass::EyeDecomposition);
    CPU_DISABLE_PASS_COMMON(manager, ov::pass::ConvertGELU);
    CPU_DISABLE_PASS_COMMON(manager, ov::pass::Gelu7Downgrade);
    CPU_DISABLE_PASS_COMMON(manager, ov::pass::ConvertMod);
    CPU_DISABLE_PASS_COMMON(manager, ov::pass::WeightsDequantizeToFakeQuantize);
    CPU_DISABLE_PASS_COMMON(manager, ov::pass::SimplifyCTCGreedyDecoderSeqLen);
    CPU_DISABLE_PASS_COMMON(manager, ov::pass::ConvertGather7ToGather1);
    CPU_DISABLE_PASS_COMMON(manager, ov::pass::ConvertGather8ToGather7);
    CPU_DISABLE_PASS_COMMON(manager, ov::pass::ConvertBroadcastToTiles);
    CPU_DISABLE_PASS_COMMON(manager, ov::pass::ConvertReduceMeanToPooling);
    CPU_DISABLE_PASS_COMMON(manager, ov::pass::ConvertReduceMaxToPooling);
    CPU_DISABLE_PASS_COMMON(manager, ov::pass::ConvertReduceSumToPooling);
    CPU_DISABLE_PASS_COMMON(manager, ov::pass::SliceToStridedSlice);
    CPU_DISABLE_PASS_COMMON(manager, ov::pass::ConvertDetectionOutput8ToDetectionOutput1);
    CPU_DISABLE_PASS_COMMON(manager, ov::pass::ConvertROIAlign9To3);
    CPU_DISABLE_PASS_COMMON(manager, ov::pass::SoftSignDecomposition);
    CPU_DISABLE_PASS_COMMON(manager, ov::pass::UniqueDecomposition);
    CPU_DISABLE_PASS_COMMON(manager, ov::pass::ConvertTopK11ToTopK3);
    CPU_DISABLE_PASS_COMMON(manager, ov::pass::HSwishDecomposition);
    CPU_DISABLE_PASS_COMMON(manager, ov::pass::MatMulConstTransposesExtraction);
    CPU_DISABLE_PASS_COMMON(manager, ov::pass::ConvertScatterNDUpdate15ToScatterNDUpdate3);
    CPU_DISABLE_PASS_COMMON(manager, ov::pass::ConvertSliceScatter);
    CPU_DISABLE_PASS_COMMON(manager, ov::pass::SDPAFusion);
    CPU_DISABLE_PASS_X64(manager, ov::pass::HSigmoidDecomposition);
    CPU_DISABLE_PASS_ARM64(manager, ov::pass::HSigmoidDecomposition);

    CPU_DISABLE_PASS_X64(manager, ov::pass::ReduceL1Decomposition);
    CPU_DISABLE_PASS_X64(manager, ov::pass::ReduceL2Decomposition);

    CPU_ENABLE_PASS_COMMON(manager, ov::pass::NormalizeL2Decomposition);
    CPU_ENABLE_PASS_COMMON(manager, ov::pass::ConvertInterpolate1ToInterpolate4);
    CPU_ENABLE_PASS_COMMON(manager, ov::pass::ConvertGather1ToGather7);
    CPU_ENABLE_PASS_COMMON(manager, ov::pass::ConvertDetectionOutput1ToDetectionOutput8);
    CPU_ENABLE_PASS_COMMON(manager, ov::pass::ConvertROIAlign3To9);

    if (useLpt) {
        CPU_LPT_SCOPE(LowPrecisionTransformations_Part3);
        CPU_SET_CALLBACK_COMMON(
            manager,
            [](const_node_ptr& node) -> bool {
                std::string errMsg;
                return !node::FakeQuantize::isSupportedOperation(node, errMsg);
            },
            ov::pass::AddFakeQuantizeFusion,
            ov::pass::MulFakeQuantizeFusion,
            ov::pass::FakeQuantizeMulFusion);

        CPU_SET_CALLBACK_COMMON(
            manager,
            [&defaultPrecisions](const_node_ptr& node) -> bool {
                return ov::pass::low_precision::NetworkHelper::areQuantizeAndDequantizeSupportedForMultiply(
                    node,
                    defaultPrecisions);
            },
            ov::pass::ConvertQuantizeDequantize);
    }

    /* In some cases, during the transformation pipeline, some MatMul nodes can be transformed into other nodes. For
       example, they can become part of AUGRUCell node (see AUGRUCellFusion pass). In such cases, some constant paths
       will be unfolded, which can lead to crashes in the plugin. To avoid this, we re-mark decompression converts again
       and finally do CF for those constant paths that are not inputs to MatMul node */
    CPU_REGISTER_PASS_COMMON(manager, ov::pass::EnableDecompressionConvertConstantFolding);
    CPU_REGISTER_PASS_COMMON(manager, ov::pass::KeepConstAndDecompression);
    CPU_REGISTER_PASS_COMMON(manager, ov::pass::ConstantFolding);
    CPU_REGISTER_PASS_COMMON(manager, ov::pass::LoraSubgraphFusion);

    manager.run_passes(model);
}

void Transformations::runLptPasses(const std::vector<ov::element::Type>& defaultPrecisions) {
    using namespace ov::pass::low_precision;
    ov::pass::Manager lptManager("CPU:LPT");

#if defined(OPENVINO_ARCH_ARM) || defined(OPENVINO_ARCH_ARM64)
    auto quantizationRestrictions = std::vector<QuantizationGranularityRestriction>();
    auto supportedPrecisions = std::vector<PrecisionsRestriction>({
        PrecisionsRestriction::create<ov::op::v0::MatMul>({{{0, 1}, {ov::element::i8}}}),
    });
#else
    // Only enable conv/group conv signed input on AMX and avx2_vnni_2 platform.
    std::vector<ov::element::Type> input0LowPrecisionList;
    if (dnnl::impl::cpu::x64::mayiuse(dnnl::impl::cpu::x64::avx512_core_amx) ||
        dnnl::impl::cpu::x64::mayiuse(dnnl::impl::cpu::x64::avx2_vnni_2)) {
        input0LowPrecisionList = {ov::element::u8, ov::element::i8};
    } else {
        input0LowPrecisionList = {ov::element::u8};
    }

    auto quantizationRestrictions = std::vector<QuantizationGranularityRestriction>(
        {QuantizationGranularityRestriction::create<ov::op::v1::Convolution>({0}),
         QuantizationGranularityRestriction::create<ov::op::v1::ConvolutionBackpropData>({0})});
    auto supportedPrecisions = std::vector<PrecisionsRestriction>({
        PrecisionsRestriction::create<ov::op::v1::Convolution>({
            {{0}, input0LowPrecisionList},
            {{1}, {ov::element::i8}},
        }),
        PrecisionsRestriction::create<ov::op::v1::ConvolutionBackpropData>(
            {{{0}, {ov::element::u8, ov::element::i8}}, {{1}, {ov::element::i8}}}),
        PrecisionsRestriction::create<ov::op::v1::GroupConvolution>([input0LowPrecisionList](
                                                                        const std::shared_ptr<ov::Node>& node) {
            const auto& input_partial_shape = node->get_input_partial_shape(0);
            const auto& rank = input_partial_shape.rank();
            if (rank.is_static() && (rank.get_length() == 5)) {
                return PrecisionsRestriction::PrecisionsByPorts{{{0}, {ov::element::u8, ov::element::i8}},
                                                                {{1}, {ov::element::i8}}};
            }

            return PrecisionsRestriction::PrecisionsByPorts{{{0}, input0LowPrecisionList}, {{1}, {ov::element::i8}}};
        }),
        PrecisionsRestriction::create<ov::op::v0::MatMul>(
            {{{0}, {ov::element::u8, ov::element::i8}}, {{1}, {ov::element::i8}}}),
        PrecisionsRestriction::create<ov::op::v5::LSTMSequence>({{{0, 1}, {ov::element::u8}}}),
        PrecisionsRestriction::create<ov::op::v5::GRUSequence>({{{0, 1}, {ov::element::u8}}}),
    });
#endif
    CPU_REGISTER_PASS_COMMON(lptManager,
                             LowPrecision,
                             supportedPrecisions,
                             quantizationRestrictions,
                             LayerTransformation::Params(true, ov::element::f32, defaultPrecisions));
    CPU_SET_CALLBACK_COMMON(
        lptManager,
        [](const_node_ptr& node) -> bool {
            return ov::marked_as_bias(node);
        },
        AddTransformation);
    CPU_DISABLE_PASS_COMMON(lptManager, MultiplyToGroupConvolutionTransformation);

    CPU_DISABLE_PASS_ARM(lptManager, AvgPoolTransformation);
    CPU_DISABLE_PASS_ARM(lptManager, ConvolutionTransformation);
    CPU_DISABLE_PASS_ARM(lptManager, ConvolutionBackpropDataTransformation);
    CPU_DISABLE_PASS_ARM(lptManager, InterpolateTransformation);
    CPU_DISABLE_PASS_ARM(lptManager, GroupConvolutionTransformation);
    CPU_DISABLE_PASS_ARM(lptManager, MaxPoolTransformation);
    CPU_DISABLE_PASS_ARM(lptManager, MVNTransformation);
    CPU_DISABLE_PASS_ARM(lptManager, NormalizeL2Transformation);
    CPU_DISABLE_PASS_ARM(lptManager, RecurrentCellTransformation);
    CPU_DISABLE_PASS_ARM(lptManager, ReduceMaxTransformation);
    CPU_DISABLE_PASS_ARM(lptManager, ReduceMeanTransformation);
    CPU_DISABLE_PASS_ARM(lptManager, ReduceMinTransformation);
    CPU_DISABLE_PASS_ARM(lptManager, ReduceSumTransformation);

    // Enable MatMulTransformation against FC nodes only
    // int8 MatMul is disabled because acl_lowp_matmul_t supports 2D case only
    // most models have 3D/4D cases, so fallback to jit_gemm_i8 gives worse perf than gemm_acl_f16
    // oneDNN ticket #2696
    CPU_SET_CALLBACK_ARM(
        lptManager,
        [&](const_node_ptr& node) -> bool {
            return !NetworkHelper::isConstantPath(node->get_input_node_shared_ptr(1)) ||
                   !any_of(node->input_value(1).get_partial_shape().rank().get_length(), 2, 3);
        },
        MatMulTransformation);

    CPU_SET_CALLBACK_X64(
        lptManager,
        [&defaultPrecisions](const_node_ptr& node) -> bool {
            return LayerTransformation::isAsymmetricQuantization(node, defaultPrecisions) ||
                   WeightableLayerTransformation::isAsymmetricOnWeights(node, defaultPrecisions);
        },
        ConvolutionBackpropDataTransformation);

    CPU_SET_CALLBACK_X64(
        lptManager,
        [&](const_node_ptr& node) -> bool {
            const auto& consumers = node->get_output_target_inputs(0);
            if (consumers.size() == 1) {
                const auto consumer = consumers.begin()->get_node()->shared_from_this();
                return ov::is_type<ov::op::v1::Multiply>(consumer) && is_decompression_multiply(consumer);
            }
            return false;
        },
        FoldConvertTransformation);

    CPU_SET_CALLBACK_X64(
        lptManager,
        [&](const_node_ptr& node) -> bool {
            if (ov::is_type<ov::op::v1::Multiply>(node)) {
                return ov::is_type<ov::op::v1::Multiply>(node) && is_decompression_multiply(node);
            }
            if (ov::is_type<ov::op::v1::Subtract>(node)) {
                const auto& consumers = node->get_output_target_inputs(0);
                if (consumers.size() == 1) {
                    const auto consumer = consumers.begin()->get_node()->shared_from_this();
                    return ov::is_type<ov::op::v1::Multiply>(consumer) && is_decompression_multiply(consumer);
                }
            }
            return false;
        },
        FuseConvertTransformation);

    lptManager.run_passes(model);
}

void Transformations::Lpt(const std::vector<ov::element::Type>& defaultPrecisions) {
    CPU_DEBUG_CAP_TRANSFORMATION_SCOPE(this, Lpt);

    CPU_LPT_SCOPE(LowPrecisionTransformations_Part4);
    OV_ITT_SCOPE(FIRST_INFERENCE, itt::domains::intel_cpu_LT, "LowPrecisionTransformations");

    runLptPasses(defaultPrecisions);
}

void Transformations::PostLpt() {
    CPU_DEBUG_CAP_TRANSFORMATION_SCOPE(this, PostLpt);

    ov::pass::Manager postLPTPassManager("CPU:PostLPT");
    postLPTPassManager.set_per_pass_validation(false);
    CPU_REGISTER_PASS_COMMON(postLPTPassManager, ov::pass::ConvertBroadcast3);
    CPU_REGISTER_PASS_COMMON(postLPTPassManager, ov::pass::UnrollTensorIterator);
    CPU_REGISTER_PASS_COMMON(postLPTPassManager, ov::pass::ReshapePRelu);
    CPU_SET_CALLBACK_COMMON(
        postLPTPassManager,
        [](const_node_ptr& node) -> bool {
            // UnrollTI transformation is disabled by default, is turned on by LowLatency transformation
            return node->get_rt_info().count("UNROLL_TI") == 0;
        },
        ov::pass::UnrollTensorIterator);
    CPU_REGISTER_PASS_COMMON(postLPTPassManager, ov::pass::MoveEltwiseUpThroughDataMov);
    CPU_DISABLE_PASS_COMMON(postLPTPassManager, ov::pass::MoveEltwiseUpThroughDataMovPerChannel);
    CPU_SET_CALLBACK_COMMON(
        postLPTPassManager,
        [](const std::shared_ptr<const ov::Node>& node) -> bool {
            if (!ov::is_type<const ov::op::v0::FakeQuantize>(node) &&
                node->get_output_element_type(0).size() > node->get_input_element_type(0).size())
                return true;
            if (node->get_input_size() >= 2) {
                return node->get_input_element_type(1) == ov::element::i8 ||
                       node->get_input_element_type(1) == ov::element::u8 ||
                       (ov::is_type<const ov::op::v0::FakeQuantize>(node) &&
                        !ov::is_type<const ov::op::v1::Transpose>(node->get_input_node_shared_ptr(0)));
            }
            return false;
        },
        ov::pass::MoveEltwiseUpThroughDataMovScalar);
    CPU_REGISTER_PASS_COMMON(postLPTPassManager, ov::pass::Validate);

    CPU_REGISTER_PASS_COMMON(postLPTPassManager, ov::pass::ConstantFolding);

    CPU_REGISTER_PASS_X64(postLPTPassManager, FuseFQtoInteraction);

    // Execute before snippets. Otherwise FQ will be converted to Subgraph
    CPU_REGISTER_PASS_X64(postLPTPassManager, ConvertFqRnnToQuantizedRnn);

    CPU_REGISTER_PASS_X64(postLPTPassManager, ov::pass::RoPEFusion, true);
    CPU_REGISTER_PASS_ARM64(postLPTPassManager, ov::pass::RoPEFusion, true);
    CPU_DISABLE_PASS_COMMON(postLPTPassManager, ov::pass::RoPEFusionFlux);
    CPU_DISABLE_PASS_COMMON(postLPTPassManager, ov::pass::RoPEFusionChatGLMHF);
    CPU_REGISTER_PASS_X64(postLPTPassManager, CausalMaskPreprocessFusion);

#if defined(OPENVINO_ARCH_X86_64)
    // MLP & QKV fusion optimizations is focused on throughput, only enabled on AMX-bf16 & LLM serving use cases.
    auto can_use_amx_bf16_int8 = dnnl::impl::cpu::x64::mayiuse(dnnl::impl::cpu::x64::avx512_core_amx) &&
                                 (config.inferencePrecision == element::bf16);
    auto can_use_amx_fp16 = dnnl::impl::cpu::x64::mayiuse(dnnl::impl::cpu::x64::avx512_core_amx_fp16) &&
                            (config.inferencePrecision == element::f16);

    if (can_use_amx_bf16_int8 || can_use_amx_fp16) {
        const auto fcDynamicQuantizationGroupSize = config.fcDynamicQuantizationGroupSize;
        CPU_REGISTER_PASS_X64(postLPTPassManager, MLPFusion);
        CPU_SET_CALLBACK_X64(
            postLPTPassManager,
            [fcDynamicQuantizationGroupSize](const_node_ptr& node) -> bool {
                std::string errorMsg;
                return node::LLMMLP::isSupportedOperation(node, errorMsg, fcDynamicQuantizationGroupSize);
            },
            MLPFusionPass);

        size_t concurrency = config.streamExecutorConfig.get_threads_per_stream();
        if (concurrency == 0) {
            concurrency = parallel_get_max_threads();
        }

        CPU_REGISTER_PASS_X64(postLPTPassManager, QKVProjFusion);
        CPU_SET_CALLBACK_X64(
            postLPTPassManager,
            [=](const_node_ptr& node) -> bool {
                std::string errorMsg;
                return node::QKVProjection::isSupportedOperation(node,
                                                                 errorMsg,
                                                                 concurrency,
                                                                 fcDynamicQuantizationGroupSize);
            },
            QKVProjFusionPass1);

        CPU_SET_CALLBACK_X64(
            postLPTPassManager,
            [=](const_node_ptr& node) -> bool {
                std::string errorMsg;
                return node::QKVProjection::isSupportedOperation(node,
                                                                 errorMsg,
                                                                 concurrency,
                                                                 fcDynamicQuantizationGroupSize);
            },
            QKVProjFusionPass2);
    }
#endif  // OPENVINO_ARCH_X86_64

    CPU_REGISTER_PASS_X64(postLPTPassManager, ov::pass::RMSFusion, false);
    CPU_REGISTER_PASS_X64(postLPTPassManager, ov::intel_cpu::DecomposeRMSNorm);
    CPU_SET_CALLBACK_X64(
        postLPTPassManager,
        [](const std::shared_ptr<const ov::Node>& node) -> bool {
            std::string errorMsg;
            return node::RMSNorm::isSupportedOperation(node, errorMsg);
        },
        ov::intel_cpu::DecomposeRMSNorm);

    // markup Rope Input when BF16/F16 inference.
    if (any_of(config.inferencePrecision, ov::element::bf16, ov::element::f16)) {
        CPU_REGISTER_PASS_COMMON(postLPTPassManager, ov::pass::MarkRopeInputsToKeepInMixedPrecision);
        CPU_REGISTER_PASS_COMMON(postLPTPassManager, ov::pass::MarkFloatingPointRange);
    }

    // Should be before Snippets pipeline because Ngram pattern contains eltwise nodes that can be tokenized by
    // Snippets.
    auto symbolic_pipeline = CPU_REGISTER_PASS_COMMON(postLPTPassManager, ov::pass::SymbolicOptimizations, false);
    symbolic_pipeline->get_manager()->register_pass<NgramFusion>();

    postLPTPassManager.run_passes(model);
}

void Transformations::MainSnippets() {
    using namespace snippets::pass;
// Disable MainSnippets for int8 models on arm platforms due to performance issues
// Ticket: 163408
#if defined(OPENVINO_ARCH_ARM) || defined(OPENVINO_ARCH_ARM64)
    using namespace ov::pass::low_precision;
    static const std::set<levels>& supported_fq_levels = {levels::int4,
                                                          levels::int4_narrow_range,
                                                          levels::int8,
                                                          levels::int8_narrow_range};
    if (LowPrecision::isFunctionQuantized(model, supported_fq_levels)) {
        return;
    }
#endif

    auto is_supported_isa = []() {
#if defined(OPENVINO_ARCH_X86_64)
        return dnnl::impl::cpu::x64::mayiuse(dnnl::impl::cpu::x64::avx2);
#elif defined(OPENVINO_ARCH_ARM64)
        return dnnl::impl::cpu::aarch64::mayiuse(dnnl::impl::cpu::aarch64::asimd);
#elif defined(OPENVINO_ARCH_RISCV64)
        return true;  // RISC-V with Vector Extension supports snippets
#endif
        return false;
    };

    if (config.snippetsMode == Config::SnippetsMode::Disable || !is_supported_isa()) {
        return;
    }

    // TODO [123659] Implement common logic to split optimization and limitation conditions
    const auto ignoreCallback = config.snippetsMode == Config::SnippetsMode::IgnoreCallback;

#if defined(OPENVINO_ARCH_ARM64)
    // ARM has 32 gprs, but the following registers should be excluded from available registers:
    // - abi_param1: used for runtime parameters
    // - X18: platform register
    // - 2 (SP, X29) stack related registers
    // - 3 (X_TMP_0, X_TMP_1, X_DEFAULT_ADDR) registers for temporary use
    size_t available_gprs_count = 25;
#elif defined(OPENVINO_ARCH_X86_64)
    // X64 has 16 gprs, but the following registers should be excluded from available registers:
    // - abi_param1: used for runtime parameters
    // - RSP: stack related register
    size_t available_gprs_count = 14;
#else
    size_t available_gprs_count = 0;
#endif
    TokenizationConfig tokenization_config(available_gprs_count);

    size_t concurrency = config.streamExecutorConfig.get_threads_per_stream();
    if (concurrency == 0) {
        concurrency = parallel_get_max_threads();
    }
    // The optimization "SplitDimensionM" depends on target machine (thread count).
    // To avoid uncontrolled behavior in tests, we disabled the optimization when there is
    // Config::SnippetsMode::IgnoreCallback
    bool split_m_dimension = !ignoreCallback;
    CommonOptimizations::Config common_optimizations_config(concurrency, split_m_dimension);

    // [111813]: At the moment Snippets supports Transpose on output of MHA pattern only if it is an one node between
    // MatMul and Result. However there may be Convert [f32->bf16] before Result since:
    //  - bf16 Brgemm has f32 output;
    //  - CPU Node Subgraph requires bf16 on output when inference precision is bf16.
    // To avoid situations when Transpose is not alone node between MatMul and Result,
    // Plugin disables Transpose tokenization on output
    bool mha_token_enable_transpose_on_output = any_of(config.inferencePrecision, element::f32, element::dynamic);
    // Runtime caching should be enabled in case of dynamic Subgraphs in CPU Plugin: to reduce overheads of
    // ShapeInference and CodeGeneration If runtime cache capacity is zero, it means that rtCache won't be used and we
    // shouldn't tokenize dynamic Subgraphs - it will lead to performance degradations
    bool is_dynamic_mha_token_enabled = config.snippetsCacheCapacity != 0;
    // [122706] Some 3D MHA Patterns have perf regressions when Transpose op is tokenized
    std::set<size_t> mha_supported_transpose_ranks = {4};
    TokenizeMHASnippets::Config mha_config(tokenization_config,
                                           mha_token_enable_transpose_on_output,
                                           is_dynamic_mha_token_enabled,
                                           mha_supported_transpose_ranks);
#if defined(OPENVINO_ARCH_ARM64)
    TokenizeMLPSeqSnippets::Config mlp_seq_config(tokenization_config);
#elif defined(OPENVINO_ARCH_X86_64)
    auto supported_as_postop = [this](const std::shared_ptr<const ov::op::v0::MatMul>& matmul,
                                      const std::shared_ptr<const ov::Node>& node) {
        if (!pass::FuseBrgemmCPUPostops::can_be_fused_as_postop(node)) {
            return false;
        }
        auto input_precision = matmul->get_input_element_type(0);
        // In case of half float precision enforcement,
        // we need to pass the precision that will be forced during lowering
        if (input_precision == ov::element::f32 &&
            any_of(config.inferencePrecision, ov::element::bf16, ov::element::f16)) {
            input_precision = config.inferencePrecision;
        }
        return pass::FuseBrgemmCPUPostops::brgemm_can_fuse_postop(input_precision);
    };
<<<<<<< HEAD
#elif defined(OPENVINO_ARCH_RISCV64)
    // RISC-V has 32 gprs. Similar to ARM, conservatively use 23 available registers.
    size_t data_ptr_gpr_count = 23;
    // RISC-V doesn't support advanced MatMul post-op fusion yet
    snippets::pass::SnippetsTokenization::Config::CanBeFusedAsPostOpPred supported_as_postop = nullptr;
=======
    TokenizeMLPSeqSnippets::Config mlp_seq_config(tokenization_config, supported_as_postop);
>>>>>>> 4fa44d89
#else
    TokenizeMLPSeqSnippets::Config mlp_seq_config(tokenization_config);
#endif

    ov::pass::Manager snippetsManager("CPU:Snippets");
    snippetsManager.set_per_pass_validation(false);
    // if callback needed for better perf, enable SnippetsMarkSkipped, and disable TokenizeFCSnippets.
    if (!ignoreCallback) {
        CPU_REGISTER_PASS_ARM64(snippetsManager, SnippetsMarkSkipped);
        CPU_REGISTER_PASS_X64(snippetsManager, SnippetsMarkSkipped, config.inferencePrecision == ov::element::bf16);
        CPU_DISABLE_PASS_COMMON(snippetsManager, TokenizeFCSnippets);
        CPU_DISABLE_PASS_COMMON(snippetsManager, TokenizeGatedMLPSnippets);
    }
    CPU_REGISTER_PASS_COMMON(snippetsManager,
                             SnippetsTokenization,
                             tokenization_config,
                             common_optimizations_config,
                             mha_config,
                             mlp_seq_config);

#if defined(OPENVINO_ARCH_X86_64) || defined(OPENVINO_ARCH_ARM64)
    // Currently, Snippets don't provide efficient execution for single token inference in LLM case.
    // To avoid performance degradations, we disable MHA tokenization into Subgraphs in LLMs'.
    // We consider the presence of `ScaledDotProductAttentionWithKVCache` ops
    // in the model as a sign that this model is LLM.
    const auto is_LLM = ov::op::util::is_large_language_model(*model) ||
                        ov::op::util::has_op_with_type<intel_cpu::ScaledDotProductAttentionWithKVCache>(model);
#endif  // OPENVINO_ARCH_X86_64 || OPENVINO_ARCH_ARM64

#if defined(OPENVINO_ARCH_X86_64)
    // CPU Plugin Subgraph supports f32, bf16, quantized and fp16 BRGEMM
    const auto is_infer_prc_supported_by_brgemm =
        (any_of(config.inferencePrecision, ov::element::f32, ov::element::dynamic) &&
         ov::intel_cpu::brgemm_utils::is_fp32_supported()) ||
        (any_of(config.inferencePrecision, ov::element::bf16, ov::element::f32, ov::element::dynamic) &&
         ov::intel_cpu::brgemm_utils::is_bf16_supported()) ||
        (any_of(config.inferencePrecision, ov::element::f16, ov::element::f32, ov::element::dynamic) &&
         ov::intel_cpu::brgemm_utils::is_fp16_supported());
    const bool isMHASupported = !is_LLM && is_infer_prc_supported_by_brgemm;
#elif defined(OPENVINO_ARCH_ARM64)
    const auto is_infer_prc_supported_by_brgemm =
        any_of(config.inferencePrecision, ov::element::f32, ov::element::dynamic);
    const bool isMHASupported = !is_LLM && is_infer_prc_supported_by_brgemm;
#else
    const bool isMHASupported = false;
#endif

    if (!isMHASupported) {
        CPU_DISABLE_PASS_COMMON(snippetsManager, TokenizeMHASnippets);
        CPU_DISABLE_PASS_COMMON(snippetsManager, ExtractReshapesFromMHA);
    }

#if !defined(SNIPPETS_LIBXSMM_TPP) && defined(OPENVINO_ARCH_X86_64)
    const bool isMlpSeqSupported = is_infer_prc_supported_by_brgemm;
#elif defined(OPENVINO_ARCH_ARM64)
    // Note: Currently, MLPSeqSnippets is enabled only in tests
    // TODO: Enable TokenizeMLPSeqSnippets on ARM for all scenarios
    const bool isMlpSeqSupported = is_infer_prc_supported_by_brgemm && ignoreCallback;
#else
    const bool isMlpSeqSupported = false;
#endif

    if (!isMlpSeqSupported) {
        CPU_DISABLE_PASS_COMMON(snippetsManager, TokenizeMLPSeqSnippets);
    }

#if defined(OPENVINO_ARCH_X86_64)
    auto is_supported_matmul = [this](const std::shared_ptr<const ov::Node>& n) {
        const auto matmul = ov::as_type_ptr<const ov::op::v0::MatMul>(n);
        if (!matmul) {
            return false;
        }
        const auto in_type0 = matmul->get_input_element_type(0);
        const auto in_type1 = matmul->get_input_element_type(1);
        const auto is_fp32 = (in_type0 == ov::element::f32 && in_type1 == ov::element::f32 &&
                              any_of(config.inferencePrecision, element::f32, element::dynamic));
        const auto is_fp16 =
            (any_of(ov::element::f16, in_type0, in_type1)) ||
            (in_type0 == element::f32 && in_type1 == ov::element::f32 && config.inferencePrecision == ov::element::f16);
        const auto is_bf16 = (all_of(ov::element::bf16, in_type0, in_type1)) ||
                             ((in_type0 == element::f32 && in_type1 == ov::element::f32 &&
                               config.inferencePrecision == ov::element::bf16));
        const auto is_int8 = (any_of(in_type0, element::i8, element::u8)) && (in_type1 == element::i8);
        if (matmul->get_transpose_a()) {
            return false;
        }
        return (is_fp32 && ov::intel_cpu::brgemm_utils::is_fp32_supported()) ||
               (is_bf16 && ov::intel_cpu::brgemm_utils::is_bf16_supported()) ||
               (is_fp16 && ov::intel_cpu::brgemm_utils::is_fp16_supported()) ||
               (is_int8 && ov::intel_cpu::brgemm_utils::is_i8_supported());
    };
    auto is_unsupported_parallel_work_amount = [&](const std::shared_ptr<const ov::Node>& n,
                                                   const ov::PartialShape& shape) {
        // SplitDimensionM transformation doesn't support dynamic shapes, so M dim is split in runtime configurator
        if (shape.is_dynamic()) {
            return false;
        }
        auto parallel_work_amount = ov::Dimension(1);
        if (shape.size() > 2) {
            parallel_work_amount =
                std::accumulate(shape.rbegin() + 2, shape.rend(), parallel_work_amount, std::multiplies<>());
        }
        // Ticket 160154: enable tokenization for MHA with insufficient parallel work amount
        const auto is_unsupported_parallel_work_amount =
            static_cast<size_t>(parallel_work_amount.get_length()) < common_optimizations_config.get_concurrency() &&
            !SplitDimensionM::can_be_optimized(n, common_optimizations_config.get_concurrency());
        return is_unsupported_parallel_work_amount;
    };
#endif  // OPENVINO_ARCH_X86_64

    auto is_supported_op = []([[maybe_unused]] const std::shared_ptr<const ov::Node>& n) -> bool {
#if defined(OPENVINO_ARCH_ARM64)
        // Power on ARM64 only supports power and swish with scalar second inputs
        auto is_supported_with_scalar_inputs = [](const std::shared_ptr<const ov::Node>& n) {
            return (ov::is_type_any_of<const ov::op::v4::Swish>(n) && n->inputs().size() > 1 &&
                    ov::snippets::utils::is_scalar_constant(n->get_input_node_shared_ptr(1)));
        };
        auto is_supported = [](const std::shared_ptr<const ov::Node>& n) {
            return (ov::is_type_any_of<ov::op::v0::Abs,
                                       ov::op::v1::Add,
                                       ov::op::v0::Clamp,
                                       ov::op::v0::Ceiling,
                                       ov::op::v0::Convert,
                                       ov::op::v1::Divide,
                                       ov::op::v0::Elu,
                                       ov::op::v0::Erf,
                                       ov::op::v0::Exp,
                                       ov::op::v1::Equal,
                                       ov::op::v0::FakeQuantize,
                                       ov::op::v0::Floor,
                                       ov::op::v1::FloorMod,
                                       ov::op::v0::Gelu,
                                       ov::op::v7::Gelu,
                                       ov::op::v1::Greater,
                                       ov::op::v1::GreaterEqual,
                                       ov::op::v4::HSwish,
                                       ov::op::v1::Less,
                                       ov::op::v1::LessEqual,
                                       ov::op::v1::Maximum,
                                       ov::op::v1::Minimum,
                                       ov::op::v4::Mish,
                                       ov::op::v1::Mod,
                                       ov::op::v1::Multiply,
                                       ov::op::v0::Negative,
                                       ov::op::v1::NotEqual,
                                       ov::op::v0::PRelu,
                                       ov::op::v1::Power,
                                       ov::op::v0::Relu,
                                       ov::op::v5::Round,
                                       ov::op::v1::Select,
                                       ov::op::v0::Sigmoid,
                                       ov::op::v0::Sqrt,
                                       ov::op::v0::SquaredDifference,
                                       ov::op::v1::Subtract,
                                       ov::op::v0::Tanh,
                                       ov::op::v1::LogicalAnd,
                                       ov::op::v1::LogicalOr,
                                       ov::op::v1::LogicalXor,
                                       ov::op::v1::LogicalNot,
                                       ov::op::v0::Xor>(n));
        };
        return is_supported(n) || is_supported_with_scalar_inputs(n);
#elif defined(OPENVINO_ARCH_RISCV64)
        return false;
#else
        // CPU Plugin support Swish in Subgraph via conversion to SwichCPU which assumes second input to be constant,
        // and CPU Plugin does not support Mish for x64
        auto is_unsupported = [](const std::shared_ptr<const ov::Node>& n) {
            return (ov::is_type<const ov::op::v4::Swish>(n) && n->inputs().size() > 1 &&
                    !ov::is_type<const ov::op::v0::Constant>(n->get_input_node_shared_ptr(1))) ||
                   ov::is_type<const ov::op::v4::Mish>(n);
        };
        // todo: general tokenization flow is not currently supported for these operations.
        // they can be tokenized only as a part of complex patterns
        auto is_unsupported_by_common_tokenization = [](const std::shared_ptr<const ov::Node>& n) {
            return (ov::is_type_any_of<const ov::op::v1::Softmax,
                                       const ov::op::v8::Softmax,
                                       const ov::op::v0::MatMul,
                                       const ov::op::v1::Transpose,
                                       const ov::op::v1::Broadcast,
                                       const ov::op::v3::Broadcast,
                                       const ov::op::v1::ReduceMax,
                                       const ov::op::v1::ReduceSum>(n));
        };
        return !is_unsupported(n) && !is_unsupported_by_common_tokenization(n);
#endif
    };

    auto has_supported_tensors = [ignoreCallback](const std::shared_ptr<const ov::Node>& n) -> bool {
        // Check for supported precision
        auto is_supported_tensor = [&n, ignoreCallback](descriptor::Tensor& t, bool is_input) -> bool {
            // TODO [105804] int32 isn't supported in general because i32 emitters are required for bit-exact i32
            // calculations in some cases So i32 is supported exclusively for transposes and broadcast
            static const std::set<ov::element::Type> supported_element_types =
#if defined(OPENVINO_ARCH_ARM64)
                {ov::element::f32, ov::element::f16, ov::element::i8, ov::element::u8};
#else
                {ov::element::f32, ov::element::bf16, ov::element::f16, ov::element::i8, ov::element::u8};
#endif

            if (!ignoreCallback) {
                // Check for supported ranks
                // todo: clarify whether we can evaluate snippets on inputs with larger ranks
                if (t.get_partial_shape().rank().get_length() > 6) {
                    return false;
                }
            }

            return supported_element_types.count(t.get_element_type()) != 0 ||
                   (is_input && t.get_element_type() == ov::element::i32 &&
                    (ov::is_type_any_of<const op::v1::Transpose,
                                        const op::v1::Broadcast,
                                        const op::v1::ReduceMax,
                                        const op::v1::ReduceSum>(n)));
        };

        const auto& inputs = n->inputs();
        const auto& outputs = n->outputs();
        return std::all_of(inputs.begin(),
                           inputs.end(),
                           [&](const Input<const ov::Node>& in) {
                               return is_supported_tensor(in.get_tensor(), true);
                           }) &&
               std::all_of(outputs.begin(), outputs.end(), [&](const Output<const ov::Node>& out) {
                   return is_supported_tensor(out.get_tensor(), false);
               });
    };

    if (!ignoreCallback) {
        CPU_SET_CALLBACK_X64(
            snippetsManager,
            [&](const std::shared_ptr<const ov::Node>& n) -> bool {
                // Tranformation callback is called on MatMul0
                if (!is_supported_matmul(n))
                    return true;
                // Search for MatMul1
                auto child = n->get_output_target_inputs(0).begin()->get_node()->shared_from_this();
                while (!ov::is_type<const ov::op::v0::MatMul>(child)) {
                    child = child->get_output_target_inputs(0).begin()->get_node()->shared_from_this();
                }
                if (!is_supported_matmul(child))
                    return true;

                const auto& pshape = child->get_input_partial_shape(0);
                return is_unsupported_parallel_work_amount(n, pshape);
            },
            TokenizeMHASnippets);
        CPU_SET_CALLBACK_X64(
            snippetsManager,
            [&](const std::shared_ptr<const ov::Node>& n) -> bool {
                if (!is_supported_matmul(n))
                    return true;
                if (is_unsupported_parallel_work_amount(n, n->get_output_partial_shape(0)))
                    return true;

                // We've only tested MLP sequence tokenization on small model shapes
                // So we limit tokenization to sequences with small shapes to avoid unexpected behavior
                // TODO: release these conditions after testing on larger models
                const auto& input_shape = n->get_input_partial_shape(0);
                if (input_shape.rank().is_dynamic() || input_shape.size() != 2)
                    return true;
                if (input_shape.is_dynamic() || input_shape[0].get_length() > 8 || input_shape[1].get_length() > 256)
                    return true;
                const auto& output_shape = n->get_output_partial_shape(0);
                if (output_shape.rank().get_length() != 2)
                    return true;
                return output_shape[1].is_dynamic() || output_shape[1].get_length() > 256;
            },
            TokenizeMLPSeqSnippets);
        CPU_SET_CALLBACK_X64(
            snippetsManager,
            [&](const std::shared_ptr<const ov::Node>& n) -> bool {
                return !is_supported_matmul(n) ||
                       is_unsupported_parallel_work_amount(n, n->get_output_partial_shape(0));
            },
            ExtractReshapesFromMHA);
    }

    CPU_SET_CALLBACK_COMMON(
        snippetsManager,
        [&](const std::shared_ptr<const ov::Node>& n) -> bool {
            if (!ignoreCallback) {
                if (n->is_dynamic() || !is_supported_op(n))
                    return true;
            }

            const auto& inputs = n->inputs();
            // todo: clarify whether we can evaluate snippets on const paths
            const bool has_only_const_inputs =
                std::all_of(inputs.begin(), inputs.end(), [](const ov::Input<const ov::Node>& in) {
                    return ov::is_type<ov::op::v0::Constant>(in.get_source_output().get_node_shared_ptr());
                });
            if (has_only_const_inputs)
                return true;
            return !has_supported_tensors(n);
        },
        TokenizeSnippets);

    auto mm_supports_transpose_b = [this]([[maybe_unused]] const std::shared_ptr<const ov::Node>& n) -> bool {
        [[maybe_unused]] const auto& inferencePrecision = config.inferencePrecision;
        // Note: BrgemmTPP doesn't support transposed KN natively
        // so we should extract transposes for the corresponding matmul nodes
#if defined(SNIPPETS_LIBXSMM_TPP)
        // TPP doesn't support dynamic shapes -> there will be BrgemmCPU node
        if (!n->is_dynamic()) {
            std::vector<std::vector<size_t>> layouts(3);
            const auto matmul = ov::as_type_ptr<const ov::op::v0::MatMul>(n);
            OPENVINO_ASSERT(matmul, "ExplicitTransposeMatMulInputs callback must be called for matmul node");
            if (matmul->get_transpose_b()) {
                std::vector<size_t> transposed_layout(n->get_input_partial_shape(1).size());
                std::iota(transposed_layout.begin(), transposed_layout.end(), 0);
                std::swap(*transposed_layout.rbegin(), *(transposed_layout.rbegin() + 1));
                layouts[1] = std::move(transposed_layout);
            }
            ov::element::TypeVector precisions;
            auto push_precision = [&](const ov::element::Type& precision) {
                if (inferencePrecision == ov::element::bf16 && precision == ov::element::f32) {
                    precisions.push_back(ov::element::bf16);
                } else {
                    precisions.push_back(precision);
                }
            };
            push_precision(n->get_input_element_type(0));
            push_precision(n->get_input_element_type(1));
            push_precision(n->get_output_element_type(0));
            return !ov::intel_cpu::tpp::pass::BrgemmToBrgemmTPP::is_supported_brgemm_configuration(layouts, precisions);
        }
#endif
#if defined(OPENVINO_ARCH_ARM64)
        // KleidiAI matmul primitives do not support transposed B input
        return false;
#elif defined(OPENVINO_ARCH_X86_64)
        return true;
#else
        OPENVINO_THROW("ExplicitTransposeMatMulInputs callback is not supported on this architecture");
        return false;
#endif
    };

    CPU_SET_CALLBACK_COMMON(
        snippetsManager,
        [&mm_supports_transpose_b](const std::shared_ptr<const ov::Node>& n) -> bool {
            return mm_supports_transpose_b(n);
        },
        ExplicitTransposeMatMulInputs);

    snippetsManager.run_passes(model);
}

void Transformations::PostSnippets() {
    ov::pass::Manager postSnippetsManager("CPU:PostSnippets");
    postSnippetsManager.set_per_pass_validation(false);
    CPU_REGISTER_PASS_COMMON(postSnippetsManager, ov::pass::FakeQuantizeDecomposition);
    CPU_SET_CALLBACK_X64(
        postSnippetsManager,
        [](const_node_ptr& node) -> bool {
            std::string errMsg;
            return node::FakeQuantize::isSupportedOperation(node, errMsg);
        },
        ov::pass::FakeQuantizeDecomposition);
    CPU_REGISTER_PASS_COMMON(postSnippetsManager, ov::pass::FakeConvertDecomposition);
    CPU_REGISTER_PASS_COMMON(postSnippetsManager, ov::pass::ConstantFolding);
    postSnippetsManager.run_passes(model);
}

void Transformations::Snippets() {
    const bool useSnippets = config.snippetsMode != Config::SnippetsMode::Disable &&
                             CPU_DEBUG_CAP_IS_TRANSFORMATION_ENABLED(config.debugCaps, Snippets);
    if (!useSnippets) {
        return;
    }

    CPU_DEBUG_CAP_TRANSFORMATION_SCOPE(this, Snippets);
    MainSnippets();
    PostSnippets();
}

}  // namespace ov::intel_cpu<|MERGE_RESOLUTION|>--- conflicted
+++ resolved
@@ -1228,9 +1228,7 @@
                                            mha_token_enable_transpose_on_output,
                                            is_dynamic_mha_token_enabled,
                                            mha_supported_transpose_ranks);
-#if defined(OPENVINO_ARCH_ARM64)
-    TokenizeMLPSeqSnippets::Config mlp_seq_config(tokenization_config);
-#elif defined(OPENVINO_ARCH_X86_64)
+#if defined(OPENVINO_ARCH_X86_64)
     auto supported_as_postop = [this](const std::shared_ptr<const ov::op::v0::MatMul>& matmul,
                                       const std::shared_ptr<const ov::Node>& node) {
         if (!pass::FuseBrgemmCPUPostops::can_be_fused_as_postop(node)) {
@@ -1245,15 +1243,6 @@
         }
         return pass::FuseBrgemmCPUPostops::brgemm_can_fuse_postop(input_precision);
     };
-<<<<<<< HEAD
-#elif defined(OPENVINO_ARCH_RISCV64)
-    // RISC-V has 32 gprs. Similar to ARM, conservatively use 23 available registers.
-    size_t data_ptr_gpr_count = 23;
-    // RISC-V doesn't support advanced MatMul post-op fusion yet
-    snippets::pass::SnippetsTokenization::Config::CanBeFusedAsPostOpPred supported_as_postop = nullptr;
-=======
-    TokenizeMLPSeqSnippets::Config mlp_seq_config(tokenization_config, supported_as_postop);
->>>>>>> 4fa44d89
 #else
     TokenizeMLPSeqSnippets::Config mlp_seq_config(tokenization_config);
 #endif
