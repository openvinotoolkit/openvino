// Copyright (C) 2022 Intel Corporation
// SPDX-License-Identifier: Apache-2.0
//

#include "transformation_pipeline.h"

#include "defs.hpp"

// Operations
#include <algorithm>
#include <cstddef>
#include <cstdint>
#include <memory>
#include <ov_ops/gather_compressed.hpp>
#include <set>
#include <vector>

#include "itt.h"
#include "low_precision/common/precisions_restriction.hpp"
#include "low_precision/common/quantization_granularity_restriction.hpp"
#include "low_precision/layer_transformation.hpp"
#include "low_precision/quantization_details.hpp"
#include "nodes/fullyconnected.h"
#include "openvino/core/descriptor/tensor.hpp"
#include "openvino/core/graph_util.hpp"
#include "openvino/core/node.hpp"
#include "openvino/core/node_input.hpp"
#include "openvino/core/node_output.hpp"
#include "openvino/core/parallel.hpp"
#include "openvino/core/rt_info.hpp"
#include "openvino/core/type.hpp"
#include "openvino/core/type/element_type.hpp"
#include "openvino/itt.hpp"
#include "openvino/op/abs.hpp"
#include "openvino/op/avg_pool.hpp"
#include "openvino/op/broadcast.hpp"
#include "openvino/op/ceiling.hpp"
#include "openvino/op/clamp.hpp"
#include "openvino/op/constant.hpp"
#include "openvino/op/convert.hpp"
#include "openvino/op/fake_quantize.hpp"
#include "openvino/op/matmul.hpp"
#include "openvino/op/max_pool.hpp"
#include "openvino/op/mish.hpp"
#include "openvino/op/paged_attention.hpp"
#include "openvino/op/reduce_max.hpp"
#include "openvino/op/reduce_sum.hpp"
#include "openvino/op/reshape.hpp"
#include "openvino/op/result.hpp"
#include "openvino/op/swish.hpp"
#include "openvino/op/transpose.hpp"
#include "openvino/op/util/attr_types.hpp"

// Common transformations
#include "openvino/pass/constant_folding.hpp"
#include "openvino/pass/manager.hpp"
#include "openvino/pass/node_registry.hpp"
#include "openvino/pass/validate.hpp"
#include "selective_build.h"
#include "transformations/common_optimizations/add_fake_quantize_fusion.hpp"
#include "transformations/common_optimizations/augru_cell_fusion.hpp"
#include "transformations/common_optimizations/common_optimizations.hpp"
#include "transformations/common_optimizations/convert_pagedattn_inputs.hpp"
#include "transformations/common_optimizations/convert_quantize_dequantize.hpp"
#include "transformations/common_optimizations/fq_mul_fusion.hpp"
#include "transformations/common_optimizations/fuse_rotary_positional_embeddings.hpp"
#include "transformations/common_optimizations/lora_subgraph_fusion.hpp"
#include "transformations/common_optimizations/lstm_cell_fusion.hpp"
#include "transformations/common_optimizations/mark_precision_sensitive_shapeof_subgraphs.hpp"
#include "transformations/common_optimizations/mark_rope_input_to_keep_in_mixed_precision.hpp"
#include "transformations/common_optimizations/matmul_const_transposes_extraction.hpp"
#include "transformations/common_optimizations/move_eltwise_up_data_movement.hpp"
#include "transformations/common_optimizations/mul_fake_quantize_fusion.hpp"
#include "transformations/common_optimizations/nop_elimination.hpp"
#include "transformations/common_optimizations/reshape_prelu.hpp"
#include "transformations/common_optimizations/sdpa_fusion.hpp"
#include "transformations/common_optimizations/transpose_sinking.hpp"
#include "transformations/common_optimizations/weights_dequantize_to_fake_quantize.hpp"
#include "transformations/common_optimizations/wrap_interpolate_into_transposes.hpp"
#include "transformations/control_flow/unroll_tensor_iterator.hpp"
#include "transformations/convert_precision.hpp"
#include "transformations/fp16_compression/convert_compression_only_to_legacy.hpp"
#include "transformations/fp16_compression/mark_decompression_convert_constant_folding.hpp"
#include "transformations/fp16_compression/mark_floatpoint_range.hpp"
#include "transformations/init_node_info.hpp"
#include "transformations/op_conversions/convert_avgpool_downgrade.hpp"
#include "transformations/op_conversions/convert_batch_to_space.hpp"
#include "transformations/op_conversions/convert_broadcast3.hpp"
#include "transformations/op_conversions/convert_broadcast_to_tiles.hpp"
#include "transformations/op_conversions/convert_depth_to_space.hpp"
#include "transformations/op_conversions/convert_gather_downgrade.hpp"
#include "transformations/op_conversions/convert_gather_to_compressed.hpp"
#include "transformations/op_conversions/convert_gather_upgrade.hpp"
#include "transformations/op_conversions/convert_gelu.hpp"
#include "transformations/op_conversions/convert_interpolate1_to_interpolate4.hpp"
#include "transformations/op_conversions/convert_matrix_nms_to_matrix_nms_ie.hpp"
#include "transformations/op_conversions/convert_maxpool_downgrade.hpp"
#include "transformations/op_conversions/convert_mod.hpp"
#include "transformations/op_conversions/convert_multiclass_nms_to_multiclass_nms_ie.hpp"
#include "transformations/op_conversions/convert_nms9_to_nms_ie_internal.hpp"
#include "transformations/op_conversions/convert_previous_nms_to_nms_9.hpp"
#include "transformations/op_conversions/convert_reduce_to_pooling.hpp"
#include "transformations/op_conversions/convert_roi_align_v3_to_v9.hpp"
#include "transformations/op_conversions/convert_roi_align_v9_to_v3.hpp"
#include "transformations/op_conversions/convert_scatter_nd_update15_downgrade.hpp"
#include "transformations/op_conversions/convert_sequences_to_tensor_iterator.hpp"
#include "transformations/op_conversions/convert_shapeof3.hpp"
#include "transformations/op_conversions/convert_slice_to_strided_slice.hpp"
#include "transformations/op_conversions/convert_slicescatter.hpp"
#include "transformations/op_conversions/convert_space_to_batch.hpp"
#include "transformations/op_conversions/convert_space_to_depth.hpp"
#include "transformations/op_conversions/convert_ti_to_sequences.hpp"
#include "transformations/op_conversions/convert_topk11_downgrade.hpp"
#include "transformations/op_conversions/detection_output_downgrade.hpp"
#include "transformations/op_conversions/detection_output_upgrade.hpp"
#include "transformations/op_conversions/eye_decomposition.hpp"
#include "transformations/op_conversions/fake_convert_decomposition.hpp"
#include "transformations/op_conversions/fq_decomposition.hpp"
#include "transformations/op_conversions/gelu7_downgrade.hpp"
#include "transformations/op_conversions/gru_cell_decomposition.hpp"
#include "transformations/op_conversions/hswish_decomposition.hpp"
#include "transformations/op_conversions/lstm_cell_decomposition.hpp"
#include "transformations/op_conversions/mvn6_decomposition.hpp"
#include "transformations/op_conversions/normalize_l2_decomposition.hpp"
#include "transformations/op_conversions/rnn_cell_decomposition.hpp"
#include "transformations/op_conversions/simplify_ctc_greedy_decoder_seq_len.hpp"
#include "transformations/op_conversions/softmax_decomposition.hpp"
#include "transformations/op_conversions/softsign_decomposition.hpp"
#include "transformations/op_conversions/unique_decomposition.hpp"
#include "transformations/opset_conversions/convert_opset2_to_opset1.hpp"
#include "transformations/rt_info/keep_const_precision.hpp"
#include "transformations/smart_reshape/matmul_sr.hpp"
#include "transformations/symbolic_transformations/symbolic_optimizations.hpp"
#include "utils/general_utils.h"
#include "utils/ngraph_transformation.hpp"

// LPT transformations
#include "low_precision/add.hpp"
#include "low_precision/convert_subtract_constant.hpp"
#include "low_precision/low_precision.hpp"
#include "low_precision/multiply_to_group_convolution.hpp"
#include "low_precision/network_helper.hpp"
#include "low_precision/rt_info/bias_attribute.hpp"
#include "transformations/low_precision/mark_dequantization_subgraph.hpp"

// CPU specific transformations
#include "transformations/cpu_opset/common/pass/insert_convert_after_extension.hpp"
#include "transformations/cpu_opset/common/pass/ngram_fusion.hpp"
#include "transformations/cpu_opset/common/pass/permute_slice_n_interpolation.hpp"
#include "transformations/cpu_opset/common/pass/stateful_sdpa_fusion.hpp"
#include "transformations/cpu_opset/common/pass/swap_convert_transpose.hpp"
#include "transformations/cpu_opset/convert_to_cpu_specific_opset.hpp"
#include "utils/precision_support.h"

// Snippets
#include "snippets/pass/collapse_subgraph.hpp"
#include "snippets/pass/explicit_transpose_matmul_inputs.hpp"
#include "snippets/pass/extract_reshapes_from_mha.hpp"
#include "snippets/pass/fc_tokenization.hpp"
#include "snippets/pass/gated_mlp_tokenization.hpp"
#include "snippets/pass/mha_tokenization.hpp"
#include "snippets/pass/mlp_seq_tokenization.hpp"
#include "snippets/pass/tokenization.hpp"
#include "snippets/pass/tokenization_config.hpp"

// Misc
#include "nodes/fake_quantize.h"
#include "nodes/mvn.h"
#include "nodes/normalize.h"
#include "nodes/paged_attn.h"
#include "nodes/rnn.h"

#if defined(OPENVINO_ARCH_X86)
#    include "transformations/cpu_opset/common/pass/decompose_integer_divide.hpp"
#endif

#if defined(OPENVINO_ARCH_ARM64)
#    include "cpu/aarch64/cpu_isa_traits.hpp"
#    include "openvino/op/add.hpp"
#    include "openvino/op/divide.hpp"
#    include "openvino/op/elu.hpp"
#    include "openvino/op/equal.hpp"
#    include "openvino/op/erf.hpp"
#    include "openvino/op/exp.hpp"
#    include "openvino/op/floor.hpp"
#    include "openvino/op/floor_mod.hpp"
#    include "openvino/op/gelu.hpp"
#    include "openvino/op/greater.hpp"
#    include "openvino/op/greater_eq.hpp"
#    include "openvino/op/hswish.hpp"
#    include "openvino/op/less.hpp"
#    include "openvino/op/less_eq.hpp"
#    include "openvino/op/logical_and.hpp"
#    include "openvino/op/logical_not.hpp"
#    include "openvino/op/logical_or.hpp"
#    include "openvino/op/logical_xor.hpp"
#    include "openvino/op/maximum.hpp"
#    include "openvino/op/minimum.hpp"
#    include "openvino/op/mod.hpp"
#    include "openvino/op/negative.hpp"
#    include "openvino/op/not_equal.hpp"
#    include "openvino/op/power.hpp"
#    include "openvino/op/prelu.hpp"
#    include "openvino/op/relu.hpp"
#    include "openvino/op/round.hpp"
#    include "openvino/op/select.hpp"
#    include "openvino/op/sigmoid.hpp"
#    include "openvino/op/sqrt.hpp"
#    include "openvino/op/squared_difference.hpp"
#    include "openvino/op/tanh.hpp"
#    include "openvino/op/xor.hpp"
#    include "snippets/utils/utils.hpp"
#    include "transformations/snippets/aarch64/pass/snippets_mark_skipped.hpp"
#else
#    include "openvino/op/convolution.hpp"
#    include "openvino/op/group_conv.hpp"
#endif

#if defined(OPENVINO_ARCH_X86) || defined(OPENVINO_ARCH_X86_64)
#    include <functional>
#    include <numeric>

#    include "low_precision/convolution_backprop_data.hpp"
#    include "low_precision/fold_convert.hpp"
#    include "low_precision/fuse_convert.hpp"
#    include "low_precision/weightable_layer_transformation.hpp"
#    include "nodes/llm_mlp.h"
#    include "nodes/qkv_proj.h"
#    include "nodes/rms_norm.h"
#    include "onednn/dnnl.h"
#    include "openvino/op/group_normalization.hpp"
#    include "openvino/op/multiply.hpp"
#    include "openvino/op/subtract.hpp"
#    include "snippets/pass/common_optimizations.hpp"
#    include "snippets/pass/split_dimension_m.hpp"
#    include "transformations/common_optimizations/rms_fusion.hpp"
#    include "transformations/cpu_opset/common/op/sdpa.hpp"
#    include "transformations/cpu_opset/common/pass/causal_mask_preprocess_fusion.hpp"
#    include "transformations/cpu_opset/common/pass/convert_fq_rnn_to_quantized_rnn.hpp"
#    include "transformations/cpu_opset/common/pass/decompose_rms_norm.hpp"
#    include "transformations/cpu_opset/x64/pass/convert_to_interaction.hpp"
#    include "transformations/cpu_opset/x64/pass/mlp_fusion.hpp"
#    include "transformations/cpu_opset/x64/pass/qkv_proj_fusion.hpp"
#    include "transformations/op_conversions/group_normalization_decomposition.hpp"
#    include "transformations/op_conversions/hsigmoid_decomposition.hpp"
#    include "transformations/op_conversions/reduce_l1_decomposition.hpp"
#    include "transformations/op_conversions/reduce_l2_decomposition.hpp"
#    include "transformations/snippets/x64/op/brgemm_utils.hpp"
#    include "transformations/snippets/x64/pass/fuse_brgemm_cpu_postops.hpp"
#    include "transformations/snippets/x64/pass/snippets_mark_skipped.hpp"
#    include "transformations/utils/utils.hpp"
#endif

#if defined(OPENVINO_ARCH_ARM) || defined(OPENVINO_ARCH_ARM64)
#    include "low_precision/avg_pool.hpp"
#    include "low_precision/convolution.hpp"
#    include "low_precision/convolution_backprop_data.hpp"
#    include "low_precision/group_convolution.hpp"
#    include "low_precision/interpolate.hpp"
#    include "low_precision/mat_mul.hpp"
#    include "low_precision/max_pool.hpp"
#    include "low_precision/mvn.hpp"
#    include "low_precision/normalize_l2.hpp"
#    include "low_precision/recurrent_cell.hpp"
#    include "low_precision/reduce_max.hpp"
#    include "low_precision/reduce_mean.hpp"
#    include "low_precision/reduce_min.hpp"
#    include "low_precision/reduce_sum.hpp"
#    include "transformations/cpu_opset/arm/pass/convert_group_conv.hpp"
#    include "transformations/cpu_opset/arm/pass/convert_group_conv1d.hpp"
#    include "transformations/cpu_opset/arm/pass/convert_reduce_multi_axis.hpp"
#    include "transformations/cpu_opset/arm/pass/convert_reduce_no_keep_dims.hpp"
<<<<<<< HEAD
#    include "transformations/cpu_opset/arm/pass/grid_sample_decomposition.hpp"
=======
#    include "transformations/cpu_opset/arm/pass/deconv_1d_decomposition.hpp"
>>>>>>> 3d74e42f
#    include "transformations/cpu_opset/common/op/sdpa.hpp"
#    include "transformations/cpu_opset/common/pass/decompose_integer_divide.hpp"
#else
#    include "cpu/x64/cpu_isa_traits.hpp"
#    include "openvino/op/gru_sequence.hpp"
#    include "openvino/op/lstm_sequence.hpp"
#    include "openvino/op/softmax.hpp"
#endif

#if !defined(OPENVINO_ARCH_X86_64) && !defined(OPENVINO_ARCH_ARM64)
#    include "openvino/core/except.hpp"
#endif

#if defined(OPENVINO_ARCH_ARM64)
#    include "transformations/op_conversions/hard_sigmoid_decomposition.hpp"
#    include "transformations/op_conversions/hsigmoid_decomposition.hpp"
#endif

#if defined(OPENVINO_ARCH_ARM)
#    include "transformations/cpu_opset/arm/pass/mish_decomposition.hpp"
#endif

#if defined(SNIPPETS_LIBXSMM_TPP)
#    include "transformations/tpp/common/pass/brgemm_to_brgemm_tpp.hpp"
#endif

namespace ov::intel_cpu {

using const_node_ptr = const std::shared_ptr<const ov::Node>;

bool Transformations::is_decompression_multiply(const_node_ptr& node) {
    auto all_has_type = [](const std::set<ov::Input<ov::Node>>& consumers, const ov::DiscreteTypeInfo& type) {
        return std::all_of(consumers.begin(), consumers.end(), [&type](const ov::Input<ov::Node>& input) {
            return input.get_node()->get_type_info() == type;
        });
    };

    const auto consumers = node->get_output_target_inputs(0);
    if (all_has_type(consumers, ov::op::v0::MatMul::get_type_info_static())) {
        return true;
    }

    auto are_converts_from_decompression = [&all_has_type](const std::set<ov::Input<ov::Node>>& consumers) {
        if (!all_has_type(consumers, ov::op::v0::Convert::get_type_info_static())) {
            return false;
        }
        return std::all_of(consumers.begin(), consumers.end(), [&all_has_type](const ov::Input<ov::Node>& consumer) {
            const auto child_consumers = consumer.get_node()->get_output_target_inputs(0);
            return all_has_type(child_consumers, ov::op::v0::MatMul::get_type_info_static());
        });
    };

    if (all_has_type(consumers, ov::op::v1::Reshape::get_type_info_static())) {
        for (const auto& consumer : consumers) {
            const auto child_consumers = consumer.get_node()->get_output_target_inputs(0);
            if (all_has_type(child_consumers, ov::op::v0::MatMul::get_type_info_static()) ||
                are_converts_from_decompression(child_consumers)) {
                return true;
            }
        }
    }
    return are_converts_from_decompression(consumers);
}

bool Transformations::fuse_type_to_fq(const std::shared_ptr<ov::Node>& node, const precisions_map& precisions) {
    auto fq = ov::as_type_ptr<ov::op::v0::FakeQuantize>(node);
    if (!fq) {
        return false;
    }
    const auto& from = node->get_output_element_type(0);
    auto it = precisions.find(from);
    if (it == precisions.end()) {
        return false;
    }
    const auto& to = it->second;

    for (size_t i = 0; i < node->get_input_size(); ++i) {
        auto convert_before = std::make_shared<op::v0::Convert>(node->input_value(i), from);
        node->input(i).replace_source_output(convert_before);
    }

    auto consumers = node->output(0).get_target_inputs();
    for (const auto& input : consumers) {
        auto* const consumer = input.get_node();
        if (ov::is_type_any_of<ov::op::v0::Result, ov::op::v0::Convert>(consumer)) {
            continue;
        }
        auto convert_after = std::make_shared<op::v0::Convert>(node, to);
        input.replace_source_output(convert_after);
    }

    return true;
}

bool Transformations::fuse_type_to_pa(const std::shared_ptr<ov::Node>& node,
                                      [[maybe_unused]] const precisions_map& precisions) {
    auto pa = ov::as_type_ptr<ov::op::PagedAttentionExtension>(node);
    if (!pa) {
        return false;
    }
    // PagedAttentionExtension's 2nd output type should be kept f32.
    // The reason is that the pagedattention node in CPU plugin hardcodes 2nd output type as f32.
    // So, set f32 to the 2nd output type, which can avoid extra data type conversion during transformation.
    pa->set_out_type(1, ov::element::f32);
    return true;
}

bool Transformations::fuse_type_to_convert(const std::shared_ptr<ov::Node>& node, const precisions_map& precisions) {
    auto convert = ov::as_type_ptr<ov::op::v0::Convert>(node);
    if (!convert) {
        return false;
    }
    const auto& from = node->get_output_element_type(0);
    auto it = precisions.find(from);
    if (it == precisions.end()) {
        return false;
    }
    const auto& to = it->second;

    if (convert->get_convert_element_type() == ov::element::boolean && to.is_integral_number()) {
        // For Convert node, converting precision from numerical data types to boolean will lead to mathematical
        // error, because here the output precision boolean is replaced by u8:
        //  - floating point value 0.01 is converted to be 1 for boolean, but 0 for u8 - need to insert Ceil.
        //  - either float or int values should be clipped with the interval [0; 1] to mimic bool cast behavior, i.e.
        //  0 - is false, 1 - is true
        //  - to perform clamping correctly an Abs op should be inserted before Clamp
        // Thus an Abs, Ceil and Clamp nodes should be added before the Convert node for this scenario.
        ov::pass::NodeRegistry reg;
        const auto& in_prec = convert->get_input_element_type(0);
        auto parent_node = convert->input_value(0).get_node_shared_ptr();
        auto item = precisions.find(in_prec);
        if (item != precisions.end()) {
            // Add convert node for unsupported precision, such as FP64 or INT64
            parent_node = reg.make<ov::op::v0::Convert>(parent_node, item->second);
        }
        if (in_prec.is_signed()) {
            parent_node = reg.make<ov::op::v0::Abs>(parent_node);
        }
        if (in_prec.is_real()) {
            parent_node = reg.make<ov::op::v0::Ceiling>(parent_node);
        }
        parent_node = reg.make<ov::op::v0::Clamp>(parent_node, 0, 1);
        const auto new_convert = reg.make<ov::op::v0::Convert>(parent_node, to);
        new_convert->set_friendly_name(convert->get_friendly_name());
        ov::copy_runtime_info(convert, reg.get());
        ov::replace_node(convert, new_convert);
        return true;
    }
    convert->set_convert_element_type(to);
    return true;
}

void Transformations::UpToLpt() {
    using namespace ov::pass::low_precision;
    static const std::set<levels>& supported_fq_levels = {levels::int4,
                                                          levels::int4_narrow_range,
                                                          levels::int8,
                                                          levels::int8_narrow_range};

    const bool useLpt = config.lpTransformsMode == Config::LPTransformsMode::On &&
                        LowPrecision::isFunctionQuantized(model, supported_fq_levels) &&
                        CPU_DEBUG_CAP_IS_TRANSFORMATION_ENABLED(config.debugCaps, Lpt);

    const auto defaultPrecisions = useLpt ? precision_set::get_int8_support() : std::vector<ov::element::Type>{};

    PreLpt(defaultPrecisions);

    if (useLpt) {
        Lpt(defaultPrecisions);
    }
}

void Transformations::CpuSpecificOpSet() {
    CPU_DEBUG_CAP_TRANSFORMATION_SCOPE(this, Specific);

    ConvertToCPUSpecificOpset(model, config);
}

void Transformations::PreLpt(const std::vector<ov::element::Type>& defaultPrecisions) {
    CPU_DEBUG_CAP_TRANSFORMATION_SCOPE(this, PreLpt);

    // Decompression handling related transformations must be run separately from common preLPT pipeline
    // since there is used the same transformations as in LPT related transformations, but with the specific settings.
    // This must be done in order to keep compressed MatMul weights with decompression operations as is
    ov::pass::Manager decompression_handling_manager("CPU:DecompressionHandling");
    decompression_handling_manager.set_per_pass_validation(false);
    CPU_REGISTER_PASS_COMMON(decompression_handling_manager, ov::pass::InitNodeInfo);
    const bool useLpt = !defaultPrecisions.empty();
    CPU_REGISTER_PASS_COMMON(decompression_handling_manager, ov::pass::CompressedGatherTransformation);
    CPU_REGISTER_PASS_COMMON(decompression_handling_manager, ov::pass::MarkShapeOfSubgraphs);
    // We need to fuse Transpose to MatMul to have a simpler callback for the next transformation
    CPU_REGISTER_PASS_X64(decompression_handling_manager, ov::pass::TransposeMatMul);
    CPU_REGISTER_PASS_ARM(decompression_handling_manager, ov::pass::TransposeMatMul);
    const auto& decompression_precisions =
        ov::intel_cpu::node::FullyConnected::getSupportedCompressedWeightsTypes(true);
    CPU_REGISTER_PASS_COMMON(decompression_handling_manager,
                             ov::pass::MarkDequantization,
                             decompression_precisions,
                             false,
                             true);
    CPU_SET_CALLBACK_COMMON(
        decompression_handling_manager,
        [&](const_node_ptr& node) -> bool {
            return !is_decompression_multiply(node);
        },
        ov::pass::MarkDequantization);

    CPU_SET_CALLBACK_COMMON(
        decompression_handling_manager,
        [&](const_node_ptr& node) -> bool {
            if (ov::is_type<ov::op::internal::GatherCompressed>(node)) {
                // It is necessary to avoid precision conversion for constant node(compressed weights)
                ov::enable_keep_const_precision(node->get_input_node_shared_ptr(0));

                // Prioritize LPT pipeline to handle dequantization part for quantized models as it more optimal in
                // general case
                if (ov::intel_cpu::any_of(node->get_input_node_shared_ptr(0)->get_element_type(),
                                          ov::element::u8,
                                          ov::element::i8) &&
                    useLpt) {
                    return true;
                }
            }
            return false;
        },
        ov::pass::ConvertGatherToGatherCompressed);
    decompression_handling_manager.run_passes(model);

    ov::pass::Manager manager("Plugin:CPU");
    manager.set_per_pass_validation(false);
    if (useLpt) {
        CPU_REGISTER_PASS_COMMON(manager, ov::pass::MarkDequantization, defaultPrecisions);
    }

    auto get_convert_precisions = [&]() {
        precisions_map map = {{ov::element::i64, ov::element::i32},
                              {ov::element::u64, ov::element::i32},
                              {ov::element::i16, ov::element::i32},
                              {ov::element::u16, ov::element::i32},
                              {ov::element::u32, ov::element::i32},
                              {ov::element::f64, ov::element::f32},
                              {ov::element::boolean, ov::element::u8},
                              {ov::element::i4, ov::element::i8},
                              {ov::element::u4, ov::element::u8}};

        // @todo should we always convert to f32 regardless of hardware support, as it is done for f16?
        if (!hasHardwareSupport(ov::element::bf16)) {
            map.insert({ov::element::bf16, ov::element::f32});
        }
        // TODO: Remove 'hasHardwareSupport' when all nodes are able to handle f16 properly.
        if (none_of(config.inferencePrecision, element::f16, element::dynamic) || !hasHardwareSupport(element::f16)) {
            map.insert({ov::element::f16, ov::element::f32});
        }
        return map;
    };

    type_to_fuse_map type_to_fuse = {{ov::op::v0::Convert::get_type_info_static(), fuse_type_to_convert}};

    // It cannot be static data, because it may be difference for different inferencePrecision
    const auto precisions = get_convert_precisions();
    if (config.inferencePrecision == ov::element::f16) {
        precisions_map fp_convert_precision_map = {{ov::element::f32, ov::element::f16}};
#if defined(OPENVINO_ARCH_ARM) || defined(OPENVINO_ARCH_ARM64)
        type_to_fuse_map fuse_map = {};
#else
        type_to_fuse_map fuse_map = {{ov::op::PagedAttentionExtension::get_type_info_static(), fuse_type_to_pa}};
#endif
        const bool keep_precision_sensitive_in_fp32 = true;
        CPU_REGISTER_PASS_COMMON(manager,
                                 ov::pass::ConvertPrecision,
                                 fp_convert_precision_map,
                                 fuse_map,
                                 keep_precision_sensitive_in_fp32,
                                 false);
    }
    CPU_REGISTER_PASS_COMMON(manager, ov::pass::KeepConstAndDecompression);
    CPU_SET_CALLBACK_COMMON(
        manager,
        [](const_node_ptr& node) -> bool {
            const auto consumers = node->get_output_target_inputs(0);
            return std::all_of(consumers.begin(), consumers.end(), [](const ov::Input<ov::Node>& consumer) {
                return !ov::is_type<ov::op::v0::MatMul>(consumer.get_node());
            });
        },
        ov::pass::KeepConstAndDecompression);

    CPU_REGISTER_PASS_COMMON(manager, ov::pass::AUGRUCellFusion);
    CPU_REGISTER_PASS_COMMON(manager, SDPASubgraphFusion);
    ov::pass::ConvertPagedAttnInputs::KVCacheConfig cacheConfig;
    cacheConfig.keyCachePrecision = config.keyCachePrecision;
    cacheConfig.valueCachePrecision = config.valueCachePrecision;
    cacheConfig.inferencePrecision = config.inferencePrecision;
    cacheConfig.keyCacheGroupSize = config.keyCacheGroupSize;
    cacheConfig.valueCacheGroupSize = config.valueCacheGroupSize;
    cacheConfig.keyCacheBlockSize = 32;
    cacheConfig.valueCacheBlockSize = 32;

    cacheConfig.keyCacheQuantBychannel =
        node::PagedAttention::isQuantByChannel(config.keyCacheQuantMode, config.keyCachePrecision, true);
    cacheConfig.valueCacheQuantBychannel =
        node::PagedAttention::isQuantByChannel(config.valueCacheQuantMode, config.valueCachePrecision, false);
    cacheConfig.keyCacheDimOrder = {0, 1, 2, 3};
    cacheConfig.valueCacheDimOrder = {0, 1, 2, 3};
    auto update_paged_attention_shape_func = [](const ov::element::Type& precision,
                                                const bool bychannel,
                                                const size_t group_num,
                                                int64_t& head_size,
                                                int64_t& block_size) {
        if (precision == ov::element::i8) {
            if (bychannel) {
                block_size += sizeof(float);
            } else {
                head_size += sizeof(float) * group_num;
            }
        } else if (precision == ov::element::u8) {
            if (bychannel) {
                block_size += 2 * sizeof(float);
            } else {
                head_size += sizeof(float) * 2 * group_num;
            }
        } else if (precision == ov::element::u4) {
            if (bychannel) {
                block_size += 2 * sizeof(float) * 2;
            } else {
                head_size += sizeof(float) * 2 * group_num * 2;
            }
        }
    };
    CPU_REGISTER_PASS_COMMON(manager, ov::pass::ConvertPagedAttnInputs, cacheConfig, update_paged_attention_shape_func);
    CPU_REGISTER_PASS_COMMON(manager, ov::pass::CommonOptimizations);
    CPU_REGISTER_PASS_X64(manager, ov::pass::KeepConstPrecision, decompression_precisions, false, true);
    CPU_SET_CALLBACK_X64(
        manager,
        [&](const_node_ptr& node) -> bool {
            return !is_decompression_multiply(node);
        },
        ov::pass::KeepConstPrecision);
    CPU_REGISTER_PASS_COMMON(manager, ov::pass::WrapInterpolateIntoTransposes);
    CPU_REGISTER_PASS_COMMON(manager, ov::pass::TransposeSinking);
    CPU_REGISTER_PASS_COMMON(manager, ov::pass::ConvertSequenceToTensorIterator);
    CPU_REGISTER_PASS_COMMON(manager, ov::pass::ConvertOpSet2ToOpSet1);
    CPU_REGISTER_PASS_COMMON(manager, ov::pass::ConvertShapeOf3);
    CPU_REGISTER_PASS_COMMON(manager, ov::pass::LSTMCellDecomposition);
    CPU_REGISTER_PASS_COMMON(manager, ov::pass::GRUCellDecomposition);
    CPU_REGISTER_PASS_COMMON(manager, ov::pass::RNNCellDecomposition);
    CPU_REGISTER_PASS_COMMON(manager, ov::pass::ConvertNMS1ToNMS9);
    CPU_REGISTER_PASS_COMMON(manager, ov::pass::ConvertNMS3ToNMS9);
    CPU_REGISTER_PASS_COMMON(manager, ov::pass::ConvertNMS4ToNMS9);
    CPU_REGISTER_PASS_COMMON(manager, ov::pass::ConvertNMS5ToNMS9);
    CPU_REGISTER_PASS_COMMON(manager, ov::pass::ConvertNMS9ToNMSIEInternal);
    CPU_REGISTER_PASS_COMMON(manager, ov::pass::Validate);
    CPU_REGISTER_PASS_COMMON(manager, ov::pass::ConvertMulticlassNmsToMulticlassNmsIE);
    CPU_REGISTER_PASS_COMMON(manager, ov::pass::Validate);
    CPU_REGISTER_PASS_COMMON(manager, ov::pass::ConvertMatrixNmsToMatrixNmsIE);
    CPU_REGISTER_PASS_COMMON(manager, ov::pass::Validate);
    CPU_REGISTER_PASS_COMMON(manager, ov::pass::TransposeMatMul);
    CPU_REGISTER_PASS_COMMON(manager, ov::pass::ConstantFolding);
    CPU_REGISTER_PASS_ARM64(manager, ov::pass::HardSigmoidDecomposition);

    if (useLpt) {
        CPU_LPT_SCOPE(LowPrecisionTransformations_Part2);
        CPU_REGISTER_PASS_COMMON(manager, ov::pass::low_precision::ConvertSubtractConstant, defaultPrecisions);
    }
    CPU_REGISTER_PASS_COMMON(manager, ov::pass::Validate);
    // Common ConvertPrecision pass handles only a limited set of opevino operations to match the list of precisions
    // supported by the plugin. However, if the extension operation produces an output precision that is not natively
    // supported, this may lead to inconsistency during element type propagation. This transformation is called before
    // the ConvertPrecision pass to align the actual precisions with the list of supported ones.
    constexpr bool convert_input_output_precision = false;
    CPU_REGISTER_PASS_COMMON(manager, ov::pass::InsertConvertAfterExtension, convert_input_output_precision);
    // Do not insert pass::Validate between pass::InsertConvertAfterExtension and pass::ConvertPrecision.
    // This may result in the loss of the original Element type of the Output .
    // element type convert is disabled.
    CPU_REGISTER_PASS_COMMON(manager,
                             ov::pass::ConvertPrecision,
                             precisions,
                             type_to_fuse,
                             false,
                             convert_input_output_precision);

    CPU_REGISTER_PASS_COMMON(manager, ov::pass::EliminateConvert);
    CPU_REGISTER_PASS_COMMON(manager, SwapConvertTranspose);
    CPU_REGISTER_PASS_X64(manager, ConvertToInteraction);
    CPU_REGISTER_PASS_X64(manager, ConvertInteractionInt8);
    CPU_REGISTER_PASS_ARM(manager, ConvertReduceNoKeepDims);
    CPU_REGISTER_PASS_ARM(manager, ConvertReduceMultiAxis);
    CPU_REGISTER_PASS_ARM32(manager, MishDecomposition);
    CPU_REGISTER_PASS_ARM(manager, ConvertConv1D);
    CPU_REGISTER_PASS_ARM(manager, ConvertGroupConv1D);
    CPU_REGISTER_PASS_ARM(manager, ConvertGroupConvolution);
<<<<<<< HEAD
    // Register GridSample decomposition that handles all interpolation modes
    CPU_REGISTER_PASS_ARM(manager, GridSampleDecomposition);
=======
    CPU_REGISTER_PASS_ARM(manager, Deconv1DDecomposition);
>>>>>>> 3d74e42f
    // The plugin computes Divide in floating point precision.
    // To preserve correct math for integer division we need to insert explicit Floor operation.
    CPU_REGISTER_PASS_ARM(manager, DecomposeIntegerDivide);
    CPU_REGISTER_PASS_X86(manager, DecomposeIntegerDivide);

    CPU_REGISTER_PASS_COMMON(manager, PermuteSliceAndInterpolation);
    CPU_REGISTER_PASS_COMMON(manager, ov::pass::Validate);

    // SpaceToDepth/ DepthToSpace node implementation supports only equal input/output tensors with rank <= 5
    CPU_SET_CALLBACK_COMMON(
        manager,
        [](const_node_ptr& node) -> bool {
            return node->input_value(0).get_shape().size() <= 5LU &&
                   node->input_value(0).get_shape().size() == node->get_output_shape(0).size();
        },
        ov::pass::ConvertSpaceToDepth,
        ov::pass::ConvertDepthToSpace);

    CPU_SET_CALLBACK_COMMON(
        manager,
        [](const_node_ptr& node) -> bool {
            const auto& rank = node->input(0).get_partial_shape().rank().get_length();
            return any_of(rank, 4U, 5U);
        },
        ov::pass::ConvertBatchToSpace,
        ov::pass::ConvertSpaceToBatch);

    CPU_SET_CALLBACK_COMMON(
        manager,
        [](const_node_ptr& node) -> bool {
            const auto maxpool = ov::as_type_ptr<const ov::op::v14::MaxPool>(node);
            return !maxpool || maxpool->get_rounding_type() == ov::op::RoundingType::CEIL_TORCH;
        },
        ov::pass::ConvertMaxPool14ToMaxPool8);

    CPU_SET_CALLBACK_COMMON(
        manager,
        [](const_node_ptr& node) -> bool {
            const auto avgpool = ov::as_type_ptr<const ov::op::v14::AvgPool>(node);
            return !avgpool || avgpool->get_rounding_type() == ov::op::RoundingType::CEIL_TORCH;
        },
        ov::pass::ConvertAvgPool14ToAvgPool1);

    CPU_SET_CALLBACK_COMMON(
        manager,
        [](const_node_ptr& node) -> bool {
            std::string msg;
            return node::RNN::isSupportedOperation(node, msg);
        },
        ov::pass::ConvertRNNSequenceToTensorIterator,
        ov::pass::ConvertGRUSequenceToTensorIterator,
        ov::pass::ConvertLSTMSequenceToTensorIterator);

    CPU_SET_CALLBACK_COMMON(
        manager,
        [](const_node_ptr& node) -> bool {
            std::string msg;
            return !node::RNN::isSupportedOperation(node, msg);
        },
        ov::pass::ConvertLoopToLSTMSequence,
        ov::pass::FuseReverseLSTMSequence,
        ov::pass::FuseLSTMSequencesToBidirectionalLSTMSequence);

    CPU_SET_CALLBACK_COMMON(
        manager,
        [](const_node_ptr& node) -> bool {
            std::string msg;
            return node::RNN::isSupportedOperation(node, msg);
        },
        ov::pass::RNNCellDecomposition,
        ov::pass::GRUCellDecomposition,
        ov::pass::LSTMCellDecomposition);

    CPU_SET_CALLBACK_COMMON(
        manager,
        [](const_node_ptr& node) -> bool {
            std::string msg;
            return !node::RNN::isSupportedOperation(node, msg);
        },
        ov::pass::LSTMCellFusion);

    CPU_SET_CALLBACK_COMMON(
        manager,
        [](const_node_ptr& node) -> bool {
            std::string errorMessage;
            return node::MVN::isSupportedOperation(node, errorMessage);
        },
        ov::pass::MVN6Decomposition);

    CPU_SET_CALLBACK_COMMON(
        manager,
        [](const_node_ptr& node) -> bool {
            std::string errorMsg;
            return node::NormalizeL2::isSupportedOperation(node, errorMsg);
        },
        ov::pass::NormalizeL2Decomposition);

    if (!useLpt) {
        CPU_SET_CALLBACK_X64(
            manager,
            [this](const_node_ptr& node) -> bool {
                // This is a callback from snippets. If GroupNorm node is appropriate for snippets execution with higher
                // perf, then it will not be decomposed to mvn+reshape+eltwises, support it with snippets instead.
                // Callback is used here, why not call GroupNormalizationDecomposition after snippets transformation
                // pipeline is because
                // 1. If GN is not tokenized conditionally in snippets transformation pipeline,
                // GroupNormalizationDecomposition will produce
                //    "reshpae + mvn + reshape + mul + add". these simple ops will not tokenized into subgraph, lead to
                //    suboptimal perf.
                // 2. GroupNormalizationDecomposition produce MVN, and MVN have a conditional pass MVN6Decomposition. If
                // call MVN6Decomposition again after
                //    snippets pipeline as well, where MVN is decomposed to simple ops, these simple ops will not
                //    tokenized into subgraph again.
                // CVS-134277 to fully enable GN as snippets to disable this GroupNormalizationDecomposition entirly.
                if (node->is_dynamic() || none_of(config.inferencePrecision, element::f32, element::dynamic) ||
                    config.snippetsMode == Config::SnippetsMode::Disable)
                    return false;
                if (config.snippetsMode != Config::SnippetsMode::IgnoreCallback) {
                    const auto group_norm = ov::as_type_ptr<const ov::op::v12::GroupNormalization>(node);
                    if (!group_norm || !implication((config.inferencePrecision == element::dynamic),
                                                    group_norm->get_element_type() == element::f32))
                        return false;
                    const auto num_groups = static_cast<size_t>(group_norm->get_num_groups());
                    const auto shape = group_norm->get_input_partial_shape(0).to_shape();
                    size_t snippets_work_amount = shape[0] * num_groups;
                    size_t concurrency = parallel_get_max_threads();
                    if (concurrency > snippets_work_amount)
                        return false;
                    size_t spatial_dim = 1;
                    for (size_t i = 2; i < shape.size(); ++i) {
                        spatial_dim = spatial_dim * shape[i];
                    }
                    size_t snippets_tensor_size = spatial_dim * shape[1] / num_groups * node->get_element_type().size();
                    size_t cache_size_l1 = dnnl::utils::get_cache_size(1, true);
                    if (snippets_tensor_size > cache_size_l1) {
                        return false;
                    }
                }

                return true;
            },
            ov::pass::GroupNormalizationDecomposition);
    }

    CPU_ENABLE_PASS_COMMON(manager, ov::pass::SoftmaxDecomposition);
    CPU_SET_CALLBACK_COMMON(
        manager,
        [](const_node_ptr& node) -> bool {
            return node->input_value(0).get_partial_shape().rank().get_length() <= 5;
        },
        ov::pass::SoftmaxDecomposition);

    // NMS-alike nodes are always transformed to NMSIEInternal node in case of legacy api, for compatibility.
    // And on the other hand in case of api 2.0, keep them internal dynamic for better performance and functionality.
    auto nmsCallback = []([[maybe_unused]] const_node_ptr& node) -> bool {
        // TODO: remove nmsCallback at all
        const bool isLegacyApi = false;
        return !isLegacyApi;
    };

    CPU_SET_CALLBACK_COMMON(manager, nmsCallback, ov::pass::ConvertNMS9ToNMSIEInternal);
    CPU_SET_CALLBACK_COMMON(manager, nmsCallback, ov::pass::ConvertMulticlassNmsToMulticlassNmsIE);
    CPU_SET_CALLBACK_COMMON(manager, nmsCallback, ov::pass::ConvertMatrixNmsToMatrixNmsIE);

    // List of enabled/disabled transformations

    // Allow FP16 Converts to be folded and FP16 constants to be upgraded to FP32 data type
    CPU_DISABLE_PASS_COMMON(manager, ov::pass::DisableDecompressionConvertConstantFolding);
    CPU_DISABLE_PASS_COMMON(manager, ov::pass::ConvertCompressedOnlyToLegacy);
    CPU_DISABLE_PASS_COMMON(manager, ov::pass::EyeDecomposition);
    CPU_DISABLE_PASS_COMMON(manager, ov::pass::ConvertGELU);
    CPU_DISABLE_PASS_COMMON(manager, ov::pass::Gelu7Downgrade);
    CPU_DISABLE_PASS_COMMON(manager, ov::pass::ConvertMod);
    CPU_DISABLE_PASS_COMMON(manager, ov::pass::WeightsDequantizeToFakeQuantize);
    CPU_DISABLE_PASS_COMMON(manager, ov::pass::SimplifyCTCGreedyDecoderSeqLen);
    CPU_DISABLE_PASS_COMMON(manager, ov::pass::ConvertGather7ToGather1);
    CPU_DISABLE_PASS_COMMON(manager, ov::pass::ConvertGather8ToGather7);
    CPU_DISABLE_PASS_COMMON(manager, ov::pass::ConvertBroadcastToTiles);
    CPU_DISABLE_PASS_COMMON(manager, ov::pass::ConvertReduceMeanToPooling);
    CPU_DISABLE_PASS_COMMON(manager, ov::pass::ConvertReduceMaxToPooling);
    CPU_DISABLE_PASS_COMMON(manager, ov::pass::ConvertReduceSumToPooling);
    CPU_DISABLE_PASS_COMMON(manager, ov::pass::SliceToStridedSlice);
    CPU_DISABLE_PASS_COMMON(manager, ov::pass::ConvertDetectionOutput8ToDetectionOutput1);
    CPU_DISABLE_PASS_COMMON(manager, ov::pass::ConvertROIAlign9To3);
    CPU_DISABLE_PASS_COMMON(manager, ov::pass::SoftSignDecomposition);
    CPU_DISABLE_PASS_COMMON(manager, ov::pass::UniqueDecomposition);
    CPU_DISABLE_PASS_COMMON(manager, ov::pass::ConvertTopK11ToTopK3);
    CPU_DISABLE_PASS_COMMON(manager, ov::pass::HSwishDecomposition);
    CPU_DISABLE_PASS_COMMON(manager, ov::pass::MatMulConstTransposesExtraction);
    CPU_DISABLE_PASS_COMMON(manager, ov::pass::ConvertScatterNDUpdate15ToScatterNDUpdate3);
    CPU_DISABLE_PASS_COMMON(manager, ov::pass::ConvertSliceScatter);
    CPU_DISABLE_PASS_COMMON(manager, ov::pass::SDPAFusion);
    CPU_DISABLE_PASS_X64(manager, ov::pass::HSigmoidDecomposition);
    CPU_DISABLE_PASS_ARM64(manager, ov::pass::HSigmoidDecomposition);

    CPU_DISABLE_PASS_X64(manager, ov::pass::ReduceL1Decomposition);
    CPU_DISABLE_PASS_X64(manager, ov::pass::ReduceL2Decomposition);

    CPU_ENABLE_PASS_COMMON(manager, ov::pass::NormalizeL2Decomposition);
    CPU_ENABLE_PASS_COMMON(manager, ov::pass::ConvertInterpolate1ToInterpolate4);
    CPU_ENABLE_PASS_COMMON(manager, ov::pass::ConvertGather1ToGather7);
    CPU_ENABLE_PASS_COMMON(manager, ov::pass::ConvertDetectionOutput1ToDetectionOutput8);
    CPU_ENABLE_PASS_COMMON(manager, ov::pass::ConvertROIAlign3To9);

    if (useLpt) {
        CPU_LPT_SCOPE(LowPrecisionTransformations_Part3);
        CPU_SET_CALLBACK_COMMON(
            manager,
            [](const_node_ptr& node) -> bool {
                std::string errMsg;
                return !node::FakeQuantize::isSupportedOperation(node, errMsg);
            },
            ov::pass::AddFakeQuantizeFusion,
            ov::pass::MulFakeQuantizeFusion,
            ov::pass::FakeQuantizeMulFusion);

        CPU_SET_CALLBACK_COMMON(
            manager,
            [&defaultPrecisions](const_node_ptr& node) -> bool {
                return ov::pass::low_precision::NetworkHelper::areQuantizeAndDequantizeSupportedForMultiply(
                    node,
                    defaultPrecisions);
            },
            ov::pass::ConvertQuantizeDequantize);
    }

    /* In some cases, during the transformation pipeline, some MatMul nodes can be transformed into other nodes. For
       example, they can become part of AUGRUCell node (see AUGRUCellFusion pass). In such cases, some constant paths
       will be unfolded, which can lead to crashes in the plugin. To avoid this, we re-mark decompression converts again
       and finally do CF for those constant paths that are not inputs to MatMul node */
    CPU_REGISTER_PASS_COMMON(manager, ov::pass::EnableDecompressionConvertConstantFolding);
    CPU_REGISTER_PASS_COMMON(manager, ov::pass::KeepConstAndDecompression);
    CPU_REGISTER_PASS_COMMON(manager, ov::pass::ConstantFolding);
    CPU_REGISTER_PASS_COMMON(manager, ov::pass::LoraSubgraphFusion);

    manager.run_passes(model);
}

void Transformations::runLptPasses(const std::vector<ov::element::Type>& defaultPrecisions) {
    using namespace ov::pass::low_precision;
    ov::pass::Manager lptManager("CPU:LPT");

#if defined(OPENVINO_ARCH_ARM) || defined(OPENVINO_ARCH_ARM64)
    auto quantizationRestrictions = std::vector<QuantizationGranularityRestriction>();
    auto supportedPrecisions = std::vector<PrecisionsRestriction>({
        PrecisionsRestriction::create<ov::op::v0::MatMul>({{{0, 1}, {ov::element::i8}}}),
    });
#else
    // Only enable conv/group conv signed input on AMX and avx2_vnni_2 platform.
    std::vector<ov::element::Type> input0LowPrecisionList;
    if (dnnl::impl::cpu::x64::mayiuse(dnnl::impl::cpu::x64::avx512_core_amx) ||
        dnnl::impl::cpu::x64::mayiuse(dnnl::impl::cpu::x64::avx2_vnni_2)) {
        input0LowPrecisionList = {ov::element::u8, ov::element::i8};
    } else {
        input0LowPrecisionList = {ov::element::u8};
    }

    auto quantizationRestrictions = std::vector<QuantizationGranularityRestriction>(
        {QuantizationGranularityRestriction::create<ov::op::v1::Convolution>({0}),
         QuantizationGranularityRestriction::create<ov::op::v1::ConvolutionBackpropData>({0})});
    auto supportedPrecisions = std::vector<PrecisionsRestriction>({
        PrecisionsRestriction::create<ov::op::v1::Convolution>({
            {{0}, input0LowPrecisionList},
            {{1}, {ov::element::i8}},
        }),
        PrecisionsRestriction::create<ov::op::v1::ConvolutionBackpropData>(
            {{{0}, {ov::element::u8, ov::element::i8}}, {{1}, {ov::element::i8}}}),
        PrecisionsRestriction::create<ov::op::v1::GroupConvolution>([input0LowPrecisionList](
                                                                        const std::shared_ptr<ov::Node>& node) {
            const auto& input_partial_shape = node->get_input_partial_shape(0);
            const auto& rank = input_partial_shape.rank();
            if (rank.is_static() && (rank.get_length() == 5)) {
                return PrecisionsRestriction::PrecisionsByPorts{{{0}, {ov::element::u8, ov::element::i8}},
                                                                {{1}, {ov::element::i8}}};
            }

            return PrecisionsRestriction::PrecisionsByPorts{{{0}, input0LowPrecisionList}, {{1}, {ov::element::i8}}};
        }),
        PrecisionsRestriction::create<ov::op::v0::MatMul>(
            {{{0}, {ov::element::u8, ov::element::i8}}, {{1}, {ov::element::i8}}}),
        PrecisionsRestriction::create<ov::op::v5::LSTMSequence>({{{0, 1}, {ov::element::u8}}}),
        PrecisionsRestriction::create<ov::op::v5::GRUSequence>({{{0, 1}, {ov::element::u8}}}),
    });
#endif
    CPU_REGISTER_PASS_COMMON(lptManager,
                             LowPrecision,
                             supportedPrecisions,
                             quantizationRestrictions,
                             LayerTransformation::Params(true, ov::element::f32, defaultPrecisions));
    CPU_SET_CALLBACK_COMMON(
        lptManager,
        [](const_node_ptr& node) -> bool {
            return ov::marked_as_bias(node);
        },
        AddTransformation);
    CPU_DISABLE_PASS_COMMON(lptManager, MultiplyToGroupConvolutionTransformation);

    CPU_DISABLE_PASS_ARM(lptManager, AvgPoolTransformation);
    CPU_DISABLE_PASS_ARM(lptManager, ConvolutionTransformation);
    CPU_DISABLE_PASS_ARM(lptManager, ConvolutionBackpropDataTransformation);
    CPU_DISABLE_PASS_ARM(lptManager, InterpolateTransformation);
    CPU_DISABLE_PASS_ARM(lptManager, GroupConvolutionTransformation);
    CPU_DISABLE_PASS_ARM(lptManager, MaxPoolTransformation);
    CPU_DISABLE_PASS_ARM(lptManager, MVNTransformation);
    CPU_DISABLE_PASS_ARM(lptManager, NormalizeL2Transformation);
    CPU_DISABLE_PASS_ARM(lptManager, RecurrentCellTransformation);
    CPU_DISABLE_PASS_ARM(lptManager, ReduceMaxTransformation);
    CPU_DISABLE_PASS_ARM(lptManager, ReduceMeanTransformation);
    CPU_DISABLE_PASS_ARM(lptManager, ReduceMinTransformation);
    CPU_DISABLE_PASS_ARM(lptManager, ReduceSumTransformation);

    // Enable MatMulTransformation against FC nodes only
    // int8 MatMul is disabled because acl_lowp_matmul_t supports 2D case only
    // most models have 3D/4D cases, so fallback to jit_gemm_i8 gives worse perf than gemm_acl_f16
    // oneDNN ticket #2696
    CPU_SET_CALLBACK_ARM(
        lptManager,
        [&](const_node_ptr& node) -> bool {
            return !NetworkHelper::isConstantPath(node->get_input_node_shared_ptr(1)) ||
                   !any_of(node->input_value(1).get_partial_shape().rank().get_length(), 2, 3);
        },
        MatMulTransformation);

    CPU_SET_CALLBACK_X64(
        lptManager,
        [&defaultPrecisions](const_node_ptr& node) -> bool {
            return LayerTransformation::isAsymmetricQuantization(node, defaultPrecisions) ||
                   WeightableLayerTransformation::isAsymmetricOnWeights(node, defaultPrecisions);
        },
        ConvolutionBackpropDataTransformation);

    CPU_SET_CALLBACK_X64(
        lptManager,
        [&](const_node_ptr& node) -> bool {
            const auto& consumers = node->get_output_target_inputs(0);
            if (consumers.size() == 1) {
                const auto consumer = consumers.begin()->get_node()->shared_from_this();
                return ov::is_type<ov::op::v1::Multiply>(consumer) && is_decompression_multiply(consumer);
            }
            return false;
        },
        FoldConvertTransformation);

    CPU_SET_CALLBACK_X64(
        lptManager,
        [&](const_node_ptr& node) -> bool {
            if (ov::is_type<ov::op::v1::Multiply>(node)) {
                return ov::is_type<ov::op::v1::Multiply>(node) && is_decompression_multiply(node);
            }
            if (ov::is_type<ov::op::v1::Subtract>(node)) {
                const auto& consumers = node->get_output_target_inputs(0);
                if (consumers.size() == 1) {
                    const auto consumer = consumers.begin()->get_node()->shared_from_this();
                    return ov::is_type<ov::op::v1::Multiply>(consumer) && is_decompression_multiply(consumer);
                }
            }
            return false;
        },
        FuseConvertTransformation);

    lptManager.run_passes(model);
}

void Transformations::Lpt(const std::vector<ov::element::Type>& defaultPrecisions) {
    CPU_DEBUG_CAP_TRANSFORMATION_SCOPE(this, Lpt);

    CPU_LPT_SCOPE(LowPrecisionTransformations_Part4);
    OV_ITT_SCOPE(FIRST_INFERENCE, itt::domains::intel_cpu_LT, "LowPrecisionTransformations");

    runLptPasses(defaultPrecisions);
}

void Transformations::PostLpt() {
    CPU_DEBUG_CAP_TRANSFORMATION_SCOPE(this, PostLpt);

    ov::pass::Manager postLPTPassManager("CPU:PostLPT");
    postLPTPassManager.set_per_pass_validation(false);
    CPU_REGISTER_PASS_COMMON(postLPTPassManager, ov::pass::ConvertBroadcast3);
    CPU_REGISTER_PASS_COMMON(postLPTPassManager, ov::pass::UnrollTensorIterator);
    CPU_REGISTER_PASS_COMMON(postLPTPassManager, ov::pass::ReshapePRelu);
    CPU_SET_CALLBACK_COMMON(
        postLPTPassManager,
        [](const_node_ptr& node) -> bool {
            // UnrollTI transformation is disabled by default, is turned on by LowLatency transformation
            return node->get_rt_info().count("UNROLL_TI") == 0;
        },
        ov::pass::UnrollTensorIterator);
    CPU_REGISTER_PASS_COMMON(postLPTPassManager, ov::pass::MoveEltwiseUpThroughDataMov);
    CPU_DISABLE_PASS_COMMON(postLPTPassManager, ov::pass::MoveEltwiseUpThroughDataMovPerChannel);
    CPU_SET_CALLBACK_COMMON(
        postLPTPassManager,
        [](const std::shared_ptr<const ov::Node>& node) -> bool {
            if (!ov::is_type<const ov::op::v0::FakeQuantize>(node) &&
                node->get_output_element_type(0).size() > node->get_input_element_type(0).size())
                return true;
            if (node->get_input_size() >= 2) {
                return node->get_input_element_type(1) == ov::element::i8 ||
                       node->get_input_element_type(1) == ov::element::u8 ||
                       (ov::is_type<const ov::op::v0::FakeQuantize>(node) &&
                        !ov::is_type<const ov::op::v1::Transpose>(node->get_input_node_shared_ptr(0)));
            }
            return false;
        },
        ov::pass::MoveEltwiseUpThroughDataMovScalar);
    CPU_REGISTER_PASS_COMMON(postLPTPassManager, ov::pass::Validate);

    CPU_REGISTER_PASS_COMMON(postLPTPassManager, ov::pass::ConstantFolding);

    CPU_REGISTER_PASS_X64(postLPTPassManager, FuseFQtoInteraction);

    // Execute before snippets. Otherwise FQ will be converted to Subgraph
    CPU_REGISTER_PASS_X64(postLPTPassManager, ConvertFqRnnToQuantizedRnn);

    CPU_REGISTER_PASS_X64(postLPTPassManager, ov::pass::RoPEFusion, true);
    CPU_REGISTER_PASS_ARM64(postLPTPassManager, ov::pass::RoPEFusion, true);
    CPU_DISABLE_PASS_COMMON(postLPTPassManager, ov::pass::RoPEFusionFlux);
    CPU_DISABLE_PASS_COMMON(postLPTPassManager, ov::pass::RoPEFusionChatGLMHF);
    CPU_REGISTER_PASS_X64(postLPTPassManager, CausalMaskPreprocessFusion);

#if defined(OPENVINO_ARCH_X86_64)
    // MLP & QKV fusion optimizations is focused on throughput, only enabled on AMX-bf16 & LLM serving use cases.
    auto can_use_amx_bf16_int8 = dnnl::impl::cpu::x64::mayiuse(dnnl::impl::cpu::x64::avx512_core_amx) &&
                                 (config.inferencePrecision == element::bf16);
    auto can_use_amx_fp16 = dnnl::impl::cpu::x64::mayiuse(dnnl::impl::cpu::x64::avx512_core_amx_fp16) &&
                            (config.inferencePrecision == element::f16);

    if (can_use_amx_bf16_int8 || can_use_amx_fp16) {
        const auto fcDynamicQuantizationGroupSize = config.fcDynamicQuantizationGroupSize;
        CPU_REGISTER_PASS_X64(postLPTPassManager, MLPFusion);
        CPU_SET_CALLBACK_X64(
            postLPTPassManager,
            [fcDynamicQuantizationGroupSize](const_node_ptr& node) -> bool {
                std::string errorMsg;
                return node::LLMMLP::isSupportedOperation(node, errorMsg, fcDynamicQuantizationGroupSize);
            },
            MLPFusionPass);

        size_t concurrency = config.streamExecutorConfig.get_threads_per_stream();
        if (concurrency == 0) {
            concurrency = parallel_get_max_threads();
        }

        CPU_REGISTER_PASS_X64(postLPTPassManager, QKVProjFusion);
        CPU_SET_CALLBACK_X64(
            postLPTPassManager,
            [=](const_node_ptr& node) -> bool {
                std::string errorMsg;
                return node::QKVProjection::isSupportedOperation(node,
                                                                 errorMsg,
                                                                 concurrency,
                                                                 fcDynamicQuantizationGroupSize);
            },
            QKVProjFusionPass1);

        CPU_SET_CALLBACK_X64(
            postLPTPassManager,
            [=](const_node_ptr& node) -> bool {
                std::string errorMsg;
                return node::QKVProjection::isSupportedOperation(node,
                                                                 errorMsg,
                                                                 concurrency,
                                                                 fcDynamicQuantizationGroupSize);
            },
            QKVProjFusionPass2);
    }
#endif  // OPENVINO_ARCH_X86_64

    CPU_REGISTER_PASS_X64(postLPTPassManager, ov::pass::RMSFusion, false);
    CPU_REGISTER_PASS_X64(postLPTPassManager, ov::intel_cpu::DecomposeRMSNorm);
    CPU_SET_CALLBACK_X64(
        postLPTPassManager,
        [](const std::shared_ptr<const ov::Node>& node) -> bool {
            std::string errorMsg;
            return node::RMSNorm::isSupportedOperation(node, errorMsg);
        },
        ov::intel_cpu::DecomposeRMSNorm);

    // markup Rope Input when BF16/F16 inference.
    if (any_of(config.inferencePrecision, ov::element::bf16, ov::element::f16)) {
        CPU_REGISTER_PASS_COMMON(postLPTPassManager, ov::pass::MarkRopeInputsToKeepInMixedPrecision);
        CPU_REGISTER_PASS_COMMON(postLPTPassManager, ov::pass::MarkFloatingPointRange);
    }

    // Should be before Snippets pipeline because Ngram pattern contains eltwise nodes that can be tokenized by
    // Snippets.
    auto symbolic_pipeline = CPU_REGISTER_PASS_COMMON(postLPTPassManager, ov::pass::SymbolicOptimizations, false);
    symbolic_pipeline->get_manager()->register_pass<NgramFusion>();

    postLPTPassManager.run_passes(model);
}

void Transformations::MainSnippets() {
    using namespace snippets::pass;
// Disable MainSnippets for int8 models on arm platforms due to performance issues
// Ticket: 163408
#if defined(OPENVINO_ARCH_ARM) || defined(OPENVINO_ARCH_ARM64)
    using namespace ov::pass::low_precision;
    static const std::set<levels>& supported_fq_levels = {levels::int4,
                                                          levels::int4_narrow_range,
                                                          levels::int8,
                                                          levels::int8_narrow_range};
    if (LowPrecision::isFunctionQuantized(model, supported_fq_levels)) {
        return;
    }
#endif

    auto is_supported_isa = []() {
#if defined(OPENVINO_ARCH_X86_64)
        return dnnl::impl::cpu::x64::mayiuse(dnnl::impl::cpu::x64::avx2);
#elif defined(OPENVINO_ARCH_ARM64)
        return dnnl::impl::cpu::aarch64::mayiuse(dnnl::impl::cpu::aarch64::asimd);
#endif
        return false;
    };

    if (config.snippetsMode == Config::SnippetsMode::Disable || !is_supported_isa()) {
        return;
    }

    // TODO [123659] Implement common logic to split optimization and limitation conditions
    const auto ignoreCallback = config.snippetsMode == Config::SnippetsMode::IgnoreCallback;

#if defined(OPENVINO_ARCH_ARM64)
    // ARM has 32 gprs, but the following registers should be excluded from available registers:
    // - abi_param1: used for runtime parameters
    // - X18: platform register
    // - 2 (SP, X29) stack related registers
    // - 3 (X_TMP_0, X_TMP_1, X_DEFAULT_ADDR) registers for temporary use
    size_t available_gprs_count = 25;
#elif defined(OPENVINO_ARCH_X86_64)
    // X64 has 16 gprs, but the following registers should be excluded from available registers:
    // - abi_param1: used for runtime parameters
    // - RSP: stack related register
    size_t available_gprs_count = 14;
#else
    size_t available_gprs_count = 0;
#endif
    TokenizationConfig tokenization_config(available_gprs_count);

    size_t concurrency = config.streamExecutorConfig.get_threads_per_stream();
    if (concurrency == 0) {
        concurrency = parallel_get_max_threads();
    }
    // The optimization "SplitDimensionM" depends on target machine (thread count).
    // To avoid uncontrolled behavior in tests, we disabled the optimization when there is
    // Config::SnippetsMode::IgnoreCallback
    bool split_m_dimension = !ignoreCallback;
    CommonOptimizations::Config common_optimizations_config(concurrency, split_m_dimension);

    // [111813]: At the moment Snippets supports Transpose on output of MHA pattern only if it is an one node between
    // MatMul and Result. However there may be Convert [f32->bf16] before Result since:
    //  - bf16 Brgemm has f32 output;
    //  - CPU Node Subgraph requires bf16 on output when inference precision is bf16.
    // To avoid situations when Transpose is not alone node between MatMul and Result,
    // Plugin disables Transpose tokenization on output
    bool mha_token_enable_transpose_on_output = any_of(config.inferencePrecision, element::f32, element::dynamic);
    // Runtime caching should be enabled in case of dynamic Subgraphs in CPU Plugin: to reduce overheads of
    // ShapeInference and CodeGeneration If runtime cache capacity is zero, it means that rtCache won't be used and we
    // shouldn't tokenize dynamic Subgraphs - it will lead to performance degradations
    bool is_dynamic_mha_token_enabled = config.snippetsCacheCapacity != 0;
    // [122706] Some 3D MHA Patterns have perf regressions when Transpose op is tokenized
    std::set<size_t> mha_supported_transpose_ranks = {4};
    TokenizeMHASnippets::Config mha_config(tokenization_config,
                                           mha_token_enable_transpose_on_output,
                                           is_dynamic_mha_token_enabled,
                                           mha_supported_transpose_ranks);
#if defined(OPENVINO_ARCH_ARM64)
    TokenizeMLPSeqSnippets::Config mlp_seq_config(tokenization_config);
#elif defined(OPENVINO_ARCH_X86_64)
    auto supported_as_postop = [this](const std::shared_ptr<const ov::op::v0::MatMul>& matmul,
                                      const std::shared_ptr<const ov::Node>& node) {
        if (!pass::FuseBrgemmCPUPostops::can_be_fused_as_postop(node)) {
            return false;
        }
        auto input_precision = matmul->get_input_element_type(0);
        // In case of half float precision enforcement,
        // we need to pass the precision that will be forced during lowering
        if (input_precision == ov::element::f32 &&
            any_of(config.inferencePrecision, ov::element::bf16, ov::element::f16)) {
            input_precision = config.inferencePrecision;
        }
        return pass::FuseBrgemmCPUPostops::brgemm_can_fuse_postop(input_precision);
    };
    TokenizeMLPSeqSnippets::Config mlp_seq_config(tokenization_config, supported_as_postop);
#else
    TokenizeMLPSeqSnippets::Config mlp_seq_config(tokenization_config);
#endif

    ov::pass::Manager snippetsManager("CPU:Snippets");
    snippetsManager.set_per_pass_validation(false);
    // if callback needed for better perf, enable SnippetsMarkSkipped, and disable TokenizeFCSnippets.
    if (!ignoreCallback) {
        CPU_REGISTER_PASS_ARM64(snippetsManager, SnippetsMarkSkipped);
        CPU_REGISTER_PASS_X64(snippetsManager, SnippetsMarkSkipped, config.inferencePrecision == ov::element::bf16);
        CPU_DISABLE_PASS_COMMON(snippetsManager, TokenizeFCSnippets);
        CPU_DISABLE_PASS_COMMON(snippetsManager, TokenizeGatedMLPSnippets);
    }
    CPU_REGISTER_PASS_COMMON(snippetsManager,
                             SnippetsTokenization,
                             tokenization_config,
                             common_optimizations_config,
                             mha_config,
                             mlp_seq_config);

#if defined(OPENVINO_ARCH_X86_64) || defined(OPENVINO_ARCH_ARM64)
    // Currently, Snippets don't provide efficient execution for single token inference in LLM case.
    // To avoid performance degradations, we disable MHA tokenization into Subgraphs in LLMs'.
    // We consider the presence of `ScaledDotProductAttentionWithKVCache` ops
    // in the model as a sign that this model is LLM.
    const auto is_LLM = ov::op::util::is_large_language_model(*model) ||
                        ov::op::util::has_op_with_type<intel_cpu::ScaledDotProductAttentionWithKVCache>(model);
#endif  // OPENVINO_ARCH_X86_64 || OPENVINO_ARCH_ARM64

#if defined(OPENVINO_ARCH_X86_64)
    // CPU Plugin Subgraph supports f32, bf16, quantized and fp16 BRGEMM
    const auto is_infer_prc_supported_by_brgemm =
        (any_of(config.inferencePrecision, ov::element::f32, ov::element::dynamic) &&
         ov::intel_cpu::brgemm_utils::is_fp32_supported()) ||
        (any_of(config.inferencePrecision, ov::element::bf16, ov::element::f32, ov::element::dynamic) &&
         ov::intel_cpu::brgemm_utils::is_bf16_supported()) ||
        (any_of(config.inferencePrecision, ov::element::f16, ov::element::f32, ov::element::dynamic) &&
         ov::intel_cpu::brgemm_utils::is_fp16_supported());
    const bool isMHASupported = !is_LLM && is_infer_prc_supported_by_brgemm;
#elif defined(OPENVINO_ARCH_ARM64)
    const auto is_infer_prc_supported_by_brgemm =
        any_of(config.inferencePrecision, ov::element::f32, ov::element::dynamic);
    const bool isMHASupported = !is_LLM && is_infer_prc_supported_by_brgemm;
#else
    const bool isMHASupported = false;
#endif

    if (!isMHASupported) {
        CPU_DISABLE_PASS_COMMON(snippetsManager, TokenizeMHASnippets);
        CPU_DISABLE_PASS_COMMON(snippetsManager, ExtractReshapesFromMHA);
    }

#if !defined(SNIPPETS_LIBXSMM_TPP) && defined(OPENVINO_ARCH_X86_64)
    const bool isMlpSeqSupported = is_infer_prc_supported_by_brgemm;
#elif defined(OPENVINO_ARCH_ARM64)
    // Note: Currently, MLPSeqSnippets is enabled only in tests
    // TODO: Enable TokenizeMLPSeqSnippets on ARM for all scenarios
    const bool isMlpSeqSupported = is_infer_prc_supported_by_brgemm && ignoreCallback;
#else
    const bool isMlpSeqSupported = false;
#endif

    if (!isMlpSeqSupported) {
        CPU_DISABLE_PASS_COMMON(snippetsManager, TokenizeMLPSeqSnippets);
    }

#if defined(OPENVINO_ARCH_X86_64)
    auto is_supported_matmul = [this](const std::shared_ptr<const ov::Node>& n) {
        const auto matmul = ov::as_type_ptr<const ov::op::v0::MatMul>(n);
        if (!matmul) {
            return false;
        }
        const auto in_type0 = matmul->get_input_element_type(0);
        const auto in_type1 = matmul->get_input_element_type(1);
        const auto is_fp32 = (in_type0 == ov::element::f32 && in_type1 == ov::element::f32 &&
                              any_of(config.inferencePrecision, element::f32, element::dynamic));
        const auto is_fp16 =
            (any_of(ov::element::f16, in_type0, in_type1)) ||
            (in_type0 == element::f32 && in_type1 == ov::element::f32 && config.inferencePrecision == ov::element::f16);
        const auto is_bf16 = (all_of(ov::element::bf16, in_type0, in_type1)) ||
                             ((in_type0 == element::f32 && in_type1 == ov::element::f32 &&
                               config.inferencePrecision == ov::element::bf16));
        const auto is_int8 = (any_of(in_type0, element::i8, element::u8)) && (in_type1 == element::i8);
        if (matmul->get_transpose_a()) {
            return false;
        }
        return (is_fp32 && ov::intel_cpu::brgemm_utils::is_fp32_supported()) ||
               (is_bf16 && ov::intel_cpu::brgemm_utils::is_bf16_supported()) ||
               (is_fp16 && ov::intel_cpu::brgemm_utils::is_fp16_supported()) ||
               (is_int8 && ov::intel_cpu::brgemm_utils::is_i8_supported());
    };
    auto is_unsupported_parallel_work_amount = [&](const std::shared_ptr<const ov::Node>& n,
                                                   const ov::PartialShape& shape) {
        // SplitDimensionM transformation doesn't support dynamic shapes, so M dim is split in runtime configurator
        if (shape.is_dynamic()) {
            return false;
        }
        auto parallel_work_amount = ov::Dimension(1);
        if (shape.size() > 2) {
            parallel_work_amount =
                std::accumulate(shape.rbegin() + 2, shape.rend(), parallel_work_amount, std::multiplies<>());
        }
        // Ticket 160154: enable tokenization for MHA with insufficient parallel work amount
        const auto is_unsupported_parallel_work_amount =
            static_cast<size_t>(parallel_work_amount.get_length()) < common_optimizations_config.get_concurrency() &&
            !SplitDimensionM::can_be_optimized(n, common_optimizations_config.get_concurrency());
        return is_unsupported_parallel_work_amount;
    };
#endif  // OPENVINO_ARCH_X86_64

    auto is_supported_op = [](const std::shared_ptr<const ov::Node>& n) -> bool {
#if defined(OPENVINO_ARCH_ARM64)
        // Power on ARM64 only supports power and swish with scalar second inputs
        auto is_supported_with_scalar_inputs = [](const std::shared_ptr<const ov::Node>& n) {
            return (ov::is_type_any_of<const ov::op::v4::Swish>(n) && n->inputs().size() > 1 &&
                    ov::snippets::utils::is_scalar_constant(n->get_input_node_shared_ptr(1)));
        };
        auto is_supported = [](const std::shared_ptr<const ov::Node>& n) {
            return (ov::is_type_any_of<ov::op::v0::Abs,
                                       ov::op::v1::Add,
                                       ov::op::v0::Clamp,
                                       ov::op::v0::Ceiling,
                                       ov::op::v0::Convert,
                                       ov::op::v1::Divide,
                                       ov::op::v0::Elu,
                                       ov::op::v0::Erf,
                                       ov::op::v0::Exp,
                                       ov::op::v1::Equal,
                                       ov::op::v0::FakeQuantize,
                                       ov::op::v0::Floor,
                                       ov::op::v1::FloorMod,
                                       ov::op::v0::Gelu,
                                       ov::op::v7::Gelu,
                                       ov::op::v1::Greater,
                                       ov::op::v1::GreaterEqual,
                                       ov::op::v4::HSwish,
                                       ov::op::v1::Less,
                                       ov::op::v1::LessEqual,
                                       ov::op::v1::Maximum,
                                       ov::op::v1::Minimum,
                                       ov::op::v4::Mish,
                                       ov::op::v1::Mod,
                                       ov::op::v1::Multiply,
                                       ov::op::v0::Negative,
                                       ov::op::v1::NotEqual,
                                       ov::op::v0::PRelu,
                                       ov::op::v1::Power,
                                       ov::op::v0::Relu,
                                       ov::op::v5::Round,
                                       ov::op::v1::Select,
                                       ov::op::v0::Sigmoid,
                                       ov::op::v0::Sqrt,
                                       ov::op::v0::SquaredDifference,
                                       ov::op::v1::Subtract,
                                       ov::op::v0::Tanh,
                                       ov::op::v1::LogicalAnd,
                                       ov::op::v1::LogicalOr,
                                       ov::op::v1::LogicalXor,
                                       ov::op::v1::LogicalNot,
                                       ov::op::v0::Xor>(n));
        };
        return is_supported(n) || is_supported_with_scalar_inputs(n);
#else
        // CPU Plugin support Swish in Subgraph via conversion to SwichCPU which assumes second input to be constant,
        // and CPU Plugin does not support Mish for x64
        auto is_unsupported = [](const std::shared_ptr<const ov::Node>& n) {
            return (ov::is_type<const ov::op::v4::Swish>(n) && n->inputs().size() > 1 &&
                    !ov::is_type<const ov::op::v0::Constant>(n->get_input_node_shared_ptr(1))) ||
                   ov::is_type<const ov::op::v4::Mish>(n);
        };
        // todo: general tokenization flow is not currently supported for these operations.
        // they can be tokenized only as a part of complex patterns
        auto is_unsupported_by_common_tokenization = [](const std::shared_ptr<const ov::Node>& n) {
            return (ov::is_type_any_of<const ov::op::v1::Softmax,
                                       const ov::op::v8::Softmax,
                                       const ov::op::v0::MatMul,
                                       const ov::op::v1::Transpose,
                                       const ov::op::v1::Broadcast,
                                       const ov::op::v3::Broadcast,
                                       const ov::op::v1::ReduceMax,
                                       const ov::op::v1::ReduceSum>(n));
        };
        return !is_unsupported(n) && !is_unsupported_by_common_tokenization(n);
#endif
    };

    auto has_supported_tensors = [ignoreCallback](const std::shared_ptr<const ov::Node>& n) -> bool {
        // Check for supported precision
        auto is_supported_tensor = [&n, ignoreCallback](descriptor::Tensor& t, bool is_input) -> bool {
            // TODO [105804] int32 isn't supported in general because i32 emitters are required for bit-exact i32
            // calculations in some cases So i32 is supported exclusively for transposes and broadcast
            static const std::set<ov::element::Type> supported_element_types =
#if defined(OPENVINO_ARCH_ARM64)
                {ov::element::f32, ov::element::f16, ov::element::i8, ov::element::u8};
#else
                {ov::element::f32, ov::element::bf16, ov::element::f16, ov::element::i8, ov::element::u8};
#endif

            if (!ignoreCallback) {
                // Check for supported ranks
                // todo: clarify whether we can evaluate snippets on inputs with larger ranks
                if (t.get_partial_shape().rank().get_length() > 6) {
                    return false;
                }
            }

            return supported_element_types.count(t.get_element_type()) != 0 ||
                   (is_input && t.get_element_type() == ov::element::i32 &&
                    (ov::is_type_any_of<const op::v1::Transpose,
                                        const op::v1::Broadcast,
                                        const op::v1::ReduceMax,
                                        const op::v1::ReduceSum>(n)));
        };

        const auto& inputs = n->inputs();
        const auto& outputs = n->outputs();
        return std::all_of(inputs.begin(),
                           inputs.end(),
                           [&](const Input<const ov::Node>& in) {
                               return is_supported_tensor(in.get_tensor(), true);
                           }) &&
               std::all_of(outputs.begin(), outputs.end(), [&](const Output<const ov::Node>& out) {
                   return is_supported_tensor(out.get_tensor(), false);
               });
    };

    if (!ignoreCallback) {
        CPU_SET_CALLBACK_X64(
            snippetsManager,
            [&](const std::shared_ptr<const ov::Node>& n) -> bool {
                // Tranformation callback is called on MatMul0
                if (!is_supported_matmul(n))
                    return true;
                // Search for MatMul1
                auto child = n->get_output_target_inputs(0).begin()->get_node()->shared_from_this();
                while (!ov::is_type<const ov::op::v0::MatMul>(child)) {
                    child = child->get_output_target_inputs(0).begin()->get_node()->shared_from_this();
                }
                if (!is_supported_matmul(child))
                    return true;

                const auto& pshape = child->get_input_partial_shape(0);
                return is_unsupported_parallel_work_amount(n, pshape);
            },
            TokenizeMHASnippets);
        CPU_SET_CALLBACK_X64(
            snippetsManager,
            [&](const std::shared_ptr<const ov::Node>& n) -> bool {
                if (!is_supported_matmul(n))
                    return true;
                if (is_unsupported_parallel_work_amount(n, n->get_output_partial_shape(0)))
                    return true;

                // We've only tested MLP sequence tokenization on small model shapes
                // So we limit tokenization to sequences with small shapes to avoid unexpected behavior
                // TODO: release these conditions after testing on larger models
                const auto& input_shape = n->get_input_partial_shape(0);
                if (input_shape.rank().is_dynamic() || input_shape.size() != 2)
                    return true;
                if (input_shape.is_dynamic() || input_shape[0].get_length() > 8 || input_shape[1].get_length() > 256)
                    return true;
                const auto& output_shape = n->get_output_partial_shape(0);
                if (output_shape.rank().get_length() != 2)
                    return true;
                return output_shape[1].is_dynamic() || output_shape[1].get_length() > 256;
            },
            TokenizeMLPSeqSnippets);
        CPU_SET_CALLBACK_X64(
            snippetsManager,
            [&](const std::shared_ptr<const ov::Node>& n) -> bool {
                return !is_supported_matmul(n) ||
                       is_unsupported_parallel_work_amount(n, n->get_output_partial_shape(0));
            },
            ExtractReshapesFromMHA);
    }

    CPU_SET_CALLBACK_COMMON(
        snippetsManager,
        [&](const std::shared_ptr<const ov::Node>& n) -> bool {
            if (!ignoreCallback) {
                if (n->is_dynamic() || !is_supported_op(n))
                    return true;
            }

            const auto& inputs = n->inputs();
            // todo: clarify whether we can evaluate snippets on const paths
            const bool has_only_const_inputs =
                std::all_of(inputs.begin(), inputs.end(), [](const ov::Input<const ov::Node>& in) {
                    return ov::is_type<ov::op::v0::Constant>(in.get_source_output().get_node_shared_ptr());
                });
            if (has_only_const_inputs)
                return true;
            return !has_supported_tensors(n);
        },
        TokenizeSnippets);

    auto mm_supports_transpose_b = [this]([[maybe_unused]] const std::shared_ptr<const ov::Node>& n) -> bool {
        [[maybe_unused]] const auto& inferencePrecision = config.inferencePrecision;
        // Note: BrgemmTPP doesn't support transposed KN natively
        // so we should extract transposes for the corresponding matmul nodes
#if defined(SNIPPETS_LIBXSMM_TPP)
        // TPP doesn't support dynamic shapes -> there will be BrgemmCPU node
        if (!n->is_dynamic()) {
            std::vector<std::vector<size_t>> layouts(3);
            const auto matmul = ov::as_type_ptr<const ov::op::v0::MatMul>(n);
            OPENVINO_ASSERT(matmul, "ExplicitTransposeMatMulInputs callback must be called for matmul node");
            if (matmul->get_transpose_b()) {
                std::vector<size_t> transposed_layout(n->get_input_partial_shape(1).size());
                std::iota(transposed_layout.begin(), transposed_layout.end(), 0);
                std::swap(*transposed_layout.rbegin(), *(transposed_layout.rbegin() + 1));
                layouts[1] = std::move(transposed_layout);
            }
            ov::element::TypeVector precisions;
            auto push_precision = [&](const ov::element::Type& precision) {
                if (inferencePrecision == ov::element::bf16 && precision == ov::element::f32) {
                    precisions.push_back(ov::element::bf16);
                } else {
                    precisions.push_back(precision);
                }
            };
            push_precision(n->get_input_element_type(0));
            push_precision(n->get_input_element_type(1));
            push_precision(n->get_output_element_type(0));
            return !ov::intel_cpu::tpp::pass::BrgemmToBrgemmTPP::is_supported_brgemm_configuration(layouts, precisions);
        }
#endif
#if defined(OPENVINO_ARCH_ARM64)
        // KleidiAI matmul primitives do not support transposed B input
        return false;
#elif defined(OPENVINO_ARCH_X86_64)
        return true;
#else
        OPENVINO_THROW("ExplicitTransposeMatMulInputs callback is not supported on this architecture");
        return false;
#endif
    };

    CPU_SET_CALLBACK_COMMON(
        snippetsManager,
        [&mm_supports_transpose_b](const std::shared_ptr<const ov::Node>& n) -> bool {
            return mm_supports_transpose_b(n);
        },
        ExplicitTransposeMatMulInputs);

    snippetsManager.run_passes(model);
}

void Transformations::PostSnippets() {
    ov::pass::Manager postSnippetsManager("CPU:PostSnippets");
    postSnippetsManager.set_per_pass_validation(false);
    CPU_REGISTER_PASS_COMMON(postSnippetsManager, ov::pass::FakeQuantizeDecomposition);
    CPU_SET_CALLBACK_X64(
        postSnippetsManager,
        [](const_node_ptr& node) -> bool {
            std::string errMsg;
            return node::FakeQuantize::isSupportedOperation(node, errMsg);
        },
        ov::pass::FakeQuantizeDecomposition);
    CPU_REGISTER_PASS_COMMON(postSnippetsManager, ov::pass::FakeConvertDecomposition);
    CPU_REGISTER_PASS_COMMON(postSnippetsManager, ov::pass::ConstantFolding);
    postSnippetsManager.run_passes(model);
}

void Transformations::Snippets() {
    const bool useSnippets = config.snippetsMode != Config::SnippetsMode::Disable &&
                             CPU_DEBUG_CAP_IS_TRANSFORMATION_ENABLED(config.debugCaps, Snippets);
    if (!useSnippets) {
        return;
    }

    CPU_DEBUG_CAP_TRANSFORMATION_SCOPE(this, Snippets);
    MainSnippets();
    PostSnippets();
}

}  // namespace ov::intel_cpu<|MERGE_RESOLUTION|>--- conflicted
+++ resolved
@@ -270,11 +270,8 @@
 #    include "transformations/cpu_opset/arm/pass/convert_group_conv1d.hpp"
 #    include "transformations/cpu_opset/arm/pass/convert_reduce_multi_axis.hpp"
 #    include "transformations/cpu_opset/arm/pass/convert_reduce_no_keep_dims.hpp"
-<<<<<<< HEAD
 #    include "transformations/cpu_opset/arm/pass/grid_sample_decomposition.hpp"
-=======
 #    include "transformations/cpu_opset/arm/pass/deconv_1d_decomposition.hpp"
->>>>>>> 3d74e42f
 #    include "transformations/cpu_opset/common/op/sdpa.hpp"
 #    include "transformations/cpu_opset/common/pass/decompose_integer_divide.hpp"
 #else
@@ -665,12 +662,9 @@
     CPU_REGISTER_PASS_ARM(manager, ConvertConv1D);
     CPU_REGISTER_PASS_ARM(manager, ConvertGroupConv1D);
     CPU_REGISTER_PASS_ARM(manager, ConvertGroupConvolution);
-<<<<<<< HEAD
     // Register GridSample decomposition that handles all interpolation modes
     CPU_REGISTER_PASS_ARM(manager, GridSampleDecomposition);
-=======
     CPU_REGISTER_PASS_ARM(manager, Deconv1DDecomposition);
->>>>>>> 3d74e42f
     // The plugin computes Divide in floating point precision.
     // To preserve correct math for integer division we need to insert explicit Floor operation.
     CPU_REGISTER_PASS_ARM(manager, DecomposeIntegerDivide);
