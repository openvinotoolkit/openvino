// Copyright (C) 2022 Intel Corporation
// SPDX-License-Identifier: Apache-2.0
//

#include "transformation_pipeline.h"
#include "defs.hpp"

// Operations
#include "openvino/opsets/opset1.hpp"
#include "openvino/opsets/opset2.hpp"
#include "openvino/opsets/opset3.hpp"
#include "openvino/opsets/opset4.hpp"
#include "openvino/opsets/opset5.hpp"
#include "openvino/opsets/opset6.hpp"
#include "openvino/opsets/opset10.hpp"
#include <ov_ops/augru_cell.hpp>
#include <ov_ops/augru_sequence.hpp>

// Common transformations
#include "transformations/common_optimizations/add_fake_quantize_fusion.hpp"
#include "transformations/common_optimizations/broadcast_transition.hpp"
#include "transformations/common_optimizations/convert_compression_only_to_legacy.hpp"
#include "transformations/common_optimizations/convert_quantize_dequantize.hpp"
#include "transformations/common_optimizations/fq_mul_fusion.hpp"
#include "transformations/common_optimizations/mul_fake_quantize_fusion.hpp"
#include "transformations/common_optimizations/nop_elimination.hpp"
#include "transformations/common_optimizations/transpose_sinking.hpp"
#include "transformations/common_optimizations/weights_dequantize_to_fake_quantize.hpp"
#include "transformations/common_optimizations/augru_cell_fusion.hpp"
#include "transformations/common_optimizations/common_optimizations.hpp"
#include "transformations/common_optimizations/wrap_interpolate_into_transposes.hpp"
#include "transformations/control_flow/unroll_tensor_iterator.hpp"
#include "transformations/disable_decompression_convert_constant_folding.hpp"
#include "transformations/op_conversions/convert_batch_to_space.hpp"
#include "transformations/op_conversions/convert_broadcast_to_tiles.hpp"
#include "transformations/op_conversions/convert_depth_to_space.hpp"
#include "transformations/op_conversions/convert_gather_downgrade.hpp"
#include "transformations/op_conversions/convert_gather_upgrade.hpp"
#include "transformations/op_conversions/convert_gelu.hpp"
#include "transformations/op_conversions/convert_interpolate1_to_interpolate4.hpp"
#include "transformations/op_conversions/convert_matrix_nms_to_matrix_nms_ie.hpp"
#include "transformations/op_conversions/convert_minimum_to_power_and_max.hpp"
#include "transformations/op_conversions/convert_mod.hpp"
#include "transformations/op_conversions/convert_multiclass_nms_to_multiclass_nms_ie.hpp"
#include "transformations/op_conversions/convert_nms9_to_nms_ie_internal.hpp"
#include "transformations/op_conversions/convert_previous_nms_to_nms_9.hpp"
#include "transformations/op_conversions/convert_reduce_to_pooling.hpp"
#include "transformations/op_conversions/convert_roi_align_v3_to_v9.hpp"
#include "transformations/op_conversions/convert_roi_align_v9_to_v3.hpp"
#include "transformations/op_conversions/convert_sequences_to_tensor_iterator.hpp"
#include "transformations/op_conversions/convert_shuffle_channels3.hpp"
#include "transformations/op_conversions/convert_slice_to_strided_slice.hpp"
#include "transformations/op_conversions/convert_space_to_batch.hpp"
#include "transformations/op_conversions/convert_space_to_depth.hpp"
#include "transformations/op_conversions/convert_subtract.hpp"
#include "transformations/op_conversions/convert_ti_to_sequences.hpp"
#include "transformations/op_conversions/detection_output_downgrade.hpp"
#include "transformations/op_conversions/detection_output_upgrade.hpp"
#include "transformations/op_conversions/eye_decomposition.hpp"
#include "transformations/op_conversions/fq_decomposition.hpp"
#include "transformations/op_conversions/gelu7_downgrade.hpp"
#include "transformations/op_conversions/hsigmoid_decomposition.hpp"
#include "transformations/op_conversions/hswish_decomposition.hpp"
#include "transformations/op_conversions/gru_cell_decomposition.hpp"
#include "transformations/op_conversions/lstm_cell_decomposition.hpp"
#include "transformations/op_conversions/mvn6_decomposition.hpp"
#include "transformations/op_conversions/normalize_l2_decomposition.hpp"
#include "transformations/op_conversions/reduce_l1_decomposition.hpp"
#include "transformations/op_conversions/reduce_l2_decomposition.hpp"
#include "transformations/op_conversions/rnn_cell_decomposition.hpp"
#include "transformations/op_conversions/simplify_ctc_greedy_decoder_seq_len.hpp"
#include "transformations/op_conversions/softplus_decomposition.hpp"
#include "transformations/op_conversions/softsign_decomposition.hpp"
#include "transformations/op_conversions/softmax_decomposition.hpp"
#include "transformations/op_conversions/unique_decomposition.hpp"
#include "transformations/op_conversions/convert_topk3.hpp"
#include "transformations/op_conversions/convert_topk11_downgrade.hpp"
#include "transformations/opset_conversions/convert_opset2_to_opset1.hpp"
#include "transformations/opset_conversions/convert_opset3_to_opset2.hpp"
#include "transformations/smart_reshape/matmul_sr.hpp"
#include "transformations/init_node_info.hpp"
#include "utils/ngraph_transformation.hpp"

// LPT transformations
#include "low_precision/add.hpp"
#include "low_precision/convert_subtract_constant.hpp"
#include "low_precision/convolution_backprop_data.hpp"
#include "low_precision/group_convolution.hpp"
#include "low_precision/multiply_to_group_convolution.hpp"
#include "low_precision/network_helper.hpp"
#include "low_precision/rt_info/bias_attribute.hpp"
#include "transformations/low_precision/mark_dequantization_subgraph.hpp"

// CPU specific transformations
#include "transformations/cpu_opset/convert_to_cpu_specific_opset.hpp"
#include "transformations/snippets/x64/pass/snippets_mark_skipped.hpp"
#include "transformations/cpu_opset/x64/pass/mha_fusion.hpp"
#include "transformations/cpu_opset/x64/pass/convert_to_interaction.hpp"
#include "transformations/cpu_opset/arm/pass/convert_group_conv.hpp"
#include "transformations/cpu_opset/arm/pass/convert_group_conv1d.hpp"
#include "transformations/cpu_opset/arm/pass/convert_reduce_multi_axis.hpp"
#include "transformations/cpu_opset/arm/pass/mish_decomposition.hpp"
#include "transformations/cpu_opset/common/pass/decompose_integer_divide.hpp"
#include "transformations/cpu_opset/common/pass/convert_fq_rnn_to_quantized_rnn.hpp"
#include "transformations/cpu_opset/common/pass/move_eltwise_up_data_movement.hpp"
#include "transformations/cpu_opset/common/pass/ref_convert_i64_i32.hpp"
#include "transformations/cpu_opset/common/pass/swap_convert_transpose.hpp"

// Snippets
#include "snippets/pass/tokenization.hpp"
#include "snippets/pass/common_optimizations.hpp"

// Misc
#include "nodes/mvn.h"
#include "nodes/normalize.h"
#include "nodes/fake_quantize.h"
#include "nodes/mha.h"

#include "dnnl.hpp"
#include <cpu/x64/cpu_isa_traits.hpp>

namespace ov {
namespace intel_cpu {

using const_node_ptr = const std::shared_ptr<const ov::Node>;

bool Transformations::fuse_type_to_convert(const std::shared_ptr<ngraph::Node>& node, const precisions_map& precisions) {
    const auto& from = node->get_output_element_type(0);
    auto it = precisions.find(from);
    if (it == precisions.end())
        return false;
    const auto& to = it->second;
    if (auto convert = ov::as_type_ptr<ov::opset10::Convert>(node)) {
        // For Convert node, converting precision from floating point to boolean will lead to mathematical
        // error, because here the output precision boolean is replaced by u8. E.g. floating point value 0.01
        // is converted to be 1 for boolean, but 0 for u8. Thus an Abs and Ceil node should be added before the
        // Convert node for this scenario.
        if (convert->input(0).get_element_type().is_real() &&
            convert->get_convert_element_type() == ngraph::element::boolean && to.is_integral_number()) {
            auto abs = std::make_shared<ov::opset10::Abs>(convert->input_value(0).get_node_shared_ptr());
            auto ceil = std::make_shared<ov::opset10::Ceiling>(abs);
            auto new_convert = std::make_shared<ov::opset10::Convert>(ceil, to);
            new_convert->set_friendly_name(convert->get_friendly_name());
            ov::copy_runtime_info(convert, {abs, ceil, new_convert});
            ov::replace_node(convert, new_convert);
            return true;
        } else {
            convert->set_convert_element_type(to);
            return true;
        }
    }
    return false;
}

void Transformations::UpToCpuSpecificOpSet() {
    const bool useLpt = enableLpt &&
        ngraph::pass::low_precision::LowPrecision::isFunctionQuantized(model) &&
        CPU_DEBUG_CAP_IS_TRANSFORMATION_ENABLED(config.debugCaps, Lpt);

    const bool useSnippets = snippetsMode != Config::SnippetsMode::Disable &&
        CPU_DEBUG_CAP_IS_TRANSFORMATION_ENABLED(config.debugCaps, Snippets);

    auto defaultPrecisions = useLpt ? ngraph::pass::low_precision::precision_set::int8_support : std::vector<ov::element::Type>{};
    bool hasINT16orINT32Levels = false;

    if (useLpt) {
        CPU_LPT_SCOPE(LowPrecisionTransformations_Part1);
        hasINT16orINT32Levels = ngraph::pass::low_precision::LowPrecision::isFQLevelsPresent(
            model,
            {ngraph::pass::low_precision::levels::int16, ngraph::pass::low_precision::levels::int16_narrow_range,
             ngraph::pass::low_precision::levels::int32, ngraph::pass::low_precision::levels::int32_narrow_range});
        if (hasINT16orINT32Levels) {
            defaultPrecisions = ngraph::pass::low_precision::precision_set::int8_int16_int32_support;
        }
    }

    PreLpt(defaultPrecisions, isLegacyApi);

    if (useLpt)
        Lpt(hasINT16orINT32Levels, defaultPrecisions);

    PostLpt();

    if (useSnippets)
        Snippets();
}

void Transformations::CpuSpecificOpSet(void) {
    CPU_DEBUG_CAP_TRANSFORMATION_SCOPE(this, Specific);

    ConvertToCPUSpecificOpset(model);
}

void Transformations::PreLpt(const std::vector<ov::element::Type>& defaultPrecisions, const bool isLegacyApi) {
    CPU_DEBUG_CAP_TRANSFORMATION_SCOPE(this, PreLpt);

    ov::pass::Manager manager;
    manager.set_per_pass_validation(false);
    CPU_REGISTER_PASS_COMMON(manager, ov::pass::InitNodeInfo);

    const bool useLpt = !defaultPrecisions.empty();
    if (useLpt) {
        CPU_REGISTER_PASS_COMMON(manager, ov::pass::MarkDequantizationSubgraph, defaultPrecisions);
    }

    auto get_convert_precisions = []() {
        precisions_map map = {
            {ov::element::i64,     ov::element::i32},
            {ov::element::u64,     ov::element::i32},
            {ov::element::i16,     ov::element::i32},
            {ov::element::u16,     ov::element::i32},
            {ov::element::u32,     ov::element::i32},
            {ov::element::f64,     ov::element::f32},
            {ov::element::f16,     ov::element::f32},
            {ov::element::boolean, ov::element::u8},
            {ov::element::i4,      ov::element::i8},
            {ov::element::u4,      ov::element::u8}
        };

        if (!dnnl::impl::cpu::x64::mayiuse(dnnl::impl::cpu::x64::avx512_core))
            map.insert({ov::element::bf16, ov::element::f32});

        return map;
    };
    static const auto precisions = get_convert_precisions();
    type_to_fuse_map type_to_fuse = {{ov::opset10::Convert::get_type_info_static(), fuse_type_to_convert}};

    CPU_REGISTER_PASS_COMMON(manager, ov::pass::AUGRUCellFusion);
    CPU_REGISTER_PASS_COMMON(manager, ov::pass::BroadcastTransition);
    CPU_REGISTER_PASS_COMMON(manager, ov::pass::CommonOptimizations);
    CPU_REGISTER_PASS_COMMON(manager, ov::pass::WrapInterpolateIntoTransposes);
    CPU_REGISTER_PASS_COMMON(manager, ov::pass::TransposeSinking);
    CPU_REGISTER_PASS_COMMON(manager, ov::pass::ConvertSequenceToTensorIterator);
    CPU_REGISTER_PASS_COMMON(manager, ov::pass::ConvertOpSet3ToOpSet2);
    CPU_REGISTER_PASS_COMMON(manager, ov::pass::ConvertOpSet2ToOpSet1);
    CPU_REGISTER_PASS_COMMON(manager, ov::pass::LSTMCellDecomposition);
    CPU_REGISTER_PASS_COMMON(manager, ov::pass::GRUCellDecomposition);
    CPU_REGISTER_PASS_COMMON(manager, ov::pass::RNNCellDecomposition);
    CPU_REGISTER_PASS_COMMON(manager, ov::pass::ConvertNMS1ToNMS9);
    CPU_REGISTER_PASS_COMMON(manager, ov::pass::ConvertNMS3ToNMS9);
    CPU_REGISTER_PASS_COMMON(manager, ov::pass::ConvertNMS4ToNMS9);
    CPU_REGISTER_PASS_COMMON(manager, ov::pass::ConvertNMS5ToNMS9);
    CPU_REGISTER_PASS_COMMON(manager, ov::pass::ConvertNMS9ToNMSIEInternal);
    CPU_REGISTER_PASS_COMMON(manager, ov::pass::Validate);
    CPU_REGISTER_PASS_COMMON(manager, ov::pass::ConvertMulticlassNmsToMulticlassNmsIE);
    CPU_REGISTER_PASS_COMMON(manager, ov::pass::Validate);
    CPU_REGISTER_PASS_COMMON(manager, ov::pass::ConvertMatrixNmsToMatrixNmsIE);
    CPU_REGISTER_PASS_COMMON(manager, ov::pass::Validate);
    CPU_REGISTER_PASS_COMMON(manager, ov::pass::TransposeMatMul);
    CPU_REGISTER_PASS_COMMON(manager, ov::pass::ConstantFolding);

    if (useLpt) {
        CPU_LPT_SCOPE(LowPrecisionTransformations_Part2);
        CPU_REGISTER_PASS_COMMON(manager, ngraph::pass::low_precision::ConvertSubtractConstant, defaultPrecisions);
    }
    CPU_REGISTER_PASS_COMMON(manager, ov::pass::Validate);
    CPU_REGISTER_PASS_COMMON(manager, ov::pass::RefConvertI64ToI32);
    CPU_REGISTER_PASS_COMMON(manager, ov::pass::ConvertPrecision, precisions, type_to_fuse);
    CPU_REGISTER_PASS_COMMON(manager, ov::pass::EliminateConvert);
    CPU_REGISTER_PASS_COMMON(manager, SwapConvertTranspose);
    CPU_REGISTER_PASS_X64(manager, ConvertToInteraction);
    CPU_REGISTER_PASS_X64(manager, ConvertInteractionInt8);
    CPU_REGISTER_PASS_ARM(manager, ConvertReduceMultiAxis);
    CPU_REGISTER_PASS_ARM(manager, MishDecomposition);
    CPU_REGISTER_PASS_ARM(manager, ConvertConv1D);
    CPU_REGISTER_PASS_ARM(manager, ConvertGroupConv1D);
    CPU_REGISTER_PASS_ARM(manager, ConvertGroupConvolution);
    // The plugin computes Divide in floating point precision.
    // To preserve correct math for integer division we need to insert explicit Floor operation.
    CPU_REGISTER_PASS_ARM(manager, DecomposeIntegerDivide);
    CPU_REGISTER_PASS_X86(manager, DecomposeIntegerDivide);

    // SpaceToDepth/ DepthToSpace node implementation supports only equal input/output tensors with rank <= 5
    CPU_SET_CALLBACK_COMMON(manager,
        [](const_node_ptr &node) -> bool {
            return node->input_value(0).get_shape().size() <= 5lu &&
                node->input_value(0).get_shape().size() == node->get_output_shape(0).size();
        },
        ov::pass::ConvertSpaceToDepth, ov::pass::ConvertDepthToSpace);

    CPU_SET_CALLBACK_COMMON(manager,
        [](const_node_ptr &node) -> bool {
            const auto & rank = node->input(0).get_partial_shape().rank().get_length();
            return rank == 4lu || rank == 5lu;
        },
        ov::pass::ConvertBatchToSpace, ov::pass::ConvertSpaceToBatch);

    auto isCellPrimitiveSupported = [](const_node_ptr &node) -> bool {
        if (const auto &rnn_cell = std::dynamic_pointer_cast<const ov::opset4::RNNCell>(node)) {
            return rnn_cell->get_clip() == 0.0f;
        } else if (const auto &gru_cell = std::dynamic_pointer_cast<const ov::opset4::GRUCell>(
                       node)) {
            return gru_cell->get_clip() == 0.0f
                && gru_cell->get_activations() == std::vector<std::string>{"sigmoid", "tanh"};
        } else if (const auto &augru_cell = std::dynamic_pointer_cast<const ov::op::internal::AUGRUCell>(
                       node)) {
            return augru_cell->get_clip() == 0.0f
                && augru_cell->get_activations() == std::vector<std::string>{"sigmoid", "tanh"};
        } else if (const auto &lstm_cell = std::dynamic_pointer_cast<const ov::opset4::LSTMCell>(
                       node)) {
            return lstm_cell->get_clip() == 0.0f &&
                lstm_cell->get_activations() == std::vector<std::string>{"sigmoid", "tanh", "tanh"};
        } else if (const auto &lstm_cell_v1 = std::dynamic_pointer_cast<const ov::opset1::LSTMCell>(
                       node)) {
            return lstm_cell_v1->get_clip() == 0.0f &&
                lstm_cell_v1->get_activations() == std::vector<std::string>{"sigmoid", "tanh", "tanh"};
        }
        return false;
    };

    // Sequences supported by the plugin shouldn't be converted to TensorIterator.
    // sequence_length input is not supported in all Sequences, so if is_seq_len_provided() == true, we
    // should always convert to TensorIterator.
    // RNN/GRU/LSTM Sequences are supported with clip == 0, and with default activations.
    auto isSequencePrimitiveSupported = [](const_node_ptr &node) -> bool {
        const auto& data = node->input(0);
        const auto& data_pshape = data.get_partial_shape();
        // WA: dynamic shapes make impossible to check seq_len due to shapeOf subgraphs
        // but the sequence is still supported in CPU and doesn't need to be decomposed
        if (data_pshape.is_dynamic())
            return true;
        if (data_pshape.rank().is_static() && data_pshape.rank().get_length() > 1 && !data_pshape[1].is_static())
            return false;
        auto max_seq_len = data.get_shape().at(1);
        if (const auto &rnn_seq = std::dynamic_pointer_cast<const ov::opset6::RNNSequence>(node)) {
            return rnn_seq->get_clip() == 0.0f &&
                !ov::op::util::is_seq_len_provided(rnn_seq->get_input_node_shared_ptr(2),
                                                   max_seq_len);
        } else if (const auto &gru_seq = std::dynamic_pointer_cast<const ov::opset6::GRUSequence>(
                       node)) {
            return gru_seq->get_clip() == 0.0f &&
                gru_seq->get_activations() == std::vector<std::string>{"sigmoid", "tanh"} &&
                !ov::op::util::is_seq_len_provided(gru_seq->get_input_node_shared_ptr(2),
                                                   max_seq_len);
        } else if (const auto &augru_seq = std::dynamic_pointer_cast<const ov::op::internal::AUGRUSequence>(
                       node)) {
            return augru_seq->get_clip() == 0.0f &&
                augru_seq->get_activations() == std::vector<std::string>{"sigmoid", "tanh"} &&
                !ov::op::util::is_seq_len_provided(augru_seq->get_input_node_shared_ptr(2),
                                                   max_seq_len);
        } else if (const auto &lstm_seq = std::dynamic_pointer_cast<const ov::opset6::LSTMSequence>(
                       node)) {
            return lstm_seq->get_clip() == 0.0f &&
                lstm_seq->get_activations() == std::vector<std::string>{"sigmoid", "tanh", "tanh"} &&
                !ov::op::util::is_seq_len_provided(lstm_seq->get_input_node_shared_ptr(3),
                                                   max_seq_len);
        }
        return false;
    };

    CPU_SET_CALLBACK_COMMON(manager,
        [isSequencePrimitiveSupported](const_node_ptr &node) -> bool {
            return isSequencePrimitiveSupported(node);
        },
        ov::pass::ConvertRNNSequenceToTensorIterator,
        ov::pass::ConvertGRUSequenceToTensorIterator,
        ov::pass::ConvertLSTMSequenceToTensorIterator);

    CPU_SET_CALLBACK_COMMON(manager,
        [isCellPrimitiveSupported](const_node_ptr &node) -> bool {
            return isCellPrimitiveSupported(node);
        },
        ov::pass::RNNCellDecomposition,
        ov::pass::GRUCellDecomposition,
        ov::pass::LSTMCellDecomposition);

    CPU_SET_CALLBACK_COMMON(manager,
        [](const_node_ptr &node) -> bool {
            std::string errorMessage;
            return node::MVN::isSupportedOperation(node, errorMessage);
        },
        ov::pass::MVN6Decomposition);

    CPU_SET_CALLBACK_COMMON(manager,
        [](const_node_ptr &node) -> bool {
            std::string errorMsg;
            return node::NormalizeL2::isSupportedOperation(node, errorMsg);
        },
        ov::pass::NormalizeL2Decomposition);

    CPU_ENABLE_PASS_COMMON(manager, ov::pass::SoftmaxDecomposition);
    CPU_SET_CALLBACK_COMMON(manager,
            [](const_node_ptr &node) -> bool {
                return node->input_value(0).get_partial_shape().rank().get_length() <= 5;
            },
        ov::pass::SoftmaxDecomposition);

    // NMS-alike nodes are always transformed to NMSIEInternal node in case of legacy api, for compatibility.
    // And on the other hand in case of api 2.0, keep them internal dynamic for better performance and functionality.
    auto nmsCallback = [isLegacyApi](const_node_ptr &node) -> bool {
        return isLegacyApi ?  false : true;
    };

    CPU_SET_CALLBACK_COMMON(manager, nmsCallback, ov::pass::ConvertNMS9ToNMSIEInternal);
    CPU_SET_CALLBACK_COMMON(manager, nmsCallback, ov::pass::ConvertMulticlassNmsToMulticlassNmsIE);
    CPU_SET_CALLBACK_COMMON(manager, nmsCallback, ov::pass::ConvertMatrixNmsToMatrixNmsIE);

    // List of enabled/disabled transformations

    // Allow FP16 Converts to be folded and FP16 constants to be upgraded to FP32 data type
    CPU_DISABLE_PASS_COMMON(manager, ov::pass::DisableDecompressionConvertConstantFolding);
    CPU_DISABLE_PASS_COMMON(manager, ov::pass::ConvertCompressedOnlyToLegacy);
    CPU_DISABLE_PASS_COMMON(manager, ov::pass::EyeDecomposition);
    CPU_DISABLE_PASS_COMMON(manager, ov::pass::ConvertGELU);
    CPU_DISABLE_PASS_COMMON(manager, ov::pass::ConvertShuffleChannels3);
    CPU_DISABLE_PASS_COMMON(manager, ov::pass::Gelu7Downgrade);
    CPU_DISABLE_PASS_COMMON(manager, ov::pass::SoftPlusDecomposition);
    CPU_DISABLE_PASS_COMMON(manager, ov::pass::ConvertMod);
    CPU_DISABLE_PASS_COMMON(manager, ov::pass::ConvertShuffleChannels3);
    CPU_DISABLE_PASS_COMMON(manager, ov::pass::WeightsDequantizeToFakeQuantize);
    CPU_DISABLE_PASS_COMMON(manager, ov::pass::SimplifyCTCGreedyDecoderSeqLen);
    CPU_DISABLE_PASS_COMMON(manager, ov::pass::ConvertGather7ToGather1);
    CPU_DISABLE_PASS_COMMON(manager, ov::pass::ConvertGather8ToGather7);
    CPU_DISABLE_PASS_COMMON(manager, ov::pass::ConvertMinimum);
    CPU_DISABLE_PASS_COMMON(manager, ov::pass::ConvertBroadcastToTiles);
    CPU_DISABLE_PASS_COMMON(manager, ov::pass::ConvertReduceMeanToPooling);
    CPU_DISABLE_PASS_COMMON(manager, ov::pass::ConvertReduceMaxToPooling);
    CPU_DISABLE_PASS_COMMON(manager, ov::pass::ConvertReduceSumToPooling);
    CPU_DISABLE_PASS_COMMON(manager, ov::pass::SliceToStridedSlice);
    CPU_DISABLE_PASS_COMMON(manager, ov::pass::ConvertDetectionOutput8ToDetectionOutput1);
    CPU_DISABLE_PASS_COMMON(manager, ov::pass::ConvertROIAlign9To3);
    CPU_DISABLE_PASS_COMMON(manager, ov::pass::SoftSignDecomposition);
    CPU_DISABLE_PASS_COMMON(manager, ov::pass::UniqueDecomposition);
    CPU_DISABLE_PASS_COMMON(manager, ov::pass::ConvertTopK3);
    CPU_DISABLE_PASS_COMMON(manager, ov::pass::ConvertTopK11ToTopK3);
    CPU_DISABLE_PASS_COMMON(manager, ov::pass::HSwishDecomposition);
    CPU_DISABLE_PASS_X64(manager, ov::pass::HSigmoidDecomposition);

    CPU_DISABLE_PASS_X64(manager, ov::pass::ReduceL1Decomposition);
    CPU_DISABLE_PASS_X64(manager, ov::pass::ReduceL2Decomposition);

    CPU_ENABLE_PASS_COMMON(manager, ov::pass::NormalizeL2Decomposition);
    CPU_ENABLE_PASS_COMMON(manager, ov::pass::ConvertInterpolate1ToInterpolate4);
    CPU_ENABLE_PASS_COMMON(manager, ov::pass::ConvertGather1ToGather7);
    CPU_ENABLE_PASS_COMMON(manager, ov::pass::ConvertDetectionOutput1ToDetectionOutput8);
    CPU_ENABLE_PASS_COMMON(manager, ov::pass::ConvertROIAlign3To9);

    if (useLpt) {
        CPU_LPT_SCOPE(LowPrecisionTransformations_Part3);
        CPU_SET_CALLBACK_COMMON(manager,
            [](const_node_ptr &node) -> bool {
                std::string errMsg;
                return !node::FakeQuantize::isSupportedOperation(node, errMsg);
            },
            ov::pass::AddFakeQuantizeFusion,
            ov::pass::MulFakeQuantizeFusion,
            ov::pass::FakeQuantizeMulFusion);

        CPU_SET_CALLBACK_COMMON(manager,
            [&defaultPrecisions](const_node_ptr &node) -> bool {
                return ngraph::pass::low_precision::NetworkHelper::areQuantizeAndDequantizeSupportedForMultiply(node, defaultPrecisions);
            },
            ov::pass::ConvertQuantizeDequantize);
    }

    manager.run_passes(model);
}

void Transformations::Lpt(const bool hasINT16orINT32Levels, const std::vector<ov::element::Type>& defaultPrecisions) {
    CPU_DEBUG_CAP_TRANSFORMATION_SCOPE(this, Lpt);

    using namespace ngraph::pass::low_precision;
    CPU_LPT_SCOPE(LowPrecisionTransformations_Part4);
    OV_ITT_SCOPE(FIRST_INFERENCE, itt::domains::intel_cpu_LT, "LowPrecisionTransformations");
    //Only enable conv/group conv signed input on AMX platform.
    std::vector<ov::element::Type> input0LowPrecisionList;
    if (dnnl::impl::cpu::x64::mayiuse(dnnl::impl::cpu::x64::avx512_core_amx)) {
        input0LowPrecisionList = {ov::element::u8, ov::element::i8};
    } else {
        input0LowPrecisionList = {ov::element::u8};
    }

    auto supportedPrecisions = std::vector<PrecisionsRestriction>({
            PrecisionsRestriction::create<ov::opset1::Convolution>({
                    {{0}, input0LowPrecisionList},
                    {{1}, {ov::element::i8}},
                }),
            PrecisionsRestriction::create<ov::opset1::ConvolutionBackpropData>({
                    {{0}, {ov::element::u8, ov::element::i8}},
                    {{1}, {ov::element::i8}}
                }),
            PrecisionsRestriction::create<ov::opset1::GroupConvolution>([input0LowPrecisionList](const std::shared_ptr<ov::Node>& node){
                const auto& input_partial_shape = node->get_input_partial_shape(0);
                const auto& rank = input_partial_shape.rank();
                if (rank.is_static() && (rank.get_length() == 5)) {
                    return PrecisionsRestriction::PrecisionsByPorts{
                        {{0}, {ov::element::u8, ov::element::i8}},
                        {{1}, {ov::element::i8}}};
                }

                return PrecisionsRestriction::PrecisionsByPorts{
                    {{0}, input0LowPrecisionList},
                    {{1}, {ov::element::i8}}
                };
                }),
            PrecisionsRestriction::create<ov::opset1::Multiply>({
                    {{0}, {ov::element::u8}},
                    {{1}, {ov::element::i8}},
                }),
            PrecisionsRestriction::create<ov::opset1::MatMul>({
                    {{0}, {ov::element::u8, ov::element::i8}},
                    {{1}, {ov::element::i8}}
                }),
            PrecisionsRestriction::create<ov::opset5::LSTMSequence>({
                    {{0, 1}, {ov::element::u8, ov::element::i8}},
                }),
            PrecisionsRestriction::create<ov::opset6::GRUSequence>({
                    {{0, 1}, {ov::element::u8, ov::element::i8}},
                }),
        });

    auto quantizationRestrictions = std::vector<QuantizationGranularityRestriction>({
            QuantizationGranularityRestriction::create<ov::opset1::Convolution>({0}),
            QuantizationGranularityRestriction::create<ov::opset1::ConvolutionBackpropData>({0})
        });

    // for GNA networks reference execution
    bool updatePrecision = true;
    if (hasINT16orINT32Levels) {
        updatePrecision = false;
        supportedPrecisions = std::vector<PrecisionsRestriction>({});
    }

    ov::pass::Manager lptManager;
    CPU_REGISTER_PASS_COMMON(lptManager, ngraph::pass::low_precision::LowPrecision,
        supportedPrecisions,
        quantizationRestrictions,
        LayerTransformation::Params(updatePrecision, ov::element::f32, defaultPrecisions));
    CPU_SET_CALLBACK_COMMON(lptManager,
        [](const_node_ptr& node) -> bool {
            if (const auto mulitply = std::dynamic_pointer_cast<const ov::opset1::Multiply>(node)) {
                return !MultiplyToGroupConvolutionTransformation::canBeTransformedToGroupConvolution(mulitply);
            }
            return false;
        },
        ngraph::pass::low_precision::MarkupPrecisions);
    CPU_SET_CALLBACK_COMMON(lptManager,
        [&defaultPrecisions](const_node_ptr& node) -> bool {
            return LayerTransformation::isAsymmetricQuantization(node, defaultPrecisions) ||
                WeightableLayerTransformation::isAsymmetricOnWeights(node, defaultPrecisions);
        },
        ngraph::pass::low_precision::ConvolutionBackpropDataTransformation);

    lptManager.get_pass_config()->set_callback<ngraph::pass::low_precision::AddTransformation>(
        [](const_node_ptr& node) -> bool {
            return ov::marked_as_bias(node);
        });
    lptManager.get_pass_config()->set_callback<ngraph::pass::low_precision::AddTransformation>(
        [](const_node_ptr& node) -> bool {
            return ov::marked_as_bias(node);
        });

    CPU_DISABLE_PASS_COMMON(lptManager, ngraph::pass::low_precision::MultiplyToGroupConvolutionTransformation);

    lptManager.run_passes(model);
}

void Transformations::PostLpt() {
    CPU_DEBUG_CAP_TRANSFORMATION_SCOPE(this, PostLpt);

    ov::pass::Manager postLPTPassManager;
    postLPTPassManager.set_per_pass_validation(false);
    CPU_REGISTER_PASS_COMMON(postLPTPassManager, ov::pass::UnrollTensorIterator);
    CPU_REGISTER_PASS_COMMON(postLPTPassManager, ov::pass::ReshapePRelu);
    CPU_SET_CALLBACK_COMMON(postLPTPassManager,
        [](const_node_ptr &node) -> bool {
            // UnrollTI transformation is disabled by default, is turned on by LowLatency transformation
            return node->get_rt_info().count("UNROLL_TI") == 0;
        },
        ov::pass::UnrollTensorIterator);
    CPU_REGISTER_PASS_COMMON(postLPTPassManager, MoveEltwiseUpThroughDataMov);
    CPU_SET_CALLBACK_COMMON(postLPTPassManager,
        [](const std::shared_ptr<const ov::Node>& node) -> bool {
            if (node->get_input_size() >= 2) {
                return node->get_input_element_type(1) == ov::element::i8 || node->get_input_element_type(1) == ov::element::u8;
            }
            return false;
        },
        MoveEltwiseUpThroughDataMov);

    CPU_REGISTER_PASS_COMMON(postLPTPassManager, ov::pass::ConstantFolding);

    // Snippets may brake MHA patterns so the fusion has to performed before
    CPU_REGISTER_PASS_X64(postLPTPassManager, MHAFusion);
    CPU_REGISTER_PASS_X64(postLPTPassManager, FuseFQtoInteraction);

    CPU_SET_CALLBACK_X64(postLPTPassManager,
        ([this](const std::shared_ptr<const ov::Node>& n) -> bool {
            std::string errorMessage;

            if (!node::MHA::isSupportedOperation(n, errorMessage))
                return true;

            // Implementation calls AMX BF16 brgemm only for tensors with K and N aligned on 2, otherwise fallbacks on vector impl
            // Vector madd BF16 instruction on SPR has reduced performance on HW level, which results in overall perf degradation
            size_t bf16Factor = 2;
            if (dnnl::impl::cpu::x64::mayiuse(dnnl::impl::cpu::x64::avx512_core_amx) &&
                (n->get_input_element_type(0) == element::bf16 || (n->get_input_element_type(0) == element::f32 && inferencePrecision == ov::element::bf16)) &&
                (n->get_input_shape(0)[3] % bf16Factor != 0 || n->get_input_shape(1)[1] % bf16Factor != 0 || n->get_input_shape(3)[3] % bf16Factor != 0)) {
                return true;
            }

            return false;
        }),
        MHAFloatFusion, MHAFloatFusion2, MHAQuantFusion, MHAQuantFusion2);

    // Float MHA is supported by snippets now
    if (inferencePrecision == ov::element::f32) {
        CPU_DISABLE_PASS_X64(postLPTPassManager, MHAFloatFusion);
        CPU_DISABLE_PASS_X64(postLPTPassManager, MHAFloatFusion2);
    }

    // Execute before snippets. Otherwise FQ will be converted to Subgraph
    CPU_REGISTER_PASS_COMMON(postLPTPassManager, ConvertFqRnnToQuantizedRnn);
    postLPTPassManager.run_passes(model);
}

void Transformations::MainSnippets(void) {
    if (snippetsMode == Config::SnippetsMode::Disable ||
        !dnnl::impl::cpu::x64::mayiuse(dnnl::impl::cpu::x64::avx2)) // snippets are implemented only for relevant platforms (avx2+ extensions)
        return;

    ngraph::pass::Manager snippetsManager;
    snippetsManager.set_per_pass_validation(false);
    if (snippetsMode != Config::SnippetsMode::IgnoreCallback)
<<<<<<< HEAD
        CPU_REGISTER_PASS_X64(snippetsManager, SnippetsMarkSkipped, inferencePrecision != ov::element::f32);
    CPU_REGISTER_PASS_X64(snippetsManager, ngraph::snippets::pass::SnippetsTokenization);
=======
        CPU_REGISTER_PASS_X64(snippetsManager, SnippetsMarkSkipped, enableBF16);
    CPU_REGISTER_PASS_X64(snippetsManager, snippets::pass::SnippetsTokenization);
>>>>>>> e09b1a9f

    const bool isMHASupported =
            (inferencePrecision == ov::element::f32) &&  // TODO: Need to add non-FP32 support for MHA in Snippets
            dnnl::impl::cpu::x64::mayiuse(dnnl::impl::cpu::x64::avx512_core);  // MHA has BRGEMM that is supported only on AVX512 platforms
    if (!isMHASupported) {
        CPU_DISABLE_PASS_X64(snippetsManager, snippets::pass::TokenizeMHASnippets);
    }
    if (snippetsMode != Config::SnippetsMode::IgnoreCallback) {
        CPU_SET_CALLBACK_X64(snippetsManager,
            [](const std::shared_ptr<const ov::Node>& n) -> bool {
                const auto pshape = n->get_output_partial_shape(0);
                const auto shape = pshape.get_shape();
                const auto parallel_work_amount =
                        std::accumulate(shape.rbegin() + 2, shape.rend(), 1, std::multiplies<size_t>());
                const auto kernel_buffer_size =
                        std::accumulate(shape.rbegin(), shape.rbegin() + 2, 1, std::multiplies<size_t>()) *
                        n->get_output_element_type(0).size();
                // Heuristic values:
                //    parallelism work amount - not enough work amount for parallelism
                //    kernel work amount - large shape for kernel execution, not cache-local
                // TODO: The heuristics will be removed after
                //       - loop blocking support on code generation level
                //       - parallelism support on JIT level
                const auto needed_num_of_threads = 12lu;
                const auto l2_cache_size = dnnl::utils::get_cache_size(2, true);
                const auto is_unsupported_parallel_work_amount = parallel_get_num_threads() / 2 > parallel_work_amount &&
                                                                parallel_work_amount < needed_num_of_threads;
                const auto is_unsupported_kernel_work_amount = kernel_buffer_size > l2_cache_size;
                return is_unsupported_parallel_work_amount || is_unsupported_kernel_work_amount;
            },
            snippets::pass::TokenizeMHASnippets);
        CPU_SET_CALLBACK_X64(snippetsManager,
            [](const std::shared_ptr<const ov::Node>& n) -> bool {
                // CPU Plugin support Swish in Subgraph via conversion to SwichCPU which assumes second input to be constant
                const bool is_unsupported_swish =
                        ov::is_type<const ov::op::v4::Swish>(n) && n->inputs().size() > 1 &&
                        !ov::is_type<const ov::op::v0::Constant>(n->get_input_node_shared_ptr(1));
                // todo: general tokenization flow is not currently supported for these operations.
                //  they can be tokenized only as a part of complex patterns
                const bool is_disabled_tokenization = (ov::is_type<const ov::op::v1::Softmax>(n) ||
                                                    ov::is_type<const ov::op::v8::Softmax>(n) ||
                                                    ov::is_type<const ov::op::v0::MatMul>(n) ||
                                                    ov::is_type<const ov::op::v1::Transpose>(n) ||
                                                    ov::is_type<const ov::op::v1::Broadcast>(n) ||
                                                    ov::is_type<const ov::op::v3::Broadcast>(n));
                const auto& inputs = n->inputs();
                // todo: clarify whether we can evaluate snippets on const paths
                const bool has_only_const_inputs = std::all_of(inputs.begin(), inputs.end(),
                                                            [](const ov::Input<const ov::Node>& in) {
                                                                return ov::is_type<ov::op::v0::Constant>(
                                                                        in.get_source_output().get_node_shared_ptr());
                                                            });
                // todo: clarify whether we can evaluate snippets on inputs with larger ranks
                auto rank_is_too_large = [](const ov::descriptor::Tensor& t) {
                    // callback is called has_supported_in_out(), so it's safe to assume that the shapes are static
                    return t.get_partial_shape().rank().get_length() > 6;
                };
                const bool bad_input_rank = std::any_of(inputs.begin(), inputs.end(),
                                                        [&](const ov::Input<const ov::Node>& in) {
                                                            return rank_is_too_large(in.get_tensor());
                                                        });
                const auto& outputs = n->outputs();
                const bool bad_output_rank = std::any_of(outputs.begin(), outputs.end(),
                                                        [&](const ov::Output<const ov::Node>& out) {
                                                            return rank_is_too_large(out.get_tensor());
                                                        });
                return has_only_const_inputs || bad_input_rank || bad_output_rank || is_unsupported_swish ||
                    is_disabled_tokenization;
            },
            snippets::pass::TokenizeSnippets);
    }
    snippetsManager.run_passes(model);
}

void Transformations::PostSnippets(void) {
    ov::pass::Manager postSnippetsManager;
    postSnippetsManager.set_per_pass_validation(false);
    CPU_REGISTER_PASS_COMMON(postSnippetsManager, ov::pass::FakeQuantizeDecomposition);
    CPU_SET_CALLBACK_COMMON(postSnippetsManager,
        [](const_node_ptr& node) -> bool {
            std::string errMsg;
            return node::FakeQuantize::isSupportedOperation(node, errMsg);
        },
        ov::pass::FakeQuantizeDecomposition);
    CPU_REGISTER_PASS_COMMON(postSnippetsManager, ov::pass::ConstantFolding);
    postSnippetsManager.run_passes(model);
}

void Transformations::Snippets(void) {
    CPU_DEBUG_CAP_TRANSFORMATION_SCOPE(this, Snippets);

    MainSnippets();
    PostSnippets();
}

}   // namespace intel_cpu
}   // namespace ov<|MERGE_RESOLUTION|>--- conflicted
+++ resolved
@@ -623,13 +623,8 @@
     ngraph::pass::Manager snippetsManager;
     snippetsManager.set_per_pass_validation(false);
     if (snippetsMode != Config::SnippetsMode::IgnoreCallback)
-<<<<<<< HEAD
         CPU_REGISTER_PASS_X64(snippetsManager, SnippetsMarkSkipped, inferencePrecision != ov::element::f32);
-    CPU_REGISTER_PASS_X64(snippetsManager, ngraph::snippets::pass::SnippetsTokenization);
-=======
-        CPU_REGISTER_PASS_X64(snippetsManager, SnippetsMarkSkipped, enableBF16);
     CPU_REGISTER_PASS_X64(snippetsManager, snippets::pass::SnippetsTokenization);
->>>>>>> e09b1a9f
 
     const bool isMHASupported =
             (inferencePrecision == ov::element::f32) &&  // TODO: Need to add non-FP32 support for MHA in Snippets
