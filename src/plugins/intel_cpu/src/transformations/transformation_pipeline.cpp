// Copyright (C) 2022 Intel Corporation
// SPDX-License-Identifier: Apache-2.0
//

#include "transformation_pipeline.h"
#include "defs.hpp"

// Operations
#include "openvino/opsets/opset1.hpp"
#include "openvino/opsets/opset2.hpp"
#include "openvino/opsets/opset3.hpp"
#include "openvino/opsets/opset4.hpp"
#include "openvino/opsets/opset5.hpp"
#include "openvino/opsets/opset6.hpp"
#include "openvino/opsets/opset10.hpp"
#include <ov_ops/augru_cell.hpp>
#include <ov_ops/augru_sequence.hpp>
#include <ov_ops/gather_compressed.hpp>

// Common transformations
#include "transformations/common_optimizations/mark_precision_sensitive_shapeof_subgraphs.hpp"
#include "transformations/common_optimizations/add_fake_quantize_fusion.hpp"
#include "transformations/fp16_compression/convert_compression_only_to_legacy.hpp"
#include "transformations/common_optimizations/convert_quantize_dequantize.hpp"
#include "transformations/common_optimizations/lstm_cell_fusion.hpp"
#include "transformations/common_optimizations/fq_mul_fusion.hpp"
#include "transformations/common_optimizations/mul_fake_quantize_fusion.hpp"
#include "transformations/common_optimizations/nop_elimination.hpp"
#include "transformations/common_optimizations/transpose_sinking.hpp"
#include "transformations/common_optimizations/weights_dequantize_to_fake_quantize.hpp"
#include "transformations/common_optimizations/augru_cell_fusion.hpp"
#include "transformations/common_optimizations/common_optimizations.hpp"
#include "transformations/common_optimizations/wrap_interpolate_into_transposes.hpp"
#include "transformations/common_optimizations/matmul_const_transposes_extraction.hpp"
#include "transformations/common_optimizations/fuse_rotary_positional_embeddings.hpp"
#include "transformations/common_optimizations/move_eltwise_up_data_movement.hpp"
#include "transformations/control_flow/unroll_tensor_iterator.hpp"
#include "transformations/fp16_compression/mark_decompression_convert_constant_folding.hpp"
#include "transformations/op_conversions/convert_batch_to_space.hpp"
#include "transformations/op_conversions/convert_bitwise_to_logical_bool.hpp"
#include "transformations/op_conversions/convert_broadcast_to_tiles.hpp"
#include "transformations/op_conversions/convert_depth_to_space.hpp"
#include "transformations/op_conversions/convert_gather_downgrade.hpp"
#include "transformations/op_conversions/convert_gather_upgrade.hpp"
#include "transformations/op_conversions/convert_gather_to_compressed.hpp"
#include "transformations/op_conversions/convert_gelu.hpp"
#include "transformations/op_conversions/convert_interpolate1_to_interpolate4.hpp"
#include "transformations/op_conversions/convert_matrix_nms_to_matrix_nms_ie.hpp"
#include "transformations/op_conversions/convert_minimum_to_power_and_max.hpp"
#include "transformations/op_conversions/convert_mod.hpp"
#include "transformations/op_conversions/convert_multiclass_nms_to_multiclass_nms_ie.hpp"
#include "transformations/op_conversions/convert_nms9_to_nms_ie_internal.hpp"
#include "transformations/op_conversions/convert_previous_nms_to_nms_9.hpp"
#include "transformations/op_conversions/convert_reduce_to_pooling.hpp"
#include "transformations/op_conversions/convert_roi_align_v3_to_v9.hpp"
#include "transformations/op_conversions/convert_roi_align_v9_to_v3.hpp"
#include "transformations/op_conversions/convert_sequences_to_tensor_iterator.hpp"
#include "transformations/op_conversions/convert_shuffle_channels3.hpp"
#include "transformations/op_conversions/convert_slice_to_strided_slice.hpp"
#include "transformations/op_conversions/convert_space_to_batch.hpp"
#include "transformations/op_conversions/convert_space_to_depth.hpp"
#include "transformations/op_conversions/convert_subtract.hpp"
#include "transformations/op_conversions/convert_ti_to_sequences.hpp"
#include "transformations/op_conversions/detection_output_downgrade.hpp"
#include "transformations/op_conversions/detection_output_upgrade.hpp"
#include "transformations/op_conversions/eye_decomposition.hpp"
#include "transformations/op_conversions/fq_decomposition.hpp"
#include "transformations/op_conversions/gelu7_downgrade.hpp"
#include "transformations/op_conversions/hard_sigmoid_decomposition.hpp"
#include "transformations/op_conversions/hsigmoid_decomposition.hpp"
#include "transformations/op_conversions/hswish_decomposition.hpp"
#include "transformations/op_conversions/gru_cell_decomposition.hpp"
#include "transformations/op_conversions/lstm_cell_decomposition.hpp"
#include "transformations/op_conversions/group_normalization_decomposition.hpp"
#include "transformations/op_conversions/mvn6_decomposition.hpp"
#include "transformations/op_conversions/normalize_l2_decomposition.hpp"
#include "transformations/op_conversions/reduce_l1_decomposition.hpp"
#include "transformations/op_conversions/reduce_l2_decomposition.hpp"
#include "transformations/op_conversions/rnn_cell_decomposition.hpp"
#include "transformations/op_conversions/simplify_ctc_greedy_decoder_seq_len.hpp"
#include "transformations/op_conversions/softplus_decomposition.hpp"
#include "transformations/op_conversions/softsign_decomposition.hpp"
#include "transformations/op_conversions/softmax_decomposition.hpp"
#include "transformations/op_conversions/unique_decomposition.hpp"
#include "transformations/op_conversions/convert_topk3.hpp"
#include "transformations/op_conversions/convert_topk11_downgrade.hpp"
#include "transformations/op_conversions/scaled_dot_product_attention_decomposition.hpp"
#include "transformations/opset_conversions/convert_opset2_to_opset1.hpp"
#include "transformations/opset_conversions/convert_opset3_to_opset2.hpp"
#include "transformations/smart_reshape/matmul_sr.hpp"
#include "transformations/symbolic_transformations/symbolic_optimizations.hpp"
#include "transformations/init_node_info.hpp"
#include "transformations/rt_info/keep_const_precision.hpp"
#include "utils/ngraph_transformation.hpp"
#include "utils/print_model.hpp"

// LPT transformations
#include "low_precision/add.hpp"
#include "low_precision/convert_subtract_constant.hpp"
#include "low_precision/convolution_backprop_data.hpp"
#include "low_precision/fold_convert.hpp"
#include "low_precision/fuse_convert.hpp"
#include "low_precision/group_convolution.hpp"
#include "low_precision/multiply_to_group_convolution.hpp"
#include "low_precision/network_helper.hpp"
#include "low_precision/recurrent_cell.hpp"
#include "low_precision/rt_info/bias_attribute.hpp"
#include "transformations/low_precision/mark_dequantization_subgraph.hpp"

// CPU specific transformations
#include "transformations/cpu_opset/convert_to_cpu_specific_opset.hpp"
#if defined(OPENVINO_ARCH_ARM64)
#include "transformations/snippets/aarch64/pass/snippets_mark_skipped.hpp"
#else
#include "transformations/snippets/x64/pass/snippets_mark_skipped.hpp"
#endif
#include "transformations/cpu_opset/x64/pass/convert_to_interaction.hpp"
#include "transformations/cpu_opset/arm/pass/convert_group_conv.hpp"
#include "transformations/cpu_opset/arm/pass/convert_group_conv1d.hpp"
#include "transformations/cpu_opset/arm/pass/convert_reduce_multi_axis.hpp"
#include "transformations/cpu_opset/arm/pass/mish_decomposition.hpp"
#include "transformations/cpu_opset/common/pass/decompose_integer_divide.hpp"
#include "transformations/cpu_opset/common/pass/convert_fq_rnn_to_quantized_rnn.hpp"
#include "transformations/cpu_opset/common/pass/insert_convert_after_extension.hpp"
#include "transformations/cpu_opset/common/pass/ngram_fusion.hpp"
#include "transformations/cpu_opset/common/pass/permute_slice_n_interpolation.hpp"
#include "transformations/cpu_opset/common/pass/swap_convert_transpose.hpp"
#include "transformations/cpu_opset/common/pass/causal_mask_preprocess_fusion.hpp"
#include "transformations/cpu_opset/common/pass/stateful_sdpa_fusion.hpp"

// Snippets
#include "snippets/pass/tokenization.hpp"
#include "snippets/pass/mha_tokenization.hpp"
#include "snippets/pass/collapse_subgraph.hpp"
#include "snippets/pass/common_optimizations.hpp"
#include "snippets/pass/split_dimension_m.hpp"
#include "snippets/pass/extract_reshapes_from_mha.hpp"

// Misc
#include "nodes/mvn.h"
#include "nodes/normalize.h"
#include "nodes/fake_quantize.h"
#include "nodes/mha.h"
#include "nodes/rnn.h"
#include "nodes/scaled_attn.h"
#include "dnnl.hpp"
#if defined(OPENVINO_ARCH_ARM64)
#include "cpu/aarch64/cpu_isa_traits.hpp"
#else
#include "cpu/x64/cpu_isa_traits.hpp"
#endif
#include "openvino/core/validation_util.hpp"

namespace ov {
namespace intel_cpu {

using const_node_ptr = const std::shared_ptr<const ov::Node>;

bool Transformations::is_decompression_multiply(const_node_ptr& node) const {
    auto all_has_type = [](const std::set<ov::Input<ov::Node>>& consumers, const ov::DiscreteTypeInfo& type) {
        return std::all_of(consumers.begin(), consumers.end(), [&type](const ov::Input<ov::Node>& input) {
            return input.get_node()->get_type_info() == type;
        });
    };

    const auto consumers = node->get_output_target_inputs(0);
    if (all_has_type(consumers, ov::opset1::MatMul::get_type_info_static()))
        return true;

    auto are_converts_from_decompression = [&all_has_type](const std::set<ov::Input<ov::Node>>& consumers) {
        if (!all_has_type(consumers, ov::opset1::Convert::get_type_info_static()))
            return false;
        for (const auto& consumer : consumers) {
            const auto child_consumers = consumer.get_node()->get_output_target_inputs(0);
            if (!all_has_type(child_consumers, ov::opset1::MatMul::get_type_info_static()))
                return false;
        }
        return true;
    };

    if (all_has_type(consumers, ov::opset1::Reshape::get_type_info_static())) {
        for (const auto& consumer : consumers) {
            const auto child_consumers = consumer.get_node()->get_output_target_inputs(0);
            if (all_has_type(child_consumers, ov::opset1::MatMul::get_type_info_static()) ||
                are_converts_from_decompression(child_consumers)) {
                return true;
            }
        }
    }
    return are_converts_from_decompression(consumers);
}

bool Transformations::fuse_type_to_fq(const std::shared_ptr<ov::Node>& node, const precisions_map& precisions) {
    auto fq = ov::as_type_ptr<ov::opset1::FakeQuantize>(node);
    if (!fq)
        return false;
    const auto& from = node->get_output_element_type(0);
    auto it = precisions.find(from);
    if (it == precisions.end())
        return false;
    const auto& to = it->second;

    for (size_t i = 0; i < node->get_input_size(); ++i) {
        auto convert_before = std::make_shared<opset4::Convert>(node->input_value(i), from);
        node->input(i).replace_source_output(convert_before);
    }

    auto consumers = node->output(0).get_target_inputs();
    for (auto& input : consumers) {
        const auto consumer = input.get_node();
        if (ov::is_type<ov::op::v0::Result>(consumer) || ov::is_type<ov::op::v0::Convert>(consumer)) {
            continue;
        }
        auto convert_after = std::make_shared<opset4::Convert>(node, to);
        input.replace_source_output(convert_after);
    }

    return true;
}

bool Transformations::fuse_type_to_convert(const std::shared_ptr<ov::Node>& node, const precisions_map& precisions) {
    auto convert = ov::as_type_ptr<ov::opset10::Convert>(node);
    if (!convert)
        return false;
    const auto& from = node->get_output_element_type(0);
    auto it = precisions.find(from);
    if (it == precisions.end())
        return false;
    const auto& to = it->second;

    // For Convert node, converting precision from floating point to boolean will lead to mathematical
    // error, because here the output precision boolean is replaced by u8:
    //  - floating point value 0.01 is converted to be 1 for boolean, but 0 for u8 - need to insert Ceil.
    //  - floating point value 256 is converted to be 1 for boolean, but 0 for u8 - need to insert Min(x, UINT8_MAX)
    //  - floating point value -256 is converted to be 1 for boolean, but 0 for u8 - need to insert Abs before Min.
    // Thus an Abs, Ceil and Min nodes should be added before the Convert node for this scenario.
    if (convert->input(0).get_element_type().is_real() &&
        convert->get_convert_element_type() == ov::element::boolean && to.is_integral_number()) {
        ov::pass::NodeRegistry reg;
        const auto& in_prec = convert->get_input_element_type(0);
        auto data = convert->input_value(0).get_node_shared_ptr();
        auto item = precisions.find(in_prec);
        if (item != precisions.end()) {
            // Add convert node for unsupported precision, such as FP64
            data = reg.make<ov::opset10::Convert>(data, item->second);
        }
        const auto abs = reg.make<ov::opset10::Abs>(data);
        const auto to_max_value = reg.make<ov::opset10::Constant>(ov::util::make_tensor_of_max_value(to));
        const auto to_max_convert = reg.make<ov::opset10::Convert>(to_max_value, abs->get_output_element_type(0));
        const auto min = reg.make<ov::opset10::Minimum>(abs, to_max_convert);
        const auto ceil = reg.make<ov::opset10::Ceiling>(min);
        const auto new_convert = reg.make<ov::opset10::Convert>(ceil, to);
        new_convert->set_friendly_name(convert->get_friendly_name());
        ov::copy_runtime_info(convert, reg.get());
        ov::replace_node(convert, new_convert);
        return true;
    } else {
        convert->set_convert_element_type(to);
        return true;
    }
    return false;
}

void Transformations::UpToLpt() {
    using namespace ov::pass::low_precision;
    static const std::set<levels>& supported_fq_levels = {
        levels::int4,
        levels::int4_narrow_range,
        levels::int8,
        levels::int8_narrow_range
    };

    const bool useLpt = enableLpt &&
        LowPrecision::isFunctionQuantized(model, supported_fq_levels) &&
        CPU_DEBUG_CAP_IS_TRANSFORMATION_ENABLED(config.debugCaps, Lpt);

    const auto defaultPrecisions = useLpt ? precision_set::get_int8_support() : std::vector<ov::element::Type>{};

    PreLpt(defaultPrecisions);

    if (useLpt)
        Lpt(defaultPrecisions);
}

void Transformations::SetSubStreamNum(int SubStreams) {
    subStreamNum = SubStreams;
}

void Transformations::CpuSpecificOpSet(void) {
    CPU_DEBUG_CAP_TRANSFORMATION_SCOPE(this, Specific);

    ConvertToCPUSpecificOpset(model, subStreamNum);
}

void Transformations::PreLpt(const std::vector<ov::element::Type>& defaultPrecisions) {
    CPU_DEBUG_CAP_TRANSFORMATION_SCOPE(this, PreLpt);

    // Decompression handling related transformations must be run separately from common preLPT pipeline
    // since there is used the same transformations as in LPT related transformations, but with the specific settings.
    // This must be done in order to keep compressed MatMul weights with decompression operations as is
    ov::pass::Manager decompression_handling_manager;
    decompression_handling_manager.set_per_pass_validation(false);
    CPU_REGISTER_PASS_COMMON(decompression_handling_manager, ov::pass::InitNodeInfo);
    CPU_REGISTER_PASS_COMMON(decompression_handling_manager, ov::pass::ConvertGatherToGatherCompressed);
    CPU_REGISTER_PASS_COMMON(decompression_handling_manager, ov::pass::MarkShapeOfSubgraphs);
    // We need to fuse Transpose to MatMul to have a simpler callback for the next transformation
    CPU_REGISTER_PASS_X64(decompression_handling_manager, ov::pass::TransposeMatMul);
    ov::element::TypeVector decompression_precisions{ov::element::u8,
                                                     ov::element::i8,
                                                     ov::element::u4,
                                                     ov::element::i4,
                                                     ov::element::nf4};
    CPU_REGISTER_PASS_X64(decompression_handling_manager, ov::pass::MarkDequantizationSubgraph, decompression_precisions, false);
    CPU_SET_CALLBACK_X64(decompression_handling_manager, [&](const_node_ptr &node) -> bool {
        return !is_decompression_multiply(node);
    }, ov::pass::MarkDequantizationSubgraph);

    CPU_SET_CALLBACK_COMMON(
        decompression_handling_manager,
        [&](const_node_ptr& node) -> bool {
            if (ov::is_type<ov::op::internal::GatherCompressed>(node)) {
                // It is necessary to avoid precision conversion for constant node(compressed weights)
                ov::enable_keep_const_precision(node->get_input_node_shared_ptr(0));
            }
            return false;
        },
        ov::pass::ConvertGatherToGatherCompressed);
    decompression_handling_manager.run_passes(model);

    ov::pass::Manager manager;
    manager.set_per_pass_validation(false);
    const bool useLpt = !defaultPrecisions.empty();
    if (useLpt)
        CPU_REGISTER_PASS_COMMON(manager, ov::pass::MarkDequantizationSubgraph, defaultPrecisions);

    auto get_convert_precisions = [&]() {
        precisions_map map = {
            {ov::element::i64,     ov::element::i32},
            {ov::element::u64,     ov::element::i32},
            {ov::element::i16,     ov::element::i32},
            {ov::element::u16,     ov::element::i32},
            {ov::element::u32,     ov::element::i32},
            {ov::element::f64,     ov::element::f32},
            {ov::element::boolean, ov::element::u8},
            {ov::element::i4,      ov::element::i8},
            {ov::element::u4,      ov::element::u8}
        };

        // @todo should we always convert to f32 regardless of hardware support, as it is done for f16?
        if (!hasHardwareSupport(ov::element::bf16))
            map.insert({ov::element::bf16, ov::element::f32});
#if defined(OPENVINO_ARCH_ARM) || defined(OPENVINO_ARCH_ARM64)
        if (!one_of(inferencePrecision, element::f16, element::undefined)) {
            map.insert({element::f16, element::f32});
        }
#else
        if (inferencePrecision != element::undefined) {
            map.insert({element::f16, element::f32});
        }
#endif
        return map;
    };

    type_to_fuse_map type_to_fuse = {{ov::opset10::Convert::get_type_info_static(), fuse_type_to_convert}};

#if defined(OPENVINO_ARCH_ARM) || defined(OPENVINO_ARCH_ARM64)
    // It cannot be static data, because it may be difference for different inferencePrecision
    const auto precisions = get_convert_precisions();
    if (inferencePrecision == ov::element::f16) {
        precisions_map fp_convert_precision_map = {{ov::element::f32, ov::element::f16}};
        //keep fq nodes in f32 prec to avoid performance degradation
        type_to_fuse_map f16_fuse_map = {{ov::opset1::FakeQuantize::get_type_info_static(), fuse_type_to_fq}};
        const bool keep_precision_sensitive_in_fp32 = true;
        CPU_REGISTER_PASS_COMMON(manager,
                                 ov::pass::ConvertPrecision,
                                 fp_convert_precision_map,
                                 f16_fuse_map,
                                 keep_precision_sensitive_in_fp32,
                                 false);
    }
#else
    const auto precisions = get_convert_precisions();
#endif
    CPU_REGISTER_PASS_COMMON(manager, ov::pass::KeepConstAndDecompression);
    CPU_SET_CALLBACK_COMMON(manager,
        [](const_node_ptr &node) -> bool {
            const auto consumers = node->get_output_target_inputs(0);
            return std::all_of(consumers.begin(), consumers.end(), [](const ov::Input<ov::Node>& consumer) {
                return !ov::is_type<ov::op::v0::MatMul>(consumer.get_node());
            });
        },
        ov::pass::KeepConstAndDecompression);

    CPU_REGISTER_PASS_COMMON(manager, ov::pass::AUGRUCellFusion);
    CPU_REGISTER_PASS_COMMON(manager, ov::pass::CommonOptimizations);
    CPU_REGISTER_PASS_COMMON(manager, ov::pass::WrapInterpolateIntoTransposes);
    CPU_REGISTER_PASS_COMMON(manager, ov::pass::TransposeSinking);
    CPU_REGISTER_PASS_COMMON(manager, ov::pass::ConvertSequenceToTensorIterator);
    CPU_REGISTER_PASS_COMMON(manager, ov::pass::ConvertOpSet3ToOpSet2);
    CPU_REGISTER_PASS_COMMON(manager, ov::pass::ConvertOpSet2ToOpSet1);
    CPU_REGISTER_PASS_COMMON(manager, ov::pass::LSTMCellDecomposition);
    CPU_REGISTER_PASS_COMMON(manager, ov::pass::GRUCellDecomposition);
    CPU_REGISTER_PASS_COMMON(manager, ov::pass::RNNCellDecomposition);
    CPU_REGISTER_PASS_COMMON(manager, ov::pass::ConvertNMS1ToNMS9);
    CPU_REGISTER_PASS_COMMON(manager, ov::pass::ConvertNMS3ToNMS9);
    CPU_REGISTER_PASS_COMMON(manager, ov::pass::ConvertNMS4ToNMS9);
    CPU_REGISTER_PASS_COMMON(manager, ov::pass::ConvertNMS5ToNMS9);
    CPU_REGISTER_PASS_COMMON(manager, ov::pass::ConvertNMS9ToNMSIEInternal);
    CPU_REGISTER_PASS_COMMON(manager, ov::pass::Validate);
    CPU_REGISTER_PASS_COMMON(manager, ov::pass::ConvertMulticlassNmsToMulticlassNmsIE);
    CPU_REGISTER_PASS_COMMON(manager, ov::pass::Validate);
    CPU_REGISTER_PASS_COMMON(manager, ov::pass::ConvertMatrixNmsToMatrixNmsIE);
    CPU_REGISTER_PASS_COMMON(manager, ov::pass::Validate);
    CPU_REGISTER_PASS_COMMON(manager, ov::pass::TransposeMatMul);
    CPU_REGISTER_PASS_COMMON(manager, ov::pass::ConstantFolding);
    CPU_REGISTER_PASS_ARM64(manager, ov::pass::HardSigmoidDecomposition);

    if (useLpt) {
        CPU_LPT_SCOPE(LowPrecisionTransformations_Part2);
        CPU_REGISTER_PASS_COMMON(manager, ov::pass::low_precision::ConvertSubtractConstant, defaultPrecisions);
    }
    CPU_REGISTER_PASS_COMMON(manager, ov::pass::Validate);
    // Common ConvertPrecision pass handles only a limited set of opevino operations to match the list of precisions supported by the plugin.
    // However, if the extension operation produces an output precision that is not natively supported, this may lead to inconsistency during
    // element type propagation. This transformation is called before the ConvertPrecision pass to align the actual precisions with the list of supported ones.
    constexpr bool convert_input_output_precision = false;
    CPU_REGISTER_PASS_COMMON(manager, ov::pass::InsertConvertAfterExtension, convert_input_output_precision);
    // Do not insert pass::Validate between pass::InsertConvertAfterExtension and pass::ConvertPrecision.
    // This may result in the loss of the original Element type of the Output .
    // element type convert is disabled.
    CPU_REGISTER_PASS_COMMON(manager, ov::pass::ConvertPrecision, precisions, type_to_fuse, false, convert_input_output_precision);

    CPU_REGISTER_PASS_COMMON(manager, ov::pass::EliminateConvert);
    CPU_REGISTER_PASS_COMMON(manager, SwapConvertTranspose);
    CPU_REGISTER_PASS_X64(manager, ConvertToInteraction);
    CPU_REGISTER_PASS_X64(manager, ConvertInteractionInt8);
    CPU_REGISTER_PASS_ARM(manager, ConvertReduceMultiAxis);
    CPU_REGISTER_PASS_ARM32(manager, MishDecomposition);
    CPU_REGISTER_PASS_ARM(manager, ConvertConv1D);
    CPU_REGISTER_PASS_ARM(manager, ConvertGroupConv1D);
    CPU_REGISTER_PASS_ARM(manager, ConvertGroupConvolution);
    // The plugin computes Divide in floating point precision.
    // To preserve correct math for integer division we need to insert explicit Floor operation.
    CPU_REGISTER_PASS_ARM(manager, DecomposeIntegerDivide);
    CPU_REGISTER_PASS_X86(manager, DecomposeIntegerDivide);

    CPU_REGISTER_PASS_COMMON(manager, PermuteSliceAndInterpolation);
    CPU_REGISTER_PASS_COMMON(manager, ov::pass::Validate);

    // SpaceToDepth/ DepthToSpace node implementation supports only equal input/output tensors with rank <= 5
    CPU_SET_CALLBACK_COMMON(manager,
        [](const_node_ptr &node) -> bool {
            return node->input_value(0).get_shape().size() <= 5lu &&
                node->input_value(0).get_shape().size() == node->get_output_shape(0).size();
        },
        ov::pass::ConvertSpaceToDepth, ov::pass::ConvertDepthToSpace);

    CPU_SET_CALLBACK_COMMON(manager,
        [](const_node_ptr &node) -> bool {
            const auto & rank = node->input(0).get_partial_shape().rank().get_length();
            return rank == 4lu || rank == 5lu;
        },
        ov::pass::ConvertBatchToSpace, ov::pass::ConvertSpaceToBatch);

    CPU_SET_CALLBACK_COMMON(manager,
        [](const_node_ptr &node) -> bool {
            std::string msg;
            return node::RNN::isSupportedOperation(node, msg);
        },
        ov::pass::ConvertRNNSequenceToTensorIterator,
        ov::pass::ConvertGRUSequenceToTensorIterator,
        ov::pass::ConvertLSTMSequenceToTensorIterator);

    CPU_SET_CALLBACK_COMMON(manager,
        [](const_node_ptr &node) -> bool {
            std::string msg;
            return !node::RNN::isSupportedOperation(node, msg);
        },
        ov::pass::ConvertLoopToLSTMSequence,
        ov::pass::FuseReverseLSTMSequence,
        ov::pass::FuseLSTMSequencesToBidirectionalLSTMSequence);

    CPU_SET_CALLBACK_COMMON(manager,
        [](const_node_ptr &node) -> bool {
            std::string msg;
            return node::RNN::isSupportedOperation(node, msg);
        },
        ov::pass::RNNCellDecomposition,
        ov::pass::GRUCellDecomposition,
        ov::pass::LSTMCellDecomposition);

    CPU_SET_CALLBACK_COMMON(manager,
        [](const_node_ptr &node) -> bool {
            std::string msg;
            return !node::RNN::isSupportedOperation(node, msg);
        },
        ov::pass::LSTMCellFusion);

    CPU_SET_CALLBACK_COMMON(manager,
        [](const_node_ptr &node) -> bool {
            std::string errorMessage;
            return node::MVN::isSupportedOperation(node, errorMessage);
        },
        ov::pass::MVN6Decomposition);

    CPU_SET_CALLBACK_COMMON(manager,
        [](const_node_ptr &node) -> bool {
            std::string errorMsg;
            return node::NormalizeL2::isSupportedOperation(node, errorMsg);
        },
        ov::pass::NormalizeL2Decomposition);

    if (!useLpt) {
        CPU_SET_CALLBACK_X64(manager,
            [this](const_node_ptr &node) -> bool {
                // This is a callback from snippets. If GroupNorm node is appropriate for snippets execution with higher perf,
                // then it will not be decomposed to mvn+reshape+eltwises, support it with snippets instead.
                // Callback is used here, why not call GroupNormalizationDecomposition after snippets transformation pipeline is because
                // 1. If GN is not tokenized conditionally in snippets transformation pipeline, GroupNormalizationDecomposition will produce
                //    "reshpae + mvn + reshape + mul + add". these simple ops will not tokenized into subgraph, lead to suboptimal perf.
                // 2. GroupNormalizationDecomposition produce MVN, and MVN have a conditional pass MVN6Decomposition. If call MVN6Decomposition again after
                //    snippets pipeline as well, where MVN is decomposed to simple ops, these simple ops will not tokenized into subgraph again.
                // CVS-134277 to fully enable GN as snippets to disable this GroupNormalizationDecomposition entirly.
                if (node->is_dynamic() || !one_of(inferencePrecision, element::f32, element::undefined))
                    return false;
                const auto group_norm = ov::as_type_ptr<const ov::op::v12::GroupNormalization>(node);
                if (!group_norm || !implication(inferencePrecision == element::undefined, group_norm->get_element_type() == element::f32))
                    return false;
                const auto num_groups = static_cast<size_t>(group_norm->get_num_groups());
                const auto shape = group_norm->get_input_partial_shape(0).to_shape();
                size_t snippets_work_amount = shape[0] * num_groups;
                size_t concurrency = parallel_get_max_threads();
                if (concurrency > snippets_work_amount)
                    return false;
                size_t spatial_dim = 1;
                for (size_t i = 2; i < shape.size(); ++i)
                    spatial_dim = spatial_dim * shape[i];
                size_t snippets_tensor_size = spatial_dim * shape[1] / num_groups * node->get_element_type().size();
                size_t cache_size_l1 = dnnl::utils::get_cache_size(1, true);
                if (snippets_tensor_size > cache_size_l1) {
                    return false;
                }

                return true;
            },
            ov::pass::GroupNormalizationDecomposition);
    }

    CPU_ENABLE_PASS_COMMON(manager, ov::pass::SoftmaxDecomposition);
    CPU_SET_CALLBACK_COMMON(manager,
            [](const_node_ptr &node) -> bool {
                return node->input_value(0).get_partial_shape().rank().get_length() <= 5;
            },
        ov::pass::SoftmaxDecomposition);

    // NMS-alike nodes are always transformed to NMSIEInternal node in case of legacy api, for compatibility.
    // And on the other hand in case of api 2.0, keep them internal dynamic for better performance and functionality.
    auto nmsCallback = [](const_node_ptr &node) -> bool {
        // TODO: remove nmsCallback at all
        const bool isLegacyApi = false;
        return isLegacyApi ?  false : true;
    };

    CPU_SET_CALLBACK_COMMON(manager, nmsCallback, ov::pass::ConvertNMS9ToNMSIEInternal);
    CPU_SET_CALLBACK_COMMON(manager, nmsCallback, ov::pass::ConvertMulticlassNmsToMulticlassNmsIE);
    CPU_SET_CALLBACK_COMMON(manager, nmsCallback, ov::pass::ConvertMatrixNmsToMatrixNmsIE);
    CPU_SET_CALLBACK_X64(manager,
        [this](const_node_ptr &node) -> bool {
            std::string errorMsg;
            // Current SDPA impl is optimized only for LLM models, so we decompose it for others to avoid perf regression.
            // Matching the pattern is a little complicated, so we just check if there is any state nodes.
            return node::ScaledDotProductAttention::isSupportedOperation(node, errorMsg) && model->get_variables().size() > 0;
        },
        ov::pass::ScaledDotProductAttentionDecomposition);

    // List of enabled/disabled transformations

    // Allow FP16 Converts to be folded and FP16 constants to be upgraded to FP32 data type
    CPU_DISABLE_PASS_COMMON(manager, ov::pass::DisableDecompressionConvertConstantFolding);
    CPU_DISABLE_PASS_COMMON(manager, ov::pass::ConvertCompressedOnlyToLegacy);
    CPU_DISABLE_PASS_COMMON(manager, ov::pass::EyeDecomposition);
    CPU_DISABLE_PASS_COMMON(manager, ov::pass::ConvertGELU);
    CPU_DISABLE_PASS_COMMON(manager, ov::pass::ConvertShuffleChannels3);
    CPU_DISABLE_PASS_COMMON(manager, ov::pass::Gelu7Downgrade);
    CPU_DISABLE_PASS_COMMON(manager, ov::pass::SoftPlusDecomposition);
    CPU_DISABLE_PASS_COMMON(manager, ov::pass::ConvertMod);
    CPU_DISABLE_PASS_COMMON(manager, ov::pass::ConvertShuffleChannels3);
    CPU_DISABLE_PASS_COMMON(manager, ov::pass::WeightsDequantizeToFakeQuantize);
    CPU_DISABLE_PASS_COMMON(manager, ov::pass::SimplifyCTCGreedyDecoderSeqLen);
    CPU_DISABLE_PASS_COMMON(manager, ov::pass::ConvertGather7ToGather1);
    CPU_DISABLE_PASS_COMMON(manager, ov::pass::ConvertGather8ToGather7);
    CPU_DISABLE_PASS_COMMON(manager, ov::pass::ConvertMinimum);
    CPU_DISABLE_PASS_COMMON(manager, ov::pass::ConvertBroadcastToTiles);
    CPU_DISABLE_PASS_COMMON(manager, ov::pass::ConvertReduceMeanToPooling);
    CPU_DISABLE_PASS_COMMON(manager, ov::pass::ConvertReduceMaxToPooling);
    CPU_DISABLE_PASS_COMMON(manager, ov::pass::ConvertReduceSumToPooling);
    CPU_DISABLE_PASS_COMMON(manager, ov::pass::SliceToStridedSlice);
    CPU_DISABLE_PASS_COMMON(manager, ov::pass::ConvertDetectionOutput8ToDetectionOutput1);
    CPU_DISABLE_PASS_COMMON(manager, ov::pass::ConvertROIAlign9To3);
    CPU_DISABLE_PASS_COMMON(manager, ov::pass::SoftSignDecomposition);
    CPU_DISABLE_PASS_COMMON(manager, ov::pass::UniqueDecomposition);
    CPU_DISABLE_PASS_COMMON(manager, ov::pass::ConvertTopK3);
    CPU_DISABLE_PASS_COMMON(manager, ov::pass::ConvertTopK11ToTopK3);
    CPU_DISABLE_PASS_COMMON(manager, ov::pass::HSwishDecomposition);
    CPU_DISABLE_PASS_COMMON(manager, ov::pass::MatMulConstTransposesExtraction);
    CPU_DISABLE_PASS_X64(manager, ov::pass::HSigmoidDecomposition);

    CPU_DISABLE_PASS_X64(manager, ov::pass::ReduceL1Decomposition);
    CPU_DISABLE_PASS_X64(manager, ov::pass::ReduceL2Decomposition);

    CPU_ENABLE_PASS_COMMON(manager, ov::pass::NormalizeL2Decomposition);
    CPU_ENABLE_PASS_COMMON(manager, ov::pass::ConvertInterpolate1ToInterpolate4);
    CPU_ENABLE_PASS_COMMON(manager, ov::pass::ConvertGather1ToGather7);
    CPU_ENABLE_PASS_COMMON(manager, ov::pass::ConvertDetectionOutput1ToDetectionOutput8);
    CPU_ENABLE_PASS_COMMON(manager, ov::pass::ConvertROIAlign3To9);

    if (useLpt) {
        CPU_LPT_SCOPE(LowPrecisionTransformations_Part3);
        CPU_SET_CALLBACK_COMMON(manager,
            [](const_node_ptr &node) -> bool {
                std::string errMsg;
                return !node::FakeQuantize::isSupportedOperation(node, errMsg);
            },
            ov::pass::AddFakeQuantizeFusion,
            ov::pass::MulFakeQuantizeFusion,
            ov::pass::FakeQuantizeMulFusion);

        CPU_SET_CALLBACK_COMMON(manager,
            [&defaultPrecisions](const_node_ptr &node) -> bool {
                return ov::pass::low_precision::NetworkHelper::areQuantizeAndDequantizeSupportedForMultiply(node, defaultPrecisions);
            },
            ov::pass::ConvertQuantizeDequantize);
    }

    /* In some cases, during the transformation pipeline, some MatMul nodes can be transformed into other nodes. For example, they can become part of
       AUGRUCell node (see AUGRUCellFusion pass). In such cases, some constant paths will be unfolded, which can lead to crashes in the plugin. To avoid this,
       we re-mark decompression converts again and finally do CF for those constant paths that are not inputs to MatMul node */
    CPU_REGISTER_PASS_COMMON(manager, ov::pass::EnableDecompressionConvertConstantFolding);
    CPU_REGISTER_PASS_COMMON(manager, ov::pass::KeepConstAndDecompression);
    CPU_REGISTER_PASS_COMMON(manager, ov::pass::ConstantFolding);

    manager.run_passes(model);
}

void Transformations::Lpt(const std::vector<ov::element::Type>& defaultPrecisions) {
    CPU_DEBUG_CAP_TRANSFORMATION_SCOPE(this, Lpt);

    using namespace ov::pass::low_precision;
    CPU_LPT_SCOPE(LowPrecisionTransformations_Part4);
    OV_ITT_SCOPE(FIRST_INFERENCE, itt::domains::intel_cpu_LT, "LowPrecisionTransformations");
    // Only enable conv/group conv signed input on AMX and avx2_vnni_2 platform.
    std::vector<ov::element::Type> input0LowPrecisionList;
    if (dnnl::impl::cpu::x64::mayiuse(dnnl::impl::cpu::x64::avx512_core_amx) ||
        dnnl::impl::cpu::x64::mayiuse(dnnl::impl::cpu::x64::avx2_vnni_2)) {
        input0LowPrecisionList = {ov::element::u8, ov::element::i8};
    } else {
        input0LowPrecisionList = {ov::element::u8};
    }

    auto supportedPrecisions = std::vector<PrecisionsRestriction>({
            PrecisionsRestriction::create<ov::opset1::Convolution>({
                    {{0}, input0LowPrecisionList},
                    {{1}, {ov::element::i8}},
                }),
            PrecisionsRestriction::create<ov::opset1::ConvolutionBackpropData>({
                    {{0}, {ov::element::u8, ov::element::i8}},
                    {{1}, {ov::element::i8}}
                }),
            PrecisionsRestriction::create<ov::opset1::GroupConvolution>([input0LowPrecisionList](const std::shared_ptr<ov::Node>& node){
                const auto& input_partial_shape = node->get_input_partial_shape(0);
                const auto& rank = input_partial_shape.rank();
                if (rank.is_static() && (rank.get_length() == 5)) {
                    return PrecisionsRestriction::PrecisionsByPorts{
                        {{0}, {ov::element::u8, ov::element::i8}},
                        {{1}, {ov::element::i8}}};
                }

                return PrecisionsRestriction::PrecisionsByPorts{
                    {{0}, input0LowPrecisionList},
                    {{1}, {ov::element::i8}}
                };
                }),
            PrecisionsRestriction::create<ov::opset1::Multiply>({
                    {{0}, {ov::element::u8}},
                    {{1}, {ov::element::i8}},
                }),
            PrecisionsRestriction::create<ov::opset1::MatMul>({
                    {{0}, {ov::element::u8, ov::element::i8}},
                    {{1}, {ov::element::i8}}
                }),
            PrecisionsRestriction::create<ov::opset5::LSTMSequence>({
                    {{0, 1}, {ov::element::u8}}
                }),
            PrecisionsRestriction::create<ov::opset6::GRUSequence>({
                    {{0, 1}, {ov::element::u8}}
                }),
        });

    auto quantizationRestrictions = std::vector<QuantizationGranularityRestriction>({
            QuantizationGranularityRestriction::create<ov::opset1::Convolution>({0}),
            QuantizationGranularityRestriction::create<ov::opset1::ConvolutionBackpropData>({0})
        });

    ov::pass::Manager lptManager;
    CPU_REGISTER_PASS_COMMON(lptManager, LowPrecision,
        supportedPrecisions,
        quantizationRestrictions,
        LayerTransformation::Params(true, ov::element::f32, defaultPrecisions));

    CPU_SET_CALLBACK_COMMON(lptManager, [](const_node_ptr& node) -> bool {
        return ov::is_type<ov::opset1::Multiply>(node) &&
               !MultiplyToGroupConvolutionTransformation::canBeTransformedToGroupConvolution(node);
    }, MarkupPrecisions);
    CPU_SET_CALLBACK_COMMON(lptManager, [&defaultPrecisions](const_node_ptr& node) -> bool {
        return LayerTransformation::isAsymmetricQuantization(node, defaultPrecisions) ||
               WeightableLayerTransformation::isAsymmetricOnWeights(node, defaultPrecisions);
    }, ConvolutionBackpropDataTransformation);
    CPU_SET_CALLBACK_COMMON(lptManager, [](const_node_ptr& node) -> bool {
        return ov::marked_as_bias(node);
    }, AddTransformation);

    CPU_SET_CALLBACK_X64(lptManager, [&](const_node_ptr& node) -> bool {
        const auto& consumers = node->get_output_target_inputs(0);
        if (consumers.size() == 1) {
            const auto consumer = consumers.begin()->get_node()->shared_from_this();
            return ov::is_type<ov::opset1::Multiply>(consumer) && is_decompression_multiply(consumer);
        }
        return false;
    }, FoldConvertTransformation);

    CPU_SET_CALLBACK_X64(lptManager, [&](const_node_ptr& node) -> bool {
        if (ov::is_type<ov::opset1::Multiply>(node)) {
            return ov::is_type<ov::opset1::Multiply>(node) && is_decompression_multiply(node);
        } else if (ov::is_type<ov::opset1::Subtract>(node)) {
            const auto& consumers = node->get_output_target_inputs(0);
            if (consumers.size() == 1) {
                const auto consumer = consumers.begin()->get_node()->shared_from_this();
                return ov::is_type<ov::opset1::Multiply>(consumer) && is_decompression_multiply(consumer);
            }
        }
        return false;
    }, FuseConvertTransformation);

    CPU_DISABLE_PASS_ARM(lptManager, RecurrentCellTransformation);
    CPU_DISABLE_PASS_COMMON(lptManager, MultiplyToGroupConvolutionTransformation);

    lptManager.run_passes(model);
}

void Transformations::PostLpt() {
    CPU_DEBUG_CAP_TRANSFORMATION_SCOPE(this, PostLpt);

    ov::pass::Manager postLPTPassManager;
    postLPTPassManager.set_per_pass_validation(false);
    CPU_REGISTER_PASS_COMMON(postLPTPassManager, ov::pass::UnrollTensorIterator);
    CPU_REGISTER_PASS_COMMON(postLPTPassManager, ov::pass::ReshapePRelu);
    CPU_SET_CALLBACK_COMMON(postLPTPassManager,
        [](const_node_ptr &node) -> bool {
            // UnrollTI transformation is disabled by default, is turned on by LowLatency transformation
            return node->get_rt_info().count("UNROLL_TI") == 0;
        },
        ov::pass::UnrollTensorIterator);
    CPU_REGISTER_PASS_COMMON(postLPTPassManager, ov::pass::MoveEltwiseUpThroughDataMov);
    CPU_SET_CALLBACK_COMMON(postLPTPassManager,
        [](const std::shared_ptr<const ov::Node>& node) -> bool {
            if (!ov::is_type<const ov::op::v0::FakeQuantize>(node) && node->get_output_element_type(0) != node->get_input_element_type(0))
                return true;
            if (node->get_input_size() >= 2) {
                return node->get_input_element_type(1) == ov::element::i8 ||
                       node->get_input_element_type(1) == ov::element::u8 ||
                       (ov::is_type<const ov::op::v0::FakeQuantize>(node) && !ov::is_type<const ov::op::v1::Transpose>(node->get_input_node_shared_ptr(0)));
            }
            return false;
        },
        ov::pass::MoveEltwiseUpThroughDataMov);
    CPU_REGISTER_PASS_COMMON(postLPTPassManager, ov::pass::Validate);

    CPU_REGISTER_PASS_COMMON(postLPTPassManager, ov::pass::ConstantFolding);

    CPU_REGISTER_PASS_X64(postLPTPassManager, FuseFQtoInteraction);

    // Execute before snippets. Otherwise FQ will be converted to Subgraph
    CPU_REGISTER_PASS_X64(postLPTPassManager, ConvertFqRnnToQuantizedRnn);

<<<<<<< HEAD
    CPU_REGISTER_PASS_X64(postLPTPassManager, RoPEFusion);
=======
    CPU_REGISTER_PASS_X64(postLPTPassManager, ov::pass::EliminateStridedSlice);
    CPU_REGISTER_PASS_X64(postLPTPassManager, ov::pass::RoPEFusion);
>>>>>>> eededc2a
    CPU_REGISTER_PASS_X64(postLPTPassManager, CausalMaskPreprocessFusion);

    CPU_REGISTER_PASS_X64(postLPTPassManager, StatefulSDPAFusion);

    // Should be before Snippets pipeline because Ngram pattern contains eltwise nodes that can be tokenized by Snippets.
    auto symbolic_pipeline = CPU_REGISTER_PASS_COMMON(postLPTPassManager, ov::pass::SymbolicOptimizations, false);
    symbolic_pipeline->get_manager()->register_pass<NgramFusion>();

    postLPTPassManager.run_passes(model);
}

void Transformations::MainSnippets(void) {
    auto is_supported_isa = [](){
#if defined(OPENVINO_ARCH_X86_64)
        return dnnl::impl::cpu::x64::mayiuse(dnnl::impl::cpu::x64::avx2);
#elif defined(OPENVINO_ARCH_ARM64)
        return dnnl::impl::cpu::aarch64::mayiuse(dnnl::impl::cpu::aarch64::asimd);
#endif
        return false;
    };

    if (snippetsMode == Config::SnippetsMode::Disable || !is_supported_isa())
        return;

    // TODO [123659] Implement common logic to split optimization and limitation conditions
    const auto ignoreCallback = snippetsMode == Config::SnippetsMode::IgnoreCallback;

    // [111813]: At the moment Snippets supports Transpose on output of MHA pattern only if it is an one node between MatMul and Result.
    // However there may be Convert [f32->bf16] before Result since:
    //  - bf16 Brgemm has f32 output;
    //  - CPU Node Subgraph requires bf16 on output when inference precision is bf16.
    // To avoid sitations when Transpose is not alone node between MatMul and Result,
    // Plugin disables Transpose tokenization on output
    bool mha_token_enable_transpose_on_output = one_of(inferencePrecision, element::f32, element::undefined);
    size_t concurrency = config.streamExecutorConfig.get_threads_per_stream();
    if (concurrency == 0)
        concurrency = parallel_get_max_threads();
#if defined(OPENVINO_ARCH_ARM64)
    // ARM has 32 gprs. After excluding 2 registers for work amounts, 1 register for runtime parameters, 1 platform register,
    // 3 registers for temporary use, and 2 stack related registers, it has 23 remaining registers.
    size_t data_ptr_gpr_count = 23;
#else
    // X64 has 16 gprs. After excluding 2 registers for work amounts, 1 register for runtime parameters,
    // and 2 stack related registers, it has 11 remaining registers.
    size_t data_ptr_gpr_count = 11;
#endif
    // The optimization "SplitDimensionM" depends on target machine (thread count).
    // To avoid uncontrolled behavior in tests, we disabled the optimization when there is Config::SnippetsMode::IgnoreCallback
    bool split_m_dimension = !ignoreCallback;
    // [122706] Some 3D MHA Patterns have perf regressions when Transpose op is tokenized
    std::set<size_t> mha_supported_transpose_ranks = { 4 };
    ov::snippets::pass::SnippetsTokenization::Config tokenization_config(concurrency, data_ptr_gpr_count, split_m_dimension,
                                                     mha_token_enable_transpose_on_output, mha_supported_transpose_ranks);

    ov::pass::Manager snippetsManager;
    snippetsManager.set_per_pass_validation(false);
    if (!ignoreCallback) {
#if defined(OPENVINO_ARCH_ARM64)
        CPU_REGISTER_PASS_ARM(snippetsManager, SnippetsMarkSkipped);
#else
        CPU_REGISTER_PASS_X64(snippetsManager, SnippetsMarkSkipped, inferencePrecision == ov::element::bf16);
#endif
    }
    CPU_REGISTER_PASS_X64(snippetsManager, snippets::pass::SnippetsTokenization, tokenization_config);
    // [126738] Remove precision constraint when Convert emitters are implemented on arm platform
    // The redundant "if defined", used to WA error of "empty controlled statement found" should also be removed then.
#if defined(OPENVINO_ARCH_ARM64)
    if (inferencePrecision == ov::element::f32)
        CPU_REGISTER_PASS_ARM(snippetsManager, snippets::pass::SnippetsTokenization, tokenization_config);
#endif

    // - MHA has BRGEMM that is supported only on AVX512 platforms
    // - CPU Plugin Subgraph supports only f32, bf16 (and quantized) BRGEMM
    //   [122494] Need to add support of f16
    const bool isMHASupported =
#if defined(OPENVINO_ARCH_ARM64)
            false;
#else
            dnnl::impl::cpu::x64::mayiuse(dnnl::impl::cpu::x64::avx512_core) &&
            one_of(inferencePrecision, ov::element::bf16, ov::element::f32, element::undefined);
#endif
    if (!isMHASupported) {
        CPU_DISABLE_PASS_COMMON(snippetsManager, snippets::pass::TokenizeMHASnippets);
        CPU_DISABLE_PASS_COMMON(snippetsManager, snippets::pass::ExtractReshapesFromMHA);
    }

#if defined(OPENVINO_ARCH_X86_64)
    auto is_supported_matmul = [this](const std::shared_ptr<const ov::Node>& n) {
        const auto matmul = ov::as_type_ptr<const ov::op::v0::MatMul>(n);
        if (!matmul)
            return false;
        const auto in_type0 = matmul->get_input_element_type(0);
        const auto in_type1 = matmul->get_input_element_type(1);
        if (in_type0 == ov::element::f32 && in_type1 == ov::element::f32 && one_of(inferencePrecision, element::f32, element::undefined))
            return true;
        // [114487] brgemm kernel in oneDNN requires brgemm_copy_b kernel if MatMul node has transposed_b=True
        // The current solution with ExtractExplicitMatMulTranspose pass is slower for non-f32 cases than using of brgemm_copy_b kernel
        if (matmul->get_transpose_a() || matmul->get_transpose_b())
            return false;
        if (in_type0 == ov::element::i8)
            return dnnl::impl::cpu::x64::mayiuse(dnnl::impl::cpu::x64::avx512_core_vnni);
        if ((in_type0 == ov::element::bf16 && in_type1 == ov::element::bf16) ||
            ((in_type0 == element::f32 && in_type1 == ov::element::f32 && inferencePrecision == ov::element::bf16))) {
            // Implementation calls AMX BF16 brgemm only for tensors with K and N aligned on 2, otherwise fallbacks on vector impl
            // Vector madd BF16 instruction on SPR has reduced performance on HW level, which results in overall perf degradation
            size_t bf16Factor = 2;
            if (dnnl::impl::cpu::x64::mayiuse(dnnl::impl::cpu::x64::avx512_core_amx)) {
                const auto K = *(matmul->get_input_partial_shape(0).rbegin());
                const auto N = *(matmul->get_input_partial_shape(1).rbegin());
                return K.is_static() && (K.get_length() % bf16Factor == 0) &&
                       N.is_static() && (N.get_length() % bf16Factor == 0);
            }
            return dnnl::impl::cpu::x64::mayiuse(dnnl::impl::cpu::x64::avx512_core_bf16);
        }
        return true;
    };
    auto is_unsupported_parallel_work_amount = [&](const std::shared_ptr<const ov::Node>& n, const ov::Shape& shape) {
        const size_t parallel_work_amount = std::accumulate(shape.rbegin() + 2, shape.rend(), 1, std::multiplies<size_t>());
        const auto is_unsupported_parallel_work_amount =
            parallel_work_amount < tokenization_config.get_concurrency() &&
            !ov::snippets::pass::SplitDimensionM::can_be_optimized(n, tokenization_config.get_concurrency());
        return is_unsupported_parallel_work_amount;
    };
#endif // OPENVINO_ARCH_X86_64

    auto is_supported_op = [](const std::shared_ptr<const ov::Node> &n) -> bool {
#if defined(OPENVINO_ARCH_ARM64)
        return (ov::is_type<ov::op::v1::Add>(n) ||
                ov::is_type<ov::op::v1::Divide>(n) ||
                ov::is_type<ov::op::v1::Multiply>(n) ||
                ov::is_type<ov::op::v0::Exp>(n) ||
                ov::is_type<ov::op::v0::Relu>(n) ||
                ov::is_type<ov::op::v0::Tanh>(n));
#else
        // CPU Plugin support Swish in Subgraph via conversion to SwichCPU which assumes second input to be constant
        auto is_unsupported_swish = [](const std::shared_ptr<const ov::Node> &n) {
            return ov::is_type<const ov::op::v4::Swish>(n) && n->inputs().size() > 1 &&
                   !ov::is_type<const ov::op::v0::Constant>(n->get_input_node_shared_ptr(1));
        };
        // todo: general tokenization flow is not currently supported for these operations.
        // they can be tokenized only as a part of complex patterns
        auto is_unsupported_by_common_tokenization = [](const std::shared_ptr<const ov::Node> &n) {
            return (ov::is_type<const ov::op::v1::Softmax>(n) ||
                    ov::is_type<const ov::op::v8::Softmax>(n) ||
                    ov::is_type<const ov::op::v0::MatMul>(n) ||
                    ov::is_type<const ov::op::v1::Transpose>(n) ||
                    ov::is_type<const ov::op::v1::Broadcast>(n) ||
                    ov::is_type<const ov::op::v3::Broadcast>(n) ||
                    ov::is_type<const ov::op::v1::ReduceMax>(n) ||
                    ov::is_type<const ov::op::v1::ReduceSum>(n));
        };
        return !is_unsupported_swish(n) && !is_unsupported_by_common_tokenization(n);
#endif
    };

    auto has_supported_tensors = [ignoreCallback](const std::shared_ptr<const ov::Node> &n) -> bool {
        // Check for supported precision
        auto is_supported_tensor = [&n, ignoreCallback](descriptor::Tensor& t, bool is_input) -> bool {
            // TODO [105804] int32 isn't supported in general because i32 emitters are required for bit-exact i32 calculations in some cases
            // So i32 is supported exclusively for transposes and broadcast
            static const std::set<ov::element::Type> supported_element_types =
#if defined(OPENVINO_ARCH_ARM64)
                { ov::element::f32 };
#else
                { ov::element::f32, ov::element::bf16, ov::element::i8, ov::element::u8 };
#endif

            if (!ignoreCallback) {
                // Check for supported ranks
                // todo: clarify whether we can evaluate snippets on inputs with larger ranks
                if (t.get_partial_shape().rank().get_length() > 6)
                    return false;
            }

            return supported_element_types.count(t.get_element_type()) != 0 || (is_input &&
                   t.get_element_type() == ov::element::i32 &&
                   (ov::is_type<const opset1::Transpose>(n) ||
                    ov::is_type<const opset1::Broadcast>(n) ||
                    ov::is_type<const opset1::ReduceMax>(n) ||
                    ov::is_type<const opset1::ReduceSum>(n)));
        };

        const auto& inputs = n->inputs();
        const auto& outputs = n->outputs();
        return std::all_of(inputs.begin(), inputs.end(), [&](const Input<const ov::Node>& in) {return  is_supported_tensor(in.get_tensor(), true);}) &&
               std::all_of(outputs.begin(), outputs.end(), [&](const Output<const ov::Node>& out) {return  is_supported_tensor(out.get_tensor(), false);});
    };

    if (!ignoreCallback) {
        CPU_SET_CALLBACK_X64(snippetsManager, [&](const std::shared_ptr<const ov::Node>& n) -> bool {
            // Tranformation callback is called on MatMul0
            if (!is_supported_matmul(n))
                return true;
            // Search for MatMul1
            auto child = n->get_output_target_inputs(0).begin()->get_node()->shared_from_this();
            while (!ov::is_type<const ov::op::v0::MatMul>(child)) {
                child = child->get_output_target_inputs(0).begin()->get_node()->shared_from_this();
            }
            if (!is_supported_matmul(child))
                return true;

            const auto& shape = child->get_input_shape(0);
            return is_unsupported_parallel_work_amount(n, shape);
        }, snippets::pass::TokenizeMHASnippets);
        CPU_SET_CALLBACK_X64(snippetsManager, [&](const std::shared_ptr<const ov::Node>& n) -> bool {
            return !is_supported_matmul(n) || is_unsupported_parallel_work_amount(n, n->get_output_shape(0));
        }, snippets::pass::ExtractReshapesFromMHA);
    }

    CPU_SET_CALLBACK_COMMON(snippetsManager,
    [&](const std::shared_ptr<const ov::Node>& n) -> bool {
        if (!ignoreCallback) {
            if (n->is_dynamic() || !is_supported_op(n))
                return true;
        }

        const auto& inputs = n->inputs();
        // todo: clarify whether we can evaluate snippets on const paths
        const bool has_only_const_inputs = std::all_of(inputs.begin(), inputs.end(),
                                                        [](const ov::Input<const ov::Node>& in) {
                                                            return ov::is_type<ov::op::v0::Constant>(
                                                                    in.get_source_output().get_node_shared_ptr());
                                                        });
        if (has_only_const_inputs)
            return true;
        if (!has_supported_tensors(n))
            return true;
        return false;
    },
    snippets::pass::TokenizeSnippets);

    snippetsManager.run_passes(model);
}

void Transformations::PostSnippets(void) {
    ov::pass::Manager postSnippetsManager;
    postSnippetsManager.set_per_pass_validation(false);
    CPU_REGISTER_PASS_COMMON(postSnippetsManager, ov::pass::FakeQuantizeDecomposition);
    CPU_SET_CALLBACK_COMMON(postSnippetsManager,
        [](const_node_ptr& node) -> bool {
            std::string errMsg;
            return node::FakeQuantize::isSupportedOperation(node, errMsg);
        },
        ov::pass::FakeQuantizeDecomposition);
    CPU_REGISTER_PASS_COMMON(postSnippetsManager, ov::pass::ConstantFolding);
    postSnippetsManager.run_passes(model);
}

void Transformations::Snippets(void) {
    const bool useSnippets = snippetsMode != Config::SnippetsMode::Disable &&
        CPU_DEBUG_CAP_IS_TRANSFORMATION_ENABLED(config.debugCaps, Snippets);
    if (!useSnippets)
        return;

    CPU_DEBUG_CAP_TRANSFORMATION_SCOPE(this, Snippets);
    MainSnippets();
    PostSnippets();
}

}   // namespace intel_cpu
}   // namespace ov<|MERGE_RESOLUTION|>--- conflicted
+++ resolved
@@ -782,12 +782,7 @@
     // Execute before snippets. Otherwise FQ will be converted to Subgraph
     CPU_REGISTER_PASS_X64(postLPTPassManager, ConvertFqRnnToQuantizedRnn);
 
-<<<<<<< HEAD
-    CPU_REGISTER_PASS_X64(postLPTPassManager, RoPEFusion);
-=======
-    CPU_REGISTER_PASS_X64(postLPTPassManager, ov::pass::EliminateStridedSlice);
     CPU_REGISTER_PASS_X64(postLPTPassManager, ov::pass::RoPEFusion);
->>>>>>> eededc2a
     CPU_REGISTER_PASS_X64(postLPTPassManager, CausalMaskPreprocessFusion);
 
     CPU_REGISTER_PASS_X64(postLPTPassManager, StatefulSDPAFusion);
