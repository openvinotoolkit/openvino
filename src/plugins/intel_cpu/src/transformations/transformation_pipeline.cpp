--- conflicted
+++ resolved
@@ -859,63 +859,14 @@
     ov::pass::Manager lptManager("CPU:LPT");
 
 #if defined(OPENVINO_ARCH_ARM) || defined(OPENVINO_ARCH_ARM64)
-    auto quantizationRestrictions = std::vector<QuantizationGranularityRestriction>();
-    auto supportedPrecisions = std::vector<PrecisionsRestriction>({
-<<<<<<< HEAD
-        PrecisionsRestriction::create<ov::opset1::Convolution>({{{0, 1}, {ov::element::u8, ov::element::i8}}}),
-        PrecisionsRestriction::create<ov::opset1::ConvolutionBackpropData>({{{0,1}, {ov::element::i8}}}),
-        PrecisionsRestriction::create<ov::opset1::MatMul>({{{0, 1}, {ov::element::i8}}}),
-    });
-
     auto quantizationRestrictions = std::vector<QuantizationGranularityRestriction>(
         {QuantizationGranularityRestriction::create<ov::opset1::Convolution>({0}),
          QuantizationGranularityRestriction::create<ov::opset1::ConvolutionBackpropData>({0})});
-
-    CPU_REGISTER_PASS_COMMON(lptManager,
-                             LowPrecision,
-                             supportedPrecisions,
-                             quantizationRestrictions,
-                             LayerTransformation::Params(true, ov::element::f32, defaultPrecisions));
-    CPU_DISABLE_PASS_COMMON(lptManager, AvgPoolTransformation);
-    //CPU_DISABLE_PASS_COMMON(lptManager, ConvolutionTransformation);
-    //CPU_DISABLE_PASS_COMMON(lptManager, ConvolutionBackpropDataTransformation);
-    CPU_DISABLE_PASS_COMMON(lptManager, InterpolateTransformation);
-    CPU_DISABLE_PASS_COMMON(lptManager, GroupConvolutionTransformation);
-    CPU_DISABLE_PASS_COMMON(lptManager, MaxPoolTransformation);
-    CPU_DISABLE_PASS_COMMON(lptManager, MVNTransformation);
-    CPU_DISABLE_PASS_COMMON(lptManager, NormalizeL2Transformation);
-    CPU_DISABLE_PASS_COMMON(lptManager, RecurrentCellTransformation);
-    CPU_DISABLE_PASS_COMMON(lptManager, ReduceMaxTransformation);
-    CPU_DISABLE_PASS_COMMON(lptManager, ReduceMeanTransformation);
-    CPU_DISABLE_PASS_COMMON(lptManager, ReduceMinTransformation);
-    CPU_DISABLE_PASS_COMMON(lptManager, ReduceSumTransformation);
-    CPU_DISABLE_PASS_COMMON(lptManager, MultiplyToGroupConvolutionTransformation);
-
-    CPU_SET_CALLBACK_COMMON(
-        lptManager,
-        [](const_node_ptr& node) -> bool {
-            return ov::marked_as_bias(node);
-        },
-        AddTransformation);
-
-    // Enable MatMulTransformation against FC nodes only
-    // int8 MatMul is disabled because acl_lowp_matmul_t supports 2D case only
-    // most models have 3D/4D cases, so fallback to jit_gemm_i8 gives worse perf than gemm_acl_f16
-    // oneDNN ticket #2696
-    CPU_SET_CALLBACK_COMMON(
-        lptManager,
-        [&](const_node_ptr& node) -> bool {
-            if (NetworkHelper::isConstantPath(node->get_input_node_shared_ptr(1)) &&
-                one_of(node->input_value(1).get_partial_shape().rank().get_length(), 2, 3)) {
-                return false;
-            }
-            return true;
-        },
-        MatMulTransformation);
-=======
+    auto supportedPrecisions = std::vector<PrecisionsRestriction>({
+        PrecisionsRestriction::create<ov::opset1::Convolution>({{{0, 1}, {ov::element::u8, ov::element::i8}}}),
+        PrecisionsRestriction::create<ov::opset1::ConvolutionBackpropData>({{{0,1}, {ov::element::i8}}}),
         PrecisionsRestriction::create<ov::op::v0::MatMul>({{{0, 1}, {ov::element::i8}}}),
     });
->>>>>>> 638823d1
 #else
     // Only enable conv/group conv signed input on AMX and avx2_vnni_2 platform.
     std::vector<ov::element::Type> input0LowPrecisionList;
@@ -967,8 +918,8 @@
     CPU_DISABLE_PASS_COMMON(lptManager, MultiplyToGroupConvolutionTransformation);
 
     CPU_DISABLE_PASS_ARM(lptManager, AvgPoolTransformation);
-    CPU_DISABLE_PASS_ARM(lptManager, ConvolutionTransformation);
-    CPU_DISABLE_PASS_ARM(lptManager, ConvolutionBackpropDataTransformation);
+    //CPU_DISABLE_PASS_ARM(lptManager, ConvolutionTransformation);
+    //CPU_DISABLE_PASS_ARM(lptManager, ConvolutionBackpropDataTransformation);
     CPU_DISABLE_PASS_ARM(lptManager, InterpolateTransformation);
     CPU_DISABLE_PASS_ARM(lptManager, GroupConvolutionTransformation);
     CPU_DISABLE_PASS_ARM(lptManager, MaxPoolTransformation);
