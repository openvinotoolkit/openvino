--- conflicted
+++ resolved
@@ -843,12 +843,9 @@
         FuseConvertTransformation);
 
     // Enable MatMulTransformation against FC nodes only
-<<<<<<< HEAD
-=======
     // int8 MatMul is disabled because acl_lowp_matmul_t supports 2D case only
     // most models have 3D/4D cases, so fallback to jit_gemm_i8 gives worse perf than gemm_acl_f16
     // oneDNN ticket #2696
->>>>>>> e7370141
     CPU_SET_CALLBACK_ARM(
         lptManager,
         [&](const_node_ptr& node) -> bool {
