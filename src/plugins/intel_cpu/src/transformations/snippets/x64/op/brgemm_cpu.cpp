--- conflicted
+++ resolved
@@ -32,19 +32,10 @@
                      const size_t offset_a,
                      const size_t offset_b,
                      const size_t offset_c,
-<<<<<<< HEAD
                      const VectorDims& layout_a,
                      const VectorDims& layout_b,
                      const VectorDims& layout_c)
-    : Brgemm(),
-      m_type(type) {
-=======
-                     const std::vector<size_t>& layout_a,
-                     const std::vector<size_t>& layout_b,
-                     const std::vector<size_t>& layout_c)
     : m_type(type) {
->>>>>>> ef9c8d90
-    // We call default ctor of Brgemm class to avoid incorrect shape infer in constructor_validate_and_type_infer() call
     set_arguments({A, B});
     set_output_size(1);
     ctor_initialize(std::set<size_t>{0, 1}, std::set<size_t>{0});
@@ -62,18 +53,10 @@
                      const size_t offset_b,
                      const size_t offset_scratch,
                      const size_t offset_c,
-<<<<<<< HEAD
                      const VectorDims& layout_a,
                      const VectorDims& layout_b,
                      const VectorDims& layout_c)
-    : Brgemm(),
-      m_type(type) {
-=======
-                     const std::vector<size_t>& layout_a,
-                     const std::vector<size_t>& layout_b,
-                     const std::vector<size_t>& layout_c)
     : m_type(type) {
->>>>>>> ef9c8d90
     set_arguments({A, B, scratch});
     set_output_size(1);
     ctor_initialize(std::set<size_t>{0, 1, 2}, std::set<size_t>{0});
@@ -90,18 +73,10 @@
                      const PortDescriptor& desc_a,
                      const PortDescriptor& desc_b,
                      const PortDescriptor& desc_c,
-<<<<<<< HEAD
                      const VectorDims& layout_a,
                      const VectorDims& layout_b,
                      const VectorDims& layout_c)
-    : Brgemm(),
-      m_type(type) {
-=======
-                     const std::vector<size_t>& layout_a,
-                     const std::vector<size_t>& layout_b,
-                     const std::vector<size_t>& layout_c)
     : m_type(type) {
->>>>>>> ef9c8d90
     set_arguments({A, B});
     set_output_size(1);
     m_input_ports = {{0, desc_a}, {1, desc_b}};
@@ -117,18 +92,10 @@
                      const PortDescriptor& desc_b,
                      const PortDescriptor& desc_scratch,
                      const PortDescriptor& desc_c,
-<<<<<<< HEAD
                      const VectorDims& layout_a,
                      const VectorDims& layout_b,
                      const VectorDims& layout_c)
-    : Brgemm(),
-      m_type(type) {
-=======
-                     const std::vector<size_t>& layout_a,
-                     const std::vector<size_t>& layout_b,
-                     const std::vector<size_t>& layout_c)
     : m_type(type) {
->>>>>>> ef9c8d90
     set_arguments({A, B, scratch});
     set_output_size(1);
     m_input_ports = {{0, desc_a}, {1, desc_b}, {2, desc_scratch}};
