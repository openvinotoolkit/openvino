--- conflicted
+++ resolved
@@ -36,47 +36,6 @@
 namespace ov::intel_cpu {
 using namespace brgemm_utils;
 
-<<<<<<< HEAD
-BrgemmCPU::BrgemmCPU(const Output<Node>& A,
-                     const Output<Node>& B,
-                     BRGEMM_TYPE type,
-                     const size_t offset_a,
-                     const size_t offset_b,
-                     const size_t offset_c,
-                     const VectorDims& layout_a,
-                     const VectorDims& layout_b,
-                     const VectorDims& layout_c)
-    : m_type(type) {
-    set_arguments({A, B});
-    set_output_size(1);
-    ctor_initialize(std::set<size_t>{0, 1}, std::set<size_t>{0});
-    set_input_port_descriptor({0, offset_a}, 0);
-    set_input_port_descriptor({0, offset_b}, 1);
-    set_output_port_descriptor({0, offset_c}, 0);
-    custom_constructor_validate_and_infer_types(layout_a, layout_b, layout_c);
-}
-
-BrgemmCPU::BrgemmCPU(const Output<Node>& A,
-                     const Output<Node>& B,
-                     const Output<Node>& scratch,
-                     BRGEMM_TYPE type,
-                     const size_t offset_a,
-                     const size_t offset_b,
-                     const size_t offset_scratch,
-                     const size_t offset_c,
-                     const VectorDims& layout_a,
-                     const VectorDims& layout_b,
-                     const VectorDims& layout_c)
-    : m_type(type) {
-    set_arguments({A, B, scratch});
-    set_output_size(1);
-    ctor_initialize(std::set<size_t>{0, 1, 2}, std::set<size_t>{0});
-    set_input_port_descriptor({0, offset_a}, 0);
-    set_input_port_descriptor({0, offset_b}, 1);
-    set_output_port_descriptor({0, offset_c}, 0);
-    set_input_port_descriptor({0, offset_scratch}, 2);
-    custom_constructor_validate_and_infer_types(layout_a, layout_b, layout_c);
-=======
 size_t BrgemmCPU::compute_gemm_inputs_count(const BRGEMM_TYPE type) {
     switch (type) {
     case BRGEMM_TYPE::STAND_ALONE:
@@ -88,52 +47,22 @@
     default:
         OPENVINO_THROW("Unexpected brgemm type!");
     }
->>>>>>> 55efa68c
 }
 
 BrgemmCPU::BrgemmCPU(const ov::OutputVector& inputs,
                      BRGEMM_TYPE type,
-<<<<<<< HEAD
-                     const PortDescriptor& desc_a,
-                     const PortDescriptor& desc_b,
-                     const PortDescriptor& desc_c,
+                     const std::vector<PortDescriptor>& input_descs,
+                     const PortDescriptor& output_desc,
                      const VectorDims& layout_a,
                      const VectorDims& layout_b,
-                     const VectorDims& layout_c)
-    : m_type(type) {
-    set_arguments({A, B});
-=======
-                     const std::vector<PortDescriptor>& input_descs,
-                     const PortDescriptor& output_desc,
-                     const std::vector<size_t>& layout_a,
-                     const std::vector<size_t>& layout_b,
-                     const std::vector<size_t>& layout_c,
+                     const VectorDims& layout_c,
                      PostopsConfig post_ops)
     : m_type(type),
       m_post_ops_config(std::move(post_ops)),
       m_gemm_inputs_count(compute_gemm_inputs_count(type)) {
     set_arguments(inputs);
->>>>>>> 55efa68c
     set_output_size(1);
 
-<<<<<<< HEAD
-BrgemmCPU::BrgemmCPU(const Output<Node>& A,
-                     const Output<Node>& B,
-                     const Output<Node>& scratch,
-                     BRGEMM_TYPE type,
-                     const PortDescriptor& desc_a,
-                     const PortDescriptor& desc_b,
-                     const PortDescriptor& desc_scratch,
-                     const PortDescriptor& desc_c,
-                     const VectorDims& layout_a,
-                     const VectorDims& layout_b,
-                     const VectorDims& layout_c)
-    : m_type(type) {
-    set_arguments({A, B, scratch});
-    set_output_size(1);
-    m_input_ports = {{0, desc_a}, {1, desc_b}, {2, desc_scratch}};
-    m_output_ports = {{0, desc_c}};
-=======
     std::set<size_t> input_memory_access_ports;
     for (size_t i = 0; i < inputs.size(); ++i) {
         input_memory_access_ports.insert(i);
@@ -152,7 +81,6 @@
         }
     }
     set_output_port_descriptor(output_desc, 0);
->>>>>>> 55efa68c
     custom_constructor_validate_and_infer_types(layout_a, layout_b, layout_c);
 }
 
