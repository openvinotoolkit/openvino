--- conflicted
+++ resolved
@@ -539,12 +539,7 @@
     Config::ModelType modelType = getModelType(model);
     ov::element::Type inferencePrecision = getInferencePrecision(config, engConfig, modelType);
     const Config::SnippetsMode snippetsMode = getSnippetsMode(config, engConfig);
-<<<<<<< HEAD
-
-    DEBUG_LOG(PrintableModel(*nGraphFunc, "org_"));
-=======
     DEBUG_LOG(PrintableModel(*cloned_model, "org_"));
->>>>>>> d4dd169c
 
     // update the props after the perf mode translated to configs
     // TODO: Clarify the behavior of SetConfig method. Skip eng_config or not?
