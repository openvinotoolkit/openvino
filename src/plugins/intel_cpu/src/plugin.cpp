// Copyright (C) 2018-2025 Intel Corporation
// SPDX-License-Identifier: Apache-2.0
//

#include "plugin.h"

#include <cstddef>
#include <cstring>
#include <fstream>
#include <istream>
#include <memory>
#include <set>
#include <string>
#include <tuple>
#include <unordered_map>
#include <utility>
#include <vector>
#if defined(__APPLE__)
#    include <sys/sysctl.h>
#    include <sys/types.h>
#endif

#include "compiled_model.h"
#include "config.h"
#include "cpu/x64/cpu_isa_traits.hpp"
#include "cpu_streams_calculation.hpp"
#include "graph_context.h"
#include "internal_properties.hpp"
#include "itt.h"
#include "node.h"
#include "openvino/core/except.hpp"
#include "openvino/core/model.hpp"
#include "openvino/core/node.hpp"
#include "openvino/core/parallel.hpp"
#include "openvino/core/type/element_type.hpp"
#include "openvino/core/version.hpp"
#include "openvino/itt.hpp"
#include "openvino/op/convolution.hpp"
#include "openvino/op/paged_attention.hpp"
#include "openvino/op/scaled_dot_product_attention.hpp"
#include "openvino/runtime/aligned_buffer.hpp"
#include "openvino/runtime/common.hpp"
#include "openvino/runtime/icompiled_model.hpp"
#include "openvino/runtime/intel_cpu/properties.hpp"
#include "openvino/runtime/internal_properties.hpp"
#include "openvino/runtime/iplugin.hpp"
#include "openvino/runtime/properties.hpp"
#include "openvino/runtime/shared_buffer.hpp"
#include "openvino/runtime/threading/cpu_message.hpp"
#include "openvino/runtime/threading/executor_manager.hpp"
#include "openvino/runtime/threading/istreams_executor.hpp"
#include "openvino/util/xml_parse_utils.hpp"
#include "sigstack_manager.h"
#include "transformations/transformation_pipeline.h"
#include "transformations/utils/utils.hpp"
#include "utils/codec_xor.hpp"
#include "utils/debug_capabilities.h"
#include "utils/denormals.hpp"
#include "utils/graph_serializer/deserializer.hpp"
#include "utils/graph_serializer/serializer.hpp"
#include "utils/precision_support.h"
#include "weights_cache.hpp"
#include "xbyak/xbyak_util.h"

using namespace ov::threading;

namespace ov::intel_cpu {

static std::string getDeviceFullName() {
    std::string brand_string;
#if defined(__EMSCRIPTEN__)
    brand_string = "WebAssembly CPU";
#elif defined(OPENVINO_ARCH_RISCV64)
    // TODO: extract actual device name
    brand_string = "RISCV-64 CPU";
#elif defined(OPENVINO_ARCH_ARM) || defined(OPENVINO_ARCH_ARM64)
#    if defined(__APPLE__) || defined(__MACOSX)
    {
        auto read_sysctl_str = [](const char* name) -> std::string {
            size_t size = 0;
            if (sysctlbyname(name, nullptr, &size, nullptr, 0) != 0 || size == 0) {
                return {};
            }
            std::string out(size, '\0');
            if (sysctlbyname(name, out.data(), &size, nullptr, 0) != 0 || size == 0) {
                return {};
            }
            if (!out.empty() && out.back() == '\0') {
                out.pop_back();
            }
            return out;
        };

        brand_string = read_sysctl_str("machdep.cpu.brand_string");
        if (brand_string.empty()) {
            brand_string = read_sysctl_str("hw.model");
        }
    }
#    elif defined(__linux__)
    {
        auto trim = [](std::string s) -> std::string {
            const auto start = s.find_first_not_of(" \t\r\n");
            const auto end = s.find_last_not_of(" \t\r\n");
            if (start == std::string::npos || end == std::string::npos) {
                return {};
            }
            return s.substr(start, end - start + 1);
        };
        auto read_first_line = [&](const char* path) -> std::string {
            std::ifstream f(path);
            if (!f.is_open()) {
                return {};
            }
            std::string line;
            std::getline(f, line);
            return trim(line);
        };
        auto pick_value = [&](const std::string& s) -> std::string {
            const auto pos = s.find(':');
            if (pos == std::string::npos) {
                return {};
            }
            return trim(s.substr(pos + 1));
        };

        // 1) Prefer device-tree model if available (not present in many containers)
        brand_string = read_first_line("/sys/firmware/devicetree/base/model");
        if (brand_string.empty()) {
            brand_string = read_first_line("/proc/device-tree/model");
        }

        // 2) Fall back to /proc/cpuinfo keys commonly seen on ARM
        if (brand_string.empty()) {
            std::ifstream cpuinfo("/proc/cpuinfo");
            std::string line;
            std::string implementer_hex;  // e.g., 0x41
            std::string part_hex;         // e.g., 0xd40
            while (cpuinfo.is_open() && std::getline(cpuinfo, line)) {
                if (line.rfind("model name", 0) == 0 || line.rfind("Hardware", 0) == 0 ||
                    line.rfind("Processor", 0) == 0 || line.rfind("Model", 0) == 0) {
                    auto v = pick_value(line);
                    if (!v.empty()) {
                        brand_string = v;
                        break;
                    }
                } else if (line.rfind("CPU implementer", 0) == 0) {
                    implementer_hex = pick_value(line);
                } else if (line.rfind("CPU part", 0) == 0) {
                    part_hex = pick_value(line);
                }
            }

            // 3) If we still don't have a friendly string, synthesize something readable
            if (brand_string.empty()) {
                auto vendor_from_impl = [](const std::string& hex) -> const char* {
                    // Map common implementer IDs (see Linux arch/arm64/include/asm/sysreg.h / MIDR)
                    static const std::unordered_map<uint32_t, const char*> vendor_map = {
                        {0x41, "ARM"},
                        {0x42, "Broadcom"},
                        {0x43, "Cavium"},
                        {0x44, "DEC"},
                        {0x46, "Fujitsu"},
                        {0x48, "HiSilicon"},
                        {0x49, "Infineon"},
                        {0x4C, "Motorola"},
                        {0x4D, "MediaTek"},
                        {0x4E, "NVIDIA"},
                        {0x50, "Applied Micro"},
                        {0x51, "Qualcomm"},
                        {0x53, "Samsung"},
                        {0x56, "Marvell"},
                        {0x61, "Apple"},
                        {0x69, "Intel"},
                        {0x7A, "Allwinner"},
                        {0xC0, "Ampere"},
                    };

                    if (hex.length() >= 3) {
                        try {
                            auto id = std::stoul(hex, nullptr, 16);
                            auto it = vendor_map.find(id);
                            return it != vendor_map.end() ? it->second : nullptr;
                        } catch (const std::exception&) {
                            return nullptr;
                        }
                    }
                    return nullptr;
                };

                const char* vendor = vendor_from_impl(implementer_hex);
                if (vendor) {
                    if (!part_hex.empty()) {
                        brand_string = std::string(vendor) + " (" + part_hex + ")";
                    } else {
                        brand_string = vendor;
                    }
                }
            }
        }
    }
#    endif
    if (brand_string.empty()) {
        brand_string = "ARM CPU";
    }
#elif defined(OPENVINO_ARCH_X86) || defined(OPENVINO_ARCH_X86_64)
    const unsigned int addr_list[3] = {0x80000002, 0x80000003, 0x80000004};
    unsigned int regs[4];
    for (auto addr : addr_list) {
        regs[0] = addr;
#    ifdef _WIN32
        __cpuid(reinterpret_cast<int*>(regs), regs[0]);
#    else
        __cpuid(regs[0], regs[0], regs[1], regs[2], regs[3]);
#    endif
        auto* ch = reinterpret_cast<char*>(&regs[0]);
        for (size_t j = 0; j < sizeof(regs); j++) {
            if (ch[j] != '\0') {
                brand_string += ch[j];
            }
        }
    }
#else
#    error "Unkown CPU architecture. Please, add support to openvino/core/visibility.hpp"
#endif
    // Strip any extra null terminators
    while (!brand_string.empty() && brand_string.back() == '\0') {
        brand_string.pop_back();
    }
    return brand_string;
}

Plugin::Plugin() : deviceFullName(getDeviceFullName()), specialSetup(new CPUSpecialSetup) {
    set_device_name("CPU");
    // Initialize Xbyak::util::Cpu object on Pcore for hybrid cores machine
    get_executor_manager()->execute_task_by_streams_executor(ov::hint::SchedulingCoreType::PCORE_ONLY, [] {
        dnnl::impl::cpu::x64::cpu();
    });
    const auto& ov_version = ov::get_openvino_version();
    m_compiled_model_runtime_properties["OV_VERSION"] = std::string(ov_version.buildNumber);
    m_msg_manager = ov::threading::message_manager();
}

Plugin::~Plugin() {
    executor_manager()->clear("CPU");
    executor_manager()->clear("CPUStreamsExecutor");
    executor_manager()->clear("CPUMainStreamExecutor");
    executor_manager()->clear("CPUCallbackExecutor");
}

static bool streamsSet(const ov::AnyMap& config) {
    return config.find(ov::num_streams.name()) != config.end();
}

void Plugin::get_performance_streams(Config& config, const std::shared_ptr<ov::Model>& model) {
    int streams_set = config.streams;
    int streams = 0;
    if (config.streamsChanged) {
        streams = streams_set;
    } else if (config.hintPerfMode == ov::hint::PerformanceMode::LATENCY) {
        streams = 1;
    } else if (config.hintPerfMode == ov::hint::PerformanceMode::THROUGHPUT) {
        streams = 0;
    } else {
        streams = streams_set == 1 ? 0 : streams_set;
    }

    if ((0 != streams_set) || !config.streamsChanged) {
        get_num_streams(streams, model, config);
    } else {
        config.streamExecutorConfig = IStreamsExecutor::Config{"CPUStreamsExecutor", streams};
    }
}

void Plugin::calculate_streams(Config& conf, const std::shared_ptr<ov::Model>& model, bool imported) {
    const auto model_prefer_name = std::string("MODEL_PREFER_THREADS");
    if (imported && model->has_rt_info("intel_cpu_hints_config")) {
        // load model_prefer_threads from cache
        int cache_model_prefer = 0;
        const auto& hints_config = model->get_rt_info<ov::AnyMap>("intel_cpu_hints_config");
        const auto it_model_prefer = hints_config.find(model_prefer_name);
        if (it_model_prefer != hints_config.end()) {
            try {
                cache_model_prefer = it_model_prefer->second.as<int>();
            } catch (const ov::Exception&) {
                OPENVINO_THROW("Cache file doesn't have valid value for " + model_prefer_name);
            }

            conf.modelPreferThreads = cache_model_prefer;
        }
    }
    get_performance_streams(conf, model);
    // save model_prefer_threads to model rt_info when loading network
    if (!imported) {
        ov::AnyMap hints_props;
        hints_props.insert({model_prefer_name, std::to_string(conf.modelPreferThreads)});
        model->set_rt_info(hints_props, "intel_cpu_hints_config");
    }
}

static Config::ModelType getModelType(const std::shared_ptr<const Model>& model) {
    if (op::util::has_op_with_type<op::v1::Convolution>(model) ||
        op::util::has_op_with_type<op::v1::ConvolutionBackpropData>(model)) {
        return Config::ModelType::CNN;
    }

    if ((op::util::has_op_with_type<op::v13::ScaledDotProductAttention>(model) && !model->get_variables().empty()) ||
        op::util::has_op_with_type<ov::op::PagedAttentionExtension>(model)) {
        return Config::ModelType::LLM;
    }

    return Config::ModelType::Unknown;
}

std::shared_ptr<ov::ICompiledModel> Plugin::compile_model(const std::shared_ptr<const ov::Model>& model,
                                                          const ov::AnyMap& orig_config) const {
    OV_ITT_SCOPED_TASK(itt::domains::ov_intel_cpu, "Plugin::compile_model");
    CREATE_DEBUG_TIMER(debugLoadTimer);

    // verification of supported input
    for (const auto& ii : model->inputs()) {
        auto input_precision = ii.get_element_type();
        static const std::set<ov::element::Type_t> supported_precisions = {
            ov::element::Type_t::u4,   ov::element::Type_t::i4,      ov::element::Type_t::u8,
            ov::element::Type_t::i8,   ov::element::Type_t::f8e4m3,  ov::element::Type_t::f8e5m2,
            ov::element::Type_t::u16,  ov::element::Type_t::i16,     ov::element::Type_t::u32,
            ov::element::Type_t::i32,  ov::element::Type_t::u64,     ov::element::Type_t::i64,
            ov::element::Type_t::bf16, ov::element::Type_t::f16,     ov::element::Type_t::f32,
            ov::element::Type_t::f64,  ov::element::Type_t::boolean, ov::element::Type_t::string,
            ov::element::Type_t::nf4,  ov::element::Type_t::f4e2m1,  ov::element::Type_t::f8e8m0,
            ov::element::Type_t::u2,   ov::element::Type_t::dynamic};

        if (supported_precisions.find(input_precision) == supported_precisions.end()) {
            OPENVINO_THROW_NOT_IMPLEMENTED("CPU plugin: Input image format ",
                                           input_precision,
                                           " is not supported yet...");
        }
    }

    const auto& config = orig_config;
    const std::shared_ptr<ov::Model> cloned_model = model->clone();
    Config::ModelType modelType = getModelType(model);
    DEBUG_LOG(PrintableModel(*cloned_model, "org_"));

    // update the props after the perf mode translated to configs
    // TODO: Clarify the behavior of SetConfig method. Skip eng_config or not?
    Config conf = engConfig;
    conf.applyRtInfo(cloned_model);
    conf.readProperties(config, modelType);

    Transformations transformations(cloned_model, conf);

    transformations.UpToLpt();

    calculate_streams(conf, cloned_model);

    if (!conf.cacheEncrypt || !conf.cacheDecrypt) {
        conf.cacheEncrypt = codec_xor_str;
        conf.cacheDecrypt = codec_xor_str;
    }

    transformations.PostLpt();
    transformations.Snippets();

    transformations.CpuSpecificOpSet();

    DEBUG_LOG(PrintableModel(*cloned_model, "cpu_"));

    OPENVINO_ASSERT(cloned_model->inputs().size() == model->inputs().size() &&
                        cloned_model->outputs().size() == model->outputs().size(),
                    "Input/output ports count mismatch between the original model and after the transformation! "
                    "Original model inputs count: ",
                    model->inputs().size(),
                    " after the transformations ",
                    cloned_model->inputs().size(),
                    ". Original model outputs count:",
                    model->inputs().size(),
                    " after the transformations ",
                    cloned_model->outputs().size());
    // Make output ports have the same tensor names with original model
    for (size_t idx = 0; idx < cloned_model->outputs().size(); idx++) {
        auto new_result = cloned_model->output(idx);
        auto orig_result = model->output(idx);
        new_result.get_tensor().set_names(orig_result.get_tensor().get_names());
    }

    // SSE runtime check is needed for some ATOM machine, which is x86-64 but w/o SSE
    static Xbyak::util::Cpu cpu;
    if (cpu.has(Xbyak::util::Cpu::tSSE)) {
        if (conf.denormalsOptMode == Config::DenormalsOptMode::DO_On) {
            flush_to_zero(true);
            conf.DAZOn = denormals_as_zero(true);
        } else if (conf.denormalsOptMode == Config::DenormalsOptMode::DO_Off) {
            flush_to_zero(false);
            denormals_as_zero(false);
        }
    }
    return std::make_shared<CompiledModel>(cloned_model, shared_from_this(), conf, false);
}

void Plugin::set_property(const ov::AnyMap& config) {
    // @todo after Legacy configuration is dropped, use some wrapper class to keep both the property and
    // "ifSetExplicitly" flag
    streamsExplicitlySetForEngine = streamsSet(config);

    engConfig.readProperties(config);
}

ov::Any Plugin::get_property(const std::string& name, const ov::AnyMap& options) const {
    if (name == ov::optimal_number_of_infer_requests) {
        const auto streams = engConfig.streamExecutorConfig.get_streams();
        return static_cast<decltype(ov::optimal_number_of_infer_requests)::value_type>(
            streams);  // ov::optimal_number_of_infer_requests has no negative values
    }
    if (name == ov::num_streams) {
        const auto streams = engConfig.streamExecutorConfig.get_streams();
        return decltype(ov::num_streams)::value_type(
            streams);  // ov::num_streams has special negative values (AUTO = -1, NUMA = -2)
    }
    if (name == ov::device::id.name()) {
        return decltype(ov::device::id)::value_type{engConfig.device_id};
    }
    if (name == ov::inference_num_threads) {
        const auto threads = engConfig.streamExecutorConfig.get_threads();
        return static_cast<decltype(ov::inference_num_threads)::value_type>(threads);
    }
    if (name == ov::enable_profiling.name()) {
        const bool perfCount = engConfig.collectPerfCounters;
        return static_cast<decltype(ov::enable_profiling)::value_type>(perfCount);
    }
    if (name == ov::hint::inference_precision) {
        return decltype(ov::hint::inference_precision)::value_type(engConfig.inferencePrecision);
    }
    if (name == ov::hint::performance_mode) {
        return engConfig.hintPerfMode;
    }
    if (name == ov::hint::enable_cpu_pinning) {
        const bool pin_value = engConfig.enableCpuPinning;
        return static_cast<decltype(ov::hint::enable_cpu_pinning)::value_type>(pin_value);
    }
    if (name == ov::hint::enable_cpu_reservation) {
        const bool reserve_value = engConfig.enableCpuReservation;
        return static_cast<decltype(ov::hint::enable_cpu_reservation)::value_type>(reserve_value);
    }
    if (name == ov::hint::scheduling_core_type) {
        const auto core_type = engConfig.schedulingCoreType;
        return core_type;
    }
    if (name == ov::hint::model_distribution_policy) {
        const auto& distribution_policy = engConfig.modelDistributionPolicy;
        return distribution_policy;
    }
    if (name == ov::hint::enable_hyper_threading) {
        const bool ht_value = engConfig.enableHyperThreading;
        return static_cast<decltype(ov::hint::enable_hyper_threading)::value_type>(ht_value);
    }
    if (name == ov::hint::num_requests) {
        return static_cast<decltype(ov::hint::num_requests)::value_type>(engConfig.hintNumRequests);
    }
    if (name == ov::hint::execution_mode) {
        return engConfig.executionMode;
    }
    if (name == ov::internal::compiled_model_runtime_properties.name()) {
        auto model_runtime_properties = ov::Any(m_compiled_model_runtime_properties);
        return decltype(ov::internal::compiled_model_runtime_properties)::value_type(
            std::move(model_runtime_properties.as<std::string>()));
    }
    if (name == ov::log::level) {
        return engConfig.logLevel;
    }
    if (name == ov::internal::compiled_model_runtime_properties_supported.name()) {
        ov::Any res = true;
        auto it = options.find(ov::internal::compiled_model_runtime_properties.name());
        if (it == options.end()) {
            res = false;
        } else {
            ov::AnyMap input_map = it->second.as<ov::AnyMap>();
            for (const auto& item : m_compiled_model_runtime_properties) {
                auto it = input_map.find(item.first);
                if (it == input_map.end() || it->second.as<std::string>() != item.second.as<std::string>()) {
                    res = false;
                    break;
                }
            }
        }
        return res;
    }
    if (name == ov::internal::exclusive_async_requests.name()) {
        return engConfig.exclusiveAsyncRequests;
    }

    if (name == ov::hint::dynamic_quantization_group_size) {
        return static_cast<decltype(ov::hint::dynamic_quantization_group_size)::value_type>(
            engConfig.fcDynamicQuantizationGroupSize);
    }

    if (name == ov::hint::kv_cache_precision) {
        return decltype(ov::hint::kv_cache_precision)::value_type(engConfig.kvCachePrecision);
    }

    if (name == ov::key_cache_precision) {
        return decltype(ov::key_cache_precision)::value_type(engConfig.keyCachePrecision);
    }

    if (name == ov::value_cache_precision) {
        return decltype(ov::value_cache_precision)::value_type(engConfig.valueCachePrecision);
    }

    if (name == ov::key_cache_group_size) {
        return static_cast<decltype(ov::key_cache_group_size)::value_type>(engConfig.keyCacheGroupSize);
    }

    if (name == ov::value_cache_group_size) {
        return decltype(ov::value_cache_group_size)::value_type(engConfig.valueCacheGroupSize);
    }

    if (name == ov::weights_path) {
        return decltype(ov::weights_path)::value_type(std::string(""));
    }

    return get_ro_property(name, options);
}

ov::Any Plugin::get_ro_property(const std::string& name, [[maybe_unused]] const ov::AnyMap& options) const {
    auto RO_property = [](const std::string& propertyName) {
        return ov::PropertyName(propertyName, ov::PropertyMutability::RO);
    };
    auto RW_property = [](const std::string& propertyName) {
        return ov::PropertyName(propertyName, ov::PropertyMutability::RW);
    };
    auto WO_property = [](const std::string& propertyName) {
        return ov::PropertyName(propertyName, ov::PropertyMutability::WO);
    };

    if (name == ov::supported_properties) {
        std::vector<ov::PropertyName> roProperties{
            RO_property(ov::supported_properties.name()),
            RO_property(ov::available_devices.name()),
            RO_property(ov::range_for_async_infer_requests.name()),
            RO_property(ov::range_for_streams.name()),
            RO_property(ov::execution_devices.name()),
            RO_property(ov::device::full_name.name()),
            RO_property(ov::device::capabilities.name()),
            RO_property(ov::device::type.name()),
            RO_property(ov::device::architecture.name()),
        };
        // the whole config is RW before model is loaded.
        std::vector<ov::PropertyName> rwProperties{RW_property(ov::num_streams.name()),
                                                   RW_property(ov::inference_num_threads.name()),
                                                   RW_property(ov::enable_profiling.name()),
                                                   RW_property(ov::hint::inference_precision.name()),
                                                   RW_property(ov::hint::performance_mode.name()),
                                                   RW_property(ov::hint::execution_mode.name()),
                                                   RW_property(ov::hint::num_requests.name()),
                                                   RW_property(ov::hint::enable_cpu_pinning.name()),
                                                   RW_property(ov::hint::enable_cpu_reservation.name()),
                                                   RW_property(ov::hint::scheduling_core_type.name()),
                                                   RW_property(ov::hint::model_distribution_policy.name()),
                                                   RW_property(ov::hint::enable_hyper_threading.name()),
                                                   RW_property(ov::device::id.name()),
                                                   RW_property(ov::intel_cpu::denormals_optimization.name()),
                                                   RW_property(ov::log::level.name()),
                                                   RW_property(ov::intel_cpu::sparse_weights_decompression_rate.name()),
                                                   RW_property(ov::intel_cpu::enable_tensor_parallel.name()),
                                                   RW_property(ov::hint::dynamic_quantization_group_size.name()),
                                                   RW_property(ov::hint::kv_cache_precision.name()),
                                                   RW_property(ov::key_cache_precision.name()),
                                                   RW_property(ov::value_cache_precision.name()),
                                                   RW_property(ov::key_cache_group_size.name()),
                                                   RW_property(ov::value_cache_group_size.name())};

        std::vector<ov::PropertyName> wo_properties{WO_property(ov::weights_path.name())};

        std::vector<ov::PropertyName> supportedProperties;
        supportedProperties.reserve(roProperties.size() + rwProperties.size() + wo_properties.size());
        supportedProperties.insert(supportedProperties.end(), roProperties.begin(), roProperties.end());
        supportedProperties.insert(supportedProperties.end(), rwProperties.begin(), rwProperties.end());
        supportedProperties.insert(supportedProperties.end(), wo_properties.begin(), wo_properties.end());

        return decltype(ov::supported_properties)::value_type(std::move(supportedProperties));
    }

    if (ov::internal::supported_properties == name) {
        return decltype(ov::internal::supported_properties)::value_type{
            ov::PropertyName{ov::internal::caching_properties.name(), ov::PropertyMutability::RO},
#if !defined(OPENVINO_ARCH_ARM) && !(defined(__APPLE__) || defined(__MACOSX))
            ov::PropertyName{ov::internal::caching_with_mmap.name(), ov::PropertyMutability::RO},
#endif
            ov::PropertyName{ov::internal::exclusive_async_requests.name(), ov::PropertyMutability::RW},
            ov::PropertyName{ov::internal::compiled_model_runtime_properties.name(), ov::PropertyMutability::RO},
            ov::PropertyName{ov::internal::compiled_model_runtime_properties_supported.name(),
                             ov::PropertyMutability::RO}};
    }
    if (name == ov::device::full_name) {
        return decltype(ov::device::full_name)::value_type(deviceFullName);
    }
    if (name == ov::available_devices) {
        const std::vector<std::string> availableDevices = {""};
        return decltype(ov::available_devices)::value_type(availableDevices);
    }
    if (name == ov::device::capabilities) {
        std::vector<std::string> capabilities;
        if (dnnl::impl::cpu::x64::mayiuse(dnnl::impl::cpu::x64::avx512_core_bf16) ||
            dnnl::impl::cpu::x64::mayiuse(dnnl::impl::cpu::x64::avx2_vnni_2)) {
            capabilities.emplace_back(ov::device::capability::BF16);
        }
        if (dnnl::impl::cpu::x64::mayiuse(dnnl::impl::cpu::x64::avx512_core)) {
            capabilities.emplace_back(ov::device::capability::WINOGRAD);
        }
        capabilities.emplace_back(ov::device::capability::FP32);
        if (hasHardwareSupport(ov::element::f16)) {
            capabilities.emplace_back(ov::device::capability::FP16);
        }
        capabilities.emplace_back(ov::device::capability::INT8);
        capabilities.emplace_back(ov::device::capability::BIN);
        capabilities.emplace_back(ov::device::capability::EXPORT_IMPORT);
        return decltype(ov::device::capabilities)::value_type(std::move(capabilities));
    }
    if (name == ov::range_for_async_infer_requests) {
        const std::tuple<unsigned int, unsigned int, unsigned int> range = std::make_tuple(1, 1, 1);
        return decltype(ov::range_for_async_infer_requests)::value_type(range);
    }
    if (name == ov::range_for_streams) {
        const std::tuple<unsigned int, unsigned int> range = std::make_tuple(1, parallel_get_max_threads());
        return decltype(ov::range_for_streams)::value_type(range);
    }
    if (name == ov::internal::caching_properties) {
        std::vector<ov::PropertyName> cachingProperties = {ov::device::full_name};
        return decltype(ov::internal::caching_properties)::value_type(std::move(cachingProperties));
    }
    if (name == ov::intel_cpu::denormals_optimization) {
        return static_cast<decltype(ov::intel_cpu::denormals_optimization)::value_type>(
            engConfig.denormalsOptMode == Config::DenormalsOptMode::DO_On);
    }
    if (name == ov::intel_cpu::sparse_weights_decompression_rate) {
        return static_cast<decltype(ov::intel_cpu::sparse_weights_decompression_rate)::value_type>(
            engConfig.fcSparseWeiDecompressionRate);
    }
    if (name == ov::intel_cpu::enable_tensor_parallel) {
        return static_cast<decltype(ov::intel_cpu::enable_tensor_parallel)::value_type>(engConfig.enableTensorParallel);
    }
    if (name == ov::execution_devices) {
        return decltype(ov::execution_devices)::value_type{get_device_name()};
    }
    if (name == ov::device::type) {
        return static_cast<decltype(ov::device::type)::value_type>(ov::device::Type::INTEGRATED);
    }
    if (name == ov::device::architecture) {
#if defined(OPENVINO_ARCH_X86_64)
        return decltype(ov::device::architecture)::value_type{"intel64"};
#elif defined(OPENVINO_ARCH_X86)
        return decltype(ov::device::architecture)::value_type{"ia32"};
#elif defined(OPENVINO_ARCH_ARM)
        return decltype(ov::device::architecture)::value_type{"armhf"};
#elif defined(OPENVINO_ARCH_ARM64)
        return decltype(ov::device::architecture)::value_type{"arm64"};
#elif defined(OPENVINO_ARCH_RISCV64)
        return decltype(ov::device::architecture)::value_type{"riscv"};
#else
#    error "Undefined system processor"
#endif
    }

    OPENVINO_THROW("Cannot get unsupported property: ", name);
}

ov::SupportedOpsMap Plugin::query_model(const std::shared_ptr<const ov::Model>& model, const ov::AnyMap& config) const {
    WeightsSharing::Ptr fake_w_cache;

    OPENVINO_ASSERT(model, "Only ngraph-based models are supported!");
    Config conf = engConfig;
    Config::ModelType modelType = getModelType(model);
    conf.applyRtInfo(model);
    conf.readProperties(config, modelType);

    auto context = std::make_shared<GraphContext>(conf, fake_w_cache, false);

    auto supported = ov::get_supported_nodes(
        model,
        [&](std::shared_ptr<ov::Model>& model) {
            Transformations transformation(model, conf);
            transformation.UpToLpt();
            transformation.PostLpt();
            transformation.Snippets();
            transformation.CpuSpecificOpSet();
        },
        [&](const std::shared_ptr<ov::Node>& op) {
            std::unique_ptr<Node> ptr;
            try {
                ptr.reset(Node::factory().create(op, context));
            } catch (const ov::Exception&) {
                return false;
            }
            return true;
        });

    ov::SupportedOpsMap res;
    for (auto&& layerName : supported) {
        res.emplace(layerName, get_device_name());
    }

    return res;
}

<<<<<<< HEAD
std::shared_ptr<ov::ICompiledModel> Plugin::import_model(std::istream& model_stream, const ov::AnyMap& config) const {
    OV_ITT_SCOPE(FIRST_INFERENCE, itt::domains::ov_intel_cpu_LT, "import_model");
=======
static std::string get_origin_weights_path(const ov::AnyMap& config) {
    ov::CacheMode cache_mode = ov::CacheMode::OPTIMIZE_SPEED;
    std::string origin_weights_path;

    auto cm_it = config.find(ov::cache_mode.name());
    if (cm_it != config.end()) {
        cache_mode = cm_it->second.as<ov::CacheMode>();
        if (cache_mode == ov::CacheMode::OPTIMIZE_SIZE) {
            auto wp_it = config.find(ov::weights_path.name());
            if (wp_it != config.end()) {
                origin_weights_path = wp_it->second.as<std::string>();
            }
        }
    }
>>>>>>> 27b1ab51

    return origin_weights_path;
}

static bool get_cache_decrypt_fn(const ov::AnyMap& config, CacheDecrypt& decrypt) {
    if (auto it = config.find(ov::cache_encryption_callbacks.name()); it != config.end()) {
        const auto& encryption_callbacks = it->second.as<EncryptionCallbacks>();
        decrypt.m_decrypt_str = encryption_callbacks.decrypt;
        return true;
    } else {
        return false;
    }
}

std::shared_ptr<ov::ICompiledModel> Plugin::import_model(std::istream& model_stream, const ov::AnyMap& config) const {
    OV_ITT_SCOPE(FIRST_INFERENCE, itt::domains::intel_cpu_LT, "import_model");

    CacheDecrypt decrypt{codec_xor};
    auto decrypt_from_string = get_cache_decrypt_fn(config, decrypt);
    const auto origin_weights_path = get_origin_weights_path(config);

    ModelDeserializer deserializer(model_stream, get_core(), decrypt, decrypt_from_string, origin_weights_path);

    return deserialize_model(deserializer, config);
}

std::shared_ptr<ov::ICompiledModel> Plugin::import_model(const ov::Tensor& model_tensor,
                                                         const ov::AnyMap& config) const {
    OV_ITT_SCOPE(FIRST_INFERENCE, itt::domains::ov_intel_cpu_LT, "import_model");

    CacheDecrypt decrypt{codec_xor};
    auto decrypt_from_string = get_cache_decrypt_fn(config, decrypt);
    const auto origin_weights_path = get_origin_weights_path(config);

    std::shared_ptr<ov::AlignedBuffer> model_buffer =
        std::make_shared<ov::SharedBuffer<ov::Tensor>>(reinterpret_cast<char*>(model_tensor.data()),
                                                       model_tensor.get_byte_size(),
                                                       model_tensor);

    ModelDeserializer deserializer(model_buffer, get_core(), decrypt, decrypt_from_string, origin_weights_path);

    return deserialize_model(deserializer, config);
}

std::shared_ptr<ov::ICompiledModel> Plugin::deserialize_model(ModelDeserializer& deserializer,
                                                              const ov::AnyMap& config) const {
    std::shared_ptr<ov::Model> model;
    deserializer >> model;

    auto _config = config;
    Config conf = engConfig;
    Config::ModelType modelType = getModelType(model);
    conf.applyRtInfo(model);
    // check ov::loaded_from_cache property and erase it to avoid exception in readProperties.
    const auto& it = _config.find(ov::loaded_from_cache.name());
    bool loaded_from_cache = false;
    if (it != _config.end()) {
        loaded_from_cache = it->second.as<bool>();
        _config.erase(it);
    }
    conf.readProperties(_config, modelType);

    // import config props from caching model
    calculate_streams(conf, model, true);
    auto compiled_model = std::make_shared<CompiledModel>(model, shared_from_this(), conf, loaded_from_cache);
    return compiled_model;
}
}  // namespace ov::intel_cpu

using namespace ov::intel_cpu;

#if defined(OPENVINO_ARCH_ARM) || defined(OPENVINO_ARCH_ARM64)
static const ov::Version version = {CI_BUILD_NUMBER, "openvino_arm_cpu_plugin"};
#elif defined(OPENVINO_ARCH_X86) || defined(OPENVINO_ARCH_X86_64)
static const ov::Version version = {CI_BUILD_NUMBER, "openvino_intel_cpu_plugin"};
#elif defined(OPENVINO_ARCH_RISCV64)
static const ov::Version version = {CI_BUILD_NUMBER, "openvino_riscv_cpu_plugin"};
#else
#    error "Undefined system processor"
#endif

OV_DEFINE_PLUGIN_CREATE_FUNCTION(Plugin, version)<|MERGE_RESOLUTION|>--- conflicted
+++ resolved
@@ -701,10 +701,6 @@
     return res;
 }
 
-<<<<<<< HEAD
-std::shared_ptr<ov::ICompiledModel> Plugin::import_model(std::istream& model_stream, const ov::AnyMap& config) const {
-    OV_ITT_SCOPE(FIRST_INFERENCE, itt::domains::ov_intel_cpu_LT, "import_model");
-=======
 static std::string get_origin_weights_path(const ov::AnyMap& config) {
     ov::CacheMode cache_mode = ov::CacheMode::OPTIMIZE_SPEED;
     std::string origin_weights_path;
@@ -719,7 +715,6 @@
             }
         }
     }
->>>>>>> 27b1ab51
 
     return origin_weights_path;
 }
@@ -735,7 +730,7 @@
 }
 
 std::shared_ptr<ov::ICompiledModel> Plugin::import_model(std::istream& model_stream, const ov::AnyMap& config) const {
-    OV_ITT_SCOPE(FIRST_INFERENCE, itt::domains::intel_cpu_LT, "import_model");
+    OV_ITT_SCOPE(FIRST_INFERENCE, itt::domains::ov_intel_cpu_LT, "import_model");
 
     CacheDecrypt decrypt{codec_xor};
     auto decrypt_from_string = get_cache_decrypt_fn(config, decrypt);
