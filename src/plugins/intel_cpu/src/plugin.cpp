--- conflicted
+++ resolved
@@ -283,28 +283,11 @@
 
     get_num_streams(streams, ngraphFunc, config);
 
-<<<<<<< HEAD
     if (config.exclusiveAsyncRequests) {  // Exclusive request feature disables the streams
         config.streamExecutorConfig._streams = 1;
         config._config[PluginConfigParams::KEY_CPU_THROUGHPUT_STREAMS] =
             std::to_string(config.streamExecutorConfig._streams);
     }
-=======
-    const auto common_hints = get_num_streams(streams, infer_requests, ngraphFunc, engConfig.streamExecutorConfig);
-
-    config[CONFIG_KEY(CPU_THROUGHPUT_STREAMS)] = common_hints.first;
-    config[ov::num_streams.name()] = common_hints.first;
-    config[CONFIG_KEY(CPU_THREADS_NUM)] = std::to_string(common_hints.second.num_threads);
-    config[CONFIG_KEY_INTERNAL(CPU_THREADS_PER_STREAM)] =
-        std::to_string(std::max(1, common_hints.second.num_threads / std::max(1, common_hints.second.num_streams)));
-    config[CONFIG_KEY_INTERNAL(BIG_CORE_STREAMS)] = std::to_string(common_hints.second.big_core_streams);
-    config[CONFIG_KEY_INTERNAL(BIG_CORE_LOGIC_STREAMS)] = std::to_string(common_hints.second.big_core_logic_streams);
-    config[CONFIG_KEY_INTERNAL(SMALL_CORE_STREAMS)] = std::to_string(common_hints.second.small_core_streams);
-    config[CONFIG_KEY_INTERNAL(THREADS_PER_STREAM_BIG)] = std::to_string(common_hints.second.threads_per_stream_big);
-    config[CONFIG_KEY_INTERNAL(THREADS_PER_STREAM_SMALL)] =
-        std::to_string(common_hints.second.threads_per_stream_small);
-    config[CONFIG_KEY_INTERNAL(SMALL_CORE_OFFSET)] = std::to_string(common_hints.second.small_core_offset);
->>>>>>> aa1f26a2
 }
 
 StreamCfg Engine::GetNumStreams(InferenceEngine::IStreamsExecutor::ThreadBindingType thread_binding_type,
