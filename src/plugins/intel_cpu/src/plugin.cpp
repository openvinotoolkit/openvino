// Copyright (C) 2018-2023 Intel Corporation
// SPDX-License-Identifier: Apache-2.0
//

#include "ie_metric_helpers.hpp"  // must be included first

#include "plugin.h"

#include "cpp_interfaces/interface/ie_internal_plugin_config.hpp"
#include "extension.h"
#include "extension_mngr.h"

#include "ie_ngraph_utils.hpp"
#include "ie_plugin_config.hpp"
#include "ie_system_conf.h"
#include "itt.h"
#include "openvino/runtime/threading/cpu_streams_info.hpp"
#include "openvino/runtime/intel_cpu/properties.hpp"
#include "openvino/runtime/properties.hpp"
#include "openvino/runtime/threading/cpu_streams_info.hpp"
#include "openvino/runtime/threading/executor_manager.hpp"
#include "performance_heuristics.hpp"
#include "serialize.h"
#include "threading/ie_executor_manager.hpp"
#include "transformations/transformation_pipeline.h"
#include "transformations/utils/utils.hpp"
#include "utils/denormals.hpp"
#include "weights_cache.hpp"

#if defined(__linux__)
# include <sys/auxv.h>
# include <signal.h>
# include <sys/mman.h>
#endif

#include <cpu/x64/cpu_isa_traits.hpp>

using namespace ov::threading;

#define IE_CPU_PLUGIN_THROW(...) IE_THROW(__VA_ARGS__) << "CPU plugin: "

namespace ov {
namespace intel_cpu {

static std::string getDeviceFullName() {
    std::string brand_string;
#if defined(__EMSCRIPTEN__)
    brand_string = "WebAssembly CPU";
#elif defined(OPENVINO_ARCH_RISCV64)
    // TODO: extract actual device name
    brand_string = "RISCV-64 CPU";
#elif defined(OPENVINO_ARCH_ARM) || defined(OPENVINO_ARCH_ARM64)
    // TODO: extract actual device name
    brand_string = "ARM CPU";
#elif defined(OPENVINO_ARCH_X86) || defined(OPENVINO_ARCH_X86_64)
    const unsigned int addr_list[3] = { 0x80000002, 0x80000003, 0x80000004 };
    unsigned int regs[4];
    for (auto addr : addr_list) {
        regs[0] = addr;
#ifdef _WIN32
        __cpuid(reinterpret_cast<int*>(regs), regs[0]);
#else
        __cpuid(regs[0], regs[0], regs[1], regs[2], regs[3]);
#endif
        char *ch = reinterpret_cast<char*>(&regs[0]);
        for (size_t j = 0; j < sizeof(regs); j++)
            brand_string += ch[j];
    }
#else
# error "Unkown CPU architecture. Please, add support to openvino/core/visibility.hpp"
#endif
    return brand_string;
}

#if defined(__linux__)

#ifndef AT_MINSIGSTKSZ
# define AT_MINSIGSTKSZ 51
#endif

class SigAltStackSetup {
    stack_t new_stack{0};
    stack_t old_stack{0};

public:
    SigAltStackSetup() {
        memset(&old_stack, 0, sizeof(old_stack));
        memset(&new_stack, 0, sizeof(new_stack));

        auto minsigstksz = getauxval(AT_MINSIGSTKSZ);
        auto new_size = minsigstksz + SIGSTKSZ;
        void * altstack =  mmap(NULL, new_size, PROT_READ | PROT_WRITE,
                                MAP_PRIVATE | MAP_ANONYMOUS | MAP_STACK, -1, 0);
        if (altstack == MAP_FAILED) {
            return;
        }
        new_stack.ss_size = new_size;
        new_stack.ss_sp = altstack;
        auto rc = sigaltstack(&new_stack, &old_stack);
        if (rc) {
            munmap(new_stack.ss_sp, new_stack.ss_size);
            new_stack.ss_sp = nullptr;
            new_stack.ss_size = 0;
            return;
        }
    }

    ~SigAltStackSetup() {
        stack_t current_stack;
        if (new_stack.ss_sp) {
            // restore old stack if new_stack is still the current one
            if (sigaltstack(NULL, &current_stack) == 0) {
                if (current_stack.ss_sp == new_stack.ss_sp) {
                    sigaltstack(&old_stack, NULL);
                }
            }
            munmap(new_stack.ss_sp, new_stack.ss_size);
            new_stack.ss_sp = nullptr;
            new_stack.ss_size = 0;
        }
    }
};

class CPUSpecialSetup {
    SigAltStackSetup ss;

public:
    CPUSpecialSetup() = default;
};
#else // __linux__
class CPUSpecialSetup {
public:
    CPUSpecialSetup() = default;
};
#endif // __linux__

Engine::Engine() :
    deviceFullName(getDeviceFullName()),
    specialSetup(new CPUSpecialSetup) {
    set_device_name("CPU");
    extensionManager->AddExtension(std::make_shared<Extension>());
}

Engine::~Engine() {
    executor_manager()->clear("CPU");
    executor_manager()->clear("CPUStreamsExecutor");
    executor_manager()->clear("CPUCallbackExecutor");
}

static bool streamsSet(const ov::AnyMap& config) {
    return config.count(InferenceEngine::PluginConfigParams::KEY_CPU_THROUGHPUT_STREAMS) ||
           config.count(ov::num_streams.name());
}

void Engine::apply_performance_hints(ov::AnyMap& config, const std::shared_ptr<ov::Model>& model) const {
    auto getNumStreamsLatency = [&]() {
        return std::pair<std::string, std::string>(CONFIG_VALUE(CPU_THROUGHPUT_NUMA),
                                                   ov::util::to_string(ov::streams::NUMA));
    };

    auto getNumStreamsThroughput = [&]() {
        const auto isa = dnnl::get_effective_cpu_isa();
        float isaSpecificThreshold = 1.0f;
        switch (isa) {
        case dnnl::cpu_isa::sse41:
            isaSpecificThreshold = 0.5f;
            break;
        case dnnl::cpu_isa::avx2:
        case dnnl::cpu_isa::avx512_core:
            isaSpecificThreshold = 1.0f;
            break;
        case dnnl::cpu_isa::avx512_core_vnni:
        case dnnl::cpu_isa::avx2_vnni:
            isaSpecificThreshold = 2.0f;
            break;
        case dnnl::cpu_isa::avx512_core_amx:
            isaSpecificThreshold = 4.0f;
            break;
        default:
            isaSpecificThreshold = 1.0f;
        }
        // the more "capable" the CPU in general, the more streams we may want to keep to keep it utilized
        const float memThresholdAssumeLimitedForISA = ov::MemBandwidthPressure::LIMITED / isaSpecificThreshold;
        const float L2_cache_size = dnnl::utils::get_cache_size(2 /*level*/, true /*per core */);
        ov::MemBandwidthPressure networkToleranceForLowCache =
            ov::MemBandwidthPressureTolerance(model, L2_cache_size, memThresholdAssumeLimitedForISA);
        const auto default_streams = get_streams_num(engConfig.streamExecutorConfig._threadBindingType,
                                                   ov::threading::IStreamsExecutor::Config::StreamMode::DEFAULT,
                                                   engConfig.streamExecutorConfig._enable_hyper_thread);
        auto streams_info = default_streams;
        if (networkToleranceForLowCache.max_mem_tolerance == ov::MemBandwidthPressure::UNKNOWN) {
            if ((networkToleranceForLowCache.ratio_compute_convs == ov::MemBandwidthPressure::ALL) ||
                (networkToleranceForLowCache.ratio_compute_deconvs == ov::MemBandwidthPressure::ALL)) {
                // all relevant layers (convs, etc) are compute-limited, the most aggressive val for #streams
                streams_info = get_streams_num(engConfig.streamExecutorConfig._threadBindingType,
                                             ov::threading::IStreamsExecutor::Config::StreamMode::AGGRESSIVE,
                                             engConfig.streamExecutorConfig._enable_hyper_thread);
            }  //  otherwise (no recognized layers) falling back to the default value
        } else if (networkToleranceForLowCache.max_mem_tolerance > memThresholdAssumeLimitedForISA) {
            // network is below the ISA-specific threshold
            streams_info = get_streams_num(engConfig.streamExecutorConfig._threadBindingType,
                                         ov::threading::IStreamsExecutor::Config::StreamMode::AGGRESSIVE,
                                         engConfig.streamExecutorConfig._enable_hyper_thread);
        } else if (networkToleranceForLowCache.max_mem_tolerance > ov::MemBandwidthPressure::LIMITED) {
            // network is below general threshold
            streams_info = get_streams_num(engConfig.streamExecutorConfig._threadBindingType,
                                         ov::threading::IStreamsExecutor::Config::StreamMode::LESSAGGRESSIVE,
                                         engConfig.streamExecutorConfig._enable_hyper_thread);
            streams_info.num_streams = std::max(default_streams.num_streams, streams_info.num_streams);
        }

        auto num_requests = config.find(ov::hint::num_requests.name());
        if (num_requests != config.end()) {  // arrived with config to the LoadNetwork (and thus higher pri)
            auto val = InferenceEngine::PerfHintsConfig::CheckPerformanceHintRequestValue(num_requests->second.as<std::string>());
            if (val > 0)
                streams_info.num_streams = std::min(streams_info.num_streams, val);
        } else if (engConfig.perfHintsConfig.ovPerfHintNumRequests) {  // set thru SetConfig to the plugin, 2nd priority
            streams_info.num_streams =
                std::min(streams_info.num_streams, engConfig.perfHintsConfig.ovPerfHintNumRequests);
        }
        return std::pair<std::string, StreamCfg>(std::to_string(streams_info.num_streams), streams_info);
    };

    OPENVINO_SUPPRESS_DEPRECATED_START
    auto getPerfHintName = [&]() {
        const bool streamsExplicitlySetForModel = streamsSet(config);
        // checking streams (to avoid overriding what user might explicitly set in the incoming config or previously via
        // SetConfig)
        if (streamsExplicitlySetForModel || streamsExplicitlySetForEngine)
            return std::string();

        const auto& perf_hint = config.find(ov::hint::performance_mode.name());
        // the perf_hint may have just arrived to the LoadNetwork, or was set with the plugin's SetConfig
        if (perf_hint == config.end() && engConfig.perfHintsConfig.ovPerfHint.empty())
            return std::string();
        /* performance hints set for network has higher pririty than engine ones.
         * This applies for all the configuration parameters */
        const auto perf_hint_name =
            (perf_hint != config.end())
                ? InferenceEngine::PerfHintsConfig::CheckPerformanceHintValue(perf_hint->second.as<std::string>())
                : engConfig.perfHintsConfig.ovPerfHint;
        return perf_hint_name;
    };

    // We compute both hints values because the optimal number of streams are computed based on ov::Model
    // while we export model in cpu internal opset so we need to save precomputed optimal # streams for both hint modes
    const auto latency_hints = getNumStreamsLatency();
    const auto tput_hints = getNumStreamsThroughput();

    // save hints parameters to model rt_info
    ov::AnyMap hints_props;
    const auto latency_name = std::string(CONFIG_VALUE(LATENCY)) + "_" + std::string(ov::num_streams.name());
    const auto tput_name = std::string(CONFIG_VALUE(THROUGHPUT)) + "_" + std::string(ov::num_streams.name());
    hints_props.insert({latency_name, latency_hints.second});
    hints_props.insert({tput_name, std::to_string(tput_hints.second.num_streams)});
    model->set_rt_info(hints_props, "intel_cpu_hints_config");

    const auto perf_hint_name = getPerfHintName();
    if (perf_hint_name == CONFIG_VALUE(LATENCY)) {
        config[CONFIG_KEY(CPU_THROUGHPUT_STREAMS)] = latency_hints.first;
        config[ov::num_streams.name()] = latency_hints.second;
    } else if (perf_hint_name == CONFIG_VALUE(THROUGHPUT)) {
        config[CONFIG_KEY(CPU_THROUGHPUT_STREAMS)] = tput_hints.first;
        config[ov::num_streams.name()] = tput_hints.first;
        config[CONFIG_KEY_INTERNAL(BIG_CORE_STREAMS)] = std::to_string(tput_hints.second.big_core_streams);
        config[CONFIG_KEY_INTERNAL(SMALL_CORE_STREAMS)] = std::to_string(tput_hints.second.small_core_streams);
        config[CONFIG_KEY_INTERNAL(THREADS_PER_STREAM_BIG)] =
            std::to_string(tput_hints.second.threads_per_stream_big);
        config[CONFIG_KEY_INTERNAL(THREADS_PER_STREAM_SMALL)] =
            std::to_string(tput_hints.second.threads_per_stream_small);
        config[CONFIG_KEY_INTERNAL(SMALL_CORE_OFFSET)] = std::to_string(tput_hints.second.small_core_offset);
    }
    OPENVINO_SUPPRESS_DEPRECATED_END
}

void Engine::get_performance_streams(Config& config, const std::shared_ptr<ov::Model>& model) const{
    const auto perf_hint_name = config.perfHintsConfig.ovPerfHint;
    const int latency_streams = get_default_latency_streams(config.latencyThreadingMode);
    int streams;
    OPENVINO_SUPPRESS_DEPRECATED_START
    if (config.streamExecutorConfig._streams_changed) {
        streams = config.streamExecutorConfig._streams;
    } else if (perf_hint_name == CONFIG_VALUE(LATENCY)) {
        streams = latency_streams;
    } else if (perf_hint_name == CONFIG_VALUE(THROUGHPUT)) {
        streams = 0;
    } else {
        streams = config.streamExecutorConfig._streams == 1 ? 0 : config.streamExecutorConfig._streams;
    }

    get_num_streams(streams, model, config);

    config._config[CONFIG_KEY(CPU_THROUGHPUT_STREAMS)] = std::to_string(config.streamExecutorConfig._streams);
    OPENVINO_SUPPRESS_DEPRECATED_END
}

void Engine::calculate_streams(Config& conf, const std::shared_ptr<ov::Model>& model, bool imported) const{
    // import config props from caching model
    if (imported && !is_cpu_map_available()) {
        if (model->has_rt_info("intel_cpu_hints_config") && !conf.perfHintsConfig.ovPerfHint.empty()) {
            const auto mode_name = conf.perfHintsConfig.ovPerfHint;
            if (mode_name == CONFIG_VALUE(LATENCY) || mode_name == CONFIG_VALUE(THROUGHPUT)) {
                const auto& hints_config = model->get_rt_info<ov::AnyMap>("intel_cpu_hints_config");
                const auto hints_param_name = mode_name + "_" + std::string(ov::num_streams.name());
                const auto it = hints_config.find(hints_param_name);
                if (it != hints_config.end()) {
                    conf.readProperties({{std::string(ov::num_streams.name()), it->second.as<std::string>()}});
                } else {
                    OPENVINO_THROW("Cache file doesn't contain precalculated number of streams for mode ", mode_name);
                }
            }
        }
    }

    if (is_cpu_map_available()) {
        const auto model_prefer_name = std::string("MODEL_PREFER_THREADS");
        if (imported && model->has_rt_info("intel_cpu_hints_config")) {
            // load model_prefer_threads from cache
            int cache_model_prefer;
            const auto& hints_config = model->get_rt_info<ov::AnyMap>("intel_cpu_hints_config");
            const auto it_model_prefer = hints_config.find(model_prefer_name);
            if (it_model_prefer != hints_config.end()) {
                try {
                    cache_model_prefer = it_model_prefer->second.as<int>();
                } catch (const std::exception&) {
                    OPENVINO_THROW("Cache file doesn't have valid value for " + model_prefer_name);
                }

                conf.modelPreferThreads = cache_model_prefer;
            }
        }
        get_performance_streams(conf, model);
        // save model_prefer_threads to model rt_info when loading network
        if (!imported) {
            ov::AnyMap hints_props;
            hints_props.insert({model_prefer_name, std::to_string(conf.modelPreferThreads)});
            model->set_rt_info(hints_props, "intel_cpu_hints_config");
        }
    }
}

StreamCfg Engine::get_streams_num(ov::threading::IStreamsExecutor::ThreadBindingType thread_binding_type,
                                        int stream_mode,
                                        const bool enable_hyper_thread) const {
    const int sockets = static_cast<int>(get_available_numa_nodes().size());
    const int num_cores =
        thread_binding_type == IStreamsExecutor::ThreadBindingType::HYBRID_AWARE
            ? parallel_get_max_threads()
            : (sockets == 1 ? (enable_hyper_thread ? parallel_get_max_threads() :  get_number_of_cpu_cores())
                            : get_number_of_cpu_cores());
    const int num_cores_phy = get_number_of_cpu_cores();
    const int num_big_cores_phy = get_number_of_cpu_cores(true);
    const int num_small_cores = num_cores_phy - num_big_cores_phy;
    const int num_big_cores = num_cores > num_cores_phy ? num_big_cores_phy * 2 : num_big_cores_phy;
    StreamCfg stream_cfg = {0};

    if (stream_mode == IStreamsExecutor::Config::StreamMode::DEFAULT) {
        // bare minimum of streams (that evenly divides available number of core)
        if (thread_binding_type == IStreamsExecutor::ThreadBindingType::HYBRID_AWARE) {
            if (0 == num_big_cores_phy % 4) {
                stream_cfg.threads_per_stream_big = 4;
            } else if (0 == num_big_cores_phy % 5) {
                stream_cfg.threads_per_stream_big = 5;
            } else if (0 == num_big_cores_phy % 3) {
                stream_cfg.threads_per_stream_big = 3;
            } else {  // if user disables some cores say in BIOS, so we got weird #cores which is not easy to divide
                stream_cfg.threads_per_stream_big = num_big_cores_phy;
            }

            stream_cfg.big_core_streams = num_big_cores / stream_cfg.threads_per_stream_big;
            stream_cfg.threads_per_stream_small = stream_cfg.threads_per_stream_big;
            if (num_small_cores == 0) {
                stream_cfg.threads_per_stream_small = 0;
            } else if (num_small_cores < stream_cfg.threads_per_stream_small) {
                stream_cfg.small_core_streams = 1;
                stream_cfg.threads_per_stream_small = num_small_cores;
                stream_cfg.threads_per_stream_big = stream_cfg.threads_per_stream_small;
                // Balance the computation of physical core and logical core, the number of threads on the physical core
                // and logical core should be equal
                stream_cfg.big_core_streams = num_big_cores_phy / stream_cfg.threads_per_stream_big * 2;
            } else {
                stream_cfg.small_core_streams = num_small_cores / stream_cfg.threads_per_stream_small;
            }
        } else {
            if (0 == num_cores % 4)
                stream_cfg.num_streams = std::max(4, num_cores / 4);
            else if (0 == num_cores % 5)
                stream_cfg.num_streams = std::max(5, num_cores / 5);
            else if (0 == num_cores % 3)
                stream_cfg.num_streams = std::max(3, num_cores / 3);
            else  // if user disables some cores say in BIOS, so we got weird #cores which is not easy to divide
                stream_cfg.num_streams = 1;
        }
    } else if (stream_mode == IStreamsExecutor::Config::StreamMode::AGGRESSIVE) {
        if (thread_binding_type == IStreamsExecutor::ThreadBindingType::HYBRID_AWARE) {
            stream_cfg.big_core_streams = num_big_cores;
            stream_cfg.small_core_streams = num_small_cores;
            stream_cfg.threads_per_stream_big = num_big_cores / stream_cfg.big_core_streams;
            stream_cfg.threads_per_stream_small =
                num_small_cores == 0 ? 0 : num_small_cores / stream_cfg.small_core_streams;
        } else {
            stream_cfg.num_streams = num_cores_phy;
        }
    } else if (stream_mode == IStreamsExecutor::Config::StreamMode::LESSAGGRESSIVE) {
        if (thread_binding_type == IStreamsExecutor::ThreadBindingType::HYBRID_AWARE) {
            stream_cfg.big_core_streams = num_big_cores / 2;
            stream_cfg.small_core_streams = num_small_cores / 2;
            stream_cfg.threads_per_stream_big = num_big_cores / stream_cfg.big_core_streams;
            stream_cfg.threads_per_stream_small =
                num_small_cores == 0 ? 0 : num_small_cores / stream_cfg.small_core_streams;
        } else {
            stream_cfg.num_streams = num_cores_phy / 2;
        }
    } else {
        OPENVINO_THROW("Wrong stream mode to get num of streams: ", stream_mode);
    }
    stream_cfg.num_streams = stream_cfg.num_streams > 0
                                 ? stream_cfg.num_streams
                                 : stream_cfg.big_core_streams + stream_cfg.small_core_streams;
    stream_cfg.small_core_offset = num_small_cores == 0 ? 0 : num_big_cores;
    return stream_cfg;
}

static bool shouldEnableLPT(const ov::AnyMap& modelConfig, const Config& engineConfig) {
    const auto& enableLPT = modelConfig.find(InferenceEngine::PluginConfigInternalParams::KEY_LP_TRANSFORMS_MODE);
    if (enableLPT == modelConfig.end()) // model config has higher priority
        return engineConfig.lpTransformsMode == Config::LPTransformsMode::On;

    const auto& val = enableLPT->second.as<std::string>();
    if (val == InferenceEngine::PluginConfigParams::YES)
        return true;
    else if (val == InferenceEngine::PluginConfigParams::NO)
        return false;
    else
        OPENVINO_THROW("Wrong value for property key LP_TRANSFORMS_MODE. Expected values: YES/NO");
}

static ov::element::Type getInferencePrecision(const ov::AnyMap& modelConfig,
                                               const Config& engineConfig,
                                               Config::ModelType modelType) {
    Config tempConf = engineConfig;
    tempConf.readProperties(modelConfig, modelType);
    return tempConf.inferencePrecision;
}

static Config::ModelType getModelType(const std::shared_ptr<const Model>& model) {
    return op::util::has_op_with_type<op::v1::Convolution>(model) ||
           op::util::has_op_with_type<op::v1::ConvolutionBackpropData>(model) ?
           Config::ModelType::CNN : Config::ModelType::Unknown;
}

static Config::SnippetsMode getSnippetsMode(const ov::AnyMap& modelConfig, const Config& engineConfig) {
    const auto& snippetsMode = modelConfig.find(InferenceEngine::PluginConfigInternalParams::KEY_SNIPPETS_MODE);
    if (snippetsMode == modelConfig.end())    // not set explicitly
        return Config::SnippetsMode::Enable;  // enable by default

    const auto& val = snippetsMode->second.as<std::string>();
    if (val == InferenceEngine::PluginConfigInternalParams::IGNORE_CALLBACK)
        return Config::SnippetsMode::IgnoreCallback;
    else if (val == InferenceEngine::PluginConfigInternalParams::DISABLE)
        return Config::SnippetsMode::Disable;
    else
        OPENVINO_THROW("Wrong value for property key SNIPPETS_MODE. Expected values: ENABLE/DISABLE/IGNORE_CALLBACK");
}

std::shared_ptr<ov::ICompiledModel>
Engine::compile_model(const std::shared_ptr<const ov::Model>& model, const ov::AnyMap& orig_config) const{
    OV_ITT_SCOPED_TASK(itt::domains::intel_cpu, "Engine::compile_model");
    CREATE_DEBUG_TIMER(debugLoadTimer);

    // verification of supported input
    for (const auto &ii : model->inputs()) {
        auto input_precision = ii.get_element_type();
        static const std::set<ov::element::Type_t> supported_precisions = {ov::element::Type_t::u8,
                                                                           ov::element::Type_t::i8,
                                                                           ov::element::Type_t::u16,
                                                                           ov::element::Type_t::i16,
                                                                           ov::element::Type_t::u32,
                                                                           ov::element::Type_t::i32,
                                                                           ov::element::Type_t::u64,
                                                                           ov::element::Type_t::i64,
                                                                           ov::element::Type_t::bf16,
                                                                           ov::element::Type_t::f16,
                                                                           ov::element::Type_t::f32,
                                                                           ov::element::Type_t::f64,
                                                                           ov::element::Type_t::boolean};

        if (!supported_precisions.count(input_precision)) {
            IE_CPU_PLUGIN_THROW(NotImplemented)
                        << "Input image format " << input_precision << " is not supported yet...";
        }
    }

    auto config = orig_config;
    const std::shared_ptr<ov::Model> cloned_model = model->clone();
    const bool enableLPT = shouldEnableLPT(config, engConfig);
    Config::ModelType modelType = getModelType(model);
    ov::element::Type inferencePrecision = getInferencePrecision(config, engConfig, modelType);
    const Config::SnippetsMode snippetsMode = getSnippetsMode(config, engConfig);
    DEBUG_LOG(PrintableModel(*cloned_model, "org_"));

    Transformations transformations(nGraphFunc, enableLPT, inferencePrecision, isLegacyAPI(), snippetsMode, engConfig);
    transformations.UpToLpt();

    if (!is_cpu_map_available()) {
        apply_performance_hints(config, cloned_model);
    }

    // update the props after the perf mode translated to configs
    // TODO: Clarify the behavior of SetConfig method. Skip eng_config or not?
    Config conf = engConfig;
    conf.readProperties(config, modelType);
    calculate_streams(conf, cloned_model);

<<<<<<< HEAD
    Transformations transformations(cloned_model, enableLPT, inferencePrecision, is_legacy_api(), snippetsMode, conf);
    transformations.UpToCpuSpecificOpSet();
=======
    transformations.PostLpt();
    transformations.Snippets();
>>>>>>> 99cc3624

    // need to check that all outputs have static shapes
    // checking that all inputs have static shapes is performed in the common part
    if (is_legacy_api()) {
        for (const auto& res : cloned_model->get_results()) {
            if (res->get_input_partial_shape(0).is_dynamic()) {
                OPENVINO_THROW("CPU plug-in can't load a model with dynamic output shapes via legacy API.");
            }
        }
    }

    transformations.CpuSpecificOpSet();
    DEBUG_LOG(PrintableModel(*cloned_model, "cpu_"));

    if ((cloned_model->inputs().size() != model->inputs().size()) ||
        (cloned_model->outputs().size() != model->outputs().size())) {
        OPENVINO_THROW("Input/output port size mismatched!");
    }
    // Make output ports have the same tensor names with original model
    for (size_t idx = 0; idx < cloned_model->outputs().size(); idx++) {
        auto new_result = cloned_model->output(idx);
        auto orig_result = model->output(idx);
        new_result.get_tensor().set_names(orig_result.get_tensor().get_names());
    }

    // SSE runtime check is needed for some ATOM machine, which is x86-64 but w/o SSE
    static Xbyak::util::Cpu cpu;
    if (cpu.has(Xbyak::util::Cpu::tSSE)) {
        if (conf.denormalsOptMode == Config::DenormalsOptMode::DO_On) {
            flush_to_zero(true);
            conf.DAZOn = denormals_as_zero(true);
        } else if (conf.denormalsOptMode == Config::DenormalsOptMode::DO_Off) {
            flush_to_zero(false);
            denormals_as_zero(false);
        }
    }

#if 0
    ov::pass::Manager manager;
    std::string model_xml_name="test_compiled_model.xml";
    std::string model_bin_name="test_compiled_model.bin";
    manager.register_pass<ov::pass::Serialize>(model_xml_name, model_bin_name);
    manager.run_passes(cloned_model);
#endif
    return std::make_shared<CompiledModel>(cloned_model, shared_from_this(), conf, extensionManager);
}

void Engine::set_property(const ov::AnyMap &config) {
    // @todo after Legacy configuration is dropped, use some wrapper class to keep both the property and "ifSetExplicitly" flag
    streamsExplicitlySetForEngine = streamsSet(config);

    engConfig.readProperties(config);
}

bool Engine::is_legacy_api() const {
    return !get_core()->is_new_api();
}

ov::Any Engine::get_property_legacy(const std::string& name, const ov::AnyMap& options) const {
    ov::Any result;
    auto option = engConfig._config.find(name);
    if (option != engConfig._config.end()) {
        result = option->second;
    } else {
        return get_metric_legacy(name, options);
    }
    return result;
}

ov::Any Engine::get_property(const std::string& name, const ov::AnyMap& options) const {
    if (is_legacy_api())
        return get_property_legacy(name, options);

    if (name == ov::optimal_number_of_infer_requests) {
        const auto streams = engConfig.streamExecutorConfig._streams;
        return decltype(ov::optimal_number_of_infer_requests)::value_type(streams); // ov::optimal_number_of_infer_requests has no negative values
    } else if (name == ov::num_streams) {
        const auto streams = engConfig.streamExecutorConfig._streams;
        return decltype(ov::num_streams)::value_type(streams); // ov::num_streams has special negative values (AUTO = -1, NUMA = -2)
    } else if (name == ov::affinity) {
        const auto affinity = engConfig.streamExecutorConfig._threadBindingType;
        switch (affinity) {
        case IStreamsExecutor::ThreadBindingType::NONE:
            return ov::Affinity::NONE;
        case IStreamsExecutor::ThreadBindingType::CORES:
            return ov::Affinity::CORE;
        case IStreamsExecutor::ThreadBindingType::NUMA:
            return ov::Affinity::NUMA;
        case IStreamsExecutor::ThreadBindingType::HYBRID_AWARE:
            return ov::Affinity::HYBRID_AWARE;
        }
        return ov::Affinity::NONE;
    } else if (name == ov::device::id.name()) {
        return decltype(ov::device::id)::value_type{engConfig.device_id};
    } else if (name == ov::inference_num_threads) {
        const auto num_threads = engConfig.streamExecutorConfig._threads;
        return decltype(ov::inference_num_threads)::value_type(num_threads);
    } else if (name == ov::enable_profiling.name()) {
        const bool perfCount = engConfig.collectPerfCounters;
        return decltype(ov::enable_profiling)::value_type(perfCount);
    } else if (name == ov::hint::inference_precision) {
        return decltype(ov::hint::inference_precision)::value_type(engConfig.inferencePrecision);
    } else if (name == ov::hint::performance_mode) {
        const auto perfHint = ov::util::from_string(engConfig.perfHintsConfig.ovPerfHint, ov::hint::performance_mode);
        return perfHint;
    } else if (name == ov::hint::enable_cpu_pinning) {
        const bool pin_value = engConfig.enableCpuPinning;
        return decltype(ov::hint::enable_cpu_pinning)::value_type(pin_value);
    } else if (name == ov::hint::scheduling_core_type) {
        const auto core_type = engConfig.schedulingCoreType;
        return core_type;
    } else if (name == ov::hint::enable_hyper_threading) {
        const bool ht_value = engConfig.enableHyperThreading;
        return decltype(ov::hint::enable_hyper_threading)::value_type(ht_value);
    } else if (name == ov::hint::num_requests) {
        const auto perfHintNumRequests = engConfig.perfHintsConfig.ovPerfHintNumRequests;
        return decltype(ov::hint::num_requests)::value_type(perfHintNumRequests);
    } else if (name == ov::hint::execution_mode) {
        return engConfig.executionMode;
    }
    return get_metric(name, options);
}

ov::Any Engine::get_metric_legacy(const std::string& name, const ov::AnyMap& options) const {
    OPENVINO_SUPPRESS_DEPRECATED_START
    if (name == METRIC_KEY(SUPPORTED_METRICS)) {
        std::vector<std::string> metrics = {
            METRIC_KEY(AVAILABLE_DEVICES),
            METRIC_KEY(SUPPORTED_METRICS),
            METRIC_KEY(FULL_DEVICE_NAME),
            METRIC_KEY(OPTIMIZATION_CAPABILITIES),
            METRIC_KEY(SUPPORTED_CONFIG_KEYS),
            METRIC_KEY(RANGE_FOR_ASYNC_INFER_REQUESTS),
            METRIC_KEY(RANGE_FOR_STREAMS),
            METRIC_KEY(IMPORT_EXPORT_SUPPORT),
        };
        IE_SET_METRIC_RETURN(SUPPORTED_METRICS, metrics);
    } else if (name == METRIC_KEY(FULL_DEVICE_NAME)) {
        IE_SET_METRIC_RETURN(FULL_DEVICE_NAME, deviceFullName);
    } else if (name == METRIC_KEY(AVAILABLE_DEVICES)) {
        std::vector<std::string> availableDevices = { "" };
        IE_SET_METRIC_RETURN(AVAILABLE_DEVICES, availableDevices);
    } else if (name == METRIC_KEY(OPTIMIZATION_CAPABILITIES)) {
        std::vector<std::string> capabilities;
        if (dnnl::impl::cpu::x64::mayiuse(dnnl::impl::cpu::x64::avx512_core_bf16))
            capabilities.push_back(METRIC_VALUE(BF16));
        if (dnnl::impl::cpu::x64::mayiuse(dnnl::impl::cpu::x64::avx512_core))
            capabilities.push_back(METRIC_VALUE(WINOGRAD));
        capabilities.push_back(METRIC_VALUE(FP32));
        capabilities.push_back(METRIC_VALUE(FP16));
        capabilities.push_back(METRIC_VALUE(INT8));
        capabilities.push_back(METRIC_VALUE(BIN));
        IE_SET_METRIC_RETURN(OPTIMIZATION_CAPABILITIES, capabilities);
    } else if (name == METRIC_KEY(SUPPORTED_CONFIG_KEYS)) {
        std::vector<std::string> configKeys;
        for (auto && opt : engConfig._config)
            configKeys.push_back(opt.first);
        IE_SET_METRIC_RETURN(SUPPORTED_CONFIG_KEYS, configKeys);
    } else if (name == METRIC_KEY(RANGE_FOR_ASYNC_INFER_REQUESTS)) {
        std::tuple<unsigned int, unsigned int, unsigned int> range = std::make_tuple(1, 1, 1);
        IE_SET_METRIC_RETURN(RANGE_FOR_ASYNC_INFER_REQUESTS, range);
    } else if (name == METRIC_KEY(RANGE_FOR_STREAMS)) {
        std::tuple<unsigned int, unsigned int> range = std::make_tuple(1, parallel_get_max_threads());
        IE_SET_METRIC_RETURN(RANGE_FOR_STREAMS, range);
    } else if (name == METRIC_KEY(IMPORT_EXPORT_SUPPORT)) {
        IE_SET_METRIC_RETURN(IMPORT_EXPORT_SUPPORT, true);
    } else if (ov::internal::supported_properties == name) {
        return decltype(ov::internal::supported_properties)::value_type{
            ov::PropertyName{ov::internal::caching_properties.name(), ov::PropertyMutability::RO},
            ov::PropertyName{ov::internal::exclusive_async_requests.name(), ov::PropertyMutability::RW}};
    } else if (name == ov::internal::caching_properties) {
        std::vector<ov::PropertyName> cachingProperties = { METRIC_KEY(FULL_DEVICE_NAME) };
        return decltype(ov::internal::caching_properties)::value_type(cachingProperties);
    }

    IE_CPU_PLUGIN_THROW() << "Unsupported metric key: " << name;
    OPENVINO_SUPPRESS_DEPRECATED_END
}

ov::Any Engine::get_metric(const std::string& name, const ov::AnyMap& options) const {
    if (is_legacy_api())
        return get_metric_legacy(name, options);

    auto RO_property = [](const std::string& propertyName) {
        return ov::PropertyName(propertyName, ov::PropertyMutability::RO);
    };
    auto RW_property = [](const std::string& propertyName) {
        return ov::PropertyName(propertyName, ov::PropertyMutability::RW);
    };

    if (name == ov::supported_properties) {
        std::vector<ov::PropertyName> roProperties {RO_property(ov::supported_properties.name()),
                                                    RO_property(ov::available_devices.name()),
                                                    RO_property(ov::range_for_async_infer_requests.name()),
                                                    RO_property(ov::range_for_streams.name()),
                                                    RO_property(ov::device::full_name.name()),
                                                    RO_property(ov::device::capabilities.name()),
        };
        // the whole config is RW before model is loaded.
        std::vector<ov::PropertyName> rwProperties {RW_property(ov::num_streams.name()),
                                                    RW_property(ov::affinity.name()),
                                                    RW_property(ov::inference_num_threads.name()),
                                                    RW_property(ov::enable_profiling.name()),
                                                    RW_property(ov::hint::inference_precision.name()),
                                                    RW_property(ov::hint::performance_mode.name()),
                                                    RW_property(ov::hint::execution_mode.name()),
                                                    RW_property(ov::hint::num_requests.name()),
                                                    RW_property(ov::hint::enable_cpu_pinning.name()),
                                                    RW_property(ov::hint::scheduling_core_type.name()),
                                                    RW_property(ov::hint::enable_hyper_threading.name()),
                                                    RW_property(ov::device::id.name()),
                                                    RW_property(ov::intel_cpu::denormals_optimization.name()),
                                                    RW_property(ov::intel_cpu::sparse_weights_decompression_rate.name()),
        };

        std::vector<ov::PropertyName> supportedProperties;
        supportedProperties.reserve(roProperties.size() + rwProperties.size());
        supportedProperties.insert(supportedProperties.end(), roProperties.begin(), roProperties.end());
        supportedProperties.insert(supportedProperties.end(), rwProperties.begin(), rwProperties.end());

        return decltype(ov::supported_properties)::value_type(supportedProperties);
    } else if (ov::internal::supported_properties == name) {
        return decltype(ov::internal::supported_properties)::value_type{
            ov::PropertyName{ov::internal::caching_properties.name(), ov::PropertyMutability::RO},
            ov::PropertyName{ov::internal::exclusive_async_requests.name(), ov::PropertyMutability::RW}};
    } else if (name == ov::device::full_name) {
        return decltype(ov::device::full_name)::value_type(deviceFullName);
    } else if (name == ov::available_devices) {
        const std::vector<std::string> availableDevices = { "" };
        return decltype(ov::available_devices)::value_type(availableDevices);
    } else if (name == ov::device::capabilities) {
        std::vector<std::string> capabilities;
        if (dnnl::impl::cpu::x64::mayiuse(dnnl::impl::cpu::x64::avx512_core_bf16))
            capabilities.push_back(METRIC_VALUE(BF16));
        if (dnnl::impl::cpu::x64::mayiuse(dnnl::impl::cpu::x64::avx512_core))
            capabilities.push_back(METRIC_VALUE(WINOGRAD));
        capabilities.push_back(METRIC_VALUE(FP32));
        capabilities.push_back(METRIC_VALUE(FP16));
        capabilities.push_back(METRIC_VALUE(INT8));
        capabilities.push_back(METRIC_VALUE(BIN));
        capabilities.push_back(ov::device::capability::EXPORT_IMPORT);
        return decltype(ov::device::capabilities)::value_type(capabilities);
    } else if (name == ov::range_for_async_infer_requests) {
        const std::tuple<unsigned int, unsigned int, unsigned int> range = std::make_tuple(1, 1, 1);
        return decltype(ov::range_for_async_infer_requests)::value_type(range);
    } else if (name == ov::range_for_streams) {
        const std::tuple<unsigned int, unsigned int> range = std::make_tuple(1, parallel_get_max_threads());
        return decltype(ov::range_for_streams)::value_type(range);
    } else if (name == ov::internal::caching_properties) {
        std::vector<ov::PropertyName> cachingProperties = { ov::device::full_name };
        return decltype(ov::internal::caching_properties)::value_type(cachingProperties);
    } else if (name == ov::intel_cpu::denormals_optimization) {
        return decltype(ov::intel_cpu::denormals_optimization)::value_type(engConfig.denormalsOptMode == Config::DenormalsOptMode::DO_On);
    } else if (name == ov::intel_cpu::sparse_weights_decompression_rate) {
        return decltype(ov::intel_cpu::sparse_weights_decompression_rate)::value_type(engConfig.fcSparseWeiDecompressionRate);
    }
    /* Internally legacy parameters are used with new API as part of migration procedure.
     * This fallback can be removed as soon as migration completed */
    return get_metric_legacy(name, options);
}

ov::SupportedOpsMap Engine::query_model(const std::shared_ptr<const ov::Model>& model, const ov::AnyMap& config) const {
    WeightsSharing::Ptr fake_w_cache;

    if (model == nullptr) {
        IE_THROW() << "Only ngraph-based models are supported!";
    }

    Config conf = engConfig;
    Config::ModelType modelType = getModelType(model);
    conf.readProperties(config, modelType);

    const auto& lptProp = config.find(InferenceEngine::PluginConfigInternalParams::KEY_LP_TRANSFORMS_MODE);
    const bool enableLPT =
        (lptProp != config.end() &&
         lptProp->second.as<std::string>() == InferenceEngine::PluginConfigParams::YES) /* enabled in the orig_config*/
        || Config::LPTransformsMode::On == engConfig.lpTransformsMode /* or already enabled */;
    const Config::SnippetsMode snippetsMode = getSnippetsMode(config, conf);

    auto context =
<<<<<<< HEAD
        std::make_shared<GraphContext>(conf, nullptr, fake_w_cache, false);

    auto supported = ov::get_supported_nodes(
        model,
        [&](std::shared_ptr<ov::Model>& model) {
            Transformations transformation(model, enableLPT, conf.inferencePrecision, is_legacy_api(), snippetsMode, engConfig);
            transformation.UpToCpuSpecificOpSet();
            transformation.CpuSpecificOpSet();
            transformation.RunPrecisionConvert();
        },
        [&](const std::shared_ptr<ov::Node>& op) {
            std::unique_ptr<Node> ptr;
            try {
                ptr.reset(Node::factory().create(op, context));
            } catch (const InferenceEngine::Exception&) {
                return false;
            }
            return true;
        });

    ov::SupportedOpsMap res;
=======
        std::make_shared<GraphContext>(conf, extensionManager, fake_w_cache, false);

    auto supported = GetSupportedNodes(model,
                                       [&](std::shared_ptr<ov::Model>& model) {
                                           Transformations transformation(model, enableLPT, conf.inferencePrecision, isLegacyAPI(), snippetsMode, engConfig);
                                           transformation.UpToLpt();
                                           transformation.PostLpt();
                                           transformation.Snippets();
                                           transformation.CpuSpecificOpSet();
                                       },
                                       [&](const std::shared_ptr<ngraph::Node>& op) {
                                           std::unique_ptr<Node> ptr;
                                           try {
                                               ptr.reset(Node::factory().create(op, context));
                                           } catch (const InferenceEngine::Exception&) {
                                               return false;
                                           }
                                           return true;
                                       });

    QueryNetworkResult res;
>>>>>>> 99cc3624
    for (auto&& layerName : supported) {
        res.emplace(layerName, get_device_name());
    }

    return res;
}

std::shared_ptr<ov::ICompiledModel> Engine::import_model(std::istream& networkModel,
                                            const ov::AnyMap& config) const{
    OV_ITT_SCOPE(FIRST_INFERENCE, itt::domains::intel_cpu_LT, "import_model");

    ModelDeserializer deserializer(networkModel,
        [this](const std::string& model, const ov::Tensor& weights) {
            return get_core()->read_model(model, weights, true);
        });

    std::shared_ptr<ov::Model> model;
    deserializer >> model;

    Config conf = engConfig;
    Config::ModelType modelType = getModelType(model);
    conf.readProperties(config, modelType);

    // import config props from caching model
    calculate_streams(conf, model, true);

    auto compiled_model = std::make_shared<CompiledModel>(model, shared_from_this(), conf, extensionManager, true);
    return compiled_model;
}
}   // namespace intel_cpu
}   // namespace ov

using namespace ov::intel_cpu;

#if defined(OPENVINO_ARCH_ARM) || defined(OPENVINO_ARCH_ARM64)
static const ov::Version version = {CI_BUILD_NUMBER, "openvino_arm_cpu_plugin"};
#elif defined(OPENVINO_ARCH_X86) || defined(OPENVINO_ARCH_X86_64)
static const ov::Version version = {CI_BUILD_NUMBER, "openvino_intel_cpu_plugin"};
#elif defined(OPENVINO_ARCH_RISCV64)
static const Version version = {CI_BUILD_NUMBER, "openvino_riscv_cpu_plugin"};
#else
#error "Undefined system processor"
#endif

OV_DEFINE_PLUGIN_CREATE_FUNCTION(Engine, version)<|MERGE_RESOLUTION|>--- conflicted
+++ resolved
@@ -499,7 +499,7 @@
     const Config::SnippetsMode snippetsMode = getSnippetsMode(config, engConfig);
     DEBUG_LOG(PrintableModel(*cloned_model, "org_"));
 
-    Transformations transformations(nGraphFunc, enableLPT, inferencePrecision, isLegacyAPI(), snippetsMode, engConfig);
+    Transformations transformations(cloned_model, enableLPT, inferencePrecision, is_legacy_api(), snippetsMode, engConfig);
     transformations.UpToLpt();
 
     if (!is_cpu_map_available()) {
@@ -512,13 +512,8 @@
     conf.readProperties(config, modelType);
     calculate_streams(conf, cloned_model);
 
-<<<<<<< HEAD
-    Transformations transformations(cloned_model, enableLPT, inferencePrecision, is_legacy_api(), snippetsMode, conf);
-    transformations.UpToCpuSpecificOpSet();
-=======
     transformations.PostLpt();
     transformations.Snippets();
->>>>>>> 99cc3624
 
     // need to check that all outputs have static shapes
     // checking that all inputs have static shapes is performed in the common part
@@ -799,16 +794,21 @@
     const Config::SnippetsMode snippetsMode = getSnippetsMode(config, conf);
 
     auto context =
-<<<<<<< HEAD
         std::make_shared<GraphContext>(conf, nullptr, fake_w_cache, false);
 
     auto supported = ov::get_supported_nodes(
         model,
         [&](std::shared_ptr<ov::Model>& model) {
-            Transformations transformation(model, enableLPT, conf.inferencePrecision, is_legacy_api(), snippetsMode, engConfig);
-            transformation.UpToCpuSpecificOpSet();
+            Transformations transformation(model,
+                                           enableLPT,
+                                           conf.inferencePrecision,
+                                           is_legacy_api(),
+                                           snippetsMode,
+                                           engConfig);
+            transformation.UpToLpt();
+            transformation.PostLpt();
+            transformation.Snippets();
             transformation.CpuSpecificOpSet();
-            transformation.RunPrecisionConvert();
         },
         [&](const std::shared_ptr<ov::Node>& op) {
             std::unique_ptr<Node> ptr;
@@ -821,29 +821,6 @@
         });
 
     ov::SupportedOpsMap res;
-=======
-        std::make_shared<GraphContext>(conf, extensionManager, fake_w_cache, false);
-
-    auto supported = GetSupportedNodes(model,
-                                       [&](std::shared_ptr<ov::Model>& model) {
-                                           Transformations transformation(model, enableLPT, conf.inferencePrecision, isLegacyAPI(), snippetsMode, engConfig);
-                                           transformation.UpToLpt();
-                                           transformation.PostLpt();
-                                           transformation.Snippets();
-                                           transformation.CpuSpecificOpSet();
-                                       },
-                                       [&](const std::shared_ptr<ngraph::Node>& op) {
-                                           std::unique_ptr<Node> ptr;
-                                           try {
-                                               ptr.reset(Node::factory().create(op, context));
-                                           } catch (const InferenceEngine::Exception&) {
-                                               return false;
-                                           }
-                                           return true;
-                                       });
-
-    QueryNetworkResult res;
->>>>>>> 99cc3624
     for (auto&& layerName : supported) {
         res.emplace(layerName, get_device_name());
     }
