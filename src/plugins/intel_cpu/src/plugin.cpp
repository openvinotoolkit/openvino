--- conflicted
+++ resolved
@@ -601,11 +601,8 @@
                                                     RW_property(ov::inference_precision.name()),
                                                     RW_property(ov::hint::performance_mode.name()),
                                                     RW_property(ov::hint::num_requests.name()),
-<<<<<<< HEAD
                                                     RW_property(ov::hint::use_cpu_pinning.name()),
-=======
                                                     RW_property(ov::device::id.name()),
->>>>>>> 1c7b6a7b
         };
 
         std::vector<ov::PropertyName> supportedProperties;
