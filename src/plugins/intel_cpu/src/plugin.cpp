// Copyright (C) 2018-2024 Intel Corporation
// SPDX-License-Identifier: Apache-2.0
//

#include "plugin.h"

#include "internal_properties.hpp"
#include "itt.h"
#include "openvino/runtime/intel_cpu/properties.hpp"
#include "openvino/runtime/internal_properties.hpp"
#include "openvino/runtime/properties.hpp"
#include "openvino/runtime/threading/cpu_streams_info.hpp"
#include "openvino/runtime/threading/executor_manager.hpp"
#include "serialize.h"
#include "transformations/transformation_pipeline.h"
#include "transformations/utils/utils.hpp"
#include "utils/denormals.hpp"
#include "utils/precision_support.h"
#include "weights_cache.hpp"

#if defined(__linux__)
#    include <signal.h>
#    include <sys/auxv.h>
#    include <sys/mman.h>
#endif

#include "cpu/x64/cpu_isa_traits.hpp"

using namespace ov::threading;

namespace ov {
namespace intel_cpu {

static std::string getDeviceFullName() {
    std::string brand_string;
#if defined(__EMSCRIPTEN__)
    brand_string = "WebAssembly CPU";
#elif defined(OPENVINO_ARCH_RISCV64)
    // TODO: extract actual device name
    brand_string = "RISCV-64 CPU";
#elif defined(OPENVINO_ARCH_ARM) || defined(OPENVINO_ARCH_ARM64)
    // TODO: extract actual device name
    brand_string = "ARM CPU";
#elif defined(OPENVINO_ARCH_X86) || defined(OPENVINO_ARCH_X86_64)
    const unsigned int addr_list[3] = {0x80000002, 0x80000003, 0x80000004};
    unsigned int regs[4];
    for (auto addr : addr_list) {
        regs[0] = addr;
#    ifdef _WIN32
        __cpuid(reinterpret_cast<int*>(regs), regs[0]);
#    else
        __cpuid(regs[0], regs[0], regs[1], regs[2], regs[3]);
#    endif
        char* ch = reinterpret_cast<char*>(&regs[0]);
        for (size_t j = 0; j < sizeof(regs); j++)
            if (ch[j] != '\0')
                brand_string += ch[j];
    }
#else
#    error "Unkown CPU architecture. Please, add support to openvino/core/visibility.hpp"
#endif
    return brand_string;
}

#if defined(__linux__)

#    ifndef AT_MINSIGSTKSZ
#        define AT_MINSIGSTKSZ 51
#    endif

class SigAltStackSetup {
    stack_t new_stack{0};
    stack_t old_stack{0};

public:
    SigAltStackSetup() {
        memset(&old_stack, 0, sizeof(old_stack));
        memset(&new_stack, 0, sizeof(new_stack));

        auto minsigstksz = getauxval(AT_MINSIGSTKSZ);
        auto new_size = minsigstksz + SIGSTKSZ;
        void* altstack = mmap(NULL, new_size, PROT_READ | PROT_WRITE, MAP_PRIVATE | MAP_ANONYMOUS | MAP_STACK, -1, 0);
        if (altstack == MAP_FAILED) {
            return;
        }
        new_stack.ss_size = new_size;
        new_stack.ss_sp = altstack;
        auto rc = sigaltstack(&new_stack, &old_stack);
        if (rc) {
            munmap(new_stack.ss_sp, new_stack.ss_size);
            new_stack.ss_sp = nullptr;
            new_stack.ss_size = 0;
            return;
        }
    }

    ~SigAltStackSetup() {
        stack_t current_stack;
        if (new_stack.ss_sp) {
            // restore old stack if new_stack is still the current one
            if (sigaltstack(NULL, &current_stack) == 0) {
                if (current_stack.ss_sp == new_stack.ss_sp) {
                    sigaltstack(&old_stack, NULL);
                }
            }
            munmap(new_stack.ss_sp, new_stack.ss_size);
            new_stack.ss_sp = nullptr;
            new_stack.ss_size = 0;
        }
    }
};

class CPUSpecialSetup {
    SigAltStackSetup ss;

public:
    CPUSpecialSetup() = default;
};
#else   // __linux__
class CPUSpecialSetup {
public:
    CPUSpecialSetup() = default;
};
#endif  // __linux__

Plugin::Plugin() : deviceFullName(getDeviceFullName()), specialSetup(new CPUSpecialSetup) {
    set_device_name("CPU");
    // Initialize Xbyak::util::Cpu object on Pcore for hybrid cores machine
    get_executor_manager()->execute_task_by_streams_executor(ov::hint::SchedulingCoreType::PCORE_ONLY, [] {
        dnnl::impl::cpu::x64::cpu();
    });
    auto& ov_version = ov::get_openvino_version();
    m_compiled_model_runtime_properties["OV_VERSION"] = std::string(ov_version.buildNumber);
}

Plugin::~Plugin() {
    executor_manager()->clear("CPU");
    executor_manager()->clear("CPUStreamsExecutor");
    executor_manager()->clear("CPUCallbackExecutor");
}

static bool streamsSet(const ov::AnyMap& config) {
    return config.count(ov::num_streams.name());
}

void Plugin::get_performance_streams(Config& config, const std::shared_ptr<ov::Model>& model) const {
    int streams_set = config.streams;
    int streams;
    if (config.streamsChanged) {
        streams = streams_set;
    } else if (config.hintPerfMode == ov::hint::PerformanceMode::LATENCY) {
        streams = 1;
    } else if (config.hintPerfMode == ov::hint::PerformanceMode::THROUGHPUT) {
        streams = 0;
    } else {
        streams = streams_set == 1 ? 0 : streams_set;
    }

    if (!((0 == streams_set) && config.streamsChanged)) {
        get_num_streams(streams, model, config);
    }
}

void Plugin::calculate_streams(Config& conf, const std::shared_ptr<ov::Model>& model, bool imported) const {
    conf.streamExecutorConfig.apply_cpu_core_ids();
    const auto model_prefer_name = std::string("MODEL_PREFER_THREADS");
    if (imported && model->has_rt_info("intel_cpu_hints_config")) {
        // load model_prefer_threads from cache
        int cache_model_prefer;
        const auto& hints_config = model->get_rt_info<ov::AnyMap>("intel_cpu_hints_config");
        const auto it_model_prefer = hints_config.find(model_prefer_name);
        if (it_model_prefer != hints_config.end()) {
            try {
                cache_model_prefer = it_model_prefer->second.as<int>();
            } catch (const ov::Exception&) {
                OPENVINO_THROW("Cache file doesn't have valid value for " + model_prefer_name);
            }

            conf.modelPreferThreads = cache_model_prefer;
        }
    }
    get_performance_streams(conf, model);
    // save model_prefer_threads to model rt_info when loading network
    if (!imported) {
        ov::AnyMap hints_props;
        hints_props.insert({model_prefer_name, std::to_string(conf.modelPreferThreads)});
        model->set_rt_info(hints_props, "intel_cpu_hints_config");
    }
}

static bool shouldEnableLPT(const ov::AnyMap& modelConfig, const Config& engineConfig) {
    const auto& enableLPT = modelConfig.find(ov::intel_cpu::lp_transforms_mode.name());
    if (enableLPT == modelConfig.end())  // model config has higher priority
        return engineConfig.lpTransformsMode == Config::LPTransformsMode::On;

    try {
        return enableLPT->second.as<bool>();
    } catch (ov::Exception&) {
        OPENVINO_THROW("Wrong value ",
                       enableLPT->second.as<std::string>(),
                       " for property key LP_TRANSFORMS_MODE. Expected values: YES/NO");
    }
}

static ov::element::Type getInferencePrecision(const ov::AnyMap& modelConfig,
                                               const Config& engineConfig,
                                               Config::ModelType modelType) {
    Config tempConf = engineConfig;
    tempConf.readProperties(modelConfig, modelType);
    return tempConf.inferencePrecision;
}

static Config::ModelType getModelType(const std::shared_ptr<const Model>& model) {
    if (op::util::has_op_with_type<op::v1::Convolution>(model) ||
        op::util::has_op_with_type<op::v1::ConvolutionBackpropData>(model))
        return Config::ModelType::CNN;
    
    if (op::util::has_op_with_type<op::v13::ScaledDotProductAttention>(model) &&
        model->get_variables().size() > 0)
        return Config::ModelType::LLM;

    return Config::ModelType::Unknown;
}

static Config::SnippetsMode getSnippetsMode(const ov::AnyMap& modelConfig, const Config& engineConfig) {
    const auto& snippetsMode = modelConfig.find(ov::intel_cpu::snippets_mode.name());
    if (snippetsMode == modelConfig.end())    // not set explicitly
        return Config::SnippetsMode::Enable;  // enable by default

    const auto& val = snippetsMode->second.as<std::string>();
    if (val == ov::util::to_string(ov::intel_cpu::SnippetsMode::IGNORE_CALLBACK))
        return Config::SnippetsMode::IgnoreCallback;
    else if (val == ov::util::to_string(ov::intel_cpu::SnippetsMode::DISABLE))
        return Config::SnippetsMode::Disable;
    else if (val == ov::util::to_string(ov::intel_cpu::SnippetsMode::ENABLE))
        return Config::SnippetsMode::Enable;
    else
        OPENVINO_THROW("Wrong value for property key SNIPPETS_MODE. Expected values: ENABLE/DISABLE/IGNORE_CALLBACK");
}

std::shared_ptr<ov::ICompiledModel> Plugin::compile_model(const std::shared_ptr<const ov::Model>& model,
                                                          const ov::AnyMap& orig_config) const {
    OV_ITT_SCOPED_TASK(itt::domains::intel_cpu, "Plugin::compile_model");
    CREATE_DEBUG_TIMER(debugLoadTimer);
    // verification of supported input
    for (const auto& ii : model->inputs()) {
        auto input_precision = ii.get_element_type();
        static const std::set<ov::element::Type_t> supported_precisions = {ov::element::Type_t::u4,
                                                                           ov::element::Type_t::i4,
                                                                           ov::element::Type_t::u8,
                                                                           ov::element::Type_t::i8,
                                                                           ov::element::Type_t::u16,
                                                                           ov::element::Type_t::i16,
                                                                           ov::element::Type_t::u32,
                                                                           ov::element::Type_t::i32,
                                                                           ov::element::Type_t::u64,
                                                                           ov::element::Type_t::i64,
                                                                           ov::element::Type_t::bf16,
                                                                           ov::element::Type_t::f16,
                                                                           ov::element::Type_t::f32,
                                                                           ov::element::Type_t::f64,
                                                                           ov::element::Type_t::boolean,
                                                                           ov::element::Type_t::string};

        if (!supported_precisions.count(input_precision)) {
            OPENVINO_THROW_NOT_IMPLEMENTED("CPU plugin: Input image format ",
                                           input_precision,
                                           " is not supported yet...");
        }
    }

    auto config = orig_config;
    const std::shared_ptr<ov::Model> cloned_model = model->clone();
    const bool enableLPT = shouldEnableLPT(config, engConfig);
    Config::ModelType modelType = getModelType(model);
    ov::element::Type inferencePrecision = getInferencePrecision(config, engConfig, modelType);
    const Config::SnippetsMode snippetsMode = getSnippetsMode(config, engConfig);
    DEBUG_LOG(PrintableModel(*cloned_model, "org_"));

    // update the props after the perf mode translated to configs
    // TODO: Clarify the behavior of SetConfig method. Skip eng_config or not?
    Config conf = engConfig;

    Transformations transformations(cloned_model, enableLPT, inferencePrecision, snippetsMode, conf);

    transformations.UpToLpt();
    conf.readProperties(config, modelType);
    calculate_streams(conf, cloned_model);

    if (conf.streamExecutorConfig.get_sub_stream_mode(conf.streamExecutorConfig.get_executor_id()) ==
        IStreamsExecutor::Config::StreamsMode::SUB_STREAMS_FOR_SOCKET) {
        int num_sub_streams = conf.streamExecutorConfig.get_sub_streams();
        transformations.SetSubStreamNum(num_sub_streams);
    }

    transformations.PostLpt();
    transformations.Snippets();

    transformations.CpuSpecificOpSet();
    DEBUG_LOG(PrintableModel(*cloned_model, "cpu_"));

    if ((cloned_model->inputs().size() != model->inputs().size()) ||
        (cloned_model->outputs().size() != model->outputs().size())) {
        OPENVINO_THROW("Input/output ports count mismatch between the original model and after the transformation! "
                       "Original model inputs count: ",
                       model->inputs().size(),
                       " after the transformations ",
                       cloned_model->inputs().size(),
                       ". Original model outputs count:",
                       model->inputs().size(),
                       " after the transformations ",
                       cloned_model->outputs().size());
    }
    // Make output ports have the same tensor names with original model
    for (size_t idx = 0; idx < cloned_model->outputs().size(); idx++) {
        auto new_result = cloned_model->output(idx);
        auto orig_result = model->output(idx);
        new_result.get_tensor().set_names(orig_result.get_tensor().get_names());
    }

    // SSE runtime check is needed for some ATOM machine, which is x86-64 but w/o SSE
    static Xbyak::util::Cpu cpu;
    if (cpu.has(Xbyak::util::Cpu::tSSE)) {
        if (conf.denormalsOptMode == Config::DenormalsOptMode::DO_On) {
            flush_to_zero(true);
            conf.DAZOn = denormals_as_zero(true);
        } else if (conf.denormalsOptMode == Config::DenormalsOptMode::DO_Off) {
            flush_to_zero(false);
            denormals_as_zero(false);
        }
    }
    return std::make_shared<CompiledModel>(cloned_model, shared_from_this(), conf, false);
}

void Plugin::set_property(const ov::AnyMap& config) {
    // @todo after Legacy configuration is dropped, use some wrapper class to keep both the property and
    // "ifSetExplicitly" flag
    streamsExplicitlySetForEngine = streamsSet(config);
    engConfig.readProperties(config);
}

ov::Any Plugin::get_property(const std::string& name, const ov::AnyMap& options) const {
    if (name == ov::optimal_number_of_infer_requests) {
        const auto streams = engConfig.streamExecutorConfig.get_streams();
        return decltype(ov::optimal_number_of_infer_requests)::value_type(
            streams);  // ov::optimal_number_of_infer_requests has no negative values
    } else if (name == ov::num_streams) {
        const auto streams = engConfig.streamExecutorConfig.get_streams();
        return decltype(ov::num_streams)::value_type(
            streams);  // ov::num_streams has special negative values (AUTO = -1, NUMA = -2)
        OPENVINO_SUPPRESS_DEPRECATED_START
    } else if (name == ov::affinity) {
        const auto affinity = engConfig.threadBindingType;
        switch (affinity) {
        case IStreamsExecutor::ThreadBindingType::NONE:
            return ov::Affinity::NONE;
        case IStreamsExecutor::ThreadBindingType::CORES:
            return ov::Affinity::CORE;
        case IStreamsExecutor::ThreadBindingType::NUMA:
            return ov::Affinity::NUMA;
        case IStreamsExecutor::ThreadBindingType::HYBRID_AWARE:
            return ov::Affinity::HYBRID_AWARE;
        }
        return ov::Affinity::NONE;
        OPENVINO_SUPPRESS_DEPRECATED_END
    } else if (name == ov::device::id.name()) {
        return decltype(ov::device::id)::value_type{engConfig.device_id};
    } else if (name == ov::inference_num_threads) {
        const auto threads = engConfig.streamExecutorConfig.get_threads();
        return decltype(ov::inference_num_threads)::value_type(threads);
    } else if (name == ov::enable_profiling.name()) {
        const bool perfCount = engConfig.collectPerfCounters;
        return decltype(ov::enable_profiling)::value_type(perfCount);
    } else if (name == ov::hint::inference_precision) {
        return decltype(ov::hint::inference_precision)::value_type(engConfig.inferencePrecision);
    } else if (name == ov::hint::performance_mode) {
        return engConfig.hintPerfMode;
    } else if (name == ov::hint::enable_cpu_pinning) {
        const bool pin_value = engConfig.enableCpuPinning;
        return decltype(ov::hint::enable_cpu_pinning)::value_type(pin_value);
    } else if (name == ov::hint::scheduling_core_type) {
        const auto core_type = engConfig.schedulingCoreType;
        return core_type;
    } else if (name == ov::hint::model_distribution_policy) {
        const auto& distribution_policy = engConfig.modelDistributionPolicy;
        return distribution_policy;
    } else if (name == ov::hint::enable_hyper_threading) {
        const bool ht_value = engConfig.enableHyperThreading;
        return decltype(ov::hint::enable_hyper_threading)::value_type(ht_value);
    } else if (name == ov::hint::num_requests) {
        return decltype(ov::hint::num_requests)::value_type(engConfig.hintNumRequests);
    } else if (name == ov::hint::execution_mode) {
        return engConfig.executionMode;
    } else if (name == ov::internal::compiled_model_runtime_properties.name()) {
        auto model_runtime_properties = ov::Any(m_compiled_model_runtime_properties);
        return decltype(ov::internal::compiled_model_runtime_properties)::value_type(
            std::move(model_runtime_properties.as<std::string>()));
    } else if (name == ov::log::level) {
        return engConfig.logLevel;
    } else if (name == ov::internal::compiled_model_runtime_properties_supported.name()) {
        ov::Any res = true;
        auto it = options.find(ov::internal::compiled_model_runtime_properties.name());
        if (it == options.end()) {
            res = false;
        } else {
            ov::AnyMap input_map = it->second.as<ov::AnyMap>();
            for (auto& item : m_compiled_model_runtime_properties) {
                auto it = input_map.find(item.first);
                if (it == input_map.end() || it->second.as<std::string>() != item.second.as<std::string>()) {
                    res = false;
                    break;
                }
            }
        }
        return res;
    } else if (name == ov::internal::exclusive_async_requests.name()) {
        return engConfig.exclusiveAsyncRequests;
    } else if (name == ov::hint::dynamic_quantization_group_size) {
        return decltype(ov::hint::dynamic_quantization_group_size)::value_type(
            engConfig.fcDynamicQuantizationGroupSize);
    } else if (name == ov::hint::kv_cache_precision) {
        return decltype(ov::hint::kv_cache_precision)::value_type(engConfig.kvCachePrecision);
    }
    return get_ro_property(name, options);
}

ov::Any Plugin::get_ro_property(const std::string& name, const ov::AnyMap& options) const {
    auto RO_property = [](const std::string& propertyName) {
        return ov::PropertyName(propertyName, ov::PropertyMutability::RO);
    };
    auto RW_property = [](const std::string& propertyName) {
        return ov::PropertyName(propertyName, ov::PropertyMutability::RW);
    };

    if (name == ov::supported_properties) {
        std::vector<ov::PropertyName> roProperties{
            RO_property(ov::supported_properties.name()),
            RO_property(ov::available_devices.name()),
            RO_property(ov::range_for_async_infer_requests.name()),
            RO_property(ov::range_for_streams.name()),
            RO_property(ov::execution_devices.name()),
            RO_property(ov::device::full_name.name()),
            RO_property(ov::device::capabilities.name()),
            RO_property(ov::device::type.name()),
            RO_property(ov::device::architecture.name()),
        };
        // the whole config is RW before model is loaded.
        std::vector<ov::PropertyName> rwProperties{
            RW_property(ov::num_streams.name()),
<<<<<<< HEAD
            RW_property(ov::cpu_core_ids.name()),
            RW_property(ov::affinity.name()),
=======
>>>>>>> c904b8e1
            RW_property(ov::inference_num_threads.name()),
            RW_property(ov::enable_profiling.name()),
            RW_property(ov::hint::inference_precision.name()),
            RW_property(ov::hint::performance_mode.name()),
            RW_property(ov::hint::execution_mode.name()),
            RW_property(ov::hint::num_requests.name()),
            RW_property(ov::hint::enable_cpu_pinning.name()),
            RW_property(ov::hint::scheduling_core_type.name()),
            RW_property(ov::hint::model_distribution_policy.name()),
            RW_property(ov::hint::enable_hyper_threading.name()),
            RW_property(ov::device::id.name()),
            RW_property(ov::intel_cpu::denormals_optimization.name()),
            RW_property(ov::log::level.name()),
            RW_property(ov::intel_cpu::sparse_weights_decompression_rate.name()),
            RW_property(ov::hint::dynamic_quantization_group_size.name()),
            RW_property(ov::hint::kv_cache_precision.name()),
        };

        OPENVINO_SUPPRESS_DEPRECATED_START
        rwProperties.insert(rwProperties.end(), RW_property(ov::affinity.name()));
        OPENVINO_SUPPRESS_DEPRECATED_END

        std::vector<ov::PropertyName> supportedProperties;
        supportedProperties.reserve(roProperties.size() + rwProperties.size());
        supportedProperties.insert(supportedProperties.end(), roProperties.begin(), roProperties.end());
        supportedProperties.insert(supportedProperties.end(), rwProperties.begin(), rwProperties.end());

        return decltype(ov::supported_properties)::value_type(std::move(supportedProperties));
    } else if (ov::internal::supported_properties == name) {
        return decltype(ov::internal::supported_properties)::value_type{
            ov::PropertyName{ov::internal::caching_properties.name(), ov::PropertyMutability::RO},
            ov::PropertyName{ov::internal::exclusive_async_requests.name(), ov::PropertyMutability::RW},
            ov::PropertyName{ov::internal::compiled_model_runtime_properties.name(), ov::PropertyMutability::RO},
            ov::PropertyName{ov::internal::compiled_model_runtime_properties_supported.name(),
                             ov::PropertyMutability::RO}};
    } else if (name == ov::device::full_name) {
        return decltype(ov::device::full_name)::value_type(deviceFullName);
    } else if (name == ov::available_devices) {
        const std::vector<std::string> availableDevices = {""};
        return decltype(ov::available_devices)::value_type(availableDevices);
    } else if (name == ov::device::capabilities) {
        std::vector<std::string> capabilities;
        if (dnnl::impl::cpu::x64::mayiuse(dnnl::impl::cpu::x64::avx512_core_bf16) ||
            dnnl::impl::cpu::x64::mayiuse(dnnl::impl::cpu::x64::avx2_vnni_2))
            capabilities.push_back(ov::device::capability::BF16);
        if (dnnl::impl::cpu::x64::mayiuse(dnnl::impl::cpu::x64::avx512_core))
            capabilities.push_back(ov::device::capability::WINOGRAD);
        capabilities.push_back(ov::device::capability::FP32);
        if (hasHardwareSupport(ov::element::f16))
            capabilities.push_back(ov::device::capability::FP16);
        capabilities.push_back(ov::device::capability::INT8);
        capabilities.push_back(ov::device::capability::BIN);
        capabilities.push_back(ov::device::capability::EXPORT_IMPORT);
        return decltype(ov::device::capabilities)::value_type(std::move(capabilities));
    } else if (name == ov::range_for_async_infer_requests) {
        const std::tuple<unsigned int, unsigned int, unsigned int> range = std::make_tuple(1, 1, 1);
        return decltype(ov::range_for_async_infer_requests)::value_type(range);
    } else if (name == ov::range_for_streams) {
        const std::tuple<unsigned int, unsigned int> range = std::make_tuple(1, parallel_get_max_threads());
        return decltype(ov::range_for_streams)::value_type(range);
    } else if (name == ov::internal::caching_properties) {
        std::vector<ov::PropertyName> cachingProperties = {ov::device::full_name};
        return decltype(ov::internal::caching_properties)::value_type(std::move(cachingProperties));
    } else if (name == ov::intel_cpu::denormals_optimization) {
        return decltype(ov::intel_cpu::denormals_optimization)::value_type(engConfig.denormalsOptMode ==
                                                                           Config::DenormalsOptMode::DO_On);
    } else if (name == ov::intel_cpu::sparse_weights_decompression_rate) {
        return decltype(ov::intel_cpu::sparse_weights_decompression_rate)::value_type(
            engConfig.fcSparseWeiDecompressionRate);
    } else if (name == ov::execution_devices) {
        return decltype(ov::execution_devices)::value_type{get_device_name()};
    } else if (name == ov::device::type) {
        return decltype(ov::device::type)::value_type(ov::device::Type::INTEGRATED);
    } else if (name == ov::device::architecture) {
#if defined(OPENVINO_ARCH_X86_64)
        return decltype(ov::device::architecture)::value_type{"intel64"};
#elif defined(OPENVINO_ARCH_X86)
        return decltype(ov::device::architecture)::value_type{"ia32"};
#elif defined(OPENVINO_ARCH_ARM)
        return decltype(ov::device::architecture)::value_type{"armhf"};
#elif defined(OPENVINO_ARCH_ARM64)
        return decltype(ov::device::architecture)::value_type{"arm64"};
#elif defined(OPENVINO_ARCH_RISCV64)
        return decltype(ov::device::architecture)::value_type{"riscv"};
#else
#    error "Undefined system processor"
#endif
    }

    OPENVINO_THROW("Cannot get unsupported property: ", name);
}

ov::SupportedOpsMap Plugin::query_model(const std::shared_ptr<const ov::Model>& model, const ov::AnyMap& config) const {
    WeightsSharing::Ptr fake_w_cache;

    if (model == nullptr) {
        OPENVINO_THROW("Only ngraph-based models are supported!");
    }

    Config conf = engConfig;
    Config::ModelType modelType = getModelType(model);
    conf.readProperties(config, modelType);

    const auto& lptProp = config.find(ov::intel_cpu::lp_transforms_mode.name());
    const bool enableLPT =
        (lptProp != config.end() && lptProp->second.as<bool>() == true) /* enabled in the orig_config*/
        || Config::LPTransformsMode::On == engConfig.lpTransformsMode /* or already enabled */;
    const Config::SnippetsMode snippetsMode = getSnippetsMode(config, conf);

    auto context = std::make_shared<GraphContext>(conf, fake_w_cache, false);

    auto supported = ov::get_supported_nodes(
        model,
        [&](std::shared_ptr<ov::Model>& model) {
            Transformations transformation(model, enableLPT, conf.inferencePrecision, snippetsMode, engConfig);
            transformation.UpToLpt();
            transformation.PostLpt();
            transformation.Snippets();
            transformation.CpuSpecificOpSet();
        },
        [&](const std::shared_ptr<ov::Node>& op) {
            std::unique_ptr<Node> ptr;
            try {
                ptr.reset(Node::factory().create(op, context));
            } catch (const ov::Exception&) {
                return false;
            }
            return true;
        });

    ov::SupportedOpsMap res;
    for (auto&& layerName : supported) {
        res.emplace(layerName, get_device_name());
    }

    return res;
}

std::shared_ptr<ov::ICompiledModel> Plugin::import_model(std::istream& networkModel, const ov::AnyMap& config) const {
    OV_ITT_SCOPE(FIRST_INFERENCE, itt::domains::intel_cpu_LT, "import_model");

    ModelDeserializer deserializer(networkModel, [this](const std::string& model, const ov::Tensor& weights) {
        return get_core()->read_model(model, weights, true);
    });

    std::shared_ptr<ov::Model> model;
    deserializer >> model;

    Config conf = engConfig;
    Config::ModelType modelType = getModelType(model);

    // check ov::loaded_from_cache property and erase it to avoid exception in readProperties.
    auto _config = config;
    const auto& it = _config.find(ov::loaded_from_cache.name());
    bool loaded_from_cache = false;
    if (it != _config.end()) {
        loaded_from_cache = it->second.as<bool>();
        _config.erase(it);
    }
    conf.readProperties(_config, modelType);

    // import config props from caching model
    calculate_streams(conf, model, true);
    auto compiled_model = std::make_shared<CompiledModel>(model, shared_from_this(), conf, loaded_from_cache);
    return compiled_model;
}
}  // namespace intel_cpu
}  // namespace ov

using namespace ov::intel_cpu;

#if defined(OPENVINO_ARCH_ARM) || defined(OPENVINO_ARCH_ARM64)
static const ov::Version version = {CI_BUILD_NUMBER, "openvino_arm_cpu_plugin"};
#elif defined(OPENVINO_ARCH_X86) || defined(OPENVINO_ARCH_X86_64)
static const ov::Version version = {CI_BUILD_NUMBER, "openvino_intel_cpu_plugin"};
#elif defined(OPENVINO_ARCH_RISCV64)
static const ov::Version version = {CI_BUILD_NUMBER, "openvino_riscv_cpu_plugin"};
#else
#    error "Undefined system processor"
#endif

OV_DEFINE_PLUGIN_CREATE_FUNCTION(Plugin, version)<|MERGE_RESOLUTION|>--- conflicted
+++ resolved
@@ -447,11 +447,7 @@
         // the whole config is RW before model is loaded.
         std::vector<ov::PropertyName> rwProperties{
             RW_property(ov::num_streams.name()),
-<<<<<<< HEAD
             RW_property(ov::cpu_core_ids.name()),
-            RW_property(ov::affinity.name()),
-=======
->>>>>>> c904b8e1
             RW_property(ov::inference_num_threads.name()),
             RW_property(ov::enable_profiling.name()),
             RW_property(ov::hint::inference_precision.name()),
