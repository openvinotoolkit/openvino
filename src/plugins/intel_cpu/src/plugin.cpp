// Copyright (C) 2018-2023 Intel Corporation
// SPDX-License-Identifier: Apache-2.0
//
#include "ie_metric_helpers.hpp"  // must be included first

#include "plugin.h"

#include "cpp_interfaces/interface/ie_internal_plugin_config.hpp"
#include "extension.h"
#include "extension_mngr.h"

#include "ie_ngraph_utils.hpp"
#include "ie_plugin_config.hpp"
#include "ie_system_conf.h"
<<<<<<< HEAD
#include "itt.h"
#include "openvino/runtime/intel_cpu/properties.hpp"
#include "openvino/runtime/properties.hpp"
#include "openvino/runtime/threading/cpu_streams_info.hpp"
#include "openvino/runtime/threading/executor_manager.hpp"
#include "performance_heuristics.hpp"
#include "serialize.h"
=======

#include "itt.h"
#include "openvino/runtime/threading/cpu_streams_info.hpp"
#include "openvino/runtime/intel_cpu/properties.hpp"
#include "openvino/runtime/properties.hpp"
#include "performance_heuristics.hpp"
#include "serialize.h"
#include "threading/ie_executor_manager.hpp"
>>>>>>> 6d711132
#include "transformations/transformation_pipeline.h"
#include "transformations/utils/utils.hpp"
#include "utils/denormals.hpp"
#include "weights_cache.hpp"

#if defined(__linux__)
# include <sys/auxv.h>
# include <signal.h>
# include <sys/mman.h>
#endif

#include <cpu/x64/cpu_isa_traits.hpp>

<<<<<<< HEAD
#if defined(OV_CPU_WITH_ACL)
#include "nodes/executors/acl/acl_ie_scheduler.hpp"
#include "arm_compute/runtime/CPP/CPPScheduler.h"
#endif

=======
>>>>>>> 6d711132
using namespace ov::threading;

#define IE_CPU_PLUGIN_THROW(...) IE_THROW(__VA_ARGS__) << "CPU plugin: "

namespace ov {
namespace intel_cpu {

static std::string getDeviceFullName() {
    std::string brand_string;
#if defined(__EMSCRIPTEN__)
    brand_string = "WebAssembly CPU";
#elif defined(OPENVINO_ARCH_RISCV64)
    // TODO: extract actual device name
    brand_string = "RISCV-64 CPU";
#elif defined(OPENVINO_ARCH_ARM) || defined(OPENVINO_ARCH_ARM64)
    // TODO: extract actual device name
    brand_string = "ARM CPU";
#elif defined(OPENVINO_ARCH_X86) || defined(OPENVINO_ARCH_X86_64)
    const unsigned int addr_list[3] = { 0x80000002, 0x80000003, 0x80000004 };
    unsigned int regs[4];
    for (auto addr : addr_list) {
        regs[0] = addr;
#ifdef _WIN32
        __cpuid(reinterpret_cast<int*>(regs), regs[0]);
#else
        __cpuid(regs[0], regs[0], regs[1], regs[2], regs[3]);
#endif
        char *ch = reinterpret_cast<char*>(&regs[0]);
        for (size_t j = 0; j < sizeof(regs); j++)
            brand_string += ch[j];
    }
#else
# error "Unkown CPU architecture. Please, add support to openvino/core/visibility.hpp"
#endif
    return brand_string;
}

#if defined(__linux__)

#ifndef AT_MINSIGSTKSZ
# define AT_MINSIGSTKSZ 51
#endif

class SigAltStackSetup {
    stack_t new_stack{0};
    stack_t old_stack{0};

public:
    SigAltStackSetup() {
        memset(&old_stack, 0, sizeof(old_stack));
        memset(&new_stack, 0, sizeof(new_stack));

        auto minsigstksz = getauxval(AT_MINSIGSTKSZ);
        auto new_size = minsigstksz + SIGSTKSZ;
        void * altstack =  mmap(NULL, new_size, PROT_READ | PROT_WRITE,
                                MAP_PRIVATE | MAP_ANONYMOUS | MAP_STACK, -1, 0);
        if (altstack == MAP_FAILED) {
            return;
        }
        new_stack.ss_size = new_size;
        new_stack.ss_sp = altstack;
        auto rc = sigaltstack(&new_stack, &old_stack);
        if (rc) {
            munmap(new_stack.ss_sp, new_stack.ss_size);
            new_stack.ss_sp = nullptr;
            new_stack.ss_size = 0;
            return;
        }
    }

    ~SigAltStackSetup() {
        stack_t current_stack;
        if (new_stack.ss_sp) {
            // restore old stack if new_stack is still the current one
            if (sigaltstack(NULL, &current_stack) == 0) {
                if (current_stack.ss_sp == new_stack.ss_sp) {
                    sigaltstack(&old_stack, NULL);
                }
            }
            munmap(new_stack.ss_sp, new_stack.ss_size);
            new_stack.ss_sp = nullptr;
            new_stack.ss_size = 0;
        }
    }
};

class CPUSpecialSetup {
    SigAltStackSetup ss;

public:
    CPUSpecialSetup() = default;
};
#else // __linux__
class CPUSpecialSetup {
public:
    CPUSpecialSetup() = default;
};
#endif // __linux__

Engine::Engine() :
    deviceFullName(getDeviceFullName()),
    specialSetup(new CPUSpecialSetup) {
    set_device_name("CPU");
    extensionManager->AddExtension(std::make_shared<Extension>());
}

Engine::~Engine() {
    executor_manager()->clear("CPU");
    executor_manager()->clear("CPUStreamsExecutor");
    executor_manager()->clear("CPUCallbackExecutor");
}

static bool streamsSet(const ov::AnyMap& config) {
<<<<<<< HEAD
    return config.count(PluginConfigParams::KEY_CPU_THROUGHPUT_STREAMS) ||
=======
    return config.count(InferenceEngine::PluginConfigParams::KEY_CPU_THROUGHPUT_STREAMS) ||
>>>>>>> 6d711132
           config.count(ov::num_streams.name());
}

void Engine::apply_performance_hints(ov::AnyMap& config, const std::shared_ptr<ov::Model>& model) const {
    auto getNumStreamsLatency = [&]() {
        return std::pair<std::string, std::string>(CONFIG_VALUE(CPU_THROUGHPUT_NUMA),
                                                   ov::util::to_string(ov::streams::NUMA));
    };

    auto getNumStreamsThroughput = [&]() {
        const auto isa = dnnl::get_effective_cpu_isa();
        float isaSpecificThreshold = 1.0f;
        switch (isa) {
        case dnnl::cpu_isa::sse41:
            isaSpecificThreshold = 0.5f;
            break;
        case dnnl::cpu_isa::avx2:
        case dnnl::cpu_isa::avx512_core:
            isaSpecificThreshold = 1.0f;
            break;
        case dnnl::cpu_isa::avx512_core_vnni:
        case dnnl::cpu_isa::avx2_vnni:
            isaSpecificThreshold = 2.0f;
            break;
        case dnnl::cpu_isa::avx512_core_amx:
            isaSpecificThreshold = 4.0f;
            break;
        default:
            isaSpecificThreshold = 1.0f;
        }
        // the more "capable" the CPU in general, the more streams we may want to keep to keep it utilized
        const float memThresholdAssumeLimitedForISA = ov::MemBandwidthPressure::LIMITED / isaSpecificThreshold;
        const float L2_cache_size = dnnl::utils::get_cache_size(2 /*level*/, true /*per core */);
        ov::MemBandwidthPressure networkToleranceForLowCache =
            ov::MemBandwidthPressureTolerance(model, L2_cache_size, memThresholdAssumeLimitedForISA);
        const auto default_streams = get_streams_num(engConfig.streamExecutorConfig._threadBindingType,
<<<<<<< HEAD
                                                   ov::threading::IStreamsExecutor::Config::StreamMode::DEFAULT,
=======
                                                   IStreamsExecutor::Config::StreamMode::DEFAULT,
>>>>>>> 6d711132
                                                   engConfig.streamExecutorConfig._enable_hyper_thread);
        auto streams_info = default_streams;
        if (networkToleranceForLowCache.max_mem_tolerance == ov::MemBandwidthPressure::UNKNOWN) {
            if ((networkToleranceForLowCache.ratio_compute_convs == ov::MemBandwidthPressure::ALL) ||
                (networkToleranceForLowCache.ratio_compute_deconvs == ov::MemBandwidthPressure::ALL)) {
                // all relevant layers (convs, etc) are compute-limited, the most aggressive val for #streams
                streams_info = get_streams_num(engConfig.streamExecutorConfig._threadBindingType,
<<<<<<< HEAD
                                             ov::threading::IStreamsExecutor::Config::StreamMode::AGGRESSIVE,
=======
                                             IStreamsExecutor::Config::StreamMode::AGGRESSIVE,
>>>>>>> 6d711132
                                             engConfig.streamExecutorConfig._enable_hyper_thread);
            }  //  otherwise (no recognized layers) falling back to the default value
        } else if (networkToleranceForLowCache.max_mem_tolerance > memThresholdAssumeLimitedForISA) {
            // network is below the ISA-specific threshold
            streams_info = get_streams_num(engConfig.streamExecutorConfig._threadBindingType,
<<<<<<< HEAD
                                         ov::threading::IStreamsExecutor::Config::StreamMode::AGGRESSIVE,
=======
                                         IStreamsExecutor::Config::StreamMode::AGGRESSIVE,
>>>>>>> 6d711132
                                         engConfig.streamExecutorConfig._enable_hyper_thread);
        } else if (networkToleranceForLowCache.max_mem_tolerance > ov::MemBandwidthPressure::LIMITED) {
            // network is below general threshold
            streams_info = get_streams_num(engConfig.streamExecutorConfig._threadBindingType,
<<<<<<< HEAD
                                         ov::threading::IStreamsExecutor::Config::StreamMode::LESSAGGRESSIVE,
=======
                                         IStreamsExecutor::Config::StreamMode::LESSAGGRESSIVE,
>>>>>>> 6d711132
                                         engConfig.streamExecutorConfig._enable_hyper_thread);
            streams_info.num_streams = std::max(default_streams.num_streams, streams_info.num_streams);
        }

        auto num_requests = config.find(ov::hint::num_requests.name());
        if (num_requests != config.end()) {  // arrived with config to the LoadNetwork (and thus higher pri)
<<<<<<< HEAD
            auto val = PerfHintsConfig::CheckPerformanceHintRequestValue(num_requests->second.as<std::string>());
=======
            auto val = InferenceEngine::PerfHintsConfig::CheckPerformanceHintRequestValue(num_requests->second.as<std::string>());
>>>>>>> 6d711132
            // auto val = num_requests->second.as<int>();
            if (val > 0)
                streams_info.num_streams = std::min(streams_info.num_streams, val);
        } else if (engConfig.perfHintsConfig.ovPerfHintNumRequests) {  // set thru SetConfig to the plugin, 2nd priority
            streams_info.num_streams =
                std::min(streams_info.num_streams, engConfig.perfHintsConfig.ovPerfHintNumRequests);
        }
        return std::pair<std::string, StreamCfg>(std::to_string(streams_info.num_streams), streams_info);
    };

    OPENVINO_SUPPRESS_DEPRECATED_START
    auto getPerfHintName = [&]() {
        const bool streamsExplicitlySetForModel = streamsSet(config);
        // checking streams (to avoid overriding what user might explicitly set in the incoming config or previously via
        // SetConfig)
        if (streamsExplicitlySetForModel || streamsExplicitlySetForEngine)
            return std::string();

        const auto& perf_hint = config.find(ov::hint::performance_mode.name());
        // the perf_hint may have just arrived to the LoadNetwork, or was set with the plugin's SetConfig
        if (perf_hint == config.end() && engConfig.perfHintsConfig.ovPerfHint.empty())
            return std::string();
        /* performance hints set for network has higher pririty than engine ones.
         * This applies for all the configuration parameters */
        const auto perf_hint_name =
            (perf_hint != config.end())
<<<<<<< HEAD
                ? PerfHintsConfig::CheckPerformanceHintValue(perf_hint->second.as<std::string>())
=======
                ? InferenceEngine::PerfHintsConfig::CheckPerformanceHintValue(perf_hint->second.as<std::string>())
>>>>>>> 6d711132
                : engConfig.perfHintsConfig.ovPerfHint;
        return perf_hint_name;
    };

    // We compute both hints values because the optimal number of streams are computed based on ov::Model
    // while we export model in cpu internal opset so we need to save precomputed optimal # streams for both hint modes
    const auto latency_hints = getNumStreamsLatency();
    const auto tput_hints = getNumStreamsThroughput();

    // save hints parameters to model rt_info
    ov::AnyMap hints_props;
    const auto latency_name = std::string(CONFIG_VALUE(LATENCY)) + "_" + std::string(ov::num_streams.name());
    const auto tput_name = std::string(CONFIG_VALUE(THROUGHPUT)) + "_" + std::string(ov::num_streams.name());
    hints_props.insert({latency_name, latency_hints.second});
    hints_props.insert({tput_name, std::to_string(tput_hints.second.num_streams)});
    model->set_rt_info(hints_props, "intel_cpu_hints_config");

    const auto perf_hint_name = getPerfHintName();
    if (perf_hint_name == CONFIG_VALUE(LATENCY)) {
        config[CONFIG_KEY(CPU_THROUGHPUT_STREAMS)] = latency_hints.first;
        config[ov::num_streams.name()] = latency_hints.second;
    } else if (perf_hint_name == CONFIG_VALUE(THROUGHPUT)) {
        config[CONFIG_KEY(CPU_THROUGHPUT_STREAMS)] = tput_hints.first;
        config[ov::num_streams.name()] = tput_hints.first;
        config[CONFIG_KEY_INTERNAL(BIG_CORE_STREAMS)] = std::to_string(tput_hints.second.big_core_streams);
        config[CONFIG_KEY_INTERNAL(SMALL_CORE_STREAMS)] = std::to_string(tput_hints.second.small_core_streams);
        config[CONFIG_KEY_INTERNAL(THREADS_PER_STREAM_BIG)] =
            std::to_string(tput_hints.second.threads_per_stream_big);
        config[CONFIG_KEY_INTERNAL(THREADS_PER_STREAM_SMALL)] =
            std::to_string(tput_hints.second.threads_per_stream_small);
        config[CONFIG_KEY_INTERNAL(SMALL_CORE_OFFSET)] = std::to_string(tput_hints.second.small_core_offset);
    }
    OPENVINO_SUPPRESS_DEPRECATED_END
}

void Engine::get_performance_streams(Config& config, const std::shared_ptr<ov::Model>& model) const{
    const auto perf_hint_name = config.perfHintsConfig.ovPerfHint;
    const int latency_streams = get_default_latency_streams(config.latencyThreadingMode);
    int streams;
<<<<<<< HEAD
=======

>>>>>>> 6d711132
    OPENVINO_SUPPRESS_DEPRECATED_START
    if (config.streamExecutorConfig._streams_changed) {
        streams = config.streamExecutorConfig._streams;
    } else if (perf_hint_name == CONFIG_VALUE(LATENCY)) {
        streams = latency_streams;
    } else if (perf_hint_name == CONFIG_VALUE(THROUGHPUT)) {
        streams = 0;
    } else {
        streams = config.streamExecutorConfig._streams == 1 ? 0 : config.streamExecutorConfig._streams;
    }
<<<<<<< HEAD
    get_num_streams(streams, model, config);
=======

    get_num_streams(streams, model, config);

>>>>>>> 6d711132
    config._config[CONFIG_KEY(CPU_THROUGHPUT_STREAMS)] = std::to_string(config.streamExecutorConfig._streams);
    OPENVINO_SUPPRESS_DEPRECATED_END
}

<<<<<<< HEAD
void Engine::calculate_streams(Config& conf, const std::shared_ptr<ov::Model>& function, bool imported) const {
=======
void Engine::calculate_streams(Config& conf, const std::shared_ptr<ov::Model>& model, bool imported) const{
>>>>>>> 6d711132
    // import config props from caching model
    if (imported && !is_cpu_map_available()) {
        if (model->has_rt_info("intel_cpu_hints_config") && !conf.perfHintsConfig.ovPerfHint.empty()) {
            const auto mode_name = conf.perfHintsConfig.ovPerfHint;
            if (mode_name == CONFIG_VALUE(LATENCY) || mode_name == CONFIG_VALUE(THROUGHPUT)) {
                const auto& hints_config = model->get_rt_info<ov::AnyMap>("intel_cpu_hints_config");
                const auto hints_param_name = mode_name + "_" + std::string(ov::num_streams.name());
                const auto it = hints_config.find(hints_param_name);
                if (it != hints_config.end()) {
                    conf.readProperties({{std::string(ov::num_streams.name()), it->second.as<std::string>()}});
                } else {
                    OPENVINO_THROW("Cache file doesn't contain precalculated number of streams for mode ", mode_name);
                }
            }
        }
    }

    if (is_cpu_map_available()) {
        const auto model_prefer_name = std::string("MODEL_PREFER_THREADS");
        if (imported && model->has_rt_info("intel_cpu_hints_config")) {
            // load model_prefer_threads from cache
            int cache_model_prefer;
            const auto& hints_config = model->get_rt_info<ov::AnyMap>("intel_cpu_hints_config");
            const auto it_model_prefer = hints_config.find(model_prefer_name);
            if (it_model_prefer != hints_config.end()) {
                try {
                    cache_model_prefer = it_model_prefer->second.as<int>();
                } catch (const std::exception&) {
                    OPENVINO_THROW("Cache file doesn't have valid value for " + model_prefer_name);
                }

                conf.modelPreferThreads = cache_model_prefer;
            }
        }
<<<<<<< HEAD
        get_performance_streams(conf, function);
=======
        get_performance_streams(conf, model);
>>>>>>> 6d711132
        // save model_prefer_threads to model rt_info when loading network
        if (!imported) {
            ov::AnyMap hints_props;
            hints_props.insert({model_prefer_name, std::to_string(conf.modelPreferThreads)});
            model->set_rt_info(hints_props, "intel_cpu_hints_config");
        }
    }
}

<<<<<<< HEAD
StreamCfg Engine::get_streams_num(ov::threading::IStreamsExecutor::ThreadBindingType thread_binding_type,
=======
StreamCfg Engine::get_streams_num(InferenceEngine::IStreamsExecutor::ThreadBindingType thread_binding_type,
>>>>>>> 6d711132
                                        int stream_mode,
                                        const bool enable_hyper_thread) const {
    const int sockets = static_cast<int>(get_available_numa_nodes().size());
    const int num_cores =
        thread_binding_type == IStreamsExecutor::ThreadBindingType::HYBRID_AWARE
            ? parallel_get_max_threads()
            : (sockets == 1 ? (enable_hyper_thread ? parallel_get_max_threads() :  get_number_of_cpu_cores())
                            : get_number_of_cpu_cores());
    const int num_cores_phy = get_number_of_cpu_cores();
    const int num_big_cores_phy = get_number_of_cpu_cores(true);
    const int num_small_cores = num_cores_phy - num_big_cores_phy;
    const int num_big_cores = num_cores > num_cores_phy ? num_big_cores_phy * 2 : num_big_cores_phy;
    StreamCfg stream_cfg = {0};

    if (stream_mode == IStreamsExecutor::Config::StreamMode::DEFAULT) {
        // bare minimum of streams (that evenly divides available number of core)
        if (thread_binding_type == IStreamsExecutor::ThreadBindingType::HYBRID_AWARE) {
            if (0 == num_big_cores_phy % 4) {
                stream_cfg.threads_per_stream_big = 4;
            } else if (0 == num_big_cores_phy % 5) {
                stream_cfg.threads_per_stream_big = 5;
            } else if (0 == num_big_cores_phy % 3) {
                stream_cfg.threads_per_stream_big = 3;
            } else {  // if user disables some cores say in BIOS, so we got weird #cores which is not easy to divide
                stream_cfg.threads_per_stream_big = num_big_cores_phy;
            }

            stream_cfg.big_core_streams = num_big_cores / stream_cfg.threads_per_stream_big;
            stream_cfg.threads_per_stream_small = stream_cfg.threads_per_stream_big;
            if (num_small_cores == 0) {
                stream_cfg.threads_per_stream_small = 0;
            } else if (num_small_cores < stream_cfg.threads_per_stream_small) {
                stream_cfg.small_core_streams = 1;
                stream_cfg.threads_per_stream_small = num_small_cores;
                stream_cfg.threads_per_stream_big = stream_cfg.threads_per_stream_small;
                // Balance the computation of physical core and logical core, the number of threads on the physical core
                // and logical core should be equal
                stream_cfg.big_core_streams = num_big_cores_phy / stream_cfg.threads_per_stream_big * 2;
            } else {
                stream_cfg.small_core_streams = num_small_cores / stream_cfg.threads_per_stream_small;
            }
        } else {
            if (0 == num_cores % 4)
                stream_cfg.num_streams = std::max(4, num_cores / 4);
            else if (0 == num_cores % 5)
                stream_cfg.num_streams = std::max(5, num_cores / 5);
            else if (0 == num_cores % 3)
                stream_cfg.num_streams = std::max(3, num_cores / 3);
            else  // if user disables some cores say in BIOS, so we got weird #cores which is not easy to divide
                stream_cfg.num_streams = 1;
        }
    } else if (stream_mode == IStreamsExecutor::Config::StreamMode::AGGRESSIVE) {
        if (thread_binding_type == IStreamsExecutor::ThreadBindingType::HYBRID_AWARE) {
            stream_cfg.big_core_streams = num_big_cores;
            stream_cfg.small_core_streams = num_small_cores;
            stream_cfg.threads_per_stream_big = num_big_cores / stream_cfg.big_core_streams;
            stream_cfg.threads_per_stream_small =
                num_small_cores == 0 ? 0 : num_small_cores / stream_cfg.small_core_streams;
        } else {
            stream_cfg.num_streams = num_cores_phy;
        }
    } else if (stream_mode == IStreamsExecutor::Config::StreamMode::LESSAGGRESSIVE) {
        if (thread_binding_type == IStreamsExecutor::ThreadBindingType::HYBRID_AWARE) {
            stream_cfg.big_core_streams = num_big_cores / 2;
            stream_cfg.small_core_streams = num_small_cores / 2;
            stream_cfg.threads_per_stream_big = num_big_cores / stream_cfg.big_core_streams;
            stream_cfg.threads_per_stream_small =
                num_small_cores == 0 ? 0 : num_small_cores / stream_cfg.small_core_streams;
        } else {
            stream_cfg.num_streams = num_cores_phy / 2;
        }
    } else {
        OPENVINO_THROW("Wrong stream mode to get num of streams: ", stream_mode);
    }
    stream_cfg.num_streams = stream_cfg.num_streams > 0
                                 ? stream_cfg.num_streams
                                 : stream_cfg.big_core_streams + stream_cfg.small_core_streams;
    stream_cfg.small_core_offset = num_small_cores == 0 ? 0 : num_big_cores;
    return stream_cfg;
}

static bool shouldEnableLPT(const ov::AnyMap& modelConfig, const Config& engineConfig) {
    const auto& enableLPT = modelConfig.find(InferenceEngine::PluginConfigInternalParams::KEY_LP_TRANSFORMS_MODE);
    if (enableLPT == modelConfig.end()) // model config has higher priority
        return engineConfig.lpTransformsMode == Config::LPTransformsMode::On;

    const auto& val = enableLPT->second.as<std::string>();
<<<<<<< HEAD
    if (val == PluginConfigParams::YES)
=======
    if (val == InferenceEngine::PluginConfigParams::YES)
>>>>>>> 6d711132
        return true;
    else if (val == InferenceEngine::PluginConfigParams::NO)
        return false;
    else
        OPENVINO_THROW("Wrong value for property key LP_TRANSFORMS_MODE. Expected values: YES/NO");
}

<<<<<<< HEAD
static ov::element::Type getInferencePrecision(const ov::AnyMap& modelConfig, const Config& engineConfig) {
=======
static ov::element::Type getInferencePrecision(const ov::AnyMap& modelConfig,
                                               const Config& engineConfig,
                                               Config::ModelType modelType) {
>>>>>>> 6d711132
    Config tempConf = engineConfig;
    tempConf.readProperties(modelConfig, modelType);
    return tempConf.inferencePrecision;
}

<<<<<<< HEAD
=======
static Config::ModelType getModelType(const std::shared_ptr<const Model>& model) {
    return op::util::has_op_with_type<op::v1::Convolution>(model) ||
           op::util::has_op_with_type<op::v1::ConvolutionBackpropData>(model) ?
           Config::ModelType::CNN : Config::ModelType::Unknown;
}

>>>>>>> 6d711132
static Config::SnippetsMode getSnippetsMode(const ov::AnyMap& modelConfig, const Config& engineConfig) {
    const auto& snippetsMode = modelConfig.find(InferenceEngine::PluginConfigInternalParams::KEY_SNIPPETS_MODE);
    if (snippetsMode == modelConfig.end())    // not set explicitly
        return Config::SnippetsMode::Enable;  // enable by default

    const auto& val = snippetsMode->second.as<std::string>();
<<<<<<< HEAD
    if (val == PluginConfigInternalParams::IGNORE_CALLBACK)
=======
    if (val == InferenceEngine::PluginConfigInternalParams::IGNORE_CALLBACK)
>>>>>>> 6d711132
        return Config::SnippetsMode::IgnoreCallback;
    else if (val == InferenceEngine::PluginConfigInternalParams::DISABLE)
        return Config::SnippetsMode::Disable;
    else
        OPENVINO_THROW("Wrong value for property key SNIPPETS_MODE. Expected values: ENABLE/DISABLE/IGNORE_CALLBACK");
}

std::shared_ptr<ov::ICompiledModel>
Engine::compile_model(const std::shared_ptr<const ov::Model>& model, const ov::AnyMap& orig_config) const{
    OV_ITT_SCOPED_TASK(itt::domains::intel_cpu, "Engine::compile_model");
    CREATE_DEBUG_TIMER(debugLoadTimer);

    // verification of supported input
    for (const auto &ii : model->inputs()) {
        auto input_precision = ii.get_element_type();
        static const std::set<ov::element::Type_t> supported_precisions = {ov::element::Type_t::u8,
                                                                           ov::element::Type_t::i8,
                                                                           ov::element::Type_t::u16,
                                                                           ov::element::Type_t::i16,
                                                                           ov::element::Type_t::u32,
                                                                           ov::element::Type_t::i32,
                                                                           ov::element::Type_t::u64,
                                                                           ov::element::Type_t::i64,
                                                                           ov::element::Type_t::bf16,
                                                                           ov::element::Type_t::f16,
                                                                           ov::element::Type_t::f32,
                                                                           ov::element::Type_t::f64,
                                                                           ov::element::Type_t::boolean};

        if (!supported_precisions.count(input_precision)) {
            IE_CPU_PLUGIN_THROW(NotImplemented)
                        << "Input image format " << input_precision << " is not supported yet...";
        }
    }

<<<<<<< HEAD
=======
    auto print_model = [&](const std::shared_ptr<ov::Model>& model, std::string str) {
        std::cout << str << std::endl;
        for (auto& it : model->inputs()) {
            std::cout << "    input name = " << ov::op::util::get_ie_output_name(it)
                      << ", precision = " << it.get_element_type() << ", shape = " << it.get_partial_shape().to_string()
                      << std::endl;
        }
        for (auto& it : model->outputs()) {
            const auto node = it.get_node_shared_ptr();
            auto name = ov::op::util::get_ie_output_name(node->input_value(0));
            std::cout << "    output name = " << name << ", " << ov::op::util::get_ie_output_name(it)
                      << ", precision = " << it.get_element_type() << ", shape = " << it.get_partial_shape().to_string()
                      << std::endl;
        }
        std::cout << std::endl;
    };

>>>>>>> 6d711132
    auto config = orig_config;
    const std::shared_ptr<ov::Model> cloned_model = model->clone();
    const bool enableLPT = shouldEnableLPT(config, engConfig);
    Config::ModelType modelType = getModelType(model);
    ov::element::Type inferencePrecision = getInferencePrecision(config, engConfig, modelType);
    const Config::SnippetsMode snippetsMode = getSnippetsMode(config, engConfig);

    DEBUG_LOG(PrintableModel(*cloned_model, "org_"));
<<<<<<< HEAD

    Transformations transformations(cloned_model, enableLPT, inferencePrecision, is_legacy_api(), snippetsMode, engConfig);
=======
    print_model(cloned_model, "AddPreprocess model:");

    if (!is_cpu_map_available()) {
        apply_performance_hints(config, cloned_model);
    }

    // update the props after the perf mode translated to configs
    // TODO: Clarify the behavior of SetConfig method. Skip eng_config or not?
    Config conf = engConfig;
    conf.readProperties(config, modelType);
    calculate_streams(conf, cloned_model);

    Transformations transformations(cloned_model, enableLPT, inferencePrecision, is_legacy_api(), snippetsMode, conf);
>>>>>>> 6d711132
    transformations.UpToCpuSpecificOpSet();

    // need to check that all outputs have static shapes
    // checking that all inputs have static shapes is performed in the common part
    if (is_legacy_api()) {
        for (const auto& res : cloned_model->get_results()) {
            if (res->get_input_partial_shape(0).is_dynamic()) {
                OPENVINO_THROW("CPU plug-in can't load a model with dynamic output shapes via legacy API.");
            }
        }
    }

<<<<<<< HEAD
    if (!is_cpu_map_available()) {
        apply_performance_hints(config, cloned_model);
    }
=======
>>>>>>> 6d711132
    transformations.CpuSpecificOpSet();
    DEBUG_LOG(PrintableModel(*cloned_model, "cpu_"));

<<<<<<< HEAD
    DEBUG_LOG(PrintableModel(*cloned_model, "cpu_"));

    // update the props after the perf mode translated to configs
    // TODO: Clarify the behavior of SetConfig method. Skip eng_config or not?
    Config conf = engConfig;

    conf.readProperties(config);
    calculate_streams(conf, cloned_model);

=======
>>>>>>> 6d711132
    if ((cloned_model->inputs().size() != model->inputs().size()) ||
        (cloned_model->outputs().size() != model->outputs().size())) {
        OPENVINO_THROW("Input/output port size mismatched!");
    }
    // Make output ports have the same tensor names with original model
    for (size_t idx = 0; idx < cloned_model->outputs().size(); idx++) {
        auto new_result = cloned_model->output(idx);
        auto orig_result = model->output(idx);
        new_result.get_tensor().set_names(orig_result.get_tensor().get_names());
    }

    // SSE runtime check is needed for some ATOM machine, which is x86-64 but w/o SSE
    static Xbyak::util::Cpu cpu;
    if (cpu.has(Xbyak::util::Cpu::tSSE)) {
        if (conf.denormalsOptMode == Config::DenormalsOptMode::DO_On) {
            flush_to_zero(true);
            conf.DAZOn = denormals_as_zero(true);
        } else if (conf.denormalsOptMode == Config::DenormalsOptMode::DO_Off) {
            flush_to_zero(false);
            denormals_as_zero(false);
        }
    }

<<<<<<< HEAD
    return std::make_shared<CompiledModel>(cloned_model, model, shared_from_this(), conf, extensionManager);
=======
#if 0
    ov::pass::Manager manager;
    std::string model_xml_name="test_compiled_model.xml";
    std::string model_bin_name="test_compiled_model.bin";
    manager.register_pass<ov::pass::Serialize>(model_xml_name, model_bin_name);
    manager.run_passes(cloned_model);
#endif
    return std::make_shared<CompiledModel>(cloned_model, shared_from_this(), conf, extensionManager);
>>>>>>> 6d711132
}

void Engine::set_property(const ov::AnyMap &config) {
    // @todo after Legacy configuration is dropped, use some wrapper class to keep both the property and "ifSetExplicitly" flag
    streamsExplicitlySetForEngine = streamsSet(config);

    engConfig.readProperties(config);
}

bool Engine::is_legacy_api() const {
    return !get_core()->is_new_api();
}

ov::Any Engine::get_property_legacy(const std::string& name, const ov::AnyMap& options) const {
<<<<<<< HEAD
    Parameter result;
=======
    ov::Any result;
>>>>>>> 6d711132
    auto option = engConfig._config.find(name);
    if (option != engConfig._config.end()) {
        result = option->second;
    } else {
        return get_metric_legacy(name, options);
    }
    return result;
}

ov::Any Engine::get_property(const std::string& name, const ov::AnyMap& options) const {
    if (is_legacy_api())
        return get_property_legacy(name, options);

    if (name == ov::optimal_number_of_infer_requests) {
        const auto streams = engConfig.streamExecutorConfig._streams;
        return decltype(ov::optimal_number_of_infer_requests)::value_type(streams); // ov::optimal_number_of_infer_requests has no negative values
    } else if (name == ov::num_streams) {
        const auto streams = engConfig.streamExecutorConfig._streams;
        return decltype(ov::num_streams)::value_type(streams); // ov::num_streams has special negative values (AUTO = -1, NUMA = -2)
    } else if (name == ov::affinity) {
        const auto affinity = engConfig.streamExecutorConfig._threadBindingType;
        switch (affinity) {
        case IStreamsExecutor::ThreadBindingType::NONE:
            return ov::Affinity::NONE;
        case IStreamsExecutor::ThreadBindingType::CORES:
            return ov::Affinity::CORE;
        case IStreamsExecutor::ThreadBindingType::NUMA:
            return ov::Affinity::NUMA;
        case IStreamsExecutor::ThreadBindingType::HYBRID_AWARE:
            return ov::Affinity::HYBRID_AWARE;
        }
        return ov::Affinity::NONE;
    } else if (name == ov::device::id.name()) {
        return decltype(ov::device::id)::value_type{engConfig.device_id};
    } else if (name == ov::inference_num_threads) {
        const auto num_threads = engConfig.streamExecutorConfig._threads;
        return decltype(ov::inference_num_threads)::value_type(num_threads);
    } else if (name == ov::enable_profiling.name()) {
        const bool perfCount = engConfig.collectPerfCounters;
        return decltype(ov::enable_profiling)::value_type(perfCount);
    } else if (name == ov::hint::inference_precision) {
        return decltype(ov::hint::inference_precision)::value_type(engConfig.inferencePrecision);
    } else if (name == ov::hint::performance_mode) {
        const auto perfHint = ov::util::from_string(engConfig.perfHintsConfig.ovPerfHint, ov::hint::performance_mode);
        return perfHint;
    } else if (name == ov::hint::enable_cpu_pinning) {
        const bool pin_value = engConfig.enableCpuPinning;
        return decltype(ov::hint::enable_cpu_pinning)::value_type(pin_value);
    } else if (name == ov::hint::scheduling_core_type) {
        const auto core_type = engConfig.schedulingCoreType;
        return core_type;
    } else if (name == ov::hint::enable_hyper_threading) {
        const bool ht_value = engConfig.enableHyperThreading;
        return decltype(ov::hint::enable_hyper_threading)::value_type(ht_value);
    } else if (name == ov::hint::num_requests) {
        const auto perfHintNumRequests = engConfig.perfHintsConfig.ovPerfHintNumRequests;
        return decltype(ov::hint::num_requests)::value_type(perfHintNumRequests);
    } else if (name == ov::hint::execution_mode) {
        return engConfig.executionMode;
    }
    return get_metric(name, options);
}

ov::Any Engine::get_metric_legacy(const std::string& name, const ov::AnyMap& options) const {
    OPENVINO_SUPPRESS_DEPRECATED_START
    if (name == METRIC_KEY(SUPPORTED_METRICS)) {
        std::vector<std::string> metrics = {
            METRIC_KEY(AVAILABLE_DEVICES),
            METRIC_KEY(SUPPORTED_METRICS),
            METRIC_KEY(FULL_DEVICE_NAME),
            METRIC_KEY(OPTIMIZATION_CAPABILITIES),
            METRIC_KEY(SUPPORTED_CONFIG_KEYS),
            METRIC_KEY(RANGE_FOR_ASYNC_INFER_REQUESTS),
            METRIC_KEY(RANGE_FOR_STREAMS),
            METRIC_KEY(IMPORT_EXPORT_SUPPORT),
        };
        IE_SET_METRIC_RETURN(SUPPORTED_METRICS, metrics);
    } else if (name == METRIC_KEY(FULL_DEVICE_NAME)) {
        IE_SET_METRIC_RETURN(FULL_DEVICE_NAME, deviceFullName);
    } else if (name == METRIC_KEY(AVAILABLE_DEVICES)) {
        std::vector<std::string> availableDevices = { "" };
        IE_SET_METRIC_RETURN(AVAILABLE_DEVICES, availableDevices);
    } else if (name == METRIC_KEY(OPTIMIZATION_CAPABILITIES)) {
        std::vector<std::string> capabilities;
        if (dnnl::impl::cpu::x64::mayiuse(dnnl::impl::cpu::x64::avx512_core_bf16))
            capabilities.push_back(METRIC_VALUE(BF16));
        if (dnnl::impl::cpu::x64::mayiuse(dnnl::impl::cpu::x64::avx512_core))
            capabilities.push_back(METRIC_VALUE(WINOGRAD));
        capabilities.push_back(METRIC_VALUE(FP32));
        capabilities.push_back(METRIC_VALUE(FP16));
        capabilities.push_back(METRIC_VALUE(INT8));
        capabilities.push_back(METRIC_VALUE(BIN));
        IE_SET_METRIC_RETURN(OPTIMIZATION_CAPABILITIES, capabilities);
    } else if (name == METRIC_KEY(SUPPORTED_CONFIG_KEYS)) {
        std::vector<std::string> configKeys;
        for (auto && opt : engConfig._config)
            configKeys.push_back(opt.first);
        IE_SET_METRIC_RETURN(SUPPORTED_CONFIG_KEYS, configKeys);
    } else if (name == METRIC_KEY(RANGE_FOR_ASYNC_INFER_REQUESTS)) {
        std::tuple<unsigned int, unsigned int, unsigned int> range = std::make_tuple(1, 1, 1);
        IE_SET_METRIC_RETURN(RANGE_FOR_ASYNC_INFER_REQUESTS, range);
    } else if (name == METRIC_KEY(RANGE_FOR_STREAMS)) {
        std::tuple<unsigned int, unsigned int> range = std::make_tuple(1, parallel_get_max_threads());
        IE_SET_METRIC_RETURN(RANGE_FOR_STREAMS, range);
    } else if (name == METRIC_KEY(IMPORT_EXPORT_SUPPORT)) {
        IE_SET_METRIC_RETURN(IMPORT_EXPORT_SUPPORT, true);
    } else if (ov::internal::supported_properties == name) {
        return decltype(ov::internal::supported_properties)::value_type{
            ov::PropertyName{ov::internal::caching_properties.name(), ov::PropertyMutability::RO},
            ov::PropertyName{ov::internal::exclusive_async_requests.name(), ov::PropertyMutability::RW}};
    } else if (name == ov::internal::caching_properties) {
        std::vector<ov::PropertyName> cachingProperties = { METRIC_KEY(FULL_DEVICE_NAME) };
        return decltype(ov::internal::caching_properties)::value_type(cachingProperties);
    }

    IE_CPU_PLUGIN_THROW() << "Unsupported metric key: " << name;
    OPENVINO_SUPPRESS_DEPRECATED_END
}

ov::Any Engine::get_metric(const std::string& name, const ov::AnyMap& options) const {
    if (is_legacy_api())
        return get_metric_legacy(name, options);

    auto RO_property = [](const std::string& propertyName) {
        return ov::PropertyName(propertyName, ov::PropertyMutability::RO);
    };
    auto RW_property = [](const std::string& propertyName) {
        return ov::PropertyName(propertyName, ov::PropertyMutability::RW);
    };

    if (name == ov::supported_properties) {
        std::vector<ov::PropertyName> roProperties {RO_property(ov::supported_properties.name()),
                                                    RO_property(ov::available_devices.name()),
                                                    RO_property(ov::range_for_async_infer_requests.name()),
                                                    RO_property(ov::range_for_streams.name()),
                                                    RO_property(ov::device::full_name.name()),
                                                    RO_property(ov::device::capabilities.name()),
        };
        // the whole config is RW before model is loaded.
        std::vector<ov::PropertyName> rwProperties {RW_property(ov::num_streams.name()),
                                                    RW_property(ov::affinity.name()),
                                                    RW_property(ov::inference_num_threads.name()),
                                                    RW_property(ov::enable_profiling.name()),
                                                    RW_property(ov::hint::inference_precision.name()),
                                                    RW_property(ov::hint::performance_mode.name()),
                                                    RW_property(ov::hint::execution_mode.name()),
                                                    RW_property(ov::hint::num_requests.name()),
                                                    RW_property(ov::hint::enable_cpu_pinning.name()),
                                                    RW_property(ov::hint::scheduling_core_type.name()),
                                                    RW_property(ov::hint::enable_hyper_threading.name()),
                                                    RW_property(ov::device::id.name()),
                                                    RW_property(ov::intel_cpu::denormals_optimization.name()),
                                                    RW_property(ov::intel_cpu::sparse_weights_decompression_rate.name()),
        };

        std::vector<ov::PropertyName> supportedProperties;
        supportedProperties.reserve(roProperties.size() + rwProperties.size());
        supportedProperties.insert(supportedProperties.end(), roProperties.begin(), roProperties.end());
        supportedProperties.insert(supportedProperties.end(), rwProperties.begin(), rwProperties.end());

        return decltype(ov::supported_properties)::value_type(supportedProperties);
    } else if (ov::internal::supported_properties == name) {
        return decltype(ov::internal::supported_properties)::value_type{
            ov::PropertyName{ov::internal::caching_properties.name(), ov::PropertyMutability::RO},
            ov::PropertyName{ov::internal::exclusive_async_requests.name(), ov::PropertyMutability::RW}};
    } else if (name == ov::device::full_name) {
        return decltype(ov::device::full_name)::value_type(deviceFullName);
    } else if (name == ov::available_devices) {
        const std::vector<std::string> availableDevices = { "" };
        return decltype(ov::available_devices)::value_type(availableDevices);
    } else if (name == ov::device::capabilities) {
        std::vector<std::string> capabilities;
        if (dnnl::impl::cpu::x64::mayiuse(dnnl::impl::cpu::x64::avx512_core_bf16))
            capabilities.push_back(METRIC_VALUE(BF16));
        if (dnnl::impl::cpu::x64::mayiuse(dnnl::impl::cpu::x64::avx512_core))
            capabilities.push_back(METRIC_VALUE(WINOGRAD));
        capabilities.push_back(METRIC_VALUE(FP32));
        capabilities.push_back(METRIC_VALUE(FP16));
        capabilities.push_back(METRIC_VALUE(INT8));
        capabilities.push_back(METRIC_VALUE(BIN));
        capabilities.push_back(ov::device::capability::EXPORT_IMPORT);
        return decltype(ov::device::capabilities)::value_type(capabilities);
    } else if (name == ov::range_for_async_infer_requests) {
        const std::tuple<unsigned int, unsigned int, unsigned int> range = std::make_tuple(1, 1, 1);
        return decltype(ov::range_for_async_infer_requests)::value_type(range);
    } else if (name == ov::range_for_streams) {
        const std::tuple<unsigned int, unsigned int> range = std::make_tuple(1, parallel_get_max_threads());
        return decltype(ov::range_for_streams)::value_type(range);
    } else if (name == ov::internal::caching_properties) {
        std::vector<ov::PropertyName> cachingProperties = { ov::device::full_name };
        return decltype(ov::internal::caching_properties)::value_type(cachingProperties);
    } else if (name == ov::intel_cpu::denormals_optimization) {
        return decltype(ov::intel_cpu::denormals_optimization)::value_type(engConfig.denormalsOptMode == Config::DenormalsOptMode::DO_On);
    } else if (name == ov::intel_cpu::sparse_weights_decompression_rate) {
        return decltype(ov::intel_cpu::sparse_weights_decompression_rate)::value_type(engConfig.fcSparseWeiDecompressionRate);
    }
    /* Internally legacy parameters are used with new API as part of migration procedure.
     * This fallback can be removed as soon as migration completed */
    return get_metric_legacy(name, options);
}

ov::SupportedOpsMap Engine::query_model(const std::shared_ptr<const ov::Model>& model, const ov::AnyMap& config) const {
    WeightsSharing::Ptr fake_w_cache;

    if (model == nullptr) {
        IE_THROW() << "Only ngraph-based models are supported!";
    }

    Config conf = engConfig;
    Config::ModelType modelType = getModelType(model);
    conf.readProperties(config, modelType);

    const auto& lptProp = config.find(InferenceEngine::PluginConfigInternalParams::KEY_LP_TRANSFORMS_MODE);
<<<<<<< HEAD
    const bool enableLPT = (lptProp != config.end() && lptProp->second.as<std::string>() ==
                                                           PluginConfigParams::YES) /* enabled in the orig_config*/
                           || Config::LPTransformsMode::On == engConfig.lpTransformsMode /* or already enabled */;
=======
    const bool enableLPT =
        (lptProp != config.end() &&
         lptProp->second.as<std::string>() == InferenceEngine::PluginConfigParams::YES) /* enabled in the orig_config*/
        || Config::LPTransformsMode::On == engConfig.lpTransformsMode /* or already enabled */;
>>>>>>> 6d711132
    const Config::SnippetsMode snippetsMode = getSnippetsMode(config, conf);

    auto context =
        std::make_shared<GraphContext>(conf, nullptr, fake_w_cache, false);

    auto supported = ov::get_supported_nodes(
        model,
        [&](std::shared_ptr<ov::Model>& model) {
            Transformations transformation(model, enableLPT, conf.inferencePrecision, is_legacy_api(), snippetsMode, engConfig);
            transformation.UpToCpuSpecificOpSet();
            transformation.CpuSpecificOpSet();
<<<<<<< HEAD
=======
            transformation.RunPrecisionConvert();
>>>>>>> 6d711132
        },
        [&](const std::shared_ptr<ov::Node>& op) {
            std::unique_ptr<Node> ptr;
            try {
                ptr.reset(Node::factory().create(op, context));
            } catch (const InferenceEngine::Exception&) {
                return false;
            }
            return true;
        });

    ov::SupportedOpsMap res;
    for (auto&& layerName : supported) {
        res.emplace(layerName, get_device_name());
    }

    return res;
}

std::shared_ptr<ov::ICompiledModel> Engine::import_model(std::istream& networkModel,
                                            const ov::AnyMap& config) const{
    OV_ITT_SCOPE(FIRST_INFERENCE, itt::domains::intel_cpu_LT, "import_model");

    ModelDeserializer deserializer(networkModel,
        [this](const std::string& model, const ov::Tensor& weights) {
            return get_core()->read_model(model, weights, true);
        });

    std::shared_ptr<ov::Model> model;
<<<<<<< HEAD
    std::shared_ptr<ov::Model> orig_model;
    std::pair<std::shared_ptr<ov::Model>, std::shared_ptr<ov::Model>> models = std::make_pair(model, orig_model);
    deserializer >> models;
    model = models.first;
    orig_model = models.second;
=======
    deserializer >> model;
>>>>>>> 6d711132

    Config conf = engConfig;
    Config::ModelType modelType = getModelType(model);
    conf.readProperties(config, modelType);

<<<<<<< HEAD
    calculate_streams(conf, model, true);

    auto compiled_model = std::make_shared<CompiledModel>(model, orig_model, shared_from_this(), conf, extensionManager, true);
=======
    // import config props from caching model
    calculate_streams(conf, model, true);

    auto compiled_model = std::make_shared<CompiledModel>(model, shared_from_this(), conf, extensionManager, true);
>>>>>>> 6d711132
    return compiled_model;
}
}   // namespace intel_cpu
}   // namespace ov

using namespace ov::intel_cpu;

#if defined(OPENVINO_ARCH_ARM) || defined(OPENVINO_ARCH_ARM64)
static const ov::Version version = {CI_BUILD_NUMBER, "openvino_arm_cpu_plugin"};
#elif defined(OPENVINO_ARCH_X86) || defined(OPENVINO_ARCH_X86_64)
static const ov::Version version = {CI_BUILD_NUMBER, "openvino_intel_cpu_plugin"};
#elif defined(OPENVINO_ARCH_RISCV64)
static const Version version = {CI_BUILD_NUMBER, "openvino_riscv_cpu_plugin"};
#else
#error "Undefined system processor"
#endif

OV_DEFINE_PLUGIN_CREATE_FUNCTION(Engine, version)<|MERGE_RESOLUTION|>--- conflicted
+++ resolved
@@ -1,6 +1,7 @@
 // Copyright (C) 2018-2023 Intel Corporation
 // SPDX-License-Identifier: Apache-2.0
 //
+
 #include "ie_metric_helpers.hpp"  // must be included first
 
 #include "plugin.h"
@@ -12,24 +13,15 @@
 #include "ie_ngraph_utils.hpp"
 #include "ie_plugin_config.hpp"
 #include "ie_system_conf.h"
-<<<<<<< HEAD
 #include "itt.h"
+#include "openvino/runtime/threading/cpu_streams_info.hpp"
 #include "openvino/runtime/intel_cpu/properties.hpp"
 #include "openvino/runtime/properties.hpp"
 #include "openvino/runtime/threading/cpu_streams_info.hpp"
 #include "openvino/runtime/threading/executor_manager.hpp"
 #include "performance_heuristics.hpp"
 #include "serialize.h"
-=======
-
-#include "itt.h"
-#include "openvino/runtime/threading/cpu_streams_info.hpp"
-#include "openvino/runtime/intel_cpu/properties.hpp"
-#include "openvino/runtime/properties.hpp"
-#include "performance_heuristics.hpp"
-#include "serialize.h"
 #include "threading/ie_executor_manager.hpp"
->>>>>>> 6d711132
 #include "transformations/transformation_pipeline.h"
 #include "transformations/utils/utils.hpp"
 #include "utils/denormals.hpp"
@@ -43,14 +35,6 @@
 
 #include <cpu/x64/cpu_isa_traits.hpp>
 
-<<<<<<< HEAD
-#if defined(OV_CPU_WITH_ACL)
-#include "nodes/executors/acl/acl_ie_scheduler.hpp"
-#include "arm_compute/runtime/CPP/CPPScheduler.h"
-#endif
-
-=======
->>>>>>> 6d711132
 using namespace ov::threading;
 
 #define IE_CPU_PLUGIN_THROW(...) IE_THROW(__VA_ARGS__) << "CPU plugin: "
@@ -164,11 +148,7 @@
 }
 
 static bool streamsSet(const ov::AnyMap& config) {
-<<<<<<< HEAD
-    return config.count(PluginConfigParams::KEY_CPU_THROUGHPUT_STREAMS) ||
-=======
     return config.count(InferenceEngine::PluginConfigParams::KEY_CPU_THROUGHPUT_STREAMS) ||
->>>>>>> 6d711132
            config.count(ov::num_streams.name());
 }
 
@@ -205,11 +185,7 @@
         ov::MemBandwidthPressure networkToleranceForLowCache =
             ov::MemBandwidthPressureTolerance(model, L2_cache_size, memThresholdAssumeLimitedForISA);
         const auto default_streams = get_streams_num(engConfig.streamExecutorConfig._threadBindingType,
-<<<<<<< HEAD
                                                    ov::threading::IStreamsExecutor::Config::StreamMode::DEFAULT,
-=======
-                                                   IStreamsExecutor::Config::StreamMode::DEFAULT,
->>>>>>> 6d711132
                                                    engConfig.streamExecutorConfig._enable_hyper_thread);
         auto streams_info = default_streams;
         if (networkToleranceForLowCache.max_mem_tolerance == ov::MemBandwidthPressure::UNKNOWN) {
@@ -217,42 +193,25 @@
                 (networkToleranceForLowCache.ratio_compute_deconvs == ov::MemBandwidthPressure::ALL)) {
                 // all relevant layers (convs, etc) are compute-limited, the most aggressive val for #streams
                 streams_info = get_streams_num(engConfig.streamExecutorConfig._threadBindingType,
-<<<<<<< HEAD
                                              ov::threading::IStreamsExecutor::Config::StreamMode::AGGRESSIVE,
-=======
-                                             IStreamsExecutor::Config::StreamMode::AGGRESSIVE,
->>>>>>> 6d711132
                                              engConfig.streamExecutorConfig._enable_hyper_thread);
             }  //  otherwise (no recognized layers) falling back to the default value
         } else if (networkToleranceForLowCache.max_mem_tolerance > memThresholdAssumeLimitedForISA) {
             // network is below the ISA-specific threshold
             streams_info = get_streams_num(engConfig.streamExecutorConfig._threadBindingType,
-<<<<<<< HEAD
                                          ov::threading::IStreamsExecutor::Config::StreamMode::AGGRESSIVE,
-=======
-                                         IStreamsExecutor::Config::StreamMode::AGGRESSIVE,
->>>>>>> 6d711132
                                          engConfig.streamExecutorConfig._enable_hyper_thread);
         } else if (networkToleranceForLowCache.max_mem_tolerance > ov::MemBandwidthPressure::LIMITED) {
             // network is below general threshold
             streams_info = get_streams_num(engConfig.streamExecutorConfig._threadBindingType,
-<<<<<<< HEAD
                                          ov::threading::IStreamsExecutor::Config::StreamMode::LESSAGGRESSIVE,
-=======
-                                         IStreamsExecutor::Config::StreamMode::LESSAGGRESSIVE,
->>>>>>> 6d711132
                                          engConfig.streamExecutorConfig._enable_hyper_thread);
             streams_info.num_streams = std::max(default_streams.num_streams, streams_info.num_streams);
         }
 
         auto num_requests = config.find(ov::hint::num_requests.name());
         if (num_requests != config.end()) {  // arrived with config to the LoadNetwork (and thus higher pri)
-<<<<<<< HEAD
-            auto val = PerfHintsConfig::CheckPerformanceHintRequestValue(num_requests->second.as<std::string>());
-=======
             auto val = InferenceEngine::PerfHintsConfig::CheckPerformanceHintRequestValue(num_requests->second.as<std::string>());
->>>>>>> 6d711132
-            // auto val = num_requests->second.as<int>();
             if (val > 0)
                 streams_info.num_streams = std::min(streams_info.num_streams, val);
         } else if (engConfig.perfHintsConfig.ovPerfHintNumRequests) {  // set thru SetConfig to the plugin, 2nd priority
@@ -278,11 +237,7 @@
          * This applies for all the configuration parameters */
         const auto perf_hint_name =
             (perf_hint != config.end())
-<<<<<<< HEAD
-                ? PerfHintsConfig::CheckPerformanceHintValue(perf_hint->second.as<std::string>())
-=======
                 ? InferenceEngine::PerfHintsConfig::CheckPerformanceHintValue(perf_hint->second.as<std::string>())
->>>>>>> 6d711132
                 : engConfig.perfHintsConfig.ovPerfHint;
         return perf_hint_name;
     };
@@ -322,10 +277,6 @@
     const auto perf_hint_name = config.perfHintsConfig.ovPerfHint;
     const int latency_streams = get_default_latency_streams(config.latencyThreadingMode);
     int streams;
-<<<<<<< HEAD
-=======
-
->>>>>>> 6d711132
     OPENVINO_SUPPRESS_DEPRECATED_START
     if (config.streamExecutorConfig._streams_changed) {
         streams = config.streamExecutorConfig._streams;
@@ -336,22 +287,14 @@
     } else {
         streams = config.streamExecutorConfig._streams == 1 ? 0 : config.streamExecutorConfig._streams;
     }
-<<<<<<< HEAD
+
     get_num_streams(streams, model, config);
-=======
-
-    get_num_streams(streams, model, config);
-
->>>>>>> 6d711132
+
     config._config[CONFIG_KEY(CPU_THROUGHPUT_STREAMS)] = std::to_string(config.streamExecutorConfig._streams);
     OPENVINO_SUPPRESS_DEPRECATED_END
 }
 
-<<<<<<< HEAD
-void Engine::calculate_streams(Config& conf, const std::shared_ptr<ov::Model>& function, bool imported) const {
-=======
 void Engine::calculate_streams(Config& conf, const std::shared_ptr<ov::Model>& model, bool imported) const{
->>>>>>> 6d711132
     // import config props from caching model
     if (imported && !is_cpu_map_available()) {
         if (model->has_rt_info("intel_cpu_hints_config") && !conf.perfHintsConfig.ovPerfHint.empty()) {
@@ -386,11 +329,7 @@
                 conf.modelPreferThreads = cache_model_prefer;
             }
         }
-<<<<<<< HEAD
-        get_performance_streams(conf, function);
-=======
         get_performance_streams(conf, model);
->>>>>>> 6d711132
         // save model_prefer_threads to model rt_info when loading network
         if (!imported) {
             ov::AnyMap hints_props;
@@ -400,11 +339,7 @@
     }
 }
 
-<<<<<<< HEAD
 StreamCfg Engine::get_streams_num(ov::threading::IStreamsExecutor::ThreadBindingType thread_binding_type,
-=======
-StreamCfg Engine::get_streams_num(InferenceEngine::IStreamsExecutor::ThreadBindingType thread_binding_type,
->>>>>>> 6d711132
                                         int stream_mode,
                                         const bool enable_hyper_thread) const {
     const int sockets = static_cast<int>(get_available_numa_nodes().size());
@@ -492,11 +427,7 @@
         return engineConfig.lpTransformsMode == Config::LPTransformsMode::On;
 
     const auto& val = enableLPT->second.as<std::string>();
-<<<<<<< HEAD
-    if (val == PluginConfigParams::YES)
-=======
     if (val == InferenceEngine::PluginConfigParams::YES)
->>>>>>> 6d711132
         return true;
     else if (val == InferenceEngine::PluginConfigParams::NO)
         return false;
@@ -504,38 +435,27 @@
         OPENVINO_THROW("Wrong value for property key LP_TRANSFORMS_MODE. Expected values: YES/NO");
 }
 
-<<<<<<< HEAD
-static ov::element::Type getInferencePrecision(const ov::AnyMap& modelConfig, const Config& engineConfig) {
-=======
 static ov::element::Type getInferencePrecision(const ov::AnyMap& modelConfig,
                                                const Config& engineConfig,
                                                Config::ModelType modelType) {
->>>>>>> 6d711132
     Config tempConf = engineConfig;
     tempConf.readProperties(modelConfig, modelType);
     return tempConf.inferencePrecision;
 }
 
-<<<<<<< HEAD
-=======
 static Config::ModelType getModelType(const std::shared_ptr<const Model>& model) {
     return op::util::has_op_with_type<op::v1::Convolution>(model) ||
            op::util::has_op_with_type<op::v1::ConvolutionBackpropData>(model) ?
            Config::ModelType::CNN : Config::ModelType::Unknown;
 }
 
->>>>>>> 6d711132
 static Config::SnippetsMode getSnippetsMode(const ov::AnyMap& modelConfig, const Config& engineConfig) {
     const auto& snippetsMode = modelConfig.find(InferenceEngine::PluginConfigInternalParams::KEY_SNIPPETS_MODE);
     if (snippetsMode == modelConfig.end())    // not set explicitly
         return Config::SnippetsMode::Enable;  // enable by default
 
     const auto& val = snippetsMode->second.as<std::string>();
-<<<<<<< HEAD
-    if (val == PluginConfigInternalParams::IGNORE_CALLBACK)
-=======
     if (val == InferenceEngine::PluginConfigInternalParams::IGNORE_CALLBACK)
->>>>>>> 6d711132
         return Config::SnippetsMode::IgnoreCallback;
     else if (val == InferenceEngine::PluginConfigInternalParams::DISABLE)
         return Config::SnippetsMode::Disable;
@@ -571,39 +491,13 @@
         }
     }
 
-<<<<<<< HEAD
-=======
-    auto print_model = [&](const std::shared_ptr<ov::Model>& model, std::string str) {
-        std::cout << str << std::endl;
-        for (auto& it : model->inputs()) {
-            std::cout << "    input name = " << ov::op::util::get_ie_output_name(it)
-                      << ", precision = " << it.get_element_type() << ", shape = " << it.get_partial_shape().to_string()
-                      << std::endl;
-        }
-        for (auto& it : model->outputs()) {
-            const auto node = it.get_node_shared_ptr();
-            auto name = ov::op::util::get_ie_output_name(node->input_value(0));
-            std::cout << "    output name = " << name << ", " << ov::op::util::get_ie_output_name(it)
-                      << ", precision = " << it.get_element_type() << ", shape = " << it.get_partial_shape().to_string()
-                      << std::endl;
-        }
-        std::cout << std::endl;
-    };
-
->>>>>>> 6d711132
     auto config = orig_config;
     const std::shared_ptr<ov::Model> cloned_model = model->clone();
     const bool enableLPT = shouldEnableLPT(config, engConfig);
     Config::ModelType modelType = getModelType(model);
     ov::element::Type inferencePrecision = getInferencePrecision(config, engConfig, modelType);
     const Config::SnippetsMode snippetsMode = getSnippetsMode(config, engConfig);
-
     DEBUG_LOG(PrintableModel(*cloned_model, "org_"));
-<<<<<<< HEAD
-
-    Transformations transformations(cloned_model, enableLPT, inferencePrecision, is_legacy_api(), snippetsMode, engConfig);
-=======
-    print_model(cloned_model, "AddPreprocess model:");
 
     if (!is_cpu_map_available()) {
         apply_performance_hints(config, cloned_model);
@@ -616,7 +510,6 @@
     calculate_streams(conf, cloned_model);
 
     Transformations transformations(cloned_model, enableLPT, inferencePrecision, is_legacy_api(), snippetsMode, conf);
->>>>>>> 6d711132
     transformations.UpToCpuSpecificOpSet();
 
     // need to check that all outputs have static shapes
@@ -629,27 +522,9 @@
         }
     }
 
-<<<<<<< HEAD
-    if (!is_cpu_map_available()) {
-        apply_performance_hints(config, cloned_model);
-    }
-=======
->>>>>>> 6d711132
     transformations.CpuSpecificOpSet();
     DEBUG_LOG(PrintableModel(*cloned_model, "cpu_"));
 
-<<<<<<< HEAD
-    DEBUG_LOG(PrintableModel(*cloned_model, "cpu_"));
-
-    // update the props after the perf mode translated to configs
-    // TODO: Clarify the behavior of SetConfig method. Skip eng_config or not?
-    Config conf = engConfig;
-
-    conf.readProperties(config);
-    calculate_streams(conf, cloned_model);
-
-=======
->>>>>>> 6d711132
     if ((cloned_model->inputs().size() != model->inputs().size()) ||
         (cloned_model->outputs().size() != model->outputs().size())) {
         OPENVINO_THROW("Input/output port size mismatched!");
@@ -673,9 +548,6 @@
         }
     }
 
-<<<<<<< HEAD
-    return std::make_shared<CompiledModel>(cloned_model, model, shared_from_this(), conf, extensionManager);
-=======
 #if 0
     ov::pass::Manager manager;
     std::string model_xml_name="test_compiled_model.xml";
@@ -684,7 +556,6 @@
     manager.run_passes(cloned_model);
 #endif
     return std::make_shared<CompiledModel>(cloned_model, shared_from_this(), conf, extensionManager);
->>>>>>> 6d711132
 }
 
 void Engine::set_property(const ov::AnyMap &config) {
@@ -699,11 +570,7 @@
 }
 
 ov::Any Engine::get_property_legacy(const std::string& name, const ov::AnyMap& options) const {
-<<<<<<< HEAD
-    Parameter result;
-=======
     ov::Any result;
->>>>>>> 6d711132
     auto option = engConfig._config.find(name);
     if (option != engConfig._config.end()) {
         result = option->second;
@@ -917,16 +784,10 @@
     conf.readProperties(config, modelType);
 
     const auto& lptProp = config.find(InferenceEngine::PluginConfigInternalParams::KEY_LP_TRANSFORMS_MODE);
-<<<<<<< HEAD
-    const bool enableLPT = (lptProp != config.end() && lptProp->second.as<std::string>() ==
-                                                           PluginConfigParams::YES) /* enabled in the orig_config*/
-                           || Config::LPTransformsMode::On == engConfig.lpTransformsMode /* or already enabled */;
-=======
     const bool enableLPT =
         (lptProp != config.end() &&
          lptProp->second.as<std::string>() == InferenceEngine::PluginConfigParams::YES) /* enabled in the orig_config*/
         || Config::LPTransformsMode::On == engConfig.lpTransformsMode /* or already enabled */;
->>>>>>> 6d711132
     const Config::SnippetsMode snippetsMode = getSnippetsMode(config, conf);
 
     auto context =
@@ -938,10 +799,7 @@
             Transformations transformation(model, enableLPT, conf.inferencePrecision, is_legacy_api(), snippetsMode, engConfig);
             transformation.UpToCpuSpecificOpSet();
             transformation.CpuSpecificOpSet();
-<<<<<<< HEAD
-=======
             transformation.RunPrecisionConvert();
->>>>>>> 6d711132
         },
         [&](const std::shared_ptr<ov::Node>& op) {
             std::unique_ptr<Node> ptr;
@@ -971,30 +829,16 @@
         });
 
     std::shared_ptr<ov::Model> model;
-<<<<<<< HEAD
-    std::shared_ptr<ov::Model> orig_model;
-    std::pair<std::shared_ptr<ov::Model>, std::shared_ptr<ov::Model>> models = std::make_pair(model, orig_model);
-    deserializer >> models;
-    model = models.first;
-    orig_model = models.second;
-=======
     deserializer >> model;
->>>>>>> 6d711132
 
     Config conf = engConfig;
     Config::ModelType modelType = getModelType(model);
     conf.readProperties(config, modelType);
 
-<<<<<<< HEAD
-    calculate_streams(conf, model, true);
-
-    auto compiled_model = std::make_shared<CompiledModel>(model, orig_model, shared_from_this(), conf, extensionManager, true);
-=======
     // import config props from caching model
     calculate_streams(conf, model, true);
 
     auto compiled_model = std::make_shared<CompiledModel>(model, shared_from_this(), conf, extensionManager, true);
->>>>>>> 6d711132
     return compiled_model;
 }
 }   // namespace intel_cpu
