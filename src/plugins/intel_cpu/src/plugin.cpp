--- conflicted
+++ resolved
@@ -279,12 +279,8 @@
     } else if (perf_hint_name == CONFIG_VALUE(THROUGHPUT)) {
         streams = 0;
     }
-<<<<<<< HEAD
-    streams = config.streamExecutorConfig._streams > 0 ? config.streamExecutorConfig._streams : streams;
-=======
     streams = config.streamExecutorConfig._streams_changed ? config.streamExecutorConfig._streams
                                                            : (streams == 1 ? 0 : streams);
->>>>>>> c186ffdf
 
     get_num_streams(streams, ngraphFunc, config);
 }
