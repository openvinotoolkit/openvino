// Copyright (C) 2018-2025 Intel Corporation
// SPDX-License-Identifier: Apache-2.0
//

#include "plugin.h"

#include <cstddef>
#include <cstring>
#include <istream>
#include <memory>
#include <set>
#include <string>
#include <tuple>
#include <utility>
#include <vector>

#include "compiled_model.h"
#include "config.h"
#include "cpu/x64/cpu_isa_traits.hpp"
#include "cpu/x64/xbyak/xbyak_util.h"
#include "cpu_streams_calculation.hpp"
#include "graph_context.h"
#include "itt.h"
#include "node.h"
#include "openvino/core/except.hpp"
#include "openvino/core/model.hpp"
#include "openvino/core/node.hpp"
#include "openvino/core/parallel.hpp"
#include "openvino/core/type/element_type.hpp"
#include "openvino/core/version.hpp"
#include "openvino/itt.hpp"
#include "openvino/op/convolution.hpp"
#include "openvino/op/paged_attention.hpp"
#include "openvino/op/scaled_dot_product_attention.hpp"
#include "openvino/runtime/aligned_buffer.hpp"
#include "openvino/runtime/common.hpp"
#include "openvino/runtime/icompiled_model.hpp"
#include "openvino/runtime/intel_cpu/properties.hpp"
#include "openvino/runtime/internal_properties.hpp"
#include "openvino/runtime/iplugin.hpp"
#include "openvino/runtime/properties.hpp"
#include "openvino/runtime/shared_buffer.hpp"
#include "openvino/runtime/threading/cpu_message.hpp"
#include "openvino/runtime/threading/executor_manager.hpp"
#include "openvino/runtime/threading/istreams_executor.hpp"
#include "sigstack_manager.h"
#include "transformations/transformation_pipeline.h"
#include "transformations/utils/utils.hpp"
#include "utils/codec_xor.hpp"
#include "utils/debug_capabilities.h"
#include "utils/denormals.hpp"
#include "utils/precision_support.h"
#include "utils/serialize.hpp"
#include "weights_cache.hpp"

using namespace ov::threading;

namespace ov::intel_cpu {

static std::string getDeviceFullName() {
    std::string brand_string;
#if defined(__EMSCRIPTEN__)
    brand_string = "WebAssembly CPU";
#elif defined(OPENVINO_ARCH_RISCV64)
    // TODO: extract actual device name
    brand_string = "RISCV-64 CPU";
#elif defined(OPENVINO_ARCH_ARM) || defined(OPENVINO_ARCH_ARM64)
    // TODO: extract actual device name
    brand_string = "ARM CPU";
#elif defined(OPENVINO_ARCH_X86) || defined(OPENVINO_ARCH_X86_64)
    const unsigned int addr_list[3] = {0x80000002, 0x80000003, 0x80000004};
    unsigned int regs[4];
    for (auto addr : addr_list) {
        regs[0] = addr;
#    ifdef _WIN32
        __cpuid(reinterpret_cast<int*>(regs), regs[0]);
#    else
        __cpuid(regs[0], regs[0], regs[1], regs[2], regs[3]);
#    endif
        auto* ch = reinterpret_cast<char*>(&regs[0]);
        for (size_t j = 0; j < sizeof(regs); j++) {
            if (ch[j] != '\0') {
                brand_string += ch[j];
            }
        }
    }
#else
#    error "Unkown CPU architecture. Please, add support to openvino/core/visibility.hpp"
#endif
    return brand_string;
}

Plugin::Plugin() : deviceFullName(getDeviceFullName()), specialSetup(new CPUSpecialSetup) {
    set_device_name("CPU");
    // Initialize Xbyak::util::Cpu object on Pcore for hybrid cores machine
    get_executor_manager()->execute_task_by_streams_executor(ov::hint::SchedulingCoreType::PCORE_ONLY, [] {
        dnnl::impl::cpu::x64::cpu();
    });
    const auto& ov_version = ov::get_openvino_version();
    m_compiled_model_runtime_properties["OV_VERSION"] = std::string(ov_version.buildNumber);
    m_msg_manager = ov::threading::message_manager();
}

Plugin::~Plugin() {
    executor_manager()->clear("CPU");
    executor_manager()->clear("CPUStreamsExecutor");
    executor_manager()->clear("CPUMainStreamExecutor");
    executor_manager()->clear("CPUCallbackExecutor");
}

static bool streamsSet(const ov::AnyMap& config) {
    return config.find(ov::num_streams.name()) != config.end();
}

void Plugin::get_performance_streams(Config& config, const std::shared_ptr<ov::Model>& model) const {
    int streams_set = config.streams;
    int streams;
    if (config.streamsChanged) {
        streams = streams_set;
    } else if (config.hintPerfMode == ov::hint::PerformanceMode::LATENCY) {
        streams = 1;
    } else if (config.hintPerfMode == ov::hint::PerformanceMode::THROUGHPUT) {
        streams = 0;
    } else {
        streams = streams_set == 1 ? 0 : streams_set;
    }

    if (!((0 == streams_set) && config.streamsChanged)) {
        get_num_streams(streams, model, config);
    } else {
        config.streamExecutorConfig = IStreamsExecutor::Config{"CPUStreamsExecutor", streams};
    }
}

void Plugin::calculate_streams(Config& conf, const std::shared_ptr<ov::Model>& model, bool imported) const {
    const auto model_prefer_name = std::string("MODEL_PREFER_THREADS");
    if (imported && model->has_rt_info("intel_cpu_hints_config")) {
        // load model_prefer_threads from cache
        int cache_model_prefer;
        const auto& hints_config = model->get_rt_info<ov::AnyMap>("intel_cpu_hints_config");
        const auto it_model_prefer = hints_config.find(model_prefer_name);
        if (it_model_prefer != hints_config.end()) {
            try {
                cache_model_prefer = it_model_prefer->second.as<int>();
            } catch (const ov::Exception&) {
                OPENVINO_THROW("Cache file doesn't have valid value for " + model_prefer_name);
            }

            conf.modelPreferThreads = cache_model_prefer;
        }
    }
    get_performance_streams(conf, model);
    // save model_prefer_threads to model rt_info when loading network
    if (!imported) {
        ov::AnyMap hints_props;
        hints_props.insert({model_prefer_name, std::to_string(conf.modelPreferThreads)});
        model->set_rt_info(hints_props, "intel_cpu_hints_config");
    }
}

static Config::ModelType getModelType(const std::shared_ptr<const Model>& model) {
    if (op::util::has_op_with_type<op::v1::Convolution>(model) ||
        op::util::has_op_with_type<op::v1::ConvolutionBackpropData>(model)) {
        return Config::ModelType::CNN;
    }

    if ((op::util::has_op_with_type<op::v13::ScaledDotProductAttention>(model) && !model->get_variables().empty()) ||
        op::util::has_op_with_type<ov::op::PagedAttentionExtension>(model)) {
        return Config::ModelType::LLM;
    }

    return Config::ModelType::Unknown;
}

std::shared_ptr<ov::ICompiledModel> Plugin::compile_model(const std::shared_ptr<const ov::Model>& model,
                                                          const ov::AnyMap& orig_config) const {
    OV_ITT_SCOPED_TASK(itt::domains::intel_cpu, "Plugin::compile_model");
    CREATE_DEBUG_TIMER(debugLoadTimer);

    // verification of supported input
    for (const auto& ii : model->inputs()) {
        auto input_precision = ii.get_element_type();
        static const std::set<ov::element::Type_t> supported_precisions = {
            ov::element::Type_t::u4,     ov::element::Type_t::i4,      ov::element::Type_t::u8,
            ov::element::Type_t::i8,     ov::element::Type_t::f8e4m3,  ov::element::Type_t::f8e5m2,
            ov::element::Type_t::u16,    ov::element::Type_t::i16,     ov::element::Type_t::u32,
            ov::element::Type_t::i32,    ov::element::Type_t::u64,     ov::element::Type_t::i64,
            ov::element::Type_t::bf16,   ov::element::Type_t::f16,     ov::element::Type_t::f32,
            ov::element::Type_t::f64,    ov::element::Type_t::boolean, ov::element::Type_t::string,
            ov::element::Type_t::nf4,    ov::element::Type_t::f4e2m1,  ov::element::Type_t::f8e8m0,
            ov::element::Type_t::dynamic};

        if (supported_precisions.find(input_precision) == supported_precisions.end()) {
            OPENVINO_THROW_NOT_IMPLEMENTED("CPU plugin: Input image format ",
                                           input_precision,
                                           " is not supported yet...");
        }
    }

    const auto& config = orig_config;
    const std::shared_ptr<ov::Model> cloned_model = model->clone();
    Config::ModelType modelType = getModelType(model);
    DEBUG_LOG(PrintableModel(*cloned_model, "org_"));

    // update the props after the perf mode translated to configs
    // TODO: Clarify the behavior of SetConfig method. Skip eng_config or not?
    Config conf = engConfig;
    conf.applyRtInfo(cloned_model);
    conf.readProperties(config, modelType);

    Transformations transformations(cloned_model, conf);

    transformations.UpToLpt();

    calculate_streams(conf, cloned_model);

    if (!conf.cacheEncrypt || !conf.cacheDecrypt) {
        conf.cacheEncrypt = codec_xor_str;
        conf.cacheDecrypt = codec_xor_str;
    }

    transformations.PostLpt();
    transformations.Snippets();

    transformations.CpuSpecificOpSet();

    DEBUG_LOG(PrintableModel(*cloned_model, "cpu_"));

    if ((cloned_model->inputs().size() != model->inputs().size()) ||
        (cloned_model->outputs().size() != model->outputs().size())) {
        OPENVINO_THROW("Input/output ports count mismatch between the original model and after the transformation! "
                       "Original model inputs count: ",
                       model->inputs().size(),
                       " after the transformations ",
                       cloned_model->inputs().size(),
                       ". Original model outputs count:",
                       model->inputs().size(),
                       " after the transformations ",
                       cloned_model->outputs().size());
    }
    // Make output ports have the same tensor names with original model
    for (size_t idx = 0; idx < cloned_model->outputs().size(); idx++) {
        auto new_result = cloned_model->output(idx);
        auto orig_result = model->output(idx);
        new_result.get_tensor().set_names(orig_result.get_tensor().get_names());
    }

    // SSE runtime check is needed for some ATOM machine, which is x86-64 but w/o SSE
    static Xbyak::util::Cpu cpu;
    if (cpu.has(Xbyak::util::Cpu::tSSE)) {
        if (conf.denormalsOptMode == Config::DenormalsOptMode::DO_On) {
            flush_to_zero(true);
            conf.DAZOn = denormals_as_zero(true);
        } else if (conf.denormalsOptMode == Config::DenormalsOptMode::DO_Off) {
            flush_to_zero(false);
            denormals_as_zero(false);
        }
    }
    return std::make_shared<CompiledModel>(cloned_model, shared_from_this(), conf, false);
}

void Plugin::set_property(const ov::AnyMap& config) {
    // @todo after Legacy configuration is dropped, use some wrapper class to keep both the property and
    // "ifSetExplicitly" flag
    streamsExplicitlySetForEngine = streamsSet(config);

    engConfig.readProperties(config);
}

ov::Any Plugin::get_property(const std::string& name, const ov::AnyMap& options) const {
    if (name == ov::optimal_number_of_infer_requests) {
        const auto streams = engConfig.streamExecutorConfig.get_streams();
        return static_cast<decltype(ov::optimal_number_of_infer_requests)::value_type>(
            streams);  // ov::optimal_number_of_infer_requests has no negative values
    }
    if (name == ov::num_streams) {
        const auto streams = engConfig.streamExecutorConfig.get_streams();
        return decltype(ov::num_streams)::value_type(
            streams);  // ov::num_streams has special negative values (AUTO = -1, NUMA = -2)
    }
    if (name == ov::device::id.name()) {
        return decltype(ov::device::id)::value_type{engConfig.device_id};
    }
    if (name == ov::inference_num_threads) {
        const auto threads = engConfig.streamExecutorConfig.get_threads();
        return static_cast<decltype(ov::inference_num_threads)::value_type>(threads);
    }
    if (name == ov::enable_profiling.name()) {
        const bool perfCount = engConfig.collectPerfCounters;
        return static_cast<decltype(ov::enable_profiling)::value_type>(perfCount);
    }
    if (name == ov::hint::inference_precision) {
        return decltype(ov::hint::inference_precision)::value_type(engConfig.inferencePrecision);
    }
    if (name == ov::hint::performance_mode) {
        return engConfig.hintPerfMode;
    }
    if (name == ov::hint::enable_cpu_pinning) {
        const bool pin_value = engConfig.enableCpuPinning;
        return static_cast<decltype(ov::hint::enable_cpu_pinning)::value_type>(pin_value);
    }
    if (name == ov::hint::enable_cpu_reservation) {
        const bool reserve_value = engConfig.enableCpuReservation;
        return static_cast<decltype(ov::hint::enable_cpu_reservation)::value_type>(reserve_value);
    }
    if (name == ov::hint::scheduling_core_type) {
        const auto core_type = engConfig.schedulingCoreType;
        return core_type;
    }
    if (name == ov::hint::model_distribution_policy) {
        const auto& distribution_policy = engConfig.modelDistributionPolicy;
        return distribution_policy;
    }
    if (name == ov::hint::enable_hyper_threading) {
        const bool ht_value = engConfig.enableHyperThreading;
        return static_cast<decltype(ov::hint::enable_hyper_threading)::value_type>(ht_value);
    }
    if (name == ov::hint::num_requests) {
        return static_cast<decltype(ov::hint::num_requests)::value_type>(engConfig.hintNumRequests);
    }
    if (name == ov::hint::execution_mode) {
        return engConfig.executionMode;
    }
    if (name == ov::internal::compiled_model_runtime_properties.name()) {
        auto model_runtime_properties = ov::Any(m_compiled_model_runtime_properties);
        return decltype(ov::internal::compiled_model_runtime_properties)::value_type(
            std::move(model_runtime_properties.as<std::string>()));
    }
    if (name == ov::log::level) {
        return engConfig.logLevel;
    }
    if (name == ov::internal::compiled_model_runtime_properties_supported.name()) {
        ov::Any res = true;
        auto it = options.find(ov::internal::compiled_model_runtime_properties.name());
        if (it == options.end()) {
            res = false;
        } else {
            ov::AnyMap input_map = it->second.as<ov::AnyMap>();
            for (const auto& item : m_compiled_model_runtime_properties) {
                auto it = input_map.find(item.first);
                if (it == input_map.end() || it->second.as<std::string>() != item.second.as<std::string>()) {
                    res = false;
                    break;
                }
            }
        }
        return res;
    }
    if (name == ov::internal::exclusive_async_requests.name()) {
        return engConfig.exclusiveAsyncRequests;
    }

    if (name == ov::hint::dynamic_quantization_group_size) {
        return static_cast<decltype(ov::hint::dynamic_quantization_group_size)::value_type>(
            engConfig.fcDynamicQuantizationGroupSize);
    }

    if (name == ov::hint::kv_cache_precision) {
        return decltype(ov::hint::kv_cache_precision)::value_type(engConfig.kvCachePrecision);
    }

    if (name == ov::key_cache_precision) {
        return decltype(ov::key_cache_precision)::value_type(engConfig.keyCachePrecision);
    }

    if (name == ov::value_cache_precision) {
        return decltype(ov::value_cache_precision)::value_type(engConfig.valueCachePrecision);
    }

    if (name == ov::key_cache_group_size) {
        return static_cast<decltype(ov::key_cache_group_size)::value_type>(engConfig.keyCacheGroupSize);
    }

    if (name == ov::value_cache_group_size) {
        return decltype(ov::value_cache_group_size)::value_type(engConfig.valueCacheGroupSize);
    }

    return get_ro_property(name, options);
}

ov::Any Plugin::get_ro_property(const std::string& name, [[maybe_unused]] const ov::AnyMap& options) const {
    auto RO_property = [](const std::string& propertyName) {
        return ov::PropertyName(propertyName, ov::PropertyMutability::RO);
    };
    auto RW_property = [](const std::string& propertyName) {
        return ov::PropertyName(propertyName, ov::PropertyMutability::RW);
    };

    if (name == ov::supported_properties) {
        std::vector<ov::PropertyName> roProperties{
            RO_property(ov::supported_properties.name()),
            RO_property(ov::available_devices.name()),
            RO_property(ov::range_for_async_infer_requests.name()),
            RO_property(ov::range_for_streams.name()),
            RO_property(ov::execution_devices.name()),
            RO_property(ov::device::full_name.name()),
            RO_property(ov::device::capabilities.name()),
            RO_property(ov::device::type.name()),
            RO_property(ov::device::architecture.name()),
        };
        // the whole config is RW before model is loaded.
        std::vector<ov::PropertyName> rwProperties{
            RW_property(ov::num_streams.name()),
            RW_property(ov::inference_num_threads.name()),
            RW_property(ov::enable_profiling.name()),
            RW_property(ov::hint::inference_precision.name()),
            RW_property(ov::hint::performance_mode.name()),
            RW_property(ov::hint::execution_mode.name()),
            RW_property(ov::hint::num_requests.name()),
            RW_property(ov::hint::enable_cpu_pinning.name()),
            RW_property(ov::hint::enable_cpu_reservation.name()),
            RW_property(ov::hint::scheduling_core_type.name()),
            RW_property(ov::hint::model_distribution_policy.name()),
            RW_property(ov::hint::enable_hyper_threading.name()),
            RW_property(ov::device::id.name()),
            RW_property(ov::intel_cpu::denormals_optimization.name()),
            RW_property(ov::log::level.name()),
            RW_property(ov::intel_cpu::sparse_weights_decompression_rate.name()),
            RW_property(ov::intel_cpu::tbb_partitioner.name()),
            RW_property(ov::hint::dynamic_quantization_group_size.name()),
            RW_property(ov::hint::kv_cache_precision.name()),
            RW_property(ov::key_cache_precision.name()),
            RW_property(ov::value_cache_precision.name()),
            RW_property(ov::key_cache_group_size.name()),
            RW_property(ov::value_cache_group_size.name()),
        };

        std::vector<ov::PropertyName> supportedProperties;
        supportedProperties.reserve(roProperties.size() + rwProperties.size());
        supportedProperties.insert(supportedProperties.end(), roProperties.begin(), roProperties.end());
        supportedProperties.insert(supportedProperties.end(), rwProperties.begin(), rwProperties.end());

        return decltype(ov::supported_properties)::value_type(std::move(supportedProperties));
    }

    if (ov::internal::supported_properties == name) {
        return decltype(ov::internal::supported_properties)::value_type {
            ov::PropertyName{ov::internal::caching_properties.name(), ov::PropertyMutability::RO},
#if !defined(OPENVINO_ARCH_ARM) && !(defined(__APPLE__) || defined(__MACOSX))
                ov::PropertyName{ov::internal::caching_with_mmap.name(), ov::PropertyMutability::RO},
#endif
                ov::PropertyName{ov::internal::exclusive_async_requests.name(), ov::PropertyMutability::RW},
                ov::PropertyName{ov::internal::compiled_model_runtime_properties.name(), ov::PropertyMutability::RO},
                ov::PropertyName {
                ov::internal::compiled_model_runtime_properties_supported.name(), ov::PropertyMutability::RO
            }
        };
    }
    if (name == ov::device::full_name) {
        return decltype(ov::device::full_name)::value_type(deviceFullName);
    }
    if (name == ov::available_devices) {
        const std::vector<std::string> availableDevices = {""};
        return decltype(ov::available_devices)::value_type(availableDevices);
    }
    if (name == ov::device::capabilities) {
        std::vector<std::string> capabilities;
        if (dnnl::impl::cpu::x64::mayiuse(dnnl::impl::cpu::x64::avx512_core_bf16) ||
            dnnl::impl::cpu::x64::mayiuse(dnnl::impl::cpu::x64::avx2_vnni_2)) {
            capabilities.emplace_back(ov::device::capability::BF16);
        }
        if (dnnl::impl::cpu::x64::mayiuse(dnnl::impl::cpu::x64::avx512_core)) {
            capabilities.emplace_back(ov::device::capability::WINOGRAD);
        }
        capabilities.emplace_back(ov::device::capability::FP32);
        if (hasHardwareSupport(ov::element::f16)) {
            capabilities.emplace_back(ov::device::capability::FP16);
        }
        capabilities.emplace_back(ov::device::capability::INT8);
        capabilities.emplace_back(ov::device::capability::BIN);
        capabilities.emplace_back(ov::device::capability::EXPORT_IMPORT);
        return decltype(ov::device::capabilities)::value_type(std::move(capabilities));
    }
    if (name == ov::range_for_async_infer_requests) {
        const std::tuple<unsigned int, unsigned int, unsigned int> range = std::make_tuple(1, 1, 1);
        return decltype(ov::range_for_async_infer_requests)::value_type(range);
    }
    if (name == ov::range_for_streams) {
        const std::tuple<unsigned int, unsigned int> range = std::make_tuple(1, parallel_get_max_threads());
        return decltype(ov::range_for_streams)::value_type(range);
    }
    if (name == ov::internal::caching_properties) {
        std::vector<ov::PropertyName> cachingProperties = {ov::device::full_name};
        return decltype(ov::internal::caching_properties)::value_type(std::move(cachingProperties));
    }
    if (name == ov::intel_cpu::denormals_optimization) {
        return static_cast<decltype(ov::intel_cpu::denormals_optimization)::value_type>(
            engConfig.denormalsOptMode == Config::DenormalsOptMode::DO_On);
    }
    if (name == ov::intel_cpu::sparse_weights_decompression_rate) {
        return static_cast<decltype(ov::intel_cpu::sparse_weights_decompression_rate)::value_type>(
            engConfig.fcSparseWeiDecompressionRate);
<<<<<<< HEAD
    } else if (name == ov::intel_cpu::tbb_partitioner) {
        return static_cast<decltype(ov::intel_cpu::tbb_partitioner)::value_type>(engConfig.tbbPartitioner);
    } else if (name == ov::execution_devices) {
=======
    }
    if (name == ov::execution_devices) {
>>>>>>> e2c09964
        return decltype(ov::execution_devices)::value_type{get_device_name()};
    }
    if (name == ov::device::type) {
        return static_cast<decltype(ov::device::type)::value_type>(ov::device::Type::INTEGRATED);
    }
    if (name == ov::device::architecture) {
#if defined(OPENVINO_ARCH_X86_64)
        return decltype(ov::device::architecture)::value_type{"intel64"};
#elif defined(OPENVINO_ARCH_X86)
        return decltype(ov::device::architecture)::value_type{"ia32"};
#elif defined(OPENVINO_ARCH_ARM)
        return decltype(ov::device::architecture)::value_type{"armhf"};
#elif defined(OPENVINO_ARCH_ARM64)
        return decltype(ov::device::architecture)::value_type{"arm64"};
#elif defined(OPENVINO_ARCH_RISCV64)
        return decltype(ov::device::architecture)::value_type{"riscv"};
#else
#    error "Undefined system processor"
#endif
    }

    OPENVINO_THROW("Cannot get unsupported property: ", name);
}

ov::SupportedOpsMap Plugin::query_model(const std::shared_ptr<const ov::Model>& model, const ov::AnyMap& config) const {
    WeightsSharing::Ptr fake_w_cache;

    if (model == nullptr) {
        OPENVINO_THROW("Only ngraph-based models are supported!");
    }

    Config conf = engConfig;
    Config::ModelType modelType = getModelType(model);
    conf.applyRtInfo(model);
    conf.readProperties(config, modelType);

    auto context = std::make_shared<GraphContext>(conf, fake_w_cache, false);

    auto supported = ov::get_supported_nodes(
        model,
        [&](std::shared_ptr<ov::Model>& model) {
            Transformations transformation(model, conf);
            transformation.UpToLpt();
            transformation.PostLpt();
            transformation.Snippets();
            transformation.CpuSpecificOpSet();
        },
        [&](const std::shared_ptr<ov::Node>& op) {
            std::unique_ptr<Node> ptr;
            try {
                ptr.reset(Node::factory().create(op, context));
            } catch (const ov::Exception&) {
                return false;
            }
            return true;
        });

    ov::SupportedOpsMap res;
    for (auto&& layerName : supported) {
        res.emplace(layerName, get_device_name());
    }

    return res;
}

std::shared_ptr<ov::ICompiledModel> Plugin::import_model(std::istream& model_stream, const ov::AnyMap& config) const {
    OV_ITT_SCOPE(FIRST_INFERENCE, itt::domains::intel_cpu_LT, "import_model");

    CacheDecrypt decrypt{codec_xor};
    bool decript_from_string = false;
    if (auto it = config.find(ov::cache_encryption_callbacks.name()); it != config.end()) {
        const auto& encryption_callbacks = it->second.as<EncryptionCallbacks>();
        decrypt.m_decrypt_str = encryption_callbacks.decrypt;
        decript_from_string = true;
    }

    auto _config = config;
    std::shared_ptr<ov::AlignedBuffer> model_buffer;
    if (auto blob_it = _config.find(ov::hint::compiled_blob.name()); blob_it != _config.end()) {
        auto compiled_blob = blob_it->second.as<ov::Tensor>();
        model_buffer = std::make_shared<ov::SharedBuffer<ov::Tensor>>(reinterpret_cast<char*>(compiled_blob.data()),
                                                                      compiled_blob.get_byte_size(),
                                                                      compiled_blob);
        _config.erase(blob_it);
    }

    ModelDeserializer deserializer(
        model_stream,
        model_buffer,
        [this](const std::shared_ptr<ov::AlignedBuffer>& model, const std::shared_ptr<ov::AlignedBuffer>& weights) {
            return get_core()->read_model(model, weights);
        },
        decrypt,
        decript_from_string);

    std::shared_ptr<ov::Model> model;
    deserializer >> model;

    Config conf = engConfig;
    Config::ModelType modelType = getModelType(model);
    conf.applyRtInfo(model);
    // check ov::loaded_from_cache property and erase it to avoid exception in readProperties.
    const auto& it = _config.find(ov::loaded_from_cache.name());
    bool loaded_from_cache = false;
    if (it != _config.end()) {
        loaded_from_cache = it->second.as<bool>();
        _config.erase(it);
    }
    conf.readProperties(_config, modelType);

    // import config props from caching model
    calculate_streams(conf, model, true);
    auto compiled_model = std::make_shared<CompiledModel>(model, shared_from_this(), conf, loaded_from_cache);
    return compiled_model;
}
}  // namespace ov::intel_cpu

using namespace ov::intel_cpu;

#if defined(OPENVINO_ARCH_ARM) || defined(OPENVINO_ARCH_ARM64)
static const ov::Version version = {CI_BUILD_NUMBER, "openvino_arm_cpu_plugin"};
#elif defined(OPENVINO_ARCH_X86) || defined(OPENVINO_ARCH_X86_64)
static const ov::Version version = {CI_BUILD_NUMBER, "openvino_intel_cpu_plugin"};
#elif defined(OPENVINO_ARCH_RISCV64)
static const ov::Version version = {CI_BUILD_NUMBER, "openvino_riscv_cpu_plugin"};
#else
#    error "Undefined system processor"
#endif

OV_DEFINE_PLUGIN_CREATE_FUNCTION(Plugin, version)<|MERGE_RESOLUTION|>--- conflicted
+++ resolved
@@ -490,14 +490,11 @@
     if (name == ov::intel_cpu::sparse_weights_decompression_rate) {
         return static_cast<decltype(ov::intel_cpu::sparse_weights_decompression_rate)::value_type>(
             engConfig.fcSparseWeiDecompressionRate);
-<<<<<<< HEAD
-    } else if (name == ov::intel_cpu::tbb_partitioner) {
+    }
+    if (name == ov::intel_cpu::tbb_partitioner) {
         return static_cast<decltype(ov::intel_cpu::tbb_partitioner)::value_type>(engConfig.tbbPartitioner);
-    } else if (name == ov::execution_devices) {
-=======
-    }
+    } 
     if (name == ov::execution_devices) {
->>>>>>> e2c09964
         return decltype(ov::execution_devices)::value_type{get_device_name()};
     }
     if (name == ov::device::type) {
