--- conflicted
+++ resolved
@@ -497,7 +497,7 @@
         return Config::SnippetsMode::IgnoreCallback;
     else if (val == InferenceEngine::PluginConfigInternalParams::DISABLE)
         return Config::SnippetsMode::Disable;
-    else if (val == PluginConfigInternalParams::ENABLE)
+    else if (val == InferenceEngine::PluginConfigInternalParams::ENABLE)
         return Config::SnippetsMode::Enable;
     else
         OPENVINO_THROW("Wrong value for property key SNIPPETS_MODE. Expected values: ENABLE/DISABLE/IGNORE_CALLBACK");
@@ -539,27 +539,17 @@
     const Config::SnippetsMode snippetsMode = getSnippetsMode(config, engConfig);
     DEBUG_LOG(PrintableModel(*cloned_model, "org_"));
 
-<<<<<<< HEAD
-    Transformations transformations(cloned_model, enableLPT, inferencePrecision, is_legacy_api(), snippetsMode, engConfig);
-=======
     // update the props after the perf mode translated to configs
     // TODO: Clarify the behavior of SetConfig method. Skip eng_config or not?
     Config conf = engConfig;
 
-    Transformations transformations(nGraphFunc, enableLPT, inferencePrecision, isLegacyAPI(), snippetsMode, conf);
->>>>>>> 539b5a83
+    Transformations transformations(cloned_model, enableLPT, inferencePrecision, is_legacy_api(), snippetsMode, conf);
     transformations.UpToLpt();
 
     if (!is_cpu_map_available()) {
         apply_performance_hints(config, cloned_model);
     }
 
-<<<<<<< HEAD
-    // update the props after the perf mode translated to configs
-    // TODO: Clarify the behavior of SetConfig method. Skip eng_config or not?
-    Config conf = engConfig;
-=======
->>>>>>> 539b5a83
     conf.readProperties(config, modelType);
     calculate_streams(conf, cloned_model);
 
