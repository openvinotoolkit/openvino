--- conflicted
+++ resolved
@@ -292,15 +292,6 @@
     conf.readProperties(config, modelType);
     calculate_streams(conf, cloned_model);
 
-<<<<<<< HEAD
-    // if (conf.streamExecutorConfig.get_sub_stream_mode() ==
-    //     IStreamsExecutor::Config::StreamsMode::SUB_STREAMS_FOR_SOCKET) {
-    //     int num_sub_streams = conf.streamExecutorConfig.get_sub_streams();
-    //     transformations.SetSubStreamNum(num_sub_streams);
-    // }
-
-=======
->>>>>>> 0336ead5
     transformations.PostLpt();
     transformations.Snippets();
 
