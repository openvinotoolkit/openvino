// Copyright (C) 2018-2023 Intel Corporation
// SPDX-License-Identifier: Apache-2.0
//

#include "plugin.h"

#include "internal_properties.hpp"
#include "itt.h"
#include "openvino/runtime/intel_cpu/properties.hpp"
#include "openvino/runtime/internal_properties.hpp"
#include "openvino/runtime/properties.hpp"
#include "openvino/runtime/threading/cpu_streams_info.hpp"
#include "openvino/runtime/threading/executor_manager.hpp"
#include "serialize.h"
#include "transformations/transformation_pipeline.h"
#include "transformations/utils/utils.hpp"
#include "utils/denormals.hpp"
#include "weights_cache.hpp"

#if defined(__linux__)
#    include <signal.h>
#    include <sys/auxv.h>
#    include <sys/mman.h>
#endif

#include "cpu/x64/cpu_isa_traits.hpp"

#if defined(OV_CPU_WITH_ACL)
#    include "arm_compute/runtime/CPP/CPPScheduler.h"
#    include "nodes/executors/acl/acl_ie_scheduler.hpp"
#endif

using namespace ov::threading;

namespace ov {
namespace intel_cpu {

static std::string getDeviceFullName() {
    std::string brand_string;
#if defined(__EMSCRIPTEN__)
    brand_string = "WebAssembly CPU";
#elif defined(OPENVINO_ARCH_RISCV64)
    // TODO: extract actual device name
    brand_string = "RISCV-64 CPU";
#elif defined(OPENVINO_ARCH_ARM) || defined(OPENVINO_ARCH_ARM64)
    // TODO: extract actual device name
    brand_string = "ARM CPU";
#elif defined(OPENVINO_ARCH_X86) || defined(OPENVINO_ARCH_X86_64)
    const unsigned int addr_list[3] = {0x80000002, 0x80000003, 0x80000004};
    unsigned int regs[4];
    for (auto addr : addr_list) {
        regs[0] = addr;
#    ifdef _WIN32
        __cpuid(reinterpret_cast<int*>(regs), regs[0]);
#    else
        __cpuid(regs[0], regs[0], regs[1], regs[2], regs[3]);
#    endif
        char* ch = reinterpret_cast<char*>(&regs[0]);
        for (size_t j = 0; j < sizeof(regs); j++)
            if (ch[j] != '\0')
                brand_string += ch[j];
    }
#else
#    error "Unkown CPU architecture. Please, add support to openvino/core/visibility.hpp"
#endif
    return brand_string;
}

#if defined(__linux__)

#    ifndef AT_MINSIGSTKSZ
#        define AT_MINSIGSTKSZ 51
#    endif

class SigAltStackSetup {
    stack_t new_stack{0};
    stack_t old_stack{0};

public:
    SigAltStackSetup() {
        memset(&old_stack, 0, sizeof(old_stack));
        memset(&new_stack, 0, sizeof(new_stack));

        auto minsigstksz = getauxval(AT_MINSIGSTKSZ);
        auto new_size = minsigstksz + SIGSTKSZ;
        void* altstack = mmap(NULL, new_size, PROT_READ | PROT_WRITE, MAP_PRIVATE | MAP_ANONYMOUS | MAP_STACK, -1, 0);
        if (altstack == MAP_FAILED) {
            return;
        }
        new_stack.ss_size = new_size;
        new_stack.ss_sp = altstack;
        auto rc = sigaltstack(&new_stack, &old_stack);
        if (rc) {
            munmap(new_stack.ss_sp, new_stack.ss_size);
            new_stack.ss_sp = nullptr;
            new_stack.ss_size = 0;
            return;
        }
    }

    ~SigAltStackSetup() {
        stack_t current_stack;
        if (new_stack.ss_sp) {
            // restore old stack if new_stack is still the current one
            if (sigaltstack(NULL, &current_stack) == 0) {
                if (current_stack.ss_sp == new_stack.ss_sp) {
                    sigaltstack(&old_stack, NULL);
                }
            }
            munmap(new_stack.ss_sp, new_stack.ss_size);
            new_stack.ss_sp = nullptr;
            new_stack.ss_size = 0;
        }
    }
};

class CPUSpecialSetup {
    SigAltStackSetup ss;

public:
    CPUSpecialSetup() = default;
};
#else   // __linux__
class CPUSpecialSetup {
public:
    CPUSpecialSetup() = default;
};
#endif  // __linux__

#if defined(OV_CPU_WITH_ACL)
std::mutex Plugin::SchedulerGuard::mutex;
std::weak_ptr<Plugin::SchedulerGuard> Plugin::SchedulerGuard::ptr;

Plugin::SchedulerGuard::SchedulerGuard() {
#    if OV_THREAD == OV_THREAD_SEQ
    // To save state for ACL cores in single-thread mode
    arm_compute::Scheduler::set(arm_compute::Scheduler::Type::ST);
#    else
    arm_compute::Scheduler::set(std::make_shared<ACLScheduler>());
#    endif
}

std::shared_ptr<Plugin::SchedulerGuard> Plugin::SchedulerGuard::instance() {
    std::lock_guard<std::mutex> lock{SchedulerGuard::mutex};
    auto scheduler_guard_ptr = SchedulerGuard::ptr.lock();
    if (scheduler_guard_ptr == nullptr) {
        SchedulerGuard::ptr = scheduler_guard_ptr = std::make_shared<SchedulerGuard>();
    }
    return scheduler_guard_ptr;
}

Plugin::SchedulerGuard::~SchedulerGuard() {
    // To save the state of scheduler after ACLScheduler has been executed
    // TODO: find out the cause of the state
    std::lock_guard<std::mutex> lock{this->dest_mutex};
    if (!arm_compute::Scheduler::is_available(arm_compute::Scheduler::Type::CUSTOM))
        arm_compute::Scheduler::set(arm_compute::Scheduler::Type::ST);
}
#endif

Plugin::Plugin() : deviceFullName(getDeviceFullName()), specialSetup(new CPUSpecialSetup) {
    set_device_name("CPU");
    // Initialize Xbyak::util::Cpu object on Pcore for hybrid cores machine
    get_executor_manager()->execute_task_by_streams_executor(IStreamsExecutor::Config::PreferredCoreType::BIG, [] {
        dnnl::impl::cpu::x64::cpu();
    });
#if defined(OV_CPU_WITH_ACL)
    scheduler_guard = SchedulerGuard::instance();
#endif
    auto& ov_version = ov::get_openvino_version();
    m_compiled_model_runtime_properties["OV_VERSION"] = std::string(ov_version.buildNumber);
}

Plugin::~Plugin() {
    executor_manager()->clear("CPU");
    executor_manager()->clear("CPUStreamsExecutor");
    executor_manager()->clear("CPUCallbackExecutor");
}

static bool streamsSet(const ov::AnyMap& config) {
    return config.count(ov::num_streams.name());
}

<<<<<<< HEAD
void Engine::get_performance_streams(Config& config, const std::shared_ptr<ov::Model>& model) const{
    const int latency_streams = get_default_latency_streams(config.hintMaxThreadsPerStream);
=======
void Plugin::get_performance_streams(Config& config, const std::shared_ptr<ov::Model>& model) const {
    const int latency_streams = get_default_latency_streams(config.latencyThreadingMode);
>>>>>>> dfff4e89
    int streams_set = config.streams;
    int streams;
    if (config.streamsChanged) {
        streams = streams_set;
    } else if (config.hintPerfMode == ov::hint::PerformanceMode::LATENCY) {
        streams = latency_streams;
    } else if (config.hintPerfMode == ov::hint::PerformanceMode::THROUGHPUT) {
        streams = 0;
    } else {
        streams = streams_set == 1 ? 0 : streams_set;
    }

    if (!((0 == streams_set) && config.streamsChanged)) {
        get_num_streams(streams, model, config);
    }
}

void Plugin::calculate_streams(Config& conf, const std::shared_ptr<ov::Model>& model, bool imported) const {
    const auto model_prefer_name = std::string("MODEL_PREFER_THREADS");
    if (imported && model->has_rt_info("intel_cpu_hints_config")) {
        // load model_prefer_threads from cache
        int cache_model_prefer;
        const auto& hints_config = model->get_rt_info<ov::AnyMap>("intel_cpu_hints_config");
        const auto it_model_prefer = hints_config.find(model_prefer_name);
        if (it_model_prefer != hints_config.end()) {
            try {
                cache_model_prefer = it_model_prefer->second.as<int>();
            } catch (const ov::Exception&) {
                OPENVINO_THROW("Cache file doesn't have valid value for " + model_prefer_name);
            }

            conf.modelPreferThreads = cache_model_prefer;
        }
    }
    get_performance_streams(conf, model);
    // save model_prefer_threads to model rt_info when loading network
    if (!imported) {
        ov::AnyMap hints_props;
        hints_props.insert({model_prefer_name, std::to_string(conf.modelPreferThreads)});
        model->set_rt_info(hints_props, "intel_cpu_hints_config");
    }
}

static bool shouldEnableLPT(const ov::AnyMap& modelConfig, const Config& engineConfig) {
    const auto& enableLPT = modelConfig.find(ov::intel_cpu::lp_transforms_mode.name());
    if (enableLPT == modelConfig.end())  // model config has higher priority
        return engineConfig.lpTransformsMode == Config::LPTransformsMode::On;

    try {
        return enableLPT->second.as<bool>();
    } catch (ov::Exception&) {
        OPENVINO_THROW("Wrong value ",
                       enableLPT->second.as<std::string>(),
                       " for property key LP_TRANSFORMS_MODE. Expected values: YES/NO");
    }
}

static ov::element::Type getInferencePrecision(const ov::AnyMap& modelConfig,
                                               const Config& engineConfig,
                                               Config::ModelType modelType) {
    Config tempConf = engineConfig;
    tempConf.readProperties(modelConfig, modelType);
    return tempConf.inferencePrecision;
}

static Config::ModelType getModelType(const std::shared_ptr<const Model>& model) {
    return op::util::has_op_with_type<op::v1::Convolution>(model) ||
                   op::util::has_op_with_type<op::v1::ConvolutionBackpropData>(model)
               ? Config::ModelType::CNN
               : Config::ModelType::Unknown;
}

static Config::SnippetsMode getSnippetsMode(const ov::AnyMap& modelConfig, const Config& engineConfig) {
    const auto& snippetsMode = modelConfig.find(ov::intel_cpu::snippets_mode.name());
    if (snippetsMode == modelConfig.end())    // not set explicitly
        return Config::SnippetsMode::Enable;  // enable by default

    const auto& val = snippetsMode->second.as<std::string>();
    if (val == ov::util::to_string(ov::intel_cpu::SnippetsMode::IGNORE_CALLBACK))
        return Config::SnippetsMode::IgnoreCallback;
    else if (val == ov::util::to_string(ov::intel_cpu::SnippetsMode::DISABLE))
        return Config::SnippetsMode::Disable;
    else if (val == ov::util::to_string(ov::intel_cpu::SnippetsMode::ENABLE))
        return Config::SnippetsMode::Enable;
    else
        OPENVINO_THROW("Wrong value for property key SNIPPETS_MODE. Expected values: ENABLE/DISABLE/IGNORE_CALLBACK");
}

std::shared_ptr<ov::ICompiledModel> Plugin::compile_model(const std::shared_ptr<const ov::Model>& model,
                                                          const ov::AnyMap& orig_config) const {
    OV_ITT_SCOPED_TASK(itt::domains::intel_cpu, "Plugin::compile_model");
    CREATE_DEBUG_TIMER(debugLoadTimer);

    // verification of supported input
    for (const auto& ii : model->inputs()) {
        auto input_precision = ii.get_element_type();
        static const std::set<ov::element::Type_t> supported_precisions = {ov::element::Type_t::u8,
                                                                           ov::element::Type_t::i8,
                                                                           ov::element::Type_t::u16,
                                                                           ov::element::Type_t::i16,
                                                                           ov::element::Type_t::u32,
                                                                           ov::element::Type_t::i32,
                                                                           ov::element::Type_t::u64,
                                                                           ov::element::Type_t::i64,
                                                                           ov::element::Type_t::bf16,
                                                                           ov::element::Type_t::f16,
                                                                           ov::element::Type_t::f32,
                                                                           ov::element::Type_t::f64,
                                                                           ov::element::Type_t::boolean,
                                                                           ov::element::Type_t::string};

        if (!supported_precisions.count(input_precision)) {
            OPENVINO_THROW_NOT_IMPLEMENTED("CPU plugin: Input image format ",
                                           input_precision,
                                           " is not supported yet...");
        }
    }

    auto config = orig_config;
    const std::shared_ptr<ov::Model> cloned_model = model->clone();
    const bool enableLPT = shouldEnableLPT(config, engConfig);
    Config::ModelType modelType = getModelType(model);
    ov::element::Type inferencePrecision = getInferencePrecision(config, engConfig, modelType);
    const Config::SnippetsMode snippetsMode = getSnippetsMode(config, engConfig);
    DEBUG_LOG(PrintableModel(*cloned_model, "org_"));

    // update the props after the perf mode translated to configs
    // TODO: Clarify the behavior of SetConfig method. Skip eng_config or not?
    Config conf = engConfig;

    Transformations transformations(cloned_model, enableLPT, inferencePrecision, snippetsMode, conf);

    transformations.UpToLpt();

    conf.readProperties(config, modelType);
    calculate_streams(conf, cloned_model);

    transformations.PostLpt();
    transformations.Snippets();

    transformations.CpuSpecificOpSet();
    DEBUG_LOG(PrintableModel(*cloned_model, "cpu_"));

    if ((cloned_model->inputs().size() != model->inputs().size()) ||
        (cloned_model->outputs().size() != model->outputs().size())) {
        OPENVINO_THROW("Input/output ports count mismatch between the original model and after the transformation! "
                       "Original model inputs count: ",
                       model->inputs().size(),
                       " after the transformations ",
                       cloned_model->inputs().size(),
                       ". Original model outputs count:",
                       model->inputs().size(),
                       " after the transformations ",
                       cloned_model->outputs().size());
    }
    // Make output ports have the same tensor names with original model
    for (size_t idx = 0; idx < cloned_model->outputs().size(); idx++) {
        auto new_result = cloned_model->output(idx);
        auto orig_result = model->output(idx);
        new_result.get_tensor().set_names(orig_result.get_tensor().get_names());
    }

    // SSE runtime check is needed for some ATOM machine, which is x86-64 but w/o SSE
    static Xbyak::util::Cpu cpu;
    if (cpu.has(Xbyak::util::Cpu::tSSE)) {
        if (conf.denormalsOptMode == Config::DenormalsOptMode::DO_On) {
            flush_to_zero(true);
            conf.DAZOn = denormals_as_zero(true);
        } else if (conf.denormalsOptMode == Config::DenormalsOptMode::DO_Off) {
            flush_to_zero(false);
            denormals_as_zero(false);
        }
    }
    return std::make_shared<CompiledModel>(cloned_model, shared_from_this(), conf, false);
}

void Plugin::set_property(const ov::AnyMap& config) {
    // @todo after Legacy configuration is dropped, use some wrapper class to keep both the property and
    // "ifSetExplicitly" flag
    streamsExplicitlySetForEngine = streamsSet(config);

    engConfig.readProperties(config);
}

ov::Any Plugin::get_property(const std::string& name, const ov::AnyMap& options) const {
    if (name == ov::optimal_number_of_infer_requests) {
        const auto streams = engConfig.streamExecutorConfig.get_streams();
        return decltype(ov::optimal_number_of_infer_requests)::value_type(
            streams);  // ov::optimal_number_of_infer_requests has no negative values
    } else if (name == ov::num_streams) {
        const auto streams = engConfig.streamExecutorConfig.get_streams();
        return decltype(ov::num_streams)::value_type(
            streams);  // ov::num_streams has special negative values (AUTO = -1, NUMA = -2)
        OPENVINO_SUPPRESS_DEPRECATED_START
    } else if (name == ov::affinity) {
        const auto affinity = engConfig.threadBindingType;
        switch (affinity) {
        case IStreamsExecutor::ThreadBindingType::NONE:
            return ov::Affinity::NONE;
        case IStreamsExecutor::ThreadBindingType::CORES:
            return ov::Affinity::CORE;
        case IStreamsExecutor::ThreadBindingType::NUMA:
            return ov::Affinity::NUMA;
        case IStreamsExecutor::ThreadBindingType::HYBRID_AWARE:
            return ov::Affinity::HYBRID_AWARE;
        }
        return ov::Affinity::NONE;
        OPENVINO_SUPPRESS_DEPRECATED_END
    } else if (name == ov::device::id.name()) {
        return decltype(ov::device::id)::value_type{engConfig.device_id};
    } else if (name == ov::inference_num_threads) {
        const auto threads = engConfig.streamExecutorConfig.get_threads();
        return decltype(ov::inference_num_threads)::value_type(threads);
    } else if (name == ov::enable_profiling.name()) {
        const bool perfCount = engConfig.collectPerfCounters;
        return decltype(ov::enable_profiling)::value_type(perfCount);
    } else if (name == ov::hint::inference_precision) {
        return decltype(ov::hint::inference_precision)::value_type(engConfig.inferencePrecision);
    } else if (name == ov::hint::performance_mode) {
        return engConfig.hintPerfMode;
    } else if (name == ov::hint::enable_cpu_pinning) {
        const bool pin_value = engConfig.enableCpuPinning;
        return decltype(ov::hint::enable_cpu_pinning)::value_type(pin_value);
    } else if (name == ov::hint::scheduling_core_type) {
        const auto core_type = engConfig.schedulingCoreType;
        return core_type;
    } else if (name == ov::hint::enable_hyper_threading) {
        const bool ht_value = engConfig.enableHyperThreading;
        return decltype(ov::hint::enable_hyper_threading)::value_type(ht_value);
    } else if (name == ov::hint::num_requests) {
        return decltype(ov::hint::num_requests)::value_type(engConfig.hintNumRequests);
    } else if (name == ov::hint::execution_mode) {
        return engConfig.executionMode;
    } else if (name == ov::internal::compiled_model_runtime_properties.name()) {
        auto model_runtime_properties = ov::Any(m_compiled_model_runtime_properties);
        return decltype(ov::internal::compiled_model_runtime_properties)::value_type(
            std::move(model_runtime_properties.as<std::string>()));
    } else if (name == ov::log::level) {
        return engConfig.logLevel;
    } else if (name == ov::internal::compiled_model_runtime_properties_supported.name()) {
        ov::Any res = true;
        auto it = options.find(ov::internal::compiled_model_runtime_properties.name());
        if (it == options.end()) {
            res = false;
        } else {
            ov::AnyMap input_map = it->second.as<ov::AnyMap>();
            for (auto& item : m_compiled_model_runtime_properties) {
                auto it = input_map.find(item.first);
                if (it == input_map.end() || it->second.as<std::string>() != item.second.as<std::string>()) {
                    res = false;
                    break;
                }
            }
        }
        return res;
    } else if (name == ov::internal::exclusive_async_requests.name()) {
        return engConfig.exclusiveAsyncRequests;
    } else if (name == ov::hint::dynamic_quantization_group_size) {
        return decltype(ov::hint::dynamic_quantization_group_size)::value_type(
            engConfig.fcDynamicQuantizationGroupSize);
    } else if (name == ov::hint::kv_cache_precision) {
        return decltype(ov::hint::kv_cache_precision)::value_type(engConfig.kvCachePrecision);
    }
    return get_ro_property(name, options);
}

ov::Any Plugin::get_ro_property(const std::string& name, const ov::AnyMap& options) const {
    auto RO_property = [](const std::string& propertyName) {
        return ov::PropertyName(propertyName, ov::PropertyMutability::RO);
    };
    auto RW_property = [](const std::string& propertyName) {
        return ov::PropertyName(propertyName, ov::PropertyMutability::RW);
    };

    if (name == ov::supported_properties) {
        std::vector<ov::PropertyName> roProperties{
            RO_property(ov::supported_properties.name()),
            RO_property(ov::available_devices.name()),
            RO_property(ov::range_for_async_infer_requests.name()),
            RO_property(ov::range_for_streams.name()),
            RO_property(ov::execution_devices.name()),
            RO_property(ov::device::full_name.name()),
            RO_property(ov::device::capabilities.name()),
            RO_property(ov::device::type.name()),
            RO_property(ov::device::architecture.name()),
        };
        // the whole config is RW before model is loaded.
        std::vector<ov::PropertyName> rwProperties{
            RW_property(ov::num_streams.name()),
            RW_property(ov::affinity.name()),
            RW_property(ov::inference_num_threads.name()),
            RW_property(ov::enable_profiling.name()),
            RW_property(ov::hint::inference_precision.name()),
            RW_property(ov::hint::performance_mode.name()),
            RW_property(ov::hint::execution_mode.name()),
            RW_property(ov::hint::num_requests.name()),
            RW_property(ov::hint::enable_cpu_pinning.name()),
            RW_property(ov::hint::scheduling_core_type.name()),
            RW_property(ov::hint::enable_hyper_threading.name()),
            RW_property(ov::device::id.name()),
            RW_property(ov::intel_cpu::denormals_optimization.name()),
            RW_property(ov::log::level.name()),
            RW_property(ov::intel_cpu::sparse_weights_decompression_rate.name()),
            RW_property(ov::hint::dynamic_quantization_group_size.name()),
            RW_property(ov::hint::kv_cache_precision.name()),
        };

        std::vector<ov::PropertyName> supportedProperties;
        supportedProperties.reserve(roProperties.size() + rwProperties.size());
        supportedProperties.insert(supportedProperties.end(), roProperties.begin(), roProperties.end());
        supportedProperties.insert(supportedProperties.end(), rwProperties.begin(), rwProperties.end());

        return decltype(ov::supported_properties)::value_type(std::move(supportedProperties));
    } else if (ov::internal::supported_properties == name) {
        return decltype(ov::internal::supported_properties)::value_type{
            ov::PropertyName{ov::internal::caching_properties.name(), ov::PropertyMutability::RO},
            ov::PropertyName{ov::internal::exclusive_async_requests.name(), ov::PropertyMutability::RW},
            ov::PropertyName{ov::internal::compiled_model_runtime_properties.name(), ov::PropertyMutability::RO},
            ov::PropertyName{ov::internal::compiled_model_runtime_properties_supported.name(),
                             ov::PropertyMutability::RO}};
    } else if (name == ov::device::full_name) {
        return decltype(ov::device::full_name)::value_type(deviceFullName);
    } else if (name == ov::available_devices) {
        const std::vector<std::string> availableDevices = {""};
        return decltype(ov::available_devices)::value_type(availableDevices);
    } else if (name == ov::device::capabilities) {
        std::vector<std::string> capabilities;
        if (dnnl::impl::cpu::x64::mayiuse(dnnl::impl::cpu::x64::avx512_core_bf16))
            capabilities.push_back(ov::device::capability::BF16);
        if (dnnl::impl::cpu::x64::mayiuse(dnnl::impl::cpu::x64::avx512_core))
            capabilities.push_back(ov::device::capability::WINOGRAD);
        capabilities.push_back(ov::device::capability::FP32);
        capabilities.push_back(ov::device::capability::FP16);
        capabilities.push_back(ov::device::capability::INT8);
        capabilities.push_back(ov::device::capability::BIN);
        capabilities.push_back(ov::device::capability::EXPORT_IMPORT);
        return decltype(ov::device::capabilities)::value_type(std::move(capabilities));
    } else if (name == ov::range_for_async_infer_requests) {
        const std::tuple<unsigned int, unsigned int, unsigned int> range = std::make_tuple(1, 1, 1);
        return decltype(ov::range_for_async_infer_requests)::value_type(range);
    } else if (name == ov::range_for_streams) {
        const std::tuple<unsigned int, unsigned int> range = std::make_tuple(1, parallel_get_max_threads());
        return decltype(ov::range_for_streams)::value_type(range);
    } else if (name == ov::internal::caching_properties) {
        std::vector<ov::PropertyName> cachingProperties = {ov::device::full_name};
        return decltype(ov::internal::caching_properties)::value_type(std::move(cachingProperties));
    } else if (name == ov::intel_cpu::denormals_optimization) {
        return decltype(ov::intel_cpu::denormals_optimization)::value_type(engConfig.denormalsOptMode ==
                                                                           Config::DenormalsOptMode::DO_On);
    } else if (name == ov::intel_cpu::sparse_weights_decompression_rate) {
        return decltype(ov::intel_cpu::sparse_weights_decompression_rate)::value_type(
            engConfig.fcSparseWeiDecompressionRate);
    } else if (name == ov::execution_devices) {
        return decltype(ov::execution_devices)::value_type{get_device_name()};
    } else if (name == ov::device::type) {
        return decltype(ov::device::type)::value_type(ov::device::Type::INTEGRATED);
    } else if (name == ov::device::architecture) {
#if defined(OPENVINO_ARCH_X86_64)
        return decltype(ov::device::architecture)::value_type{"intel64"};
#elif defined(OPENVINO_ARCH_X86)
        return decltype(ov::device::architecture)::value_type{"ia32"};
#elif defined(OPENVINO_ARCH_ARM)
        return decltype(ov::device::architecture)::value_type{"armhf"};
#elif defined(OPENVINO_ARCH_ARM64)
        return decltype(ov::device::architecture)::value_type{"arm64"};
#elif defined(OPENVINO_ARCH_RISCV64)
        return decltype(ov::device::architecture)::value_type{"riscv"};
#else
#    error "Undefined system processor"
#endif
    }

    OPENVINO_THROW("Cannot get unsupported property: ", name);
}

ov::SupportedOpsMap Plugin::query_model(const std::shared_ptr<const ov::Model>& model, const ov::AnyMap& config) const {
    WeightsSharing::Ptr fake_w_cache;

    if (model == nullptr) {
        OPENVINO_THROW("Only ngraph-based models are supported!");
    }

    Config conf = engConfig;
    Config::ModelType modelType = getModelType(model);
    conf.readProperties(config, modelType);

    const auto& lptProp = config.find(ov::intel_cpu::lp_transforms_mode.name());
    const bool enableLPT =
        (lptProp != config.end() && lptProp->second.as<bool>() == true) /* enabled in the orig_config*/
        || Config::LPTransformsMode::On == engConfig.lpTransformsMode /* or already enabled */;
    const Config::SnippetsMode snippetsMode = getSnippetsMode(config, conf);

    auto context = std::make_shared<GraphContext>(conf, fake_w_cache, false);

    auto supported = ov::get_supported_nodes(
        model,
        [&](std::shared_ptr<ov::Model>& model) {
            Transformations transformation(model, enableLPT, conf.inferencePrecision, snippetsMode, engConfig);
            transformation.UpToLpt();
            transformation.PostLpt();
            transformation.Snippets();
            transformation.CpuSpecificOpSet();
        },
        [&](const std::shared_ptr<ov::Node>& op) {
            std::unique_ptr<Node> ptr;
            try {
                ptr.reset(Node::factory().create(op, context));
            } catch (const ov::Exception&) {
                return false;
            }
            return true;
        });

    ov::SupportedOpsMap res;
    for (auto&& layerName : supported) {
        res.emplace(layerName, get_device_name());
    }

    return res;
}

std::shared_ptr<ov::ICompiledModel> Plugin::import_model(std::istream& networkModel, const ov::AnyMap& config) const {
    OV_ITT_SCOPE(FIRST_INFERENCE, itt::domains::intel_cpu_LT, "import_model");

    ModelDeserializer deserializer(networkModel, [this](const std::string& model, const ov::Tensor& weights) {
        return get_core()->read_model(model, weights, true);
    });

    std::shared_ptr<ov::Model> model;
    deserializer >> model;

    Config conf = engConfig;
    Config::ModelType modelType = getModelType(model);

    // check ov::loaded_from_cache property and erase it to avoid exception in readProperties.
    auto _config = config;
    const auto& it = _config.find(ov::loaded_from_cache.name());
    bool loaded_from_cache = false;
    if (it != _config.end()) {
        loaded_from_cache = it->second.as<bool>();
        _config.erase(it);
    }
    conf.readProperties(_config, modelType);

    // import config props from caching model
    calculate_streams(conf, model, true);
    auto compiled_model = std::make_shared<CompiledModel>(model, shared_from_this(), conf, loaded_from_cache);
    return compiled_model;
}
}  // namespace intel_cpu
}  // namespace ov

using namespace ov::intel_cpu;

#if defined(OPENVINO_ARCH_ARM) || defined(OPENVINO_ARCH_ARM64)
static const ov::Version version = {CI_BUILD_NUMBER, "openvino_arm_cpu_plugin"};
#elif defined(OPENVINO_ARCH_X86) || defined(OPENVINO_ARCH_X86_64)
static const ov::Version version = {CI_BUILD_NUMBER, "openvino_intel_cpu_plugin"};
#elif defined(OPENVINO_ARCH_RISCV64)
static const ov::Version version = {CI_BUILD_NUMBER, "openvino_riscv_cpu_plugin"};
#else
#    error "Undefined system processor"
#endif

OV_DEFINE_PLUGIN_CREATE_FUNCTION(Plugin, version)<|MERGE_RESOLUTION|>--- conflicted
+++ resolved
@@ -181,13 +181,8 @@
     return config.count(ov::num_streams.name());
 }
 
-<<<<<<< HEAD
-void Engine::get_performance_streams(Config& config, const std::shared_ptr<ov::Model>& model) const{
+void Plugin::get_performance_streams(Config& config, const std::shared_ptr<ov::Model>& model) const {
     const int latency_streams = get_default_latency_streams(config.hintMaxThreadsPerStream);
-=======
-void Plugin::get_performance_streams(Config& config, const std::shared_ptr<ov::Model>& model) const {
-    const int latency_streams = get_default_latency_streams(config.latencyThreadingMode);
->>>>>>> dfff4e89
     int streams_set = config.streams;
     int streams;
     if (config.streamsChanged) {
