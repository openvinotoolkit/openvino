--- conflicted
+++ resolved
@@ -19,15 +19,10 @@
     dnnl::engine eng;
 
 public:
-<<<<<<< HEAD
-    DnnlScratchPad(const dnnl::engine& eng, int numa_node = -1) : eng(eng) {
+    DnnlScratchPad(dnnl::engine eng, int numa_node = -1) : eng(std::move(eng)) {
         auto baseMemoryBlock = make_unique<MemoryBlockWithReuse>(numa_node);
         baseBlockPtr = baseMemoryBlock.get();
         blockPtr = std::make_shared<DnnlMemoryBlock>(std::move(baseMemoryBlock));
-=======
-    DnnlScratchPad(dnnl::engine eng, int numa_node = -1) : eng(std::move(eng)) {
-        blockPtr = std::make_shared<DnnlMemoryBlock>(make_unique<MemoryBlockWithReuse>(numa_node));
->>>>>>> 93b25674
     }
 
     MemoryPtr createScratchPadMem(const MemoryDescPtr& md) {
