--- conflicted
+++ resolved
@@ -39,24 +39,5 @@
                                                     const std::string& input_pm_hint,
                                                     const std::vector<std::vector<int>>& proc_type_table);
 
-<<<<<<< HEAD
 }  // namespace intel_cpu
-}  // namespace ov
-=======
-/**
- * @brief      whether pinning cpu cores according to enableCpuPinning property
- * @param[in]  input_type indicate value of property enableCpuPinning.
- * @param[in]  input_changed indicate if value is set by user.
- * @param[in]  cpu_reservation indicate if cpu need to be reserved
- * @param[in]  proc_type_table indicate processors information of this platform
- * @param[in]  streams_info_table indicate streams detail of this model
- * @return     whether pinning threads to cpu cores
- */
-bool get_cpu_pinning(bool& input_value,
-                     const bool input_changed,
-                     const bool cpu_reservation,
-                     const std::vector<std::vector<int>>& proc_type_table,
-                     const std::vector<std::vector<int>>& streams_info_table);
-
-}  // namespace ov::intel_cpu
->>>>>>> e7370141
+}  // namespace ov