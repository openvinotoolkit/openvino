--- conflicted
+++ resolved
@@ -1963,59 +1963,6 @@
     push_arg_entry_of("positive_mask", 0x7fffffff, true);
 }
 
-<<<<<<< HEAD
-/// SELECT ///
-jit_select_emitter::jit_select_emitter(jit_generator *host, cpu_isa_t host_isa, const std::shared_ptr<ngraph::Node>& node, Precision exec_prc)
-: jit_emitter(host, host_isa, node, exec_prc) {}
-jit_select_emitter::jit_select_emitter(jit_generator *host, cpu_isa_t host_isa, Precision exec_prc)
-: jit_emitter(host, host_isa, exec_prc) {}
-
-size_t jit_select_emitter::get_inputs_num() const { return 3; }
-
-size_t jit_select_emitter::aux_vecs_count() const {
-    // mask should be xmm0 on sse41
-    return host_isa_ == cpu::x64::sse41 ? 1 : 0;
-}
-
-void jit_select_emitter::emit_impl(const std::vector<size_t> &in_vec_idxs, const std::vector<size_t> &out_vec_idxs,
-                                   const std::vector<size_t> &pool_vec_idxs, const std::vector<size_t> &pool_gpr_idxs,
-                                   const emitter_context *emit_context) const {
-    if (host_isa_ == cpu::x64::sse41) {
-        emit_isa<cpu::x64::sse41>(in_vec_idxs, out_vec_idxs);
-    } else if (host_isa_ == cpu::x64::avx2) {
-        emit_isa<cpu::x64::avx2>(in_vec_idxs, out_vec_idxs);
-    } else if (host_isa_ == cpu::x64::avx512_core) {
-        emit_isa<cpu::x64::avx512_core>(in_vec_idxs, out_vec_idxs);
-    } else {
-        assert(!"unsupported isa");
-    }
-}
-
-template <dnnl::impl::cpu::x64::cpu_isa_t isa>
-void jit_select_emitter::emit_isa(const std::vector<size_t> &in_vec_idxs, const std::vector<size_t> &out_vec_idxs) const {
-    using Vmm = typename conditional3<isa == cpu::x64::sse41, Xmm, isa == cpu::x64::avx2, Ymm, Zmm>::type;
-    Vmm vmm_cond = Vmm(in_vec_idxs[0]);
-    Vmm vmm_src0 = Vmm(in_vec_idxs[1]);
-    Vmm vmm_src1 = Vmm(in_vec_idxs[2]);
-    Vmm vmm_dst = Vmm(out_vec_idxs[0]);
-
-    if (isa == cpu::x64::sse41) {
-        Vmm vmm_aux = Vmm(aux_vec_idxs[0]);
-        if (vmm_aux.getIdx() != vmm_cond.getIdx()) {
-            h->uni_vmovups(vmm_aux, vmm_cond);
-        }
-        if (vmm_src1.getIdx() != vmm_dst.getIdx()) {
-            h->uni_vmovups(vmm_dst, vmm_src1);
-        }
-        h->uni_vblendvps(vmm_dst, vmm_dst, vmm_src0, vmm_aux);
-    } else if (isa == cpu::x64::avx2) {
-        h->uni_vblendvps(vmm_dst, vmm_src1, vmm_src0, vmm_cond);
-    } else {
-        h->vptestmd(k_mask, vmm_cond, vmm_cond);
-        h->vblendmps(vmm_dst | k_mask, vmm_src1, vmm_src0);
-    }
-}
-=======
 /// IS_FINITE ///
 template <>
 void jit_is_finite_emitter::emit_isa<x64::avx512_core>(const std::vector<size_t> &in_vec_idxs, const std::vector<size_t> &out_vec_idxs) const {
@@ -2196,6 +2143,56 @@
     }
 }
 
->>>>>>> 893da358
+/// SELECT ///
+jit_select_emitter::jit_select_emitter(x64::jit_generator *host, x64::cpu_isa_t host_isa, const std::shared_ptr<ngraph::Node>& node, Precision exec_prc)
+        : jit_emitter(host, host_isa, node, exec_prc) {}
+jit_select_emitter::jit_select_emitter(x64::jit_generator *host, x64::cpu_isa_t host_isa, Precision exec_prc)
+        : jit_emitter(host, host_isa, exec_prc) {}
+
+size_t jit_select_emitter::get_inputs_num() const { return 3; }
+
+size_t jit_select_emitter::aux_vecs_count() const {
+    // mask should be xmm0 on sse41
+    return host_isa_ == x64::sse41 ? 1 : 0;
+}
+
+void jit_select_emitter::emit_impl(const std::vector<size_t> &in_vec_idxs, const std::vector<size_t> &out_vec_idxs,
+                                   const std::vector<size_t> &pool_vec_idxs, const std::vector<size_t> &pool_gpr_idxs,
+                                   const emitter_context *emit_context) const {
+    if (host_isa_ == x64::sse41) {
+        emit_isa<x64::sse41>(in_vec_idxs, out_vec_idxs);
+    } else if (host_isa_ == x64::avx2) {
+        emit_isa<x64::avx2>(in_vec_idxs, out_vec_idxs);
+    } else if (host_isa_ == x64::avx512_core) {
+        emit_isa<x64::avx512_core>(in_vec_idxs, out_vec_idxs);
+    } else {
+        assert(!"unsupported isa");
+    }
+}
+
+template <dnnl::impl::cpu::x64::cpu_isa_t isa>
+void jit_select_emitter::emit_isa(const std::vector<size_t> &in_vec_idxs, const std::vector<size_t> &out_vec_idxs) const {
+    using Vmm = typename conditional3<isa == x64::sse41, Xmm, isa == x64::avx2, Ymm, Zmm>::type;
+    Vmm vmm_cond = Vmm(in_vec_idxs[0]);
+    Vmm vmm_src0 = Vmm(in_vec_idxs[1]);
+    Vmm vmm_src1 = Vmm(in_vec_idxs[2]);
+    Vmm vmm_dst = Vmm(out_vec_idxs[0]);
+
+    if (isa == x64::sse41) {
+        Vmm vmm_aux = Vmm(aux_vec_idxs[0]);
+        if (vmm_aux.getIdx() != vmm_cond.getIdx()) {
+            h->uni_vmovups(vmm_aux, vmm_cond);
+        }
+        if (vmm_src1.getIdx() != vmm_dst.getIdx()) {
+            h->uni_vmovups(vmm_dst, vmm_src1);
+        }
+        h->uni_vblendvps(vmm_dst, vmm_dst, vmm_src0, vmm_aux);
+    } else if (isa == x64::avx2) {
+        h->uni_vblendvps(vmm_dst, vmm_src1, vmm_src0, vmm_cond);
+    } else {
+        h->vptestmd(k_mask, vmm_cond, vmm_cond);
+        h->vblendmps(vmm_dst | k_mask, vmm_src1, vmm_src0);
+    }
+}
 }   // namespace intel_cpu
 }   // namespace ov