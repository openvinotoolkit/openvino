// Copyright (C) 2024 Intel Corporation
// SPDX-License-Identifier: Apache-2.0
//

#include "brgemm_copy_b.hpp"

#include <cpu/x64/xbyak/xbyak.h>
#include <oneapi/dnnl/dnnl.h>
#include <oneapi/dnnl/dnnl_common_types.h>
#include <oneapi/dnnl/dnnl_types.h>

#include <common/c_types_map.hpp>
#include <common/utils.hpp>
#include <cpu/x64/brgemm/brgemm_types.hpp>
#include <cpu/x64/cpu_isa_traits.hpp>
#include <cpu/x64/jit_generator.hpp>
#include <cpu/x64/matmul/brgemm_matmul_copy_utils.hpp>
#include <cpu/x64/matmul/brgemm_matmul_utils.hpp>
#include <cstddef>
#include <cstdint>
#include <memory>
#include <oneapi/dnnl/dnnl.hpp>
#include <set>
#include <sstream>
#include <string>
#include <utility>

#include "cache/multi_cache.h"
#include "dnnl_extension_utils.h"
#include "emitters/plugin/x64/utils.hpp"
#include "emitters/snippets/cpu_kernel_executor_table.hpp"
#include "emitters/utils.hpp"
#include "openvino/core/except.hpp"
#include "openvino/core/type/element_type.hpp"
#include "snippets/emitter.hpp"
#include "snippets/lowered/expression.hpp"
#include "snippets/lowered/linear_ir.hpp"
#include "snippets/lowered/loop_info.hpp"
#include "snippets/lowered/loop_manager.hpp"
#include "snippets/utils/utils.hpp"
#include "transformations/snippets/x64/op/brgemm_utils.hpp"
#include "utils/general_utils.h"

#define DTYPE_CAST(X) static_cast<dnnl_data_type_t>(DnnlExtensionUtils::ElementTypeToDataType(X))

using namespace dnnl::impl;
using namespace dnnl::impl::cpu::x64;

namespace ov::intel_cpu {

BrgemmCopyBKernelConfig::BrgemmCopyBKernelConfig(const element::Type& src_dt,
                                                 const element::Type& wei_dt,
                                                 cpu_isa_t isa,
                                                 bool is_with_comp,
                                                 bool is_transposed_B,
                                                 dnnl_dim_t wei_N_blk)
    : m_static_params(std::make_shared<StaticParams>(src_dt, wei_dt, isa, is_with_comp, is_transposed_B, wei_N_blk)),
      m_hash(compute_hash()) {}

bool BrgemmCopyBKernelConfig::is_completed() const {
    return !utils::one_of(0, m_N, m_K, m_copy_B_wei_stride, m_LDB) || is_empty();
}

bool BrgemmCopyBKernelConfig::is_empty() const {
    return everyone_is(0, m_N, m_N_blk, m_K, m_K_blk, m_copy_B_wei_stride, m_LDB);
}

bool BrgemmCopyBKernelConfig::operator==(const BrgemmCopyBKernelConfig& rhs) const {
#define EQ(X) X == rhs.X
    return EQ(m_hash) && EQ(m_N) && EQ(m_N_blk) && EQ(m_K) && EQ(m_K_blk) && EQ(m_LDB) && EQ(m_copy_B_wei_stride) &&
           (EQ(m_static_params.get()) || *m_static_params == *(rhs.m_static_params));
#undef EQ
}

void BrgemmCopyBKernelConfig::update(dnnl_dim_t N,
                                     dnnl_dim_t N_blk,
                                     dnnl_dim_t K,
                                     dnnl_dim_t K_blk,
                                     dnnl_dim_t copy_B_wei_stride,
                                     dnnl_dim_t LDB) {
    // If one of the dims is zero, it means that BrgemmCopyB won't be executed (in Loop with work_amount = 0, for
    // example) To process this case, we have to make this Config as empty (nullify runtime parameters)
    if (utils::one_of(0, N, K)) {
        m_N = 0;
        m_N_blk = 0;
        m_K = 0;
        m_K_blk = 0;
        m_copy_B_wei_stride = 0;
        m_LDB = 0;
    } else {
        m_N = N;
        m_N_blk = N_blk;
        m_K = K;
        m_K_blk = K_blk;
        m_copy_B_wei_stride = copy_B_wei_stride;
        m_LDB = LDB;
    }
    m_hash = compute_hash();
}

size_t BrgemmCopyBKernelConfig::compute_hash() const {
    size_t seed = m_static_params->hash;
#define HASH(X) seed = hash_combine(seed, X)
    HASH(m_N);
    HASH(m_N_blk);
    HASH(m_K);
    HASH(m_K_blk);
    HASH(m_copy_B_wei_stride);
    HASH(m_LDB);
#undef HASH
    return seed;
}

BrgemmCopyBKernelConfig::StaticParams::StaticParams(const element::Type& src_type,
                                                    const element::Type& wei_type,
                                                    cpu_isa_t isa,
                                                    bool is_with_comp,
                                                    bool is_transposed_B,
                                                    dnnl_dim_t wei_n_blk)
    : src_dt(DTYPE_CAST(src_type)),
      wei_dt(DTYPE_CAST(wei_type)),
      isa(isa),
      is_with_comp(is_with_comp),
      is_transposed_B(is_transposed_B),
      wei_N_blk(wei_n_blk),
      hash(init_hash(src_dt, wei_dt, isa, is_with_comp, is_transposed_B, wei_N_blk)) {}

bool BrgemmCopyBKernelConfig::StaticParams::operator==(const StaticParams& rhs) const {
#define EQ(X) X == rhs.X
    return EQ(hash) && EQ(src_dt) && EQ(wei_dt) && EQ(isa) && EQ(is_with_comp) && EQ(is_transposed_B) && EQ(wei_N_blk);
#undef EQ
}

size_t BrgemmCopyBKernelConfig::StaticParams::init_hash(const dnnl_data_type_t& src_dt,
                                                        const dnnl_data_type_t& wei_dt,
                                                        cpu_isa_t isa,
                                                        bool is_with_comp,
                                                        bool is_transposed_B,
                                                        dnnl_dim_t wei_N_blk) {
    size_t seed = 0;
#define HASH(X) seed = hash_combine(seed, X)
    HASH(src_dt);
    HASH(wei_dt);
    HASH(isa);
    HASH(is_with_comp);
    HASH(is_transposed_B);
    HASH(wei_N_blk);
#undef HASH
    return seed;
}

#ifdef SNIPPETS_DEBUG_CAPS
#    define PRINT(X) ss << #X << " = " << (X) << "\n"
std::string BrgemmCopyBKernelConfig::to_string() const {
    std::stringstream ss;
    ss << m_static_params->to_string() << "\n";
    PRINT(m_hash);
    PRINT(m_N);
    PRINT(m_N_blk);
    PRINT(m_K);
    PRINT(m_K_blk);
    PRINT(m_LDB);
    PRINT(m_copy_B_wei_stride);
    return ss.str();
}
std::string BrgemmCopyBKernelConfig::StaticParams::to_string() const {
    std::stringstream ss;
    PRINT(src_dt);
    PRINT(wei_dt);
    PRINT(isa);
    PRINT(is_with_comp);
    PRINT(is_transposed_B);
    PRINT(wei_N_blk);
    return ss.str();
}
#    undef PRINT
#endif

<<<<<<< HEAD
BrgemmCopyBKernel::BrgemmCopyBKernel() : RepackedInputKernel(), jit_generator_t(jit_name()), ker_(nullptr) {}

BrgemmCopyBKernel::BrgemmCopyBKernel(const BrgemmCopyBKernelConfig& conf)
    : RepackedInputKernel(),
      jit_generator_t(jit_name()),
=======
BrgemmCopyBKernel::BrgemmCopyBKernel() : jit_generator(jit_name()), ker_(nullptr) {}

BrgemmCopyBKernel::BrgemmCopyBKernel(const BrgemmCopyBKernelConfig& conf)
    : jit_generator(jit_name()),
>>>>>>> 3b08b26d
      is_with_comp(conf.is_with_comp()),
      is_transpose(conf.is_transposed_B()),
      wei_data_size(dnnl_data_type_size(conf.get_wei_dt())),
      vnni_factor(data_type_vnni_granularity(conf.get_wei_dt())),
      K(conf.get_K()),
      N_blk(conf.get_N_blk()),
      wei_N_blk(conf.get_wei_N_blk()),
      wei_N_tail(conf.get_wei_N_tail()),
      ker_(nullptr) {
    init_brgemm_copy_b_kernel(dnnl_brgemm_copy_b_kernel, conf);
    OV_CPU_JIT_EMITTER_ASSERT(dnnl_brgemm_copy_b_kernel, "Kernel is missed!");
}

status_t BrgemmCopyBKernel::create_kernel() {
    const auto code = jit_generator_t::create_kernel();
    OV_CPU_JIT_EMITTER_ASSERT(code == status::success, "Failed to create kernel");
    ker_ = reinterpret_cast<decltype(ker_)>(const_cast<uint8_t*>(jit_ker()));
    return code;
}

void BrgemmCopyBKernel::operator()(const void* args) const {
    const auto* call_args = reinterpret_cast<const BrgemmCopyBKernel::call_args*>(args);
    OV_CPU_JIT_EMITTER_ASSERT(call_args, "Call arguments are nullptr!");
    OV_CPU_JIT_EMITTER_ASSERT(ker_, "Kernel is nullptr");
    ker_(call_args);
}

void BrgemmCopyBKernel::init_brgemm_copy_b_kernel(
    std::unique_ptr<dnnl::impl::cpu::x64::matmul::jit_brgemm_matmul_copy_b_t>& kernel,
    const BrgemmCopyBKernelConfig& conf) {
    matmul::brgemm_matmul_conf_t brgCopyKernelConf;
    brgCopyKernelConf.src_dt = conf.get_src_dt();
    brgCopyKernelConf.wei_dt = conf.get_wei_dt();
    brgCopyKernelConf.orig_wei_dt = brgCopyKernelConf.wei_dt;
    brgCopyKernelConf.wei_n_blk = static_cast<int>(conf.get_wei_N_blk());
    // Note: 2D format tags are used just to force the needed OneDNN primitive creation.
    // However, the generated primitive can be also applied to tensors with other ranks
    brgCopyKernelConf.wei_tag = conf.is_transposed_B() ? dnnl_ba : dnnl_ab;
    brgCopyKernelConf.transposed_B = conf.is_transposed_B();
    brgCopyKernelConf.copy_B_wei_stride = conf.get_copy_B_wei_stride();
    brgCopyKernelConf.LDB = conf.get_LDB();
    brgCopyKernelConf.N = conf.get_N();
    brgCopyKernelConf.N_tail = conf.get_wei_N_tail();
    brgCopyKernelConf.N_blk = conf.get_wei_N_blk();
    brgCopyKernelConf.K = conf.get_K_blk();
    brgCopyKernelConf.K_blk = conf.get_K_blk();
    brgCopyKernelConf.N_chunk_elems = brgCopyKernelConf.N_blk;
    brgCopyKernelConf.b_dt_sz =
        DnnlExtensionUtils::sizeOfDataType(static_cast<dnnl::memory::data_type>(brgCopyKernelConf.wei_dt));
    brgCopyKernelConf.tr_b_dt_sz =
        DnnlExtensionUtils::sizeOfDataType(static_cast<dnnl::memory::data_type>(brgCopyKernelConf.wei_dt));

    brgCopyKernelConf.req_wei_vnni_downconvert = false;

    brgCopyKernelConf.isa = conf.get_isa();
    brgCopyKernelConf.s8s8_compensation_required = conf.is_with_comp();

    brgCopyKernelConf.has_zero_point_a = false;
    brgCopyKernelConf.has_zero_point_b = false;
    brgCopyKernelConf.src_zp_type = dnnl::impl::cpu::x64::none;

    brgCopyKernelConf.apply_scales_in_buffer_b = false;
    brgCopyKernelConf.with_wei_decompression = false;

    OV_CPU_JIT_EMITTER_ASSERT(matmul::create_brgemm_matmul_copy_b(kernel, &brgCopyKernelConf) == dnnl_success,
                              "cannot create kernel due to invalid params");
}

void BrgemmCopyBKernel::generate() {
    preamble();

    mov(src_reg, ptr[abi_param1 + GET_OFF_BRGEMM_COPY_B_ARGS(src)]);
    mov(tr_src_reg, ptr[abi_param1 + GET_OFF_BRGEMM_COPY_B_ARGS(tr_src)]);
    if (is_with_comp) {
        mov(comp_reg, ptr[abi_param1 + GET_OFF_BRGEMM_COPY_B_ARGS(compensation_ptr)]);
    }

    size_t start_in = 0;
    size_t start_out = 0;
    size_t start_comp = 0;

    for (size_t nb = 0; nb < div_up(N_blk, wei_N_blk); nb++) {
        const auto current_N = N_blk - nb * wei_N_blk < wei_N_blk ? wei_N_tail : wei_N_blk;
        emit_brgemm_copy_b_kernel_call(current_N, K, start_in, start_out, start_comp);

        start_in += is_transpose ? K * current_N * wei_data_size : current_N * wei_data_size;
        start_out += current_N * vnni_factor * wei_data_size;
        start_comp += is_with_comp ? current_N * sizeof(int32_t) : 0;
    }

    postamble();
}

void BrgemmCopyBKernel::emit_brgemm_copy_b_kernel_call(size_t N,
                                                       size_t K,
                                                       size_t offset_in,
                                                       size_t offset_out,
                                                       size_t offset_comp) {
    EmitABIRegSpills spill(this);
    spill.preamble(get_live_regs());

    const auto add_offset = [&](Xbyak::Reg64 reg, size_t bytes_offset) {
        if (bytes_offset) {
            add(reg, bytes_offset);
        }
    };

    // save function address in gpr to pass in call instruction
    const auto& kernel_overload = static_cast<
        void (*)(matmul::jit_brgemm_matmul_copy_b_t*, const void*, const void*, const void*, size_t, size_t)>(execute);
    mov(rbp, reinterpret_cast<uintptr_t>(kernel_overload));
    mov(abi_param1, reinterpret_cast<uintptr_t>(dnnl_brgemm_copy_b_kernel.get()));

    add_offset(src_reg, offset_in);      // abi_param2
    add_offset(tr_src_reg, offset_out);  // abi_param3
    if (is_with_comp) {                  // abi_param4
        add_offset(comp_reg, offset_comp);
    } else {
        mov(comp_reg, reinterpret_cast<uintptr_t>(nullptr));
    }

#ifdef _WIN32
    // Note: ABI requires that the remaining parameters (except the first for) are pushed to the stack in right-to-left
    // order
    //  Shadow space will be allocated inside internal_call_rsp_align()
    push(K);
    push(N);
#else
    mov(abi_param5, N);
    mov(abi_param6, K);
#endif

    spill.rsp_align(rbx.getIdx());
    call(rbp);
    spill.rsp_restore();

#ifdef _WIN32
    static constexpr int gpr_size = 8;
    add(rsp, gpr_size * 2);
#endif

    spill.postamble();
}

std::set<snippets::Reg> BrgemmCopyBKernel::get_live_regs() const {
    // Only the registers `src_reg`, `tr_src_reg` and `comp_reg` should be
    // saved on each `jit_brgemm_matmul_copy_b_t` binary call.
    // They're ABI parameter registers (caller saved). So we have to manually
    // spills only them on each `jit_brgemm_matmul_copy_b_t` binary call
    return {{snippets::RegType::gpr, static_cast<size_t>(src_reg.getIdx())},
            {snippets::RegType::gpr, static_cast<size_t>(tr_src_reg.getIdx())},
            {snippets::RegType::gpr, static_cast<size_t>(comp_reg.getIdx())}};
}

void BrgemmCopyBKernel::execute(matmul::jit_brgemm_matmul_copy_b_t* kernel,
                                const void* src,
                                const void* dst,
                                const void* comp,
                                size_t N,
                                size_t K) {
    auto ctx = matmul::jit_brgemm_matmul_copy_b_t::ctx_t();
    ctx.current_N_blk = N;
    ctx.src = src;
    ctx.tr_src = dst;
    ctx.compensation_ptr = comp;
    ctx.zp_a_compensation_ptr = nullptr;
    ctx.zp_a_neg_value_ptr = nullptr;
    ctx.current_K_start = 0;
    ctx.current_K_iters = K;

    OV_CPU_JIT_EMITTER_ASSERT(kernel, "Kernel hasn't been created");
    (*kernel)(&ctx);
}

BrgemmCopyBKernelExecutor::BrgemmCopyBKernelExecutor(ov::intel_cpu::MultiCacheWeakPtr kernel_cache,
                                                     BrgemmCopyBKernelConfig config)
    : CPUKernelExecutor<BrgemmCopyBKernelConfig, BrgemmCopyBKernel>(std::move(kernel_cache), std::move(config)) {}

std::shared_ptr<BrgemmCopyBKernel> BrgemmCopyBKernelExecutor::compile_kernel(
    const BrgemmCopyBKernelConfig& config) const {
    std::shared_ptr<BrgemmCopyBKernel> compiled_kernel = std::make_shared<BrgemmCopyBKernel>();
    // BrgemmCopyB is not executable - nothing to compile
    if (!config.is_empty()) {
        compiled_kernel = std::make_shared<BrgemmCopyBKernel>(config);
        OV_CPU_JIT_EMITTER_ASSERT(compiled_kernel, "compiled kernel is nullptr");
        compiled_kernel->create_kernel();
    }

    return compiled_kernel;
}

void BrgemmCopyBKernelExecutor::update_config(const ov::snippets::lowered::ExpressionPtr& expr,
                                              const ov::snippets::lowered::LinearIRCPtr& linear_ir,
                                              BrgemmCopyBKernelConfig& config) const {
    const auto& input_desc = expr->get_input_port_descriptor(0);
    const auto& output_desc = expr->get_output_port_descriptor(0);

    // Need to update K, N
    // 1. If the original value in subtensor is `FULL_DIM`, it means that
    //    BrgemmCopyB block should process full tensor by this dim -> take dimension from shape
    // 2. Otherwise, BrgemmCopyB block processes part of the tensor by this dim
    //    (there is blocking by this dimension) -> take from Loop increment

    const auto planar_shape = ov::snippets::utils::get_planar_vdims(expr->get_input_port(0));
    const auto& in_subtensor = input_desc->get_subtensor();

    size_t loop_idx = 0;
    const auto& loop_ids = expr->get_loop_ids();
    const snippets::lowered::LoopManagerPtr& loop_manager = linear_ir->get_loop_manager();

    auto init = [&](size_t& dim, size_t& blk, size_t idx) {
        OPENVINO_ASSERT(idx < planar_shape.size() && idx < in_subtensor.size(),
                        "Index must be less than shape/subtensor rank!");
        dim = *(planar_shape.rbegin() + idx);
        blk = *(in_subtensor.rbegin() + idx);
        if (ov::snippets::utils::is_full_dim_value(blk)) {
            blk = dim;
        } else {
            OPENVINO_ASSERT(loop_idx < loop_ids.size(), "Loop is missed");
            const auto& current_expanded_loop_info =
                loop_manager->get_loop_info<ov::snippets::lowered::ExpandedLoopInfo>(loop_ids[loop_idx++]);
            blk = current_expanded_loop_info->get_increment();
            input_desc->set_subtensor_dim(idx, blk);
            output_desc->set_subtensor_dim(idx, blk);
            OV_CPU_JIT_EMITTER_ASSERT(blk <= dim, "BrgemmCopyB has incompatible subtensor dimensions");
        }
    };

    size_t K_dim;
    size_t K_blk;
    size_t N_dim;
    size_t N_blk;
    //  Dimension K
    init(K_dim, K_blk, 1);
    //  Dimension N
    init(N_dim, N_blk, 0);

    const auto& brg_weight_etype = expr->get_node()->get_input_element_type(0);
    const auto LDB = static_cast<int64_t>(brgemm_utils::repacking::compute_repacked_n_dim(N_dim, brg_weight_etype));
    OPENVINO_ASSERT(LDB >= 0, "Invalid LDB value (less than 0)");
    const auto copy_B_wei_stride =
        ov::snippets::utils::get_dim_stride(expr->get_input_port(0), config.is_transposed_B() ? 0 : 1) *
        brg_weight_etype.size();

    config.update(N_dim, N_blk, K_dim, K_blk, copy_B_wei_stride, LDB);
}

void BrgemmCopyBKernelExecutor::execute(const BrgemmCopyBKernelExecutor* executor, BrgemmCopyBKernel::call_args* args) {
    auto kernel = executor->get_kernel();
    OV_CPU_JIT_EMITTER_ASSERT(kernel, "has nullptr kernel");
    OV_CPU_JIT_EMITTER_ASSERT(args, "has nullptr call args");
    (*kernel)(args);
}

}  // namespace ov::intel_cpu<|MERGE_RESOLUTION|>--- conflicted
+++ resolved
@@ -176,18 +176,10 @@
 #    undef PRINT
 #endif
 
-<<<<<<< HEAD
-BrgemmCopyBKernel::BrgemmCopyBKernel() : RepackedInputKernel(), jit_generator_t(jit_name()), ker_(nullptr) {}
+BrgemmCopyBKernel::BrgemmCopyBKernel() : jit_generator_t(jit_name()), ker_(nullptr) {}
 
 BrgemmCopyBKernel::BrgemmCopyBKernel(const BrgemmCopyBKernelConfig& conf)
-    : RepackedInputKernel(),
-      jit_generator_t(jit_name()),
-=======
-BrgemmCopyBKernel::BrgemmCopyBKernel() : jit_generator(jit_name()), ker_(nullptr) {}
-
-BrgemmCopyBKernel::BrgemmCopyBKernel(const BrgemmCopyBKernelConfig& conf)
-    : jit_generator(jit_name()),
->>>>>>> 3b08b26d
+    : jit_generator_t(jit_name()),
       is_with_comp(conf.is_with_comp()),
       is_transpose(conf.is_transposed_B()),
       wei_data_size(dnnl_data_type_size(conf.get_wei_dt())),
