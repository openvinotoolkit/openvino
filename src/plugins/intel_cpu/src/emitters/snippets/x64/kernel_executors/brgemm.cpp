// Copyright (C) 2020-2023 Intel Corporation
// SPDX-License-Identifier: Apache-2.0
//

#include "brgemm.hpp"

#include <cpu/x64/amx_tile_configure.hpp>
#include "common/utils.hpp"
#include "dnnl_extension_utils.h"
#include "transformations/snippets/x64/op/brgemm_cpu.hpp"

#define DIM_CAST(X) static_cast<dnnl_dim_t>(X)
#define DTYPE_CAST(X) static_cast<dnnl_data_type_t>(DnnlExtensionUtils::ElementTypeToDataType(X))

using namespace Xbyak;
using namespace dnnl::impl;
using namespace dnnl::impl::cpu::x64;

namespace ov {
namespace intel_cpu {
BrgemmKernelConfig::BrgemmKernelConfig(const element::Type& in0_dtype, const element::Type& in1_dtype, float beta,
                                       bool is_with_amx, bool is_with_comp,
                                       size_t M, size_t N, size_t K, size_t LDA, size_t LDB, size_t LDC) :
                     m_dt_in0(DTYPE_CAST(in0_dtype)), m_dt_in1(DTYPE_CAST(in1_dtype)),
                     m_is_with_amx(is_with_amx), m_is_with_comp(is_with_comp), m_beta(beta),
                     m_M(DIM_CAST(M)), m_N(DIM_CAST(N)), m_K(DIM_CAST(K)),
                     m_LDA(DIM_CAST(LDA)), m_LDB(DIM_CAST(LDB)), m_LDC(DIM_CAST(LDC)) {
    bool is_int8 = utils::one_of(m_dt_in0, data_type::u8, data_type::s8) &&
                   utils::one_of(m_dt_in1, data_type::u8, data_type::s8);
    m_isa = is_with_amx ?
            cpu::x64::avx512_core_amx :
            m_dt_in0 == dnnl_data_type_t::dnnl_bf16 ?
                cpu::x64::avx512_core_bf16 :
                is_int8 ?
                    cpu::x64::avx512_core_vnni :
                    cpu::x64::avx512_core;
    m_hash = compute_hash();
}

bool BrgemmKernelConfig::is_completed() const {
    return !utils::one_of(0, m_M, m_N, m_K, m_LDA, m_LDB, m_LDC);
}

void BrgemmKernelConfig::update(dnnl_dim_t M, dnnl_dim_t N, dnnl_dim_t K, dnnl_dim_t LDA, dnnl_dim_t LDB, dnnl_dim_t LDC) {
    m_M = M; m_N = N; m_K = K;
    m_LDA = LDA; m_LDB = LDB; m_LDC = LDC;
    m_hash = compute_hash();
}

BrgemmKernelConfig::operator amx_tile_config_t() const {
    amx_tile_config_t res;
    res.M = m_M; res.N = m_N; res.K = m_K;
    return  res;
}

size_t BrgemmKernelConfig::compute_hash() const {
    size_t seed = 0;
#define HASH(X) seed = hash_combine(seed, X)
    HASH(m_dt_in0); HASH(m_dt_in1);
    HASH(m_is_with_amx); HASH(m_is_with_comp);
    HASH(m_beta); HASH(m_isa);
    HASH(m_M); HASH(m_N); HASH(m_K);
    HASH(m_LDA); HASH(m_LDB); HASH(m_LDC);
#undef HASH
    return seed;
}

#ifdef SNIPPETS_DEBUG_CAPS
std::string BrgemmKernelConfig::to_string() const {
    std::stringstream ss;
#define PRINT(X) ss << #X  << " = " << X << "\n"
    PRINT(m_dt_in0); PRINT(m_dt_in1);
    PRINT(m_is_with_amx); PRINT(m_is_with_comp);
    PRINT(m_beta); PRINT(m_isa);
    PRINT(m_M); PRINT(m_N); PRINT(m_K);
    PRINT(m_LDA); PRINT(m_LDB); PRINT(m_LDC);
#undef PRINT
    return ss.str();
}
#endif

BrgemmKernelExecutor::BrgemmKernelExecutor(ov::intel_cpu::MultiCacheWeakPtr kernel_cache,
                                           const std::shared_ptr<BrgemmKernelConfig>& config) :
        CPUKernelExecutor<BrgemmKernelConfig, BrgemmCompiledKernel>(std::move(kernel_cache), config) { }


std::shared_ptr<BrgemmCompiledKernel> BrgemmKernelExecutor::compile_kernel(const std::shared_ptr<const BrgemmKernelConfig>& config) const {
    OV_CPU_JIT_EMITTER_ASSERT(config, "Invalid config provided for BrgemmKernelDesc::compile_kernel");
<<<<<<< HEAD
    cpu::x64::brgemm_desc_t desc;
    auto status = brgemm_desc_init(&desc, config->isa, cpu::x64::brgemm_strd,
                                   config->dt_in0, config->dt_in1,
=======
    cpu::x64::brgemm_t desc;
    auto status = brgemm_desc_init(&desc, config->get_isa(), cpu::x64::brgemm_strd,
                                   config->get_dt_in0(), config->get_dt_in1(),
>>>>>>> b660da8e
                                   false, false, cpu::x64::brgemm_row_major, 1.f,
                                   config->get_beta(),
                                   config->get_LDA(), config->get_LDB(), config->get_LDC(),
                                   config->get_M(), config->get_N(), config->get_K(), nullptr);

    std::shared_ptr<BrgemmCompiledKernel> compiled_kernel = std::make_shared<BrgemmCompiledKernel>();

    OV_CPU_JIT_EMITTER_ASSERT(status == dnnl_success, "Cannot initialize brgemm descriptor due to invalid params");
    if (config->is_with_amx()) {
        status = brgemm_init_tiles(desc, compiled_kernel->palette);
        OV_CPU_JIT_EMITTER_ASSERT(status == dnnl_success, "Cannot initialize brgemm tiles due to invalid params");
    }

    cpu::x64::brgemm_kernel_t* kernel_ = nullptr;
    status = brgemm_kernel_create(&kernel_, desc);
    OV_CPU_JIT_EMITTER_ASSERT(status == dnnl_success, "Cannot create brgemm kernel due to invalid params");
    compiled_kernel->compiled_kernel = std::unique_ptr<brgemm_kernel_t>(kernel_);

    return compiled_kernel;
}

void BrgemmKernelExecutor::update_config(const ov::snippets::lowered::ExpressionPtr& expr, std::shared_ptr<BrgemmKernelConfig>& config) const {
    auto get_projected_input_subtensor = [](const snippets::lowered::PortDescriptorPtr& desc) {
        // Note: for output shape you will need get_preordered_vdims()
        auto shape = snippets::utils::get_planar_vdims(desc->get_shape(), desc->get_layout());
        auto subtensor = desc->get_subtensor();
        OV_CPU_JIT_EMITTER_ASSERT(subtensor.size() <= shape.size() && subtensor.size() == 2,
                                  "Invalid subtensor + shape combination");
        auto shape_it = shape.rbegin();
        for (auto sub_it = subtensor.rbegin(); sub_it != subtensor.rend(); sub_it++, shape_it++) {
            *sub_it = std::min(*sub_it, *shape_it);
        }
        return subtensor;
    };
    const auto& input_pds = expr->get_input_port_descriptors();
    const auto& output_pds = expr->get_output_port_descriptors();
    OV_CPU_JIT_EMITTER_ASSERT((input_pds.size() == 2 || input_pds.size() == 3) && output_pds.size() == 1,
                              "Invalid number of in/out port descriptors");
    // Update runtime-defined config fields:
    // Matrix A (first input)
    const auto LDA = DIM_CAST(snippets::utils::get_in_leading_dim(input_pds[0]));
    const auto& in0_subtensor = get_projected_input_subtensor(input_pds[0]);
    const auto K = DIM_CAST(*in0_subtensor.rbegin());
    const auto M = DIM_CAST(*++in0_subtensor.rbegin());
    // Matrix B (second input)
    // Non float input 1 => with data repacking
    auto LDB = DIM_CAST(snippets::utils::get_in_leading_dim(input_pds[1]));

    const auto& brgemm_node = as_type_ptr<ov::intel_cpu::BrgemmCPU>(expr->get_node());
    OV_CPU_JIT_EMITTER_ASSERT(brgemm_node, "Got invalid node type in update_config");
    if (brgemm_node->is_with_data_repacking()) {
        const auto repacking_buffer_shape = brgemm_node->get_brgemm_copy()->get_repacking_buffer_shape();
        OV_CPU_JIT_EMITTER_ASSERT(!repacking_buffer_shape.empty(), "Repacking buffer shape mustn't be empty");
        LDB = DIM_CAST(repacking_buffer_shape.back());
    }
    const auto N = DIM_CAST(*get_projected_input_subtensor(input_pds[1]).rbegin());
    // Matrix C (output)
    const auto LDC = DIM_CAST(snippets::utils::get_out_leading_dim(output_pds[0]));
    config->update(M, N, K, LDA, LDB, LDC);
}

void BrgemmKernelExecutor::execute(const BrgemmKernelExecutor* executor, call_args* args) {
    const auto& kernel = executor->get_kernel();
    const auto& config = std::static_pointer_cast<const BrgemmKernelConfig>(executor->get_config());
    OV_CPU_JIT_EMITTER_ASSERT(kernel && config, "has nullptr compiler kernel or invalid config");

    const auto tile_config = args->amx_tile_config;
    if (config->is_with_amx() && tile_config && !config->compatible(tile_config)) {
        *tile_config = static_cast<amx_tile_config_t>(*config);
        cpu::x64::amx_tile_configure(kernel->palette);
    }

    cpu::x64::brgemm_kernel_params_t brgemm_p;

    brgemm_p.batch = nullptr;  // default value
    brgemm_p.ptr_A = args->A;
    brgemm_p.ptr_B = args->B;
    brgemm_p.ptr_C = args->C;
    brgemm_p.ptr_D = args->C;
    brgemm_p.ptr_buf = args->scratch;
    brgemm_p.ptr_bias = nullptr;
    brgemm_p.do_post_ops = static_cast<size_t>(config->is_with_comp());
    brgemm_p.do_apply_comp = static_cast<size_t>(config->is_with_comp());
    brgemm_p.skip_accm = 0;
    brgemm_p.BS = 1;  // default value
    OV_CPU_JIT_EMITTER_ASSERT(kernel->compiled_kernel, "has nullptr kernel");
    (*kernel->compiled_kernel)(&brgemm_p);
}

}   // namespace intel_cpu
}   // namespace ov<|MERGE_RESOLUTION|>--- conflicted
+++ resolved
@@ -86,15 +86,9 @@
 
 std::shared_ptr<BrgemmCompiledKernel> BrgemmKernelExecutor::compile_kernel(const std::shared_ptr<const BrgemmKernelConfig>& config) const {
     OV_CPU_JIT_EMITTER_ASSERT(config, "Invalid config provided for BrgemmKernelDesc::compile_kernel");
-<<<<<<< HEAD
     cpu::x64::brgemm_desc_t desc;
-    auto status = brgemm_desc_init(&desc, config->isa, cpu::x64::brgemm_strd,
-                                   config->dt_in0, config->dt_in1,
-=======
-    cpu::x64::brgemm_t desc;
     auto status = brgemm_desc_init(&desc, config->get_isa(), cpu::x64::brgemm_strd,
                                    config->get_dt_in0(), config->get_dt_in1(),
->>>>>>> b660da8e
                                    false, false, cpu::x64::brgemm_row_major, 1.f,
                                    config->get_beta(),
                                    config->get_LDA(), config->get_LDB(), config->get_LDC(),
