--- conflicted
+++ resolved
@@ -128,17 +128,13 @@
 
 
 std::shared_ptr<BrgemmCompiledKernel> BrgemmKernelExecutor::compile_kernel(const BrgemmKernelConfig& config) const {
-<<<<<<< HEAD
-    cpu::x64::brgemm_desc_t desc;
-=======
     std::shared_ptr<BrgemmCompiledKernel> compiled_kernel = std::make_shared<BrgemmCompiledKernel>();
 
     // Brgemm is not executable - nothing to compile
     if (config.is_empty())
         return compiled_kernel;
 
-    cpu::x64::brgemm_t desc;
->>>>>>> 3056b530
+    cpu::x64::brgemm_desc_t desc;
     auto status = brgemm_desc_init(&desc, config.get_isa(), cpu::x64::brgemm_strd,
                                    config.get_dt_in0(), config.get_dt_in1(),
                                    false, false, cpu::x64::brgemm_row_major, 1.f,
