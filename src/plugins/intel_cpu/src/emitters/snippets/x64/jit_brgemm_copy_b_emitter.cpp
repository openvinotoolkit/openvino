// Copyright (C) 2020-2023 Intel Corporation
// SPDX-License-Identifier: Apache-2.0
//

#include "jit_brgemm_copy_b_emitter.hpp"

#include "jit_brgemm_emitter.hpp"

#include "snippets/utils/utils.hpp"
#include "snippets/lowered/expression.hpp"

#include "transformations/snippets/x64/op/brgemm_cpu.hpp"

#include <cpu/x64/brgemm/brgemm.hpp>
#include <cpu/x64/matmul/brgemm_matmul_utils.hpp>


using namespace Xbyak;
using namespace dnnl::impl;
using namespace dnnl::impl::cpu::x64;
using namespace ov::intel_cpu::brgemm_utils;

namespace ov {
namespace intel_cpu {


jit_brgemm_copy_b_emitter::jit_brgemm_copy_b_emitter(jit_generator* h, cpu_isa_t isa, const  ov::snippets::lowered::ExpressionPtr& expr)
    : jit_emitter(h, isa) {
    in_out_type_ = emitter_in_out_map::gpr_to_gpr;
    const auto brgemm_repack = ov::as_type_ptr<ov::intel_cpu::BrgemmCopyB>(expr->get_node());
    if (!brgemm_repack)
        OV_CPU_JIT_EMITTER_THROW("expects BrgemmCopyB node");
    OV_CPU_JIT_EMITTER_ASSERT(is_superset(host_isa_, cpu::x64::avx2), "host_isa must be at least avx2");

    m_with_comp = with_compensations(brgemm_repack->get_type());
    m_in_offset = brgemm_repack->get_offset_in();
    m_out_offset = brgemm_repack->get_offset_out();
    if (m_with_comp)
        m_comp_offset = brgemm_repack->get_offset_compensations();

    const auto& in_desc = expr->get_input_port_descriptor(0);
    const auto& layout = in_desc->get_layout();
    const auto& original_shape = in_desc->get_shape();
    auto transposed_shape = original_shape;
    size_t leading_dimension = *(original_shape.rbegin());
    if (!layout.empty()) {
        transposed_shape = snippets::utils::get_planar_vdims(original_shape, layout);
        leading_dimension = ov::snippets::utils::get_dim_stride(expr->get_input_port(0));
    }

    const auto& in_subtensor = in_desc->get_subtensor();
    m_N_blk = *in_subtensor.rbegin();
    m_K_blk = *++in_subtensor.rbegin();
    OV_CPU_JIT_EMITTER_ASSERT(m_N_blk <= *transposed_shape.rbegin() && m_K_blk <= *++transposed_shape.rbegin(),
                              "BrgemmCopyB has incompatible subtensor dimensions");
    m_inner_N_block = brgemm_repack->get_n_inner_block_size();
    m_inner_N_tail = m_N_blk % m_inner_N_block;

    OV_CPU_JIT_EMITTER_ASSERT(expr->get_output_port_descriptor(0)->get_subtensor() == in_subtensor, "output and input subtensors must be equal");
    if (m_with_comp) {
        const auto& compensations_subtensor = expr->get_output_port_descriptor(1)->get_subtensor();
        OV_CPU_JIT_EMITTER_ASSERT(
            *compensations_subtensor.rbegin() == m_N_blk && *++compensations_subtensor.rbegin() == 1,
            "compensations subtensor must be {1, m_N_blk}");
    }

    OV_CPU_JIT_EMITTER_ASSERT(!one_of(m_brg_weight_etype, element::bf16, element::i8), "doesn't support precision ", m_brg_weight_etype);
    const auto repacking_buffer_shape = brgemm_repack->get_repacking_buffer_shape();
    OV_CPU_JIT_EMITTER_ASSERT(!repacking_buffer_shape.empty(), "Repacking buffer shape mustn't be empty");
    const auto& LDB = repacking_buffer_shape.back();

    const auto& brg_src_etype = brgemm_repack->get_src_element_type();
    m_brg_weight_etype = brgemm_repack->get_input_element_type(0);
    m_brgemmVNNIFactor = brgemm_repack->get_brgemm_vnni_factor();

    const auto brgemm_type = get_brgemm_type(brg_src_etype, m_K_blk, m_N_blk);

    init_brgemm_copy(m_kernel, leading_dimension, m_inner_N_block, m_inner_N_tail, LDB, m_K_blk, brgemm_type, brg_src_etype, m_brg_weight_etype);
}

void jit_brgemm_copy_b_emitter::init_brgemm_copy(std::unique_ptr<matmul::jit_brgemm_matmul_copy_b_t>& kernel,
                                                 size_t N, size_t N_blk, size_t N_tail, size_t LDB, size_t K,
                                                 BRGEMM_TYPE brgemm_type,
                                                 const ov::element::Type& src_dt, const ov::element::Type& wei_dt) const {
    matmul::brgemm_matmul_conf_t brgCopyKernelConf;
<<<<<<< HEAD
    brgCopyKernelConf.src_dt = src_dt;
    brgCopyKernelConf.wei_dt = wei_dt;
    brgCopyKernelConf.orig_wei_dt = wei_dt;
=======
    brgCopyKernelConf.src_dt = static_cast<dnnl_data_type_t>(DnnlExtensionUtils::ElementTypeToDataType(src_dt));
    brgCopyKernelConf.wei_dt = static_cast<dnnl_data_type_t>(DnnlExtensionUtils::ElementTypeToDataType(wei_dt));
>>>>>>> 8b18e874
    brgCopyKernelConf.wei_n_blk = static_cast<int>(N_blk);
    brgCopyKernelConf.wei_tag = dnnl_abcd;  // What's about other ranks?
    brgCopyKernelConf.transposed_B = false;
    brgCopyKernelConf.LDB = static_cast<dim_t>(LDB);
    brgCopyKernelConf.N =  static_cast<dim_t>(N);
    brgCopyKernelConf.N_tail = static_cast<dim_t>(N_tail);
    brgCopyKernelConf.N_blk =  static_cast<dim_t>(N_blk);
    brgCopyKernelConf.K =  static_cast<dim_t>(K);
    brgCopyKernelConf.K_blk =  static_cast<dim_t>(K);
    brgCopyKernelConf.N_chunk_elems = brgCopyKernelConf.N_blk;
    brgCopyKernelConf.b_dt_sz = DnnlExtensionUtils::sizeOfDataType(static_cast<dnnl::memory::data_type>(brgCopyKernelConf.src_dt));
    brgCopyKernelConf.tr_b_dt_sz = DnnlExtensionUtils::sizeOfDataType(static_cast<dnnl::memory::data_type>(brgCopyKernelConf.src_dt));
    brgCopyKernelConf.copy_B_wei_stride = brgCopyKernelConf.N * brgCopyKernelConf.b_dt_sz;

    brgCopyKernelConf.req_wei_vnni_downconvert = false;


    brgCopyKernelConf.isa = get_primitive_isa(src_dt, with_amx(brgemm_type));

    // Note: this assert can be removed when we support transposes through BrgemmCopyB
    OV_CPU_JIT_EMITTER_ASSERT(isa_has_int8_vnni(brgCopyKernelConf.isa), "BrgemmCopyB emitter requires VNNI support");
    brgCopyKernelConf.s8s8_compensation_required = with_compensations(brgemm_type);

    brgCopyKernelConf.has_zero_point_a = false;
    brgCopyKernelConf.has_zero_point_b = false;
    brgCopyKernelConf.src_zp_type = dnnl::impl::cpu::x64::none;

    auto status = matmul::create_brgemm_matmul_copy_b(kernel, &brgCopyKernelConf);
    OV_CPU_JIT_EMITTER_ASSERT(status == dnnl_success, "cannot create kernel due to invalid params");
}

void jit_brgemm_copy_b_emitter::validate_arguments(const std::vector<size_t> &in, const std::vector<size_t> &out) const {
    OV_CPU_JIT_EMITTER_ASSERT(in.size() == 1, "expects 1 input");
    OV_CPU_JIT_EMITTER_ASSERT((m_with_comp && out.size() == 2) || (!m_with_comp && out.size() == 1),
                              "expects 2 outputs if there are compensations");
}

void jit_brgemm_copy_b_emitter::emit_impl(const std::vector<size_t>& in, const std::vector<size_t>& out) const {
    validate_arguments(in, out);

    Xbyak::Reg64 src(static_cast<int>(in[0]));
    Xbyak::Reg64 dst(static_cast<int>(out[0]));
    Xbyak::Reg64 comp(static_cast<int>(m_with_comp ? out[1] : 0));

    const size_t data_size = m_brg_weight_etype.size();
    for (size_t nb = 0; nb < div_up(m_N_blk, m_inner_N_block); nb++) {
        const size_t offset_in = m_in_offset + nb * m_inner_N_block * data_size;
        const size_t offset_out = m_out_offset + nb * m_inner_N_block * m_brgemmVNNIFactor * data_size;
        const size_t offset_comp = m_with_comp ? m_comp_offset + nb * m_inner_N_block * sizeof(int32_t) : 0;

        const bool is_N_tail = (m_N_blk - nb * m_inner_N_block < m_inner_N_block);
        const auto current_N_blk = is_N_tail ? m_inner_N_tail : m_inner_N_block;

        emit_kernel_call(m_kernel.get(), src, dst, comp, current_N_blk, m_K_blk, offset_in, offset_out, offset_comp);
    }
}

void jit_brgemm_copy_b_emitter::emit_kernel_call(const matmul::jit_brgemm_matmul_copy_b_t* kernel, Reg64 src, Reg64 dst, Reg64 comp,
                                                 size_t N, size_t K, size_t offset_in, size_t offset_out, size_t offset_comp) const {
    const auto data_ptr = [&](Xmm xmm, Xbyak::Reg64 reg, size_t bytes_offset) {
        h->uni_vmovq(reg, xmm);
        if (bytes_offset) h->add(reg, bytes_offset);
    };

    internal_call_preamble();
    // save function address in gpr to pass in call instruction
    const auto &kernel_overload = static_cast<void (*)(matmul::jit_brgemm_matmul_copy_b_t*,
                                                       const void*,
                                                       const void*,
                                                       const void*,
                                                       size_t,
                                                       size_t)>(execute);
    h->mov(h->rbp, reinterpret_cast<uintptr_t>(kernel_overload));
    // todo: several of addr_{A, B, C} could be also abi_paramX, so one of them could be corrupted
    //  if moving directly h->uni_vmovq(abi_paramX, adr_X). Save them to vector regs to avoid corruption.
    //  It's likely that a more efficient solution exists.
    h->uni_vmovq(Xmm(0), src);
    h->uni_vmovq(Xmm(1), dst);
    if (m_with_comp)
        h->uni_vmovq(Xmm(2), comp);
    // todo: Windows ABI : requires different num of arguments passed in regs and on the stack. Need to align.
    h->mov(abi_param1, reinterpret_cast<uintptr_t>(kernel));

    data_ptr(Xmm(0), abi_param2, offset_in);
    data_ptr(Xmm(1), abi_param3, offset_out);
    if (m_with_comp) {
        data_ptr(Xmm(2), abi_param4, offset_comp);
    } else {
        h->mov(abi_param4, reinterpret_cast<uintptr_t>(nullptr));
    }

#ifdef _WIN32
    // Note: ABI requires that the remaining parameters (except the first for) are pushed to the stack in right-to-left order
    //  Shadow space will be allocated inside internal_call_rsp_align()
    h->push(K);
    h->push(N);
#else
    h->mov(abi_param5, N);
    h->mov(abi_param6, K);
#endif

    internal_call_rsp_align();
    h->call(h->rbp);
    internal_call_rsp_restore();

#ifdef _WIN32
        h->add(h->rsp, gpr_size * 2);
#endif
    internal_call_postamble();
}

void jit_brgemm_copy_b_emitter::execute(matmul::jit_brgemm_matmul_copy_b_t* kernel,
                                        const void* src,
                                        const void* dst,
                                        const void* comp,
                                        size_t N,
                                        size_t K) {
    auto ctx = dnnl::impl::cpu::x64::matmul::jit_brgemm_matmul_copy_b_t::ctx_t();
    ctx.current_N_blk = N;
    ctx.src = src;
    ctx.tr_src = dst;
    ctx.compensation_ptr = comp;
    ctx.zp_a_compensation_ptr = nullptr;
    ctx.zp_a_neg_value_ptr = nullptr;
    ctx.current_K_start = 0;
    ctx.current_K_iters = K;

    OV_CPU_JIT_EMITTER_ASSERT(kernel, "Kernel hasn't been created");
    (*kernel)(&ctx);
}

}   // namespace intel_cpu
}   // namespace ov<|MERGE_RESOLUTION|>--- conflicted
+++ resolved
@@ -83,14 +83,9 @@
                                                  BRGEMM_TYPE brgemm_type,
                                                  const ov::element::Type& src_dt, const ov::element::Type& wei_dt) const {
     matmul::brgemm_matmul_conf_t brgCopyKernelConf;
-<<<<<<< HEAD
-    brgCopyKernelConf.src_dt = src_dt;
-    brgCopyKernelConf.wei_dt = wei_dt;
-    brgCopyKernelConf.orig_wei_dt = wei_dt;
-=======
     brgCopyKernelConf.src_dt = static_cast<dnnl_data_type_t>(DnnlExtensionUtils::ElementTypeToDataType(src_dt));
     brgCopyKernelConf.wei_dt = static_cast<dnnl_data_type_t>(DnnlExtensionUtils::ElementTypeToDataType(wei_dt));
->>>>>>> 8b18e874
+    brgCopyKernelConf.orig_wei_dt = brgCopyKernelConf.wei_dt;
     brgCopyKernelConf.wei_n_blk = static_cast<int>(N_blk);
     brgCopyKernelConf.wei_tag = dnnl_abcd;  // What's about other ranks?
     brgCopyKernelConf.transposed_B = false;
