// Copyright (C) 2025 Intel Corporation
// SPDX-License-Identifier: Apache-2.0
//

#include "gemm.hpp"

#include <algorithm>
#include <common/utils.hpp>
#include <cstddef>
#include <cstdint>
#include <limits>
#include <memory>
#include <utility>

#include "emitters/snippets/brgemm_generic.hpp"
#include "emitters/utils.hpp"
#include "openvino/core/type/element_type.hpp"
#include "openvino/core/type/float16.hpp"
#include "snippets/kernel_executor_table.hpp"
#include "snippets/lowered/expression.hpp"
#include "snippets/lowered/linear_ir.hpp"
#include "snippets/utils/utils.hpp"

namespace ov::intel_cpu::aarch64 {

void GemmKernelKaiConfig::update(int64_t M, int64_t N, int64_t K, int64_t LDA, int64_t LDB, int64_t LDC, float beta) {
    update(M, N, K, LDA, LDB, LDC, beta, precision);
}

void GemmKernelKaiConfig::update(int64_t M,
                                 int64_t N,
                                 int64_t K,
                                 int64_t LDA,
                                 int64_t LDB,
                                 int64_t LDC,
                                 float beta,
                                 ov::element::Type prc) {
    BrgemmGenericKernelConfig::update(M, N, K, LDA, LDB, LDC, beta);
    precision = prc;
    m_hash = BrgemmGenericKernelConfig::compute_hash();
    m_hash = dnnl::impl::hash_combine(m_hash, precision.hash());
}

bool GemmKernelKaiConfig::operator==(const GemmKernelKaiConfig& rhs) const {
    return BrgemmGenericKernelConfig::operator==(rhs) && precision == rhs.precision && m_hash == rhs.m_hash;
}

GemmKaiKernelExecutor::GemmKaiKernelExecutor(GemmKernelKaiConfig config)
    : snippets::KernelExecutor<GemmKernelKaiConfig, GemmCompiledKernel>(std::move(config)) {}

void GemmKaiKernelExecutor::update_kernel([[maybe_unused]] const GemmKernelKaiConfig& config,
                                          std::shared_ptr<GemmCompiledKernel>& kernel) const {
    if (kernel == nullptr) {
        // universal kernel could be used in any config and shape, as excuted peice by peice as binary call.
        // config is passed as binary call parameters.
        kernel = std::make_shared<GemmCompiledKernel>();
    }
}

void GemmKaiKernelExecutor::update_config(const ov::snippets::lowered::ExpressionPtr& expr,
                                          const ov::snippets::lowered::LinearIRCPtr& linear_ir,
                                          GemmKernelKaiConfig& config) const {
<<<<<<< HEAD
    const auto& prc = expr->get_node()->get_input_element_type(0);
    if (prc == ov::element::f16) {
        const auto& a_layout = expr->get_input_port_descriptor(0)->get_layout();
        const auto& b_layout = expr->get_input_port_descriptor(1)->get_layout();
        const auto& c_layout = expr->get_output_port_descriptor(0)->get_layout();
        OPENVINO_ASSERT(ov::snippets::utils::is_planar_layout(a_layout) &&
                            ov::snippets::utils::is_planar_layout(b_layout) &&
                            ov::snippets::utils::is_planar_layout(c_layout),
                        "GemmKaiKernelExecutor supports only planar layouts for fp16");
    }

    const auto [M, N, K, beta] = BrgemmKernelExecutorHelper::get_runtime_brgemm_params(expr, linear_ir);

=======
    const auto [M, N, K, beta, LDC] = BrgemmKernelExecutorHelper::get_runtime_brgemm_params(expr, linear_ir);
>>>>>>> 5d950732
    const auto LDA = snippets::utils::get_dim_stride(expr->get_input_port(0));
    const auto LDB = snippets::utils::get_dim_stride(expr->get_input_port(1));
    config.update(M, N, K, LDA, LDB, LDC, beta, prc);
}

void GemmKaiKernelExecutor::execute(const GemmKaiKernelExecutor* executor, const call_args* args) {
    OV_CPU_JIT_EMITTER_ASSERT(executor, "has nullptr executor");
    OV_CPU_JIT_EMITTER_ASSERT(args, "has nullptr args");

    const auto& config = static_cast<const GemmKernelKaiConfig&>(executor->get_config());
    const auto& kernel = executor->get_kernel();
    const auto& M = config.get_M();
    const auto& N = config.get_N();
    const auto& K = config.get_K();
    const auto& lda = config.get_LDA();
    const auto& ldc = config.get_LDC();
    const bool is_fp16 = config.precision == ov::element::f16;
    if (is_fp16) {
        const auto& ukernel = *kernel->gemm_ukernel_f16;
        const size_t elem_size = sizeof(uint16_t);
        const size_t BLOCK_SIZE = ukernel.get_n_step();
        size_t n_blocks = ov::snippets::utils::div_up(static_cast<size_t>(N), BLOCK_SIZE);
        const size_t lhs_stride = lda * elem_size;
        const size_t dst_stride_row = ldc * elem_size;
        const size_t dst_stride_col = elem_size;
        for (size_t n_block = 0; n_block < n_blocks; n_block++) {
            size_t n_start = n_block * BLOCK_SIZE;
            size_t n_end = std::min(n_start + BLOCK_SIZE, static_cast<size_t>(N));
            size_t n_block_size = n_end - n_start;
            const size_t rhs_packed_offset = ukernel.get_rhs_packed_offset(n_start, K);
            const size_t dst_offset = ukernel.get_dst_offset(0, n_start, dst_stride_row);
            const uint8_t* rhs_ptr = static_cast<const uint8_t*>(args->B) + rhs_packed_offset;
            uint8_t* dst_ptr = static_cast<uint8_t*>(args->C) + dst_offset;
            ukernel.run_matmul(M,
                               n_block_size,
                               K,
                               args->A,
                               lhs_stride,
                               rhs_ptr,
                               dst_ptr,
                               dst_stride_row,
                               dst_stride_col,
                               std::numeric_limits<ov::float16>::lowest(),
                               std::numeric_limits<ov::float16>::max());
        }
        return;
    }
    {
        const auto& ukernel = *kernel->gemm_ukernel_f32;
        const size_t elem_size = sizeof(float);
        const size_t BLOCK_SIZE = ukernel.get_n_step();
        size_t n_blocks = ov::snippets::utils::div_up(static_cast<size_t>(N), BLOCK_SIZE);
        const size_t lhs_stride = lda * elem_size;
        const size_t dst_stride_row = ldc * elem_size;
        const size_t dst_stride_col = elem_size;
        for (size_t n_block = 0; n_block < n_blocks; n_block++) {
            size_t n_start = n_block * BLOCK_SIZE;
            size_t n_end = std::min(n_start + BLOCK_SIZE, static_cast<size_t>(N));
            size_t n_block_size = n_end - n_start;
            const size_t rhs_packed_offset = ukernel.get_rhs_packed_offset(n_start, K);
            const size_t dst_offset = ukernel.get_dst_offset(0, n_start, dst_stride_row);
            const uint8_t* rhs_ptr = static_cast<const uint8_t*>(args->B) + rhs_packed_offset;
            uint8_t* dst_ptr = static_cast<uint8_t*>(args->C) + dst_offset;
            ukernel.run_matmul(M,
                               n_block_size,
                               K,
                               args->A,
                               lhs_stride,
                               rhs_ptr,
                               dst_ptr,
                               dst_stride_row,
                               dst_stride_col,
                               std::numeric_limits<float>::lowest(),
                               std::numeric_limits<float>::max());
        }
    }
}

}  // namespace ov::intel_cpu::aarch64<|MERGE_RESOLUTION|>--- conflicted
+++ resolved
@@ -60,7 +60,6 @@
 void GemmKaiKernelExecutor::update_config(const ov::snippets::lowered::ExpressionPtr& expr,
                                           const ov::snippets::lowered::LinearIRCPtr& linear_ir,
                                           GemmKernelKaiConfig& config) const {
-<<<<<<< HEAD
     const auto& prc = expr->get_node()->get_input_element_type(0);
     if (prc == ov::element::f16) {
         const auto& a_layout = expr->get_input_port_descriptor(0)->get_layout();
@@ -72,11 +71,7 @@
                         "GemmKaiKernelExecutor supports only planar layouts for fp16");
     }
 
-    const auto [M, N, K, beta] = BrgemmKernelExecutorHelper::get_runtime_brgemm_params(expr, linear_ir);
-
-=======
     const auto [M, N, K, beta, LDC] = BrgemmKernelExecutorHelper::get_runtime_brgemm_params(expr, linear_ir);
->>>>>>> 5d950732
     const auto LDA = snippets::utils::get_dim_stride(expr->get_input_port(0));
     const auto LDB = snippets::utils::get_dim_stride(expr->get_input_port(1));
     config.update(M, N, K, LDA, LDB, LDC, beta, prc);
