--- conflicted
+++ resolved
@@ -67,19 +67,7 @@
     } else if (host_isa_ == cpu::x64::avx512_core) {
         if (out_vec_idxs[0] != in_vec_idxs[0])
             h->uni_vmovups(Zmm(out_vec_idxs[0]), Zmm(in_vec_idxs[0]));
-<<<<<<< HEAD
-        eltwise_injector_avx512_common->compute_vector(out_vec_idxs[0]);
-    } else if (host_isa_ == cpu::x64::avx512_core) {
-        if (out_vec_idxs[0] != in_vec_idxs[0])
-            h->uni_vmovups(Zmm(out_vec_idxs[0]), Zmm(in_vec_idxs[0]));
         eltwise_injector_avx512_core->compute_vector(out_vec_idxs[0]);
-    } else if (host_isa_ == cpu::x64::avx512_core_bf16) {
-        if (out_vec_idxs[0] != in_vec_idxs[0])
-            h->uni_vmovups(Zmm(out_vec_idxs[0]), Zmm(in_vec_idxs[0]));
-        eltwise_injector_avx512_core_bf16->compute_vector(out_vec_idxs[0]);
-=======
-        eltwise_injector_avx512_core->compute_vector(out_vec_idxs[0]);
->>>>>>> 1c9cd04f
     } else {
         assert(!"unsupported isa");
     }
