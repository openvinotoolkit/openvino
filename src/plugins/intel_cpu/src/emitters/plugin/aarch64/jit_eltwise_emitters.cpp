// Copyright (C) 2023 Intel Corporation
// SPDX-License-Identifier: Apache-2.0
//

#include "jit_eltwise_emitters.hpp"

#include <memory>
#include "common/utils.hpp"
#include "emitters/utils.hpp"

namespace ov {
namespace intel_cpu {
namespace aarch64 {

using namespace dnnl::impl::utils;
using namespace dnnl::impl::cpu;
using namespace Xbyak_aarch64;

namespace {
ov::element::Type get_arithmetic_binary_exec_precision(const std::shared_ptr<ov::Node>& n) {
    std::vector<ov::element::Type> input_precisions;
    for (const auto& input : n->inputs()) {
        input_precisions.push_back(
            input.get_source_output().get_element_type());
    }

    assert(std::all_of(
        input_precisions.begin(),
        input_precisions.end(),
        [&input_precisions](const ov::element::Type& precision) {return precision == input_precisions[0]; }));

    return input_precisions[0];
}
} // namespace

/// ABS ///
jit_abs_emitter::jit_abs_emitter(dnnl::impl::cpu::aarch64::jit_generator* host,
                                 dnnl::impl::cpu::aarch64::cpu_isa_t host_isa,
                                 const std::shared_ptr<ov::Node>& node)
        : jit_emitter(host, host_isa, node, get_arithmetic_binary_exec_precision(node)) {
}

jit_abs_emitter::jit_abs_emitter(dnnl::impl::cpu::aarch64::jit_generator* host,
                                 dnnl::impl::cpu::aarch64::cpu_isa_t host_isa,
                                 const ov::element::Type exec_prc) : jit_emitter(host, host_isa, exec_prc) {
}

size_t jit_abs_emitter::get_inputs_count() const { return 1; }

void jit_abs_emitter::emit_impl(const std::vector<size_t> &in_vec_idxs, const std::vector<size_t> &out_vec_idxs) const {
    if (host_isa_ == dnnl::impl::cpu::aarch64::asimd) {
        emit_isa<dnnl::impl::cpu::aarch64::asimd>(in_vec_idxs, out_vec_idxs);
    } else {
        OV_CPU_JIT_EMITTER_THROW("Can't create jit eltwise kernel");
    }
}

template <dnnl::impl::cpu::aarch64::cpu_isa_t isa>
void jit_abs_emitter::emit_isa(const std::vector<size_t> &in_vec_idxs, const std::vector<size_t> &out_vec_idxs) const {
    OV_CPU_JIT_EMITTER_ASSERT(exec_prc_ == ov::element::f32, "unsupported precision: " + exec_prc_.to_string());

    using TReg = typename dnnl::impl::cpu::aarch64::cpu_isa_traits<isa>::TReg;
    TReg src = TReg(in_vec_idxs[0]);
    TReg dst = TReg(out_vec_idxs[0]);

    h->fabs(dst.s, src.s);
}

std::set<std::vector<element::Type>> jit_abs_emitter::get_supported_precisions(const std::shared_ptr<ov::Node>& node) {
    return {{element::f32}};
}

/// ADD ///
jit_add_emitter::jit_add_emitter(dnnl::impl::cpu::aarch64::jit_generator* host,
                                 dnnl::impl::cpu::aarch64::cpu_isa_t host_isa,
                                 const std::shared_ptr<ov::Node>& node)
                                 : jit_emitter(host, host_isa, node, get_arithmetic_binary_exec_precision(node)) {
}

jit_add_emitter::jit_add_emitter(dnnl::impl::cpu::aarch64::jit_generator* host,
                                 dnnl::impl::cpu::aarch64::cpu_isa_t host_isa,
                                 const ov::element::Type exec_prc) : jit_emitter(host, host_isa, exec_prc) {
}

size_t jit_add_emitter::get_inputs_count() const { return 2; }

void jit_add_emitter::emit_impl(const std::vector<size_t> &in_vec_idxs, const std::vector<size_t> &out_vec_idxs) const {
    if (host_isa_ == dnnl::impl::cpu::aarch64::asimd) {
        emit_isa<dnnl::impl::cpu::aarch64::asimd>(in_vec_idxs, out_vec_idxs);
    } else {
        OV_CPU_JIT_EMITTER_THROW("Can't create jit eltwise kernel");
    }
}

template <dnnl::impl::cpu::aarch64::cpu_isa_t isa>
void jit_add_emitter::emit_isa(const std::vector<size_t> &in_vec_idxs, const std::vector<size_t> &out_vec_idxs) const {
    OV_CPU_JIT_EMITTER_ASSERT(exec_prc_ == ov::element::f32, "unsupported precision: " + exec_prc_.to_string());

    using TReg = typename dnnl::impl::cpu::aarch64::cpu_isa_traits<isa>::TReg;
    TReg src0 = TReg(in_vec_idxs[0]);
    TReg src1 = TReg(in_vec_idxs[1]);
    TReg dst = TReg(out_vec_idxs[0]);

    h->uni_fadd(dst.s, src0.s, src1.s);
}

std::set<std::vector<element::Type>> jit_add_emitter::get_supported_precisions(const std::shared_ptr<ov::Node>& node) {
    return {{element::f32, element::f32}};
}

/// CLAMP ///
jit_clamp_emitter::jit_clamp_emitter(dnnl::impl::cpu::aarch64::jit_generator* host,
                                     dnnl::impl::cpu::aarch64::cpu_isa_t host_isa,
                                     const std::shared_ptr<ov::Node>& node)
                                     : jit_emitter(host, host_isa, node, get_arithmetic_binary_exec_precision(node)) {
    const auto clamp = std::dynamic_pointer_cast<ov::op::v0::Clamp>(node);
    if (clamp == nullptr) {
        OV_CPU_JIT_EMITTER_THROW("Can't cast to ov::op::v0::Clamp");
    }
    min = static_cast<float>(clamp->get_min());
    max = static_cast<float>(clamp->get_max());

    prepare_table();
}

jit_clamp_emitter::jit_clamp_emitter(dnnl::impl::cpu::aarch64::jit_generator* host,
                                     dnnl::impl::cpu::aarch64::cpu_isa_t host_isa,
                                     const float min,
                                     const float max,
                                     const ov::element::Type exec_prc)
                                     : jit_emitter(host, host_isa, exec_prc),
                                       min(min),
                                       max(max) {
    prepare_table();
}

size_t jit_clamp_emitter::get_inputs_count() const { return 1; }

size_t jit_clamp_emitter::get_aux_vecs_count() const { return 1; }

size_t jit_clamp_emitter::get_aux_gprs_count() const { return 1; }

void jit_clamp_emitter::register_table_entries() {
    push_arg_entry_of("min", dnnl::impl::float2int(min), true);
    push_arg_entry_of("max", dnnl::impl::float2int(max), true);
}

void jit_clamp_emitter::emit_impl(const std::vector<size_t> &in_vec_idxs, const std::vector<size_t> &out_vec_idxs) const {
    if (host_isa_ == dnnl::impl::cpu::aarch64::asimd) {
        emit_isa<dnnl::impl::cpu::aarch64::asimd>(in_vec_idxs, out_vec_idxs);
    } else {
        OV_CPU_JIT_EMITTER_THROW("Can't create jit eltwise kernel");
    }
}

template <dnnl::impl::cpu::aarch64::cpu_isa_t isa>
void jit_clamp_emitter::emit_isa(const std::vector<size_t> &in_vec_idxs, const std::vector<size_t> &out_vec_idxs) const {
    OV_CPU_JIT_EMITTER_ASSERT(exec_prc_ == ov::element::f32, "unsupported precision: " + exec_prc_.to_string());

    using TReg = typename dnnl::impl::cpu::aarch64::cpu_isa_traits<isa>::TReg;
    TReg src = TReg(in_vec_idxs[0]);
    TReg aux = TReg(aux_vec_idxs[0]);
    TReg dst = TReg(out_vec_idxs[0]);

    h->ld1r(aux.s, table_val2("min"));
    h->fmax(dst.s, src.s, aux.s);
    h->ld1r(aux.s, table_val2("max"));
    h->fmin(dst.s, dst.s, aux.s);
}

std::set<std::vector<element::Type>> jit_clamp_emitter::get_supported_precisions(const std::shared_ptr<ov::Node>& node) {
    return {{element::f32}};
}

/// DIVIDE ///
jit_divide_emitter::jit_divide_emitter(dnnl::impl::cpu::aarch64::jit_generator *host,
                                           dnnl::impl::cpu::aarch64::cpu_isa_t host_isa,
                                           const std::shared_ptr<ov::Node>& node)
                                           : jit_emitter(host, host_isa, node, get_arithmetic_binary_exec_precision(node)) {}

jit_divide_emitter::jit_divide_emitter(dnnl::impl::cpu::aarch64::jit_generator *host,
                                           dnnl::impl::cpu::aarch64::cpu_isa_t host_isa,
                                           const ov::element::Type exec_prc)
                                           : jit_emitter(host, host_isa, exec_prc) {}

size_t jit_divide_emitter::get_inputs_count() const { return 2; }

void jit_divide_emitter::emit_impl(const std::vector<size_t> &in_vec_idxs, const std::vector<size_t> &out_vec_idxs) const {
    if (host_isa_ == dnnl::impl::cpu::aarch64::asimd) {
        emit_isa<dnnl::impl::cpu::aarch64::asimd>(in_vec_idxs, out_vec_idxs);
    } else {
        OV_CPU_JIT_EMITTER_THROW("Can't create jit eltwise kernel");
    }
}

template <dnnl::impl::cpu::aarch64::cpu_isa_t isa>
void jit_divide_emitter::emit_isa(const std::vector<size_t> &in_vec_idxs, const std::vector<size_t> &out_vec_idxs) const {
    OV_CPU_JIT_EMITTER_ASSERT(exec_prc_ == ov::element::f32, "unsupported precision: " + exec_prc_.to_string());

    using TReg = typename dnnl::impl::cpu::aarch64::cpu_isa_traits<isa>::TReg;
    TReg src0 = TReg(in_vec_idxs[0]);
    TReg src1 = TReg(in_vec_idxs[1]);
    TReg dst = TReg(out_vec_idxs[0]);

    h->uni_fdiv(dst.s, src0.s, src1.s);
}

std::set<std::vector<element::Type>> jit_divide_emitter::get_supported_precisions(const std::shared_ptr<ov::Node>& node) {
    return {{element::f32, element::f32}};
}

/// EQUAL ///
jit_equal_emitter::jit_equal_emitter(dnnl::impl::cpu::aarch64::jit_generator *host,
                                     dnnl::impl::cpu::aarch64::cpu_isa_t host_isa,
                                     const std::shared_ptr<ov::Node>& node)
                                     : jit_emitter(host, host_isa, get_arithmetic_binary_exec_precision(node)) {
    prepare_table();
}
jit_equal_emitter::jit_equal_emitter(dnnl::impl::cpu::aarch64::jit_generator *host,
                                     dnnl::impl::cpu::aarch64::cpu_isa_t host_isa,
                                     const ov::element::Type exec_prc)
                                     : jit_emitter(host, host_isa, exec_prc) {
    prepare_table();
}

size_t jit_equal_emitter::get_inputs_count() const { return 2; }

size_t jit_equal_emitter::get_aux_vecs_count() const { return 1; }

size_t jit_equal_emitter::get_aux_gprs_count() const { return 1; }

std::set<std::vector<element::Type>> jit_equal_emitter::get_supported_precisions(const std::shared_ptr<ov::Node>& node) {
    return {{element::f32, element::f32}};
}

void jit_equal_emitter::emit_impl(const std::vector<size_t>& in_vec_idxs, const std::vector<size_t>& out_vec_idxs) const {
    if (host_isa_ == dnnl::impl::cpu::aarch64::asimd) {
        emit_isa<dnnl::impl::cpu::aarch64::asimd>(in_vec_idxs, out_vec_idxs);
    } else {
        OV_CPU_JIT_EMITTER_THROW("Can't create jit eltwise kernel");
    }
}

template <dnnl::impl::cpu::aarch64::cpu_isa_t isa>
void jit_equal_emitter::emit_isa(const std::vector<size_t> &in_vec_idxs, const std::vector<size_t> &out_vec_idxs) const {
    OV_CPU_JIT_EMITTER_ASSERT(exec_prc_ == ov::element::f32, "unsupported precision: " + exec_prc_.to_string());

    using TReg = typename dnnl::impl::cpu::aarch64::cpu_isa_traits<isa>::TReg;
    const TReg src1 = TReg(in_vec_idxs[0]);
    const TReg src2 = TReg(in_vec_idxs[1]);
    const TReg dst = TReg(out_vec_idxs[0]);
    const TReg aux = TReg(aux_vec_idxs[0]);

    h->fcmeq(dst.s, src1.s, src2.s);

    h->ld1r(aux.s, table_val2("one"));
    h->and_(dst.b16, dst.b16, aux.b16);
}

void jit_equal_emitter::register_table_entries() {
    push_arg_entry_of("one", 0x3f800000, true);
}

/// ELU ///
jit_elu_emitter::jit_elu_emitter(dnnl::impl::cpu::aarch64::jit_generator* host,
                                 dnnl::impl::cpu::aarch64::cpu_isa_t host_isa,
                                 const std::shared_ptr<ov::Node>& node)
        : jit_emitter(host, host_isa, get_arithmetic_binary_exec_precision(node)) {
    const auto elu = std::dynamic_pointer_cast<ov::op::v0::Elu>(node);
    if (elu == nullptr) {
        OV_CPU_JIT_EMITTER_THROW("Can't cast to ov::op::v0::Clamp");
    }
    alpha = static_cast<float>(elu->get_alpha());

    prepare_table();
    exp_emitter = std::make_unique<jit_exp_emitter>(h, host_isa, node);
}

jit_elu_emitter::jit_elu_emitter(dnnl::impl::cpu::aarch64::jit_generator* host,
                                 dnnl::impl::cpu::aarch64::cpu_isa_t host_isa,
                                 const float alpha,
                                 const ov::element::Type exec_prc) : jit_emitter(host, host_isa, exec_prc), alpha(alpha) {
    prepare_table();
    exp_emitter = std::make_unique<jit_exp_emitter>(h, host_isa, exec_prc);
}

size_t jit_elu_emitter::get_inputs_count() const { return 1; }

size_t jit_elu_emitter::get_aux_vecs_count() const {
    return std::max(exp_emitter->get_aux_vecs_count() + 1ull, 2ull);
}

size_t jit_elu_emitter::get_aux_gprs_count() const {
    return exp_emitter->get_aux_gprs_count() + 1;
}

void jit_elu_emitter::emit_impl(const std::vector<size_t> &in_vec_idxs, const std::vector<size_t> &out_vec_idxs) const {
    if (host_isa_ == dnnl::impl::cpu::aarch64::asimd) {
        emit_isa<dnnl::impl::cpu::aarch64::asimd>(in_vec_idxs, out_vec_idxs);
    } else {
        OV_CPU_JIT_EMITTER_THROW("Can't create jit eltwise kernel");
    }
}

template <dnnl::impl::cpu::aarch64::cpu_isa_t isa>
void jit_elu_emitter::emit_isa(const std::vector<size_t> &in_vec_idxs, const std::vector<size_t> &out_vec_idxs) const {
    OV_CPU_JIT_EMITTER_ASSERT(exec_prc_ == ov::element::f32, "unsupported precision: " + exec_prc_.to_string());

    using TReg = typename dnnl::impl::cpu::aarch64::cpu_isa_traits<isa>::TReg;
    const TReg vmm_src(in_vec_idxs[0]);
    const TReg vmm_dst(out_vec_idxs[0]);
    const TReg vmm_aux1(aux_vec_idxs[std::max<size_t>(exp_emitter->get_aux_vecs_count(), 1)]);

    h->mov(vmm_aux1.b16, vmm_src.b16);

    // compute exponent
    exp_emitter->emit_code(
            { vmm_src.getIdx() },
            out_vec_idxs,
            aux_vec_idxs,
            aux_gpr_idxs);

    // alpha * (exp(x) - 1)
    const TReg vmm_aux0(aux_vec_idxs[0]);
    h->ld1r(vmm_aux0.s, table_val2("one"));
    h->fsub(vmm_dst.s, vmm_dst.s, vmm_aux0.s);
    h->ld1r(vmm_aux0.s, table_val2("alpha"));
    h->fmul(vmm_aux0.s, vmm_dst.s, vmm_aux0.s);

    // combine with mask
    h->fcmgt(vmm_dst.s, vmm_aux1.s, 0.f);
    h->bsl(vmm_dst.b16, vmm_aux1.b16, vmm_aux0.b16);
}

void jit_elu_emitter::register_table_entries() {
    push_arg_entry_of("one", 0x3f800000, true);
    push_arg_entry_of("alpha", dnnl::impl::float2int(alpha), true);
}

void jit_elu_emitter::emit_data() const {
    jit_emitter::emit_data();
    exp_emitter->emit_data();
}

std::set<std::vector<element::Type>> jit_elu_emitter::get_supported_precisions(const std::shared_ptr<ov::Node>& node) {
    return {{element::f32}};
}

/// EXPONENT ///
jit_exp_emitter::jit_exp_emitter(dnnl::impl::cpu::aarch64::jit_generator* host,
                                 dnnl::impl::cpu::aarch64::cpu_isa_t host_isa,
                                 const std::shared_ptr<ov::Node>& node)
        : jit_emitter(host, host_isa, node, get_arithmetic_binary_exec_precision(node)) {
    prepare_table();
}

jit_exp_emitter::jit_exp_emitter(dnnl::impl::cpu::aarch64::jit_generator* host,
                                 dnnl::impl::cpu::aarch64::cpu_isa_t host_isa,
                                 const ov::element::Type exec_prc) : jit_emitter(host, host_isa, exec_prc) {
    prepare_table();
}

size_t jit_exp_emitter::get_inputs_count() const { return 1; }

size_t jit_exp_emitter::get_aux_vecs_count() const { return 4; }

size_t jit_exp_emitter::get_aux_gprs_count() const { return 1; }

void jit_exp_emitter::emit_impl(const std::vector<size_t> &in_vec_idxs, const std::vector<size_t> &out_vec_idxs) const {
    if (host_isa_ == dnnl::impl::cpu::aarch64::asimd) {
        emit_isa<dnnl::impl::cpu::aarch64::asimd>(in_vec_idxs, out_vec_idxs);
    } else {
        OV_CPU_JIT_EMITTER_THROW("Can't create jit eltwise kernel");
    }
}

template <dnnl::impl::cpu::aarch64::cpu_isa_t isa>
void jit_exp_emitter::emit_isa(const std::vector<size_t> &in_vec_idxs, const std::vector<size_t> &out_vec_idxs) const {
    if (exec_prc_ != ov::element::f32) {
        OV_CPU_JIT_EMITTER_ASSERT(exec_prc_ == ov::element::f32, "unsupported precision: " + exec_prc_.to_string());
    }

    using TReg = typename dnnl::impl::cpu::aarch64::cpu_isa_traits<isa>::TReg;
    const TReg vmm_src(in_vec_idxs[0]);
    const TReg vmm_dst(out_vec_idxs[0]);
    const TReg vmm_aux1(aux_vec_idxs[0]);
    const TReg vmm_aux2(aux_vec_idxs[1]);
    const TReg vmm_aux0(aux_vec_idxs[2]);

    const TReg vmm_mask(aux_vec_idxs[3]);

    // source and destination registers can be the same:
    // use vmm_aux2 to store destination before get mask
    h->ld1r(vmm_aux0.s, table_val2("exp_ln_flt_max_f"));
    h->fmin(vmm_aux2.s, vmm_src.s, vmm_aux0.s);

    h->ld1r(vmm_aux0.s, table_val2("exp_ln_flt_min_f"));
    // get mask of values lower than log(FLT_MIN) to zero them in the output
    h->fcmgt(vmm_mask.s, vmm_src.s, vmm_aux0.s);
    h->fmax(vmm_dst.s, vmm_aux2.s, vmm_aux0.s);

    h->mov(vmm_aux1.b16, vmm_dst.b16);

    // calculate exp(x)
    // fx = x * log2ef + 0.5
    h->ld1r(vmm_aux0.s, table_val2("exp_log2ef"));
    h->ld1r(vmm_aux2.s, table_val2("half"));
    h->fmla(vmm_aux2.s, vmm_dst.s, vmm_aux0.s);

    // tmp = floorf(fx)
    h->frintm(vmm_aux2.s, vmm_aux2.s);

    // keep vmm_src = fx for further computations
    h->mov(vmm_dst.b16, vmm_aux2.b16);

    // x = x - fx * ln2
    h->ld1r(vmm_aux0.s, table_val2("ln2f"));
    h->fmls(vmm_aux1.s, vmm_aux2.s, vmm_aux0.s);

    // We do not count 2^n here, because n can reach 128 and 2^128 is not
    // representable by fp32, so to get around this problem, instead of computing
    // 2^n * exp(r) will be counted 2*2^(n-1)*exp(r), because 2^127
    // and 2 are numbers representable in fp32.

    // compute 2^(n-1)
    h->ld1r(vmm_aux0.s, table_val2("one"));
    h->fsub(vmm_dst.s, vmm_dst.s, vmm_aux0.s);
    h->fcvtzs(vmm_aux2.s, vmm_dst.s);

    h->ld1r(vmm_aux0.s, table_val2("exponent_bias"));
    h->add(vmm_aux2.s, vmm_aux2.s, vmm_aux0.s);

    const int n_mantissa_bits = 23;
    h->sqshl(vmm_aux2.s, vmm_aux2.s, n_mantissa_bits);

    // set zeroes at those points which were < log(FLT_MIN)
    h->and_(vmm_aux2.b16, vmm_mask.b16, vmm_aux2.b16);

    // compute polynomial
    h->ld1r(vmm_aux0.s, table_val2("exp_pol5"));
    h->ld1r(vmm_dst.s, table_val2("exp_pol4"));
    h->fmla(vmm_dst.s, vmm_aux1.s, vmm_aux0.s);

    h->ld1r(vmm_aux0.s, table_val2("exp_pol3"));
    h->fmla(vmm_aux0.s, vmm_dst.s, vmm_aux1.s);

    h->ld1r(vmm_dst.s, table_val2("exp_pol2"));
    h->fmla(vmm_dst.s, vmm_aux0.s, vmm_aux1.s);

    h->ld1r(vmm_aux0.s, table_val2("exp_pol1"));
    h->fmla(vmm_aux0.s, vmm_dst.s, vmm_aux1.s);

    h->ld1r(vmm_dst.s, table_val2("one"));
    h->fmla(vmm_dst.s, vmm_aux0.s, vmm_aux1.s);

    // y = y * 2^n
    h->fmul(vmm_dst.s, vmm_dst.s, vmm_aux2.s);
    h->ld1r(vmm_aux0.s, table_val2("two"));
    h->fmul(vmm_dst.s, vmm_dst.s, vmm_aux0.s);
}

void jit_exp_emitter::register_table_entries() {
    push_arg_entry_of("exp_ln_flt_max_f", 0x42b17218, true);
    push_arg_entry_of("exp_ln_flt_min_f", 0xc2aeac50, true);
    push_arg_entry_of("exp_log2ef", 0x3fb8aa3b, true);
    push_arg_entry_of("one", 0x3f800000, true);
    push_arg_entry_of("two", 0x40000000, true);
    push_arg_entry_of("half", 0x3f000000, true);
    push_arg_entry_of("ln2f", 0x3f317218, true);
    push_arg_entry_of("exponent_bias", 0x0000007f, true);
    push_arg_entry_of("exp_pol1", 0x3f7ffffb, true);
    push_arg_entry_of("exp_pol2", 0x3efffee3, true);
    push_arg_entry_of("exp_pol3", 0x3e2aad40, true);
    push_arg_entry_of("exp_pol4", 0x3d2b9d0d, true);
    push_arg_entry_of("exp_pol5", 0x3c07cfce, true);
}

std::set<std::vector<element::Type>> jit_exp_emitter::get_supported_precisions(const std::shared_ptr<ov::Node>& node) {
    return {{element::f32}};
}

<<<<<<< HEAD
/// MOD ///
jit_mod_emitter::jit_mod_emitter(dnnl::impl::cpu::aarch64::jit_generator *host,
                                 dnnl::impl::cpu::aarch64::cpu_isa_t host_isa,
                                 const std::shared_ptr<ov::Node>& node)
    : jit_emitter(host, host_isa, node, get_arithmetic_binary_exec_precision(node)) {
}

jit_mod_emitter::jit_mod_emitter(dnnl::impl::cpu::aarch64::jit_generator *host,
                                         dnnl::impl::cpu::aarch64::cpu_isa_t host_isa,
                                         const ov::element::Type exec_prc): jit_emitter(host, host_isa, exec_prc) {
}

size_t jit_mod_emitter::get_inputs_count() const { return 2; }

void jit_mod_emitter::emit_impl(const std::vector<size_t> &in_vec_idxs, const std::vector<size_t> &out_vec_idxs) const {
=======
/// HARD_SWISH ///
jit_hswish_emitter::jit_hswish_emitter(dnnl::impl::cpu::aarch64::jit_generator* host,
                                                 dnnl::impl::cpu::aarch64::cpu_isa_t host_isa,
                                                 const std::shared_ptr<ov::Node>& node)
        : jit_emitter(host, host_isa, node, get_arithmetic_binary_exec_precision(node)) {
    prepare_table();
}

jit_hswish_emitter::jit_hswish_emitter(dnnl::impl::cpu::aarch64::jit_generator* host,
                                                 dnnl::impl::cpu::aarch64::cpu_isa_t host_isa,
                                                 const ov::element::Type exec_prc) : jit_emitter(host, host_isa, exec_prc) {
    prepare_table();
}

size_t jit_hswish_emitter::get_inputs_count() const { return 1; }

size_t jit_hswish_emitter::get_aux_vecs_count() const { return 2; }

size_t jit_hswish_emitter::get_aux_gprs_count() const { return 1; }

void jit_hswish_emitter::emit_impl(const std::vector<size_t> &in_vec_idxs, const std::vector<size_t> &out_vec_idxs) const {
    if (host_isa_ == dnnl::impl::cpu::aarch64::asimd) {
        emit_isa<dnnl::impl::cpu::aarch64::asimd>(in_vec_idxs, out_vec_idxs);
    } else {
        OV_CPU_JIT_EMITTER_THROW("Can't create jit eltwise kernel");
    }
}

template <dnnl::impl::cpu::aarch64::cpu_isa_t isa>
void jit_hswish_emitter::emit_isa(const std::vector<size_t> &in_vec_idxs, const std::vector<size_t> &out_vec_idxs) const {
    OV_CPU_JIT_EMITTER_ASSERT(exec_prc_ == ov::element::f32, "unsupported precision: " + exec_prc_.to_string());

    using TReg = typename dnnl::impl::cpu::aarch64::cpu_isa_traits<isa>::TReg;
    TReg src = TReg(in_vec_idxs[0]);
    TReg dst = TReg(out_vec_idxs[0]);
    TReg aux0 = TReg(aux_vec_idxs[0]);
    TReg aux1 = TReg(aux_vec_idxs[1]);

    // result = (x * min(max(x + 3, 0), 6)) / 6
    h->ld1r(aux0.s, table_val2("three"));
    h->fadd(aux0.s, src.s, aux0.s);
    h->ld1r(aux1.s, table_val2("zero"));
    h->fmaxnm(aux0.s, aux0.s, aux1.s);
    h->ld1r(aux1.s, table_val2("six"));
    h->fminnm(aux0.s, aux0.s, aux1.s);
    h->fmul(aux0.s, aux0.s, src.s);
    h->ld1r(aux1.s, table_val2("one_sixth"));
    h->fmul(dst.s, aux0.s, aux1.s);
}

void jit_hswish_emitter::register_table_entries() {
    push_arg_entry_of("zero", 0x00000000, true);
    push_arg_entry_of("three", 0x40400000, true);
    push_arg_entry_of("six", 0x40c00000, true);
    push_arg_entry_of("one_sixth", dnnl::impl::float2int(1.f/6.f), true);
}

std::set<std::vector<element::Type>> jit_hswish_emitter::get_supported_precisions(const std::shared_ptr<ov::Node>& node) {
    return {{element::f32}};
}

/// MAX ///
jit_maximum_emitter::jit_maximum_emitter(dnnl::impl::cpu::aarch64::jit_generator* host,
                                         dnnl::impl::cpu::aarch64::cpu_isa_t host_isa,
                                         const std::shared_ptr<ov::Node>& node)
        : jit_emitter(host, host_isa, node, get_arithmetic_binary_exec_precision(node)) {
}

jit_maximum_emitter::jit_maximum_emitter(dnnl::impl::cpu::aarch64::jit_generator* host,
                                         dnnl::impl::cpu::aarch64::cpu_isa_t host_isa,
                                         const ov::element::Type exec_prc) : jit_emitter(host, host_isa, exec_prc) {
}

size_t jit_maximum_emitter::get_inputs_count() const { return 2; }

void jit_maximum_emitter::emit_impl(const std::vector<size_t> &in_vec_idxs, const std::vector<size_t> &out_vec_idxs) const {
    if (host_isa_ == dnnl::impl::cpu::aarch64::asimd) {
        emit_isa<dnnl::impl::cpu::aarch64::asimd>(in_vec_idxs, out_vec_idxs);
    } else {
        OV_CPU_JIT_EMITTER_THROW("Can't create jit eltwise kernel");
    }
}

template <dnnl::impl::cpu::aarch64::cpu_isa_t isa>
void jit_maximum_emitter::emit_isa(const std::vector<size_t> &in_vec_idxs, const std::vector<size_t> &out_vec_idxs) const {
    OV_CPU_JIT_EMITTER_ASSERT(exec_prc_ == ov::element::f32, "unsupported precision: " + exec_prc_.to_string());

    using TReg = typename dnnl::impl::cpu::aarch64::cpu_isa_traits<isa>::TReg;
    TReg src1 = TReg(in_vec_idxs[0]);
    TReg src2 = TReg(in_vec_idxs[1]);
    TReg dst = TReg(out_vec_idxs[0]);

    h->fmaxnm(dst.s, src1.s, src2.s);
}

std::set<std::vector<element::Type>> jit_maximum_emitter::get_supported_precisions(const std::shared_ptr<ov::Node>& node) {
    return {{element::f32}, {element::f32}};
}

/// MIN ///
jit_minimum_emitter::jit_minimum_emitter(dnnl::impl::cpu::aarch64::jit_generator* host,
                                         dnnl::impl::cpu::aarch64::cpu_isa_t host_isa,
                                         const std::shared_ptr<ov::Node>& node)
        : jit_emitter(host, host_isa, node, get_arithmetic_binary_exec_precision(node)) {
}

jit_minimum_emitter::jit_minimum_emitter(dnnl::impl::cpu::aarch64::jit_generator* host,
                                         dnnl::impl::cpu::aarch64::cpu_isa_t host_isa,
                                         const ov::element::Type exec_prc) : jit_emitter(host, host_isa, exec_prc) {
}

size_t jit_minimum_emitter::get_inputs_count() const { return 2; }

void jit_minimum_emitter::emit_impl(const std::vector<size_t> &in_vec_idxs, const std::vector<size_t> &out_vec_idxs) const {
>>>>>>> 248c841e
    if (host_isa_ == dnnl::impl::cpu::aarch64::asimd) {
        emit_isa<dnnl::impl::cpu::aarch64::asimd>(in_vec_idxs, out_vec_idxs);
    } else {
        OV_CPU_JIT_EMITTER_THROW("Can't create jit eltwise kernel");
    }
}

template <dnnl::impl::cpu::aarch64::cpu_isa_t isa>
<<<<<<< HEAD
void jit_mod_emitter::emit_isa(const std::vector<size_t> &in_vec_idxs, const std::vector<size_t> &out_vec_idxs) const {
    OV_CPU_JIT_EMITTER_ASSERT(exec_prc_ == ov::element::f32, "unsupported precision: " + exec_prc_.to_string());

    using TReg = typename dnnl::impl::cpu::aarch64::cpu_isa_traits<isa>::TReg;

    TReg divend = TReg(in_vec_idxs[0]);
    TReg divisor = TReg(in_vec_idxs[1]);
    TReg r = TReg(out_vec_idxs[0]);

    h->uni_fdiv(r.s, divend.s, divisor.s);
    h->frintz(r.s, r.s);
    h->uni_fmul(r.s, r.s, divisor.s);
    h->uni_fsub(r.s, divend.s, r.s);
}

std::set<std::vector<element::Type>> jit_mod_emitter::get_supported_precisions(const std::shared_ptr<ov::Node>& node) {
    return {{element::f32, element::f32}};
=======
void jit_minimum_emitter::emit_isa(const std::vector<size_t> &in_vec_idxs, const std::vector<size_t> &out_vec_idxs) const {
    OV_CPU_JIT_EMITTER_ASSERT(exec_prc_ == ov::element::f32, "unsupported precision: " + exec_prc_.to_string());

    using TReg = typename dnnl::impl::cpu::aarch64::cpu_isa_traits<isa>::TReg;
    TReg src1 = TReg(in_vec_idxs[0]);
    TReg src2 = TReg(in_vec_idxs[1]);
    TReg dst = TReg(out_vec_idxs[0]);

    h->fminnm(dst.s, src1.s, src2.s);
}

std::set<std::vector<element::Type>> jit_minimum_emitter::get_supported_precisions(const std::shared_ptr<ov::Node>& node) {
    return {{element::f32}, {element::f32}};
}

/// MISH ///
jit_mish_emitter::jit_mish_emitter(dnnl::impl::cpu::aarch64::jit_generator* host,
                                   dnnl::impl::cpu::aarch64::cpu_isa_t host_isa,
                                   const std::shared_ptr<ov::Node>& node)
        : jit_emitter(host, host_isa, node, get_arithmetic_binary_exec_precision(node)) {
    prepare_table();
    exp_emitter = std::make_unique<jit_exp_emitter>(h, host_isa, node);
}

jit_mish_emitter::jit_mish_emitter(dnnl::impl::cpu::aarch64::jit_generator* host,
                                   dnnl::impl::cpu::aarch64::cpu_isa_t host_isa,
                                   const ov::element::Type exec_prc) : jit_emitter(host, host_isa, exec_prc) {
    prepare_table();
    exp_emitter = std::make_unique<jit_exp_emitter>(h, host_isa, exec_prc);
}

size_t jit_mish_emitter::get_inputs_count() const { return 1; }

size_t jit_mish_emitter::get_aux_vecs_count() const {
    return std::max<size_t>(exp_emitter->get_aux_vecs_count() + 1, 2);
}

size_t jit_mish_emitter::get_aux_gprs_count() const {
    return exp_emitter->get_aux_gprs_count() + 1;
}

void jit_mish_emitter::emit_impl(const std::vector<size_t> &in_vec_idxs, const std::vector<size_t> &out_vec_idxs) const {
    if (host_isa_ == dnnl::impl::cpu::aarch64::asimd) {
        emit_isa<dnnl::impl::cpu::aarch64::asimd>(in_vec_idxs, out_vec_idxs);
    } else {
        OV_CPU_JIT_EMITTER_THROW("Can't create jit eltwise kernel");
    }
}

template <dnnl::impl::cpu::aarch64::cpu_isa_t isa>
void jit_mish_emitter::emit_isa(const std::vector<size_t> &in_vec_idxs, const std::vector<size_t> &out_vec_idxs) const {
    OV_CPU_JIT_EMITTER_ASSERT(exec_prc_ == ov::element::f32, "unsupported precision: " + exec_prc_.to_string());

    // An equation other than mish(x) = x*tanh(srelu(x)) was used
    // to calculate mish, but it should be remembered that it is equivalent
    // equation, it uses the following rule:
    // tanh(x) = (e^x - e^-x) / (e^x + e^-x),
    // hence the equation for mish can take the form:
    // mish(x) = x * ((e^x + 1)^2 - 1)/((e^x + 1)^2 + 1).
    // This option was chosen because computing tanh requires more registers
    // than exp, and also requires more constants to be stored in memory,
    // making the algorithm slower.

    using TReg = typename dnnl::impl::cpu::aarch64::cpu_isa_traits<isa>::TReg;
    const TReg vmm_src(in_vec_idxs[0]);
    const TReg vmm_dst(out_vec_idxs[0]);
    const TReg vmm_aux0(aux_vec_idxs[0]);
    const TReg vmm_aux2(std::max<size_t>(exp_emitter->get_aux_vecs_count(), 1));

    h->ld1r(vmm_aux0.s, table_val2("fwd_mish_max_x_for_equation_f"));
    h->fminnm(vmm_aux2.s, vmm_src.s, vmm_aux0.s);

    exp_emitter->emit_code(
            { vmm_aux2.getIdx() },
            { vmm_aux2.getIdx() },
            aux_vec_idxs,
            aux_gpr_idxs);

    // (e^x+1)^2
    h->fmov(vmm_aux0.s, 1.f);
    h->fadd(vmm_aux2.s, vmm_aux2.s, vmm_aux0.s);
    h->fmul(vmm_dst.s, vmm_aux2.s, vmm_aux2.s);

    // save (e^x+1)^2 as it appears in both the denominator and the numerator
    const TReg vmm_aux_src(aux_vec_idxs[1]);
    h->mov(vmm_aux_src.b16, vmm_dst.b16);

    // x * ((e^x + 1)^2 - 1) / ((e^x + 1)^2 + 1)
    h->fsub(vmm_aux_src.s, vmm_aux_src.s, vmm_aux0.s);
    h->fadd(vmm_dst.s, vmm_dst.s, vmm_aux0.s);
    h->fdiv(vmm_dst.s, vmm_aux_src.s, vmm_dst.s);
    h->fmul(vmm_dst.s, vmm_dst.s, vmm_src.s);
}

void jit_mish_emitter::register_table_entries() {
    push_arg_entry_of("fwd_mish_max_x_for_equation_f", 0x42317217, true);
    push_arg_entry_of("bwd_mish_max_x_for_equation_f", 0x41b17217, true);
}

void jit_mish_emitter::emit_data() const {
    jit_emitter::emit_data();
    exp_emitter->emit_data();
}

std::set<std::vector<element::Type>> jit_mish_emitter::get_supported_precisions(const std::shared_ptr<ov::Node>& node) {
    return {{element::f32}};
>>>>>>> 248c841e
}

/// MUL_ADD ///
jit_mul_add_emitter::jit_mul_add_emitter(dnnl::impl::cpu::aarch64::jit_generator* host,
                                         dnnl::impl::cpu::aarch64::cpu_isa_t host_isa,
                                         const std::shared_ptr<ov::Node>& node)
                                         : jit_emitter(host, host_isa, node, get_arithmetic_binary_exec_precision(node)) {
}

jit_mul_add_emitter::jit_mul_add_emitter(dnnl::impl::cpu::aarch64::jit_generator *host,
                                         dnnl::impl::cpu::aarch64::cpu_isa_t host_isa,
                                         const ov::element::Type exec_prc)
                                         : jit_emitter(host, host_isa, exec_prc) {
}

size_t jit_mul_add_emitter::get_inputs_count() const { return 3; }

size_t jit_mul_add_emitter::get_aux_vecs_count() const { return 1; }

void jit_mul_add_emitter::emit_impl(const std::vector<size_t> &in_vec_idxs, const std::vector<size_t> &out_vec_idxs) const {
    if (host_isa_ == dnnl::impl::cpu::aarch64::asimd) {
        emit_isa<dnnl::impl::cpu::aarch64::asimd>(in_vec_idxs, out_vec_idxs);
    } else {
        OV_CPU_JIT_EMITTER_THROW("Can't create jit eltwise kernel");
    }
}

template <dnnl::impl::cpu::aarch64::cpu_isa_t isa>
void jit_mul_add_emitter::emit_isa(const std::vector<size_t> &in_vec_idxs, const std::vector<size_t> &out_vec_idxs) const {
    OV_CPU_JIT_EMITTER_ASSERT(exec_prc_ == ov::element::f32, "unsupported precision: " + exec_prc_.to_string());

    using TReg = typename dnnl::impl::cpu::aarch64::cpu_isa_traits<isa>::TReg;
    const TReg dst = TReg(out_vec_idxs[0]);

    TReg mul0(in_vec_idxs[0]);
    if (dst.getIdx() == in_vec_idxs[0]) {
        TReg aux(aux_vec_idxs[0]);
        TReg src0(in_vec_idxs[0]);
        h->mov(aux.b16, src0.b16);
        mul0 = aux;
    }

    TReg mul1(in_vec_idxs[1]);
    if (dst.getIdx() == in_vec_idxs[1]) {
        TReg aux(aux_vec_idxs[0]);
        TReg src1(in_vec_idxs[1]);
        h->mov(aux.b16, src1.b16);
        mul1 = aux;
    }

    if (dst.getIdx() != in_vec_idxs[2]) {
        TReg src2(in_vec_idxs[2]);
        h->mov(dst.b16, src2.b16);
    }

    h->fmla(dst.s, mul0.s, mul1.s);
}

std::set<std::vector<element::Type>> jit_mul_add_emitter::get_supported_precisions(const std::shared_ptr<ov::Node>& node) {
    return {{element::f32, element::f32, element::f32}};
}

/// MULTIPLY ///
jit_multiply_emitter::jit_multiply_emitter(dnnl::impl::cpu::aarch64::jit_generator *host,
                                           dnnl::impl::cpu::aarch64::cpu_isa_t host_isa,
                                           const std::shared_ptr<ov::Node>& node)
                                           : jit_emitter(host, host_isa, node, get_arithmetic_binary_exec_precision(node)) {}

jit_multiply_emitter::jit_multiply_emitter(dnnl::impl::cpu::aarch64::jit_generator *host,
                                           dnnl::impl::cpu::aarch64::cpu_isa_t host_isa,
                                           const ov::element::Type exec_prc)
                                           : jit_emitter(host, host_isa, exec_prc) {}

size_t jit_multiply_emitter::get_inputs_count() const { return 2; }

void jit_multiply_emitter::emit_impl(const std::vector<size_t> &in_vec_idxs, const std::vector<size_t> &out_vec_idxs) const {
    if (host_isa_ == dnnl::impl::cpu::aarch64::asimd) {
        emit_isa<dnnl::impl::cpu::aarch64::asimd>(in_vec_idxs, out_vec_idxs);
    } else {
        OV_CPU_JIT_EMITTER_THROW("Can't create jit eltwise kernel");
    }
}

template <dnnl::impl::cpu::aarch64::cpu_isa_t isa>
void jit_multiply_emitter::emit_isa(const std::vector<size_t> &in_vec_idxs, const std::vector<size_t> &out_vec_idxs) const {
    OV_CPU_JIT_EMITTER_ASSERT(exec_prc_ == ov::element::f32, "unsupported precision: " + exec_prc_.to_string());

    using TReg = typename dnnl::impl::cpu::aarch64::cpu_isa_traits<isa>::TReg;
    TReg src0 = TReg(in_vec_idxs[0]);
    TReg src1 = TReg(in_vec_idxs[1]);
    TReg dst = TReg(out_vec_idxs[0]);

    h->uni_fmul(dst.s, src0.s, src1.s);
}

std::set<std::vector<element::Type>> jit_multiply_emitter::get_supported_precisions(const std::shared_ptr<ov::Node>& node) {
    return {{element::f32, element::f32}};
}

/// POWER ///
jit_power_static_emitter::jit_power_static_emitter(dnnl::impl::cpu::aarch64::jit_generator *host,
                                                   dnnl::impl::cpu::aarch64::cpu_isa_t host_isa,
                                                   const std::shared_ptr<ov::Node>& node,
                                                   const ov::element::Type exec_prc)
                                                   : jit_emitter(host, host_isa, node, exec_prc) {
    auto powerStaticNode = ov::as_type_ptr<ov::snippets::op::PowerStatic>(node);
    if (powerStaticNode == nullptr) {
        OV_CPU_JIT_EMITTER_THROW("Can't cast to snippets::op::PowerStatic");
    }

    power = powerStaticNode->get_power();
    scale = 1.f;
    shift = 0.f;

    prepare_table();
}

jit_power_static_emitter::jit_power_static_emitter(dnnl::impl::cpu::aarch64::jit_generator *host,
                                                   dnnl::impl::cpu::aarch64::cpu_isa_t host_isa,
                                                   const float power,
                                                   const float scale,
                                                   const float shift,
                                                   const ov::element::Type exec_prc)
                                                   : jit_emitter(host, host_isa, exec_prc),
                                                     power(power),
                                                     scale(scale),
                                                     shift(shift) {
    prepare_table();
}

size_t jit_power_static_emitter::get_inputs_count() const { return 1; }

size_t jit_power_static_emitter::get_aux_vecs_count() const { return 1; }

size_t jit_power_static_emitter::get_aux_gprs_count() const { return 2; }

void jit_power_static_emitter::register_table_entries() {
    push_arg_entry_of("power", dnnl::impl::float2int(power), true);
    push_arg_entry_of("scale", dnnl::impl::float2int(scale), true);
    push_arg_entry_of("shift", dnnl::impl::float2int(shift), true);
}

std::set<std::vector<element::Type>> jit_power_static_emitter::get_supported_precisions(const std::shared_ptr<ov::Node>& node) {
    return {{element::f32}};
}

void jit_power_static_emitter::emit_impl(const std::vector<size_t>& in_vec_idxs, const std::vector<size_t>& out_vec_idxs) const {
    if (host_isa_ == dnnl::impl::cpu::aarch64::asimd) {
        emit_isa<dnnl::impl::cpu::aarch64::asimd>(in_vec_idxs, out_vec_idxs);
    } else {
        OV_CPU_JIT_EMITTER_THROW("Can't create jit eltwise kernel");
    }
}

template <dnnl::impl::cpu::aarch64::cpu_isa_t isa>
void jit_power_static_emitter::emit_isa(const std::vector<size_t> &in_vec_idxs, const std::vector<size_t> &out_vec_idxs) const {
    OV_CPU_JIT_EMITTER_ASSERT(exec_prc_ == ov::element::f32, "unsupported precision: " + exec_prc_.to_string());

    using TReg = typename dnnl::impl::cpu::aarch64::cpu_isa_traits<isa>::TReg;
    TReg dst = TReg(out_vec_idxs[0]);

    if (power == 0.f) {
        h->fmov(dst.s, 1.);
        return;
    }

    bool get_from_dst = false;
    const auto src = [&in_vec_idxs, &out_vec_idxs, &get_from_dst]() -> TReg {
        return get_from_dst ? TReg(out_vec_idxs[0]) : TReg(in_vec_idxs[0]);
    };

    TReg aux = TReg(aux_vec_idxs[0]);
    if (scale != 1.f) {
        auto adr = table_val2("scale");
        h->ld1r(aux.s, adr);
        h->fmul(dst.s, src().s, aux.s);
        get_from_dst = true;
    }

    if (shift != 0.f) {
        auto adr = table_val2("shift");
        h->ld1r(aux.s, adr);
        h->fadd(dst.s, src().s, aux.s);
        get_from_dst = true;
    }

    if (power == 1.f) {
        if (!get_from_dst && (in_vec_idxs[0] != dst.getIdx())) {
            h->mov(dst.b16, src().b16);
        }
        return;
    }

    if (std::floor(power) == power && power > 0) {
        h->mov(aux.b16, src().b16);
        h->fmov(dst.s, 1.);

        auto current_power = static_cast<size_t>(power);
        while (current_power > 0) {
            if (current_power & 1) {
                h->fmul(dst.s, dst.s, aux.s);
            }
            if (current_power > 1) {
                h->fmul(aux.s, aux.s, aux.s);
            }
            current_power = current_power >> 1;
        }
    } else {
        auto pow_f32_addr = reinterpret_cast<uintptr_t>(::powf);

        Xbyak_aarch64::XReg func_reg(aux_gpr_idxs[0]);
        h->mov(func_reg, pow_f32_addr);

        Xbyak_aarch64::SReg s0(0);
        Xbyak_aarch64::SReg s1(1);

        const std::unordered_set<size_t> exclude = {src().getIdx(), dst.getIdx()};
        store_context(exclude);
        for (auto i = 0; i < 4; i++) {
            h->mov(s0, src().s[i]);
            h->ldr(s1, table_val("power"));

            h->str(Xbyak_aarch64::QReg(dst.getIdx()), pre_ptr(h->sp, -16));
            h->str(Xbyak_aarch64::QReg(src().getIdx()), pre_ptr(h->sp, -16));
            h->blr(func_reg);
            h->ldr(Xbyak_aarch64::QReg(src().getIdx()), post_ptr(h->sp, 16));
            h->ldr(Xbyak_aarch64::QReg(dst.getIdx()), post_ptr(h->sp, 16));

            Xbyak_aarch64::WReg w0(0);
            h->fmov(w0, s0);
            h->mov(dst.s[i], w0);
        }
        restore_context(exclude);
    }
}

/// PRELU ///
jit_prelu_emitter::jit_prelu_emitter(dnnl::impl::cpu::aarch64::jit_generator* host,
                                   dnnl::impl::cpu::aarch64::cpu_isa_t host_isa,
                                   const std::shared_ptr<ov::Node>& node)
                                   : jit_emitter(host, host_isa, node, get_arithmetic_binary_exec_precision(node)) {
}

jit_prelu_emitter::jit_prelu_emitter(dnnl::impl::cpu::aarch64::jit_generator* host,
                                   dnnl::impl::cpu::aarch64::cpu_isa_t host_isa,
                                   const ov::element::Type exec_prc)
                                   : jit_emitter(host, host_isa, exec_prc) {
}

size_t jit_prelu_emitter::get_inputs_count() const { return 2; }

size_t jit_prelu_emitter::get_aux_vecs_count() const { return 1; }

std::set<std::vector<element::Type>> jit_prelu_emitter::get_supported_precisions(const std::shared_ptr<ov::Node>& node) {
    return {{element::f32}};
}

void jit_prelu_emitter::emit_impl(const std::vector<size_t>& in_vec_idxs, const std::vector<size_t>& out_vec_idxs) const {
    if (host_isa_ == dnnl::impl::cpu::aarch64::asimd) {
        emit_isa<dnnl::impl::cpu::aarch64::asimd>(in_vec_idxs, out_vec_idxs);
    } else {
        OV_CPU_JIT_EMITTER_THROW("Can't create jit eltwise kernel");
    }
}

template <dnnl::impl::cpu::aarch64::cpu_isa_t isa>
void jit_prelu_emitter::emit_isa(const std::vector<size_t> &in_vec_idxs, const std::vector<size_t> &out_vec_idxs) const {
    OV_CPU_JIT_EMITTER_ASSERT(exec_prc_ == ov::element::f32, "unsupported precision: " + exec_prc_.to_string());

    using TReg = typename dnnl::impl::cpu::aarch64::cpu_isa_traits<isa>::TReg;

    TReg tmp = TReg(aux_vec_idxs[0]);
    TReg src1 = TReg(in_vec_idxs[0]);
    TReg src2 = TReg(in_vec_idxs[1]);
    TReg dst = TReg(out_vec_idxs[0]);

    h->fcmge(dst.s, src1.s, 0.0);
    h->fmul(tmp.s, src1.s, src2.s);
    h->bsl(dst.b16, src1.b16, tmp.b16);
}

/// RELU ///
jit_relu_emitter::jit_relu_emitter(dnnl::impl::cpu::aarch64::jit_generator* host,
                                   dnnl::impl::cpu::aarch64::cpu_isa_t host_isa,
                                   const std::shared_ptr<ov::Node>& node)
                                   : jit_emitter(host, host_isa, node, get_arithmetic_binary_exec_precision(node)) {
}

jit_relu_emitter::jit_relu_emitter(dnnl::impl::cpu::aarch64::jit_generator* host,
                                   dnnl::impl::cpu::aarch64::cpu_isa_t host_isa,
                                   const ov::element::Type exec_prc)
                                   : jit_emitter(host, host_isa, exec_prc) {
}

size_t jit_relu_emitter::get_inputs_count() const { return 1; }

size_t jit_relu_emitter::get_aux_vecs_count() const { return 1; }

std::set<std::vector<element::Type>> jit_relu_emitter::get_supported_precisions(const std::shared_ptr<ov::Node>& node) {
    return {{element::f32}};
}

void jit_relu_emitter::emit_impl(const std::vector<size_t>& in_vec_idxs, const std::vector<size_t>& out_vec_idxs) const {
    if (host_isa_ == dnnl::impl::cpu::aarch64::asimd) {
        emit_isa<dnnl::impl::cpu::aarch64::asimd>(in_vec_idxs, out_vec_idxs);
    } else {
        OV_CPU_JIT_EMITTER_THROW("Can't create jit eltwise kernel");
    }
}

template <dnnl::impl::cpu::aarch64::cpu_isa_t isa>
void jit_relu_emitter::emit_isa(const std::vector<size_t> &in_vec_idxs, const std::vector<size_t> &out_vec_idxs) const {
    OV_CPU_JIT_EMITTER_ASSERT(exec_prc_ == ov::element::f32, "unsupported precision: " + exec_prc_.to_string());

    using TReg = typename dnnl::impl::cpu::aarch64::cpu_isa_traits<isa>::TReg;

    TReg tmp = TReg(aux_vec_idxs[0]);
    TReg src = TReg(in_vec_idxs[0]);
    TReg dst = TReg(out_vec_idxs[0]);

    h->movi(tmp.s, 0);
    h->fmaxnm(dst.s, src.s, tmp.s);
}

/// SELECT ///
jit_select_emitter::jit_select_emitter(dnnl::impl::cpu::aarch64::jit_generator *host,
                                       dnnl::impl::cpu::aarch64::cpu_isa_t host_isa,
                                       const std::shared_ptr<ov::Node>& node)
                                       : jit_emitter(host, host_isa, get_arithmetic_binary_exec_precision(node)) {
}
jit_select_emitter::jit_select_emitter(dnnl::impl::cpu::aarch64::jit_generator *host,
                                       dnnl::impl::cpu::aarch64::cpu_isa_t host_isa,
                                       const ov::element::Type exec_prc)
                                       : jit_emitter(host, host_isa, exec_prc) {
}

size_t jit_select_emitter::get_inputs_count() const { return 3; }

size_t jit_select_emitter::get_aux_vecs_count() const { return 1; }

std::set<std::vector<element::Type>> jit_select_emitter::get_supported_precisions(const std::shared_ptr<ov::Node>& node) {
    return {{element::f32, element::f32, element::f32}};
}

void jit_select_emitter::emit_impl(const std::vector<size_t>& in_vec_idxs, const std::vector<size_t>& out_vec_idxs) const {
    if (host_isa_ == dnnl::impl::cpu::aarch64::asimd) {
        emit_isa<dnnl::impl::cpu::aarch64::asimd>(in_vec_idxs, out_vec_idxs);
    } else {
        OV_CPU_JIT_EMITTER_THROW("Can't create jit eltwise kernel");
    }
}

template <dnnl::impl::cpu::aarch64::cpu_isa_t isa>
void jit_select_emitter::emit_isa(const std::vector<size_t> &in_vec_idxs, const std::vector<size_t> &out_vec_idxs) const {
    OV_CPU_JIT_EMITTER_ASSERT(exec_prc_ == ov::element::f32, "unsupported precision: " + exec_prc_.to_string());

    using TReg = typename dnnl::impl::cpu::aarch64::cpu_isa_traits<isa>::TReg;
    const TReg src1 = TReg(in_vec_idxs[0]);
    const TReg src2 = TReg(in_vec_idxs[1]);
    const TReg src3 = TReg(in_vec_idxs[2]);
    const TReg dst = TReg(out_vec_idxs[0]);
    const TReg aux = TReg(aux_vec_idxs[0]);

    h->eor(aux.b16, aux.b16, aux.b16);
    h->fcmgt(aux.s, src1.s, aux.s);

    h->bsl(aux.b16, src2.b16, src3.b16);
    h->mov(dst.b16, aux.b16);
}

/// SIGMOID ///
jit_sigmoid_emitter::jit_sigmoid_emitter(dnnl::impl::cpu::aarch64::jit_generator* host,
                                         dnnl::impl::cpu::aarch64::cpu_isa_t host_isa,
                                         const std::shared_ptr<ov::Node>& node)
        : jit_emitter(host, host_isa, node, get_arithmetic_binary_exec_precision(node)) {
    prepare_table();
    exp_emitter = std::make_unique<jit_exp_emitter>(h, host_isa, node);
}

jit_sigmoid_emitter::jit_sigmoid_emitter(dnnl::impl::cpu::aarch64::jit_generator* host,
                                         dnnl::impl::cpu::aarch64::cpu_isa_t host_isa,
                                         const ov::element::Type exec_prc) : jit_emitter(host, host_isa, exec_prc) {
    prepare_table();
    exp_emitter = std::make_unique<jit_exp_emitter>(h, host_isa, exec_prc);
}

size_t jit_sigmoid_emitter::get_inputs_count() const { return 1; }

size_t jit_sigmoid_emitter::get_aux_vecs_count() const {
    return exp_emitter->get_aux_vecs_count() + 2;
}

size_t jit_sigmoid_emitter::get_aux_gprs_count() const {
    return exp_emitter->get_aux_gprs_count() + 1;
}

void jit_sigmoid_emitter::emit_impl(const std::vector<size_t> &in_vec_idxs, const std::vector<size_t> &out_vec_idxs) const {
    if (host_isa_ == dnnl::impl::cpu::aarch64::asimd) {
        emit_isa<dnnl::impl::cpu::aarch64::asimd>(in_vec_idxs, out_vec_idxs);
    } else {
        OPENVINO_THROW("Can't create jit eltwise kernel");
    }
}

template <dnnl::impl::cpu::aarch64::cpu_isa_t isa>
void jit_sigmoid_emitter::emit_isa(const std::vector<size_t> &in_vec_idxs, const std::vector<size_t> &out_vec_idxs) const {
    if (exec_prc_ != ov::element::f32) {
        OPENVINO_THROW("unsupported precision: " + exec_prc_.to_string());
    }

    using TReg = typename dnnl::impl::cpu::aarch64::cpu_isa_traits<isa>::TReg;
    const TReg vmm_src(in_vec_idxs[0]);
    const TReg vmm_dst(out_vec_idxs[0]);

    const TReg vmm_aux0(aux_vec_idxs[exp_emitter->get_aux_vecs_count() + 1]);
    const TReg vmm_mask(aux_vec_idxs[exp_emitter->get_aux_vecs_count()]);

    // To avoid exp(x) overflow happened at x > logf(FLT_MAX), negate positive,
    // compute exp(x), where x <= 0 to get 0 <= exp(x) <= 1 and restore value
    // sign at the end. This is possible due to logistic is symmetric function.
    // IMPORTANT: we use vmm_mask for the mask as exp_compute does not use it.
    // we store the original sign and make x negative
    h->eor(vmm_aux0.b16, vmm_aux0.b16, vmm_aux0.b16);
    h->fcmgt(vmm_mask.s, vmm_src.s, vmm_aux0.s);

    h->ld1r(vmm_aux0.s, table_val2("sign_mask"));
    h->orr(vmm_aux0.b16, vmm_src.b16, vmm_aux0.b16);

    exp_emitter->emit_code(
            { vmm_aux0.getIdx() },
            out_vec_idxs,
            aux_vec_idxs,
            aux_gpr_idxs);

    const TReg vmm_aux1(aux_vec_idxs[0]);
    const TReg vmm_aux2(aux_vec_idxs[1]);
    // dup exp(x)
    h->mov(vmm_aux1.b16, vmm_dst.b16);
    // (exp(x) + 1)
    h->ld1r(vmm_aux0.s, table_val2("one"));
    h->fadd(vmm_aux1.s, vmm_aux1.s, vmm_aux0.s);
    // y = exp(x) / (exp(x) + 1)
    h->fdiv(vmm_dst.s, vmm_dst.s, vmm_aux1.s);

    // Now we have to apply the "symmetry" based on original sign
    h->ld1r(vmm_aux2.s, table_val2("one"));
    h->fsub(vmm_aux2.s, vmm_aux2.s, vmm_dst.s);

    h->bsl(vmm_mask.b16, vmm_aux2.b16, vmm_dst.b16);
    h->mov(vmm_dst.b16, vmm_mask.b16);
}

void jit_sigmoid_emitter::register_table_entries() {
    push_arg_entry_of("one", 0x3f800000, true);
    push_arg_entry_of("sign_mask", 0x80000000, true);
}

void jit_sigmoid_emitter::emit_data() const {
    jit_emitter::emit_data();
    exp_emitter->emit_data();
}

std::set<std::vector<element::Type>> jit_sigmoid_emitter::get_supported_precisions(const std::shared_ptr<ov::Node>& node) {
    return {{element::f32}};
}

/// SUBTRACT ///
jit_subtract_emitter::jit_subtract_emitter(dnnl::impl::cpu::aarch64::jit_generator* host,
                                           dnnl::impl::cpu::aarch64::cpu_isa_t host_isa,
                                           const std::shared_ptr<ov::Node>& node)
                                           : jit_emitter(host, host_isa, node, get_arithmetic_binary_exec_precision(node)) {
}

jit_subtract_emitter::jit_subtract_emitter(dnnl::impl::cpu::aarch64::jit_generator* host,
                                           dnnl::impl::cpu::aarch64::cpu_isa_t host_isa,
                                           const ov::element::Type exec_prc) : jit_emitter(host, host_isa, exec_prc) {
}

size_t jit_subtract_emitter::get_inputs_count() const { return 2; }

void jit_subtract_emitter::emit_impl(const std::vector<size_t> &in_vec_idxs, const std::vector<size_t> &out_vec_idxs) const {
    if (host_isa_ == dnnl::impl::cpu::aarch64::asimd) {
        emit_isa<dnnl::impl::cpu::aarch64::asimd>(in_vec_idxs, out_vec_idxs);
    } else {
        OV_CPU_JIT_EMITTER_THROW("Can't create jit eltwise kernel");
    }
}

template <dnnl::impl::cpu::aarch64::cpu_isa_t isa>
void jit_subtract_emitter::emit_isa(const std::vector<size_t> &in_vec_idxs, const std::vector<size_t> &out_vec_idxs) const {
    OV_CPU_JIT_EMITTER_ASSERT(exec_prc_ == ov::element::f32, "unsupported precision: " + exec_prc_.to_string());

    using TReg = typename dnnl::impl::cpu::aarch64::cpu_isa_traits<isa>::TReg;
    TReg src0 = TReg(in_vec_idxs[0]);
    TReg src1 = TReg(in_vec_idxs[1]);
    TReg dst = TReg(out_vec_idxs[0]);

    h->uni_fsub(dst.s, src0.s, src1.s);
}

std::set<std::vector<element::Type>> jit_subtract_emitter::get_supported_precisions(const std::shared_ptr<ov::Node>& node) {
    return {{element::f32, element::f32}};
}

/// SWISH ///
jit_swish_emitter::jit_swish_emitter(dnnl::impl::cpu::aarch64::jit_generator* host,
                                     dnnl::impl::cpu::aarch64::cpu_isa_t host_isa,
                                     const std::shared_ptr<ov::Node>& node)
        : jit_emitter(host, host_isa, node, get_arithmetic_binary_exec_precision(node)) {
    prepare_table();
    sigmoid_emitter = std::make_unique<jit_sigmoid_emitter>(h, host_isa, node);
}

jit_swish_emitter::jit_swish_emitter(dnnl::impl::cpu::aarch64::jit_generator* host,
                                     dnnl::impl::cpu::aarch64::cpu_isa_t host_isa,
                                     const float beta,
                                     const ov::element::Type exec_prc)
        : jit_emitter(host, host_isa, exec_prc), beta(beta) {
    prepare_table();
    sigmoid_emitter = std::make_unique<jit_sigmoid_emitter>(h, host_isa, exec_prc);
}

size_t jit_swish_emitter::get_inputs_count() const {return 1; }

size_t jit_swish_emitter::get_aux_vecs_count() const {
    return sigmoid_emitter->get_aux_vecs_count() + 2;
}

size_t jit_swish_emitter::get_aux_gprs_count() const {
    return sigmoid_emitter->get_aux_gprs_count() + 1;
}

void jit_swish_emitter::emit_impl(const std::vector<size_t> &in_vec_idxs, const std::vector<size_t> &out_vec_idxs) const {
    if (host_isa_ == dnnl::impl::cpu::aarch64::asimd) {
        emit_isa<dnnl::impl::cpu::aarch64::asimd>(in_vec_idxs, out_vec_idxs);
    } else {
        OV_CPU_JIT_EMITTER_THROW("Can't create jit eltwise kernel");
    }
}

template <dnnl::impl::cpu::aarch64::cpu_isa_t isa>
void jit_swish_emitter::emit_isa(const std::vector<size_t> &in_vec_idxs, const std::vector<size_t> &out_vec_idxs) const {
    OV_CPU_JIT_EMITTER_ASSERT(exec_prc_ == ov::element::f32, "unsupported precision: " + exec_prc_.to_string());

    using TReg = typename dnnl::impl::cpu::aarch64::cpu_isa_traits<isa>::TReg;
    const TReg vmm_src(in_vec_idxs[0]);
    const TReg vmm_dst(out_vec_idxs[0]);
    const TReg vmm_orig_src(aux_vec_idxs[sigmoid_emitter->get_aux_vecs_count()]);
    const TReg vmm_aux(aux_vec_idxs[sigmoid_emitter->get_aux_vecs_count() + 1]);

    h->mov(vmm_orig_src.b16, vmm_src.b16);

    // x*beta
    h->ld1r(vmm_aux.s, table_val2("beta"));
    h->fmul(vmm_aux.s, vmm_aux.s, vmm_src.s);

    // sigmoid(x*beta)
    sigmoid_emitter->emit_code(
            { vmm_aux.getIdx() },
            out_vec_idxs,
            aux_vec_idxs,
            aux_gpr_idxs);

    // x*sigmoid(x*beta)
    h->fmul(vmm_dst.s, vmm_dst.s, vmm_orig_src.s);
}

void jit_swish_emitter::register_table_entries() {
    push_arg_entry_of("beta", dnnl::impl::float2int(beta), true);
}

void jit_swish_emitter::emit_data() const {
    jit_emitter::emit_data();
    sigmoid_emitter->emit_data();
}

std::set<std::vector<element::Type>> jit_swish_emitter::get_supported_precisions(const std::shared_ptr<ov::Node>& node) {
    return {{element::f32}};
}

/// TANH ///
jit_tanh_emitter::jit_tanh_emitter(dnnl::impl::cpu::aarch64::jit_generator *host,
                                   dnnl::impl::cpu::aarch64::cpu_isa_t host_isa,
                                   const std::shared_ptr<ov::Node>& node)
                                   : jit_emitter(host, host_isa, node, get_arithmetic_binary_exec_precision(node)) {
    prepare_table();
    sigmoid_emitter = std::make_unique<jit_sigmoid_emitter>(h, host_isa, node);
}

jit_tanh_emitter::jit_tanh_emitter(dnnl::impl::cpu::aarch64::jit_generator *host,
                                   dnnl::impl::cpu::aarch64::cpu_isa_t host_isa,
                                   const ov::element::Type exec_prc)
                                   : jit_emitter(host, host_isa, exec_prc) {
    prepare_table();
    sigmoid_emitter = std::make_unique<jit_sigmoid_emitter>(h, host_isa, exec_prc);
}

size_t jit_tanh_emitter::get_inputs_count() const { return 1; }

size_t jit_tanh_emitter::get_aux_vecs_count() const {
    return sigmoid_emitter->get_aux_vecs_count() + 1;
}

size_t jit_tanh_emitter::get_aux_gprs_count() const {
    return sigmoid_emitter->get_aux_gprs_count() + 1;
}

void jit_tanh_emitter::emit_impl(const std::vector<size_t> &in_vec_idxs, const std::vector<size_t> &out_vec_idxs) const {
    if (host_isa_ == dnnl::impl::cpu::aarch64::asimd) {
        emit_isa<dnnl::impl::cpu::aarch64::asimd>(in_vec_idxs, out_vec_idxs);
    } else {
        OV_CPU_JIT_EMITTER_THROW("Can't create jit eltwise kernel");
    }
}

template <dnnl::impl::cpu::aarch64::cpu_isa_t isa>
void jit_tanh_emitter::emit_isa(const std::vector<size_t> &in_vec_idxs, const std::vector<size_t> &out_vec_idxs) const {
    OV_CPU_JIT_EMITTER_ASSERT(exec_prc_ == ov::element::f32, "unsupported precision: " + exec_prc_.to_string());

    using TReg = typename dnnl::impl::cpu::aarch64::cpu_isa_traits<isa>::TReg;
    TReg src = TReg(in_vec_idxs[0]);
    TReg dst = TReg(out_vec_idxs[0]);

    TReg aux = TReg(aux_vec_idxs.back());

    h->ld1r(aux.s, table_val2("two"));
    h->uni_fmul(aux.s, src.s, aux.s);

    sigmoid_emitter->emit_code(
            { aux.getIdx() },
            out_vec_idxs,
            aux_vec_idxs,
            aux_gpr_idxs);

    h->ld1r(aux.s, table_val2("two"));
    h->uni_fmul(dst.s, aux.s, dst.s);
    h->ld1r(aux.s, table_val2("one"));
    h->uni_fsub(dst.s, dst.s, aux.s);
}

void jit_tanh_emitter::register_table_entries() {
    push_arg_entry_of("one", 0x3f800000, true);
    push_arg_entry_of("two", 0x40000000, true);
}

void jit_tanh_emitter::emit_data() const {
    jit_emitter::emit_data();
    sigmoid_emitter->emit_data();
}

std::set<std::vector<element::Type>> jit_tanh_emitter::get_supported_precisions(const std::shared_ptr<ov::Node>& node) {
    return {{element::f32}};
}

}   // namespace aarch64
}   // namespace intel_cpu
}   // namespace ov<|MERGE_RESOLUTION|>--- conflicted
+++ resolved
@@ -479,23 +479,6 @@
     return {{element::f32}};
 }
 
-<<<<<<< HEAD
-/// MOD ///
-jit_mod_emitter::jit_mod_emitter(dnnl::impl::cpu::aarch64::jit_generator *host,
-                                 dnnl::impl::cpu::aarch64::cpu_isa_t host_isa,
-                                 const std::shared_ptr<ov::Node>& node)
-    : jit_emitter(host, host_isa, node, get_arithmetic_binary_exec_precision(node)) {
-}
-
-jit_mod_emitter::jit_mod_emitter(dnnl::impl::cpu::aarch64::jit_generator *host,
-                                         dnnl::impl::cpu::aarch64::cpu_isa_t host_isa,
-                                         const ov::element::Type exec_prc): jit_emitter(host, host_isa, exec_prc) {
-}
-
-size_t jit_mod_emitter::get_inputs_count() const { return 2; }
-
-void jit_mod_emitter::emit_impl(const std::vector<size_t> &in_vec_idxs, const std::vector<size_t> &out_vec_idxs) const {
-=======
 /// HARD_SWISH ///
 jit_hswish_emitter::jit_hswish_emitter(dnnl::impl::cpu::aarch64::jit_generator* host,
                                                  dnnl::impl::cpu::aarch64::cpu_isa_t host_isa,
@@ -610,34 +593,14 @@
 size_t jit_minimum_emitter::get_inputs_count() const { return 2; }
 
 void jit_minimum_emitter::emit_impl(const std::vector<size_t> &in_vec_idxs, const std::vector<size_t> &out_vec_idxs) const {
->>>>>>> 248c841e
-    if (host_isa_ == dnnl::impl::cpu::aarch64::asimd) {
-        emit_isa<dnnl::impl::cpu::aarch64::asimd>(in_vec_idxs, out_vec_idxs);
-    } else {
-        OV_CPU_JIT_EMITTER_THROW("Can't create jit eltwise kernel");
-    }
-}
-
-template <dnnl::impl::cpu::aarch64::cpu_isa_t isa>
-<<<<<<< HEAD
-void jit_mod_emitter::emit_isa(const std::vector<size_t> &in_vec_idxs, const std::vector<size_t> &out_vec_idxs) const {
-    OV_CPU_JIT_EMITTER_ASSERT(exec_prc_ == ov::element::f32, "unsupported precision: " + exec_prc_.to_string());
-
-    using TReg = typename dnnl::impl::cpu::aarch64::cpu_isa_traits<isa>::TReg;
-
-    TReg divend = TReg(in_vec_idxs[0]);
-    TReg divisor = TReg(in_vec_idxs[1]);
-    TReg r = TReg(out_vec_idxs[0]);
-
-    h->uni_fdiv(r.s, divend.s, divisor.s);
-    h->frintz(r.s, r.s);
-    h->uni_fmul(r.s, r.s, divisor.s);
-    h->uni_fsub(r.s, divend.s, r.s);
-}
-
-std::set<std::vector<element::Type>> jit_mod_emitter::get_supported_precisions(const std::shared_ptr<ov::Node>& node) {
-    return {{element::f32, element::f32}};
-=======
+    if (host_isa_ == dnnl::impl::cpu::aarch64::asimd) {
+        emit_isa<dnnl::impl::cpu::aarch64::asimd>(in_vec_idxs, out_vec_idxs);
+    } else {
+        OV_CPU_JIT_EMITTER_THROW("Can't create jit eltwise kernel");
+    }
+}
+
+template <dnnl::impl::cpu::aarch64::cpu_isa_t isa>
 void jit_minimum_emitter::emit_isa(const std::vector<size_t> &in_vec_idxs, const std::vector<size_t> &out_vec_idxs) const {
     OV_CPU_JIT_EMITTER_ASSERT(exec_prc_ == ov::element::f32, "unsupported precision: " + exec_prc_.to_string());
 
@@ -744,9 +707,50 @@
 
 std::set<std::vector<element::Type>> jit_mish_emitter::get_supported_precisions(const std::shared_ptr<ov::Node>& node) {
     return {{element::f32}};
->>>>>>> 248c841e
-}
-
+}
+
+/// MOD ///
+jit_mod_emitter::jit_mod_emitter(dnnl::impl::cpu::aarch64::jit_generator *host,
+                                 dnnl::impl::cpu::aarch64::cpu_isa_t host_isa,
+                                 const std::shared_ptr<ov::Node>& node)
+    : jit_emitter(host, host_isa, node, get_arithmetic_binary_exec_precision(node)) {
+}
+
+jit_mod_emitter::jit_mod_emitter(dnnl::impl::cpu::aarch64::jit_generator *host,
+                                         dnnl::impl::cpu::aarch64::cpu_isa_t host_isa,
+                                         const ov::element::Type exec_prc): jit_emitter(host, host_isa, exec_prc) {
+}
+
+size_t jit_mod_emitter::get_inputs_count() const { return 2; }
+
+void jit_mod_emitter::emit_impl(const std::vector<size_t> &in_vec_idxs, const std::vector<size_t> &out_vec_idxs) const {
+    if (host_isa_ == dnnl::impl::cpu::aarch64::asimd) {
+        emit_isa<dnnl::impl::cpu::aarch64::asimd>(in_vec_idxs, out_vec_idxs);
+    } else {
+        OV_CPU_JIT_EMITTER_THROW("Can't create jit eltwise kernel");
+    }
+}
+
+template <dnnl::impl::cpu::aarch64::cpu_isa_t isa>
+void jit_mod_emitter::emit_isa(const std::vector<size_t> &in_vec_idxs, const std::vector<size_t> &out_vec_idxs) const {
+    OV_CPU_JIT_EMITTER_ASSERT(exec_prc_ == ov::element::f32, "unsupported precision: " + exec_prc_.to_string());
+
+    using TReg = typename dnnl::impl::cpu::aarch64::cpu_isa_traits<isa>::TReg;
+
+    TReg divend = TReg(in_vec_idxs[0]);
+    TReg divisor = TReg(in_vec_idxs[1]);
+    TReg r = TReg(out_vec_idxs[0]);
+
+    h->uni_fdiv(r.s, divend.s, divisor.s);
+    h->frintz(r.s, r.s);
+    h->uni_fmul(r.s, r.s, divisor.s);
+    h->uni_fsub(r.s, divend.s, r.s);
+}
+
+std::set<std::vector<element::Type>> jit_mod_emitter::get_supported_precisions(const std::shared_ptr<ov::Node>& node) {
+    return {{element::f32, element::f32}};
+}
+  
 /// MUL_ADD ///
 jit_mul_add_emitter::jit_mul_add_emitter(dnnl::impl::cpu::aarch64::jit_generator* host,
                                          dnnl::impl::cpu::aarch64::cpu_isa_t host_isa,
