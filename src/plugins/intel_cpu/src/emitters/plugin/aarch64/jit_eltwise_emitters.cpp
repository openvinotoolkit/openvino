// Copyright (C) 2023 Intel Corporation
// SPDX-License-Identifier: Apache-2.0
//

#include "jit_eltwise_emitters.hpp"
#include "transformations/cpu_opset/common/op/swish_cpu.hpp"

#include <memory>
#include "common/utils.hpp"
#include "emitters/utils.hpp"

namespace ov {
namespace intel_cpu {
namespace aarch64 {

using namespace dnnl::impl::utils;
using namespace dnnl::impl::cpu;
using namespace Xbyak_aarch64;

namespace {
ov::element::Type get_arithmetic_binary_exec_precision(const std::shared_ptr<ov::Node>& n) {
    std::vector<ov::element::Type> input_precisions;
    for (const auto& input : n->inputs()) {
        input_precisions.push_back(
            input.get_source_output().get_element_type());
    }

    assert(std::all_of(
        input_precisions.begin(),
        input_precisions.end(),
        [&input_precisions](const ov::element::Type& precision) {return precision == input_precisions[0]; }));

    return input_precisions[0];
}
} // namespace

/// ABS ///
jit_abs_emitter::jit_abs_emitter(dnnl::impl::cpu::aarch64::jit_generator* host,
                                 dnnl::impl::cpu::aarch64::cpu_isa_t host_isa,
                                 const std::shared_ptr<ov::Node>& node)
        : jit_emitter(host, host_isa, node, get_arithmetic_binary_exec_precision(node)) {
}

jit_abs_emitter::jit_abs_emitter(dnnl::impl::cpu::aarch64::jit_generator* host,
                                 dnnl::impl::cpu::aarch64::cpu_isa_t host_isa,
                                 const ov::element::Type exec_prc) : jit_emitter(host, host_isa, exec_prc) {
}

size_t jit_abs_emitter::get_inputs_count() const { return 1; }

void jit_abs_emitter::emit_impl(const std::vector<size_t> &in_vec_idxs, const std::vector<size_t> &out_vec_idxs) const {
    if (host_isa_ == dnnl::impl::cpu::aarch64::asimd) {
        emit_isa<dnnl::impl::cpu::aarch64::asimd>(in_vec_idxs, out_vec_idxs);
    } else {
        OV_CPU_JIT_EMITTER_THROW("Can't create jit eltwise kernel");
    }
}

template <dnnl::impl::cpu::aarch64::cpu_isa_t isa>
void jit_abs_emitter::emit_isa(const std::vector<size_t> &in_vec_idxs, const std::vector<size_t> &out_vec_idxs) const {
    OV_CPU_JIT_EMITTER_ASSERT(exec_prc_ == ov::element::f32, "unsupported precision: " + exec_prc_.to_string());

    using TReg = typename dnnl::impl::cpu::aarch64::cpu_isa_traits<isa>::TReg;
    TReg src = TReg(in_vec_idxs[0]);
    TReg dst = TReg(out_vec_idxs[0]);

    h->fabs(dst.s, src.s);
}

std::set<std::vector<element::Type>> jit_abs_emitter::get_supported_precisions(const std::shared_ptr<ov::Node>& node) {
    return {{element::f32}};
}

/// ADD ///
jit_add_emitter::jit_add_emitter(dnnl::impl::cpu::aarch64::jit_generator* host,
                                 dnnl::impl::cpu::aarch64::cpu_isa_t host_isa,
                                 const std::shared_ptr<ov::Node>& node)
                                 : jit_emitter(host, host_isa, node, get_arithmetic_binary_exec_precision(node)) {
}

jit_add_emitter::jit_add_emitter(dnnl::impl::cpu::aarch64::jit_generator* host,
                                 dnnl::impl::cpu::aarch64::cpu_isa_t host_isa,
                                 const ov::element::Type exec_prc) : jit_emitter(host, host_isa, exec_prc) {
}

size_t jit_add_emitter::get_inputs_count() const { return 2; }

void jit_add_emitter::emit_impl(const std::vector<size_t> &in_vec_idxs, const std::vector<size_t> &out_vec_idxs) const {
    if (host_isa_ == dnnl::impl::cpu::aarch64::asimd) {
        emit_isa<dnnl::impl::cpu::aarch64::asimd>(in_vec_idxs, out_vec_idxs);
    } else {
        OV_CPU_JIT_EMITTER_THROW("Can't create jit eltwise kernel");
    }
}

template <dnnl::impl::cpu::aarch64::cpu_isa_t isa>
void jit_add_emitter::emit_isa(const std::vector<size_t> &in_vec_idxs, const std::vector<size_t> &out_vec_idxs) const {
    OV_CPU_JIT_EMITTER_ASSERT(exec_prc_ == ov::element::f32, "unsupported precision: " + exec_prc_.to_string());

    using TReg = typename dnnl::impl::cpu::aarch64::cpu_isa_traits<isa>::TReg;
    TReg src0 = TReg(in_vec_idxs[0]);
    TReg src1 = TReg(in_vec_idxs[1]);
    TReg dst = TReg(out_vec_idxs[0]);

    h->uni_fadd(dst.s, src0.s, src1.s);
}

std::set<std::vector<element::Type>> jit_add_emitter::get_supported_precisions(const std::shared_ptr<ov::Node>& node) {
    return {{element::f32, element::f32}};
}

/// CLAMP ///
jit_clamp_emitter::jit_clamp_emitter(dnnl::impl::cpu::aarch64::jit_generator* host,
                                     dnnl::impl::cpu::aarch64::cpu_isa_t host_isa,
                                     const std::shared_ptr<ov::Node>& node)
                                     : jit_emitter(host, host_isa, node, get_arithmetic_binary_exec_precision(node)) {
    const auto clamp = std::dynamic_pointer_cast<ov::op::v0::Clamp>(node);
    if (clamp == nullptr) {
        OV_CPU_JIT_EMITTER_THROW("Can't cast to ov::op::v0::Clamp");
    }
    min = static_cast<float>(clamp->get_min());
    max = static_cast<float>(clamp->get_max());

    prepare_table();
}

jit_clamp_emitter::jit_clamp_emitter(dnnl::impl::cpu::aarch64::jit_generator* host,
                                     dnnl::impl::cpu::aarch64::cpu_isa_t host_isa,
                                     const float min,
                                     const float max,
                                     const ov::element::Type exec_prc)
                                     : jit_emitter(host, host_isa, exec_prc),
                                       min(min),
                                       max(max) {
    prepare_table();
}

size_t jit_clamp_emitter::get_inputs_count() const { return 1; }

size_t jit_clamp_emitter::get_aux_vecs_count() const { return 1; }

size_t jit_clamp_emitter::get_aux_gprs_count() const { return 1; }

void jit_clamp_emitter::register_table_entries() {
    push_arg_entry_of("min", dnnl::impl::float2int(min), true);
    push_arg_entry_of("max", dnnl::impl::float2int(max), true);
}

void jit_clamp_emitter::emit_impl(const std::vector<size_t> &in_vec_idxs, const std::vector<size_t> &out_vec_idxs) const {
    if (host_isa_ == dnnl::impl::cpu::aarch64::asimd) {
        emit_isa<dnnl::impl::cpu::aarch64::asimd>(in_vec_idxs, out_vec_idxs);
    } else {
        OV_CPU_JIT_EMITTER_THROW("Can't create jit eltwise kernel");
    }
}

template <dnnl::impl::cpu::aarch64::cpu_isa_t isa>
void jit_clamp_emitter::emit_isa(const std::vector<size_t> &in_vec_idxs, const std::vector<size_t> &out_vec_idxs) const {
    OV_CPU_JIT_EMITTER_ASSERT(exec_prc_ == ov::element::f32, "unsupported precision: " + exec_prc_.to_string());

    using TReg = typename dnnl::impl::cpu::aarch64::cpu_isa_traits<isa>::TReg;
    TReg src = TReg(in_vec_idxs[0]);
    TReg aux = TReg(aux_vec_idxs[0]);
    TReg dst = TReg(out_vec_idxs[0]);

    h->ld1r(aux.s, table_val2("min"));
    h->fmax(dst.s, src.s, aux.s);
    h->ld1r(aux.s, table_val2("max"));
    h->fmin(dst.s, dst.s, aux.s);
}

std::set<std::vector<element::Type>> jit_clamp_emitter::get_supported_precisions(const std::shared_ptr<ov::Node>& node) {
    return {{element::f32}};
}

/// DIVIDE ///
jit_divide_emitter::jit_divide_emitter(dnnl::impl::cpu::aarch64::jit_generator *host,
                                           dnnl::impl::cpu::aarch64::cpu_isa_t host_isa,
                                           const std::shared_ptr<ov::Node>& node)
                                           : jit_emitter(host, host_isa, node, get_arithmetic_binary_exec_precision(node)) {}

jit_divide_emitter::jit_divide_emitter(dnnl::impl::cpu::aarch64::jit_generator *host,
                                           dnnl::impl::cpu::aarch64::cpu_isa_t host_isa,
                                           const ov::element::Type exec_prc)
                                           : jit_emitter(host, host_isa, exec_prc) {}

size_t jit_divide_emitter::get_inputs_count() const { return 2; }

void jit_divide_emitter::emit_impl(const std::vector<size_t> &in_vec_idxs, const std::vector<size_t> &out_vec_idxs) const {
    if (host_isa_ == dnnl::impl::cpu::aarch64::asimd) {
        emit_isa<dnnl::impl::cpu::aarch64::asimd>(in_vec_idxs, out_vec_idxs);
    } else {
        OV_CPU_JIT_EMITTER_THROW("Can't create jit eltwise kernel");
    }
}

template <dnnl::impl::cpu::aarch64::cpu_isa_t isa>
void jit_divide_emitter::emit_isa(const std::vector<size_t> &in_vec_idxs, const std::vector<size_t> &out_vec_idxs) const {
    OV_CPU_JIT_EMITTER_ASSERT(exec_prc_ == ov::element::f32, "unsupported precision: " + exec_prc_.to_string());

    using TReg = typename dnnl::impl::cpu::aarch64::cpu_isa_traits<isa>::TReg;
    TReg src0 = TReg(in_vec_idxs[0]);
    TReg src1 = TReg(in_vec_idxs[1]);
    TReg dst = TReg(out_vec_idxs[0]);

    h->uni_fdiv(dst.s, src0.s, src1.s);
}

std::set<std::vector<element::Type>> jit_divide_emitter::get_supported_precisions(const std::shared_ptr<ov::Node>& node) {
    return {{element::f32, element::f32}};
}

/// EQUAL ///
jit_equal_emitter::jit_equal_emitter(dnnl::impl::cpu::aarch64::jit_generator *host,
                                     dnnl::impl::cpu::aarch64::cpu_isa_t host_isa,
                                     const std::shared_ptr<ov::Node>& node)
                                     : jit_emitter(host, host_isa, get_arithmetic_binary_exec_precision(node)) {
    prepare_table();
}
jit_equal_emitter::jit_equal_emitter(dnnl::impl::cpu::aarch64::jit_generator *host,
                                     dnnl::impl::cpu::aarch64::cpu_isa_t host_isa,
                                     const ov::element::Type exec_prc)
                                     : jit_emitter(host, host_isa, exec_prc) {
    prepare_table();
}

size_t jit_equal_emitter::get_inputs_count() const { return 2; }

size_t jit_equal_emitter::get_aux_vecs_count() const { return 1; }

size_t jit_equal_emitter::get_aux_gprs_count() const { return 1; }

std::set<std::vector<element::Type>> jit_equal_emitter::get_supported_precisions(const std::shared_ptr<ov::Node>& node) {
    return {{element::f32, element::f32}};
}

void jit_equal_emitter::emit_impl(const std::vector<size_t>& in_vec_idxs, const std::vector<size_t>& out_vec_idxs) const {
    if (host_isa_ == dnnl::impl::cpu::aarch64::asimd) {
        emit_isa<dnnl::impl::cpu::aarch64::asimd>(in_vec_idxs, out_vec_idxs);
    } else {
        OV_CPU_JIT_EMITTER_THROW("Can't create jit eltwise kernel");
    }
}

template <dnnl::impl::cpu::aarch64::cpu_isa_t isa>
void jit_equal_emitter::emit_isa(const std::vector<size_t> &in_vec_idxs, const std::vector<size_t> &out_vec_idxs) const {
    OV_CPU_JIT_EMITTER_ASSERT(exec_prc_ == ov::element::f32, "unsupported precision: " + exec_prc_.to_string());

    using TReg = typename dnnl::impl::cpu::aarch64::cpu_isa_traits<isa>::TReg;
    const TReg src1 = TReg(in_vec_idxs[0]);
    const TReg src2 = TReg(in_vec_idxs[1]);
    const TReg dst = TReg(out_vec_idxs[0]);
    const TReg aux = TReg(aux_vec_idxs[0]);

    h->fcmeq(dst.s, src1.s, src2.s);

    h->ld1r(aux.s, table_val2("one"));
    h->and_(dst.b16, dst.b16, aux.b16);
}

void jit_equal_emitter::register_table_entries() {
    push_arg_entry_of("one", 0x3f800000, true);
}

/// ELU ///
jit_elu_emitter::jit_elu_emitter(dnnl::impl::cpu::aarch64::jit_generator* host,
                                 dnnl::impl::cpu::aarch64::cpu_isa_t host_isa,
                                 const std::shared_ptr<ov::Node>& node)
        : jit_emitter(host, host_isa, get_arithmetic_binary_exec_precision(node)) {
    const auto elu = std::dynamic_pointer_cast<ov::op::v0::Elu>(node);
    if (elu == nullptr) {
        OV_CPU_JIT_EMITTER_THROW("Can't cast to ov::op::v0::Clamp");
    }
    alpha = static_cast<float>(elu->get_alpha());

    prepare_table();
    exp_emitter = std::make_unique<jit_exp_emitter>(h, host_isa, node);
}

jit_elu_emitter::jit_elu_emitter(dnnl::impl::cpu::aarch64::jit_generator* host,
                                 dnnl::impl::cpu::aarch64::cpu_isa_t host_isa,
                                 const float alpha,
                                 const ov::element::Type exec_prc) : jit_emitter(host, host_isa, exec_prc), alpha(alpha) {
    prepare_table();
    exp_emitter = std::make_unique<jit_exp_emitter>(h, host_isa, exec_prc);
}

size_t jit_elu_emitter::get_inputs_count() const { return 1; }

size_t jit_elu_emitter::get_aux_vecs_count() const {
    return std::max(exp_emitter->get_aux_vecs_count() + 1ull, 2ull);
}

size_t jit_elu_emitter::get_aux_gprs_count() const {
    return exp_emitter->get_aux_gprs_count() + 1;
}

void jit_elu_emitter::emit_impl(const std::vector<size_t> &in_vec_idxs, const std::vector<size_t> &out_vec_idxs) const {
    if (host_isa_ == dnnl::impl::cpu::aarch64::asimd) {
        emit_isa<dnnl::impl::cpu::aarch64::asimd>(in_vec_idxs, out_vec_idxs);
    } else {
        OV_CPU_JIT_EMITTER_THROW("Can't create jit eltwise kernel");
    }
}

template <dnnl::impl::cpu::aarch64::cpu_isa_t isa>
void jit_elu_emitter::emit_isa(const std::vector<size_t> &in_vec_idxs, const std::vector<size_t> &out_vec_idxs) const {
    OV_CPU_JIT_EMITTER_ASSERT(exec_prc_ == ov::element::f32, "unsupported precision: " + exec_prc_.to_string());

    using TReg = typename dnnl::impl::cpu::aarch64::cpu_isa_traits<isa>::TReg;
    const TReg vmm_src(in_vec_idxs[0]);
    const TReg vmm_dst(out_vec_idxs[0]);
    const TReg vmm_aux1(aux_vec_idxs[std::max<size_t>(exp_emitter->get_aux_vecs_count(), 1)]);

    h->mov(vmm_aux1.b16, vmm_src.b16);

    // compute exponent
    exp_emitter->emit_code(
            { vmm_src.getIdx() },
            out_vec_idxs,
            aux_vec_idxs,
            aux_gpr_idxs);

    // alpha * (exp(x) - 1)
    const TReg vmm_aux0(aux_vec_idxs[0]);
    h->ld1r(vmm_aux0.s, table_val2("one"));
    h->fsub(vmm_dst.s, vmm_dst.s, vmm_aux0.s);
    h->ld1r(vmm_aux0.s, table_val2("alpha"));
    h->fmul(vmm_aux0.s, vmm_dst.s, vmm_aux0.s);

    // combine with mask
    h->fcmgt(vmm_dst.s, vmm_aux1.s, 0.f);
    h->bsl(vmm_dst.b16, vmm_aux1.b16, vmm_aux0.b16);
}

void jit_elu_emitter::register_table_entries() {
    push_arg_entry_of("one", 0x3f800000, true);
    push_arg_entry_of("alpha", dnnl::impl::float2int(alpha), true);
}

void jit_elu_emitter::emit_data() const {
    jit_emitter::emit_data();
    exp_emitter->emit_data();
}

std::set<std::vector<element::Type>> jit_elu_emitter::get_supported_precisions(const std::shared_ptr<ov::Node>& node) {
    return {{element::f32}};
}

/// EXPONENT ///
jit_exp_emitter::jit_exp_emitter(dnnl::impl::cpu::aarch64::jit_generator* host,
                                 dnnl::impl::cpu::aarch64::cpu_isa_t host_isa,
                                 const std::shared_ptr<ov::Node>& node)
        : jit_emitter(host, host_isa, node, get_arithmetic_binary_exec_precision(node)) {
    prepare_table();
}

jit_exp_emitter::jit_exp_emitter(dnnl::impl::cpu::aarch64::jit_generator* host,
                                 dnnl::impl::cpu::aarch64::cpu_isa_t host_isa,
                                 const ov::element::Type exec_prc) : jit_emitter(host, host_isa, exec_prc) {
    prepare_table();
}

size_t jit_exp_emitter::get_inputs_count() const { return 1; }

size_t jit_exp_emitter::get_aux_vecs_count() const { return 4; }

size_t jit_exp_emitter::get_aux_gprs_count() const { return 1; }

void jit_exp_emitter::emit_impl(const std::vector<size_t> &in_vec_idxs, const std::vector<size_t> &out_vec_idxs) const {
    if (host_isa_ == dnnl::impl::cpu::aarch64::asimd) {
        emit_isa<dnnl::impl::cpu::aarch64::asimd>(in_vec_idxs, out_vec_idxs);
    } else {
        OV_CPU_JIT_EMITTER_THROW("Can't create jit eltwise kernel");
    }
}

template <dnnl::impl::cpu::aarch64::cpu_isa_t isa>
void jit_exp_emitter::emit_isa(const std::vector<size_t> &in_vec_idxs, const std::vector<size_t> &out_vec_idxs) const {
    if (exec_prc_ != ov::element::f32) {
        OV_CPU_JIT_EMITTER_ASSERT(exec_prc_ == ov::element::f32, "unsupported precision: " + exec_prc_.to_string());
    }

    using TReg = typename dnnl::impl::cpu::aarch64::cpu_isa_traits<isa>::TReg;
    const TReg vmm_src(in_vec_idxs[0]);
    const TReg vmm_dst(out_vec_idxs[0]);
    const TReg vmm_aux1(aux_vec_idxs[0]);
    const TReg vmm_aux2(aux_vec_idxs[1]);
    const TReg vmm_aux0(aux_vec_idxs[2]);

    const TReg vmm_mask(aux_vec_idxs[3]);

    // source and destination registers can be the same:
    // use vmm_aux2 to store destination before get mask
    h->ld1r(vmm_aux0.s, table_val2("exp_ln_flt_max_f"));
    h->fmin(vmm_aux2.s, vmm_src.s, vmm_aux0.s);

    h->ld1r(vmm_aux0.s, table_val2("exp_ln_flt_min_f"));
    // get mask of values lower than log(FLT_MIN) to zero them in the output
    h->fcmgt(vmm_mask.s, vmm_src.s, vmm_aux0.s);
    h->fmax(vmm_dst.s, vmm_aux2.s, vmm_aux0.s);

    h->mov(vmm_aux1.b16, vmm_dst.b16);

    // calculate exp(x)
    // fx = x * log2ef + 0.5
    h->ld1r(vmm_aux0.s, table_val2("exp_log2ef"));
    h->ld1r(vmm_aux2.s, table_val2("half"));
    h->fmla(vmm_aux2.s, vmm_dst.s, vmm_aux0.s);

    // tmp = floorf(fx)
    h->frintm(vmm_aux2.s, vmm_aux2.s);

    // keep vmm_src = fx for further computations
    h->mov(vmm_dst.b16, vmm_aux2.b16);

    // x = x - fx * ln2
    h->ld1r(vmm_aux0.s, table_val2("ln2f"));
    h->fmls(vmm_aux1.s, vmm_aux2.s, vmm_aux0.s);

    // We do not count 2^n here, because n can reach 128 and 2^128 is not
    // representable by fp32, so to get around this problem, instead of computing
    // 2^n * exp(r) will be counted 2*2^(n-1)*exp(r), because 2^127
    // and 2 are numbers representable in fp32.

    // compute 2^(n-1)
    h->ld1r(vmm_aux0.s, table_val2("one"));
    h->fsub(vmm_dst.s, vmm_dst.s, vmm_aux0.s);
    h->fcvtzs(vmm_aux2.s, vmm_dst.s);

    h->ld1r(vmm_aux0.s, table_val2("exponent_bias"));
    h->add(vmm_aux2.s, vmm_aux2.s, vmm_aux0.s);

    const int n_mantissa_bits = 23;
    h->sqshl(vmm_aux2.s, vmm_aux2.s, n_mantissa_bits);

    // set zeroes at those points which were < log(FLT_MIN)
    h->and_(vmm_aux2.b16, vmm_mask.b16, vmm_aux2.b16);

    // compute polynomial
    h->ld1r(vmm_aux0.s, table_val2("exp_pol5"));
    h->ld1r(vmm_dst.s, table_val2("exp_pol4"));
    h->fmla(vmm_dst.s, vmm_aux1.s, vmm_aux0.s);

    h->ld1r(vmm_aux0.s, table_val2("exp_pol3"));
    h->fmla(vmm_aux0.s, vmm_dst.s, vmm_aux1.s);

    h->ld1r(vmm_dst.s, table_val2("exp_pol2"));
    h->fmla(vmm_dst.s, vmm_aux0.s, vmm_aux1.s);

    h->ld1r(vmm_aux0.s, table_val2("exp_pol1"));
    h->fmla(vmm_aux0.s, vmm_dst.s, vmm_aux1.s);

    h->ld1r(vmm_dst.s, table_val2("one"));
    h->fmla(vmm_dst.s, vmm_aux0.s, vmm_aux1.s);

    // y = y * 2^n
    h->fmul(vmm_dst.s, vmm_dst.s, vmm_aux2.s);
    h->ld1r(vmm_aux0.s, table_val2("two"));
    h->fmul(vmm_dst.s, vmm_dst.s, vmm_aux0.s);
}

void jit_exp_emitter::register_table_entries() {
    push_arg_entry_of("exp_ln_flt_max_f", 0x42b17218, true);
    push_arg_entry_of("exp_ln_flt_min_f", 0xc2aeac50, true);
    push_arg_entry_of("exp_log2ef", 0x3fb8aa3b, true);
    push_arg_entry_of("one", 0x3f800000, true);
    push_arg_entry_of("two", 0x40000000, true);
    push_arg_entry_of("half", 0x3f000000, true);
    push_arg_entry_of("ln2f", 0x3f317218, true);
    push_arg_entry_of("exponent_bias", 0x0000007f, true);
    push_arg_entry_of("exp_pol1", 0x3f7ffffb, true);
    push_arg_entry_of("exp_pol2", 0x3efffee3, true);
    push_arg_entry_of("exp_pol3", 0x3e2aad40, true);
    push_arg_entry_of("exp_pol4", 0x3d2b9d0d, true);
    push_arg_entry_of("exp_pol5", 0x3c07cfce, true);
}

std::set<std::vector<element::Type>> jit_exp_emitter::get_supported_precisions(const std::shared_ptr<ov::Node>& node) {
    return {{element::f32}};
}

/// Floor ///
jit_floor_emitter::jit_floor_emitter(dnnl::impl::cpu::aarch64::jit_generator* host,
                                     dnnl::impl::cpu::aarch64::cpu_isa_t host_isa,
                                     const std::shared_ptr<ov::Node>& node)
        : jit_emitter(host, host_isa, node, get_arithmetic_binary_exec_precision(node)) {
}

jit_floor_emitter::jit_floor_emitter(dnnl::impl::cpu::aarch64::jit_generator* host,
                                     dnnl::impl::cpu::aarch64::cpu_isa_t host_isa,
                                     const ov::element::Type exec_prc) : jit_emitter(host, host_isa, exec_prc) {
}

size_t jit_floor_emitter::get_inputs_count() const { return 1; }

void jit_floor_emitter::emit_impl(const std::vector<size_t> &in_vec_idxs, const std::vector<size_t> &out_vec_idxs) const {
    if (host_isa_ == dnnl::impl::cpu::aarch64::asimd) {
        emit_isa<dnnl::impl::cpu::aarch64::asimd>(in_vec_idxs, out_vec_idxs);
    } else {
        OV_CPU_JIT_EMITTER_THROW("Can't create jit eltwise kernel");
    }
}

template <dnnl::impl::cpu::aarch64::cpu_isa_t isa>
void jit_floor_emitter::emit_isa(const std::vector<size_t> &in_vec_idxs, const std::vector<size_t> &out_vec_idxs) const {
    OV_CPU_JIT_EMITTER_ASSERT(exec_prc_ == ov::element::f32, "unsupported precision: " + exec_prc_.to_string());

    using TReg = typename dnnl::impl::cpu::aarch64::cpu_isa_traits<isa>::TReg;
    TReg src = TReg(in_vec_idxs[0]);
    TReg dst = TReg(out_vec_idxs[0]);
    h->frintm(dst.s, src.s);
}

std::set<std::vector<element::Type>> jit_floor_emitter::get_supported_precisions(const std::shared_ptr<ov::Node>& node) {
    return {{element::f32}};
}

/// FLOOR_MOD ///
jit_floor_mod_emitter::jit_floor_mod_emitter(dnnl::impl::cpu::aarch64::jit_generator *host,
                                             dnnl::impl::cpu::aarch64::cpu_isa_t host_isa,
                                             const std::shared_ptr<ov::Node>& node)
    : jit_emitter(host, host_isa, node, get_arithmetic_binary_exec_precision(node)) {
}

jit_floor_mod_emitter::jit_floor_mod_emitter(dnnl::impl::cpu::aarch64::jit_generator *host,
                                             dnnl::impl::cpu::aarch64::cpu_isa_t host_isa,
                                             const ov::element::Type exec_prc): jit_emitter(host, host_isa, exec_prc) {
}

size_t jit_floor_mod_emitter::get_inputs_count() const { return 2; }

size_t jit_floor_mod_emitter::get_aux_vecs_count() const { return 1; }

void jit_floor_mod_emitter::emit_impl(const std::vector<size_t> &in_vec_idxs, const std::vector<size_t> &out_vec_idxs) const {
    if (host_isa_ == dnnl::impl::cpu::aarch64::asimd) {
        emit_isa<dnnl::impl::cpu::aarch64::asimd>(in_vec_idxs, out_vec_idxs);
    } else {
        OV_CPU_JIT_EMITTER_THROW("Can't create jit eltwise kernel");
    }
}

template <dnnl::impl::cpu::aarch64::cpu_isa_t isa>
void jit_floor_mod_emitter::emit_isa(const std::vector<size_t> &in_vec_idxs, const std::vector<size_t> &out_vec_idxs) const {
    OV_CPU_JIT_EMITTER_ASSERT(exec_prc_ == ov::element::f32, "unsupported precision: " + exec_prc_.to_string());

    using TReg = typename dnnl::impl::cpu::aarch64::cpu_isa_traits<isa>::TReg;

    TReg dividend = TReg(in_vec_idxs[0]);
    TReg divisor = TReg(in_vec_idxs[1]);
    TReg r = TReg(out_vec_idxs[0]);
    TReg aux = TReg(aux_vec_idxs[0]);

    h->fdiv(aux.s, dividend.s, divisor.s);
    h->frintm(aux.s, aux.s);
    h->fmul(aux.s, aux.s, divisor.s);
    h->fsub(r.s, dividend.s, aux.s);
}

std::set<std::vector<element::Type>> jit_floor_mod_emitter::get_supported_precisions(const std::shared_ptr<ov::Node>& node) {
    return {{element::f32, element::f32}};
}

/// CEILING ///
//Initialization of the emitter, taking node as input
jit_ceiling_emitter::jit_ceiling_emitter(dnnl::impl::cpu::aarch64::jit_generator* host,
                                         dnnl::impl::cpu::aarch64::cpu_isa_t host_isa,
                                         const std::shared_ptr<ov::Node>& node)
        : jit_emitter(host, host_isa, node, get_arithmetic_binary_exec_precision(node)) {
}

//Initialization of emitter, without taking node as input
jit_ceiling_emitter::jit_ceiling_emitter(dnnl::impl::cpu::aarch64::jit_generator* host,
                                         dnnl::impl::cpu::aarch64::cpu_isa_t host_isa,
                                         const ov::element::Type exec_prc) : jit_emitter(host, host_isa, exec_prc) {
}

//This will tell the JIT compiler that how many inputs the ceiling operation requires (here 1)
size_t jit_ceiling_emitter::get_inputs_count() const { return 1; }

//Main implementation method that emits the JIT code
void jit_ceiling_emitter::emit_impl(const std::vector<size_t> &in_vec_idxs, const std::vector<size_t> &out_vec_idxs) const {
    if (host_isa_ == dnnl::impl::cpu::aarch64::asimd) {
        emit_isa<dnnl::impl::cpu::aarch64::asimd>(in_vec_idxs, out_vec_idxs);
    } else {
        OV_CPU_JIT_EMITTER_THROW("Can't create jit eltwise kernel");
    }
}

// Template method that generates actual instruction sequence for ceiling operation
// The h->frintp() method rounds up the floating value to the nearest integer.
template <dnnl::impl::cpu::aarch64::cpu_isa_t isa>
void jit_ceiling_emitter::emit_isa(const std::vector<size_t> &in_vec_idxs, const std::vector<size_t> &out_vec_idxs) const {
    OV_CPU_JIT_EMITTER_ASSERT(exec_prc_ == ov::element::f32, "unsupported precision: " + exec_prc_.to_string());

    using TReg = typename dnnl::impl::cpu::aarch64::cpu_isa_traits<isa>::TReg;
    TReg src = TReg(in_vec_idxs[0]);
    TReg dst = TReg(out_vec_idxs[0]);
    h->frintp(dst.s, src.s);
}

// Template method that generates actual instruction sequence for ceiling operation
// Currently only supports 32-bit floating point (f32)
std::set<std::vector<element::Type>> jit_ceiling_emitter::get_supported_precisions(const std::shared_ptr<ov::Node>& node) {
    return {{element::f32}};
}

/// GELU_ERF ///
jit_gelu_erf_emitter::jit_gelu_erf_emitter(dnnl::impl::cpu::aarch64::jit_generator* host,
                                           dnnl::impl::cpu::aarch64::cpu_isa_t host_isa,
                                           const std::shared_ptr<ov::Node>& node)
        : jit_emitter(host, host_isa, node, get_arithmetic_binary_exec_precision(node)) {
    prepare_table();
    exp_emitter = std::make_unique<jit_exp_emitter>(h, host_isa, node);
}

jit_gelu_erf_emitter::jit_gelu_erf_emitter(dnnl::impl::cpu::aarch64::jit_generator* host,
                                           dnnl::impl::cpu::aarch64::cpu_isa_t host_isa,
                                           const ov::element::Type exec_prc) : jit_emitter(host, host_isa, exec_prc) {
    prepare_table();
    exp_emitter = std::make_unique<jit_exp_emitter>(h, host_isa, exec_prc);
}

size_t jit_gelu_erf_emitter::get_inputs_count() const { return 1; }

size_t jit_gelu_erf_emitter::get_aux_vecs_count() const {
    return std::max<size_t>(exp_emitter->get_aux_vecs_count() + 3, 7);
}

size_t jit_gelu_erf_emitter::get_aux_gprs_count() const {
    return exp_emitter->get_aux_gprs_count() + 1;
}

void jit_gelu_erf_emitter::emit_impl(const std::vector<size_t> &in_vec_idxs, const std::vector<size_t> &out_vec_idxs) const {
    if (host_isa_ == dnnl::impl::cpu::aarch64::asimd) {
        emit_isa<dnnl::impl::cpu::aarch64::asimd>(in_vec_idxs, out_vec_idxs);
    } else {
        OV_CPU_JIT_EMITTER_THROW("Can't create jit eltwise kernel");
    }
}

template <dnnl::impl::cpu::aarch64::cpu_isa_t isa>
void jit_gelu_erf_emitter::emit_isa(const std::vector<size_t> &in_vec_idxs, const std::vector<size_t> &out_vec_idxs) const {
    OV_CPU_JIT_EMITTER_ASSERT(exec_prc_ == ov::element::f32, "unsupported precision: " + exec_prc_.to_string());

    using TReg = typename dnnl::impl::cpu::aarch64::cpu_isa_traits<isa>::TReg;
    const TReg vmm_src(in_vec_idxs[0]);
    const TReg vmm_dst(out_vec_idxs[0]);

    const TReg vmm_aux0(aux_vec_idxs[0]);
    const TReg vmm_aux1(aux_vec_idxs[1]);
    const TReg vmm_aux2(aux_vec_idxs[2]);
    const TReg vmm_aux3(aux_vec_idxs[3]);
    const TReg vmm_aux(aux_vec_idxs[std::max<size_t>(exp_emitter->get_aux_vecs_count(), 4)]);
    const TReg vmm_aux_t(aux_vec_idxs[std::max<size_t>(exp_emitter->get_aux_vecs_count() + 1, 5)]);
    const TReg vmm_aux_dst(aux_vec_idxs[std::max<size_t>(exp_emitter->get_aux_vecs_count() + 2, 6)]);

    // x = s / sqrt(2)
    h->ld1r(vmm_aux0.s, table_val2("gelu_erf_one_over_sqrt_two"));
    h->fmul(vmm_aux0.s, vmm_aux0.s, vmm_src.s);

    // abs(x)
    h->fabs(vmm_aux0.s, vmm_aux0.s);

    // t = 1 / (p*x + 1)
    h->ld1r(vmm_aux1.s, table_val2("gelu_erf_approx_const"));
    h->ld1r(vmm_aux2.s, table_val2("one"));
    h->mov(vmm_aux3.b16, vmm_aux2.b16);
    h->fmla(vmm_aux2.s, vmm_aux1.s, vmm_aux0.s);
    h->fdiv(vmm_aux_t.s, vmm_aux3.s, vmm_aux2.s);

    // -exp(-x*x)
    h->fmul(vmm_aux.s, vmm_aux0.s, vmm_aux0.s);
    h->ld1r(vmm_aux2.s, table_val2("sign_mask"));
    h->orr(vmm_aux.b16, vmm_aux.b16, vmm_aux2.b16);
    exp_emitter->emit_code(
            { vmm_aux.getIdx() },
            { vmm_aux_dst.getIdx() },
            aux_vec_idxs,
            aux_gpr_idxs);
    h->ld1r(vmm_aux2.s, table_val2("sign_mask"));
    // vmm_aux_dst = -exp(-x*x)
    h->orr(vmm_aux_dst.b16, vmm_aux_dst.b16, vmm_aux2.b16);

    // get sign
    h->and_(vmm_aux.b16, vmm_src.b16, vmm_aux2.b16);

    // -exp(-x*x)*t
    h->fmul(vmm_aux_dst.s, vmm_aux_dst.s, vmm_aux_t.s);

    // compute polynomialial r
    h->ld1r(vmm_aux0.s, table_val2("erf_pol5"));
    h->ld1r(vmm_aux1.s, table_val2("erf_pol4"));
    h->fmla(vmm_aux1.s, vmm_aux0.s, vmm_aux_t.s);

    h->ld1r(vmm_aux0.s, table_val2("erf_pol3"));
    h->fmla(vmm_aux0.s, vmm_aux1.s, vmm_aux_t.s);

    h->ld1r(vmm_aux1.s, table_val2("erf_pol2"));
    h->fmla(vmm_aux1.s, vmm_aux0.s, vmm_aux_t.s);

    h->ld1r(vmm_aux0.s, table_val2("erf_pol1"));
    h->fmla(vmm_aux0.s, vmm_aux1.s, vmm_aux_t.s);

    // erf = sign * (1 - r * t * exp(-x*x))
    h->ld1r(vmm_aux2.s, table_val2("one"));
    h->fmla(vmm_aux2.s, vmm_aux0.s, vmm_aux_dst.s);
    h->orr(vmm_aux2.b16, vmm_aux.b16, vmm_aux2.b16);

    // S = 0.5 * s
    h->ld1r(vmm_aux3.s, table_val2("half"));
    h->fmul(vmm_dst.s, vmm_src.s, vmm_aux3.s);
    // GELU = 0.5 * s * (1 + erf) = S + S * erf
    h->fmla(vmm_dst.s, vmm_dst.s, vmm_aux2.s);
}

void jit_gelu_erf_emitter::register_table_entries() {
    push_arg_entry_of("one", 0x3f800000, true);
    push_arg_entry_of("half", 0x3f000000, true);
    push_arg_entry_of("sign_mask", 0x80000000, true);

    push_arg_entry_of("gelu_erf_approx_const", 0x3ea7ba05, true);
    push_arg_entry_of("gelu_erf_one_over_sqrt_two", 0x3f3504f3, true);
    push_arg_entry_of("gelu_erf_one_over_sqrt_pi", 0x3f106eba, true);

    push_arg_entry_of("erf_pol1", 0x3e827906, true); // p1 = 0.254829592f
    push_arg_entry_of("erf_pol2", 0xbe91a98e, true); // p2 = -0.284496736f
    push_arg_entry_of("erf_pol3", 0x3fb5f0e3, true); // p3 = 1.421413741f
    push_arg_entry_of("erf_pol4", 0xbfba00e3, true); // p4 = -1.453152027f
    push_arg_entry_of("erf_pol5", 0x3f87dc22, true); // p5 = 1.061405429f
}

void jit_gelu_erf_emitter::emit_data() const {
    jit_emitter::emit_data();
    exp_emitter->emit_data();
}

std::set<std::vector<element::Type>> jit_gelu_erf_emitter::get_supported_precisions(const std::shared_ptr<ov::Node>& node) {
    return {{element::f32}};
}

/// GELU_TANH ///
jit_gelu_tanh_emitter::jit_gelu_tanh_emitter(dnnl::impl::cpu::aarch64::jit_generator* host,
                                             dnnl::impl::cpu::aarch64::cpu_isa_t host_isa,
                                             const std::shared_ptr<ov::Node>& node)
                                             : jit_emitter(host, host_isa, node, get_arithmetic_binary_exec_precision(node)) {
    prepare_table();
    tanh_emitter = std::make_unique<jit_tanh_emitter>(h, host_isa, node);
}

jit_gelu_tanh_emitter::jit_gelu_tanh_emitter(dnnl::impl::cpu::aarch64::jit_generator* host,
                                             dnnl::impl::cpu::aarch64::cpu_isa_t host_isa,
                                             const ov::element::Type exec_prc) : jit_emitter(host, host_isa, exec_prc) {
    prepare_table();
    tanh_emitter = std::make_unique<jit_tanh_emitter>(h, host_isa, exec_prc);
}

size_t jit_gelu_tanh_emitter::get_inputs_count() const { return 1; }

size_t jit_gelu_tanh_emitter::get_aux_vecs_count() const {
    return std::max<size_t>(tanh_emitter->get_aux_vecs_count() + 2, 3);
}

size_t jit_gelu_tanh_emitter::get_aux_gprs_count() const {
    return tanh_emitter->get_aux_gprs_count() + 1;
}

void jit_gelu_tanh_emitter::emit_impl(const std::vector<size_t> &in_vec_idxs, const std::vector<size_t> &out_vec_idxs) const {
    if (host_isa_ == dnnl::impl::cpu::aarch64::asimd) {
        emit_isa<dnnl::impl::cpu::aarch64::asimd>(in_vec_idxs, out_vec_idxs);
    } else {
        OV_CPU_JIT_EMITTER_THROW("Can't create jit eltwise kernel");
    }
}

template <dnnl::impl::cpu::aarch64::cpu_isa_t isa>
void jit_gelu_tanh_emitter::emit_isa(const std::vector<size_t> &in_vec_idxs, const std::vector<size_t> &out_vec_idxs) const {
    OV_CPU_JIT_EMITTER_ASSERT(exec_prc_ == ov::element::f32, "unsupported precision: " + exec_prc_.to_string());

    using TReg = typename dnnl::impl::cpu::aarch64::cpu_isa_traits<isa>::TReg;
    const TReg vmm_src(in_vec_idxs[0]);
    const TReg vmm_dst(out_vec_idxs[0]);

    const TReg vmm_aux1(aux_vec_idxs[0]);
    const TReg vmm_aux0(aux_vec_idxs[std::max<size_t>(tanh_emitter->get_aux_vecs_count(), 1)]);
    const TReg vmm_aux2(aux_vec_idxs[std::max<size_t>(tanh_emitter->get_aux_vecs_count() + 1, 2)]);

    // compute G(x) = sqrt_root_two_over_pi * x * (1 + fitting_const * x * x)
    h->fmul(vmm_aux0.s, vmm_src.s, vmm_src.s);
    h->ld1r(vmm_aux1.s, table_val2("gelu_tanh_fitting_const"));
    h->ld1r(vmm_aux2.s, table_val2("one"));
    h->fmla(vmm_aux2.s, vmm_aux1.s, vmm_aux0.s);
    h->fmul(vmm_aux2.s, vmm_src.s, vmm_aux2.s);
    h->ld1r(vmm_aux1.s, table_val2("gelu_tanh_sqrt_two_over_pi"));
    h->fmul(vmm_aux0.s, vmm_aux1.s, vmm_aux2.s);

    tanh_emitter->emit_code(
            { vmm_aux0.getIdx() },
            { vmm_aux2.getIdx() },
            aux_vec_idxs,
            aux_gpr_idxs);

    // compute 0.5 * x * (1 + tanh(G(x)))
    h->ld1r(vmm_aux1.s, table_val2("one"));
    h->fadd(vmm_aux0.s, vmm_aux1.s, vmm_aux2.s);
    h->ld1r(vmm_aux1.s, table_val2("half"));
    h->fmul(vmm_aux0.s, vmm_aux1.s, vmm_aux0.s);
    h->fmul(vmm_dst.s, vmm_src.s, vmm_aux0.s);
}

void jit_gelu_tanh_emitter::register_table_entries() {
    push_arg_entry_of("one", 0x3f800000, true);
    push_arg_entry_of("half", 0x3f000000, true);
    push_arg_entry_of("gelu_tanh_fitting_const", 0x3d372713, true);
    push_arg_entry_of("gelu_tanh_fitting_const_times_three", 0x3e095d4f, true);
    push_arg_entry_of("gelu_tanh_sqrt_two_over_pi", 0x3f4c422a, true);
}

void jit_gelu_tanh_emitter::emit_data() const {
    jit_emitter::emit_data();
    tanh_emitter->emit_data();
}

std::set<std::vector<element::Type>> jit_gelu_tanh_emitter::get_supported_precisions(const std::shared_ptr<ov::Node>& node) {
    return {{element::f32}};
}

/// GREATER ///
jit_greater_emitter::jit_greater_emitter(dnnl::impl::cpu::aarch64::jit_generator* host,
                                         dnnl::impl::cpu::aarch64::cpu_isa_t host_isa,
                                         const std::shared_ptr<ov::Node>& node)
        : jit_emitter(host, host_isa, node, get_arithmetic_binary_exec_precision(node)) {
    prepare_table();
}

jit_greater_emitter::jit_greater_emitter(dnnl::impl::cpu::aarch64::jit_generator* host,
                                         dnnl::impl::cpu::aarch64::cpu_isa_t host_isa,
                                         const ov::element::Type exec_prc)
    : jit_emitter(host, host_isa, exec_prc) {
    prepare_table();
}

size_t jit_greater_emitter::get_inputs_count() const { return 2; }

size_t jit_greater_emitter::get_aux_vecs_count() const { return 1; }

size_t jit_greater_emitter::get_aux_gprs_count() const { return 1; }

void jit_greater_emitter::emit_impl(const std::vector<size_t> &in_vec_idxs, const std::vector<size_t> &out_vec_idxs) const {
    if (host_isa_ == dnnl::impl::cpu::aarch64::asimd) {
        emit_isa<dnnl::impl::cpu::aarch64::asimd>(in_vec_idxs, out_vec_idxs);
    } else {
        OV_CPU_JIT_EMITTER_THROW("Can't create jit eltwise kernel");
    }
}

template <dnnl::impl::cpu::aarch64::cpu_isa_t isa>
void jit_greater_emitter::emit_isa(const std::vector<size_t> &in_vec_idxs, const std::vector<size_t> &out_vec_idxs) const {
    OV_CPU_JIT_EMITTER_ASSERT(exec_prc_ == ov::element::f32, "unsupported precision: " + exec_prc_.to_string());

    using TReg = typename dnnl::impl::cpu::aarch64::cpu_isa_traits<isa>::TReg;
    const TReg src1 = TReg(in_vec_idxs[0]);
    const TReg src2 = TReg(in_vec_idxs[1]);
    const TReg dst = TReg(out_vec_idxs[0]);
    const TReg aux = TReg(aux_vec_idxs[0]);

    h->fcmgt(dst.s, src1.s, src2.s);
    h->ld1r(aux.s, table_val2("one"));
    h->and_(dst.b16, dst.b16, aux.b16);
}

void jit_greater_emitter::register_table_entries() {
    push_arg_entry_of("one", 0x3f800000, true);
}

std::set<std::vector<element::Type>> jit_greater_emitter::get_supported_precisions(const std::shared_ptr<ov::Node>& node) {
    return {{element::f32, element::f32}};
}

/// GREATER_EQUAL ///
jit_greater_equal_emitter::jit_greater_equal_emitter(dnnl::impl::cpu::aarch64::jit_generator* host,
                                                     dnnl::impl::cpu::aarch64::cpu_isa_t host_isa,
                                                     const std::shared_ptr<ov::Node>& node)
        : jit_emitter(host, host_isa, node, get_arithmetic_binary_exec_precision(node)) {
    prepare_table();
}

jit_greater_equal_emitter::jit_greater_equal_emitter(dnnl::impl::cpu::aarch64::jit_generator* host,
                                                     dnnl::impl::cpu::aarch64::cpu_isa_t host_isa,
                                                     const ov::element::Type exec_prc)
    : jit_emitter(host, host_isa, exec_prc) {
    prepare_table();
}

size_t jit_greater_equal_emitter::get_inputs_count() const { return 2; }

size_t jit_greater_equal_emitter::get_aux_vecs_count() const { return 1; }

size_t jit_greater_equal_emitter::get_aux_gprs_count() const { return 1; }

void jit_greater_equal_emitter::emit_impl(const std::vector<size_t> &in_vec_idxs, const std::vector<size_t> &out_vec_idxs) const {
    if (host_isa_ == dnnl::impl::cpu::aarch64::asimd) {
        emit_isa<dnnl::impl::cpu::aarch64::asimd>(in_vec_idxs, out_vec_idxs);
    } else {
        OV_CPU_JIT_EMITTER_THROW("Can't create jit eltwise kernel");
    }
}

template <dnnl::impl::cpu::aarch64::cpu_isa_t isa>
void jit_greater_equal_emitter::emit_isa(const std::vector<size_t> &in_vec_idxs, const std::vector<size_t> &out_vec_idxs) const {
    OV_CPU_JIT_EMITTER_ASSERT(exec_prc_ == ov::element::f32, "unsupported precision: " + exec_prc_.to_string());

    using TReg = typename dnnl::impl::cpu::aarch64::cpu_isa_traits<isa>::TReg;
    const TReg src1 = TReg(in_vec_idxs[0]);
    const TReg src2 = TReg(in_vec_idxs[1]);
    const TReg dst = TReg(out_vec_idxs[0]);
    const TReg aux = TReg(aux_vec_idxs[0]);

    h->fcmge(dst.s, src1.s, src2.s);
    h->ld1r(aux.s, table_val2("one"));
    h->and_(dst.b16, dst.b16, aux.b16);
}

void jit_greater_equal_emitter::register_table_entries() {
    push_arg_entry_of("one", 0x3f800000, true);
}

std::set<std::vector<element::Type>> jit_greater_equal_emitter::get_supported_precisions(const std::shared_ptr<ov::Node>& node) {
    return {{element::f32, element::f32}};
}

/// HARD_SWISH ///
jit_hswish_emitter::jit_hswish_emitter(dnnl::impl::cpu::aarch64::jit_generator* host,
                                                 dnnl::impl::cpu::aarch64::cpu_isa_t host_isa,
                                                 const std::shared_ptr<ov::Node>& node)
        : jit_emitter(host, host_isa, node, get_arithmetic_binary_exec_precision(node)) {
    prepare_table();
}

jit_hswish_emitter::jit_hswish_emitter(dnnl::impl::cpu::aarch64::jit_generator* host,
                                                 dnnl::impl::cpu::aarch64::cpu_isa_t host_isa,
                                                 const ov::element::Type exec_prc) : jit_emitter(host, host_isa, exec_prc) {
    prepare_table();
}

size_t jit_hswish_emitter::get_inputs_count() const { return 1; }

size_t jit_hswish_emitter::get_aux_vecs_count() const { return 2; }

size_t jit_hswish_emitter::get_aux_gprs_count() const { return 1; }

void jit_hswish_emitter::emit_impl(const std::vector<size_t> &in_vec_idxs, const std::vector<size_t> &out_vec_idxs) const {
    if (host_isa_ == dnnl::impl::cpu::aarch64::asimd) {
        emit_isa<dnnl::impl::cpu::aarch64::asimd>(in_vec_idxs, out_vec_idxs);
    } else {
        OV_CPU_JIT_EMITTER_THROW("Can't create jit eltwise kernel");
    }
}

template <dnnl::impl::cpu::aarch64::cpu_isa_t isa>
void jit_hswish_emitter::emit_isa(const std::vector<size_t> &in_vec_idxs, const std::vector<size_t> &out_vec_idxs) const {
    OV_CPU_JIT_EMITTER_ASSERT(exec_prc_ == ov::element::f32, "unsupported precision: " + exec_prc_.to_string());

    using TReg = typename dnnl::impl::cpu::aarch64::cpu_isa_traits<isa>::TReg;
    TReg src = TReg(in_vec_idxs[0]);
    TReg dst = TReg(out_vec_idxs[0]);
    TReg aux0 = TReg(aux_vec_idxs[0]);
    TReg aux1 = TReg(aux_vec_idxs[1]);

    // result = (x * min(max(x + 3, 0), 6)) / 6
    h->ld1r(aux0.s, table_val2("three"));
    h->fadd(aux0.s, src.s, aux0.s);
    h->ld1r(aux1.s, table_val2("zero"));
    h->fmaxnm(aux0.s, aux0.s, aux1.s);
    h->ld1r(aux1.s, table_val2("six"));
    h->fminnm(aux0.s, aux0.s, aux1.s);
    h->fmul(aux0.s, aux0.s, src.s);
    h->ld1r(aux1.s, table_val2("one_sixth"));
    h->fmul(dst.s, aux0.s, aux1.s);
}

void jit_hswish_emitter::register_table_entries() {
    push_arg_entry_of("zero", 0x00000000, true);
    push_arg_entry_of("three", 0x40400000, true);
    push_arg_entry_of("six", 0x40c00000, true);
    push_arg_entry_of("one_sixth", dnnl::impl::float2int(1.f/6.f), true);
}

std::set<std::vector<element::Type>> jit_hswish_emitter::get_supported_precisions(const std::shared_ptr<ov::Node>& node) {
    return {{element::f32}};
}

/// IS_FINITE ///
jit_is_finite_emitter::jit_is_finite_emitter(dnnl::impl::cpu::aarch64::jit_generator* host,
                                   dnnl::impl::cpu::aarch64::cpu_isa_t host_isa,
                                   const std::shared_ptr<ov::Node>& node)
                                   : jit_emitter(host, host_isa, node, get_arithmetic_binary_exec_precision(node)) {
    auto isNaN = ov::as_type_ptr<ov::op::v10::IsNaN>(node);
    if (isNaN == nullptr) {
        OV_CPU_JIT_EMITTER_THROW("Can't cast to ov::op::v10::IsNaN");
    }

    prepare_table();
}

jit_is_finite_emitter::jit_is_finite_emitter(dnnl::impl::cpu::aarch64::jit_generator* host,
                                   dnnl::impl::cpu::aarch64::cpu_isa_t host_isa,
                                   const ov::element::Type exec_prc)
                                   : jit_emitter(host, host_isa, exec_prc) {
    prepare_table();
}

size_t jit_is_finite_emitter::get_inputs_count() const { return 1; }

size_t jit_is_finite_emitter::get_aux_vecs_count() const { return 2; }

size_t jit_is_finite_emitter::get_aux_gprs_count() const { return 1; }

std::set<std::vector<element::Type>> jit_is_finite_emitter::get_supported_precisions(const std::shared_ptr<ov::Node>& node) {
    return {{element::f32}};
}

void jit_is_finite_emitter::emit_impl(const std::vector<size_t>& in_vec_idxs, const std::vector<size_t>& out_vec_idxs) const {
    if (host_isa_ == dnnl::impl::cpu::aarch64::asimd) {
        emit_isa<dnnl::impl::cpu::aarch64::asimd>(in_vec_idxs, out_vec_idxs);
    } else {
        OV_CPU_JIT_EMITTER_THROW("Can't create jit eltwise kernel");
    }
}

template <dnnl::impl::cpu::aarch64::cpu_isa_t isa>
void jit_is_finite_emitter::emit_isa(const std::vector<size_t> &in_vec_idxs, const std::vector<size_t> &out_vec_idxs) const {
    OV_CPU_JIT_EMITTER_ASSERT(exec_prc_ == ov::element::f32, "unsupported precision: " + exec_prc_.to_string());

    using TReg = typename dnnl::impl::cpu::aarch64::cpu_isa_traits<isa>::TReg;

    TReg src = TReg(in_vec_idxs[0]);
    TReg dst = TReg(out_vec_idxs[0]);
    TReg aux0 = TReg(aux_vec_idxs[0]);
    TReg aux1 = TReg(aux_vec_idxs[1]);

    // According to the IEEE standard, NaN values have the odd property that comparisons involving them are always false.
    h->fcmeq(aux0.s, src.s, src.s);
    h->not_(aux0.b16, aux0.b16);

    h->fabs(src.s, src.s);
    h->ld1r(aux1.s, table_val2("inf"));
    h->fcmeq(src.s, src.s, aux1.s);

    h->orr(dst.b16, aux0.b16, src.b16);

    h->not_(dst.b16, dst.b16);

    h->ld1r(aux0.s, table_val2("one"));
    h->and_(dst.b16, dst.b16, aux0.b16);
}

void jit_is_finite_emitter::register_table_entries() {
    // Registers constant values that comply with the IEEE 754 standard.
    push_arg_entry_of("one", 0x3f800000, true);
    push_arg_entry_of("zero", 0x00000000, true);
    push_arg_entry_of("inf", 0x7F800000, true);
}

/// IS_INF ///

jit_is_inf_emitter::jit_is_inf_emitter(dnnl::impl::cpu::aarch64::jit_generator* host,
                                       dnnl::impl::cpu::aarch64::cpu_isa_t host_isa,
                                       const std::shared_ptr<ov::Node>& node)
    : jit_emitter(host, host_isa, node, get_arithmetic_binary_exec_precision(node)) {

    auto isInf = ov::as_type_ptr<ov::op::v10::IsInf>(node);
    if (isInf == nullptr) {
        OV_CPU_JIT_EMITTER_THROW("Can't cast to ov::op::v10::IsInf");
    }

    const auto& attributes = isInf->get_attributes();
    detect_negative = attributes.detect_negative;
    detect_positive = attributes.detect_positive;

    prepare_table();
}

jit_is_inf_emitter::jit_is_inf_emitter(dnnl::impl::cpu::aarch64::jit_generator* host,
                                       dnnl::impl::cpu::aarch64::cpu_isa_t host_isa,
                                       const bool detect_negative,
                                       const bool detect_positive,
                                       const ov::element::Type exec_prc)
    : jit_emitter(host, host_isa, exec_prc),
      detect_negative{detect_negative},
      detect_positive{detect_positive} {
    prepare_table();
}

size_t jit_is_inf_emitter::get_inputs_count() const {
    return 1;
}

size_t jit_is_inf_emitter::get_aux_vecs_count() const {
    return 1;
}

size_t jit_is_inf_emitter::get_aux_gprs_count() const {
    return 1;
}

std::set<std::vector<element::Type>> jit_is_inf_emitter::get_supported_precisions(
    const std::shared_ptr<ov::Node>& node) {
    return {{element::f32}};
}

void jit_is_inf_emitter::emit_impl(const std::vector<size_t>& in_vec_idxs,
                                   const std::vector<size_t>& out_vec_idxs) const {
    if (host_isa_ == dnnl::impl::cpu::aarch64::asimd) {
        emit_isa<dnnl::impl::cpu::aarch64::asimd>(in_vec_idxs, out_vec_idxs);
    } else {
        OV_CPU_JIT_EMITTER_THROW("Can't create jit eltwise kernel");
    }
}

template <dnnl::impl::cpu::aarch64::cpu_isa_t isa>
void jit_is_inf_emitter::emit_isa(const std::vector<size_t>& in_vec_idxs,
                                  const std::vector<size_t>& out_vec_idxs) const {
    OV_CPU_JIT_EMITTER_ASSERT(exec_prc_ == ov::element::f32, "unsupported precision: " + exec_prc_.to_string());

    using TReg = typename dnnl::impl::cpu::aarch64::cpu_isa_traits<isa>::TReg;
    const TReg src = TReg(in_vec_idxs[0]);
    const TReg dst = TReg(out_vec_idxs[0]);
    const TReg aux = TReg(aux_vec_idxs[0]);

    if (detect_negative || detect_positive) {
        if (detect_positive) {
            if (detect_negative) {
                // If both positive and negative infinity detection is requested
                // calculate the absolute value of 'src'.
                h->fabs(src.s, src.s);
            }
            // Load 'aux' with positive infinity.
            h->ld1r(aux.s, table_val2("inf"));
        } else if (detect_negative) {
            // Load 'aux' with negative infinity.
            h->ld1r(aux.s, table_val2("inf_neg"));
        }
        // Compare elements of 'src' with 'aux'.
        h->fcmeq(dst.s, src.s, aux.s);
        // Sets elements in 'dst' to 1.0 where the comparison was true.
        h->ld1r(aux.s, table_val2("one"));
        h->and_(dst.b16, dst.b16, aux.b16);

    } else {
        // If neither positive nor negative infinity detection is enabled,
        // set 'dst' with zeros (a eor a is 0)
        h->eor(dst.b16, dst.b16, dst.b16);
    }
}

void jit_is_inf_emitter::register_table_entries() {
    // Registers constant values that comply with the IEEE 754 standard.
    push_arg_entry_of("one", 0x3F800000, true);
    push_arg_entry_of("inf", 0x7F800000, true);
    push_arg_entry_of("inf_neg", 0xFF800000, true);
}

/// IS_NAN ///
jit_is_nan_emitter::jit_is_nan_emitter(dnnl::impl::cpu::aarch64::jit_generator* host,
                                   dnnl::impl::cpu::aarch64::cpu_isa_t host_isa,
                                   const std::shared_ptr<ov::Node>& node)
                                   : jit_emitter(host, host_isa, node, get_arithmetic_binary_exec_precision(node)) {
    auto isNaN = ov::as_type_ptr<ov::op::v10::IsNaN>(node);
    if (isNaN == nullptr) {
        OV_CPU_JIT_EMITTER_THROW("Can't cast to ov::op::v10::IsNaN");
    }

    prepare_table();
}

jit_is_nan_emitter::jit_is_nan_emitter(dnnl::impl::cpu::aarch64::jit_generator* host,
                                   dnnl::impl::cpu::aarch64::cpu_isa_t host_isa,
                                   const ov::element::Type exec_prc)
                                   : jit_emitter(host, host_isa, exec_prc) {
    prepare_table();
}

size_t jit_is_nan_emitter::get_inputs_count() const { return 1; }

size_t jit_is_nan_emitter::get_aux_vecs_count() const { return 1; }

size_t jit_is_nan_emitter::get_aux_gprs_count() const { return 1; }

std::set<std::vector<element::Type>> jit_is_nan_emitter::get_supported_precisions(const std::shared_ptr<ov::Node>& node) {
    return {{element::f32}};
}

void jit_is_nan_emitter::emit_impl(const std::vector<size_t>& in_vec_idxs, const std::vector<size_t>& out_vec_idxs) const {
    if (host_isa_ == dnnl::impl::cpu::aarch64::asimd) {
        emit_isa<dnnl::impl::cpu::aarch64::asimd>(in_vec_idxs, out_vec_idxs);
    } else {
        OV_CPU_JIT_EMITTER_THROW("Can't create jit eltwise kernel");
    }
}

template <dnnl::impl::cpu::aarch64::cpu_isa_t isa>
void jit_is_nan_emitter::emit_isa(const std::vector<size_t> &in_vec_idxs, const std::vector<size_t> &out_vec_idxs) const {
    OV_CPU_JIT_EMITTER_ASSERT(exec_prc_ == ov::element::f32, "unsupported precision: " + exec_prc_.to_string());

    using TReg = typename dnnl::impl::cpu::aarch64::cpu_isa_traits<isa>::TReg;

    TReg src = TReg(in_vec_idxs[0]);
    TReg dst = TReg(out_vec_idxs[0]);
    TReg aux = TReg(aux_vec_idxs[0]);

    // According to the IEEE standard, NaN values have the odd property that comparisons involving them are always false.
    h->fcmeq(dst.s, src.s, src.s);
    h->ld1r(aux.s, table_val2("zero"));
    h->fcmeq(dst.s, dst.s, aux.s);
    // Sets elements in 'dst' to 1.0 where the comparison was true.
    h->ld1r(aux.s, table_val2("one"));
    h->and_(dst.b16, dst.b16, aux.b16);
}

void jit_is_nan_emitter::register_table_entries() {
    // Registers constant values that comply with the IEEE 754 standard.
    push_arg_entry_of("one", 0x3f800000, true);
    push_arg_entry_of("zero", 0x00000000, true);
}

/// LESS_EQUAL ///
jit_less_equal_emitter::jit_less_equal_emitter(dnnl::impl::cpu::aarch64::jit_generator* host,
                                               dnnl::impl::cpu::aarch64::cpu_isa_t host_isa,
                                               const std::shared_ptr<ov::Node>& node)
        : jit_emitter(host, host_isa, node, get_arithmetic_binary_exec_precision(node)) {
    prepare_table();
}

jit_less_equal_emitter::jit_less_equal_emitter(dnnl::impl::cpu::aarch64::jit_generator* host,
                                               dnnl::impl::cpu::aarch64::cpu_isa_t host_isa,
                                               const ov::element::Type exec_prc)
    : jit_emitter(host, host_isa, exec_prc) {
    prepare_table();
}

size_t jit_less_equal_emitter::get_inputs_count() const { return 2; }

size_t jit_less_equal_emitter::get_aux_vecs_count() const { return 1; }

size_t jit_less_equal_emitter::get_aux_gprs_count() const { return 1; }

void jit_less_equal_emitter::emit_impl(const std::vector<size_t> &in_vec_idxs, const std::vector<size_t> &out_vec_idxs) const {
    if (host_isa_ == dnnl::impl::cpu::aarch64::asimd) {
        emit_isa<dnnl::impl::cpu::aarch64::asimd>(in_vec_idxs, out_vec_idxs);
    } else {
        OV_CPU_JIT_EMITTER_THROW("Can't create jit eltwise kernel");
    }
}

template <dnnl::impl::cpu::aarch64::cpu_isa_t isa>
void jit_less_equal_emitter::emit_isa(const std::vector<size_t> &in_vec_idxs, const std::vector<size_t> &out_vec_idxs) const {
    OV_CPU_JIT_EMITTER_ASSERT(exec_prc_ == ov::element::f32, "unsupported precision: " + exec_prc_.to_string());

    using TReg = typename dnnl::impl::cpu::aarch64::cpu_isa_traits<isa>::TReg;
    const TReg src1 = TReg(in_vec_idxs[0]);
    const TReg src2 = TReg(in_vec_idxs[1]);
    const TReg dst = TReg(out_vec_idxs[0]);
    const TReg aux = TReg(aux_vec_idxs[0]);

    h->fcmgt(dst.s, src1.s, src2.s);
    h->not_(dst.b16, dst.b16);
    h->ld1r(aux.s, table_val2("one"));
    h->and_(dst.b16, dst.b16, aux.b16);
}

void jit_less_equal_emitter::register_table_entries() {
    push_arg_entry_of("one", 0x3f800000, true);
}

std::set<std::vector<element::Type>> jit_less_equal_emitter::get_supported_precisions(const std::shared_ptr<ov::Node>& node) {
    return {{element::f32, element::f32}};
}

<<<<<<< HEAD

=======
/// LOGICAL_AND ///
jit_logical_and_emitter::jit_logical_and_emitter(dnnl::impl::cpu::aarch64::jit_generator* host,
                                                 dnnl::impl::cpu::aarch64::cpu_isa_t host_isa,
                                                 const std::shared_ptr<ov::Node>& node)
        : jit_emitter(host, host_isa, node, get_arithmetic_binary_exec_precision(node)) {
    prepare_table();
}

jit_logical_and_emitter::jit_logical_and_emitter(dnnl::impl::cpu::aarch64::jit_generator* host,
                                                 dnnl::impl::cpu::aarch64::cpu_isa_t host_isa,
                                                 const ov::element::Type exec_prc)
    : jit_emitter(host, host_isa, exec_prc) {
    prepare_table();
}

size_t jit_logical_and_emitter::get_inputs_count() const { return 2; }

size_t jit_logical_and_emitter::get_aux_vecs_count() const { return 1; }

size_t jit_logical_and_emitter::get_aux_gprs_count() const { return 1; }

void jit_logical_and_emitter::emit_impl(const std::vector<size_t> &in_vec_idxs, const std::vector<size_t> &out_vec_idxs) const {
    if (host_isa_ == dnnl::impl::cpu::aarch64::asimd) {
        emit_isa<dnnl::impl::cpu::aarch64::asimd>(in_vec_idxs, out_vec_idxs);
    } else {
        OV_CPU_JIT_EMITTER_THROW("Can't create jit eltwise kernel");
    }
}

template <dnnl::impl::cpu::aarch64::cpu_isa_t isa>
void jit_logical_and_emitter::emit_isa(const std::vector<size_t> &in_vec_idxs, const std::vector<size_t> &out_vec_idxs) const {
    OV_CPU_JIT_EMITTER_ASSERT(exec_prc_ == ov::element::f32, "unsupported precision: " + exec_prc_.to_string());

    using TReg = typename dnnl::impl::cpu::aarch64::cpu_isa_traits<isa>::TReg;
    const TReg src1 = TReg(in_vec_idxs[0]);
    const TReg src2 = TReg(in_vec_idxs[1]);
    const TReg dst = TReg(out_vec_idxs[0]);
    const TReg aux = TReg(aux_vec_idxs[0]);

    h->and_(dst.b16, src1.b16, src2.b16);
    h->ld1r(aux.s, table_val2("one"));
    h->and_(dst.b16, dst.b16, aux.b16);
}

void jit_logical_and_emitter::register_table_entries() {
    push_arg_entry_of("one", 0x3f800000, true);
}

std::set<std::vector<element::Type>> jit_logical_and_emitter::get_supported_precisions(const std::shared_ptr<ov::Node>& node) {
    return {{element::f32, element::f32}};
}
>>>>>>> e8fa9f7b

/// LOGICAL_NOT ///
jit_logical_not_emitter::jit_logical_not_emitter(dnnl::impl::cpu::aarch64::jit_generator* host,
                                               dnnl::impl::cpu::aarch64::cpu_isa_t host_isa,
                                               const std::shared_ptr<ov::Node>& node)
    : jit_emitter(host, host_isa, node, get_arithmetic_binary_exec_precision(node)) {
        prepare_table();
    }

jit_logical_not_emitter::jit_logical_not_emitter(dnnl::impl::cpu::aarch64::jit_generator* host,
                                               dnnl::impl::cpu::aarch64::cpu_isa_t host_isa,
                                               const ov::element::Type exec_prc)
    : jit_emitter(host, host_isa, exec_prc) {
        prepare_table();
    }

size_t jit_logical_not_emitter::get_inputs_count() const {
    return 1;
}

size_t jit_logical_not_emitter::get_aux_vecs_count() const {
    return 1;
}

size_t jit_logical_not_emitter::get_aux_gprs_count() const {
    return 1;
}

void jit_logical_not_emitter::emit_impl(const std::vector<size_t>& in_vec_idxs,
                                       const std::vector<size_t>& out_vec_idxs) const {
    if (host_isa_ == dnnl::impl::cpu::aarch64::asimd) {
        emit_isa<dnnl::impl::cpu::aarch64::asimd>(in_vec_idxs, out_vec_idxs);
    } else {
        OV_CPU_JIT_EMITTER_THROW("Can't create jit eltwise kernel");
    }
}

template <dnnl::impl::cpu::aarch64::cpu_isa_t isa>
void jit_logical_not_emitter::emit_isa(const std::vector<size_t>& in_vec_idxs,
                                      const std::vector<size_t>& out_vec_idxs) const {
    OV_CPU_JIT_EMITTER_ASSERT(exec_prc_ == ov::element::f32, "unsupported precision: " + exec_prc_.to_string());

    using TReg = typename dnnl::impl::cpu::aarch64::cpu_isa_traits<isa>::TReg;
    TReg src = TReg(in_vec_idxs[0]);
    TReg dst = TReg(out_vec_idxs[0]);
    TReg tmp1 = TReg(aux_vec_idxs[0]);

    h->eor(tmp1.b16, tmp1.b16, tmp1.b16);
    h->fcmeq(tmp1.s, tmp1.s, src.s);
    h->ld1r(dst.s, table_val2("one"));
    h->and_(dst.b16, dst.b16, tmp1.b16);
}

void jit_logical_not_emitter::register_table_entries() {
    // Registers constant values that comply with the IEEE 754 standard.
    push_arg_entry_of("one", 0x3f800000, true);
}

std::set<std::vector<element::Type>> jit_logical_not_emitter::get_supported_precisions(
    const std::shared_ptr<ov::Node>& node) {
    return {{element::f32}};
}

/// LOGICAL_XOR ///
jit_logical_xor_emitter::jit_logical_xor_emitter(dnnl::impl::cpu::aarch64::jit_generator* host,
                                                 dnnl::impl::cpu::aarch64::cpu_isa_t host_isa,
                                                 const std::shared_ptr<ov::Node>& node)
        : jit_emitter(host, host_isa, node, get_arithmetic_binary_exec_precision(node)) {
    prepare_table();
}

jit_logical_xor_emitter::jit_logical_xor_emitter(dnnl::impl::cpu::aarch64::jit_generator* host,
                                                 dnnl::impl::cpu::aarch64::cpu_isa_t host_isa,
                                                 const ov::element::Type exec_prc)
    : jit_emitter(host, host_isa, exec_prc) {
    prepare_table();
}

size_t jit_logical_xor_emitter::get_inputs_count() const { return 2; }

size_t jit_logical_xor_emitter::get_aux_vecs_count() const { return 1; }

size_t jit_logical_xor_emitter::get_aux_gprs_count() const { return 1; }

void jit_logical_xor_emitter::emit_impl(const std::vector<size_t> &in_vec_idxs, const std::vector<size_t> &out_vec_idxs) const {
    if (host_isa_ == dnnl::impl::cpu::aarch64::asimd) {
        emit_isa<dnnl::impl::cpu::aarch64::asimd>(in_vec_idxs, out_vec_idxs);
    } else {
        OV_CPU_JIT_EMITTER_THROW("Can't create jit eltwise kernel");
    }
}

template <dnnl::impl::cpu::aarch64::cpu_isa_t isa>
void jit_logical_xor_emitter::emit_isa(const std::vector<size_t> &in_vec_idxs, const std::vector<size_t> &out_vec_idxs) const {
    OV_CPU_JIT_EMITTER_ASSERT(exec_prc_ == ov::element::f32, "unsupported precision: " + exec_prc_.to_string());

    using TReg = typename dnnl::impl::cpu::aarch64::cpu_isa_traits<isa>::TReg;
    const TReg src1 = TReg(in_vec_idxs[0]);
    const TReg src2 = TReg(in_vec_idxs[1]);
    const TReg dst = TReg(out_vec_idxs[0]);
    const TReg aux = TReg(aux_vec_idxs[0]);

    h->eor(dst.b16, src1.b16, src2.b16);
    h->ld1r(aux.s, table_val2("one"));
    h->and_(dst.b16, dst.b16, aux.b16);
}

void jit_logical_xor_emitter::register_table_entries() {
    push_arg_entry_of("one", 0x3f800000, true);
}

std::set<std::vector<element::Type>> jit_logical_xor_emitter::get_supported_precisions(const std::shared_ptr<ov::Node>& node) {
    return {{element::f32, element::f32}};
}

/// MAX ///
jit_maximum_emitter::jit_maximum_emitter(dnnl::impl::cpu::aarch64::jit_generator* host,
                                         dnnl::impl::cpu::aarch64::cpu_isa_t host_isa,
                                         const std::shared_ptr<ov::Node>& node)
        : jit_emitter(host, host_isa, node, get_arithmetic_binary_exec_precision(node)) {
}

jit_maximum_emitter::jit_maximum_emitter(dnnl::impl::cpu::aarch64::jit_generator* host,
                                         dnnl::impl::cpu::aarch64::cpu_isa_t host_isa,
                                         const ov::element::Type exec_prc) : jit_emitter(host, host_isa, exec_prc) {
}

size_t jit_maximum_emitter::get_inputs_count() const { return 2; }

void jit_maximum_emitter::emit_impl(const std::vector<size_t> &in_vec_idxs, const std::vector<size_t> &out_vec_idxs) const {
    if (host_isa_ == dnnl::impl::cpu::aarch64::asimd) {
        emit_isa<dnnl::impl::cpu::aarch64::asimd>(in_vec_idxs, out_vec_idxs);
    } else {
        OV_CPU_JIT_EMITTER_THROW("Can't create jit eltwise kernel");
    }
}

template <dnnl::impl::cpu::aarch64::cpu_isa_t isa>
void jit_maximum_emitter::emit_isa(const std::vector<size_t> &in_vec_idxs, const std::vector<size_t> &out_vec_idxs) const {
    OV_CPU_JIT_EMITTER_ASSERT(exec_prc_ == ov::element::f32, "unsupported precision: " + exec_prc_.to_string());

    using TReg = typename dnnl::impl::cpu::aarch64::cpu_isa_traits<isa>::TReg;
    TReg src1 = TReg(in_vec_idxs[0]);
    TReg src2 = TReg(in_vec_idxs[1]);
    TReg dst = TReg(out_vec_idxs[0]);

    h->fmaxnm(dst.s, src1.s, src2.s);
}

std::set<std::vector<element::Type>> jit_maximum_emitter::get_supported_precisions(const std::shared_ptr<ov::Node>& node) {
    return {{element::f32, element::f32}};
}

/// MIN ///
jit_minimum_emitter::jit_minimum_emitter(dnnl::impl::cpu::aarch64::jit_generator* host,
                                         dnnl::impl::cpu::aarch64::cpu_isa_t host_isa,
                                         const std::shared_ptr<ov::Node>& node)
        : jit_emitter(host, host_isa, node, get_arithmetic_binary_exec_precision(node)) {
}

jit_minimum_emitter::jit_minimum_emitter(dnnl::impl::cpu::aarch64::jit_generator* host,
                                         dnnl::impl::cpu::aarch64::cpu_isa_t host_isa,
                                         const ov::element::Type exec_prc) : jit_emitter(host, host_isa, exec_prc) {
}

size_t jit_minimum_emitter::get_inputs_count() const { return 2; }

void jit_minimum_emitter::emit_impl(const std::vector<size_t> &in_vec_idxs, const std::vector<size_t> &out_vec_idxs) const {
    if (host_isa_ == dnnl::impl::cpu::aarch64::asimd) {
        emit_isa<dnnl::impl::cpu::aarch64::asimd>(in_vec_idxs, out_vec_idxs);
    } else {
        OV_CPU_JIT_EMITTER_THROW("Can't create jit eltwise kernel");
    }
}

template <dnnl::impl::cpu::aarch64::cpu_isa_t isa>
void jit_minimum_emitter::emit_isa(const std::vector<size_t> &in_vec_idxs, const std::vector<size_t> &out_vec_idxs) const {
    OV_CPU_JIT_EMITTER_ASSERT(exec_prc_ == ov::element::f32, "unsupported precision: " + exec_prc_.to_string());

    using TReg = typename dnnl::impl::cpu::aarch64::cpu_isa_traits<isa>::TReg;
    TReg src1 = TReg(in_vec_idxs[0]);
    TReg src2 = TReg(in_vec_idxs[1]);
    TReg dst = TReg(out_vec_idxs[0]);

    h->fminnm(dst.s, src1.s, src2.s);
}

std::set<std::vector<element::Type>> jit_minimum_emitter::get_supported_precisions(const std::shared_ptr<ov::Node>& node) {
    return {{element::f32, element::f32}};
}

/// MISH ///
jit_mish_emitter::jit_mish_emitter(dnnl::impl::cpu::aarch64::jit_generator* host,
                                   dnnl::impl::cpu::aarch64::cpu_isa_t host_isa,
                                   const std::shared_ptr<ov::Node>& node)
        : jit_emitter(host, host_isa, node, get_arithmetic_binary_exec_precision(node)) {
    prepare_table();
    exp_emitter = std::make_unique<jit_exp_emitter>(h, host_isa, node);
}

jit_mish_emitter::jit_mish_emitter(dnnl::impl::cpu::aarch64::jit_generator* host,
                                   dnnl::impl::cpu::aarch64::cpu_isa_t host_isa,
                                   const ov::element::Type exec_prc) : jit_emitter(host, host_isa, exec_prc) {
    prepare_table();
    exp_emitter = std::make_unique<jit_exp_emitter>(h, host_isa, exec_prc);
}

size_t jit_mish_emitter::get_inputs_count() const { return 1; }

size_t jit_mish_emitter::get_aux_vecs_count() const {
    return std::max<size_t>(exp_emitter->get_aux_vecs_count() + 1, 2);
}

size_t jit_mish_emitter::get_aux_gprs_count() const {
    return exp_emitter->get_aux_gprs_count() + 1;
}

void jit_mish_emitter::emit_impl(const std::vector<size_t> &in_vec_idxs, const std::vector<size_t> &out_vec_idxs) const {
    if (host_isa_ == dnnl::impl::cpu::aarch64::asimd) {
        emit_isa<dnnl::impl::cpu::aarch64::asimd>(in_vec_idxs, out_vec_idxs);
    } else {
        OV_CPU_JIT_EMITTER_THROW("Can't create jit eltwise kernel");
    }
}

template <dnnl::impl::cpu::aarch64::cpu_isa_t isa>
void jit_mish_emitter::emit_isa(const std::vector<size_t> &in_vec_idxs, const std::vector<size_t> &out_vec_idxs) const {
    OV_CPU_JIT_EMITTER_ASSERT(exec_prc_ == ov::element::f32, "unsupported precision: " + exec_prc_.to_string());

    // An equation other than mish(x) = x*tanh(srelu(x)) was used
    // to calculate mish, but it should be remembered that it is equivalent
    // equation, it uses the following rule:
    // tanh(x) = (e^x - e^-x) / (e^x + e^-x),
    // hence the equation for mish can take the form:
    // mish(x) = x * ((e^x + 1)^2 - 1)/((e^x + 1)^2 + 1).
    // This option was chosen because computing tanh requires more registers
    // than exp, and also requires more constants to be stored in memory,
    // making the algorithm slower.

    using TReg = typename dnnl::impl::cpu::aarch64::cpu_isa_traits<isa>::TReg;
    const TReg vmm_src(in_vec_idxs[0]);
    const TReg vmm_dst(out_vec_idxs[0]);
    const TReg vmm_aux0(aux_vec_idxs[0]);
    const TReg vmm_aux2(std::max<size_t>(exp_emitter->get_aux_vecs_count(), 1));

    h->ld1r(vmm_aux0.s, table_val2("fwd_mish_max_x_for_equation_f"));
    h->fminnm(vmm_aux2.s, vmm_src.s, vmm_aux0.s);

    exp_emitter->emit_code(
            { vmm_aux2.getIdx() },
            { vmm_aux2.getIdx() },
            aux_vec_idxs,
            aux_gpr_idxs);

    // (e^x+1)^2
    h->fmov(vmm_aux0.s, 1.f);
    h->fadd(vmm_aux2.s, vmm_aux2.s, vmm_aux0.s);
    h->fmul(vmm_dst.s, vmm_aux2.s, vmm_aux2.s);

    // save (e^x+1)^2 as it appears in both the denominator and the numerator
    const TReg vmm_aux_src(aux_vec_idxs[1]);
    h->mov(vmm_aux_src.b16, vmm_dst.b16);

    // x * ((e^x + 1)^2 - 1) / ((e^x + 1)^2 + 1)
    h->fsub(vmm_aux_src.s, vmm_aux_src.s, vmm_aux0.s);
    h->fadd(vmm_dst.s, vmm_dst.s, vmm_aux0.s);
    h->fdiv(vmm_dst.s, vmm_aux_src.s, vmm_dst.s);
    h->fmul(vmm_dst.s, vmm_dst.s, vmm_src.s);
}

void jit_mish_emitter::register_table_entries() {
    push_arg_entry_of("fwd_mish_max_x_for_equation_f", 0x42317217, true);
    push_arg_entry_of("bwd_mish_max_x_for_equation_f", 0x41b17217, true);
}

void jit_mish_emitter::emit_data() const {
    jit_emitter::emit_data();
    exp_emitter->emit_data();
}

std::set<std::vector<element::Type>> jit_mish_emitter::get_supported_precisions(const std::shared_ptr<ov::Node>& node) {
    return {{element::f32}};
}

/// MOD ///
jit_mod_emitter::jit_mod_emitter(dnnl::impl::cpu::aarch64::jit_generator *host,
                                 dnnl::impl::cpu::aarch64::cpu_isa_t host_isa,
                                 const std::shared_ptr<ov::Node>& node)
    : jit_emitter(host, host_isa, node, get_arithmetic_binary_exec_precision(node)) {
}

jit_mod_emitter::jit_mod_emitter(dnnl::impl::cpu::aarch64::jit_generator *host,
                                         dnnl::impl::cpu::aarch64::cpu_isa_t host_isa,
                                         const ov::element::Type exec_prc): jit_emitter(host, host_isa, exec_prc) {
}

size_t jit_mod_emitter::get_inputs_count() const { return 2; }

size_t jit_mod_emitter::get_aux_vecs_count() const { return 1; }

void jit_mod_emitter::emit_impl(const std::vector<size_t> &in_vec_idxs, const std::vector<size_t> &out_vec_idxs) const {
    if (host_isa_ == dnnl::impl::cpu::aarch64::asimd) {
        emit_isa<dnnl::impl::cpu::aarch64::asimd>(in_vec_idxs, out_vec_idxs);
    } else {
        OV_CPU_JIT_EMITTER_THROW("Can't create jit eltwise kernel");
    }
}

template <dnnl::impl::cpu::aarch64::cpu_isa_t isa>
void jit_mod_emitter::emit_isa(const std::vector<size_t> &in_vec_idxs, const std::vector<size_t> &out_vec_idxs) const {
    OV_CPU_JIT_EMITTER_ASSERT(exec_prc_ == ov::element::f32, "unsupported precision: " + exec_prc_.to_string());

    using TReg = typename dnnl::impl::cpu::aarch64::cpu_isa_traits<isa>::TReg;

    TReg dividend = TReg(in_vec_idxs[0]);
    TReg divisor = TReg(in_vec_idxs[1]);
    TReg r = TReg(out_vec_idxs[0]);
    TReg aux = TReg(aux_vec_idxs[0]);

    h->fdiv(aux.s, dividend.s, divisor.s);
    h->frintz(aux.s, aux.s);
    h->fmul(aux.s, aux.s, divisor.s);
    h->fsub(r.s, dividend.s, aux.s);
}

std::set<std::vector<element::Type>> jit_mod_emitter::get_supported_precisions(const std::shared_ptr<ov::Node>& node) {
    return {{element::f32, element::f32}};
}

/// MUL_ADD ///
jit_mul_add_emitter::jit_mul_add_emitter(dnnl::impl::cpu::aarch64::jit_generator* host,
                                         dnnl::impl::cpu::aarch64::cpu_isa_t host_isa,
                                         const std::shared_ptr<ov::Node>& node)
                                         : jit_emitter(host, host_isa, node, get_arithmetic_binary_exec_precision(node)) {
}

jit_mul_add_emitter::jit_mul_add_emitter(dnnl::impl::cpu::aarch64::jit_generator *host,
                                         dnnl::impl::cpu::aarch64::cpu_isa_t host_isa,
                                         const ov::element::Type exec_prc)
                                         : jit_emitter(host, host_isa, exec_prc) {
}

size_t jit_mul_add_emitter::get_inputs_count() const { return 3; }

size_t jit_mul_add_emitter::get_aux_vecs_count() const { return 1; }

void jit_mul_add_emitter::emit_impl(const std::vector<size_t> &in_vec_idxs, const std::vector<size_t> &out_vec_idxs) const {
    if (host_isa_ == dnnl::impl::cpu::aarch64::asimd) {
        emit_isa<dnnl::impl::cpu::aarch64::asimd>(in_vec_idxs, out_vec_idxs);
    } else {
        OV_CPU_JIT_EMITTER_THROW("Can't create jit eltwise kernel");
    }
}

template <dnnl::impl::cpu::aarch64::cpu_isa_t isa>
void jit_mul_add_emitter::emit_isa(const std::vector<size_t> &in_vec_idxs, const std::vector<size_t> &out_vec_idxs) const {
    OV_CPU_JIT_EMITTER_ASSERT(exec_prc_ == ov::element::f32, "unsupported precision: " + exec_prc_.to_string());

    using TReg = typename dnnl::impl::cpu::aarch64::cpu_isa_traits<isa>::TReg;
    const TReg dst = TReg(out_vec_idxs[0]);

    TReg mul0(in_vec_idxs[0]);
    if (dst.getIdx() == in_vec_idxs[0]) {
        TReg aux(aux_vec_idxs[0]);
        TReg src0(in_vec_idxs[0]);
        h->mov(aux.b16, src0.b16);
        mul0 = aux;
    }

    TReg mul1(in_vec_idxs[1]);
    if (dst.getIdx() == in_vec_idxs[1]) {
        TReg aux(aux_vec_idxs[0]);
        TReg src1(in_vec_idxs[1]);
        h->mov(aux.b16, src1.b16);
        mul1 = aux;
    }

    if (dst.getIdx() != in_vec_idxs[2]) {
        TReg src2(in_vec_idxs[2]);
        h->mov(dst.b16, src2.b16);
    }

    h->fmla(dst.s, mul0.s, mul1.s);
}

std::set<std::vector<element::Type>> jit_mul_add_emitter::get_supported_precisions(const std::shared_ptr<ov::Node>& node) {
    return {{element::f32, element::f32, element::f32}};
}

/// MULTIPLY ///
jit_multiply_emitter::jit_multiply_emitter(dnnl::impl::cpu::aarch64::jit_generator *host,
                                           dnnl::impl::cpu::aarch64::cpu_isa_t host_isa,
                                           const std::shared_ptr<ov::Node>& node)
                                           : jit_emitter(host, host_isa, node, get_arithmetic_binary_exec_precision(node)) {}

jit_multiply_emitter::jit_multiply_emitter(dnnl::impl::cpu::aarch64::jit_generator *host,
                                           dnnl::impl::cpu::aarch64::cpu_isa_t host_isa,
                                           const ov::element::Type exec_prc)
                                           : jit_emitter(host, host_isa, exec_prc) {}

size_t jit_multiply_emitter::get_inputs_count() const { return 2; }

void jit_multiply_emitter::emit_impl(const std::vector<size_t> &in_vec_idxs, const std::vector<size_t> &out_vec_idxs) const {
    if (host_isa_ == dnnl::impl::cpu::aarch64::asimd) {
        emit_isa<dnnl::impl::cpu::aarch64::asimd>(in_vec_idxs, out_vec_idxs);
    } else {
        OV_CPU_JIT_EMITTER_THROW("Can't create jit eltwise kernel");
    }
}

template <dnnl::impl::cpu::aarch64::cpu_isa_t isa>
void jit_multiply_emitter::emit_isa(const std::vector<size_t> &in_vec_idxs, const std::vector<size_t> &out_vec_idxs) const {
    OV_CPU_JIT_EMITTER_ASSERT(exec_prc_ == ov::element::f32, "unsupported precision: " + exec_prc_.to_string());

    using TReg = typename dnnl::impl::cpu::aarch64::cpu_isa_traits<isa>::TReg;
    TReg src0 = TReg(in_vec_idxs[0]);
    TReg src1 = TReg(in_vec_idxs[1]);
    TReg dst = TReg(out_vec_idxs[0]);

    h->uni_fmul(dst.s, src0.s, src1.s);
}

std::set<std::vector<element::Type>> jit_multiply_emitter::get_supported_precisions(const std::shared_ptr<ov::Node>& node) {
    return {{element::f32, element::f32}};
}

/// POWER ///
jit_power_static_emitter::jit_power_static_emitter(dnnl::impl::cpu::aarch64::jit_generator *host,
                                                   dnnl::impl::cpu::aarch64::cpu_isa_t host_isa,
                                                   const std::shared_ptr<ov::Node>& node,
                                                   const ov::element::Type exec_prc)
                                                   : jit_emitter(host, host_isa, node, exec_prc) {
    auto powerStaticNode = ov::as_type_ptr<ov::snippets::op::PowerStatic>(node);
    if (powerStaticNode == nullptr) {
        OV_CPU_JIT_EMITTER_THROW("Can't cast to snippets::op::PowerStatic");
    }

    power = powerStaticNode->get_power();
    scale = 1.f;
    shift = 0.f;

    prepare_table();
}

jit_power_static_emitter::jit_power_static_emitter(dnnl::impl::cpu::aarch64::jit_generator *host,
                                                   dnnl::impl::cpu::aarch64::cpu_isa_t host_isa,
                                                   const float power,
                                                   const float scale,
                                                   const float shift,
                                                   const ov::element::Type exec_prc)
                                                   : jit_emitter(host, host_isa, exec_prc),
                                                     power(power),
                                                     scale(scale),
                                                     shift(shift) {
    prepare_table();
}

size_t jit_power_static_emitter::get_inputs_count() const { return 1; }

size_t jit_power_static_emitter::get_aux_vecs_count() const { return 1; }

size_t jit_power_static_emitter::get_aux_gprs_count() const { return 2; }

void jit_power_static_emitter::register_table_entries() {
    push_arg_entry_of("power", dnnl::impl::float2int(power), true);
    push_arg_entry_of("scale", dnnl::impl::float2int(scale), true);
    push_arg_entry_of("shift", dnnl::impl::float2int(shift), true);
}

std::set<std::vector<element::Type>> jit_power_static_emitter::get_supported_precisions(const std::shared_ptr<ov::Node>& node) {
    return {{element::f32}};
}

void jit_power_static_emitter::emit_impl(const std::vector<size_t>& in_vec_idxs, const std::vector<size_t>& out_vec_idxs) const {
    if (host_isa_ == dnnl::impl::cpu::aarch64::asimd) {
        emit_isa<dnnl::impl::cpu::aarch64::asimd>(in_vec_idxs, out_vec_idxs);
    } else {
        OV_CPU_JIT_EMITTER_THROW("Can't create jit eltwise kernel");
    }
}

template <dnnl::impl::cpu::aarch64::cpu_isa_t isa>
void jit_power_static_emitter::emit_isa(const std::vector<size_t> &in_vec_idxs, const std::vector<size_t> &out_vec_idxs) const {
    OV_CPU_JIT_EMITTER_ASSERT(exec_prc_ == ov::element::f32, "unsupported precision: " + exec_prc_.to_string());

    using TReg = typename dnnl::impl::cpu::aarch64::cpu_isa_traits<isa>::TReg;
    TReg dst = TReg(out_vec_idxs[0]);

    if (power == 0.f) {
        h->fmov(dst.s, 1.);
        return;
    }

    bool get_from_dst = false;
    const auto src = [&in_vec_idxs, &out_vec_idxs, &get_from_dst]() -> TReg {
        return get_from_dst ? TReg(out_vec_idxs[0]) : TReg(in_vec_idxs[0]);
    };

    TReg aux = TReg(aux_vec_idxs[0]);
    if (scale != 1.f) {
        auto adr = table_val2("scale");
        h->ld1r(aux.s, adr);
        h->fmul(dst.s, src().s, aux.s);
        get_from_dst = true;
    }

    if (shift != 0.f) {
        auto adr = table_val2("shift");
        h->ld1r(aux.s, adr);
        h->fadd(dst.s, src().s, aux.s);
        get_from_dst = true;
    }

    if (power == 1.f) {
        if (!get_from_dst && (in_vec_idxs[0] != dst.getIdx())) {
            h->mov(dst.b16, src().b16);
        }
        return;
    }

    if (std::floor(power) == power && power > 0) {
        h->mov(aux.b16, src().b16);
        h->fmov(dst.s, 1.);

        auto current_power = static_cast<size_t>(power);
        while (current_power > 0) {
            if (current_power & 1) {
                h->fmul(dst.s, dst.s, aux.s);
            }
            if (current_power > 1) {
                h->fmul(aux.s, aux.s, aux.s);
            }
            current_power = current_power >> 1;
        }
    } else {
        auto pow_f32_addr = reinterpret_cast<uintptr_t>(::powf);

        Xbyak_aarch64::XReg func_reg(aux_gpr_idxs[0]);
        h->mov(func_reg, pow_f32_addr);

        Xbyak_aarch64::SReg s0(0);
        Xbyak_aarch64::SReg s1(1);

        const std::unordered_set<size_t> exclude = {src().getIdx(), dst.getIdx()};
        store_context(exclude);
        for (auto i = 0; i < 4; i++) {
            h->mov(s0, src().s[i]);
            h->ldr(s1, table_val("power"));

            h->str(Xbyak_aarch64::QReg(dst.getIdx()), pre_ptr(h->sp, -16));
            h->str(Xbyak_aarch64::QReg(src().getIdx()), pre_ptr(h->sp, -16));
            h->blr(func_reg);
            h->ldr(Xbyak_aarch64::QReg(src().getIdx()), post_ptr(h->sp, 16));
            h->ldr(Xbyak_aarch64::QReg(dst.getIdx()), post_ptr(h->sp, 16));

            Xbyak_aarch64::WReg w0(0);
            h->fmov(w0, s0);
            h->mov(dst.s[i], w0);
        }
        restore_context(exclude);
    }
}



/// PRELU ///
jit_prelu_emitter::jit_prelu_emitter(dnnl::impl::cpu::aarch64::jit_generator* host,
                                   dnnl::impl::cpu::aarch64::cpu_isa_t host_isa,
                                   const std::shared_ptr<ov::Node>& node)
                                   : jit_emitter(host, host_isa, node, get_arithmetic_binary_exec_precision(node)) {
}

jit_prelu_emitter::jit_prelu_emitter(dnnl::impl::cpu::aarch64::jit_generator* host,
                                   dnnl::impl::cpu::aarch64::cpu_isa_t host_isa,
                                   const ov::element::Type exec_prc)
                                   : jit_emitter(host, host_isa, exec_prc) {
}

size_t jit_prelu_emitter::get_inputs_count() const { return 2; }

size_t jit_prelu_emitter::get_aux_vecs_count() const { return 1; }

std::set<std::vector<element::Type>> jit_prelu_emitter::get_supported_precisions(const std::shared_ptr<ov::Node>& node) {
    return {{element::f32}};
}

void jit_prelu_emitter::emit_impl(const std::vector<size_t>& in_vec_idxs, const std::vector<size_t>& out_vec_idxs) const {
    if (host_isa_ == dnnl::impl::cpu::aarch64::asimd) {
        emit_isa<dnnl::impl::cpu::aarch64::asimd>(in_vec_idxs, out_vec_idxs);
    } else {
        OV_CPU_JIT_EMITTER_THROW("Can't create jit eltwise kernel");
    }
}

template <dnnl::impl::cpu::aarch64::cpu_isa_t isa>
void jit_prelu_emitter::emit_isa(const std::vector<size_t> &in_vec_idxs, const std::vector<size_t> &out_vec_idxs) const {
    OV_CPU_JIT_EMITTER_ASSERT(exec_prc_ == ov::element::f32, "unsupported precision: " + exec_prc_.to_string());

    using TReg = typename dnnl::impl::cpu::aarch64::cpu_isa_traits<isa>::TReg;

    TReg tmp = TReg(aux_vec_idxs[0]);
    TReg src1 = TReg(in_vec_idxs[0]);
    TReg src2 = TReg(in_vec_idxs[1]);
    TReg dst = TReg(out_vec_idxs[0]);

    h->fcmge(dst.s, src1.s, 0.0);
    h->fmul(tmp.s, src1.s, src2.s);
    h->bsl(dst.b16, src1.b16, tmp.b16);
}

/// RELU ///
jit_relu_emitter::jit_relu_emitter(dnnl::impl::cpu::aarch64::jit_generator* host,
                                   dnnl::impl::cpu::aarch64::cpu_isa_t host_isa,
                                   const std::shared_ptr<ov::Node>& node)
                                   : jit_emitter(host, host_isa, node, get_arithmetic_binary_exec_precision(node)) {
}

jit_relu_emitter::jit_relu_emitter(dnnl::impl::cpu::aarch64::jit_generator* host,
                                   dnnl::impl::cpu::aarch64::cpu_isa_t host_isa,
                                   const ov::element::Type exec_prc)
                                   : jit_emitter(host, host_isa, exec_prc) {
}

size_t jit_relu_emitter::get_inputs_count() const { return 1; }

size_t jit_relu_emitter::get_aux_vecs_count() const { return 1; }

std::set<std::vector<element::Type>> jit_relu_emitter::get_supported_precisions(const std::shared_ptr<ov::Node>& node) {
    return {{element::f32}};
}

void jit_relu_emitter::emit_impl(const std::vector<size_t>& in_vec_idxs, const std::vector<size_t>& out_vec_idxs) const {
    if (host_isa_ == dnnl::impl::cpu::aarch64::asimd) {
        emit_isa<dnnl::impl::cpu::aarch64::asimd>(in_vec_idxs, out_vec_idxs);
    } else {
        OV_CPU_JIT_EMITTER_THROW("Can't create jit eltwise kernel");
    }
}

template <dnnl::impl::cpu::aarch64::cpu_isa_t isa>
void jit_relu_emitter::emit_isa(const std::vector<size_t> &in_vec_idxs, const std::vector<size_t> &out_vec_idxs) const {
    OV_CPU_JIT_EMITTER_ASSERT(exec_prc_ == ov::element::f32, "unsupported precision: " + exec_prc_.to_string());

    using TReg = typename dnnl::impl::cpu::aarch64::cpu_isa_traits<isa>::TReg;

    TReg tmp = TReg(aux_vec_idxs[0]);
    TReg src = TReg(in_vec_idxs[0]);
    TReg dst = TReg(out_vec_idxs[0]);

    h->movi(tmp.s, 0);
    h->fmaxnm(dst.s, src.s, tmp.s);
}

/// ROUND_HALF_AWAY_FROM_ZERO ///
jit_round_half_away_from_zero_emitter::jit_round_half_away_from_zero_emitter
                                       (dnnl::impl::cpu::aarch64::jit_generator* host,
                                        dnnl::impl::cpu::aarch64::cpu_isa_t host_isa,
                                        const std::shared_ptr<ov::Node>& node)
                                        : jit_emitter(host, host_isa, node, get_arithmetic_binary_exec_precision(node)) {
}

jit_round_half_away_from_zero_emitter::jit_round_half_away_from_zero_emitter
                                       (dnnl::impl::cpu::aarch64::jit_generator* host,
                                        dnnl::impl::cpu::aarch64::cpu_isa_t host_isa,
                                        const ov::element::Type exec_prc)
                                        : jit_emitter(host, host_isa, exec_prc) {
}

size_t jit_round_half_away_from_zero_emitter::get_inputs_count() const { return 1; }

std::set<std::vector<element::Type>> jit_round_half_away_from_zero_emitter::get_supported_precisions(const std::shared_ptr<ov::Node>& node) {
    return {{element::f32}};
}

void jit_round_half_away_from_zero_emitter::emit_impl(const std::vector<size_t>& in_vec_idxs, const std::vector<size_t>& out_vec_idxs) const {
    if (host_isa_ == dnnl::impl::cpu::aarch64::asimd) {
        emit_isa<dnnl::impl::cpu::aarch64::asimd>(in_vec_idxs, out_vec_idxs);
    } else {
        OV_CPU_JIT_EMITTER_THROW("Can't create jit eltwise kernel");
    }
}

template <dnnl::impl::cpu::aarch64::cpu_isa_t isa>
void jit_round_half_away_from_zero_emitter::emit_isa(const std::vector<size_t> &in_vec_idxs, const std::vector<size_t> &out_vec_idxs) const {
    OV_CPU_JIT_EMITTER_ASSERT(exec_prc_ == ov::element::f32, "unsupported precision: " + exec_prc_.to_string());

    using TReg = typename dnnl::impl::cpu::aarch64::cpu_isa_traits<isa>::TReg;

    TReg src = TReg(in_vec_idxs[0]);
    TReg dst = TReg(out_vec_idxs[0]);

    h->frinta(dst.s, src.s);
}

/// ROUND_HALF_TO_EVEN ///
jit_round_half_to_even_emitter::jit_round_half_to_even_emitter
                                (dnnl::impl::cpu::aarch64::jit_generator* host,
                                 dnnl::impl::cpu::aarch64::cpu_isa_t host_isa,
                                 const std::shared_ptr<ov::Node>& node)
                                 : jit_emitter(host, host_isa, node, get_arithmetic_binary_exec_precision(node)) {
}

jit_round_half_to_even_emitter::jit_round_half_to_even_emitter
                                (dnnl::impl::cpu::aarch64::jit_generator* host,
                                 dnnl::impl::cpu::aarch64::cpu_isa_t host_isa,
                                 const ov::element::Type exec_prc)
                                 : jit_emitter(host, host_isa, exec_prc) {
}

size_t jit_round_half_to_even_emitter::get_inputs_count() const { return 1; }

std::set<std::vector<element::Type>> jit_round_half_to_even_emitter::get_supported_precisions(const std::shared_ptr<ov::Node>& node) {
    return {{element::f32}};
}

void jit_round_half_to_even_emitter::emit_impl(const std::vector<size_t>& in_vec_idxs, const std::vector<size_t>& out_vec_idxs) const {
    if (host_isa_ == dnnl::impl::cpu::aarch64::asimd) {
        emit_isa<dnnl::impl::cpu::aarch64::asimd>(in_vec_idxs, out_vec_idxs);
    } else {
        OV_CPU_JIT_EMITTER_THROW("Can't create jit eltwise kernel");
    }
}

template <dnnl::impl::cpu::aarch64::cpu_isa_t isa>
void jit_round_half_to_even_emitter::emit_isa(const std::vector<size_t> &in_vec_idxs, const std::vector<size_t> &out_vec_idxs) const {
    OV_CPU_JIT_EMITTER_ASSERT(exec_prc_ == ov::element::f32, "unsupported precision: " + exec_prc_.to_string());

    using TReg = typename dnnl::impl::cpu::aarch64::cpu_isa_traits<isa>::TReg;

    TReg src = TReg(in_vec_idxs[0]);
    TReg dst = TReg(out_vec_idxs[0]);

    h->frintn(dst.s, src.s);
}

/// SELECT ///
jit_select_emitter::jit_select_emitter(dnnl::impl::cpu::aarch64::jit_generator *host,
                                       dnnl::impl::cpu::aarch64::cpu_isa_t host_isa,
                                       const std::shared_ptr<ov::Node>& node)
                                       : jit_emitter(host, host_isa, get_arithmetic_binary_exec_precision(node)) {
}
jit_select_emitter::jit_select_emitter(dnnl::impl::cpu::aarch64::jit_generator *host,
                                       dnnl::impl::cpu::aarch64::cpu_isa_t host_isa,
                                       const ov::element::Type exec_prc)
                                       : jit_emitter(host, host_isa, exec_prc) {
}

size_t jit_select_emitter::get_inputs_count() const { return 3; }

size_t jit_select_emitter::get_aux_vecs_count() const { return 1; }

std::set<std::vector<element::Type>> jit_select_emitter::get_supported_precisions(const std::shared_ptr<ov::Node>& node) {
    return {{element::f32, element::f32, element::f32}};
}

void jit_select_emitter::emit_impl(const std::vector<size_t>& in_vec_idxs, const std::vector<size_t>& out_vec_idxs) const {
    if (host_isa_ == dnnl::impl::cpu::aarch64::asimd) {
        emit_isa<dnnl::impl::cpu::aarch64::asimd>(in_vec_idxs, out_vec_idxs);
    } else {
        OV_CPU_JIT_EMITTER_THROW("Can't create jit eltwise kernel");
    }
}

template <dnnl::impl::cpu::aarch64::cpu_isa_t isa>
void jit_select_emitter::emit_isa(const std::vector<size_t> &in_vec_idxs, const std::vector<size_t> &out_vec_idxs) const {
    OV_CPU_JIT_EMITTER_ASSERT(exec_prc_ == ov::element::f32, "unsupported precision: " + exec_prc_.to_string());

    using TReg = typename dnnl::impl::cpu::aarch64::cpu_isa_traits<isa>::TReg;
    const TReg src1 = TReg(in_vec_idxs[0]);
    const TReg src2 = TReg(in_vec_idxs[1]);
    const TReg src3 = TReg(in_vec_idxs[2]);
    const TReg dst = TReg(out_vec_idxs[0]);
    const TReg aux = TReg(aux_vec_idxs[0]);

    h->eor(aux.b16, aux.b16, aux.b16);
    h->fcmgt(aux.s, src1.s, aux.s);

    h->bsl(aux.b16, src2.b16, src3.b16);
    h->mov(dst.b16, aux.b16);
}

/// SIGMOID ///
jit_sigmoid_emitter::jit_sigmoid_emitter(dnnl::impl::cpu::aarch64::jit_generator* host,
                                         dnnl::impl::cpu::aarch64::cpu_isa_t host_isa,
                                         const std::shared_ptr<ov::Node>& node)
        : jit_emitter(host, host_isa, node, get_arithmetic_binary_exec_precision(node)) {
    prepare_table();
    exp_emitter = std::make_unique<jit_exp_emitter>(h, host_isa, node);
}

jit_sigmoid_emitter::jit_sigmoid_emitter(dnnl::impl::cpu::aarch64::jit_generator* host,
                                         dnnl::impl::cpu::aarch64::cpu_isa_t host_isa,
                                         const ov::element::Type exec_prc) : jit_emitter(host, host_isa, exec_prc) {
    prepare_table();
    exp_emitter = std::make_unique<jit_exp_emitter>(h, host_isa, exec_prc);
}

size_t jit_sigmoid_emitter::get_inputs_count() const { return 1; }

size_t jit_sigmoid_emitter::get_aux_vecs_count() const {
    return exp_emitter->get_aux_vecs_count() + 2;
}

size_t jit_sigmoid_emitter::get_aux_gprs_count() const {
    return exp_emitter->get_aux_gprs_count() + 1;
}

void jit_sigmoid_emitter::emit_impl(const std::vector<size_t> &in_vec_idxs, const std::vector<size_t> &out_vec_idxs) const {
    if (host_isa_ == dnnl::impl::cpu::aarch64::asimd) {
        emit_isa<dnnl::impl::cpu::aarch64::asimd>(in_vec_idxs, out_vec_idxs);
    } else {
        OPENVINO_THROW("Can't create jit eltwise kernel");
    }
}

template <dnnl::impl::cpu::aarch64::cpu_isa_t isa>
void jit_sigmoid_emitter::emit_isa(const std::vector<size_t> &in_vec_idxs, const std::vector<size_t> &out_vec_idxs) const {
    if (exec_prc_ != ov::element::f32) {
        OPENVINO_THROW("unsupported precision: " + exec_prc_.to_string());
    }

    using TReg = typename dnnl::impl::cpu::aarch64::cpu_isa_traits<isa>::TReg;
    const TReg vmm_src(in_vec_idxs[0]);
    const TReg vmm_dst(out_vec_idxs[0]);

    const TReg vmm_aux0(aux_vec_idxs[exp_emitter->get_aux_vecs_count() + 1]);
    const TReg vmm_mask(aux_vec_idxs[exp_emitter->get_aux_vecs_count()]);

    // To avoid exp(x) overflow happened at x > logf(FLT_MAX), negate positive,
    // compute exp(x), where x <= 0 to get 0 <= exp(x) <= 1 and restore value
    // sign at the end. This is possible due to logistic is symmetric function.
    // IMPORTANT: we use vmm_mask for the mask as exp_compute does not use it.
    // we store the original sign and make x negative
    h->eor(vmm_aux0.b16, vmm_aux0.b16, vmm_aux0.b16);
    h->fcmgt(vmm_mask.s, vmm_src.s, vmm_aux0.s);

    h->ld1r(vmm_aux0.s, table_val2("sign_mask"));
    h->orr(vmm_aux0.b16, vmm_src.b16, vmm_aux0.b16);

    exp_emitter->emit_code(
            { vmm_aux0.getIdx() },
            out_vec_idxs,
            aux_vec_idxs,
            aux_gpr_idxs);

    const TReg vmm_aux1(aux_vec_idxs[0]);
    const TReg vmm_aux2(aux_vec_idxs[1]);
    // dup exp(x)
    h->mov(vmm_aux1.b16, vmm_dst.b16);
    // (exp(x) + 1)
    h->ld1r(vmm_aux0.s, table_val2("one"));
    h->fadd(vmm_aux1.s, vmm_aux1.s, vmm_aux0.s);
    // y = exp(x) / (exp(x) + 1)
    h->fdiv(vmm_dst.s, vmm_dst.s, vmm_aux1.s);

    // Now we have to apply the "symmetry" based on original sign
    h->ld1r(vmm_aux2.s, table_val2("one"));
    h->fsub(vmm_aux2.s, vmm_aux2.s, vmm_dst.s);

    h->bsl(vmm_mask.b16, vmm_aux2.b16, vmm_dst.b16);
    h->mov(vmm_dst.b16, vmm_mask.b16);
}

void jit_sigmoid_emitter::register_table_entries() {
    push_arg_entry_of("one", 0x3f800000, true);
    push_arg_entry_of("sign_mask", 0x80000000, true);
}

void jit_sigmoid_emitter::emit_data() const {
    jit_emitter::emit_data();
    exp_emitter->emit_data();
}

std::set<std::vector<element::Type>> jit_sigmoid_emitter::get_supported_precisions(const std::shared_ptr<ov::Node>& node) {
    return {{element::f32}};
}

/// SOFT_SIGN ///
jit_soft_sign_emitter::jit_soft_sign_emitter(dnnl::impl::cpu::aarch64::jit_generator* host,
                                             dnnl::impl::cpu::aarch64::cpu_isa_t host_isa,
                                             const std::shared_ptr<ov::Node>& node)
        : jit_emitter(host, host_isa, node, get_arithmetic_binary_exec_precision(node)) {
    prepare_table();
}

jit_soft_sign_emitter::jit_soft_sign_emitter(dnnl::impl::cpu::aarch64::jit_generator* host,
                                             dnnl::impl::cpu::aarch64::cpu_isa_t host_isa,
                                             const ov::element::Type exec_prc) : jit_emitter(host, host_isa, exec_prc) {
    prepare_table();
}

size_t jit_soft_sign_emitter::get_inputs_count() const { return 1; }

size_t jit_soft_sign_emitter::get_aux_vecs_count() const { return 2; }

size_t jit_soft_sign_emitter::get_aux_gprs_count() const { return 1; }

void jit_soft_sign_emitter::emit_impl(const std::vector<size_t> &in_vec_idxs, const std::vector<size_t> &out_vec_idxs) const {
    if (host_isa_ == dnnl::impl::cpu::aarch64::asimd) {
        emit_isa<dnnl::impl::cpu::aarch64::asimd>(in_vec_idxs, out_vec_idxs);
    } else {
        OPENVINO_THROW("Can't create jit eltwise kernel");
    }
}

template <dnnl::impl::cpu::aarch64::cpu_isa_t isa>
void jit_soft_sign_emitter::emit_isa(const std::vector<size_t> &in_vec_idxs, const std::vector<size_t> &out_vec_idxs) const {
    if (exec_prc_ != ov::element::f32) {
        OPENVINO_THROW("unsupported precision: " + exec_prc_.to_string());
    }

    using TReg = typename dnnl::impl::cpu::aarch64::cpu_isa_traits<isa>::TReg;
    const TReg src(in_vec_idxs[0]);
    const TReg dst(out_vec_idxs[0]);
    const TReg aux1(aux_vec_idxs[0]);
    const TReg aux2(aux_vec_idxs[1]);

    h->fabs(aux1.s, src.s);
    h->ld1r(aux2.s, table_val2("one"));
    h->fadd(aux1.s, aux1.s, aux2.s);
    h->fdiv(dst.s, src.s, aux1.s);
}

void jit_soft_sign_emitter::register_table_entries() {
    push_arg_entry_of("one", 0x3f800000, true);
}

std::set<std::vector<element::Type>> jit_soft_sign_emitter::get_supported_precisions(const std::shared_ptr<ov::Node>& node) {
    return {{element::f32}};
}

/// SQUARE_ROOT ///
jit_sqrt_emitter::jit_sqrt_emitter(dnnl::impl::cpu::aarch64::jit_generator* host,
                                   dnnl::impl::cpu::aarch64::cpu_isa_t host_isa,
                                   const std::shared_ptr<ov::Node>& node)
    : jit_emitter(host, host_isa, node, get_arithmetic_binary_exec_precision(node)) {
        prepare_table();
    }

jit_sqrt_emitter::jit_sqrt_emitter(dnnl::impl::cpu::aarch64::jit_generator* host,
                                   dnnl::impl::cpu::aarch64::cpu_isa_t host_isa,
                                   const ov::element::Type exec_prc)
    : jit_emitter(host, host_isa, exec_prc) {
        prepare_table();
    }

size_t jit_sqrt_emitter::get_inputs_count() const {
    return 1;
}

void jit_sqrt_emitter::emit_impl(const std::vector<size_t>& in_vec_idxs,
                                 const std::vector<size_t>& out_vec_idxs) const {
    if (host_isa_ == dnnl::impl::cpu::aarch64::asimd) {
        emit_isa<dnnl::impl::cpu::aarch64::asimd>(in_vec_idxs, out_vec_idxs);
    } else {
        OV_CPU_JIT_EMITTER_THROW("Can't create jit eltwise kernel");
    }
}

template <dnnl::impl::cpu::aarch64::cpu_isa_t isa>
void jit_sqrt_emitter::emit_isa(const std::vector<size_t>& in_vec_idxs,
                                const std::vector<size_t>& out_vec_idxs) const {
    OV_CPU_JIT_EMITTER_ASSERT(exec_prc_ == ov::element::f32, "unsupported precision: " + exec_prc_.to_string());

    using TReg = typename dnnl::impl::cpu::aarch64::cpu_isa_traits<isa>::TReg;
    TReg src = TReg(in_vec_idxs[0]);
    TReg dst = TReg(out_vec_idxs[0]);

    h->fsqrt(dst.s, src.s);
}

std::set<std::vector<element::Type>> jit_sqrt_emitter::get_supported_precisions(
    const std::shared_ptr<ov::Node>& node) {
    return {{element::f32}};
}

/// SUBTRACT ///
jit_subtract_emitter::jit_subtract_emitter(dnnl::impl::cpu::aarch64::jit_generator* host,
                                           dnnl::impl::cpu::aarch64::cpu_isa_t host_isa,
                                           const std::shared_ptr<ov::Node>& node)
                                           : jit_emitter(host, host_isa, node, get_arithmetic_binary_exec_precision(node)) {
}

jit_subtract_emitter::jit_subtract_emitter(dnnl::impl::cpu::aarch64::jit_generator* host,
                                           dnnl::impl::cpu::aarch64::cpu_isa_t host_isa,
                                           const ov::element::Type exec_prc) : jit_emitter(host, host_isa, exec_prc) {
}

size_t jit_subtract_emitter::get_inputs_count() const { return 2; }

void jit_subtract_emitter::emit_impl(const std::vector<size_t> &in_vec_idxs, const std::vector<size_t> &out_vec_idxs) const {
    if (host_isa_ == dnnl::impl::cpu::aarch64::asimd) {
        emit_isa<dnnl::impl::cpu::aarch64::asimd>(in_vec_idxs, out_vec_idxs);
    } else {
        OV_CPU_JIT_EMITTER_THROW("Can't create jit eltwise kernel");
    }
}

template <dnnl::impl::cpu::aarch64::cpu_isa_t isa>
void jit_subtract_emitter::emit_isa(const std::vector<size_t> &in_vec_idxs, const std::vector<size_t> &out_vec_idxs) const {
    OV_CPU_JIT_EMITTER_ASSERT(exec_prc_ == ov::element::f32, "unsupported precision: " + exec_prc_.to_string());

    using TReg = typename dnnl::impl::cpu::aarch64::cpu_isa_traits<isa>::TReg;
    TReg src0 = TReg(in_vec_idxs[0]);
    TReg src1 = TReg(in_vec_idxs[1]);
    TReg dst = TReg(out_vec_idxs[0]);

    h->uni_fsub(dst.s, src0.s, src1.s);
}

std::set<std::vector<element::Type>> jit_subtract_emitter::get_supported_precisions(const std::shared_ptr<ov::Node>& node) {
    return {{element::f32, element::f32}};
}

/// SQUARED DIFFERENCE ///
jit_squared_difference_emitter::jit_squared_difference_emitter(dnnl::impl::cpu::aarch64::jit_generator* host,
                                                               dnnl::impl::cpu::aarch64::cpu_isa_t host_isa,
                                                               const std::shared_ptr<ov::Node>& node)
    : jit_emitter(host, host_isa, node, get_arithmetic_binary_exec_precision(node)) {
    prepare_table();
}

jit_squared_difference_emitter::jit_squared_difference_emitter(dnnl::impl::cpu::aarch64::jit_generator* host,
                                                               dnnl::impl::cpu::aarch64::cpu_isa_t host_isa,
                                                               const ov::element::Type exec_prc)
    : jit_emitter(host, host_isa, exec_prc) {
    prepare_table();
}

size_t jit_squared_difference_emitter::get_inputs_count() const { 
    return 2; 
}

size_t jit_squared_difference_emitter::get_aux_vecs_count() const { 
    return 0; 
}

size_t jit_squared_difference_emitter::get_aux_gprs_count() const { 
    return 0; 
}

void jit_squared_difference_emitter::emit_impl(const std::vector<size_t>& in_vec_idxs, const std::vector<size_t>& out_vec_idxs) const {
    if (host_isa_ == dnnl::impl::cpu::aarch64::asimd) {
        emit_isa<dnnl::impl::cpu::aarch64::asimd>(in_vec_idxs, out_vec_idxs);
    } else {
        OV_CPU_JIT_EMITTER_THROW("Can't create jit eltwise kernel");
    }
}

template <dnnl::impl::cpu::aarch64::cpu_isa_t isa>
void jit_squared_difference_emitter::emit_isa(const std::vector<size_t>& in_vec_idxs, const std::vector<size_t>& out_vec_idxs) const {
    OV_CPU_JIT_EMITTER_ASSERT(exec_prc_ == ov::element::f32, "unsupported precision: " + exec_prc_.to_string());

    using TReg = typename dnnl::impl::cpu::aarch64::cpu_isa_traits<isa>::TReg;
    const TReg src1 = TReg(in_vec_idxs[0]);
    const TReg src2 = TReg(in_vec_idxs[1]);
    const TReg dst = TReg(out_vec_idxs[0]);
    
    h->fsub(dst.s, src1.s, src2.s);
    h->fmul(dst.s, dst.s, dst.s);
}

void jit_squared_difference_emitter::register_table_entries() {
}

std::set<std::vector<element::Type>> jit_squared_difference_emitter::get_supported_precisions(const std::shared_ptr<ov::Node>& node) {
    return {{element::f32, element::f32}};
}

/// SWISH ///
jit_swish_emitter::jit_swish_emitter(dnnl::impl::cpu::aarch64::jit_generator* host,
                                     dnnl::impl::cpu::aarch64::cpu_isa_t host_isa,
                                     const std::shared_ptr<ov::Node>& node)
        : jit_emitter(host, host_isa, node, get_arithmetic_binary_exec_precision(node)) {
    const auto swish = std::dynamic_pointer_cast<SwishNode>(node);
    if (swish == nullptr) {
        OV_CPU_JIT_EMITTER_THROW("Can't cast to SwishNode");
    }
    beta = static_cast<float>(swish->get_alpha());

    prepare_table();
    sigmoid_emitter = std::make_unique<jit_sigmoid_emitter>(h, host_isa, node);
}

jit_swish_emitter::jit_swish_emitter(dnnl::impl::cpu::aarch64::jit_generator* host,
                                     dnnl::impl::cpu::aarch64::cpu_isa_t host_isa,
                                     const float beta,
                                     const ov::element::Type exec_prc)
        : jit_emitter(host, host_isa, exec_prc), beta(beta) {
    prepare_table();
    sigmoid_emitter = std::make_unique<jit_sigmoid_emitter>(h, host_isa, exec_prc);
}

size_t jit_swish_emitter::get_inputs_count() const {return 1; }

size_t jit_swish_emitter::get_aux_vecs_count() const {
    return sigmoid_emitter->get_aux_vecs_count() + 2;
}

size_t jit_swish_emitter::get_aux_gprs_count() const {
    return sigmoid_emitter->get_aux_gprs_count() + 1;
}

void jit_swish_emitter::emit_impl(const std::vector<size_t> &in_vec_idxs, const std::vector<size_t> &out_vec_idxs) const {
    if (host_isa_ == dnnl::impl::cpu::aarch64::asimd) {
        emit_isa<dnnl::impl::cpu::aarch64::asimd>(in_vec_idxs, out_vec_idxs);
    } else {
        OV_CPU_JIT_EMITTER_THROW("Can't create jit eltwise kernel");
    }
}

template <dnnl::impl::cpu::aarch64::cpu_isa_t isa>
void jit_swish_emitter::emit_isa(const std::vector<size_t> &in_vec_idxs, const std::vector<size_t> &out_vec_idxs) const {
    OV_CPU_JIT_EMITTER_ASSERT(exec_prc_ == ov::element::f32, "unsupported precision: " + exec_prc_.to_string());

    using TReg = typename dnnl::impl::cpu::aarch64::cpu_isa_traits<isa>::TReg;
    const TReg vmm_src(in_vec_idxs[0]);
    const TReg vmm_dst(out_vec_idxs[0]);
    const TReg vmm_orig_src(aux_vec_idxs[sigmoid_emitter->get_aux_vecs_count()]);
    const TReg vmm_aux(aux_vec_idxs[sigmoid_emitter->get_aux_vecs_count() + 1]);

    h->mov(vmm_orig_src.b16, vmm_src.b16);

    // x*beta
    h->ld1r(vmm_aux.s, table_val2("beta"));
    h->fmul(vmm_aux.s, vmm_aux.s, vmm_src.s);

    // sigmoid(x*beta)
    sigmoid_emitter->emit_code(
            { vmm_aux.getIdx() },
            out_vec_idxs,
            aux_vec_idxs,
            aux_gpr_idxs);

    // x*sigmoid(x*beta)
    h->fmul(vmm_dst.s, vmm_dst.s, vmm_orig_src.s);
}

void jit_swish_emitter::register_table_entries() {
    push_arg_entry_of("beta", dnnl::impl::float2int(beta), true);
}

void jit_swish_emitter::emit_data() const {
    jit_emitter::emit_data();
    sigmoid_emitter->emit_data();
}

std::set<std::vector<element::Type>> jit_swish_emitter::get_supported_precisions(const std::shared_ptr<ov::Node>& node) {
    return {{element::f32}};
}

/// TANH ///
jit_tanh_emitter::jit_tanh_emitter(dnnl::impl::cpu::aarch64::jit_generator *host,
                                   dnnl::impl::cpu::aarch64::cpu_isa_t host_isa,
                                   const std::shared_ptr<ov::Node>& node)
                                   : jit_emitter(host, host_isa, node, get_arithmetic_binary_exec_precision(node)) {
    prepare_table();
    sigmoid_emitter = std::make_unique<jit_sigmoid_emitter>(h, host_isa, node);
}

jit_tanh_emitter::jit_tanh_emitter(dnnl::impl::cpu::aarch64::jit_generator *host,
                                   dnnl::impl::cpu::aarch64::cpu_isa_t host_isa,
                                   const ov::element::Type exec_prc)
                                   : jit_emitter(host, host_isa, exec_prc) {
    prepare_table();
    sigmoid_emitter = std::make_unique<jit_sigmoid_emitter>(h, host_isa, exec_prc);
}

size_t jit_tanh_emitter::get_inputs_count() const { return 1; }

size_t jit_tanh_emitter::get_aux_vecs_count() const {
    return sigmoid_emitter->get_aux_vecs_count() + 1;
}

size_t jit_tanh_emitter::get_aux_gprs_count() const {
    return sigmoid_emitter->get_aux_gprs_count() + 1;
}

void jit_tanh_emitter::emit_impl(const std::vector<size_t> &in_vec_idxs, const std::vector<size_t> &out_vec_idxs) const {
    if (host_isa_ == dnnl::impl::cpu::aarch64::asimd) {
        emit_isa<dnnl::impl::cpu::aarch64::asimd>(in_vec_idxs, out_vec_idxs);
    } else {
        OV_CPU_JIT_EMITTER_THROW("Can't create jit eltwise kernel");
    }
}

template <dnnl::impl::cpu::aarch64::cpu_isa_t isa>
void jit_tanh_emitter::emit_isa(const std::vector<size_t> &in_vec_idxs, const std::vector<size_t> &out_vec_idxs) const {
    OV_CPU_JIT_EMITTER_ASSERT(exec_prc_ == ov::element::f32, "unsupported precision: " + exec_prc_.to_string());

    using TReg = typename dnnl::impl::cpu::aarch64::cpu_isa_traits<isa>::TReg;
    TReg src = TReg(in_vec_idxs[0]);
    TReg dst = TReg(out_vec_idxs[0]);

    TReg aux = TReg(aux_vec_idxs[0]);

    h->ld1r(aux.s, table_val2("two"));
    h->uni_fmul(aux.s, src.s, aux.s);

    sigmoid_emitter->emit_code(
            { aux.getIdx() },
            out_vec_idxs,
            aux_vec_idxs,
            aux_gpr_idxs);

    h->ld1r(aux.s, table_val2("two"));
    h->uni_fmul(dst.s, aux.s, dst.s);
    h->ld1r(aux.s, table_val2("one"));
    h->uni_fsub(dst.s, dst.s, aux.s);
}

void jit_tanh_emitter::register_table_entries() {
    push_arg_entry_of("one", 0x3f800000, true);
    push_arg_entry_of("two", 0x40000000, true);
}

void jit_tanh_emitter::emit_data() const {
    jit_emitter::emit_data();
    sigmoid_emitter->emit_data();
}

std::set<std::vector<element::Type>> jit_tanh_emitter::get_supported_precisions(const std::shared_ptr<ov::Node>& node) {
    return {{element::f32}};
}

}   // namespace aarch64
}   // namespace intel_cpu
}   // namespace ov<|MERGE_RESOLUTION|>--- conflicted
+++ resolved
@@ -1277,9 +1277,6 @@
     return {{element::f32, element::f32}};
 }
 
-<<<<<<< HEAD
-
-=======
 /// LOGICAL_AND ///
 jit_logical_and_emitter::jit_logical_and_emitter(dnnl::impl::cpu::aarch64::jit_generator* host,
                                                  dnnl::impl::cpu::aarch64::cpu_isa_t host_isa,
@@ -1331,7 +1328,6 @@
 std::set<std::vector<element::Type>> jit_logical_and_emitter::get_supported_precisions(const std::shared_ptr<ov::Node>& node) {
     return {{element::f32, element::f32}};
 }
->>>>>>> e8fa9f7b
 
 /// LOGICAL_NOT ///
 jit_logical_not_emitter::jit_logical_not_emitter(dnnl::impl::cpu::aarch64::jit_generator* host,
