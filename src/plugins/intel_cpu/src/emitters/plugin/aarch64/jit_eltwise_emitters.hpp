--- conflicted
+++ resolved
@@ -160,15 +160,6 @@
     void emit_isa(const std::vector<size_t> &in_vec_idxs, const std::vector<size_t> &out_vec_idxs) const;
 };
 
-<<<<<<< HEAD
-class jit_mod_emitter : public jit_emitter {
-public:
-    jit_mod_emitter(dnnl::impl::cpu::aarch64::jit_generator *host,
-                    dnnl::impl::cpu::aarch64::cpu_isa_t host_isa,
-                    const ov::element::Type exec_prc = ov::element::f32);
-
-    jit_mod_emitter(dnnl::impl::cpu::aarch64::jit_generator *host,
-=======
 class jit_elu_emitter : public jit_emitter {
 public:
     jit_elu_emitter(dnnl::impl::cpu::aarch64::jit_generator* host,
@@ -177,17 +168,11 @@
                     const ov::element::Type exec_prc = ov::element::f32);
 
     jit_elu_emitter(dnnl::impl::cpu::aarch64::jit_generator* host,
->>>>>>> 248c841e
-                    dnnl::impl::cpu::aarch64::cpu_isa_t host_isa,
-                    const std::shared_ptr<ov::Node>& node);
-
-    size_t get_inputs_count() const override;
-
-<<<<<<< HEAD
-    static std::set<std::vector<element::Type>> get_supported_precisions(const std::shared_ptr<ov::Node>& node = nullptr);
-
-private:
-=======
+                    dnnl::impl::cpu::aarch64::cpu_isa_t host_isa,
+                    const std::shared_ptr<ov::Node>& node);
+
+    size_t get_inputs_count() const override;
+
     size_t get_aux_vecs_count() const override;
 
     size_t get_aux_gprs_count() const override;
@@ -300,15 +285,35 @@
     static std::set<std::vector<element::Type>> get_supported_precisions(const std::shared_ptr<ov::Node>& node = nullptr);
 
 private:
-    std::unique_ptr<jit_exp_emitter> exp_emitter;
-
->>>>>>> 248c841e
-    void emit_impl(const std::vector<size_t> &in_vec_idxs, const std::vector<size_t> &out_vec_idxs) const override;
-
-    template <dnnl::impl::cpu::aarch64::cpu_isa_t isa>
-    void emit_isa(const std::vector<size_t> &in_vec_idxs, const std::vector<size_t> &out_vec_idxs) const;
-};
-
+    std::unique_ptr<jit_exp_emitter> exp_emitter;  
+
+    void emit_impl(const std::vector<size_t> &in_vec_idxs, const std::vector<size_t> &out_vec_idxs) const override;
+
+    template <dnnl::impl::cpu::aarch64::cpu_isa_t isa>
+    void emit_isa(const std::vector<size_t> &in_vec_idxs, const std::vector<size_t> &out_vec_idxs) const;
+};
+  
+class jit_mod_emitter : public jit_emitter {
+public:
+    jit_mod_emitter(dnnl::impl::cpu::aarch64::jit_generator *host,
+                    dnnl::impl::cpu::aarch64::cpu_isa_t host_isa,
+                    const ov::element::Type exec_prc = ov::element::f32);
+
+    jit_mod_emitter(dnnl::impl::cpu::aarch64::jit_generator *host,
+                    dnnl::impl::cpu::aarch64::cpu_isa_t host_isa,
+                    const std::shared_ptr<ov::Node>& node);
+
+    size_t get_inputs_count() const override;
+
+    static std::set<std::vector<element::Type>> get_supported_precisions(const std::shared_ptr<ov::Node>& node = nullptr);
+
+private:
+    void emit_impl(const std::vector<size_t> &in_vec_idxs, const std::vector<size_t> &out_vec_idxs) const override;
+
+    template <dnnl::impl::cpu::aarch64::cpu_isa_t isa>
+    void emit_isa(const std::vector<size_t> &in_vec_idxs, const std::vector<size_t> &out_vec_idxs) const;
+};
+  
 class jit_mul_add_emitter : public jit_emitter {
 public:
     jit_mul_add_emitter(dnnl::impl::cpu::aarch64::jit_generator* host,
