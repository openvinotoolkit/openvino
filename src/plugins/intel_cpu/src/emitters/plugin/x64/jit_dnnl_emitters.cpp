--- conflicted
+++ resolved
@@ -58,33 +58,18 @@
 void jit_dnnl_emitter::set_injector() {
     if (host_isa_ == cpu::x64::sse41) {
         eltwise_injector_sse42 =
-<<<<<<< HEAD
-            std::make_shared<jit_uni_eltwise_injector_t<cpu::x64::sse41>>(h, kind, alpha, beta, 1.f, data_type::f32);
+            std::make_shared<jit_uni_eltwise_injector_t<cpu::x64::sse41>>(h, kind, alpha, beta, 1.F, data_type::f32);
     } else if (host_isa_ == cpu::x64::avx2) {
         eltwise_injector_avx2 =
-            std::make_shared<jit_uni_eltwise_injector_t<cpu::x64::avx2>>(h, kind, alpha, beta, 1.f, data_type::f32);
+            std::make_shared<jit_uni_eltwise_injector_t<cpu::x64::avx2>>(h, kind, alpha, beta, 1.F, data_type::f32);
     } else if (host_isa_ == cpu::x64::avx512_core) {
         eltwise_injector_avx512_core =
             std::make_shared<jit_uni_eltwise_injector_t<cpu::x64::avx512_core>>(h,
                                                                                 kind,
                                                                                 alpha,
                                                                                 beta,
-                                                                                1.f,
+                                                                                1.F,
                                                                                 data_type::f32);
-=======
-            std::make_shared<jit_uni_eltwise_injector<cpu::x64::sse41>>(h, kind, alpha, beta, 1.F, data_type::f32);
-    } else if (host_isa_ == cpu::x64::avx2) {
-        eltwise_injector_avx2 =
-            std::make_shared<jit_uni_eltwise_injector<cpu::x64::avx2>>(h, kind, alpha, beta, 1.F, data_type::f32);
-    } else if (host_isa_ == cpu::x64::avx512_core) {
-        eltwise_injector_avx512_core =
-            std::make_shared<jit_uni_eltwise_injector<cpu::x64::avx512_core>>(h,
-                                                                              kind,
-                                                                              alpha,
-                                                                              beta,
-                                                                              1.F,
-                                                                              data_type::f32);
->>>>>>> 3b08b26d
     } else {
         OV_CPU_JIT_EMITTER_THROW("Unsupported ISA ", host_isa_);
     }
