--- conflicted
+++ resolved
@@ -77,15 +77,9 @@
     template <typename PRC_T, size_t vlen>
     static void print_vmm_prc(const char* name, const char* ori_name, PRC_T* ptr);
     template <typename T>
-<<<<<<< HEAD
-    static void print_reg_prc(const char* name, const char* ori_name, T* val);
+    static void print_reg_prc(const char* name, const char* ori_name, T* ptr);
     static void preamble(jit_generator_t& h);
     static void postamble(jit_generator_t& h);
-=======
-    static void print_reg_prc(const char* name, const char* ori_name, T* ptr);
-    static void preamble(jit_generator& h);
-    static void postamble(jit_generator& h);
->>>>>>> 3b08b26d
     template <typename T>
     static void save_vmm(jit_generator_t& h);
     template <typename T>
