// Copyright (C) 2018-2025 Intel Corporation
// SPDX-License-Identifier: Apache-2.0
//

#pragma once

#include <xbyak/xbyak.h>

#include <common/utils.hpp>
#include <cpu/x64/cpu_isa_traits.hpp>
#include <cpu/x64/jit_generator.hpp>
#include <cstddef>
#include <vector>

#include "emitters/utils.hpp"
#include "jit_emitter.hpp"
#include "openvino/core/type/element_type.hpp"

namespace ov::intel_cpu {

class jit_uni_vcvtneps2bf16 : public jit_emitter {
public:
<<<<<<< HEAD
    enum class conversion_mode { default_mode, saturation_mode };
    jit_uni_vcvtneps2bf16(dnnl::impl::cpu::x64::jit_generator_t* host,
=======
    enum class conversion_mode : uint8_t { default_mode, saturation_mode };
    jit_uni_vcvtneps2bf16(dnnl::impl::cpu::x64::jit_generator* host,
>>>>>>> 60b47266
                          dnnl::impl::cpu::x64::cpu_isa_t host_isa,
                          ov::element::Type exec_prc = ov::element::bf16,
                          conversion_mode mode = conversion_mode::default_mode)
        : jit_emitter(host, host_isa, exec_prc),
          mode_(mode) {
        // only saturation_mode or non avx512_core_bf16/avx2_vnni_2 platforms requires table
        if ((!dnnl::impl::cpu::x64::mayiuse(dnnl::impl::cpu::x64::avx512_core_bf16) &&
             !dnnl::impl::cpu::x64::mayiuse(dnnl::impl::cpu::x64::avx2_vnni_2)) ||
            mode_ == conversion_mode::saturation_mode) {
            prepare_table();
        }
    }

    size_t get_inputs_num() const override {
        return 1;
    }

private:
    conversion_mode mode_ = conversion_mode::default_mode;
    void emit_impl(const std::vector<size_t>& in_vec_idxs, const std::vector<size_t>& out_vec_idxs) const override {
        if (host_isa_ == dnnl::impl::cpu::x64::avx512_core) {
            emit_isa<dnnl::impl::cpu::x64::avx512_core>(in_vec_idxs, out_vec_idxs);
        } else if (host_isa_ == dnnl::impl::cpu::x64::avx2) {
            emit_isa<dnnl::impl::cpu::x64::avx2>(in_vec_idxs, out_vec_idxs);
        } else if (host_isa_ == dnnl::impl::cpu::x64::sse41) {
            emit_isa<dnnl::impl::cpu::x64::sse41>(in_vec_idxs, out_vec_idxs);
        } else {
            OV_CPU_JIT_EMITTER_THROW("Unsupported ISA ", host_isa_);
        }
    }

    template <dnnl::impl::cpu::x64::cpu_isa_t isa>
    void emit_isa(const std::vector<size_t>& in_vec_idxs, const std::vector<size_t>& out_vec_idxs) const {
        using namespace Xbyak;
        using Vmm = typename dnnl::impl::utils::
            conditional3<isa == dnnl::impl::cpu::x64::sse41, Xmm, isa == dnnl::impl::cpu::x64::avx2, Ymm, Zmm>::type;

        auto in = Vmm(in_vec_idxs[0]);
        if (mode_ == conversion_mode::saturation_mode) {
            auto vmm_temp = Vmm(out_vec_idxs[0]);

            h->uni_vmaxps(vmm_temp, in, table_val("bf16_min"));
            h->uni_vminps(vmm_temp, vmm_temp, table_val("bf16_max"));

            if (dnnl::impl::cpu::x64::mayiuse(dnnl::impl::cpu::x64::avx512_core)) {
                h->vfixupimmps(vmm_temp, in, table_val("selector"), 0);
            } else {
                auto mask = Vmm(aux_vec_idxs[0]);
                h->uni_vcmpps(mask, in, in, 0x03);  // _CMP_UNORD_Q
                h->uni_vblendvps(vmm_temp, vmm_temp, table_val("nan"), mask);
                h->uni_vcmpps(mask, in, table_val("inf"), 0x00);  // _CMP_EQ_OQ
                h->uni_vblendvps(vmm_temp, vmm_temp, table_val("inf"), mask);
                h->uni_vcmpps(mask, in, table_val("neg_inf"), 0x00);  // _CMP_EQ_OQ
                h->uni_vblendvps(vmm_temp, vmm_temp, table_val("neg_inf"), mask);
            }
            h->uni_vmovups(in, vmm_temp);
        }

        if (dnnl::impl::cpu::x64::mayiuse(dnnl::impl::cpu::x64::avx512_core_bf16)) {
            auto out = Ymm(out_vec_idxs[0]);
            h->vcvtneps2bf16(out, in);
        } else if (host_isa_ == dnnl::impl::cpu::x64::cpu_isa_t::avx512_core) {
            auto aux = Zmm(aux_vec_idxs[0]);
            auto aux1 = Zmm(aux_vec_idxs[1]);
            auto out = Ymm(out_vec_idxs[0]);

            h->uni_vpsrld(aux, in, 16);
            h->vpandd(aux, aux, table_val("one"));
            h->uni_vmovups(aux1, table_val("even"));
            h->uni_vpaddd(aux, aux1, aux);
            h->uni_vpaddd(aux, in, aux);
            h->vfixupimmps(aux, in, table_val("selector"), 0);
            h->vpsrad(aux, aux, 16);
            h->vpmovdw(out, aux);
        } else if (dnnl::impl::cpu::x64::mayiuse(dnnl::impl::cpu::x64::cpu_isa_t::avx2_vnni_2)) {
            auto out = Xmm(out_vec_idxs[0]);
            h->vcvtneps2bf16(out, in, PreferredEncoding::VexEncoding);
        } else {  // round_to_nearest_even emulation
            auto aux = Vmm(aux_vec_idxs[0]);
            auto out = Xmm(out_vec_idxs[0]);

            if (host_isa_ == dnnl::impl::cpu::x64::cpu_isa_t::avx2) {
                h->uni_vandps(aux, in, table_val("rounding"));
            } else {
                h->uni_vmovups(aux, in);
                h->uni_vandps(aux, aux, table_val("rounding"));
            }

            h->uni_vpsrld(aux, aux, 1);
            h->uni_vpaddd(aux, aux, in);
            h->uni_vpsrld(aux, aux, 16);

            // dword to word using truncation
            h->uni_vandps(aux, aux, table_val("mask_truncation_word"));
            h->uni_vpackusdw(aux, aux, aux);

            if (host_isa_ == dnnl::impl::cpu::x64::cpu_isa_t::avx2) {
                h->vpermq(Ymm(aux.getIdx()), Ymm(aux.getIdx()), 0xD8);  // 11 01 10 00
                h->vextracti128(out, Ymm(aux.getIdx()), 0);
            } else {
                h->uni_vmovups(out, aux);
            }
        }
    }

    static int encode_fixup_selector(int input, int output) {
        return ((output) << (4 * (input)));
    }

    void register_table_entries() override {
        enum : uint8_t {
            fixup_input_code_qnan_ = 0,
            fixup_input_code_snan_ = 1,
            fixup_input_code_ninf_ = 4,
            fixup_input_code_pinf_ = 5,
            fixup_output_code_copy_input_ = 1,
            fixup_output_code_qnan_input_ = 2,
        };
        const int selector_int32 =
            /* qnan input to qnan output (presenrving input bits 0..21) */
            encode_fixup_selector(fixup_input_code_snan_, fixup_output_code_qnan_input_) |
            /* snan input to qnan output (presenrving input bits 0..21) */
            encode_fixup_selector(fixup_input_code_qnan_, fixup_output_code_qnan_input_) |
            /* neg inf input copied to output */
            encode_fixup_selector(fixup_input_code_ninf_, fixup_output_code_copy_input_) |
            /* pos inf input copied to output */
            encode_fixup_selector(fixup_input_code_pinf_, fixup_output_code_copy_input_);
        push_arg_entry_of("one", 0x00000001, true);
        push_arg_entry_of("even", 0x00007fff, true);
        push_arg_entry_of("rounding", 0x00010000, true);
        push_arg_entry_of("selector", selector_int32, true);
        push_arg_entry_of("mask_truncation_word", 0x0000ffff, true);
        push_arg_entry_of("bf16_max", 0x7F7F0000, true);
        push_arg_entry_of("bf16_min", 0xFF7F0000, true);
        push_arg_entry_of("nan", 0x7FC00000, true);
        push_arg_entry_of("inf", 0x7F800000, true);
        push_arg_entry_of("neg_inf", 0xFF800000, true);
    }

    size_t aux_vecs_count() const override {
        if (dnnl::impl::cpu::x64::mayiuse(dnnl::impl::cpu::x64::avx512_core_bf16)) {
            return 0;
        }
        return host_isa_ == dnnl::impl::cpu::x64::avx512_core ? 2 : 1;
    }
};

}  // namespace ov::intel_cpu<|MERGE_RESOLUTION|>--- conflicted
+++ resolved
@@ -20,13 +20,8 @@
 
 class jit_uni_vcvtneps2bf16 : public jit_emitter {
 public:
-<<<<<<< HEAD
-    enum class conversion_mode { default_mode, saturation_mode };
+    enum class conversion_mode : uint8_t { default_mode, saturation_mode };
     jit_uni_vcvtneps2bf16(dnnl::impl::cpu::x64::jit_generator_t* host,
-=======
-    enum class conversion_mode : uint8_t { default_mode, saturation_mode };
-    jit_uni_vcvtneps2bf16(dnnl::impl::cpu::x64::jit_generator* host,
->>>>>>> 60b47266
                           dnnl::impl::cpu::x64::cpu_isa_t host_isa,
                           ov::element::Type exec_prc = ov::element::bf16,
                           conversion_mode mode = conversion_mode::default_mode)
