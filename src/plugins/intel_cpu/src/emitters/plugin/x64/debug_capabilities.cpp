--- conflicted
+++ resolved
@@ -137,12 +137,7 @@
     }
 }
 
-<<<<<<< HEAD
 void RegPrinter::postamble(jit_generator_t& h) {
-    mayiuse(cpu_isa_t::avx512_core) ? restore_vmm<Zmm>(h)
-                                    : (mayiuse(cpu_isa_t::avx2) ? restore_vmm<Ymm>(h) : restore_vmm<Xmm>(h));
-=======
-void RegPrinter::postamble(jit_generator& h) {
     if (mayiuse(cpu_isa_t::avx512_core)) {
         restore_vmm<Zmm>(h);
     } else if (mayiuse(cpu_isa_t::avx2)) {
@@ -150,7 +145,6 @@
     } else {
         restore_vmm<Xmm>(h);
     }
->>>>>>> 41afb3ea
     restore_reg(h);
 }
 
