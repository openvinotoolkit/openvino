--- conflicted
+++ resolved
@@ -186,7 +186,22 @@
     void emit_isa(const std::vector<size_t>& in_vec_idxs, const std::vector<size_t>& out_vec_idxs) const;
 };
 
-<<<<<<< HEAD
+class jit_negative_emitter : public jit_emitter {
+public:
+    jit_negative_emitter(jit_generator* host, cpu_isa_t host_isa, const element::Type exec_prc = element::f32);
+    jit_negative_emitter(jit_generator* host, cpu_isa_t host_isa, const std::shared_ptr<ov::Node>& node);
+    
+    size_t get_inputs_num() const override;
+    
+    static std::set<std::vector<element::Type>> get_supported_precisions(
+        const std::shared_ptr<ov::Node>& node = nullptr);
+    
+private:
+    void emit_impl(const std::vector<size_t>& in_vec_idxs, const std::vector<size_t>& out_vec_idxs) const override;
+    template <cpu_isa_t isa>
+    void emit_isa(const std::vector<size_t>& in_vec_idxs, const std::vector<size_t>& out_vec_idxs) const;
+};
+
 class jit_not_equal_emitter : public jit_emitter {
 public:
     jit_not_equal_emitter(ov::intel_cpu::riscv64::jit_generator* host, ov::intel_cpu::riscv64::cpu_isa_t host_isa,
@@ -205,24 +220,7 @@
     void emit_isa(const std::vector<size_t>& in_vec_idxs, const std::vector<size_t>& out_vec_idxs) const;
     void register_table_entries() override;
 };
-
-=======
-class jit_negative_emitter : public jit_emitter {
-public:
-    jit_negative_emitter(jit_generator* host, cpu_isa_t host_isa, const element::Type exec_prc = element::f32);
-    jit_negative_emitter(jit_generator* host, cpu_isa_t host_isa, const std::shared_ptr<ov::Node>& node);
-    
-    size_t get_inputs_num() const override;
-    
-    static std::set<std::vector<element::Type>> get_supported_precisions(
-        const std::shared_ptr<ov::Node>& node = nullptr);
-    
-private:
-    void emit_impl(const std::vector<size_t>& in_vec_idxs, const std::vector<size_t>& out_vec_idxs) const override;
-    template <cpu_isa_t isa>
-    void emit_isa(const std::vector<size_t>& in_vec_idxs, const std::vector<size_t>& out_vec_idxs) const;
-};
->>>>>>> 4814f3a5
+  
 class jit_power_static_emitter : public jit_emitter {
 public:
     jit_power_static_emitter(ov::intel_cpu::riscv64::jit_generator* host, ov::intel_cpu::riscv64::cpu_isa_t host_isa,
