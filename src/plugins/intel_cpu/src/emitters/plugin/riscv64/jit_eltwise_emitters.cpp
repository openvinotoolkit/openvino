// Copyright (C) 2025 Intel Corporation
// SPDX-License-Identifier: Apache-2.0
//

#include "jit_eltwise_emitters.hpp"

#include "common/utils.hpp"
#include "transformations/cpu_opset/common/op/leaky_relu.hpp"

namespace ov::intel_cpu::riscv64 {

using namespace Xbyak_riscv;

#define CONST_1_F 0x3f800000  // 1.f

/// ABS ///
jit_abs_emitter::jit_abs_emitter(ov::intel_cpu::riscv64::jit_generator* host,
                                 ov::intel_cpu::riscv64::cpu_isa_t host_isa,
                                 const std::shared_ptr<ov::Node>& node)
    : jit_emitter(host, host_isa, get_arithmetic_binary_exec_precision(node)) {}

jit_abs_emitter::jit_abs_emitter(ov::intel_cpu::riscv64::jit_generator* host,
                                 ov::intel_cpu::riscv64::cpu_isa_t host_isa,
                                 const ov::element::Type exec_prc)
    : jit_emitter(host, host_isa, exec_prc) {}

size_t jit_abs_emitter::get_inputs_num() const {
    return 1;
}

void jit_abs_emitter::emit_impl(const std::vector<size_t>& in_vec_idxs, const std::vector<size_t>& out_vec_idxs) const {
    if (host_isa_ == ov::intel_cpu::riscv64::cpu_isa_t::gv) {
        emit_isa<ov::intel_cpu::riscv64::cpu_isa_t::gv>(in_vec_idxs, out_vec_idxs);
    } else {
        OPENVINO_THROW("Can't create jit eltwise kernel");
    }
}

template <ov::intel_cpu::riscv64::cpu_isa_t isa>
void jit_abs_emitter::emit_isa(const std::vector<size_t>& in_vec_idxs, const std::vector<size_t>& out_vec_idxs) const {
    VReg src = VReg(in_vec_idxs[0]);
    VReg dst = VReg(out_vec_idxs[0]);

    h->vfsgnjx_vv(dst, src, src);
}

std::set<std::vector<element::Type>> jit_abs_emitter::get_supported_precisions(const std::shared_ptr<ov::Node>& node) {
    return {{element::f32}};
}

/// ADD ///
jit_add_emitter::jit_add_emitter(ov::intel_cpu::riscv64::jit_generator* host,
                                 ov::intel_cpu::riscv64::cpu_isa_t host_isa,
                                 const std::shared_ptr<ov::Node>& node)
    : jit_emitter(host, host_isa, get_arithmetic_binary_exec_precision(node)) {}

jit_add_emitter::jit_add_emitter(ov::intel_cpu::riscv64::jit_generator* host,
                                 ov::intel_cpu::riscv64::cpu_isa_t host_isa,
                                 const ov::element::Type exec_prc)
    : jit_emitter(host, host_isa, exec_prc) {}

size_t jit_add_emitter::get_inputs_num() const {
    return 2;
}

void jit_add_emitter::emit_impl(const std::vector<size_t>& in_vec_idxs, const std::vector<size_t>& out_vec_idxs) const {
    if (host_isa_ == ov::intel_cpu::riscv64::cpu_isa_t::gv) {
        emit_isa<ov::intel_cpu::riscv64::cpu_isa_t::gv>(in_vec_idxs, out_vec_idxs);
    } else {
        OPENVINO_THROW("Can't create jit eltwise kernel");
    }
}

template <ov::intel_cpu::riscv64::cpu_isa_t isa>
void jit_add_emitter::emit_isa(const std::vector<size_t>& in_vec_idxs, const std::vector<size_t>& out_vec_idxs) const {
    VReg src0 = VReg(in_vec_idxs[0]);
    VReg src1 = VReg(in_vec_idxs[1]);
    VReg dst = VReg(out_vec_idxs[0]);

    switch (exec_prc_) {
    case ov::element::f32:
        h->vfadd_vv(dst, src0, src1);
        break;
    case ov::element::i32:
        h->vadd_vv(dst, src0, src1);
        break;
    default:
        OV_CPU_JIT_EMITTER_THROW("Unsupported precision");
    }
}

std::set<std::vector<element::Type>> jit_add_emitter::get_supported_precisions(const std::shared_ptr<ov::Node>& node) {
    return {{element::f32, element::f32}, {element::i32, element::i32}};
}

/// Clamp ///
jit_clamp_emitter::jit_clamp_emitter(ov::intel_cpu::riscv64::jit_generator* host,
                                     ov::intel_cpu::riscv64::cpu_isa_t host_isa,
                                     const std::shared_ptr<ov::Node>& node,
                                     const ov::element::Type exec_prc)
    : jit_emitter(host, host_isa, exec_prc) {
    if (const auto clamp = ov::as_type_ptr<ov::op::v0::Clamp>(node)) {
        min = static_cast<float>(clamp->get_min());
        max = static_cast<float>(clamp->get_max());
    } else {
        OPENVINO_THROW("Incompatible node!");
    }
    prepare_table();
}

jit_clamp_emitter::jit_clamp_emitter(ov::intel_cpu::riscv64::jit_generator* host,
                                     ov::intel_cpu::riscv64::cpu_isa_t host_isa,
                                     float min,
                                     float max,
                                     const ov::element::Type exec_prc)
    : jit_emitter(host, host_isa, exec_prc),
      min(min),
      max(max) {
    prepare_table();
}

size_t jit_clamp_emitter::get_inputs_num() const {
    return 1;
}

size_t jit_clamp_emitter::aux_fp_gprs_count() const {
    return 1;
}

void jit_clamp_emitter::emit_impl(const std::vector<size_t>& in_vec_idxs,
                                  const std::vector<size_t>& out_vec_idxs) const {
    if (host_isa_ == ov::intel_cpu::riscv64::cpu_isa_t::gv) {
        emit_isa<ov::intel_cpu::riscv64::cpu_isa_t::gv>(in_vec_idxs, out_vec_idxs);
    } else {
        OPENVINO_THROW("Can't create jit eltwise kernel");
    }
}

template <ov::intel_cpu::riscv64::cpu_isa_t isa>
void jit_clamp_emitter::emit_isa(const std::vector<size_t>& in_vec_idxs,
                                 const std::vector<size_t>& out_vec_idxs) const {
    VReg src = VReg(in_vec_idxs[0]);
    VReg dst = VReg(out_vec_idxs[0]);
    FReg bound = FReg(aux_fp_gpr_idxs[0]);

    load_table_val("min", bound);
    h->vfmax_vf(dst, src, bound);

    load_table_val("max", bound);
    h->vfmin_vf(dst, dst, bound);
}

void jit_clamp_emitter::register_table_entries() {
    push_arg_entry_of("min", dnnl::impl::float2int(min));
    push_arg_entry_of("max", dnnl::impl::float2int(max));
}

std::set<std::vector<element::Type>> jit_clamp_emitter::get_supported_precisions(
    const std::shared_ptr<ov::Node>& node) {
    return {{element::f32}};
}

/// DIV ///
jit_divide_emitter::jit_divide_emitter(ov::intel_cpu::riscv64::jit_generator* host,
                                       ov::intel_cpu::riscv64::cpu_isa_t host_isa,
                                       const std::shared_ptr<ov::Node>& node)
    : jit_emitter(host, host_isa, get_arithmetic_binary_exec_precision(node)) {}

jit_divide_emitter::jit_divide_emitter(ov::intel_cpu::riscv64::jit_generator* host,
                                       ov::intel_cpu::riscv64::cpu_isa_t host_isa,
                                       const ov::element::Type exec_prc)
    : jit_emitter(host, host_isa, exec_prc) {}

size_t jit_divide_emitter::get_inputs_num() const {
    return 2;
}

void jit_divide_emitter::emit_impl(const std::vector<size_t>& in_vec_idxs,
                                   const std::vector<size_t>& out_vec_idxs) const {
    if (host_isa_ == ov::intel_cpu::riscv64::cpu_isa_t::gv) {
        emit_isa<ov::intel_cpu::riscv64::cpu_isa_t::gv>(in_vec_idxs, out_vec_idxs);
    } else {
        OPENVINO_THROW("Can't create jit eltwise kernel");
    }
}

template <ov::intel_cpu::riscv64::cpu_isa_t isa>
void jit_divide_emitter::emit_isa(const std::vector<size_t>& in_vec_idxs,
                                  const std::vector<size_t>& out_vec_idxs) const {
    VReg src0 = VReg(in_vec_idxs[0]);
    VReg src1 = VReg(in_vec_idxs[1]);
    VReg dst = VReg(out_vec_idxs[0]);

    switch (exec_prc_) {
    case ov::element::f32:
        h->vfdiv_vv(dst, src0, src1);
        break;
    case ov::element::i32:
        h->vdiv_vv(dst, src0, src1);
        break;
    default:
        OV_CPU_JIT_EMITTER_THROW("Unsupported precision");
    }
}

std::set<std::vector<element::Type>> jit_divide_emitter::get_supported_precisions(
    const std::shared_ptr<ov::Node>& node) {
    return {{element::f32, element::f32}, {element::i32, element::i32}};
}

/// EQUAL ///
jit_equal_emitter::jit_equal_emitter(ov::intel_cpu::riscv64::jit_generator* host,
                                     ov::intel_cpu::riscv64::cpu_isa_t host_isa,
                                     const std::shared_ptr<ov::Node>& node)
    : jit_emitter(host, host_isa, get_arithmetic_binary_exec_precision(node)) {
    prepare_table();
}

jit_equal_emitter::jit_equal_emitter(ov::intel_cpu::riscv64::jit_generator* host,
                                     ov::intel_cpu::riscv64::cpu_isa_t host_isa,
                                     const ov::element::Type exec_prc)
    : jit_emitter(host, host_isa, exec_prc) {
    prepare_table();
}

size_t jit_equal_emitter::get_inputs_num() const {
    return 2;
}
size_t jit_equal_emitter::aux_fp_gprs_count() const {
    return 1;
}

void jit_equal_emitter::register_table_entries() {
    push_arg_entry_of("one", CONST_1_F);
}

std::set<std::vector<element::Type>> jit_equal_emitter::get_supported_precisions(const std::shared_ptr<ov::Node>&) {
    return {{element::f32, element::f32}};
}

void jit_equal_emitter::emit_impl(const std::vector<size_t>& in_vec_idxs,
                                  const std::vector<size_t>& out_vec_idxs) const {
    if (host_isa_ == ov::intel_cpu::riscv64::cpu_isa_t::gv) {
        emit_isa<ov::intel_cpu::riscv64::cpu_isa_t::gv>(in_vec_idxs, out_vec_idxs);
    } else {
        OPENVINO_THROW("Can't create jit eltwise kernel");
    }
}

template <ov::intel_cpu::riscv64::cpu_isa_t isa>
void jit_equal_emitter::emit_isa(const std::vector<size_t>& in_vec_idxs,
                                 const std::vector<size_t>& out_vec_idxs) const {
    VReg src0 = VReg(in_vec_idxs[0]);
    VReg src1 = VReg(in_vec_idxs[1]);
    VReg dst = VReg(out_vec_idxs[0]);
    FReg one = FReg(aux_fp_gpr_idxs[0]);
    load_table_val("one", one);

    h->vmv_v_x(dst, zero);                   // set dst to 0
    h->vmfeq_vv(mask_vreg(), src0, src1);    // compare, result in mask
    h->vfadd_vf(dst, dst, one, VM::masked);  // set 1.0 where mask is true
}

/// Exp ///
jit_exp_emitter::jit_exp_emitter(ov::intel_cpu::riscv64::jit_generator* host,
                                 ov::intel_cpu::riscv64::cpu_isa_t host_isa,
                                 const std::shared_ptr<ov::Node>& node,
                                 const ov::element::Type exec_prc)
    : jit_emitter(host, host_isa, exec_prc) {
    prepare_table();
}

jit_exp_emitter::jit_exp_emitter(ov::intel_cpu::riscv64::jit_generator* host,
                                 ov::intel_cpu::riscv64::cpu_isa_t host_isa,
                                 const ov::element::Type exec_prc)
    : jit_emitter(host, host_isa, exec_prc) {
    prepare_table();
}

size_t jit_exp_emitter::get_inputs_num() const {
    return 1;
}

size_t jit_exp_emitter::aux_gprs_count() const {
    return 2;
}

size_t jit_exp_emitter::aux_vecs_count() const {
    return 3;
}

size_t jit_exp_emitter::aux_fp_gprs_count() const {
    return 2;
}

void jit_exp_emitter::emit_impl(const std::vector<size_t>& in_vec_idxs, const std::vector<size_t>& out_vec_idxs) const {
    if (host_isa_ == ov::intel_cpu::riscv64::cpu_isa_t::gv) {
        emit_isa<ov::intel_cpu::riscv64::cpu_isa_t::gv>(in_vec_idxs, out_vec_idxs);
    } else {
        OPENVINO_THROW("Can't create jit eltwise kernel");
    }
}

template <ov::intel_cpu::riscv64::cpu_isa_t isa>
void jit_exp_emitter::emit_isa(const std::vector<size_t>& in_vec_idxs, const std::vector<size_t>& out_vec_idxs) const {
    VReg src = VReg(in_vec_idxs[0]);
    VReg dst = VReg(out_vec_idxs[0]);
    VReg aux0 = VReg(aux_vec_idxs[0]);
    VReg aux1 = VReg(aux_vec_idxs[1]);
    VReg zero_mask = VReg(aux_vec_idxs[2]);
    VReg aux2 = zero_mask;
    FReg fp0 = FReg(aux_fp_gpr_idxs[0]);
    FReg fp1 = FReg(aux_fp_gpr_idxs[1]);
    Reg tmp = Reg(aux_gpr_idxs[0]);

    FReg ln_flt_min_f = fp0;
    load_table_val("ln_flt_min_f", ln_flt_min_f);
    // get mask of values lower than log(FLT_MIN) to zero them in the output
    h->vmflt_vf(mask_vreg(), src, ln_flt_min_f);
    h->vmv1r_v(zero_mask, mask_vreg());  // save mask

    h->vfmax_vf(dst, src, ln_flt_min_f);

    load_table_val("ln_flt_max_f", fp1);
    h->vfmin_vf(dst, dst, fp1);

    // keep dst = x for further computations
    h->vmv_v_v(aux0, dst);

    // calculate exp(x)
    // fx = x * log2ef + 0.5
    load_table_val("log2ef", fp1);
    h->vfmul_vf(dst, dst, fp1);
    load_table_val("half", fp1);
    h->vfadd_vf(dst, dst, fp1);

    // aux1 = floorf(fx)
    h->vfcvt_x_f_v(aux1, dst);   // fp32 -> int32
    h->vfcvt_f_x_v(aux1, aux1);  // int32 -> fp32
    h->vmfgt_vv(mask_vreg(), aux1, dst);
    load_table_val("one", fp1);
    h->vfsub_vf(aux1, aux1, fp1, VM::masked);

    // keep dst = floorf(fx) for further computations
    h->vmv_v_v(dst, aux1);

    // x = x - fx * ln2
    load_table_val("ln2f", fp1);
    h->vfnmsac_vf(aux0, fp1, aux1);

    // compute 2^n
    h->vfcvt_x_f_v(aux1, dst);
    load_table_val("exponent_bias", tmp);
    h->vadd_vx(aux1, aux1, tmp);
    const int n_mantissa_bits = 23;
    h->vsll_vi(aux1, aux1, n_mantissa_bits);

    // set zeroes at those points which were < log(FLT_MIN)
    // Note: Xbyak doesn't support vmv_v_i with mask to set zero where masked
    h->vmv1r_v(mask_vreg(), zero_mask);  // pop mask
    h->vand_vx(aux1, aux1, zero, VM::masked);

    // compute polynomial
    FReg pol = fp1;
    load_table_val("pol5", pol);
    h->vfmv_v_f(dst, pol);

    load_table_val("pol4", pol);
    h->vfmv_v_f(aux2, pol);
    h->vfmadd_vv(dst, aux0, aux2);

    load_table_val("pol3", pol);
    h->vfmv_v_f(aux2, pol);
    h->vfmadd_vv(dst, aux0, aux2);

    load_table_val("pol2", pol);
    h->vfmv_v_f(aux2, pol);
    h->vfmadd_vv(dst, aux0, aux2);

    load_table_val("pol1", pol);
    h->vfmv_v_f(aux2, pol);
    h->vfmadd_vv(dst, aux0, aux2);

    load_table_val("one", pol);
    h->vfmv_v_f(aux2, pol);
    h->vfmadd_vv(dst, aux0, aux2);

    // y = y * 2^n
    h->vfmul_vv(dst, dst, aux1);
}

std::set<std::vector<element::Type>> jit_exp_emitter::get_supported_precisions(const std::shared_ptr<ov::Node>& node) {
    return {{element::f32}};
}

void jit_exp_emitter::register_table_entries() {
    push_arg_entry_of("pol1", 0x3f7ffffb);  // p1 = 0.999999701f
    push_arg_entry_of("pol2", 0x3efffee3);  // p2 = 0.499991506f
    push_arg_entry_of("pol3", 0x3e2aad40);  // p3 = 0.166676521f
    push_arg_entry_of("pol4", 0x3d2b9d0d);  // p4 = 0.0418978221f
    push_arg_entry_of("pol5", 0x3c07cfce);  // p5 = 0.00828929059f

    push_arg_entry_of("one", CONST_1_F);
    push_arg_entry_of("half", 0x3f000000);
    push_arg_entry_of("ln2f", 0x3f317218);
    push_arg_entry_of("log2ef", 0x3fb8aa3b);
    push_arg_entry_of("ln_flt_max_f", 0x42b17218);
    push_arg_entry_of("ln_flt_min_f", 0xc2aeac50);
    push_arg_entry_of("exponent_bias", 0x0000007f);
}

/// MOD ///
jit_mod_emitter::jit_mod_emitter(ov::intel_cpu::riscv64::jit_generator* host,
                                 ov::intel_cpu::riscv64::cpu_isa_t host_isa,
                                 const std::shared_ptr<ov::Node>& node)
    : jit_emitter(host, host_isa, get_arithmetic_binary_exec_precision(node)) {
    prepare_table();
}

jit_mod_emitter::jit_mod_emitter(ov::intel_cpu::riscv64::jit_generator* host,
                                 ov::intel_cpu::riscv64::cpu_isa_t host_isa,
                                 const ov::element::Type exec_prc)
    : jit_emitter(host, host_isa, exec_prc) {
    prepare_table();
}

size_t jit_mod_emitter::get_inputs_num() const {
    return 2;
}
size_t jit_mod_emitter::aux_vecs_count() const {
    if (exec_prc_ == ov::element::f32) {
        return 2;
    } else if (exec_prc_ == ov::element::i32) {
        return 0;
    } else {
        OPENVINO_THROW("Unsupported precision");
    }
}
size_t jit_mod_emitter::aux_fp_gprs_count() const {
    if (exec_prc_ == ov::element::f32) {
        return 1;
    } else if (exec_prc_ == ov::element::i32) {
        return 0;
    } else {
        OPENVINO_THROW("Unsupported precision");
    }
}
void jit_mod_emitter::emit_impl(const std::vector<size_t>& in_vec_idxs, const std::vector<size_t>& out_vec_idxs) const {
    if (host_isa_ == ov::intel_cpu::riscv64::cpu_isa_t::gv) {
        emit_isa<ov::intel_cpu::riscv64::cpu_isa_t::gv>(in_vec_idxs, out_vec_idxs);
    } else {
        OPENVINO_THROW("Can't create jit eltwise kernel");
    }
}

template <ov::intel_cpu::riscv64::cpu_isa_t isa>
void jit_mod_emitter::emit_isa(const std::vector<size_t>& in_vec_idxs, const std::vector<size_t>& out_vec_idxs) const {
    VReg src0 = VReg(in_vec_idxs[0]);
    VReg src1 = VReg(in_vec_idxs[1]);
    VReg dst = VReg(out_vec_idxs[0]);

    switch (exec_prc_) {
    case ov::element::i32:
        h->vremu_vv(dst, src0, src1);
        break;
    case ov::element::f32: {
        VReg tmp0 = VReg(aux_vec_idxs[0]);
        VReg tmp1 = VReg(aux_vec_idxs[1]);
        FReg fp0 = FReg(aux_fp_gpr_idxs[0]);
        h->vfdiv_vv(tmp0, src0, src1);
        h->vfcvt_x_f_v(tmp1, tmp0);
        h->vfcvt_f_x_v(tmp1, tmp1);
        h->vmfgt_vv(mask_vreg(), tmp1, tmp0);
        load_table_val("one", fp0);
        h->vfsub_vf(tmp1, tmp1, fp0, VM::masked);
        h->vfmul_vv(tmp0, tmp1, src1);
        h->vfsub_vv(dst, src0, tmp0);
        break;
    }
    default:
        OV_CPU_JIT_EMITTER_THROW("Unsupported precision");
    }
}
std::set<std::vector<element::Type>> jit_mod_emitter::get_supported_precisions(const std::shared_ptr<ov::Node>& node) {
    return {{element::i32, element::i32}, {element::f32, element::f32}};
}
void jit_mod_emitter::register_table_entries() {
    if (exec_prc_ == ov::element::f32) {
        push_arg_entry_of("one", CONST_1_F);
    }
}

/// FLOOR ///
jit_floor_emitter::jit_floor_emitter(jit_generator* host, cpu_isa_t host_isa, const element::Type exec_prc)
    : jit_emitter(host, host_isa, exec_prc) {
    prepare_table();
}

jit_floor_emitter::jit_floor_emitter(ov::intel_cpu::riscv64::jit_generator* host,
                                     ov::intel_cpu::riscv64::cpu_isa_t host_isa,
                                     const std::shared_ptr<ov::Node>& node)
    : jit_emitter(host, host_isa, get_arithmetic_binary_exec_precision(node)) {
    prepare_table();
}

size_t jit_floor_emitter::get_inputs_num() const {
    return 1;
}

size_t jit_floor_emitter::aux_vecs_count() const {
    return 1;
}

size_t jit_floor_emitter::aux_fp_gprs_count() const {
    return 1;
}

void jit_floor_emitter::emit_impl(const std::vector<size_t>& in_vec_idxs,
                                  const std::vector<size_t>& out_vec_idxs) const {
    if (host_isa_ == ov::intel_cpu::riscv64::cpu_isa_t::gv) {
        emit_isa<ov::intel_cpu::riscv64::cpu_isa_t::gv>(in_vec_idxs, out_vec_idxs);
    } else {
        OPENVINO_THROW("Can't create jit eltwise kernel for FLOOR");
    }
}
void jit_floor_emitter::register_table_entries() {
    push_arg_entry_of("neg_one", 0xbf800000);
}

template <ov::intel_cpu::riscv64::cpu_isa_t isa>
void jit_floor_emitter::emit_isa(const std::vector<size_t>& in_vec_idxs,
                                 const std::vector<size_t>& out_vec_idxs) const {
    VReg src = VReg(in_vec_idxs[0]);
    VReg dst = VReg(out_vec_idxs[0]);
    VReg aux1 = VReg(aux_vec_idxs[0]);
    FReg fp1 = FReg(aux_fp_gpr_idxs[0]);

    h->vmv_v_v(aux1, src);
    h->vfcvt_x_f_v(dst, src);
    h->vfcvt_f_x_v(dst, dst);

    h->vmfgt_vv(mask_vreg(), dst, aux1);
    load_table_val("neg_one", fp1);
    h->vfadd_vf(dst, dst, fp1, VM::masked);
}
std::set<std::vector<element::Type>> jit_floor_emitter::get_supported_precisions(
    const std::shared_ptr<ov::Node>& node) {
    return {{element::f32}};
}
/// GREATER EQUAL ///
jit_greater_equal_emitter::jit_greater_equal_emitter(jit_generator* host,
                                                     cpu_isa_t host_isa,
                                                     const element::Type exec_prc)
    : jit_emitter(host, host_isa, exec_prc) {
    prepare_table();
}

jit_greater_equal_emitter::jit_greater_equal_emitter(jit_generator* host,
                                                     cpu_isa_t host_isa,
                                                     const std::shared_ptr<ov::Node>& node)
    : jit_emitter(host, host_isa, get_arithmetic_binary_exec_precision(node)) {
    prepare_table();
}

size_t jit_greater_equal_emitter::get_inputs_num() const {
    return 2;
}

size_t jit_greater_equal_emitter::aux_fp_gprs_count() const {
    return 1;
}

void jit_greater_equal_emitter::emit_impl(const std::vector<size_t>& in_vec_idxs,
                                          const std::vector<size_t>& out_vec_idxs) const {
    if (host_isa_ == ov::intel_cpu::riscv64::cpu_isa_t::gv) {
        emit_isa<ov::intel_cpu::riscv64::cpu_isa_t::gv>(in_vec_idxs, out_vec_idxs);
    } else {
        OPENVINO_THROW("Can't create jit eltwise kernel for GREATER_EQUAL");
    }
}

template <ov::intel_cpu::riscv64::cpu_isa_t isa>
void jit_greater_equal_emitter::emit_isa(const std::vector<size_t>& in_vec_idxs,
                                         const std::vector<size_t>& out_vec_idxs) const {
    VReg src0 = VReg(in_vec_idxs[0]);
    VReg src1 = VReg(in_vec_idxs[1]);
    VReg dst = VReg(out_vec_idxs[0]);

    FReg one = FReg(aux_fp_gpr_idxs[0]);
    load_table_val("one", one);

    h->vmv_v_x(dst, zero);
    h->vmfge_vv(mask_vreg(), src0, src1);
    h->vfadd_vf(dst, dst, one, VM::masked);
}

void jit_greater_equal_emitter::register_table_entries() {
    push_arg_entry_of("one", CONST_1_F);
}

std::set<std::vector<element::Type>> jit_greater_equal_emitter::get_supported_precisions(
    const std::shared_ptr<ov::Node>& node) {
    return {{element::f32, element::f32}};
}
/// MAXIMUM ///
jit_maximum_emitter::jit_maximum_emitter(jit_generator* host, cpu_isa_t host_isa, const element::Type exec_prc)
    : jit_emitter(host, host_isa, exec_prc) {}

jit_maximum_emitter::jit_maximum_emitter(jit_generator* host, cpu_isa_t host_isa, const std::shared_ptr<ov::Node>& node)
    : jit_emitter(host, host_isa, get_arithmetic_binary_exec_precision(node)) {}

size_t jit_maximum_emitter::get_inputs_num() const {
    return 2;
}

void jit_maximum_emitter::emit_impl(const std::vector<size_t>& in_vec_idxs,
                                    const std::vector<size_t>& out_vec_idxs) const {
    if (host_isa_ == ov::intel_cpu::riscv64::cpu_isa_t::gv) {
        emit_isa<ov::intel_cpu::riscv64::cpu_isa_t::gv>(in_vec_idxs, out_vec_idxs);
    } else {
        OPENVINO_THROW("Can't create jit eltwise kernel for MAXIMUM");
    }
}

template <ov::intel_cpu::riscv64::cpu_isa_t isa>
void jit_maximum_emitter::emit_isa(const std::vector<size_t>& in_vec_idxs,
                                   const std::vector<size_t>& out_vec_idxs) const {
    VReg src0 = VReg(in_vec_idxs[0]);
    VReg src1 = VReg(in_vec_idxs[1]);
    VReg dst = VReg(out_vec_idxs[0]);

    h->vfmax_vv(dst, src0, src1);
}

std::set<std::vector<element::Type>> jit_maximum_emitter::get_supported_precisions(
    const std::shared_ptr<ov::Node>& node) {
    return {{element::f32, element::f32}};
}
/// MINIMUM ///
jit_minimum_emitter::jit_minimum_emitter(jit_generator* host, cpu_isa_t host_isa, const element::Type exec_prc)
    : jit_emitter(host, host_isa, exec_prc) {}

jit_minimum_emitter::jit_minimum_emitter(jit_generator* host, cpu_isa_t host_isa, const std::shared_ptr<ov::Node>& node)
    : jit_emitter(host, host_isa, get_arithmetic_binary_exec_precision(node)) {}

size_t jit_minimum_emitter::get_inputs_num() const {
    return 2;
}

void jit_minimum_emitter::emit_impl(const std::vector<size_t>& in_vec_idxs,
                                    const std::vector<size_t>& out_vec_idxs) const {
    if (host_isa_ == ov::intel_cpu::riscv64::cpu_isa_t::gv) {
        emit_isa<ov::intel_cpu::riscv64::cpu_isa_t::gv>(in_vec_idxs, out_vec_idxs);
    } else {
        OPENVINO_THROW("Can't create jit eltwise kernel for MINIMUM");
    }
}

template <ov::intel_cpu::riscv64::cpu_isa_t isa>
void jit_minimum_emitter::emit_isa(const std::vector<size_t>& in_vec_idxs,
                                   const std::vector<size_t>& out_vec_idxs) const {
    VReg src0 = VReg(in_vec_idxs[0]);
    VReg src1 = VReg(in_vec_idxs[1]);
    VReg dst = VReg(out_vec_idxs[0]);

    h->vfmin_vv(dst, src0, src1);
}

std::set<std::vector<element::Type>> jit_minimum_emitter::get_supported_precisions(
    const std::shared_ptr<ov::Node>& node) {
    return {{element::f32, element::f32}};
}

/// LOGICAL AND ///
jit_logical_and_emitter::jit_logical_and_emitter(ov::intel_cpu::riscv64::jit_generator* host,
                                                 ov::intel_cpu::riscv64::cpu_isa_t host_isa,
                                                 const std::shared_ptr<ov::Node>& node)
    : jit_emitter(host, host_isa, get_arithmetic_binary_exec_precision(node)) {
    prepare_table();
}

jit_logical_and_emitter::jit_logical_and_emitter(ov::intel_cpu::riscv64::jit_generator* host,
                                                 ov::intel_cpu::riscv64::cpu_isa_t host_isa,
                                                 const ov::element::Type exec_prc)
    : jit_emitter(host, host_isa, exec_prc) {
    prepare_table();
}

size_t jit_logical_and_emitter::get_inputs_num() const {
    return 2;
}

size_t jit_logical_and_emitter::aux_gprs_count() const {
    return 2;
}

size_t jit_logical_and_emitter::aux_vecs_count() const {
    return 1;
}

void jit_logical_and_emitter::emit_impl(const std::vector<size_t>& in_vec_idxs,
                                        const std::vector<size_t>& out_vec_idxs) const {
    if (host_isa_ == ov::intel_cpu::riscv64::cpu_isa_t::gv) {
        emit_isa<ov::intel_cpu::riscv64::cpu_isa_t::gv>(in_vec_idxs, out_vec_idxs);
    } else {
        OPENVINO_THROW("Can't create jit eltwise kernel");
    }
}

template <ov::intel_cpu::riscv64::cpu_isa_t isa>
void jit_logical_and_emitter::emit_isa(const std::vector<size_t>& in_vec_idxs,
                                       const std::vector<size_t>& out_vec_idxs) const {
    VReg src0 = VReg(in_vec_idxs[0]);
    VReg src1 = VReg(in_vec_idxs[1]);
    VReg dst = VReg(out_vec_idxs[0]);
    VReg mask0 = VReg(aux_vec_idxs[0]);
    Reg mask1 = Reg(aux_gpr_idxs[0]);
    load_table_val("one", mask1);

    switch (exec_prc_) {
    case ov::element::f32:
        h->vand_vv(mask0, src0, src1);
        h->vand_vx(dst, mask0, mask1);
        break;
    default:
        OV_CPU_JIT_EMITTER_THROW("Unsupported precision");
    }
}

std::set<std::vector<element::Type>> jit_logical_and_emitter::get_supported_precisions(
    const std::shared_ptr<ov::Node>& node) {
    return {{element::f32, element::f32}};
}
void jit_logical_and_emitter::register_table_entries() {
    push_arg_entry_of("one", CONST_1_F);
}

<<<<<<< HEAD
/// LOGICAL NOT ///
jit_logical_not_emitter::jit_logical_not_emitter(ov::intel_cpu::riscv64::jit_generator* host,
=======
/// LOGICAL XOR ///
jit_logical_xor_emitter::jit_logical_xor_emitter(ov::intel_cpu::riscv64::jit_generator* host,
>>>>>>> 6534e3da
                                                 ov::intel_cpu::riscv64::cpu_isa_t host_isa,
                                                 const std::shared_ptr<ov::Node>& node)
    : jit_emitter(host, host_isa, get_arithmetic_binary_exec_precision(node)) {
    prepare_table();
}

<<<<<<< HEAD
jit_logical_not_emitter::jit_logical_not_emitter(ov::intel_cpu::riscv64::jit_generator* host,
=======
jit_logical_xor_emitter::jit_logical_xor_emitter(ov::intel_cpu::riscv64::jit_generator* host,
>>>>>>> 6534e3da
                                                 ov::intel_cpu::riscv64::cpu_isa_t host_isa,
                                                 const ov::element::Type exec_prc)
    : jit_emitter(host, host_isa, exec_prc) {
    prepare_table();
}

<<<<<<< HEAD
size_t jit_logical_not_emitter::get_inputs_num() const {
    return 1;
}
size_t jit_logical_not_emitter::aux_fp_gprs_count() const {
    return 2;
}

void jit_logical_not_emitter::emit_impl(const std::vector<size_t>& in_vec_idxs,
=======
size_t jit_logical_xor_emitter::get_inputs_num() const {
    return 2;
}
size_t jit_logical_xor_emitter::aux_fp_gprs_count() const {
    return 2;
}
size_t jit_logical_xor_emitter::aux_vecs_count() const {
    return 2;
}

void jit_logical_xor_emitter::emit_impl(const std::vector<size_t>& in_vec_idxs,
>>>>>>> 6534e3da
                                        const std::vector<size_t>& out_vec_idxs) const {
    if (host_isa_ == ov::intel_cpu::riscv64::cpu_isa_t::gv) {
        emit_isa<ov::intel_cpu::riscv64::cpu_isa_t::gv>(in_vec_idxs, out_vec_idxs);
    } else {
        OPENVINO_THROW("Can't create jit eltwise kernel");
    }
}

template <ov::intel_cpu::riscv64::cpu_isa_t isa>
<<<<<<< HEAD
void jit_logical_not_emitter::emit_isa(const std::vector<size_t>& in_vec_idxs,
                                       const std::vector<size_t>& out_vec_idxs) const {
    VReg src0 = VReg(in_vec_idxs[0]);
=======
void jit_logical_xor_emitter::emit_isa(const std::vector<size_t>& in_vec_idxs,
                                       const std::vector<size_t>& out_vec_idxs) const {
    VReg src0 = VReg(in_vec_idxs[0]);
    VReg src1 = VReg(in_vec_idxs[1]);
    VReg aux0 = VReg(aux_vec_idxs[0]);
    VReg aux1 = VReg(aux_vec_idxs[1]);
>>>>>>> 6534e3da
    VReg dst = VReg(out_vec_idxs[0]);
    FReg fzero = FReg(aux_fp_gpr_idxs[0]);
    FReg fone = FReg(aux_fp_gpr_idxs[1]);
    load_table_val("one", fone);
    h->fmv_w_x(fzero, zero);
<<<<<<< HEAD
    h->vfmv_v_f(dst, fone);
    OPENVINO_ASSERT(exec_prc_ == ov::element::f32, "Unsupported precision");
    h->vmfne_vf(mask_vreg(), src0, fzero);
    h->vfsub_vf(dst, dst, fone, VM::masked);
}

std::set<std::vector<element::Type>> jit_logical_not_emitter::get_supported_precisions(
    const std::shared_ptr<ov::Node>& node) {
    return {{element::f32}};
}

void jit_logical_not_emitter::register_table_entries() {
=======
    h->vmv_v_x(aux0, zero);
    h->vmv_v_x(aux1, zero);
    switch (exec_prc_) {
    case ov::element::f32:
        h->vmfne_vf(mask_vreg(), src0, fzero);
        h->vfadd_vf(aux0, aux0, fone, VM::masked);
        h->vmfne_vf(mask_vreg(), src1, fzero);
        h->vfadd_vf(aux1, aux1, fone, VM::masked);
        h->vxor_vv(dst, aux0, aux1);
        break;
    default:
        OV_CPU_JIT_EMITTER_THROW("Unsupported precision");
    }
}

std::set<std::vector<element::Type>> jit_logical_xor_emitter::get_supported_precisions(
    const std::shared_ptr<ov::Node>& node) {
    return {{element::f32, element::f32}};
}

void jit_logical_xor_emitter::register_table_entries() {
>>>>>>> 6534e3da
    push_arg_entry_of("one", CONST_1_F);
}

/// MUL_ADD ///
jit_mul_add_emitter::jit_mul_add_emitter(ov::intel_cpu::riscv64::jit_generator* host,
                                         ov::intel_cpu::riscv64::cpu_isa_t host_isa,
                                         const std::shared_ptr<ov::Node>& node)
    : jit_emitter(host, host_isa, get_arithmetic_binary_exec_precision(node)) {}

jit_mul_add_emitter::jit_mul_add_emitter(ov::intel_cpu::riscv64::jit_generator* host,
                                         ov::intel_cpu::riscv64::cpu_isa_t host_isa,
                                         const ov::element::Type exec_prc)
    : jit_emitter(host, host_isa, exec_prc) {}

size_t jit_mul_add_emitter::get_inputs_num() const {
    return 3;
}

void jit_mul_add_emitter::emit_impl(const std::vector<size_t>& in_vec_idxs,
                                    const std::vector<size_t>& out_vec_idxs) const {
    if (host_isa_ == ov::intel_cpu::riscv64::cpu_isa_t::gv) {
        emit_isa<ov::intel_cpu::riscv64::cpu_isa_t::gv>(in_vec_idxs, out_vec_idxs);
    } else {
        OPENVINO_THROW("Can't create jit eltwise kernel");
    }
}

template <ov::intel_cpu::riscv64::cpu_isa_t isa>
void jit_mul_add_emitter::emit_isa(const std::vector<size_t>& in_vec_idxs,
                                   const std::vector<size_t>& out_vec_idxs) const {
    VReg src0 = VReg(in_vec_idxs[0]);
    VReg src1 = VReg(in_vec_idxs[1]);
    VReg src2 = VReg(in_vec_idxs[2]);
    VReg dst = VReg(out_vec_idxs[0]);

    if (src1.getIdx() == dst.getIdx()) {
        h->vfmadd_vv(dst, src0, src2);
        return;
    }

    if (src2.getIdx() == dst.getIdx()) {
        h->vfmacc_vv(dst, src0, src1);
        return;
    }

    if (src0.getIdx() != dst.getIdx()) {
        h->vmv_v_v(dst, src0);
    }
    h->vfmadd_vv(dst, src1, src2);
}

std::set<std::vector<element::Type>> jit_mul_add_emitter::get_supported_precisions(
    const std::shared_ptr<ov::Node>& node) {
    return {{element::f32, element::f32, element::f32}};
}

/// MUL ///
jit_multiply_emitter::jit_multiply_emitter(ov::intel_cpu::riscv64::jit_generator* host,
                                           ov::intel_cpu::riscv64::cpu_isa_t host_isa,
                                           const std::shared_ptr<ov::Node>& node)
    : jit_emitter(host, host_isa, get_arithmetic_binary_exec_precision(node)) {}

jit_multiply_emitter::jit_multiply_emitter(ov::intel_cpu::riscv64::jit_generator* host,
                                           ov::intel_cpu::riscv64::cpu_isa_t host_isa,
                                           const ov::element::Type exec_prc)
    : jit_emitter(host, host_isa, exec_prc) {}

size_t jit_multiply_emitter::get_inputs_num() const {
    return 2;
}

void jit_multiply_emitter::emit_impl(const std::vector<size_t>& in_vec_idxs,
                                     const std::vector<size_t>& out_vec_idxs) const {
    if (host_isa_ == ov::intel_cpu::riscv64::cpu_isa_t::gv) {
        emit_isa<ov::intel_cpu::riscv64::cpu_isa_t::gv>(in_vec_idxs, out_vec_idxs);
    } else {
        OPENVINO_THROW("Can't create jit eltwise kernel");
    }
}

template <ov::intel_cpu::riscv64::cpu_isa_t isa>
void jit_multiply_emitter::emit_isa(const std::vector<size_t>& in_vec_idxs,
                                    const std::vector<size_t>& out_vec_idxs) const {
    VReg src0 = VReg(in_vec_idxs[0]);
    VReg src1 = VReg(in_vec_idxs[1]);
    VReg dst = VReg(out_vec_idxs[0]);
    h->vfmul_vv(dst, src0, src1);
}

std::set<std::vector<element::Type>> jit_multiply_emitter::get_supported_precisions(
    const std::shared_ptr<ov::Node>& node) {
    return {{element::f32, element::f32}};
}

/// NEGATIVE ///
jit_negative_emitter::jit_negative_emitter(jit_generator* host, cpu_isa_t host_isa, const element::Type exec_prc)
    : jit_emitter(host, host_isa, exec_prc) {}

jit_negative_emitter::jit_negative_emitter(jit_generator* host,
                                           cpu_isa_t host_isa,
                                           const std::shared_ptr<ov::Node>& node)
    : jit_emitter(host, host_isa, get_arithmetic_binary_exec_precision(node)) {}

size_t jit_negative_emitter::get_inputs_num() const {
    return 1;
}
void jit_negative_emitter::emit_impl(const std::vector<size_t>& in_vec_idxs,
                                     const std::vector<size_t>& out_vec_idxs) const {
    if (host_isa_ == ov::intel_cpu::riscv64::cpu_isa_t::gv) {
        emit_isa<ov::intel_cpu::riscv64::cpu_isa_t::gv>(in_vec_idxs, out_vec_idxs);
    } else {
        OPENVINO_THROW("Can't create jit eltwise kernel for NEGATIVE");
    }
}

template <ov::intel_cpu::riscv64::cpu_isa_t isa>
void jit_negative_emitter::emit_isa(const std::vector<size_t>& in_vec_idxs,
                                    const std::vector<size_t>& out_vec_idxs) const {
    VReg src = VReg(in_vec_idxs[0]);
    VReg dst = VReg(out_vec_idxs[0]);

    h->vfneg_vv(dst, src);
}

std::set<std::vector<element::Type>> jit_negative_emitter::get_supported_precisions(
    const std::shared_ptr<ov::Node>& node) {
    return {{element::f32}};
}

/// NOT EQUAL ///
jit_not_equal_emitter::jit_not_equal_emitter(ov::intel_cpu::riscv64::jit_generator* host,
                                             ov::intel_cpu::riscv64::cpu_isa_t host_isa,
                                             const std::shared_ptr<ov::Node>& node,
                                             const ov::element::Type exec_prc)
    : jit_emitter(host, host_isa, exec_prc) {
    prepare_table();
}

jit_not_equal_emitter::jit_not_equal_emitter(ov::intel_cpu::riscv64::jit_generator* host,
                                             ov::intel_cpu::riscv64::cpu_isa_t host_isa,
                                             const ov::element::Type exec_prc)
    : jit_emitter(host, host_isa, exec_prc) {
    prepare_table();
}

size_t jit_not_equal_emitter::get_inputs_num() const {
    return 2;
}

size_t jit_not_equal_emitter::aux_fp_gprs_count() const {
    return 1;
}

void jit_not_equal_emitter::emit_impl(const std::vector<size_t>& in_vec_idxs,
                                      const std::vector<size_t>& out_vec_idxs) const {
    if (host_isa_ == ov::intel_cpu::riscv64::cpu_isa_t::gv) {
        emit_isa<ov::intel_cpu::riscv64::cpu_isa_t::gv>(in_vec_idxs, out_vec_idxs);
    } else {
        OPENVINO_THROW("Can't create jit eltwise kernel");
    }
}

template <ov::intel_cpu::riscv64::cpu_isa_t isa>
void jit_not_equal_emitter::emit_isa(const std::vector<size_t>& in_vec_idxs,
                                     const std::vector<size_t>& out_vec_idxs) const {
    VReg src0 = VReg(in_vec_idxs[0]);
    VReg src1 = VReg(in_vec_idxs[1]);
    VReg dst = VReg(out_vec_idxs[0]);

    FReg one = FReg(aux_fp_gpr_idxs[0]);
    load_table_val("one", one);

    h->vmfne_vv(mask_vreg(), src0, src1);
    h->vmv_v_x(dst, zero);
    h->vfadd_vf(dst, dst, one, VM::masked);
}

std::set<std::vector<element::Type>> jit_not_equal_emitter::get_supported_precisions(
    const std::shared_ptr<ov::Node>& node) {
    return {{element::f32, element::f32}};
}

void jit_not_equal_emitter::register_table_entries() {
    push_arg_entry_of("one", CONST_1_F);
}

/// PReLU ///
jit_prelu_emitter::jit_prelu_emitter(ov::intel_cpu::riscv64::jit_generator* host,
                                     ov::intel_cpu::riscv64::cpu_isa_t host_isa,
                                     const std::shared_ptr<ov::Node>& node,
                                     const ov::element::Type exec_prc)
    : jit_emitter(host, host_isa, exec_prc) {}

jit_prelu_emitter::jit_prelu_emitter(ov::intel_cpu::riscv64::jit_generator* host,
                                     ov::intel_cpu::riscv64::cpu_isa_t host_isa,
                                     const ov::element::Type exec_prc)
    : jit_emitter(host, host_isa, exec_prc) {}

size_t jit_prelu_emitter::get_inputs_num() const {
    return 2;
}

size_t jit_prelu_emitter::aux_fp_gprs_count() const {
    return 1;
}

void jit_prelu_emitter::emit_impl(const std::vector<size_t>& in_vec_idxs,
                                  const std::vector<size_t>& out_vec_idxs) const {
    if (host_isa_ == ov::intel_cpu::riscv64::cpu_isa_t::gv) {
        emit_isa<ov::intel_cpu::riscv64::cpu_isa_t::gv>(in_vec_idxs, out_vec_idxs);
    } else {
        OPENVINO_THROW("Can't create jit eltwise kernel");
    }
}

template <ov::intel_cpu::riscv64::cpu_isa_t isa>
void jit_prelu_emitter::emit_isa(const std::vector<size_t>& in_vec_idxs,
                                 const std::vector<size_t>& out_vec_idxs) const {
    VReg src0 = VReg(in_vec_idxs[0]);
    VReg src1 = VReg(in_vec_idxs[1]);
    VReg dst = VReg(out_vec_idxs[0]);
    FReg fzero = FReg(aux_fp_gpr_idxs[0]);

    if (src0.getIdx() != dst.getIdx()) {
        h->vmv_v_v(dst, src0);
    }

    h->fmv_w_x(fzero, zero);
    h->vmflt_vf(mask_vreg(), src0, fzero);

    h->vfmul_vv(dst, src0, src1, VM::masked);
}

std::set<std::vector<element::Type>> jit_prelu_emitter::get_supported_precisions(
    const std::shared_ptr<ov::Node>& node) {
    return {{element::f32, element::f32}};
}

/// ReLU ///
jit_relu_emitter::jit_relu_emitter(ov::intel_cpu::riscv64::jit_generator* host,
                                   ov::intel_cpu::riscv64::cpu_isa_t host_isa,
                                   const std::shared_ptr<ov::Node>& node,
                                   const ov::element::Type exec_prc)
    : jit_emitter(host, host_isa, exec_prc) {
    if (const auto leaky_relu = ov::as_type_ptr<LeakyReluNode>(node)) {
        alpha = leaky_relu->get_slope();
    } else if (ov::is_type<ov::op::v0::Relu>(node)) {
        alpha = 0.f;
    } else {
        OPENVINO_THROW("Incompatible node!");
    }
    prepare_table();
}

jit_relu_emitter::jit_relu_emitter(ov::intel_cpu::riscv64::jit_generator* host,
                                   ov::intel_cpu::riscv64::cpu_isa_t host_isa,
                                   float alpha,
                                   const ov::element::Type exec_prc)
    : jit_emitter(host, host_isa, exec_prc),
      alpha(alpha) {
    prepare_table();
}

size_t jit_relu_emitter::get_inputs_num() const {
    return 1;
}

size_t jit_relu_emitter::aux_fp_gprs_count() const {
    return 1;
}

void jit_relu_emitter::emit_impl(const std::vector<size_t>& in_vec_idxs,
                                 const std::vector<size_t>& out_vec_idxs) const {
    if (host_isa_ == ov::intel_cpu::riscv64::cpu_isa_t::gv) {
        emit_isa<ov::intel_cpu::riscv64::cpu_isa_t::gv>(in_vec_idxs, out_vec_idxs);
    } else {
        OPENVINO_THROW("Can't create jit eltwise kernel");
    }
}

template <ov::intel_cpu::riscv64::cpu_isa_t isa>
void jit_relu_emitter::emit_isa(const std::vector<size_t>& in_vec_idxs, const std::vector<size_t>& out_vec_idxs) const {
    VReg src = VReg(in_vec_idxs[0]);
    VReg dst = VReg(out_vec_idxs[0]);
    FReg fzero = FReg(aux_fp_gpr_idxs[0]);
    h->fmv_w_x(fzero, zero);

    if (alpha == 0) {
        h->vfmax_vf(dst, src, fzero);
        return;
    }

    if (src.getIdx() != dst.getIdx()) {
        h->vmv_v_v(dst, src);
    }

    h->vmflt_vf(mask_vreg(), dst, fzero);

    FReg alpha_reg = fzero;
    load_table_val("alpha", alpha_reg);
    h->vfmul_vf(dst, dst, alpha_reg, VM::masked);
}

std::set<std::vector<element::Type>> jit_relu_emitter::get_supported_precisions(const std::shared_ptr<ov::Node>& node) {
    return {{element::f32}};
}

void jit_relu_emitter::register_table_entries() {
    if (alpha != 0) {
        push_arg_entry_of("alpha", dnnl::impl::float2int(alpha));
    }
}

/// Power Static ///
jit_power_static_emitter::jit_power_static_emitter(ov::intel_cpu::riscv64::jit_generator* host,
                                                   ov::intel_cpu::riscv64::cpu_isa_t host_isa,
                                                   float power,
                                                   float scale,
                                                   float shift,
                                                   ov::element::Type exec_prc)
    : jit_emitter(host, host_isa, exec_prc),
      power(power),
      scale(scale),
      shift(shift) {
    prepare_table();
}

size_t jit_power_static_emitter::get_inputs_num() const {
    return 1;
}

size_t jit_power_static_emitter::aux_gprs_count() const {
    if ((power == 0) || is_scale_shift() || (!is_sqrt() && !is_int_pow())) {
        return 2;
    }
    return 1;
}

bool jit_power_static_emitter::is_lmul_supported() const {
    return jit_emitter::is_lmul_supported() && (is_int_pow() || is_sqrt());
}

size_t jit_power_static_emitter::aux_vecs_count() const {
    if (is_scale_shift()) {
        return 2;
    }
    if (is_int_pow()) {
        return 1;
    }
    return 0;
}

size_t jit_power_static_emitter::aux_fp_gprs_count() const {
    return power < 0 ? 1 : 0;
}

void jit_power_static_emitter::emit_impl(const std::vector<size_t>& in_vec_idxs,
                                         const std::vector<size_t>& out_vec_idxs) const {
    if (host_isa_ == ov::intel_cpu::riscv64::cpu_isa_t::gv) {
        emit_isa<ov::intel_cpu::riscv64::cpu_isa_t::gv>(in_vec_idxs, out_vec_idxs);
    } else {
        OPENVINO_THROW("Can't create jit eltwise kernel");
    }
}

template <ov::intel_cpu::riscv64::cpu_isa_t isa>
void jit_power_static_emitter::emit_isa(const std::vector<size_t>& in_vec_idxs,
                                        const std::vector<size_t>& out_vec_idxs) const {
    VReg src = VReg(in_vec_idxs[0]);
    VReg dst = VReg(out_vec_idxs[0]);

    if (power == 0) {
        Reg tmp = Reg(aux_gpr_idxs[0]);
        load_table_val("one", dst, tmp);
        return;
    }

    if (is_scale_shift()) {
        VReg aux0 = VReg(aux_vec_idxs[0]);
        VReg aux1 = VReg(aux_vec_idxs[1]);
        Reg tmp = Reg(aux_gpr_idxs[0]);
        load_table_val("shift", aux0, tmp);
        load_table_val("scale", aux1, tmp);
        h->vfmacc_vv(aux0, aux1, src);
        h->vmv_v_v(dst, aux0);
    } else {
        if (src.getIdx() != dst.getIdx()) {
            h->vmv_v_v(dst, src);
        }
    }

    // for power `-0.5f` there is `vfrsqrt7_v` instruction with worse accuracy
    if (is_sqrt()) {
        h->vfsqrt_v(dst, dst);

        if (power < 0) {
            FReg one = FReg(aux_fp_gpr_idxs[0]);
            load_table_val("one", one);
            h->vfrdiv_vf(dst, dst, one);
        }
    } else if (is_int_pow()) {
        int64_t ipower = std::abs(static_cast<int64_t>(power)) - 1;

        VReg aux0 = VReg(aux_vec_idxs[0]);
        h->vmv_v_v(aux0, dst);

        while (ipower > 0) {
            if (ipower & 0x1) {
                h->vfmul_vv(dst, dst, aux0);
            }
            if (ipower > 1) {
                h->vfmul_vv(aux0, aux0, aux0);
            }
            ipower = ipower >> 1;
        }

        if (power < 0) {
            FReg one = FReg(aux_fp_gpr_idxs[0]);
            load_table_val("one", one);
            h->vfrdiv_vf(dst, dst, one);
        }
    } else {
        auto pow_f32_addr = reinterpret_cast<uintptr_t>(::powf);

        Reg func_reg(aux_gpr_idxs[0]);
        h->uni_li(func_reg, pow_f32_addr);

        // Before binary call we have to save caller-saver registers:
        // - all caller-saver general-purpose regs + func_reg (if it's caller-saver)
        // - all caller-saver fp general-purpose regs except aux registers
        // - all vector registers except aux, src and dst registers
        auto exclude_vec_regs = aux_vec_idxs;
        aux_vec_idxs.push_back(src.getIdx());
        aux_vec_idxs.push_back(dst.getIdx());
        call_preamble({}, aux_fp_gpr_idxs, aux_vec_idxs);

        const auto sp_size = rnd_up(get_vec_length(), 16);
        h->addi(sp, sp, -sp_size);
        h->vse32_v(dst, sp);

        // TODO: Support any LMUL here (via vl from csr + labels)
        for (size_t i = 0; i < get_vec_length(); i += sizeof(float)) {
            h->flw(fa0, sp, i);
            load_table_val("power", fa1);

            h->jalr(ra, func_reg);

            h->fsw(fa0, sp, i);
        }

        h->vle32_v(dst, sp);
        h->addi(sp, sp, sp_size);

        call_postamble({}, aux_fp_gpr_idxs, aux_vec_idxs);
    }
}

std::set<std::vector<element::Type>> jit_power_static_emitter::get_supported_precisions(
    const std::shared_ptr<ov::Node>& node) {
    return {{element::f32}};
}

void jit_power_static_emitter::register_table_entries() {
    if (scale != 1.f || shift != 0.f) {
        push_arg_entry_of("scale", dnnl::impl::float2int(scale));
        push_arg_entry_of("shift", dnnl::impl::float2int(shift));
    }
    if (power != 1.f) {
        push_arg_entry_of("power", dnnl::impl::float2int(power));
    }
    if (power < 0) {
        push_arg_entry_of("one", CONST_1_F);
    }
}

/// Sigmoid ///
jit_sigmoid_emitter::jit_sigmoid_emitter(ov::intel_cpu::riscv64::jit_generator* host,
                                         ov::intel_cpu::riscv64::cpu_isa_t host_isa,
                                         const std::shared_ptr<ov::Node>& node,
                                         const ov::element::Type exec_prc)
    : jit_emitter(host, host_isa, exec_prc) {
    jit_exp_emitter_.reset(new jit_exp_emitter(host, host_isa, exec_prc));
    prepare_table();
}

jit_sigmoid_emitter::jit_sigmoid_emitter(ov::intel_cpu::riscv64::jit_generator* host,
                                         ov::intel_cpu::riscv64::cpu_isa_t host_isa,
                                         const ov::element::Type exec_prc)
    : jit_emitter(host, host_isa, exec_prc) {
    jit_exp_emitter_.reset(new jit_exp_emitter(host, host_isa, exec_prc));
    prepare_table();
}

size_t jit_sigmoid_emitter::get_inputs_num() const {
    return 1;
}

size_t jit_sigmoid_emitter::aux_gprs_count() const {
    OPENVINO_ASSERT(jit_exp_emitter_, "JIT Exp emitter is missed!");
    return jit_exp_emitter_->aux_gprs_count();
}

size_t jit_sigmoid_emitter::aux_vecs_count() const {
    OPENVINO_ASSERT(jit_exp_emitter_, "JIT Exp emitter is missed!");
    return jit_exp_emitter_->aux_vecs_count() + 1;
}

size_t jit_sigmoid_emitter::aux_fp_gprs_count() const {
    OPENVINO_ASSERT(jit_exp_emitter_, "JIT Exp emitter is missed!");
    return std::max(jit_exp_emitter_->aux_fp_gprs_count(), 1lu);
}

void jit_sigmoid_emitter::emit_impl(const std::vector<size_t>& in_vec_idxs,
                                    const std::vector<size_t>& out_vec_idxs) const {
    if (host_isa_ == ov::intel_cpu::riscv64::cpu_isa_t::gv) {
        emit_isa<ov::intel_cpu::riscv64::cpu_isa_t::gv>(in_vec_idxs, out_vec_idxs);
    } else {
        OPENVINO_THROW("Can't create jit eltwise kernel");
    }
}

template <ov::intel_cpu::riscv64::cpu_isa_t isa>
void jit_sigmoid_emitter::emit_isa(const std::vector<size_t>& in_vec_idxs,
                                   const std::vector<size_t>& out_vec_idxs) const {
    VReg src = VReg(in_vec_idxs[0]);
    VReg dst = VReg(out_vec_idxs[0]);
    VReg sign_mask = VReg(aux_vec_idxs[aux_vecs_count() - 1]);
    VReg aux = VReg(aux_vec_idxs[aux_vecs_count() - 2]);

    // To avoid exp(x) overflow happened at x > logf(FLT_MAX), negate positive,
    // compute exp(x), where x <= 0 to get 0 <= exp(x) <= 1 and restore value
    // sign at the end. This is possible due to logistic is symmetric function.

    // we store the original sign and make x negative
    FReg fzero = FReg(aux_fp_gpr_idxs[0]);
    h->vmfgt_vf(mask_vreg(), src, fzero);
    h->vfneg_vv(src, src, VM::masked);
    h->vmv1r_v(sign_mask, mask_vreg());  // save mask since exp uses mask too

    const auto exp_src_idxs = std::vector<size_t>{static_cast<size_t>(src.getIdx())};
    const auto exp_dst_idxs = std::vector<size_t>{static_cast<size_t>(dst.getIdx())};
    const auto exp_aux_vec_idxs =
        std::vector<size_t>{aux_vec_idxs.cbegin(), aux_vec_idxs.cbegin() + jit_exp_emitter_->aux_vecs_count()};
    jit_exp_emitter_->emit_code(exp_src_idxs, exp_dst_idxs, exp_aux_vec_idxs, aux_gpr_idxs, aux_fp_gpr_idxs);

    FReg one = FReg(aux_fp_gpr_idxs[0]);
    load_table_val("one", one);
    // aux = copy exp(x)
    h->vmv_v_v(aux, dst);
    // aux = (exp(x) + 1)
    h->vfadd_vf(aux, aux, one);
    // dst = exp(x) / (exp(x) + 1) = dst / aux
    h->vfdiv_vv(dst, dst, aux);

    // Now we have to apply the "symmetry" based on original sign
    // aux = dst - 1 = 1 - ( 1 / (exp(x) + 1))
    h->vfrsub_vf(aux, dst, one);
    h->vmv1r_v(mask_vreg(), sign_mask);  // pop mask
    h->vmerge_vvm(dst, dst, aux);
}

void jit_sigmoid_emitter::register_table_entries() {
    push_arg_entry_of("one", CONST_1_F);
}

void jit_sigmoid_emitter::emit_data() const {
    jit_emitter::emit_data();
    jit_exp_emitter_->emit_data();
}

std::set<std::vector<element::Type>> jit_sigmoid_emitter::get_supported_precisions(
    const std::shared_ptr<ov::Node>& node) {
    return {{element::f32}};
}

/// SQRT ///
jit_sqrt_emitter::jit_sqrt_emitter(ov::intel_cpu::riscv64::jit_generator* host,
                                   ov::intel_cpu::riscv64::cpu_isa_t host_isa,
                                   const std::shared_ptr<ov::Node>& node)
    : jit_emitter(host, host_isa, get_arithmetic_binary_exec_precision(node)) {}

jit_sqrt_emitter::jit_sqrt_emitter(ov::intel_cpu::riscv64::jit_generator* host,
                                   ov::intel_cpu::riscv64::cpu_isa_t host_isa,
                                   const ov::element::Type exec_prc)
    : jit_emitter(host, host_isa, exec_prc) {}

size_t jit_sqrt_emitter::get_inputs_num() const {
    return 1;
}

void jit_sqrt_emitter::emit_impl(const std::vector<size_t>& in_vec_idxs,
                                 const std::vector<size_t>& out_vec_idxs) const {
    if (host_isa_ == ov::intel_cpu::riscv64::cpu_isa_t::gv) {
        emit_isa<ov::intel_cpu::riscv64::cpu_isa_t::gv>(in_vec_idxs, out_vec_idxs);
    } else {
        OPENVINO_THROW("Can't create jit eltwise kernel");
    }
}

template <ov::intel_cpu::riscv64::cpu_isa_t isa>
void jit_sqrt_emitter::emit_isa(const std::vector<size_t>& in_vec_idxs, const std::vector<size_t>& out_vec_idxs) const {
    VReg src = VReg(in_vec_idxs[0]);
    VReg dst = VReg(out_vec_idxs[0]);

    h->vfsqrt_v(dst, src);
}

std::set<std::vector<element::Type>> jit_sqrt_emitter::get_supported_precisions(const std::shared_ptr<ov::Node>& node) {
    return {{element::f32}};
}

/// SUB ///
jit_subtract_emitter::jit_subtract_emitter(ov::intel_cpu::riscv64::jit_generator* host,
                                           ov::intel_cpu::riscv64::cpu_isa_t host_isa,
                                           const std::shared_ptr<ov::Node>& node)
    : jit_emitter(host, host_isa, get_arithmetic_binary_exec_precision(node)) {}

jit_subtract_emitter::jit_subtract_emitter(ov::intel_cpu::riscv64::jit_generator* host,
                                           ov::intel_cpu::riscv64::cpu_isa_t host_isa,
                                           const ov::element::Type exec_prc)
    : jit_emitter(host, host_isa, exec_prc) {}

size_t jit_subtract_emitter::get_inputs_num() const {
    return 2;
}

void jit_subtract_emitter::emit_impl(const std::vector<size_t>& in_vec_idxs,
                                     const std::vector<size_t>& out_vec_idxs) const {
    if (host_isa_ == ov::intel_cpu::riscv64::cpu_isa_t::gv) {
        emit_isa<ov::intel_cpu::riscv64::cpu_isa_t::gv>(in_vec_idxs, out_vec_idxs);
    } else {
        OPENVINO_THROW("Can't create jit eltwise kernel");
    }
}

template <ov::intel_cpu::riscv64::cpu_isa_t isa>
void jit_subtract_emitter::emit_isa(const std::vector<size_t>& in_vec_idxs,
                                    const std::vector<size_t>& out_vec_idxs) const {
    VReg src0 = VReg(in_vec_idxs[0]);
    VReg src1 = VReg(in_vec_idxs[1]);
    VReg dst = VReg(out_vec_idxs[0]);

    switch (exec_prc_) {
    case ov::element::f32:
        h->vfsub_vv(dst, src0, src1);
        break;
    case ov::element::i32:
        h->vsub_vv(dst, src0, src1);
        break;
    default:
        OV_CPU_JIT_EMITTER_THROW("Unsupported precision");
    }
}

std::set<std::vector<element::Type>> jit_subtract_emitter::get_supported_precisions(
    const std::shared_ptr<ov::Node>& node) {
    return {{element::f32, element::f32}, {element::i32, element::i32}};
}

#undef CONST_1_F

}  // namespace ov::intel_cpu::riscv64<|MERGE_RESOLUTION|>--- conflicted
+++ resolved
@@ -735,31 +735,21 @@
     push_arg_entry_of("one", CONST_1_F);
 }
 
-<<<<<<< HEAD
 /// LOGICAL NOT ///
 jit_logical_not_emitter::jit_logical_not_emitter(ov::intel_cpu::riscv64::jit_generator* host,
-=======
-/// LOGICAL XOR ///
-jit_logical_xor_emitter::jit_logical_xor_emitter(ov::intel_cpu::riscv64::jit_generator* host,
->>>>>>> 6534e3da
                                                  ov::intel_cpu::riscv64::cpu_isa_t host_isa,
                                                  const std::shared_ptr<ov::Node>& node)
     : jit_emitter(host, host_isa, get_arithmetic_binary_exec_precision(node)) {
     prepare_table();
 }
 
-<<<<<<< HEAD
 jit_logical_not_emitter::jit_logical_not_emitter(ov::intel_cpu::riscv64::jit_generator* host,
-=======
-jit_logical_xor_emitter::jit_logical_xor_emitter(ov::intel_cpu::riscv64::jit_generator* host,
->>>>>>> 6534e3da
                                                  ov::intel_cpu::riscv64::cpu_isa_t host_isa,
                                                  const ov::element::Type exec_prc)
     : jit_emitter(host, host_isa, exec_prc) {
     prepare_table();
 }
 
-<<<<<<< HEAD
 size_t jit_logical_not_emitter::get_inputs_num() const {
     return 1;
 }
@@ -768,19 +758,6 @@
 }
 
 void jit_logical_not_emitter::emit_impl(const std::vector<size_t>& in_vec_idxs,
-=======
-size_t jit_logical_xor_emitter::get_inputs_num() const {
-    return 2;
-}
-size_t jit_logical_xor_emitter::aux_fp_gprs_count() const {
-    return 2;
-}
-size_t jit_logical_xor_emitter::aux_vecs_count() const {
-    return 2;
-}
-
-void jit_logical_xor_emitter::emit_impl(const std::vector<size_t>& in_vec_idxs,
->>>>>>> 6534e3da
                                         const std::vector<size_t>& out_vec_idxs) const {
     if (host_isa_ == ov::intel_cpu::riscv64::cpu_isa_t::gv) {
         emit_isa<ov::intel_cpu::riscv64::cpu_isa_t::gv>(in_vec_idxs, out_vec_idxs);
@@ -790,37 +767,75 @@
 }
 
 template <ov::intel_cpu::riscv64::cpu_isa_t isa>
-<<<<<<< HEAD
 void jit_logical_not_emitter::emit_isa(const std::vector<size_t>& in_vec_idxs,
                                        const std::vector<size_t>& out_vec_idxs) const {
     VReg src0 = VReg(in_vec_idxs[0]);
-=======
+    VReg dst = VReg(out_vec_idxs[0]);
+    FReg fzero = FReg(aux_fp_gpr_idxs[0]);
+    FReg fone = FReg(aux_fp_gpr_idxs[1]);
+    load_table_val("one", fone);
+    h->fmv_w_x(fzero, zero);
+    h->vfmv_v_f(dst, fone);
+    OPENVINO_ASSERT(exec_prc_ == ov::element::f32, "Unsupported precision");
+    h->vmfne_vf(mask_vreg(), src0, fzero);
+    h->vfsub_vf(dst, dst, fone, VM::masked);
+}
+
+std::set<std::vector<element::Type>> jit_logical_not_emitter::get_supported_precisions(
+    const std::shared_ptr<ov::Node>& node) {
+    return {{element::f32}};
+}
+
+void jit_logical_not_emitter::register_table_entries() {
+    push_arg_entry_of("one", CONST_1_F);
+}
+
+/// LOGICAL XOR ///
+jit_logical_xor_emitter::jit_logical_xor_emitter(ov::intel_cpu::riscv64::jit_generator* host,
+                                                 ov::intel_cpu::riscv64::cpu_isa_t host_isa,
+                                                 const std::shared_ptr<ov::Node>& node)
+    : jit_emitter(host, host_isa, get_arithmetic_binary_exec_precision(node)) {
+    prepare_table();
+}
+
+jit_logical_xor_emitter::jit_logical_xor_emitter(ov::intel_cpu::riscv64::jit_generator* host,
+                                                 ov::intel_cpu::riscv64::cpu_isa_t host_isa,
+                                                 const ov::element::Type exec_prc)
+    : jit_emitter(host, host_isa, exec_prc) {
+    prepare_table();
+}
+
+size_t jit_logical_xor_emitter::get_inputs_num() const {
+    return 2;
+}
+size_t jit_logical_xor_emitter::aux_fp_gprs_count() const {
+    return 2;
+}
+size_t jit_logical_xor_emitter::aux_vecs_count() const {
+    return 2;
+}
+
+void jit_logical_xor_emitter::emit_impl(const std::vector<size_t>& in_vec_idxs,
+                                        const std::vector<size_t>& out_vec_idxs) const {
+    if (host_isa_ == ov::intel_cpu::riscv64::cpu_isa_t::gv) {
+        emit_isa<ov::intel_cpu::riscv64::cpu_isa_t::gv>(in_vec_idxs, out_vec_idxs);
+    } else {
+        OPENVINO_THROW("Can't create jit eltwise kernel");
+    }
+}
+
+template <ov::intel_cpu::riscv64::cpu_isa_t isa>
 void jit_logical_xor_emitter::emit_isa(const std::vector<size_t>& in_vec_idxs,
                                        const std::vector<size_t>& out_vec_idxs) const {
     VReg src0 = VReg(in_vec_idxs[0]);
     VReg src1 = VReg(in_vec_idxs[1]);
     VReg aux0 = VReg(aux_vec_idxs[0]);
     VReg aux1 = VReg(aux_vec_idxs[1]);
->>>>>>> 6534e3da
     VReg dst = VReg(out_vec_idxs[0]);
     FReg fzero = FReg(aux_fp_gpr_idxs[0]);
     FReg fone = FReg(aux_fp_gpr_idxs[1]);
     load_table_val("one", fone);
     h->fmv_w_x(fzero, zero);
-<<<<<<< HEAD
-    h->vfmv_v_f(dst, fone);
-    OPENVINO_ASSERT(exec_prc_ == ov::element::f32, "Unsupported precision");
-    h->vmfne_vf(mask_vreg(), src0, fzero);
-    h->vfsub_vf(dst, dst, fone, VM::masked);
-}
-
-std::set<std::vector<element::Type>> jit_logical_not_emitter::get_supported_precisions(
-    const std::shared_ptr<ov::Node>& node) {
-    return {{element::f32}};
-}
-
-void jit_logical_not_emitter::register_table_entries() {
-=======
     h->vmv_v_x(aux0, zero);
     h->vmv_v_x(aux1, zero);
     switch (exec_prc_) {
@@ -842,7 +857,6 @@
 }
 
 void jit_logical_xor_emitter::register_table_entries() {
->>>>>>> 6534e3da
     push_arg_entry_of("one", CONST_1_F);
 }
 
