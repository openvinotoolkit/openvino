// Copyright (C) 2025 Intel Corporation
// SPDX-License-Identifier: Apache-2.0
//

#include "jit_eltwise_emitters.hpp"

#include "common/utils.hpp"
#include "transformations/cpu_opset/common/op/leaky_relu.hpp"

namespace ov::intel_cpu::riscv64 {

using namespace Xbyak_riscv;

#define CONST_1_F 0x3f800000  // 1.f

/// ABS ///
<<<<<<< HEAD
jit_abs_emitter::jit_abs_emitter(ov::intel_cpu::riscv64::jit_generator_t* host, ov::intel_cpu::riscv64::cpu_isa_t host_isa,
    const std::shared_ptr<ov::Node>& node)
: jit_emitter(host, host_isa, get_arithmetic_binary_exec_precision(node)) {}

jit_abs_emitter::jit_abs_emitter(ov::intel_cpu::riscv64::jit_generator_t* host, ov::intel_cpu::riscv64::cpu_isa_t host_isa,
    const ov::element::Type exec_prc)
: jit_emitter(host, host_isa, exec_prc) {}
=======
jit_abs_emitter::jit_abs_emitter(ov::intel_cpu::riscv64::jit_generator* host,
                                 ov::intel_cpu::riscv64::cpu_isa_t host_isa,
                                 const std::shared_ptr<ov::Node>& node)
    : jit_emitter(host, host_isa, get_arithmetic_binary_exec_precision(node)) {}

jit_abs_emitter::jit_abs_emitter(ov::intel_cpu::riscv64::jit_generator* host,
                                 ov::intel_cpu::riscv64::cpu_isa_t host_isa,
                                 const ov::element::Type exec_prc)
    : jit_emitter(host, host_isa, exec_prc) {}
>>>>>>> 3b08b26d

size_t jit_abs_emitter::get_inputs_num() const {
    return 1;
}

void jit_abs_emitter::emit_impl(const std::vector<size_t>& in_vec_idxs, const std::vector<size_t>& out_vec_idxs) const {
    if (host_isa_ == ov::intel_cpu::riscv64::cpu_isa_t::gv) {
        emit_isa<ov::intel_cpu::riscv64::cpu_isa_t::gv>(in_vec_idxs, out_vec_idxs);
    } else {
        OPENVINO_THROW("Can't create jit eltwise kernel");
    }
}

template <ov::intel_cpu::riscv64::cpu_isa_t isa>
void jit_abs_emitter::emit_isa(const std::vector<size_t>& in_vec_idxs, const std::vector<size_t>& out_vec_idxs) const {
    VReg src = VReg(in_vec_idxs[0]);
    VReg dst = VReg(out_vec_idxs[0]);

    h->vfsgnjx_vv(dst, src, src);
}

std::set<std::vector<element::Type>> jit_abs_emitter::get_supported_precisions(const std::shared_ptr<ov::Node>& node) {
    return {{element::f32}};
}

/// ADD ///
<<<<<<< HEAD
jit_add_emitter::jit_add_emitter(ov::intel_cpu::riscv64::jit_generator_t* host, ov::intel_cpu::riscv64::cpu_isa_t host_isa,
                                 const std::shared_ptr<ov::Node>& node)
    : jit_emitter(host, host_isa, get_arithmetic_binary_exec_precision(node)) {}

jit_add_emitter::jit_add_emitter(ov::intel_cpu::riscv64::jit_generator_t* host, ov::intel_cpu::riscv64::cpu_isa_t host_isa,
=======
jit_add_emitter::jit_add_emitter(ov::intel_cpu::riscv64::jit_generator* host,
                                 ov::intel_cpu::riscv64::cpu_isa_t host_isa,
                                 const std::shared_ptr<ov::Node>& node)
    : jit_emitter(host, host_isa, get_arithmetic_binary_exec_precision(node)) {}

jit_add_emitter::jit_add_emitter(ov::intel_cpu::riscv64::jit_generator* host,
                                 ov::intel_cpu::riscv64::cpu_isa_t host_isa,
>>>>>>> 3b08b26d
                                 const ov::element::Type exec_prc)
    : jit_emitter(host, host_isa, exec_prc) {}

size_t jit_add_emitter::get_inputs_num() const {
    return 2;
}

void jit_add_emitter::emit_impl(const std::vector<size_t>& in_vec_idxs, const std::vector<size_t>& out_vec_idxs) const {
    if (host_isa_ == ov::intel_cpu::riscv64::cpu_isa_t::gv) {
        emit_isa<ov::intel_cpu::riscv64::cpu_isa_t::gv>(in_vec_idxs, out_vec_idxs);
    } else {
        OPENVINO_THROW("Can't create jit eltwise kernel");
    }
}

template <ov::intel_cpu::riscv64::cpu_isa_t isa>
void jit_add_emitter::emit_isa(const std::vector<size_t>& in_vec_idxs, const std::vector<size_t>& out_vec_idxs) const {
    VReg src0 = VReg(in_vec_idxs[0]);
    VReg src1 = VReg(in_vec_idxs[1]);
    VReg dst = VReg(out_vec_idxs[0]);

    switch (exec_prc_) {
    case ov::element::f32:
        h->vfadd_vv(dst, src0, src1);
        break;
    case ov::element::i32:
        h->vadd_vv(dst, src0, src1);
        break;
    default:
        OV_CPU_JIT_EMITTER_THROW("Unsupported precision");
    }
}

std::set<std::vector<element::Type>> jit_add_emitter::get_supported_precisions(const std::shared_ptr<ov::Node>& node) {
    return {{element::f32, element::f32}, {element::i32, element::i32}};
}

/// Clamp ///
<<<<<<< HEAD
jit_clamp_emitter::jit_clamp_emitter(ov::intel_cpu::riscv64::jit_generator_t* host, ov::intel_cpu::riscv64::cpu_isa_t host_isa,
                                     const std::shared_ptr<ov::Node>& node, const ov::element::Type exec_prc)
=======
jit_clamp_emitter::jit_clamp_emitter(ov::intel_cpu::riscv64::jit_generator* host,
                                     ov::intel_cpu::riscv64::cpu_isa_t host_isa,
                                     const std::shared_ptr<ov::Node>& node,
                                     const ov::element::Type exec_prc)
>>>>>>> 3b08b26d
    : jit_emitter(host, host_isa, exec_prc) {
    if (const auto clamp = ov::as_type_ptr<ov::op::v0::Clamp>(node)) {
        min = static_cast<float>(clamp->get_min());
        max = static_cast<float>(clamp->get_max());
    } else {
        OPENVINO_THROW("Incompatible node!");
    }
    prepare_table();
}

<<<<<<< HEAD
jit_clamp_emitter::jit_clamp_emitter(ov::intel_cpu::riscv64::jit_generator_t* host, ov::intel_cpu::riscv64::cpu_isa_t host_isa,
                                     float min, float max, const ov::element::Type exec_prc)
    : jit_emitter(host, host_isa, exec_prc), min(min), max(max) {
=======
jit_clamp_emitter::jit_clamp_emitter(ov::intel_cpu::riscv64::jit_generator* host,
                                     ov::intel_cpu::riscv64::cpu_isa_t host_isa,
                                     float min,
                                     float max,
                                     const ov::element::Type exec_prc)
    : jit_emitter(host, host_isa, exec_prc),
      min(min),
      max(max) {
>>>>>>> 3b08b26d
    prepare_table();
}

size_t jit_clamp_emitter::get_inputs_num() const {
    return 1;
}

size_t jit_clamp_emitter::aux_fp_gprs_count() const {
    return 1;
}

void jit_clamp_emitter::emit_impl(const std::vector<size_t>& in_vec_idxs,
                                  const std::vector<size_t>& out_vec_idxs) const {
    if (host_isa_ == ov::intel_cpu::riscv64::cpu_isa_t::gv) {
        emit_isa<ov::intel_cpu::riscv64::cpu_isa_t::gv>(in_vec_idxs, out_vec_idxs);
    } else {
        OPENVINO_THROW("Can't create jit eltwise kernel");
    }
}

template <ov::intel_cpu::riscv64::cpu_isa_t isa>
void jit_clamp_emitter::emit_isa(const std::vector<size_t>& in_vec_idxs,
                                 const std::vector<size_t>& out_vec_idxs) const {
    VReg src = VReg(in_vec_idxs[0]);
    VReg dst = VReg(out_vec_idxs[0]);
    FReg bound = FReg(aux_fp_gpr_idxs[0]);

    load_table_val("min", bound);
    h->vfmax_vf(dst, src, bound);

    load_table_val("max", bound);
    h->vfmin_vf(dst, dst, bound);
}

void jit_clamp_emitter::register_table_entries() {
    push_arg_entry_of("min", dnnl::impl::float2int(min));
    push_arg_entry_of("max", dnnl::impl::float2int(max));
}

std::set<std::vector<element::Type>> jit_clamp_emitter::get_supported_precisions(
    const std::shared_ptr<ov::Node>& node) {
    return {{element::f32}};
}

/// DIV ///
<<<<<<< HEAD
jit_divide_emitter::jit_divide_emitter(ov::intel_cpu::riscv64::jit_generator_t* host, ov::intel_cpu::riscv64::cpu_isa_t host_isa,
                                       const std::shared_ptr<ov::Node>& node)
    : jit_emitter(host, host_isa, get_arithmetic_binary_exec_precision(node)) {}

jit_divide_emitter::jit_divide_emitter(ov::intel_cpu::riscv64::jit_generator_t* host,  ov::intel_cpu::riscv64::cpu_isa_t host_isa,
=======
jit_divide_emitter::jit_divide_emitter(ov::intel_cpu::riscv64::jit_generator* host,
                                       ov::intel_cpu::riscv64::cpu_isa_t host_isa,
                                       const std::shared_ptr<ov::Node>& node)
    : jit_emitter(host, host_isa, get_arithmetic_binary_exec_precision(node)) {}

jit_divide_emitter::jit_divide_emitter(ov::intel_cpu::riscv64::jit_generator* host,
                                       ov::intel_cpu::riscv64::cpu_isa_t host_isa,
>>>>>>> 3b08b26d
                                       const ov::element::Type exec_prc)
    : jit_emitter(host, host_isa, exec_prc) {}

size_t jit_divide_emitter::get_inputs_num() const {
    return 2;
}

void jit_divide_emitter::emit_impl(const std::vector<size_t>& in_vec_idxs,
                                   const std::vector<size_t>& out_vec_idxs) const {
    if (host_isa_ == ov::intel_cpu::riscv64::cpu_isa_t::gv) {
        emit_isa<ov::intel_cpu::riscv64::cpu_isa_t::gv>(in_vec_idxs, out_vec_idxs);
    } else {
        OPENVINO_THROW("Can't create jit eltwise kernel");
    }
}

template <ov::intel_cpu::riscv64::cpu_isa_t isa>
void jit_divide_emitter::emit_isa(const std::vector<size_t>& in_vec_idxs,
                                  const std::vector<size_t>& out_vec_idxs) const {
    VReg src0 = VReg(in_vec_idxs[0]);
    VReg src1 = VReg(in_vec_idxs[1]);
    VReg dst = VReg(out_vec_idxs[0]);

    switch (exec_prc_) {
    case ov::element::f32:
        h->vfdiv_vv(dst, src0, src1);
        break;
    case ov::element::i32:
        h->vdiv_vv(dst, src0, src1);
        break;
    default:
        OV_CPU_JIT_EMITTER_THROW("Unsupported precision");
    }
}

std::set<std::vector<element::Type>> jit_divide_emitter::get_supported_precisions(
    const std::shared_ptr<ov::Node>& node) {
    return {{element::f32, element::f32}, {element::i32, element::i32}};
}

/// Exp ///
<<<<<<< HEAD
jit_exp_emitter::jit_exp_emitter(ov::intel_cpu::riscv64::jit_generator_t* host, ov::intel_cpu::riscv64::cpu_isa_t host_isa,
                                 const std::shared_ptr<ov::Node>& node, const ov::element::Type exec_prc)
=======
jit_exp_emitter::jit_exp_emitter(ov::intel_cpu::riscv64::jit_generator* host,
                                 ov::intel_cpu::riscv64::cpu_isa_t host_isa,
                                 const std::shared_ptr<ov::Node>& node,
                                 const ov::element::Type exec_prc)
>>>>>>> 3b08b26d
    : jit_emitter(host, host_isa, exec_prc) {
    prepare_table();
}

<<<<<<< HEAD
jit_exp_emitter::jit_exp_emitter(ov::intel_cpu::riscv64::jit_generator_t* host, ov::intel_cpu::riscv64::cpu_isa_t host_isa,
=======
jit_exp_emitter::jit_exp_emitter(ov::intel_cpu::riscv64::jit_generator* host,
                                 ov::intel_cpu::riscv64::cpu_isa_t host_isa,
>>>>>>> 3b08b26d
                                 const ov::element::Type exec_prc)
    : jit_emitter(host, host_isa, exec_prc) {
    prepare_table();
}

size_t jit_exp_emitter::get_inputs_num() const {
    return 1;
}

size_t jit_exp_emitter::aux_gprs_count() const {
    return 2;
}

size_t jit_exp_emitter::aux_vecs_count() const {
    return 3;
}

size_t jit_exp_emitter::aux_fp_gprs_count() const {
    return 2;
}

void jit_exp_emitter::emit_impl(const std::vector<size_t>& in_vec_idxs, const std::vector<size_t>& out_vec_idxs) const {
    if (host_isa_ == ov::intel_cpu::riscv64::cpu_isa_t::gv) {
        emit_isa<ov::intel_cpu::riscv64::cpu_isa_t::gv>(in_vec_idxs, out_vec_idxs);
    } else {
        OPENVINO_THROW("Can't create jit eltwise kernel");
    }
}

template <ov::intel_cpu::riscv64::cpu_isa_t isa>
void jit_exp_emitter::emit_isa(const std::vector<size_t>& in_vec_idxs, const std::vector<size_t>& out_vec_idxs) const {
    VReg src = VReg(in_vec_idxs[0]);
    VReg dst = VReg(out_vec_idxs[0]);
    VReg aux0 = VReg(aux_vec_idxs[0]);
    VReg aux1 = VReg(aux_vec_idxs[1]);
    VReg zero_mask = VReg(aux_vec_idxs[2]);
    VReg aux2 = zero_mask;
    FReg fp0 = FReg(aux_fp_gpr_idxs[0]);
    FReg fp1 = FReg(aux_fp_gpr_idxs[1]);
    Reg tmp = Reg(aux_gpr_idxs[0]);

    FReg ln_flt_min_f = fp0;
    load_table_val("ln_flt_min_f", ln_flt_min_f);
    // get mask of values lower than log(FLT_MIN) to zero them in the output
    h->vmflt_vf(mask_vreg(), src, ln_flt_min_f);
    h->vmv1r_v(zero_mask, mask_vreg());  // save mask

    h->vfmax_vf(dst, src, ln_flt_min_f);

    load_table_val("ln_flt_max_f", fp1);
    h->vfmin_vf(dst, dst, fp1);

    // keep dst = x for further computations
    h->vmv_v_v(aux0, dst);

    // calculate exp(x)
    // fx = x * log2ef + 0.5
    load_table_val("log2ef", fp1);
    h->vfmul_vf(dst, dst, fp1);
    load_table_val("half", fp1);
    h->vfadd_vf(dst, dst, fp1);

    // aux1 = floorf(fx)
    h->vfcvt_x_f_v(aux1, dst);   // fp32 -> int32
    h->vfcvt_f_x_v(aux1, aux1);  // int32 -> fp32
    h->vmfgt_vv(mask_vreg(), aux1, dst);
    load_table_val("one", fp1);
    h->vfsub_vf(aux1, aux1, fp1, VM::masked);

    // keep dst = floorf(fx) for further computations
    h->vmv_v_v(dst, aux1);

    // x = x - fx * ln2
    load_table_val("ln2f", fp1);
    h->vfnmsac_vf(aux0, fp1, aux1);

    // compute 2^n
    h->vfcvt_x_f_v(aux1, dst);
    load_table_val("exponent_bias", tmp);
    h->vadd_vx(aux1, aux1, tmp);
    const int n_mantissa_bits = 23;
    h->vsll_vi(aux1, aux1, n_mantissa_bits);

    // set zeroes at those points which were < log(FLT_MIN)
    // Note: Xbyak doesn't support vmv_v_i with mask to set zero where masked
    h->vmv1r_v(mask_vreg(), zero_mask);  // pop mask
    h->vand_vx(aux1, aux1, zero, VM::masked);

    // compute polynomial
    FReg pol = fp1;
    load_table_val("pol5", pol);
    h->vfmv_v_f(dst, pol);

    load_table_val("pol4", pol);
    h->vfmv_v_f(aux2, pol);
    h->vfmadd_vv(dst, aux0, aux2);

    load_table_val("pol3", pol);
    h->vfmv_v_f(aux2, pol);
    h->vfmadd_vv(dst, aux0, aux2);

    load_table_val("pol2", pol);
    h->vfmv_v_f(aux2, pol);
    h->vfmadd_vv(dst, aux0, aux2);

    load_table_val("pol1", pol);
    h->vfmv_v_f(aux2, pol);
    h->vfmadd_vv(dst, aux0, aux2);

    load_table_val("one", pol);
    h->vfmv_v_f(aux2, pol);
    h->vfmadd_vv(dst, aux0, aux2);

    // y = y * 2^n
    h->vfmul_vv(dst, dst, aux1);
}

std::set<std::vector<element::Type>> jit_exp_emitter::get_supported_precisions(const std::shared_ptr<ov::Node>& node) {
    return {{element::f32}};
}

void jit_exp_emitter::register_table_entries() {
    push_arg_entry_of("pol1", 0x3f7ffffb);  // p1 = 0.999999701f
    push_arg_entry_of("pol2", 0x3efffee3);  // p2 = 0.499991506f
    push_arg_entry_of("pol3", 0x3e2aad40);  // p3 = 0.166676521f
    push_arg_entry_of("pol4", 0x3d2b9d0d);  // p4 = 0.0418978221f
    push_arg_entry_of("pol5", 0x3c07cfce);  // p5 = 0.00828929059f

    push_arg_entry_of("one", CONST_1_F);
    push_arg_entry_of("half", 0x3f000000);
    push_arg_entry_of("ln2f", 0x3f317218);
    push_arg_entry_of("log2ef", 0x3fb8aa3b);
    push_arg_entry_of("ln_flt_max_f", 0x42b17218);
    push_arg_entry_of("ln_flt_min_f", 0xc2aeac50);
    push_arg_entry_of("exponent_bias", 0x0000007f);
}

/// MOD ///
jit_mod_emitter::jit_mod_emitter(ov::intel_cpu::riscv64::jit_generator* host,
                                 ov::intel_cpu::riscv64::cpu_isa_t host_isa,
                                 const std::shared_ptr<ov::Node>& node)
    : jit_emitter(host, host_isa, get_arithmetic_binary_exec_precision(node)) {
    prepare_table();
}

jit_mod_emitter::jit_mod_emitter(ov::intel_cpu::riscv64::jit_generator* host,
                                 ov::intel_cpu::riscv64::cpu_isa_t host_isa,
                                 const ov::element::Type exec_prc)
    : jit_emitter(host, host_isa, exec_prc) {
    prepare_table();
}

size_t jit_mod_emitter::get_inputs_num() const {
    return 2;
}
size_t jit_mod_emitter::aux_vecs_count() const {
    if (exec_prc_ == ov::element::f32) {
        return 2;
    } else if (exec_prc_ == ov::element::i32) {
        return 0;
    } else {
        OPENVINO_THROW("Unsupported precision");
    }
}
size_t jit_mod_emitter::aux_fp_gprs_count() const {
    if (exec_prc_ == ov::element::f32) {
        return 1;
    } else if (exec_prc_ == ov::element::i32) {
        return 0;
    } else {
        OPENVINO_THROW("Unsupported precision");
    }
}
void jit_mod_emitter::emit_impl(const std::vector<size_t>& in_vec_idxs, const std::vector<size_t>& out_vec_idxs) const {
    if (host_isa_ == ov::intel_cpu::riscv64::cpu_isa_t::gv) {
        emit_isa<ov::intel_cpu::riscv64::cpu_isa_t::gv>(in_vec_idxs, out_vec_idxs);
    } else {
        OPENVINO_THROW("Can't create jit eltwise kernel");
    }
}

template <ov::intel_cpu::riscv64::cpu_isa_t isa>
void jit_mod_emitter::emit_isa(const std::vector<size_t>& in_vec_idxs, const std::vector<size_t>& out_vec_idxs) const {
    VReg src0 = VReg(in_vec_idxs[0]);
    VReg src1 = VReg(in_vec_idxs[1]);
    VReg dst = VReg(out_vec_idxs[0]);

    switch (exec_prc_) {
    case ov::element::i32:
        h->vremu_vv(dst, src0, src1);
        break;
    case ov::element::f32: {
        VReg tmp0 = VReg(aux_vec_idxs[0]);
        VReg tmp1 = VReg(aux_vec_idxs[1]);
        FReg fp0 = FReg(aux_fp_gpr_idxs[0]);
        h->vfdiv_vv(tmp0, src0, src1);
        h->vfcvt_x_f_v(tmp1, tmp0);
        h->vfcvt_f_x_v(tmp1, tmp1);
        h->vmfgt_vv(mask_vreg(), tmp1, tmp0);
        load_table_val("one", fp0);
        h->vfsub_vf(tmp1, tmp1, fp0, VM::masked);
        h->vfmul_vv(tmp0, tmp1, src1);
        h->vfsub_vv(dst, src0, tmp0);
        break;
    }
    default:
        OV_CPU_JIT_EMITTER_THROW("Unsupported precision");
    }
}
std::set<std::vector<element::Type>> jit_mod_emitter::get_supported_precisions(const std::shared_ptr<ov::Node>& node) {
    return {{element::i32, element::i32}, {element::f32, element::f32}};
}
void jit_mod_emitter::register_table_entries() {
    if (exec_prc_ == ov::element::f32) {
        push_arg_entry_of("one", CONST_1_F);
    }
}

/// FLOOR ///
jit_floor_emitter::jit_floor_emitter(jit_generator* host, cpu_isa_t host_isa, const element::Type exec_prc)
    : jit_emitter(host, host_isa, exec_prc) {
    prepare_table();
}

jit_floor_emitter::jit_floor_emitter(ov::intel_cpu::riscv64::jit_generator* host,
                                     ov::intel_cpu::riscv64::cpu_isa_t host_isa,
                                     const std::shared_ptr<ov::Node>& node)
    : jit_emitter(host, host_isa, get_arithmetic_binary_exec_precision(node)) {
    prepare_table();
}

size_t jit_floor_emitter::get_inputs_num() const {
    return 1;
}

size_t jit_floor_emitter::aux_vecs_count() const {
    return 1;
}

size_t jit_floor_emitter::aux_fp_gprs_count() const {
    return 1;
}

void jit_floor_emitter::emit_impl(const std::vector<size_t>& in_vec_idxs,
                                  const std::vector<size_t>& out_vec_idxs) const {
    if (host_isa_ == ov::intel_cpu::riscv64::cpu_isa_t::gv) {
        emit_isa<ov::intel_cpu::riscv64::cpu_isa_t::gv>(in_vec_idxs, out_vec_idxs);
    } else {
        OPENVINO_THROW("Can't create jit eltwise kernel for FLOOR");
    }
}
void jit_floor_emitter::register_table_entries() {
    push_arg_entry_of("neg_one", 0xbf800000);
}

template <ov::intel_cpu::riscv64::cpu_isa_t isa>
void jit_floor_emitter::emit_isa(const std::vector<size_t>& in_vec_idxs,
                                 const std::vector<size_t>& out_vec_idxs) const {
    VReg src = VReg(in_vec_idxs[0]);
    VReg dst = VReg(out_vec_idxs[0]);
    VReg aux1 = VReg(aux_vec_idxs[0]);
    FReg fp1 = FReg(aux_fp_gpr_idxs[0]);

    h->vmv_v_v(aux1, src);
    h->vfcvt_x_f_v(dst, src);
    h->vfcvt_f_x_v(dst, dst);

    h->vmfgt_vv(mask_vreg(), dst, aux1);
    load_table_val("neg_one", fp1);
    h->vfadd_vf(dst, dst, fp1, VM::masked);
}
std::set<std::vector<element::Type>> jit_floor_emitter::get_supported_precisions(
    const std::shared_ptr<ov::Node>& node) {
    return {{element::f32}};
}
/// GREATER EQUAL ///
jit_greater_equal_emitter::jit_greater_equal_emitter(jit_generator* host,
                                                     cpu_isa_t host_isa,
                                                     const element::Type exec_prc)
    : jit_emitter(host, host_isa, exec_prc) {
    prepare_table();
}

jit_greater_equal_emitter::jit_greater_equal_emitter(jit_generator* host,
                                                     cpu_isa_t host_isa,
                                                     const std::shared_ptr<ov::Node>& node)
    : jit_emitter(host, host_isa, get_arithmetic_binary_exec_precision(node)) {
    prepare_table();
}

size_t jit_greater_equal_emitter::get_inputs_num() const {
    return 2;
}

size_t jit_greater_equal_emitter::aux_fp_gprs_count() const {
    return 1;
}

void jit_greater_equal_emitter::emit_impl(const std::vector<size_t>& in_vec_idxs,
                                          const std::vector<size_t>& out_vec_idxs) const {
    if (host_isa_ == ov::intel_cpu::riscv64::cpu_isa_t::gv) {
        emit_isa<ov::intel_cpu::riscv64::cpu_isa_t::gv>(in_vec_idxs, out_vec_idxs);
    } else {
        OPENVINO_THROW("Can't create jit eltwise kernel for GREATER_EQUAL");
    }
}

template <ov::intel_cpu::riscv64::cpu_isa_t isa>
void jit_greater_equal_emitter::emit_isa(const std::vector<size_t>& in_vec_idxs,
                                         const std::vector<size_t>& out_vec_idxs) const {
    VReg src0 = VReg(in_vec_idxs[0]);
    VReg src1 = VReg(in_vec_idxs[1]);
    VReg dst = VReg(out_vec_idxs[0]);

    FReg one = FReg(aux_fp_gpr_idxs[0]);
    load_table_val("one", one);

    h->vmv_v_x(dst, zero);
    h->vmfge_vv(mask_vreg(), src0, src1);
    h->vfadd_vf(dst, dst, one, VM::masked);
}

void jit_greater_equal_emitter::register_table_entries() {
    push_arg_entry_of("one", CONST_1_F);
}

std::set<std::vector<element::Type>> jit_greater_equal_emitter::get_supported_precisions(
    const std::shared_ptr<ov::Node>& node) {
    return {{element::f32, element::f32}};
}
/// MAXIMUM ///
jit_maximum_emitter::jit_maximum_emitter(jit_generator* host, cpu_isa_t host_isa, const element::Type exec_prc)
    : jit_emitter(host, host_isa, exec_prc) {}

jit_maximum_emitter::jit_maximum_emitter(jit_generator* host, cpu_isa_t host_isa, const std::shared_ptr<ov::Node>& node)
    : jit_emitter(host, host_isa, get_arithmetic_binary_exec_precision(node)) {}

size_t jit_maximum_emitter::get_inputs_num() const {
    return 2;
}

void jit_maximum_emitter::emit_impl(const std::vector<size_t>& in_vec_idxs,
                                    const std::vector<size_t>& out_vec_idxs) const {
    if (host_isa_ == ov::intel_cpu::riscv64::cpu_isa_t::gv) {
        emit_isa<ov::intel_cpu::riscv64::cpu_isa_t::gv>(in_vec_idxs, out_vec_idxs);
    } else {
        OPENVINO_THROW("Can't create jit eltwise kernel for MAXIMUM");
    }
}

template <ov::intel_cpu::riscv64::cpu_isa_t isa>
void jit_maximum_emitter::emit_isa(const std::vector<size_t>& in_vec_idxs,
                                   const std::vector<size_t>& out_vec_idxs) const {
    VReg src0 = VReg(in_vec_idxs[0]);
    VReg src1 = VReg(in_vec_idxs[1]);
    VReg dst = VReg(out_vec_idxs[0]);

    h->vfmax_vv(dst, src0, src1);
}

std::set<std::vector<element::Type>> jit_maximum_emitter::get_supported_precisions(
    const std::shared_ptr<ov::Node>& node) {
    return {{element::f32, element::f32}};
}
/// MINIMUM ///
jit_minimum_emitter::jit_minimum_emitter(jit_generator* host, cpu_isa_t host_isa, const element::Type exec_prc)
    : jit_emitter(host, host_isa, exec_prc) {}

jit_minimum_emitter::jit_minimum_emitter(jit_generator* host, cpu_isa_t host_isa, const std::shared_ptr<ov::Node>& node)
    : jit_emitter(host, host_isa, get_arithmetic_binary_exec_precision(node)) {}

size_t jit_minimum_emitter::get_inputs_num() const {
    return 2;
}

void jit_minimum_emitter::emit_impl(const std::vector<size_t>& in_vec_idxs,
                                    const std::vector<size_t>& out_vec_idxs) const {
    if (host_isa_ == ov::intel_cpu::riscv64::cpu_isa_t::gv) {
        emit_isa<ov::intel_cpu::riscv64::cpu_isa_t::gv>(in_vec_idxs, out_vec_idxs);
    } else {
        OPENVINO_THROW("Can't create jit eltwise kernel for MINIMUM");
    }
}

template <ov::intel_cpu::riscv64::cpu_isa_t isa>
void jit_minimum_emitter::emit_isa(const std::vector<size_t>& in_vec_idxs,
                                   const std::vector<size_t>& out_vec_idxs) const {
    VReg src0 = VReg(in_vec_idxs[0]);
    VReg src1 = VReg(in_vec_idxs[1]);
    VReg dst = VReg(out_vec_idxs[0]);

    h->vfmin_vv(dst, src0, src1);
}

std::set<std::vector<element::Type>> jit_minimum_emitter::get_supported_precisions(
    const std::shared_ptr<ov::Node>& node) {
    return {{element::f32, element::f32}};
}

/// LOGICAL AND ///
jit_logical_and_emitter::jit_logical_and_emitter(ov::intel_cpu::riscv64::jit_generator* host,
                                                 ov::intel_cpu::riscv64::cpu_isa_t host_isa,
                                                 const std::shared_ptr<ov::Node>& node)
    : jit_emitter(host, host_isa, get_arithmetic_binary_exec_precision(node)) {
    prepare_table();
}

jit_logical_and_emitter::jit_logical_and_emitter(ov::intel_cpu::riscv64::jit_generator* host,
                                                 ov::intel_cpu::riscv64::cpu_isa_t host_isa,
                                                 const ov::element::Type exec_prc)
    : jit_emitter(host, host_isa, exec_prc) {
    prepare_table();
}

size_t jit_logical_and_emitter::get_inputs_num() const {
    return 2;
}

size_t jit_logical_and_emitter::aux_gprs_count() const {
    return 2;
}

size_t jit_logical_and_emitter::aux_vecs_count() const {
    return 1;
}

void jit_logical_and_emitter::emit_impl(const std::vector<size_t>& in_vec_idxs,
                                        const std::vector<size_t>& out_vec_idxs) const {
    if (host_isa_ == ov::intel_cpu::riscv64::cpu_isa_t::gv) {
        emit_isa<ov::intel_cpu::riscv64::cpu_isa_t::gv>(in_vec_idxs, out_vec_idxs);
    } else {
        OPENVINO_THROW("Can't create jit eltwise kernel");
    }
}

template <ov::intel_cpu::riscv64::cpu_isa_t isa>
void jit_logical_and_emitter::emit_isa(const std::vector<size_t>& in_vec_idxs,
                                       const std::vector<size_t>& out_vec_idxs) const {
    VReg src0 = VReg(in_vec_idxs[0]);
    VReg src1 = VReg(in_vec_idxs[1]);
    VReg dst = VReg(out_vec_idxs[0]);
    VReg mask0 = VReg(aux_vec_idxs[0]);
    Reg mask1 = Reg(aux_gpr_idxs[0]);
    load_table_val("one", mask1);

    switch (exec_prc_) {
    case ov::element::f32:
        h->vand_vv(mask0, src0, src1);
        h->vand_vx(dst, mask0, mask1);
        break;
    default:
        OV_CPU_JIT_EMITTER_THROW("Unsupported precision");
    }
}

std::set<std::vector<element::Type>> jit_logical_and_emitter::get_supported_precisions(
    const std::shared_ptr<ov::Node>& node) {
    return {{element::f32, element::f32}};
}
void jit_logical_and_emitter::register_table_entries() {
    push_arg_entry_of("one", CONST_1_F);
}

/// MUL_ADD ///
<<<<<<< HEAD
jit_mul_add_emitter::jit_mul_add_emitter(ov::intel_cpu::riscv64::jit_generator_t* host, ov::intel_cpu::riscv64::cpu_isa_t host_isa,
    const std::shared_ptr<ov::Node>& node)
: jit_emitter(host, host_isa, get_arithmetic_binary_exec_precision(node)) {}

jit_mul_add_emitter::jit_mul_add_emitter(ov::intel_cpu::riscv64::jit_generator_t* host, ov::intel_cpu::riscv64::cpu_isa_t host_isa,
    const ov::element::Type exec_prc)
: jit_emitter(host, host_isa, exec_prc) {}
=======
jit_mul_add_emitter::jit_mul_add_emitter(ov::intel_cpu::riscv64::jit_generator* host,
                                         ov::intel_cpu::riscv64::cpu_isa_t host_isa,
                                         const std::shared_ptr<ov::Node>& node)
    : jit_emitter(host, host_isa, get_arithmetic_binary_exec_precision(node)) {}

jit_mul_add_emitter::jit_mul_add_emitter(ov::intel_cpu::riscv64::jit_generator* host,
                                         ov::intel_cpu::riscv64::cpu_isa_t host_isa,
                                         const ov::element::Type exec_prc)
    : jit_emitter(host, host_isa, exec_prc) {}
>>>>>>> 3b08b26d

size_t jit_mul_add_emitter::get_inputs_num() const {
    return 3;
}

void jit_mul_add_emitter::emit_impl(const std::vector<size_t>& in_vec_idxs,
                                    const std::vector<size_t>& out_vec_idxs) const {
    if (host_isa_ == ov::intel_cpu::riscv64::cpu_isa_t::gv) {
        emit_isa<ov::intel_cpu::riscv64::cpu_isa_t::gv>(in_vec_idxs, out_vec_idxs);
    } else {
        OPENVINO_THROW("Can't create jit eltwise kernel");
    }
}

template <ov::intel_cpu::riscv64::cpu_isa_t isa>
void jit_mul_add_emitter::emit_isa(const std::vector<size_t>& in_vec_idxs,
                                   const std::vector<size_t>& out_vec_idxs) const {
    VReg src0 = VReg(in_vec_idxs[0]);
    VReg src1 = VReg(in_vec_idxs[1]);
    VReg src2 = VReg(in_vec_idxs[2]);
    VReg dst = VReg(out_vec_idxs[0]);

    if (src1.getIdx() == dst.getIdx()) {
        h->vfmadd_vv(dst, src0, src2);
        return;
    }

    if (src2.getIdx() == dst.getIdx()) {
        h->vfmacc_vv(dst, src0, src1);
        return;
    }

    if (src0.getIdx() != dst.getIdx()) {
        h->vmv_v_v(dst, src0);
    }
    h->vfmadd_vv(dst, src1, src2);
}

std::set<std::vector<element::Type>> jit_mul_add_emitter::get_supported_precisions(
    const std::shared_ptr<ov::Node>& node) {
    return {{element::f32, element::f32, element::f32}};
}

/// MUL ///
<<<<<<< HEAD
jit_multiply_emitter::jit_multiply_emitter(ov::intel_cpu::riscv64::jit_generator_t* host, ov::intel_cpu::riscv64::cpu_isa_t host_isa,
                                           const std::shared_ptr<ov::Node>& node)
    : jit_emitter(host, host_isa, get_arithmetic_binary_exec_precision(node)) {}

jit_multiply_emitter::jit_multiply_emitter(ov::intel_cpu::riscv64::jit_generator_t* host, ov::intel_cpu::riscv64::cpu_isa_t host_isa,
=======
jit_multiply_emitter::jit_multiply_emitter(ov::intel_cpu::riscv64::jit_generator* host,
                                           ov::intel_cpu::riscv64::cpu_isa_t host_isa,
                                           const std::shared_ptr<ov::Node>& node)
    : jit_emitter(host, host_isa, get_arithmetic_binary_exec_precision(node)) {}

jit_multiply_emitter::jit_multiply_emitter(ov::intel_cpu::riscv64::jit_generator* host,
                                           ov::intel_cpu::riscv64::cpu_isa_t host_isa,
>>>>>>> 3b08b26d
                                           const ov::element::Type exec_prc)
    : jit_emitter(host, host_isa, exec_prc) {}

size_t jit_multiply_emitter::get_inputs_num() const {
    return 2;
}

void jit_multiply_emitter::emit_impl(const std::vector<size_t>& in_vec_idxs,
                                     const std::vector<size_t>& out_vec_idxs) const {
    if (host_isa_ == ov::intel_cpu::riscv64::cpu_isa_t::gv) {
        emit_isa<ov::intel_cpu::riscv64::cpu_isa_t::gv>(in_vec_idxs, out_vec_idxs);
    } else {
        OPENVINO_THROW("Can't create jit eltwise kernel");
    }
}

template <ov::intel_cpu::riscv64::cpu_isa_t isa>
void jit_multiply_emitter::emit_isa(const std::vector<size_t>& in_vec_idxs,
                                    const std::vector<size_t>& out_vec_idxs) const {
    VReg src0 = VReg(in_vec_idxs[0]);
    VReg src1 = VReg(in_vec_idxs[1]);
    VReg dst = VReg(out_vec_idxs[0]);
    h->vfmul_vv(dst, src0, src1);
}

std::set<std::vector<element::Type>> jit_multiply_emitter::get_supported_precisions(
    const std::shared_ptr<ov::Node>& node) {
    return {{element::f32, element::f32}};
}

/// NEGATIVE ///
jit_negative_emitter::jit_negative_emitter(jit_generator* host, cpu_isa_t host_isa, const element::Type exec_prc)
    : jit_emitter(host, host_isa, exec_prc) {}

jit_negative_emitter::jit_negative_emitter(jit_generator* host,
                                           cpu_isa_t host_isa,
                                           const std::shared_ptr<ov::Node>& node)
    : jit_emitter(host, host_isa, get_arithmetic_binary_exec_precision(node)) {}

size_t jit_negative_emitter::get_inputs_num() const {
    return 1;
}
void jit_negative_emitter::emit_impl(const std::vector<size_t>& in_vec_idxs,
                                     const std::vector<size_t>& out_vec_idxs) const {
    if (host_isa_ == ov::intel_cpu::riscv64::cpu_isa_t::gv) {
        emit_isa<ov::intel_cpu::riscv64::cpu_isa_t::gv>(in_vec_idxs, out_vec_idxs);
    } else {
        OPENVINO_THROW("Can't create jit eltwise kernel for NEGATIVE");
    }
}

template <ov::intel_cpu::riscv64::cpu_isa_t isa>
void jit_negative_emitter::emit_isa(const std::vector<size_t>& in_vec_idxs,
                                    const std::vector<size_t>& out_vec_idxs) const {
    VReg src = VReg(in_vec_idxs[0]);
    VReg dst = VReg(out_vec_idxs[0]);

    h->vfneg_vv(dst, src);
}

std::set<std::vector<element::Type>> jit_negative_emitter::get_supported_precisions(
    const std::shared_ptr<ov::Node>& node) {
    return {{element::f32}};
}

/// NOT EQUAL ///
jit_not_equal_emitter::jit_not_equal_emitter(ov::intel_cpu::riscv64::jit_generator* host,
                                             ov::intel_cpu::riscv64::cpu_isa_t host_isa,
                                             const std::shared_ptr<ov::Node>& node,
                                             const ov::element::Type exec_prc)
    : jit_emitter(host, host_isa, exec_prc) {
    prepare_table();
}

jit_not_equal_emitter::jit_not_equal_emitter(ov::intel_cpu::riscv64::jit_generator* host,
                                             ov::intel_cpu::riscv64::cpu_isa_t host_isa,
                                             const ov::element::Type exec_prc)
    : jit_emitter(host, host_isa, exec_prc) {
    prepare_table();
}

size_t jit_not_equal_emitter::get_inputs_num() const {
    return 2;
}

size_t jit_not_equal_emitter::aux_fp_gprs_count() const {
    return 1;
}

void jit_not_equal_emitter::emit_impl(const std::vector<size_t>& in_vec_idxs,
                                      const std::vector<size_t>& out_vec_idxs) const {
    if (host_isa_ == ov::intel_cpu::riscv64::cpu_isa_t::gv) {
        emit_isa<ov::intel_cpu::riscv64::cpu_isa_t::gv>(in_vec_idxs, out_vec_idxs);
    } else {
        OPENVINO_THROW("Can't create jit eltwise kernel");
    }
}

template <ov::intel_cpu::riscv64::cpu_isa_t isa>
void jit_not_equal_emitter::emit_isa(const std::vector<size_t>& in_vec_idxs,
                                     const std::vector<size_t>& out_vec_idxs) const {
    VReg src0 = VReg(in_vec_idxs[0]);
    VReg src1 = VReg(in_vec_idxs[1]);
    VReg dst = VReg(out_vec_idxs[0]);

    FReg one = FReg(aux_fp_gpr_idxs[0]);
    load_table_val("one", one);

    h->vmfne_vv(mask_vreg(), src0, src1);
    h->vmv_v_x(dst, zero);
    h->vfadd_vf(dst, dst, one, VM::masked);
}

std::set<std::vector<element::Type>> jit_not_equal_emitter::get_supported_precisions(
    const std::shared_ptr<ov::Node>& node) {
    return {{element::f32, element::f32}};
}

void jit_not_equal_emitter::register_table_entries() {
    push_arg_entry_of("one", CONST_1_F);
}

/// PReLU ///
<<<<<<< HEAD
jit_prelu_emitter::jit_prelu_emitter(ov::intel_cpu::riscv64::jit_generator_t* host, ov::intel_cpu::riscv64::cpu_isa_t host_isa,
                                     const std::shared_ptr<ov::Node>& node, const ov::element::Type exec_prc)
    : jit_emitter(host, host_isa, exec_prc) {}

jit_prelu_emitter::jit_prelu_emitter(ov::intel_cpu::riscv64::jit_generator_t* host, ov::intel_cpu::riscv64::cpu_isa_t host_isa,
=======
jit_prelu_emitter::jit_prelu_emitter(ov::intel_cpu::riscv64::jit_generator* host,
                                     ov::intel_cpu::riscv64::cpu_isa_t host_isa,
                                     const std::shared_ptr<ov::Node>& node,
                                     const ov::element::Type exec_prc)
    : jit_emitter(host, host_isa, exec_prc) {}

jit_prelu_emitter::jit_prelu_emitter(ov::intel_cpu::riscv64::jit_generator* host,
                                     ov::intel_cpu::riscv64::cpu_isa_t host_isa,
>>>>>>> 3b08b26d
                                     const ov::element::Type exec_prc)
    : jit_emitter(host, host_isa, exec_prc) {}

size_t jit_prelu_emitter::get_inputs_num() const {
    return 2;
}

size_t jit_prelu_emitter::aux_fp_gprs_count() const {
    return 1;
}

void jit_prelu_emitter::emit_impl(const std::vector<size_t>& in_vec_idxs,
                                  const std::vector<size_t>& out_vec_idxs) const {
    if (host_isa_ == ov::intel_cpu::riscv64::cpu_isa_t::gv) {
        emit_isa<ov::intel_cpu::riscv64::cpu_isa_t::gv>(in_vec_idxs, out_vec_idxs);
    } else {
        OPENVINO_THROW("Can't create jit eltwise kernel");
    }
}

template <ov::intel_cpu::riscv64::cpu_isa_t isa>
void jit_prelu_emitter::emit_isa(const std::vector<size_t>& in_vec_idxs,
                                 const std::vector<size_t>& out_vec_idxs) const {
    VReg src0 = VReg(in_vec_idxs[0]);
    VReg src1 = VReg(in_vec_idxs[1]);
    VReg dst = VReg(out_vec_idxs[0]);
    FReg fzero = FReg(aux_fp_gpr_idxs[0]);

    if (src0.getIdx() != dst.getIdx()) {
        h->vmv_v_v(dst, src0);
    }

    h->fmv_w_x(fzero, zero);
    h->vmflt_vf(mask_vreg(), src0, fzero);

    h->vfmul_vv(dst, src0, src1, VM::masked);
}

std::set<std::vector<element::Type>> jit_prelu_emitter::get_supported_precisions(
    const std::shared_ptr<ov::Node>& node) {
    return {{element::f32, element::f32}};
}

/// ReLU ///
<<<<<<< HEAD
jit_relu_emitter::jit_relu_emitter(ov::intel_cpu::riscv64::jit_generator_t* host, ov::intel_cpu::riscv64::cpu_isa_t host_isa,
                                   const std::shared_ptr<ov::Node>& node, const ov::element::Type exec_prc)
=======
jit_relu_emitter::jit_relu_emitter(ov::intel_cpu::riscv64::jit_generator* host,
                                   ov::intel_cpu::riscv64::cpu_isa_t host_isa,
                                   const std::shared_ptr<ov::Node>& node,
                                   const ov::element::Type exec_prc)
>>>>>>> 3b08b26d
    : jit_emitter(host, host_isa, exec_prc) {
    if (const auto leaky_relu = ov::as_type_ptr<LeakyReluNode>(node)) {
        alpha = leaky_relu->get_slope();
    } else if (ov::is_type<ov::op::v0::Relu>(node)) {
        alpha = 0.f;
    } else {
        OPENVINO_THROW("Incompatible node!");
    }
    prepare_table();
}

<<<<<<< HEAD
jit_relu_emitter::jit_relu_emitter(ov::intel_cpu::riscv64::jit_generator_t* host, ov::intel_cpu::riscv64::cpu_isa_t host_isa,
                                   float alpha, const ov::element::Type exec_prc)
    : jit_emitter(host, host_isa, exec_prc), alpha(alpha) {
=======
jit_relu_emitter::jit_relu_emitter(ov::intel_cpu::riscv64::jit_generator* host,
                                   ov::intel_cpu::riscv64::cpu_isa_t host_isa,
                                   float alpha,
                                   const ov::element::Type exec_prc)
    : jit_emitter(host, host_isa, exec_prc),
      alpha(alpha) {
>>>>>>> 3b08b26d
    prepare_table();
}

size_t jit_relu_emitter::get_inputs_num() const {
    return 1;
}

size_t jit_relu_emitter::aux_fp_gprs_count() const {
    return 1;
}

void jit_relu_emitter::emit_impl(const std::vector<size_t>& in_vec_idxs,
                                 const std::vector<size_t>& out_vec_idxs) const {
    if (host_isa_ == ov::intel_cpu::riscv64::cpu_isa_t::gv) {
        emit_isa<ov::intel_cpu::riscv64::cpu_isa_t::gv>(in_vec_idxs, out_vec_idxs);
    } else {
        OPENVINO_THROW("Can't create jit eltwise kernel");
    }
}

template <ov::intel_cpu::riscv64::cpu_isa_t isa>
void jit_relu_emitter::emit_isa(const std::vector<size_t>& in_vec_idxs, const std::vector<size_t>& out_vec_idxs) const {
    VReg src = VReg(in_vec_idxs[0]);
    VReg dst = VReg(out_vec_idxs[0]);
    FReg fzero = FReg(aux_fp_gpr_idxs[0]);
    h->fmv_w_x(fzero, zero);

    if (alpha == 0) {
        h->vfmax_vf(dst, src, fzero);
        return;
    }

    if (src.getIdx() != dst.getIdx()) {
        h->vmv_v_v(dst, src);
    }

    h->vmflt_vf(mask_vreg(), dst, fzero);

    FReg alpha_reg = fzero;
    load_table_val("alpha", alpha_reg);
    h->vfmul_vf(dst, dst, alpha_reg, VM::masked);
}

std::set<std::vector<element::Type>> jit_relu_emitter::get_supported_precisions(const std::shared_ptr<ov::Node>& node) {
    return {{element::f32}};
}

void jit_relu_emitter::register_table_entries() {
    if (alpha != 0) {
        push_arg_entry_of("alpha", dnnl::impl::float2int(alpha));
    }
}

/// Power Static ///
<<<<<<< HEAD
jit_power_static_emitter::jit_power_static_emitter(ov::intel_cpu::riscv64::jit_generator_t* host, ov::intel_cpu::riscv64::cpu_isa_t host_isa,
                                                   float power, float scale, float shift, ov::element::Type exec_prc)
    : jit_emitter(host, host_isa, exec_prc), power(power), scale(scale), shift(shift) {
=======
jit_power_static_emitter::jit_power_static_emitter(ov::intel_cpu::riscv64::jit_generator* host,
                                                   ov::intel_cpu::riscv64::cpu_isa_t host_isa,
                                                   float power,
                                                   float scale,
                                                   float shift,
                                                   ov::element::Type exec_prc)
    : jit_emitter(host, host_isa, exec_prc),
      power(power),
      scale(scale),
      shift(shift) {
>>>>>>> 3b08b26d
    prepare_table();
}

size_t jit_power_static_emitter::get_inputs_num() const {
    return 1;
}

size_t jit_power_static_emitter::aux_gprs_count() const {
    if ((power == 0) || is_scale_shift() || (!is_sqrt() && !is_int_pow())) {
        return 2;
    }
    return 1;
}

bool jit_power_static_emitter::is_lmul_supported() const {
    return jit_emitter::is_lmul_supported() && (is_int_pow() || is_sqrt());
}

size_t jit_power_static_emitter::aux_vecs_count() const {
    if (is_scale_shift()) {
        return 2;
    }
    if (is_int_pow()) {
        return 1;
    }
    return 0;
}

size_t jit_power_static_emitter::aux_fp_gprs_count() const {
    return power < 0 ? 1 : 0;
}

void jit_power_static_emitter::emit_impl(const std::vector<size_t>& in_vec_idxs,
                                         const std::vector<size_t>& out_vec_idxs) const {
    if (host_isa_ == ov::intel_cpu::riscv64::cpu_isa_t::gv) {
        emit_isa<ov::intel_cpu::riscv64::cpu_isa_t::gv>(in_vec_idxs, out_vec_idxs);
    } else {
        OPENVINO_THROW("Can't create jit eltwise kernel");
    }
}

template <ov::intel_cpu::riscv64::cpu_isa_t isa>
void jit_power_static_emitter::emit_isa(const std::vector<size_t>& in_vec_idxs,
                                        const std::vector<size_t>& out_vec_idxs) const {
    VReg src = VReg(in_vec_idxs[0]);
    VReg dst = VReg(out_vec_idxs[0]);

    if (power == 0) {
        Reg tmp = Reg(aux_gpr_idxs[0]);
        load_table_val("one", dst, tmp);
        return;
    }

    if (is_scale_shift()) {
        VReg aux0 = VReg(aux_vec_idxs[0]);
        VReg aux1 = VReg(aux_vec_idxs[1]);
        Reg tmp = Reg(aux_gpr_idxs[0]);
        load_table_val("shift", aux0, tmp);
        load_table_val("scale", aux1, tmp);
        h->vfmacc_vv(aux0, aux1, src);
        h->vmv_v_v(dst, aux0);
    } else {
        if (src.getIdx() != dst.getIdx()) {
            h->vmv_v_v(dst, src);
        }
    }

    // for power `-0.5f` there is `vfrsqrt7_v` instruction with worse accuracy
    if (is_sqrt()) {
        h->vfsqrt_v(dst, dst);

        if (power < 0) {
            FReg one = FReg(aux_fp_gpr_idxs[0]);
            load_table_val("one", one);
            h->vfrdiv_vf(dst, dst, one);
        }
    } else if (is_int_pow()) {
        int64_t ipower = std::abs(static_cast<int64_t>(power)) - 1;

        VReg aux0 = VReg(aux_vec_idxs[0]);
        h->vmv_v_v(aux0, dst);

        while (ipower > 0) {
            if (ipower & 0x1) {
                h->vfmul_vv(dst, dst, aux0);
            }
            if (ipower > 1) {
                h->vfmul_vv(aux0, aux0, aux0);
            }
            ipower = ipower >> 1;
        }

        if (power < 0) {
            FReg one = FReg(aux_fp_gpr_idxs[0]);
            load_table_val("one", one);
            h->vfrdiv_vf(dst, dst, one);
        }
    } else {
        auto pow_f32_addr = reinterpret_cast<uintptr_t>(::powf);

        Reg func_reg(aux_gpr_idxs[0]);
        h->uni_li(func_reg, pow_f32_addr);

        // Before binary call we have to save caller-saver registers:
        // - all caller-saver general-purpose regs + func_reg (if it's caller-saver)
        // - all caller-saver fp general-purpose regs except aux registers
        // - all vector registers except aux, src and dst registers
        auto exclude_vec_regs = aux_vec_idxs;
        aux_vec_idxs.push_back(src.getIdx());
        aux_vec_idxs.push_back(dst.getIdx());
        call_preamble({}, aux_fp_gpr_idxs, aux_vec_idxs);

        const auto sp_size = rnd_up(get_vec_length(), 16);
        h->addi(sp, sp, -sp_size);
        h->vse32_v(dst, sp);

        // TODO: Support any LMUL here (via vl from csr + labels)
        for (size_t i = 0; i < get_vec_length(); i += sizeof(float)) {
            h->flw(fa0, sp, i);
            load_table_val("power", fa1);

            h->jalr(ra, func_reg);

            h->fsw(fa0, sp, i);
        }

        h->vle32_v(dst, sp);
        h->addi(sp, sp, sp_size);

        call_postamble({}, aux_fp_gpr_idxs, aux_vec_idxs);
    }
}

std::set<std::vector<element::Type>> jit_power_static_emitter::get_supported_precisions(
    const std::shared_ptr<ov::Node>& node) {
    return {{element::f32}};
}

void jit_power_static_emitter::register_table_entries() {
    if (scale != 1.f || shift != 0.f) {
        push_arg_entry_of("scale", dnnl::impl::float2int(scale));
        push_arg_entry_of("shift", dnnl::impl::float2int(shift));
    }
    if (power != 1.f) {
        push_arg_entry_of("power", dnnl::impl::float2int(power));
    }
    if (power < 0) {
        push_arg_entry_of("one", CONST_1_F);
    }
}

/// Sigmoid ///
<<<<<<< HEAD
jit_sigmoid_emitter::jit_sigmoid_emitter(ov::intel_cpu::riscv64::jit_generator_t* host, ov::intel_cpu::riscv64::cpu_isa_t host_isa,
                                         const std::shared_ptr<ov::Node>& node, const ov::element::Type exec_prc)
=======
jit_sigmoid_emitter::jit_sigmoid_emitter(ov::intel_cpu::riscv64::jit_generator* host,
                                         ov::intel_cpu::riscv64::cpu_isa_t host_isa,
                                         const std::shared_ptr<ov::Node>& node,
                                         const ov::element::Type exec_prc)
>>>>>>> 3b08b26d
    : jit_emitter(host, host_isa, exec_prc) {
    jit_exp_emitter_.reset(new jit_exp_emitter(host, host_isa, exec_prc));
    prepare_table();
}

<<<<<<< HEAD
jit_sigmoid_emitter::jit_sigmoid_emitter(ov::intel_cpu::riscv64::jit_generator_t* host, ov::intel_cpu::riscv64::cpu_isa_t host_isa,
=======
jit_sigmoid_emitter::jit_sigmoid_emitter(ov::intel_cpu::riscv64::jit_generator* host,
                                         ov::intel_cpu::riscv64::cpu_isa_t host_isa,
>>>>>>> 3b08b26d
                                         const ov::element::Type exec_prc)
    : jit_emitter(host, host_isa, exec_prc) {
    jit_exp_emitter_.reset(new jit_exp_emitter(host, host_isa, exec_prc));
    prepare_table();
}

size_t jit_sigmoid_emitter::get_inputs_num() const {
    return 1;
}

size_t jit_sigmoid_emitter::aux_gprs_count() const {
    OPENVINO_ASSERT(jit_exp_emitter_, "JIT Exp emitter is missed!");
    return jit_exp_emitter_->aux_gprs_count();
}

size_t jit_sigmoid_emitter::aux_vecs_count() const {
    OPENVINO_ASSERT(jit_exp_emitter_, "JIT Exp emitter is missed!");
    return jit_exp_emitter_->aux_vecs_count() + 1;
}

size_t jit_sigmoid_emitter::aux_fp_gprs_count() const {
    OPENVINO_ASSERT(jit_exp_emitter_, "JIT Exp emitter is missed!");
    return std::max(jit_exp_emitter_->aux_fp_gprs_count(), 1lu);
}

void jit_sigmoid_emitter::emit_impl(const std::vector<size_t>& in_vec_idxs,
                                    const std::vector<size_t>& out_vec_idxs) const {
    if (host_isa_ == ov::intel_cpu::riscv64::cpu_isa_t::gv) {
        emit_isa<ov::intel_cpu::riscv64::cpu_isa_t::gv>(in_vec_idxs, out_vec_idxs);
    } else {
        OPENVINO_THROW("Can't create jit eltwise kernel");
    }
}

template <ov::intel_cpu::riscv64::cpu_isa_t isa>
void jit_sigmoid_emitter::emit_isa(const std::vector<size_t>& in_vec_idxs,
                                   const std::vector<size_t>& out_vec_idxs) const {
    VReg src = VReg(in_vec_idxs[0]);
    VReg dst = VReg(out_vec_idxs[0]);
    VReg sign_mask = VReg(aux_vec_idxs[aux_vecs_count() - 1]);
    VReg aux = VReg(aux_vec_idxs[aux_vecs_count() - 2]);

    // To avoid exp(x) overflow happened at x > logf(FLT_MAX), negate positive,
    // compute exp(x), where x <= 0 to get 0 <= exp(x) <= 1 and restore value
    // sign at the end. This is possible due to logistic is symmetric function.

    // we store the original sign and make x negative
    FReg fzero = FReg(aux_fp_gpr_idxs[0]);
    h->vmfgt_vf(mask_vreg(), src, fzero);
    h->vfneg_vv(src, src, VM::masked);
    h->vmv1r_v(sign_mask, mask_vreg());  // save mask since exp uses mask too

    const auto exp_src_idxs = std::vector<size_t>{static_cast<size_t>(src.getIdx())};
    const auto exp_dst_idxs = std::vector<size_t>{static_cast<size_t>(dst.getIdx())};
    const auto exp_aux_vec_idxs =
        std::vector<size_t>{aux_vec_idxs.cbegin(), aux_vec_idxs.cbegin() + jit_exp_emitter_->aux_vecs_count()};
    jit_exp_emitter_->emit_code(exp_src_idxs, exp_dst_idxs, exp_aux_vec_idxs, aux_gpr_idxs, aux_fp_gpr_idxs);

    FReg one = FReg(aux_fp_gpr_idxs[0]);
    load_table_val("one", one);
    // aux = copy exp(x)
    h->vmv_v_v(aux, dst);
    // aux = (exp(x) + 1)
    h->vfadd_vf(aux, aux, one);
    // dst = exp(x) / (exp(x) + 1) = dst / aux
    h->vfdiv_vv(dst, dst, aux);

    // Now we have to apply the "symmetry" based on original sign
    // aux = dst - 1 = 1 - ( 1 / (exp(x) + 1))
    h->vfrsub_vf(aux, dst, one);
    h->vmv1r_v(mask_vreg(), sign_mask);  // pop mask
    h->vmerge_vvm(dst, dst, aux);
}

void jit_sigmoid_emitter::register_table_entries() {
    push_arg_entry_of("one", CONST_1_F);
}

void jit_sigmoid_emitter::emit_data() const {
    jit_emitter::emit_data();
    jit_exp_emitter_->emit_data();
}

std::set<std::vector<element::Type>> jit_sigmoid_emitter::get_supported_precisions(
    const std::shared_ptr<ov::Node>& node) {
    return {{element::f32}};
}

/// SQRT ///
jit_sqrt_emitter::jit_sqrt_emitter(ov::intel_cpu::riscv64::jit_generator* host,
                                   ov::intel_cpu::riscv64::cpu_isa_t host_isa,
                                   const std::shared_ptr<ov::Node>& node)
    : jit_emitter(host, host_isa, get_arithmetic_binary_exec_precision(node)) {}

jit_sqrt_emitter::jit_sqrt_emitter(ov::intel_cpu::riscv64::jit_generator* host,
                                   ov::intel_cpu::riscv64::cpu_isa_t host_isa,
                                   const ov::element::Type exec_prc)
    : jit_emitter(host, host_isa, exec_prc) {}

size_t jit_sqrt_emitter::get_inputs_num() const {
    return 1;
}

void jit_sqrt_emitter::emit_impl(const std::vector<size_t>& in_vec_idxs,
                                 const std::vector<size_t>& out_vec_idxs) const {
    if (host_isa_ == ov::intel_cpu::riscv64::cpu_isa_t::gv) {
        emit_isa<ov::intel_cpu::riscv64::cpu_isa_t::gv>(in_vec_idxs, out_vec_idxs);
    } else {
        OPENVINO_THROW("Can't create jit eltwise kernel");
    }
}

template <ov::intel_cpu::riscv64::cpu_isa_t isa>
void jit_sqrt_emitter::emit_isa(const std::vector<size_t>& in_vec_idxs, const std::vector<size_t>& out_vec_idxs) const {
    VReg src = VReg(in_vec_idxs[0]);
    VReg dst = VReg(out_vec_idxs[0]);

    h->vfsqrt_v(dst, src);
}

std::set<std::vector<element::Type>> jit_sqrt_emitter::get_supported_precisions(const std::shared_ptr<ov::Node>& node) {
    return {{element::f32}};
}

/// SUB ///
<<<<<<< HEAD
jit_subtract_emitter::jit_subtract_emitter(ov::intel_cpu::riscv64::jit_generator_t* host, ov::intel_cpu::riscv64::cpu_isa_t host_isa,
                                           const std::shared_ptr<ov::Node>& node)
    : jit_emitter(host, host_isa, get_arithmetic_binary_exec_precision(node)) {}

jit_subtract_emitter::jit_subtract_emitter(ov::intel_cpu::riscv64::jit_generator_t* host, ov::intel_cpu::riscv64::cpu_isa_t host_isa,
=======
jit_subtract_emitter::jit_subtract_emitter(ov::intel_cpu::riscv64::jit_generator* host,
                                           ov::intel_cpu::riscv64::cpu_isa_t host_isa,
                                           const std::shared_ptr<ov::Node>& node)
    : jit_emitter(host, host_isa, get_arithmetic_binary_exec_precision(node)) {}

jit_subtract_emitter::jit_subtract_emitter(ov::intel_cpu::riscv64::jit_generator* host,
                                           ov::intel_cpu::riscv64::cpu_isa_t host_isa,
>>>>>>> 3b08b26d
                                           const ov::element::Type exec_prc)
    : jit_emitter(host, host_isa, exec_prc) {}

size_t jit_subtract_emitter::get_inputs_num() const {
    return 2;
}

void jit_subtract_emitter::emit_impl(const std::vector<size_t>& in_vec_idxs,
                                     const std::vector<size_t>& out_vec_idxs) const {
    if (host_isa_ == ov::intel_cpu::riscv64::cpu_isa_t::gv) {
        emit_isa<ov::intel_cpu::riscv64::cpu_isa_t::gv>(in_vec_idxs, out_vec_idxs);
    } else {
        OPENVINO_THROW("Can't create jit eltwise kernel");
    }
}

template <ov::intel_cpu::riscv64::cpu_isa_t isa>
void jit_subtract_emitter::emit_isa(const std::vector<size_t>& in_vec_idxs,
                                    const std::vector<size_t>& out_vec_idxs) const {
    VReg src0 = VReg(in_vec_idxs[0]);
    VReg src1 = VReg(in_vec_idxs[1]);
    VReg dst = VReg(out_vec_idxs[0]);

    switch (exec_prc_) {
    case ov::element::f32:
        h->vfsub_vv(dst, src0, src1);
        break;
    case ov::element::i32:
        h->vsub_vv(dst, src0, src1);
        break;
    default:
        OV_CPU_JIT_EMITTER_THROW("Unsupported precision");
    }
}

std::set<std::vector<element::Type>> jit_subtract_emitter::get_supported_precisions(
    const std::shared_ptr<ov::Node>& node) {
    return {{element::f32, element::f32}, {element::i32, element::i32}};
}

#undef CONST_1_F

}  // namespace ov::intel_cpu::riscv64<|MERGE_RESOLUTION|>--- conflicted
+++ resolved
@@ -14,15 +14,6 @@
 #define CONST_1_F 0x3f800000  // 1.f
 
 /// ABS ///
-<<<<<<< HEAD
-jit_abs_emitter::jit_abs_emitter(ov::intel_cpu::riscv64::jit_generator_t* host, ov::intel_cpu::riscv64::cpu_isa_t host_isa,
-    const std::shared_ptr<ov::Node>& node)
-: jit_emitter(host, host_isa, get_arithmetic_binary_exec_precision(node)) {}
-
-jit_abs_emitter::jit_abs_emitter(ov::intel_cpu::riscv64::jit_generator_t* host, ov::intel_cpu::riscv64::cpu_isa_t host_isa,
-    const ov::element::Type exec_prc)
-: jit_emitter(host, host_isa, exec_prc) {}
-=======
 jit_abs_emitter::jit_abs_emitter(ov::intel_cpu::riscv64::jit_generator* host,
                                  ov::intel_cpu::riscv64::cpu_isa_t host_isa,
                                  const std::shared_ptr<ov::Node>& node)
@@ -32,7 +23,6 @@
                                  ov::intel_cpu::riscv64::cpu_isa_t host_isa,
                                  const ov::element::Type exec_prc)
     : jit_emitter(host, host_isa, exec_prc) {}
->>>>>>> 3b08b26d
 
 size_t jit_abs_emitter::get_inputs_num() const {
     return 1;
@@ -59,13 +49,6 @@
 }
 
 /// ADD ///
-<<<<<<< HEAD
-jit_add_emitter::jit_add_emitter(ov::intel_cpu::riscv64::jit_generator_t* host, ov::intel_cpu::riscv64::cpu_isa_t host_isa,
-                                 const std::shared_ptr<ov::Node>& node)
-    : jit_emitter(host, host_isa, get_arithmetic_binary_exec_precision(node)) {}
-
-jit_add_emitter::jit_add_emitter(ov::intel_cpu::riscv64::jit_generator_t* host, ov::intel_cpu::riscv64::cpu_isa_t host_isa,
-=======
 jit_add_emitter::jit_add_emitter(ov::intel_cpu::riscv64::jit_generator* host,
                                  ov::intel_cpu::riscv64::cpu_isa_t host_isa,
                                  const std::shared_ptr<ov::Node>& node)
@@ -73,7 +56,6 @@
 
 jit_add_emitter::jit_add_emitter(ov::intel_cpu::riscv64::jit_generator* host,
                                  ov::intel_cpu::riscv64::cpu_isa_t host_isa,
->>>>>>> 3b08b26d
                                  const ov::element::Type exec_prc)
     : jit_emitter(host, host_isa, exec_prc) {}
 
@@ -112,15 +94,10 @@
 }
 
 /// Clamp ///
-<<<<<<< HEAD
-jit_clamp_emitter::jit_clamp_emitter(ov::intel_cpu::riscv64::jit_generator_t* host, ov::intel_cpu::riscv64::cpu_isa_t host_isa,
-                                     const std::shared_ptr<ov::Node>& node, const ov::element::Type exec_prc)
-=======
 jit_clamp_emitter::jit_clamp_emitter(ov::intel_cpu::riscv64::jit_generator* host,
                                      ov::intel_cpu::riscv64::cpu_isa_t host_isa,
                                      const std::shared_ptr<ov::Node>& node,
                                      const ov::element::Type exec_prc)
->>>>>>> 3b08b26d
     : jit_emitter(host, host_isa, exec_prc) {
     if (const auto clamp = ov::as_type_ptr<ov::op::v0::Clamp>(node)) {
         min = static_cast<float>(clamp->get_min());
@@ -131,11 +108,6 @@
     prepare_table();
 }
 
-<<<<<<< HEAD
-jit_clamp_emitter::jit_clamp_emitter(ov::intel_cpu::riscv64::jit_generator_t* host, ov::intel_cpu::riscv64::cpu_isa_t host_isa,
-                                     float min, float max, const ov::element::Type exec_prc)
-    : jit_emitter(host, host_isa, exec_prc), min(min), max(max) {
-=======
 jit_clamp_emitter::jit_clamp_emitter(ov::intel_cpu::riscv64::jit_generator* host,
                                      ov::intel_cpu::riscv64::cpu_isa_t host_isa,
                                      float min,
@@ -144,7 +116,6 @@
     : jit_emitter(host, host_isa, exec_prc),
       min(min),
       max(max) {
->>>>>>> 3b08b26d
     prepare_table();
 }
 
@@ -190,13 +161,6 @@
 }
 
 /// DIV ///
-<<<<<<< HEAD
-jit_divide_emitter::jit_divide_emitter(ov::intel_cpu::riscv64::jit_generator_t* host, ov::intel_cpu::riscv64::cpu_isa_t host_isa,
-                                       const std::shared_ptr<ov::Node>& node)
-    : jit_emitter(host, host_isa, get_arithmetic_binary_exec_precision(node)) {}
-
-jit_divide_emitter::jit_divide_emitter(ov::intel_cpu::riscv64::jit_generator_t* host,  ov::intel_cpu::riscv64::cpu_isa_t host_isa,
-=======
 jit_divide_emitter::jit_divide_emitter(ov::intel_cpu::riscv64::jit_generator* host,
                                        ov::intel_cpu::riscv64::cpu_isa_t host_isa,
                                        const std::shared_ptr<ov::Node>& node)
@@ -204,7 +168,6 @@
 
 jit_divide_emitter::jit_divide_emitter(ov::intel_cpu::riscv64::jit_generator* host,
                                        ov::intel_cpu::riscv64::cpu_isa_t host_isa,
->>>>>>> 3b08b26d
                                        const ov::element::Type exec_prc)
     : jit_emitter(host, host_isa, exec_prc) {}
 
@@ -246,25 +209,16 @@
 }
 
 /// Exp ///
-<<<<<<< HEAD
-jit_exp_emitter::jit_exp_emitter(ov::intel_cpu::riscv64::jit_generator_t* host, ov::intel_cpu::riscv64::cpu_isa_t host_isa,
-                                 const std::shared_ptr<ov::Node>& node, const ov::element::Type exec_prc)
-=======
 jit_exp_emitter::jit_exp_emitter(ov::intel_cpu::riscv64::jit_generator* host,
                                  ov::intel_cpu::riscv64::cpu_isa_t host_isa,
                                  const std::shared_ptr<ov::Node>& node,
                                  const ov::element::Type exec_prc)
->>>>>>> 3b08b26d
     : jit_emitter(host, host_isa, exec_prc) {
     prepare_table();
 }
 
-<<<<<<< HEAD
-jit_exp_emitter::jit_exp_emitter(ov::intel_cpu::riscv64::jit_generator_t* host, ov::intel_cpu::riscv64::cpu_isa_t host_isa,
-=======
 jit_exp_emitter::jit_exp_emitter(ov::intel_cpu::riscv64::jit_generator* host,
                                  ov::intel_cpu::riscv64::cpu_isa_t host_isa,
->>>>>>> 3b08b26d
                                  const ov::element::Type exec_prc)
     : jit_emitter(host, host_isa, exec_prc) {
     prepare_table();
@@ -729,15 +683,6 @@
 }
 
 /// MUL_ADD ///
-<<<<<<< HEAD
-jit_mul_add_emitter::jit_mul_add_emitter(ov::intel_cpu::riscv64::jit_generator_t* host, ov::intel_cpu::riscv64::cpu_isa_t host_isa,
-    const std::shared_ptr<ov::Node>& node)
-: jit_emitter(host, host_isa, get_arithmetic_binary_exec_precision(node)) {}
-
-jit_mul_add_emitter::jit_mul_add_emitter(ov::intel_cpu::riscv64::jit_generator_t* host, ov::intel_cpu::riscv64::cpu_isa_t host_isa,
-    const ov::element::Type exec_prc)
-: jit_emitter(host, host_isa, exec_prc) {}
-=======
 jit_mul_add_emitter::jit_mul_add_emitter(ov::intel_cpu::riscv64::jit_generator* host,
                                          ov::intel_cpu::riscv64::cpu_isa_t host_isa,
                                          const std::shared_ptr<ov::Node>& node)
@@ -747,7 +692,6 @@
                                          ov::intel_cpu::riscv64::cpu_isa_t host_isa,
                                          const ov::element::Type exec_prc)
     : jit_emitter(host, host_isa, exec_prc) {}
->>>>>>> 3b08b26d
 
 size_t jit_mul_add_emitter::get_inputs_num() const {
     return 3;
@@ -792,13 +736,6 @@
 }
 
 /// MUL ///
-<<<<<<< HEAD
-jit_multiply_emitter::jit_multiply_emitter(ov::intel_cpu::riscv64::jit_generator_t* host, ov::intel_cpu::riscv64::cpu_isa_t host_isa,
-                                           const std::shared_ptr<ov::Node>& node)
-    : jit_emitter(host, host_isa, get_arithmetic_binary_exec_precision(node)) {}
-
-jit_multiply_emitter::jit_multiply_emitter(ov::intel_cpu::riscv64::jit_generator_t* host, ov::intel_cpu::riscv64::cpu_isa_t host_isa,
-=======
 jit_multiply_emitter::jit_multiply_emitter(ov::intel_cpu::riscv64::jit_generator* host,
                                            ov::intel_cpu::riscv64::cpu_isa_t host_isa,
                                            const std::shared_ptr<ov::Node>& node)
@@ -806,7 +743,6 @@
 
 jit_multiply_emitter::jit_multiply_emitter(ov::intel_cpu::riscv64::jit_generator* host,
                                            ov::intel_cpu::riscv64::cpu_isa_t host_isa,
->>>>>>> 3b08b26d
                                            const ov::element::Type exec_prc)
     : jit_emitter(host, host_isa, exec_prc) {}
 
@@ -930,13 +866,6 @@
 }
 
 /// PReLU ///
-<<<<<<< HEAD
-jit_prelu_emitter::jit_prelu_emitter(ov::intel_cpu::riscv64::jit_generator_t* host, ov::intel_cpu::riscv64::cpu_isa_t host_isa,
-                                     const std::shared_ptr<ov::Node>& node, const ov::element::Type exec_prc)
-    : jit_emitter(host, host_isa, exec_prc) {}
-
-jit_prelu_emitter::jit_prelu_emitter(ov::intel_cpu::riscv64::jit_generator_t* host, ov::intel_cpu::riscv64::cpu_isa_t host_isa,
-=======
 jit_prelu_emitter::jit_prelu_emitter(ov::intel_cpu::riscv64::jit_generator* host,
                                      ov::intel_cpu::riscv64::cpu_isa_t host_isa,
                                      const std::shared_ptr<ov::Node>& node,
@@ -945,7 +874,6 @@
 
 jit_prelu_emitter::jit_prelu_emitter(ov::intel_cpu::riscv64::jit_generator* host,
                                      ov::intel_cpu::riscv64::cpu_isa_t host_isa,
->>>>>>> 3b08b26d
                                      const ov::element::Type exec_prc)
     : jit_emitter(host, host_isa, exec_prc) {}
 
@@ -990,15 +918,10 @@
 }
 
 /// ReLU ///
-<<<<<<< HEAD
-jit_relu_emitter::jit_relu_emitter(ov::intel_cpu::riscv64::jit_generator_t* host, ov::intel_cpu::riscv64::cpu_isa_t host_isa,
-                                   const std::shared_ptr<ov::Node>& node, const ov::element::Type exec_prc)
-=======
 jit_relu_emitter::jit_relu_emitter(ov::intel_cpu::riscv64::jit_generator* host,
                                    ov::intel_cpu::riscv64::cpu_isa_t host_isa,
                                    const std::shared_ptr<ov::Node>& node,
                                    const ov::element::Type exec_prc)
->>>>>>> 3b08b26d
     : jit_emitter(host, host_isa, exec_prc) {
     if (const auto leaky_relu = ov::as_type_ptr<LeakyReluNode>(node)) {
         alpha = leaky_relu->get_slope();
@@ -1010,18 +933,12 @@
     prepare_table();
 }
 
-<<<<<<< HEAD
-jit_relu_emitter::jit_relu_emitter(ov::intel_cpu::riscv64::jit_generator_t* host, ov::intel_cpu::riscv64::cpu_isa_t host_isa,
-                                   float alpha, const ov::element::Type exec_prc)
-    : jit_emitter(host, host_isa, exec_prc), alpha(alpha) {
-=======
 jit_relu_emitter::jit_relu_emitter(ov::intel_cpu::riscv64::jit_generator* host,
                                    ov::intel_cpu::riscv64::cpu_isa_t host_isa,
                                    float alpha,
                                    const ov::element::Type exec_prc)
     : jit_emitter(host, host_isa, exec_prc),
       alpha(alpha) {
->>>>>>> 3b08b26d
     prepare_table();
 }
 
@@ -1076,11 +993,6 @@
 }
 
 /// Power Static ///
-<<<<<<< HEAD
-jit_power_static_emitter::jit_power_static_emitter(ov::intel_cpu::riscv64::jit_generator_t* host, ov::intel_cpu::riscv64::cpu_isa_t host_isa,
-                                                   float power, float scale, float shift, ov::element::Type exec_prc)
-    : jit_emitter(host, host_isa, exec_prc), power(power), scale(scale), shift(shift) {
-=======
 jit_power_static_emitter::jit_power_static_emitter(ov::intel_cpu::riscv64::jit_generator* host,
                                                    ov::intel_cpu::riscv64::cpu_isa_t host_isa,
                                                    float power,
@@ -1091,7 +1003,6 @@
       power(power),
       scale(scale),
       shift(shift) {
->>>>>>> 3b08b26d
     prepare_table();
 }
 
@@ -1244,26 +1155,17 @@
 }
 
 /// Sigmoid ///
-<<<<<<< HEAD
-jit_sigmoid_emitter::jit_sigmoid_emitter(ov::intel_cpu::riscv64::jit_generator_t* host, ov::intel_cpu::riscv64::cpu_isa_t host_isa,
-                                         const std::shared_ptr<ov::Node>& node, const ov::element::Type exec_prc)
-=======
 jit_sigmoid_emitter::jit_sigmoid_emitter(ov::intel_cpu::riscv64::jit_generator* host,
                                          ov::intel_cpu::riscv64::cpu_isa_t host_isa,
                                          const std::shared_ptr<ov::Node>& node,
                                          const ov::element::Type exec_prc)
->>>>>>> 3b08b26d
     : jit_emitter(host, host_isa, exec_prc) {
     jit_exp_emitter_.reset(new jit_exp_emitter(host, host_isa, exec_prc));
     prepare_table();
 }
 
-<<<<<<< HEAD
-jit_sigmoid_emitter::jit_sigmoid_emitter(ov::intel_cpu::riscv64::jit_generator_t* host, ov::intel_cpu::riscv64::cpu_isa_t host_isa,
-=======
 jit_sigmoid_emitter::jit_sigmoid_emitter(ov::intel_cpu::riscv64::jit_generator* host,
                                          ov::intel_cpu::riscv64::cpu_isa_t host_isa,
->>>>>>> 3b08b26d
                                          const ov::element::Type exec_prc)
     : jit_emitter(host, host_isa, exec_prc) {
     jit_exp_emitter_.reset(new jit_exp_emitter(host, host_isa, exec_prc));
@@ -1389,13 +1291,6 @@
 }
 
 /// SUB ///
-<<<<<<< HEAD
-jit_subtract_emitter::jit_subtract_emitter(ov::intel_cpu::riscv64::jit_generator_t* host, ov::intel_cpu::riscv64::cpu_isa_t host_isa,
-                                           const std::shared_ptr<ov::Node>& node)
-    : jit_emitter(host, host_isa, get_arithmetic_binary_exec_precision(node)) {}
-
-jit_subtract_emitter::jit_subtract_emitter(ov::intel_cpu::riscv64::jit_generator_t* host, ov::intel_cpu::riscv64::cpu_isa_t host_isa,
-=======
 jit_subtract_emitter::jit_subtract_emitter(ov::intel_cpu::riscv64::jit_generator* host,
                                            ov::intel_cpu::riscv64::cpu_isa_t host_isa,
                                            const std::shared_ptr<ov::Node>& node)
@@ -1403,7 +1298,6 @@
 
 jit_subtract_emitter::jit_subtract_emitter(ov::intel_cpu::riscv64::jit_generator* host,
                                            ov::intel_cpu::riscv64::cpu_isa_t host_isa,
->>>>>>> 3b08b26d
                                            const ov::element::Type exec_prc)
     : jit_emitter(host, host_isa, exec_prc) {}
 
