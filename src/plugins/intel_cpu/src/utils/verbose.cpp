--- conflicted
+++ resolved
@@ -131,29 +131,7 @@
         shift(written);
         written = snprintf(portsInfo + written_total, CPU_VERBOSE_DAT_LEN - written_total, "%s", prefix.c_str());
         shift(written);
-<<<<<<< HEAD
-        std::string fmt_str = {};
-        std::string dim_str = {};
-        if (DnnlExtensionUtils::ElementTypeToDataType(desc->getPrecision(), DnnlExtensionUtils::nothrow_tag{})) {
-            if (auto dnnl_desc = MemoryDescUtils::convertToDnnlMemoryDesc(desc)->getDnnlDesc()) {
-                fmt_str =
-                    dnnl::impl::md2fmt_str("", dnnl_desc.get(), dnnl::impl::format_kind_t::dnnl_format_kind_undef);
-                std::string dim_str = dnnl::impl::md2dim_str(dnnl_desc.get());
-            } else {
-                fmt_str = "empty";
-            }
-        } else {
-            fmt_str = desc->getPrecision().to_string();
-            if (const auto& dims = desc->getShape().getDims(); !dims.empty()) {
-                dim_str = dim2str(dims.front());
-                std::for_each(++(dims.begin()), dims.end(), [&dim_str](size_t dim) {
-                    dim_str.append("x" + std::to_string(dim));
-                });
-            }
-        }
-=======
         const auto [fmt_str, dim_str] = getFormatAndDims(desc);
->>>>>>> a4bfef7c
         written = snprintf(portsInfo + written_total, CPU_VERBOSE_DAT_LEN - written_total, "%s", fmt_str.c_str());
         shift(written);
         written = snprintf(portsInfo + written_total, CPU_VERBOSE_DAT_LEN - written_total, ":");
