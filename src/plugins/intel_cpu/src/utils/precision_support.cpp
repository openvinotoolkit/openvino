--- conflicted
+++ resolved
@@ -17,21 +17,12 @@
 
 static bool hasFP16HardwareSupport(const ov::element::Type& precision) {
 #if defined(OPENVINO_ARCH_X86_64)
-<<<<<<< HEAD
-        if (dnnl::impl::cpu::x64::mayiuse(dnnl::impl::cpu::x64::avx512_core_fp16) ||
-            dnnl::impl::cpu::x64::mayiuse(dnnl::impl::cpu::x64::avx2_vnni_2))
-            return true;
-        return false;
-#elif defined(OV_CPU_WITH_ACL)
-        return arm_compute::CPUInfo::get().has_fp16();
-=======
     if (dnnl::impl::cpu::x64::mayiuse(dnnl::impl::cpu::x64::avx512_core_fp16) ||
         dnnl::impl::cpu::x64::mayiuse(dnnl::impl::cpu::x64::avx2_vnni_2))
         return true;
     return false;
-#elif defined(OV_CPU_ARM_ENABLE_FP16)
-    return true;  // @todo add runtime check for arm as well
->>>>>>> 42ea6068
+#elif defined(OV_CPU_WITH_ACL)
+    return arm_compute::CPUInfo::get().has_fp16();
 #else
     return false;
 #endif
