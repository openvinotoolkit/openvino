--- conflicted
+++ resolved
@@ -19,13 +19,9 @@
     const Config& config;
 
 public:
-<<<<<<< HEAD
-    explicit DumpHelper(const MKLDNNNodePtr& _node, const Config& _config, const uint8_t nestingLevel, int _count = -1)
+    explicit DumpHelper(const NodePtr& _node, const Config& _config, const uint8_t nestingLevel, int _count = -1)
         : node(_node), config(_config), count(nestingLevel > 1 ? _count : -1) {
         // -1 is used to omit count for main CPU plugin execution graph
-=======
-    explicit DumpHelper(const NodePtr& _node, const Config& _config, int _count = -1): node(_node), config(_config), count(_count) {
->>>>>>> eb74afe4
         dumpInputBlobs(node, config, count);
     }
 
