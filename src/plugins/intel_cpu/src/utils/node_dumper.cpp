--- conflicted
+++ resolved
@@ -107,12 +107,7 @@
         std::string file_name = NameFromType(node->getType()) + "_" + nodeName + "_blb" + std::to_string(i) + ".ieb";
         auto dump_file = config.blobDumpDir + "/#" + std::to_string(node->getExecIndex()) + "_" + file_name;
 
-<<<<<<< HEAD
-        if (blb->getDesc().getPrecision() == InferenceEngine::Precision::BIN)
-=======
-        TensorDesc desc = blb->getTensorDesc();
-        if (InferenceEngine::details::convertPrecision(desc.getPrecision()) == ov::element::u1)
->>>>>>> 3558f09c
+        if (blb->getDesc().getPrecision() == ov::element::u1)
             continue;
 
         BlobDumper dumper(blb);
