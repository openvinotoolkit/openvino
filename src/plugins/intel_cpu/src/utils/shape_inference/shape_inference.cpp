--- conflicted
+++ resolved
@@ -288,11 +288,7 @@
 };
 
 /**
-<<<<<<< HEAD
  * @brief Base shape inference object implementing the IStaticShapeInfer without padding support.
-=======
- * @brief Base shape inference object implementing the IStaticShapeInfer without padding support
->>>>>>> 23258c8b
  */
 class ShapeInferBase : public IStaticShapeInfer {
 public:
@@ -377,7 +373,6 @@
     }
 };
 
-<<<<<<< HEAD
 /** @brief Base shape inference object implementing the IStaticShapeInfer with padding support. */
 class ShapeInferPaddingBase : public ShapeInferBase {
 public:
@@ -422,8 +417,6 @@
     }
 };
 
-=======
->>>>>>> 23258c8b
 /**
  * \brief Shape infer factory
  *
@@ -646,21 +639,14 @@
 template <>
 const IStaticShapeInferFactory::TRegistry IStaticShapeInferFactory::registry{
     // Default opset
-<<<<<<< HEAD
+    _OV_OP_SHAPE_INFER_MASK_REG(ExperimentalDetectronROIFeatureExtractor, ShapeInferTA, util::bit::mask()),
     _OV_OP_SHAPE_INFER_MASK_REG(Interpolate, ShapeInferPaddingTA, util::bit::mask(1, 2, 3)),
-    _OV_OP_SHAPE_INFER_MASK_REG(Tile, ShapeInferTA, util::bit::mask(1)),
-    _OV_OP_SHAPE_INFER_MASK_REG(ExperimentalDetectronROIFeatureExtractor, ShapeInferTA, util::bit::mask()),
-    // Operators shape inferences for specific opset version should be specified below
-    // opset1
-    _OV_OP_SHAPE_INFER_MASK_REG(opset1::Interpolate, ShapeInferTA, util::bit::mask(1)),
-=======
-    _OV_OP_SHAPE_INFER_MASK_REG(ExperimentalDetectronROIFeatureExtractor, ShapeInferTA, util::bit::mask()),
     _OV_OP_SHAPE_INFER_MASK_REG(Proposal, ShapeInferTA, util::bit::mask()),
     _OV_OP_SHAPE_INFER_MASK_REG(Tile, ShapeInferTA, util::bit::mask(1)),
     // Operators shape inferences for specific opset version should be specified below
     // opset1
+    _OV_OP_SHAPE_INFER_MASK_REG(opset1::Interpolate, ShapeInferTA, util::bit::mask(1)),
     _OV_OP_SHAPE_INFER_MASK_REG(opset1::Proposal, ShapeInferTA, util::bit::mask()),
->>>>>>> 23258c8b
     _OV_OP_SHAPE_INFER_MASK_REG(opset1::Reverse, ShapeInferTA, util::bit::mask(1)),
 };
 
