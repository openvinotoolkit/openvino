--- conflicted
+++ resolved
@@ -261,14 +261,8 @@
     }
 };
 
-<<<<<<< HEAD
 static inline ov::CoordinateDiff convertPadding(const ov::CoordinateDiff& newPads) {
     return newPads;
-=======
-template <class TContainer>
-ov::CoordinateDiff convertPadding(const TContainer& newPads) {
-    return {newPads.begin(), newPads.end()};
->>>>>>> 05ab0f32
 }
 
 template <typename OP>
@@ -309,42 +303,6 @@
     }
 };
 
-<<<<<<< HEAD
-=======
-template <class TOp>
-class ShapeInferWithPaddingConvert : public entryBase {
-public:
-    ShapeInferWithPaddingConvert(std::shared_ptr<Node> node)
-        : entryBase{std::move(node)},
-          m_pads_begin{},
-          m_pads_end{} {}
-
-    IShapeInferCommon::Result infer(const std::vector<StaticShape>& input_shapes,
-                                    const std::map<size_t, ov::HostTensorPtr>& constant_data) override {
-        auto out_shapes = shape_infer(static_cast<TOp*>(node.get()), input_shapes);
-        on_infer_exit();
-        return {std::move(out_shapes), ShapeInferStatus::success};
-    }
-
-    const ov::CoordinateDiff& get_pads_begin() override {
-        return m_pads_begin;
-    }
-
-    const ov::CoordinateDiff& get_pads_end() override {
-        return m_pads_end;
-    }
-
-protected:
-    void on_infer_exit() {
-        auto op = static_cast<TOp*>(node.get());
-        m_pads_begin = convertPadding(op->get_pads_begin());
-        m_pads_end = convertPadding(op->get_pads_end());
-    }
-
-    ov::CoordinateDiff m_pads_begin, m_pads_end;
-};
-
->>>>>>> 05ab0f32
 template <class TOp>
 class ShapeInferWithPadding : public entryBase {
 public:
@@ -524,11 +482,7 @@
     _OV_OP_SHAPE_INFER_REG(AdaptiveAvgPool, entryIOC),
     _OV_OP_SHAPE_INFER_REG(AdaptiveMaxPool, entryIOC),
     _OV_OP_SHAPE_INFER_REG(Assign, entryIO),
-<<<<<<< HEAD
     _OV_OP_SHAPE_INFER_REG(AvgPool, ShapeInferWithPadding),
-=======
-    _OV_OP_SHAPE_INFER_REG(AvgPool, ShapeInferWithPaddingConvert),
->>>>>>> 05ab0f32
     _OV_OP_SHAPE_INFER_REG(BatchToSpace, entryIOC),
     _OV_OP_SHAPE_INFER_REG(BinaryConvolution, ShapeInferWithPadding),
     _OV_OP_SHAPE_INFER_REG(Broadcast, entryIOC),
@@ -569,11 +523,7 @@
     _OV_OP_SHAPE_INFER_REG(IRDFT, entryIOC),
     _OV_OP_SHAPE_INFER_REG(LSTMCell, entryIO),
     _OV_OP_SHAPE_INFER_REG(MatMul, entryIO),
-<<<<<<< HEAD
     _OV_OP_SHAPE_INFER_REG(MaxPool, ShapeInferWithPadding),
-=======
-    _OV_OP_SHAPE_INFER_REG(MaxPool, ShapeInferWithPaddingConvert),
->>>>>>> 05ab0f32
     _OV_OP_SHAPE_INFER_REG(OneHot, entryIOC),
     _OV_OP_SHAPE_INFER_REG(ov::op::internal::AUGRUCell, entryIO),
     _OV_OP_SHAPE_INFER_REG(ov::op::internal::AUGRUSequence, entryIO),
@@ -633,11 +583,7 @@
     _OV_OP_SHAPE_INFER_REG(opset1::DetectionOutput, entryIO),
     _OV_OP_SHAPE_INFER_REG(opset1::Interpolate, entryIOC),
     _OV_OP_SHAPE_INFER_REG(opset1::LSTMCell, entryIO),
-<<<<<<< HEAD
     _OV_OP_SHAPE_INFER_REG(opset1::MaxPool, ShapeInferWithPadding),
-=======
-    _OV_OP_SHAPE_INFER_REG(opset1::MaxPool, ShapeInferWithPaddingConvert),
->>>>>>> 05ab0f32
     _OV_OP_SHAPE_INFER_REG(opset1::Proposal, entryIO),
     _OV_OP_SHAPE_INFER_REG(opset1::Range, entryIOC),
     _OV_OP_SHAPE_INFER_REG(opset1::ShapeOf, entryIO),
