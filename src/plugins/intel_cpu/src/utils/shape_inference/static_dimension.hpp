// Copyright (C) 2018-2023 Intel Corporation
// SPDX-License-Identifier: Apache-2.0
//

#pragma once

#include <cstddef>
#include <limits>
#include <stdexcept>
#include <ostream>

#include "openvino/core/dimension.hpp"
#include "openvino/core/except.hpp"

namespace ov {
namespace intel_cpu {

/// \brief Class representing a dimension, which must be static,
///        in a shape or shape-like object.
///
/// Provides similar API to the public Dimension class.
class StaticDimension {
public:
    using value_type = size_t;

    /// \brief Construct a static dimension.
    /// \param dimension Value of the dimension.
    StaticDimension(value_type dimension);

    /// \brief Construct a static dimension.
    /// \param ldimension Value of the dimension (must be equal to udimension)
    /// \param udimension Value of the dimension (must be equal to ldimension)
    StaticDimension(value_type ldimension, value_type udimension);

    /// \brief Construct a zero dimension
    StaticDimension() = default;

    StaticDimension(const Dimension &) {
        OPENVINO_THROW("[shape infer] Shoudn't convert from Dimension to StaticDimension.");
    }

    bool operator==(const StaticDimension& dimension) const;
    bool operator!=(const StaticDimension& dimension) const;

    static constexpr bool is_static() {
        return true;
    }
    static constexpr bool is_dynamic() {
        return false;
    }

    value_type get_length() const;
    value_type get_min_length() const;
    value_type get_max_length() const;

    Interval& get_interval() const {
        static Interval dummy{};
<<<<<<< HEAD
        OPENVINO_UNREACHABLE("[shape infer] Shouldn't call get_interval() in StaticDimension.");
=======
        OPENVINO_THROW("[shape infer] Shoudn't call get_interval() in StaticDimension.");
>>>>>>> 1e757de1
        return dummy;
    }

    bool same_scheme(const StaticDimension& dim) const;
    bool compatible(const StaticDimension& d) const;
    static bool merge(StaticDimension& dst, const StaticDimension& d1, const StaticDimension& d2);
    static bool broadcast_merge(StaticDimension& dst, const StaticDimension& d1, const StaticDimension& d2);

    StaticDimension operator+(const StaticDimension& dim) const;
    StaticDimension operator-(const StaticDimension& dim) const;
    StaticDimension operator*(const StaticDimension& dim) const;
    StaticDimension operator&(const StaticDimension& dim) const;
    StaticDimension& operator+=(const StaticDimension& dim);
    StaticDimension& operator*=(const StaticDimension& dim);
    StaticDimension& operator&=(const StaticDimension& dim);
    StaticDimension operator/(const value_type divisor) const;
    StaticDimension &operator/=(const value_type divisor);

    /// \brief Swap of dimensions
    friend void swap(StaticDimension& a, StaticDimension& b) {
        using std::swap;
        swap(a.m_dimension, b.m_dimension);
    }

private:
    value_type m_dimension = 0;
};

std::ostream& operator<<(std::ostream& str, const StaticDimension& dimension);

}   // namespace intel_cpu
}   // namespace ov<|MERGE_RESOLUTION|>--- conflicted
+++ resolved
@@ -55,11 +55,7 @@
 
     Interval& get_interval() const {
         static Interval dummy{};
-<<<<<<< HEAD
-        OPENVINO_UNREACHABLE("[shape infer] Shouldn't call get_interval() in StaticDimension.");
-=======
         OPENVINO_THROW("[shape infer] Shoudn't call get_interval() in StaticDimension.");
->>>>>>> 1e757de1
         return dummy;
     }
 
