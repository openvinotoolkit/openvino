--- conflicted
+++ resolved
@@ -2967,28 +2967,15 @@
         // capture reference to the original mem output before graph transformations
         auto& memOutput = memInputNode->getOutputNode();
 
-<<<<<<< HEAD
-        auto memInputSdpa = std::make_shared<MemoryInputSDPA>(
-            memInputNode->getId(),
-            memInputNode->getName(),
-            memInputNode->getTypeStr(),
-            memInputNode->getOutputShapeAtPort(0),
-            memInputNode->getOriginalOutputPrecisionAtPort(0),
-            graph.getGraphContext(),
-            inputShapes,
-            inputPrcs,
-            sdpa);
-=======
         auto memInputSdpa = std::make_shared<MemoryInputSDPA>(memInputNode->getId(),
                                                               memInputNode->getName(),
                                                               memInputNode->getTypeStr(),
                                                               memInputNode->getOutputShapeAtPort(0),
                                                               memInputNode->getOriginalOutputPrecisionAtPort(0),
                                                               graph.getGraphContext(),
-                                                              input_shape,
-                                                              input_prc,
+                                                              inputShapes,
+                                                              inputPrcs,
                                                               sdpa);
->>>>>>> 45bf77b8
 
         if (!memInputNode->getParentEdges().empty()) {
             auto parentEdge = memInputNode->getParentEdgeAt(0);
