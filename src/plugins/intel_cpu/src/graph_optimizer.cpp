--- conflicted
+++ resolved
@@ -615,15 +615,9 @@
                     // Bias -> Reshape -> Conv/Deconv/FC
                     const VectorDims flattenShape = {biasOutputShape.getElementsCount()};
                     // Construct Ngraph Reshape node and CPU Reshape node.
-<<<<<<< HEAD
-                    auto reshapeConstInput = std::make_shared<ngraph::opset1::Constant>(ov::element::i32, ngraph::Shape{1}, flattenShape);
-                    auto reshapeDummyInput = std::make_shared<ngraph::opset1::Parameter>(
-                                                biasNode->getOriginalOutputPrecisionAtPort(0),
-=======
                     auto reshapeConstInput = std::make_shared<ov::opset1::Constant>(ov::element::i32, ov::Shape{1}, flattenShape);
                     auto reshapeDummyInput = std::make_shared<ov::opset1::Parameter>(
                                                 details::convertPrecision(biasNode->getOriginalOutputPrecisionAtPort(0)),
->>>>>>> 89494ab4
                                                 biasOutputShape.toPartialShape());
                     const auto reshape = std::make_shared<ov::opset1::Reshape>(reshapeDummyInput, reshapeConstInput, false);
                     reshape->set_friendly_name(biasNode->getName() + "_flatten_reshape");
@@ -2651,15 +2645,9 @@
             auto edge = childrenEdges[j];
             auto childNode = edge->getChild();
 
-<<<<<<< HEAD
-            const auto secondInput = std::make_shared<ngraph::opset1::Constant>(ov::element::i32, ngraph::Shape{1}, std::vector<int>{1});
-            const auto unsqueeze = std::make_shared<ngraph::opset1::Unsqueeze>(
-                std::make_shared<ngraph::opset1::Parameter>(parentNode->getOriginalOutputPrecisionAtPort(0),
-=======
             const auto secondInput = std::make_shared<ov::opset1::Constant>(ov::element::i32, ov::Shape{1}, std::vector<int>{1});
             const auto unsqueeze = std::make_shared<ov::opset1::Unsqueeze>(
                 std::make_shared<ov::opset1::Parameter>(details::convertPrecision(parentNode->getOriginalOutputPrecisionAtPort(0)),
->>>>>>> 89494ab4
                                                             parentNode->getOutputShapeAtPort(0).toPartialShape()), secondInput);
             unsqueeze->set_friendly_name(parentNode->getName() + "_abc_a1bc_" + std::to_string(j));
 
