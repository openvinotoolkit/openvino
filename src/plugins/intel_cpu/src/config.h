// Copyright (C) 2018-2025 Intel Corporation
// SPDX-License-Identifier: Apache-2.0
//

#pragma once

#include <cstddef>
#include <cstdint>
#include <functional>
#include <map>
#include <memory>
#include <set>
#include <string>
#include <vector>

#include "openvino/core/any.hpp"
#include "openvino/core/attribute_visitor.hpp"
#include "openvino/core/type/element_type.hpp"
#include "openvino/runtime/intel_cpu/properties.hpp"
#include "openvino/runtime/properties.hpp"
#include "openvino/runtime/threading/istreams_executor.hpp"
#include "utils/debug_caps_config.h"

namespace ov::intel_cpu {
struct Config {
    Config();

    enum LPTransformsMode : uint8_t {
        Off,
        On,
    };

    enum DenormalsOptMode : uint8_t {
        DO_Keep,
        DO_Off,
        DO_On,
    };

    enum SnippetsMode : uint8_t {
        Enable,
        IgnoreCallback,
        Disable,
    };

    enum CacheQuantMode : uint8_t {
        AUTO,
        BY_CHANNEL,
        BY_HIDDEN,
    };

    enum class ModelType : uint8_t { CNN, LLM, Unknown };

    bool collectPerfCounters = false;
    bool exclusiveAsyncRequests = false;
    SnippetsMode snippetsMode = SnippetsMode::Enable;
    std::string dumpToDot;
    std::string device_id;
    float fcSparseWeiDecompressionRate = 1.0f;
    uint64_t fcDynamicQuantizationGroupSize = 32;
    bool fcDynamicQuantizationGroupSizeSetExplicitly = false;
    bool kvCachePrecisionSetExplicitly = false;
    bool keyCachePrecisionSetExplicitly = false;
    bool valueCachePrecisionSetExplicitly = false;
    bool keyCacheGroupSizeSetExplicitly = false;
    bool valueCacheGroupSizeSetExplicitly = false;
#if defined(OV_CPU_WITH_ACL)
    bool aclFastMath = false;
#endif
#if defined(OPENVINO_ARCH_X86_64)
    ov::element::Type kvCachePrecision = ov::element::u8;
    ov::element::Type keyCachePrecision = ov::element::u8;
    ov::element::Type valueCachePrecision = ov::element::u8;
    size_t rtCacheCapacity = 5000ul;
#else
    ov::element::Type kvCachePrecision = ov::element::f16;
    ov::element::Type keyCachePrecision = ov::element::f16;
    ov::element::Type valueCachePrecision = ov::element::f16;
    // TODO: Executor cache may leads to incorrect behavior on oneDNN ACL primitives
    size_t rtCacheCapacity = 0ul;
#endif
    size_t keyCacheGroupSize = 0ul;
    size_t valueCacheGroupSize = 0ul;
    CacheQuantMode keyCacheQuantMode = CacheQuantMode::AUTO;
    CacheQuantMode valueCacheQuantMode = CacheQuantMode::AUTO;
    ov::threading::IStreamsExecutor::Config streamExecutorConfig;
    int streams = 1;
    bool streamsChanged = false;
    int threads = 0;
    int threadsPerStream = 0;
    ov::hint::PerformanceMode hintPerfMode = ov::hint::PerformanceMode::LATENCY;
    std::vector<std::vector<int>> streamsRankTable;
    bool changedHintPerfMode = false;
    ov::log::Level logLevel = ov::log::Level::NO;
    uint32_t hintNumRequests = 0;
    bool enableCpuPinning = true;
    bool changedCpuPinning = false;
    bool enableCpuReservation = false;
    ov::hint::SchedulingCoreType schedulingCoreType = ov::hint::SchedulingCoreType::ANY_CORE;
<<<<<<< HEAD
    ov::intel_cpu::TbbPartitioner tbbPartitioner = ov::intel_cpu::TbbPartitioner::DEFAULT;
    std::set<ov::hint::ModelDistributionPolicy> modelDistributionPolicy = {};
=======
    std::set<ov::hint::ModelDistributionPolicy> modelDistributionPolicy;
>>>>>>> b2270b05
    int streamsRankLevel = 1;
    int numSubStreams = 0;
    bool enableNodeSplit = false;
    bool enableHyperThreading = true;
    bool changedHyperThreading = false;
#if defined(OPENVINO_ARCH_X86) || defined(OPENVINO_ARCH_X86_64) || defined(OPENVINO_ARCH_ARM64)
    LPTransformsMode lpTransformsMode = LPTransformsMode::On;
#else
    // Currently INT8 mode is not optimized on ARM / RISCV or other non-x86 platforms, fallback to FP32 mode.
    LPTransformsMode lpTransformsMode = LPTransformsMode::Off;
#endif
    // default inference precision
    ov::element::Type inferencePrecision = ov::element::f32;
    bool inferencePrecisionSetExplicitly = false;
    ov::hint::ExecutionMode executionMode = ov::hint::ExecutionMode::PERFORMANCE;

    DenormalsOptMode denormalsOptMode = DenormalsOptMode::DO_Keep;

    // The denormals-are-zeros flag was introduced in the Pentium 4 and Intel Xeon processor
    // In earlier IA-32 processors and in some models of the Pentium 4 processor, this flag (bit 6)
    // is reserved.
    bool DAZOn = false;

    void readProperties(const ov::AnyMap& prop, ModelType modelType = ModelType::Unknown);

    void updateProperties();

    void applyRtInfo(const std::shared_ptr<const ov::Model>& model);

    std::map<std::string, std::string> _config;

    int modelPreferThreads = -1;
    ModelType modelType = ModelType::Unknown;
    std::function<std::string(const std::string&)> cacheEncrypt;
    std::function<std::string(const std::string&)> cacheDecrypt;

#ifdef CPU_DEBUG_CAPS
    DebugCapsConfig debugCaps;
    void applyDebugCapsProperties();
#endif
};

}  // namespace ov::intel_cpu<|MERGE_RESOLUTION|>--- conflicted
+++ resolved
@@ -96,12 +96,8 @@
     bool changedCpuPinning = false;
     bool enableCpuReservation = false;
     ov::hint::SchedulingCoreType schedulingCoreType = ov::hint::SchedulingCoreType::ANY_CORE;
-<<<<<<< HEAD
     ov::intel_cpu::TbbPartitioner tbbPartitioner = ov::intel_cpu::TbbPartitioner::DEFAULT;
-    std::set<ov::hint::ModelDistributionPolicy> modelDistributionPolicy = {};
-=======
     std::set<ov::hint::ModelDistributionPolicy> modelDistributionPolicy;
->>>>>>> b2270b05
     int streamsRankLevel = 1;
     int numSubStreams = 0;
     bool enableNodeSplit = false;
