--- conflicted
+++ resolved
@@ -87,11 +87,8 @@
     // is reserved.
     bool DAZOn = false;
 
-<<<<<<< HEAD
-    void readProperties(const ov::AnyMap &config);
-=======
-    void readProperties(const std::map<std::string, std::string> &config, ModelType modelType = ModelType::Unknown);
->>>>>>> c7eb9fe7
+    void readProperties(const ov::AnyMap &config, ModelType modelType = ModelType::Unknown);
+
     void updateProperties();
 
     std::map<std::string, std::string> _config;
