// Copyright (C) 2018-2023 Intel Corporation
// SPDX-License-Identifier: Apache-2.0
//

#pragma once

#include "cpp/ie_cnn_network.h"
#include "config.h"
#include "cpu_memory.h"
#include "normalize_preprocess.h"
#include "node.h"
#include "edge.h"
#include "cache/multi_cache.h"
#include "dnnl_scratch_pad.h"
#include "graph_context.h"
#include <map>
#include <string>
#include <vector>
#include <memory>
#include <atomic>

namespace ov {
namespace intel_cpu {

class InferRequestBase;
class InferRequest;

class Graph {
public:
    typedef std::shared_ptr<Graph> Ptr;

    enum class Status {
        NotReady = 0,
        ReadyStatic = 1,
        ReadyDynamic = 2
    };

    Graph() = default;
    ~Graph();

    bool IsReady() {
        return (status != Status::NotReady);
    }

    const Config & getConfig() const {
        return context->getConfig();
    }

    template<typename NET>
    void CreateGraph(NET &network, const GraphContext::CPtr ctx);

    void CreateGraph(const std::vector<NodePtr> &graphNodes,
                     const std::vector<EdgePtr> &graphEdges,
                     const GraphContext::CPtr ctx,
                     std::string name);

    bool hasMeanImageFor(const std::string& name) {
        return _normalizePreprocMap.find(name) != _normalizePreprocMap.end();
    }

    void PushInputData(const std::string& name, const InferenceEngine::Blob::Ptr &in);
    void PullOutputData(InferenceEngine::BlobMap &out);

    void Infer(InferRequestBase* request = nullptr);

    const std::vector<NodePtr>& GetNodes() const {
        return graphNodes;
    }

    std::vector<NodePtr>& GetNodes() {
        return graphNodes;
    }

    std::string GetName() const {
        return _name;
    }

    std::vector<EdgePtr>& GetEdges() {
        return graphEdges;
    }

    std::map<std::string, NodePtr>& GetInputNodesMap() {
        return inputNodesMap;
    }

    std::map<std::string, NodePtr>& GetOutputNodesMap() {
        return outputNodesMap;
    }

    NodePtr getInputNodeByName(const std::string &name) {
        auto input = inputNodesMap.find(name);
        if (input == inputNodesMap.end())
            IE_THROW() << "CPU execution graph doesn't contain input node with name: " << name;
        return input->second;
    }

    NodePtr getOutputNodeByName(const std::string &name) {
        auto output = outputNodesMap.find(name);
        if (output == outputNodesMap.end())
            IE_THROW() << "CPU execution graph doesn't contain output node with name: " << name;
        return output->second;
    }

    bool hasOutputWithName(const std::string& name) const {
        return outputNodesMap.count(name);
    }

    dnnl::engine getEngine() const {
        return context->getEngine();
    }

    GraphContext::CPtr getGraphContext() const {
        return context;
    }

    void GetPerfData(std::map<std::string, InferenceEngine::InferenceEngineProfileInfo> &perfMap) const;

    void RemoveDroppedNodes();
    void RemoveDroppedEdges();
    void RemoveEdge(EdgePtr& edge);
    void DropNode(const NodePtr& node);
    void DropDWConvNode(const NodePtr& node);

    /**
     * @brief Insert Reorder node at the edge-specified location.
     * The Reorder node must be inserted in case when there are inplace conflicts or the input and output tensor descriptors do not match.
     * The Reorder node rearranges the elements in memory according to inDesc and outDesc, or reinterprets memory descriptor without
     * rearrangement of elements if isOptimized is true.
     * @param edge
     * pointer to the edge in the graph where Reorder node will be inserted
     * @param layerName
     * Reorder layer name
     * @param inDesc
     * input memory descriptor
     * @param outDesc
     * output memory descriptor
     * @param isOptimized
     * optimization flag; if isOptimized is true then Reorder node does nothing
     * @param src_perm
     * optimization flag; permutation applied to input desc before passing to reorder primitive
     * @param scales
     * pointer to the blob containing scales
     * @return pointer to the new Reorder node.
     */
    NodePtr InsertReorder(EdgePtr edge, std::string layerName, const MemoryDesc& inDesc,
            const MemoryDesc& outDesc, bool isOptimized = false, const std::vector<int> & src_perm = {});

    /**
     * @brief Insert Node at the edge-specified location.
     * This method supports two regimes. First, the node is inserted without initialization (i.e. supported descriptors initialization,
     * supported primitive descriptors selection, etc.), which can be useful after the InitEdges() completes. The second is just inserting the
     * node without initialization.
     * @param edge
     * pointer to the edge in the graph where the node will be inserted
     * @param node
     * pointer to the inserted node
     * @param initNode
     * parameter that determines whether the node needs to be initialized
     * @return true in case of success, false otherwise.
     */
    bool InsertNode(EdgePtr edge, NodePtr node, bool initNode = false);

    /**
     * @brief Insert Node between two specified nodes.
     * This procedure creates two edges that link the parent and child nodes to the inserted one and adds all created objects to the graph.
     * This method supports two regimes. First, the node is inserted without initialization (i.e. supported descriptors initialization,
     * supported primitive descriptors selection, etc.), which can be useful after the InitEdges() completes. The second is just inserting the
     * node without initialization.
     * @param parent
     * pointer to the parent node
     * @param child
     * pointer to the child node
     * @param parentPort
     * port number of the parent node to which the inserted node should be connected
     * @param childPort
     * port number of the child node to which the inserted node should be connected
     * @param initNode
     * parameter that determines whether the node needs to be initialized
     * @return true in case of success, false otherwise.
     */
    bool InsertNode(NodePtr parent, NodePtr child, NodePtr node, int parentPort, int childPort, bool initNode = false);

    std::shared_ptr<ngraph::Function> dump() const;

    void ResetInferCount() { infer_count = 0; }

    void SortTopologically();

    bool hasDynamicInput() const {
        return graphHasDynamicInput;
    }

protected:
    void VisitNode(NodePtr node, std::vector<NodePtr>& sortedNodes);

    void ForgetGraphData() {
        status = Status::NotReady;

        inputNodesMap.clear();
        outputNodesMap.clear();
        graphNodes.clear();
        graphEdges.clear();
        _normalizePreprocMap.clear();
        syncNodesInds.clear();
    }
    Status status { Status::NotReady };

    // For dumping purposes. -1 - no counting, all other positive
    // values mean increment it within each Infer() call
    int infer_count = -1;

    bool reuse_io_tensors = true;

    MemoryPtr memWorkspace;

    std::vector<NodePtr> graphNodes;
    std::vector<EdgePtr> graphEdges;

    std::map<std::string, NormalizePreprocess> _normalizePreprocMap;
    std::string _name;

    bool graphHasDynamicInput = false;

    void Replicate(const InferenceEngine::CNNNetwork &network);
    void Replicate(const std::shared_ptr<const ov::Model> &subgraph);
    void InitGraph();
    void InitNodes();
    void InitDescriptors();
    void InitOptimalPrimitiveDescriptors();
    void InitEdges();
    void Allocate();
    void AllocateWithReuse();
    void ExtractExecutableNodes();
    void ExecuteNode(const NodePtr& node, const dnnl::stream& stream) const;
    void CreatePrimitivesAndExecConstants() const;
    void InferStatic(InferRequestBase* request);
    void InferDynamic(InferRequestBase* request);

    friend class LegacyInferRequest;
    friend class intel_cpu::InferRequest;
    friend class intel_cpu::InferRequestBase;
    friend std::shared_ptr<ngraph::Function> dump_graph_as_ie_ngraph_net(const Graph &graph);

private:
    // TODO: change std::map to std::unordered_map
    std::map<std::string, NodePtr> inputNodesMap;
    std::map<std::string, NodePtr> outputNodesMap;

    // these node pointers (from graphNodes) are to avoid regular checking for
    // constantness of nodes in Infer methods and calls of
    // non-executable (optimized out) nodes, such as Input, Reshape, etc.
    std::vector<NodePtr> executableGraphNodes;

    std::unordered_map<Node*, size_t> syncNodesInds;

    GraphContext::CPtr context;

<<<<<<< HEAD
    // this field stores the dynamic batch value to provide backward compatibility
    // with the legacy API dyn batch behaviour
    int dynBatch = -1;

    void EnforceInferencePrecision();
=======
    void EnforceBF16();
>>>>>>> a8a366de
};

}   // namespace intel_cpu
}   // namespace ov<|MERGE_RESOLUTION|>--- conflicted
+++ resolved
@@ -255,15 +255,7 @@
 
     GraphContext::CPtr context;
 
-<<<<<<< HEAD
-    // this field stores the dynamic batch value to provide backward compatibility
-    // with the legacy API dyn batch behaviour
-    int dynBatch = -1;
-
     void EnforceInferencePrecision();
-=======
-    void EnforceBF16();
->>>>>>> a8a366de
 };
 
 }   // namespace intel_cpu
