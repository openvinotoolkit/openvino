// Copyright (C) 2018-2024 Intel Corporation
// SPDX-License-Identifier: Apache-2.0
//

#pragma once

#include "config.h"
#include "cpu_memory.h"
#include "openvino/runtime/profiling_info.hpp"
#include "node.h"
#include "edge.h"
#include "graph_context.h"
#include "openvino/runtime/profiling_info.hpp"

#include <map>
#include <memory>
#include <string>
#include <vector>

#include "openvino/runtime/so_ptr.hpp"
#include "proxy_mem_mgr.h"

namespace ov {
namespace intel_cpu {

class SyncInferRequest;
namespace node {
class MemoryStateNode;
} // namespace node

class Graph {
public:
    typedef std::shared_ptr<Graph> Ptr;

    enum class Status {
        NotReady = 0,
        ReadyStatic = 1,
        ReadyDynamic = 2,
        ReadyDynamicSeq = 3,
    };

    Graph() = default;

    ~Graph();

    bool IsReady() {
        return (status != Status::NotReady);
    }

    const Config & getConfig() const {
        return context->getConfig();
    }

    template<typename NET>
    void CreateGraph(NET &network, const GraphContext::CPtr ctx);

    void CreateGraph(const std::vector<NodePtr> &graphNodes,
                     const std::vector<EdgePtr> &graphEdges,
                     const GraphContext::CPtr ctx,
                     std::string name);

    void PushInputData(const std::size_t& index, const ov::SoPtr<ITensor>& input);
    void PullOutputData(std::unordered_map<std::size_t, ov::SoPtr<ITensor>>& output);

    void Infer(SyncInferRequest* request = nullptr);

    const std::vector<NodePtr>& GetNodes() const {
        return graphNodes;
    }

    std::string GetName() const {
        return _name;
    }

    std::map<std::size_t, NodePtr>& GetInputNodesMap() {
        return inputNodesMap;
    }

    std::map<std::size_t, NodePtr>& GetOutputNodesMap() {
        return outputNodesMap;
    }

    NodePtr getInputNodeByIndex(const std::size_t &index) {
        auto input = inputNodesMap.find(index);
        if (input == inputNodesMap.end())
            OPENVINO_THROW("CPU execution graph doesn't contain input node with index: ", index);
        return input->second;
    }

    NodePtr getOutputNodeByIndex(const std::size_t &index) {
        auto output = outputNodesMap.find(index);
        if (output == outputNodesMap.end())
            OPENVINO_THROW("CPU execution graph doesn't contain output node with index: ", index);
        return output->second;
    }

    dnnl::engine getEngine() const {
        return context->getEngine();
    }

    GraphContext::CPtr getGraphContext() const {
        return context;
    }

    void GetPerfData(std::vector<ov::ProfilingInfo> &perfMap) const;

    void CreateEdge(const NodePtr& parent,
                 const NodePtr& child,
                 int parentPort = 0,
                 int childPort = 0);
    void RemoveEdge(const EdgePtr& edge);
    void RemoveDroppedNodes();
    void RemoveDroppedEdges();
    void AddNode(NodePtr node);
    void DropNode(const NodePtr& node);
    void DropDWConvNode(const NodePtr& node);

    /**
     * @brief Insert Reorder node at the edge-specified location.
     * The Reorder node must be inserted in case when there are inplace conflicts or the input and output tensor descriptors do not match.
     * The Reorder node rearranges the elements in memory according to inDesc and outDesc, or reinterprets memory descriptor without
     * rearrangement of elements if isOptimized is true.
     * @param edge
     * pointer to the edge in the graph where Reorder node will be inserted
     * @param layerName
     * Reorder layer name
     * @param inDesc
     * input memory descriptor
     * @param outDesc
     * output memory descriptor
     * @param isOptimized
     * optimization flag; if isOptimized is true then Reorder node does nothing
     * @param src_perm
     * optimization flag; permutation applied to input desc before passing to reorder primitive
     * @param scales
     * pointer to the blob containing scales
     * @return pointer to the new Reorder node.
     */
    NodePtr InsertReorder(EdgePtr edge, std::string layerName, const MemoryDesc& inDesc,
            const MemoryDesc& outDesc, bool isOptimized = false, const std::vector<int> & src_perm = {});

    /**
     * @brief Insert Node at the edge-specified location.
     * This method supports two regimes. First, the node is inserted without initialization (i.e. supported descriptors initialization,
     * supported primitive descriptors selection, etc.), which can be useful after the ResolveEdgeConflicts() completes. The second is just inserting the
     * node without initialization.
     * @param edge
     * pointer to the edge in the graph where the node will be inserted
     * @param node
     * pointer to the inserted node
     * @param initNode
     * parameter that determines whether the node needs to be initialized
     * @return true in case of success, false otherwise.
     */
    bool InsertNode(EdgePtr edge, NodePtr node, bool initNode = false);

    /**
     * @brief Insert Node between two specified nodes.
     * This procedure creates two edges that link the parent and child nodes to the inserted one and adds all created objects to the graph.
     * This method supports two regimes. First, the node is inserted without initialization (i.e. supported descriptors initialization,
     * supported primitive descriptors selection, etc.), which can be useful after the ResolveEdgeConflicts() completes. The second is just inserting the
     * node without initialization.
     * @param parent
     * pointer to the parent node
     * @param child
     * pointer to the child node
     * @param parentPort
     * port number of the parent node to which the inserted node should be connected
     * @param childPort
     * port number of the child node to which the inserted node should be connected
     * @param initNode
     * parameter that determines whether the node needs to be initialized
     * @return true in case of success, false otherwise.
     */
    bool InsertNode(NodePtr parent, NodePtr child, NodePtr node, int parentPort, int childPort, bool initNode = false);

    std::shared_ptr<ov::Model> dump() const;

    void ResetInferCount() { infer_count = 0; }

    void SortTopologically();

    bool hasDynamicInput() const {
        return graphHasDynamicInput;
    }

    Status getStatus() const {return status;}
    const std::unordered_map<std::string, node::MemoryStateNode*>& getInternalStateNodes() const;
    void InitGraph(bool optimize = true);

protected:
    void ForgetGraphData() {
        status = Status::NotReady;

        inputNodesMap.clear();
        outputNodesMap.clear();
        graphNodes.clear();
        graphEdges.clear();
        m_executableSyncNodesInds.clear();
    }
    Status status { Status::NotReady };

    // For dumping purposes. -1 - no counting, all other positive
    // values mean increment it within each Infer() call
    int infer_count = -1;

    bool reuse_io_tensors = true;

    MemoryPtr memWorkspace;

    std::vector<NodePtr> graphNodes;
    std::vector<EdgePtr> graphEdges;

    std::string _name;

    bool graphHasDynamicInput = false;

    void Replicate(const std::shared_ptr<const ov::Model> &subgraph);
    void InitNodes();
    void InitDescriptors();
    void ResolveInplaceDirections();
    void InitOptimalPrimitiveDescriptors();
    void ResolveEdgeConflicts();
    void ResolveComplexInplaceConflicts();
    bool ProcessDynNodes();
    void Allocate(const std::vector<size_t>& syncNodesInds);
    void AllocateWithReuse(const std::vector<size_t>& syncNodesInds);
    void ExecuteNode(const NodePtr& node, const dnnl::stream& stream) const;
    void CreatePrimitivesAndExecConstants() const;
    void InferStatic(SyncInferRequest* request);
<<<<<<< HEAD

    template<typename UpdateStrategy>
    void InferDynamic(SyncInferRequest* request, UpdateStrategy&& update);
    void ParalleMtNuma(size_t num_nodes,
                       ov::threading::CPUStreamsExecutor::Ptr executor,
                       const std::function<void(size_t, size_t)>& func) const;
=======
    void InferDynamic(SyncInferRequest* request);
>>>>>>> 78a1faa6

    friend class intel_cpu::SyncInferRequest;
    friend std::shared_ptr<ov::Model> dump_graph_as_ie_ngraph_net(const Graph &graph);

private:
    // TODO: change std::map to std::unordered_map
    std::map<std::size_t, NodePtr> inputNodesMap;
    std::map<std::size_t, NodePtr> outputNodesMap;

    std::unordered_map<std::size_t, ProxyMemoryMngrPtr> outputNodesMemMngrMap;

    // these node pointers (from graphNodes) are to avoid regular checking for
    // constantness of nodes in Infer methods and calls of
    // non-executable (optimized out) nodes, such as Input, Reshape, etc.
    std::vector<NodePtr> m_executableGraphNodes;
    std::vector<size_t> m_executableSyncNodesInds;

    GraphContext::CPtr context;
    dnnl::stream m_stream;

    void EnforceInferencePrecision();
    void EnforceBF16();
    void insertReorder(EdgePtr& edge, bool isOptimized, std::unordered_set<std::string>& uniqueLayerNames);
};

using GraphPtr = std::shared_ptr<Graph>;

}  // namespace intel_cpu
}  // namespace ov<|MERGE_RESOLUTION|>--- conflicted
+++ resolved
@@ -228,16 +228,9 @@
     void ExecuteNode(const NodePtr& node, const dnnl::stream& stream) const;
     void CreatePrimitivesAndExecConstants() const;
     void InferStatic(SyncInferRequest* request);
-<<<<<<< HEAD
 
     template<typename UpdateStrategy>
     void InferDynamic(SyncInferRequest* request, UpdateStrategy&& update);
-    void ParalleMtNuma(size_t num_nodes,
-                       ov::threading::CPUStreamsExecutor::Ptr executor,
-                       const std::function<void(size_t, size_t)>& func) const;
-=======
-    void InferDynamic(SyncInferRequest* request);
->>>>>>> 78a1faa6
 
     friend class intel_cpu::SyncInferRequest;
     friend std::shared_ptr<ov::Model> dump_graph_as_ie_ngraph_net(const Graph &graph);
