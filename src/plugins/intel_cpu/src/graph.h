--- conflicted
+++ resolved
@@ -95,22 +95,14 @@
         return outputNodesMap;
     }
 
-<<<<<<< HEAD
-    NodeConstPtr getInputNodeByIndex(const std::size_t &index) const {
-=======
-    NodePtr getInputNodeByIndex(const std::size_t& index) {
->>>>>>> 702ce05b
+    NodeConstPtr getInputNodeByIndex(const std::size_t& index) const {
         auto input = inputNodesMap.find(index);
         if (input == inputNodesMap.end())
             OPENVINO_THROW("CPU execution graph doesn't contain input node with index: ", index);
         return input->second;
     }
 
-<<<<<<< HEAD
-    NodeConstPtr getOutputNodeByIndex(const std::size_t &index) const {
-=======
-    NodePtr getOutputNodeByIndex(const std::size_t& index) {
->>>>>>> 702ce05b
+    NodeConstPtr getOutputNodeByIndex(const std::size_t& index) const {
         auto output = outputNodesMap.find(index);
         if (output == outputNodesMap.end())
             OPENVINO_THROW("CPU execution graph doesn't contain output node with index: ", index);
