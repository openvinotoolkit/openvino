--- conflicted
+++ resolved
@@ -133,19 +133,12 @@
 
 void SyncInferRequest::redefine_memory_for_input_nodes() {
     const auto cpuInputNodes = graph->GetInputNodesMap();
-<<<<<<< HEAD
-
-    for (const auto &blob : _inputs) {
-        //std::cerr << "blob name: " << blob.first << "\n";
-        const auto inputNode = cpuInputNodes.find(blob.first);
-=======
     for (const auto& port : get_inputs()) {
         std::string name = get_port_name(port, m_is_legacy_api);
         if (name.empty()) {
             OPENVINO_THROW("compiled model doesn't contain this input port.");
         }
         const auto inputNode = cpuInputNodes.find(name);
->>>>>>> e446dac7
         if (inputNode == cpuInputNodes.end())
             OPENVINO_THROW("CPU execution graph doesn't contain input node with name: ", name.c_str());
         if (inputNode->second->isDynamicNode()) {
@@ -182,29 +175,6 @@
         // batched_tensors will be updated for each infer, external_ptr should be update together
         update_external_tensor_ptrs();
     }
-
-    ///////// Prepare string tensors /////////////////
-
-    #if 0
-    std::cerr << "Prepare string tensors\n";
-
-    for (const auto &blob : _inputs) {
-        std::cout << "blob in _inputs: " << blob.first << "\n";
-        //std::cout << blob.second->getShape();
-    }
-
-    for (const auto &blob : _deviceInputs) {
-        std::cout << "blob in _deviceInputs: " << blob.first << "\n";
-    }
-
-    for (auto x : _parameters) {
-        std::cout << "parameter " << x->get_friendly_name() << "\n";
-        std::cout << "shape " << x->get_output_partial_shape(0) << "\n";
-        std::cout << "type " << x->get_output_element_type(0) << "\n";
-    }
-    #endif
-
-    ///////////////////////////////////////////////////
 
     if (graph->hasDynamicInput()) {
         redefine_memory_for_input_nodes();
@@ -271,99 +241,11 @@
         };
     }
 
-<<<<<<< HEAD
-    return inPrec;
-}
-
-/* ========================================== LegacyInferRequest ========================================== */
-LegacyInferRequest::LegacyInferRequest(InferenceEngine::InputsDataMap networkInputs,
-                                       InferenceEngine::OutputsDataMap networkOutputs,
-                                       std::shared_ptr<ExecNetwork> execNetwork)
-    : InferRequestBase(networkInputs, networkOutputs, execNetwork) {
-    CreateInferRequest();
-}
-
-void LegacyInferRequest::initBlobs() {
-    for (const auto& it : _networkInputs) {
-        LegacyInferRequest::GetBlob(it.first);
-    }
-    for (const auto& it : _networkOutputs) {
-        LegacyInferRequest::GetBlob(it.first);
-    }
-}
-
-void LegacyInferRequest::SetBatch(int new_batch) {
-    if (!graph->getConfig().enableDynamicBatch)
-        IE_THROW() << "Dynamic batch is not enabled.";
-
-    if (new_batch < 1 || new_batch > graph->getConfig().batchLimit) {
-        IE_THROW() << "Invalid dynamic batch size " << new_batch <<
-            " for this request.";
-    }
-
-    m_curBatch = new_batch;
-    graph->setDynBatch(m_curBatch);
-}
-
-void LegacyInferRequest::changeDefaultPtr() {
-    // renew external pointers before infer
-    const auto &inMap = graph->inputNodesMap;
-    for (auto &it : inMap) {
-        const auto &name = it.first;
-        auto itr = externalPtr.find(name);
-        if (itr != externalPtr.end() && itr->second != _inputs[name]->buffer()) {
-            itr->second = _inputs[name]->buffer();
-        }
-    }
-    const auto &outMap = graph->outputNodesMap;
-    for (auto &it : outMap) {
-        const auto &name = it.first;
-        auto itr = externalPtr.find(name);
-        if (itr != externalPtr.end() && itr->second != _outputs[name]->buffer()) {
-            itr->second = _outputs[name]->buffer();
-        }
-    }
-    InferRequestBase::changeDefaultPtr();
-}
-
-void LegacyInferRequest::SetBlob(const std::string& name, const InferenceEngine::Blob::Ptr &data) {
-    OV_ITT_SCOPED_TASK(itt::domains::intel_cpu, "SetBlobLegacy");
-    //std::cerr << "LegacyInferRequest::SetBlob: size = " << data->size() << "\n";
-    if (name.empty()) {
-        IE_THROW(NotFound) << "Failed to set blob with empty name";
-    }
-
-    if (!data)
-        IE_THROW(NotAllocated) << "Failed to set empty blob with name: \'" << name << "\'";
-    const bool compoundBlobPassed = data->is<InferenceEngine::CompoundBlob>();
-    if (!compoundBlobPassed && data->buffer() == nullptr)
-        IE_THROW(NotAllocated) << "Input data was not allocated. Input name: \'" << name << "\'";
-    if (data->size() == 0) {
-        IE_THROW() << "Input data is empty. Input name: \'" << name << "\'";
-    }
-
-    InferenceEngine::InputInfo::Ptr foundInput;
-    InferenceEngine::DataPtr foundOutput;
-    size_t dataSize = data->size();
-    findInputAndOutputBlobByName(name, foundInput, foundOutput);
-
-    if (foundInput) {
-        if (foundInput->getPrecision() != data->getTensorDesc().getPrecision()) {
-            IE_THROW(ParameterMismatch) << "Failed to set input blob with precision: "
-                               << data->getTensorDesc().getPrecision() << ", if CNNNetwork input blob precision is: " << foundInput->getPrecision();
-        }
-
-        const bool preProcRequired = preProcessingRequired(foundInput, data);
-        if (compoundBlobPassed && !preProcRequired) {
-            IE_THROW(NotImplemented)
-                               << "cannot set compound blob: supported only for input pre-processing";
-=======
     for (auto& it : external_ptr) {
         auto input = inputNodesMap.find(it.first);
         if (inputNodesMap.end() == input) {
             OPENVINO_ASSERT(outputNodesMap.count(it.first), "Cannot find input/output blob: ", it.first);
             continue;
->>>>>>> e446dac7
         }
         NodePtr inputNodePtr = input->second;
         if (inputNodePtr->getChildEdgeAt(0)->getMemory().getData() == static_cast<void*>(it.second->data()))
@@ -488,24 +370,6 @@
     m_asyncRequest = asyncRequest;
 }
 
-<<<<<<< HEAD
-void InferRequest::initBlobs() {
-    //std::cerr << "InferRequest::initBlobs\n";
-    for (const auto& it : modelInputsMap) {
-        InferRequest::GetBlob(it.first);
-    }
-    for (const auto& it : modelOutputsMap) {
-        InferRequest::GetBlob(it.first);
-    }
-}
-
-void InferRequest::SetBlob(const std::string& name, const InferenceEngine::Blob::Ptr &data) {
-    OV_ITT_SCOPED_TASK(itt::domains::intel_cpu, "SetBlob");
-    //std::cerr << "InferRequest::SetBlob, data->size = " << data->size() << "\n";
-    if (name.empty()) {
-        IE_THROW(NotFound) << "Failed to set blob with empty name";
-    }
-=======
 void SyncInferRequest::throw_if_canceled() const {
     if (m_asyncRequest != nullptr) {
         m_asyncRequest->throw_if_canceled();
@@ -542,7 +406,6 @@
                           InferenceEngine::BlockingDesc{shape, blk_order, 0, dim_offset, blk_strides}};
     OPENVINO_SUPPRESS_DEPRECATED_END
 }
->>>>>>> e446dac7
 
 ov::SoPtr<ov::ITensor> SyncInferRequest::get_tensor(const ov::Output<const ov::Node>& in_port) const {
     auto port = get_internal_port(in_port);
