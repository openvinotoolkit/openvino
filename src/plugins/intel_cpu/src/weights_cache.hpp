--- conflicted
+++ resolved
@@ -39,7 +39,6 @@
     };
 
 public:
-<<<<<<< HEAD
 #ifdef CPU_DEBUG_CAPS
     struct Statistics {
         size_t total_size;  // bytes
@@ -47,10 +46,7 @@
     };
 #endif  // CPU_DEBUG_CAPS
 
-    typedef std::shared_ptr<WeightsSharing> Ptr;
-=======
     using Ptr = std::shared_ptr<WeightsSharing>;
->>>>>>> a293a492
 
     class SharedMemory {
     public:
