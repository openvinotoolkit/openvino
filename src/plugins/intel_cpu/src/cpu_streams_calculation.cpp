// Copyright (C) 2018-2024 Intel Corporation
// SPDX-License-Identifier: Apache-2.0
//

#include "cpu_streams_calculation.hpp"

#include <algorithm>
#include <cstdio>
#include <numeric>
#include <unordered_set>

#include "cpu_map_scheduling.hpp"
#include "graph.h"
#include "openvino/op/fake_quantize.hpp"
#include "openvino/runtime/performance_heuristics.hpp"
#include "openvino/runtime/threading/cpu_streams_info.hpp"
#include "openvino/runtime/threading/istreams_executor.hpp"
#include "transformations/utils.hpp"
#include "transformations/utils/utils.hpp"

using namespace ov;
using namespace ov::threading;

#define INIT_VAL     -100
#define TP_CPU_LIMIT 32

namespace ov {
namespace intel_cpu {

void sort_table_by_numa_node_id(const int current_numa_node, std::vector<std::vector<int>>& proc_type_table) {
    if (proc_type_table.size() > 1) {
        for (size_t i = 1; i < proc_type_table.size(); i++) {
            if (current_numa_node == proc_type_table[i][PROC_NUMA_NODE_ID]) {
                std::rotate(proc_type_table.begin() + 1, proc_type_table.begin() + i, proc_type_table.end());
                break;
            }
        }
    }

    return;
};

std::vector<std::vector<int>> get_streams_info_table(
    const int input_streams,
    const bool input_streams_changed,
    const int input_threads,
    const int input_infer_requests,
    const int model_prefer_threads,
    const std::string input_perf_hint,
    const std::set<ov::hint::ModelDistributionPolicy> hint_model_distribution_policy,
    const std::vector<std::vector<int>>& proc_type_table) {
    std::vector<int> stream_info(CPU_STREAMS_TABLE_SIZE, INIT_VAL);
    std::vector<std::vector<int>> streams_info_table;
    std::vector<std::vector<int>> proc_socket_table;

    int n_streams = 0;
    int n_threads = 0;
    int n_threads_per_stream = 0;
    int current_socket_id = -1;

    auto update_ids_method = [&](const std::vector<int>& one_proc_info) {
        stream_info[STREAM_NUMA_NODE_ID] = one_proc_info[PROC_NUMA_NODE_ID];
        stream_info[STREAM_SOCKET_ID] = one_proc_info[PROC_SOCKET_ID];
    };

    auto update_mix_stream_info = [&](const std::vector<int>& one_proc_info,
                                      const std::vector<std::vector<int>>& one_proc_table,
                                      const int num_threads,
                                      const IStreamsExecutor::Config::StreamsMode sub_streams_model,
                                      const int& target_proc) {
        stream_info[PROC_TYPE] = ALL_PROC;
        stream_info[NUMBER_OF_STREAMS] =
            sub_streams_model == IStreamsExecutor::Config::StreamsMode::SUB_STREAMS_NULL ? 1 : -1;
        stream_info[THREADS_PER_STREAM] = num_threads;
        update_ids_method(one_proc_info);
        streams_info_table.push_back(stream_info);
        stream_info[NUMBER_OF_STREAMS] = 0;
        int total_threads = stream_info[THREADS_PER_STREAM];
        int socket_id = stream_info[STREAM_SOCKET_ID];
        int node_start = one_proc_table.size() == 1 ? 0 : 1;
        int node_end = one_proc_table.size() == 1 ? 1 : one_proc_table.size();
        // When n_mode is 3, the following loop only selects CPUs on socket with the same id as current_socket_id.
        // When n_mode is 2, the following loop only selects CPUs on sockets with id different from current_socket_id.
        // When n_mode is 1, the following loop selects CPUs on all sockets.
        for (int n_mode = current_socket_id < 0 ? 1 : 3; (n_mode > 0) && (total_threads > 0); n_mode--) {
            for (int n = MAIN_CORE_PROC; (n <= HYPER_THREADING_PROC) && (total_threads > 0); n++) {
                for (int index = node_start; (index < node_end) && (total_threads > 0); index++) {
                    if (((n_mode == 1) && ((socket_id < 0) || (socket_id == one_proc_table[index][PROC_SOCKET_ID]))) ||
                        ((n_mode == 2) && (current_socket_id != one_proc_table[index][PROC_SOCKET_ID]) &&
                         ((socket_id < 0) || (socket_id == one_proc_table[index][PROC_SOCKET_ID]))) ||
                        ((n_mode == 3) && (current_socket_id == one_proc_table[index][PROC_SOCKET_ID]) &&
                         ((socket_id < 0) || (socket_id == one_proc_table[index][PROC_SOCKET_ID])))) {
                        if ((0 != one_proc_table[index][n]) && ((ALL_PROC == target_proc) || (n == target_proc))) {
                            stream_info[PROC_TYPE] = n;
                            stream_info[STREAM_NUMA_NODE_ID] = one_proc_table[index][PROC_NUMA_NODE_ID];
                            stream_info[STREAM_SOCKET_ID] = one_proc_table[index][PROC_SOCKET_ID];
                            if (total_threads <= one_proc_table[index][n]) {
                                stream_info[THREADS_PER_STREAM] = total_threads;
                                streams_info_table.push_back(stream_info);
                                total_threads -= stream_info[THREADS_PER_STREAM];
                                return;
                            } else {
                                stream_info[THREADS_PER_STREAM] = one_proc_table[index][n];
                                streams_info_table.push_back(stream_info);
                                total_threads -= stream_info[THREADS_PER_STREAM];
                            }
                        }
                    }
                }
            }
        }
    };

    auto create_one_stream = [&](const std::vector<int>& one_proc_info,
                                 const std::vector<std::vector<int>>& one_proc_table,
                                 const int num_threads,
                                 const IStreamsExecutor::Config::StreamsMode sub_streams_model) {
        if ((one_proc_info[PROC_NUMA_NODE_ID] < 0) || (one_proc_info[PROC_SOCKET_ID] < 0) ||
            (((one_proc_info[MAIN_CORE_PROC] > 0) &&
              (one_proc_info[MAIN_CORE_PROC] < stream_info[THREADS_PER_STREAM])) ||
             ((one_proc_info[MAIN_CORE_PROC] == 0) && (one_proc_info[EFFICIENT_CORE_PROC] > 0) &&
              (one_proc_info[EFFICIENT_CORE_PROC] < stream_info[THREADS_PER_STREAM])))) {
            update_mix_stream_info(one_proc_info,
                                   one_proc_table,
                                   stream_info[THREADS_PER_STREAM],
                                   sub_streams_model,
                                   ALL_PROC);
        } else {
            stream_info[PROC_TYPE] =
                one_proc_info[MAIN_CORE_PROC] >= stream_info[THREADS_PER_STREAM] ? MAIN_CORE_PROC : EFFICIENT_CORE_PROC;
            stream_info[NUMBER_OF_STREAMS] =
                sub_streams_model == IStreamsExecutor::Config::StreamsMode::SUB_STREAMS_NULL ? 1 : -1;
            update_ids_method(one_proc_info);
            streams_info_table.push_back(stream_info);
        }
    };

    auto update_streams_per_node = [&](const int& proc_type, const std::vector<int>& one_proc_info) {
        if ((one_proc_info[PROC_NUMA_NODE_ID] < 0) && (stream_info[NUMBER_OF_STREAMS] == 1)) {
            update_mix_stream_info(one_proc_info,
                                   proc_type_table,
                                   one_proc_info[ALL_PROC],
                                   IStreamsExecutor::Config::StreamsMode::SUB_STREAMS_NULL,
                                   proc_type);
        } else {
            if (0 != one_proc_info[proc_type]) {
                if (n_threads_per_stream == -1) {
                    stream_info[THREADS_PER_STREAM] = (proc_type == EFFICIENT_CORE_PROC) ? 2 : 1;
                }
                stream_info[PROC_TYPE] = proc_type;
                update_ids_method(one_proc_info);
                stream_info[NUMBER_OF_STREAMS] =
                    static_cast<int>(one_proc_info[proc_type] / stream_info[THREADS_PER_STREAM]);
                if (n_streams < stream_info[NUMBER_OF_STREAMS]) {
                    stream_info[NUMBER_OF_STREAMS] = n_streams;
                }
                if (stream_info[NUMBER_OF_STREAMS] > 0) {
                    streams_info_table.push_back(stream_info);
                    n_streams -= stream_info[NUMBER_OF_STREAMS];
                }
            }
        }
    };

    auto check_threads_per_stream = [&]() {
        int count = 0;
        while (1) {
            for (int n_type = MAIN_CORE_PROC; n_type <= HYPER_THREADING_PROC; n_type++) {
                count += static_cast<int>(proc_type_table[0][n_type] / n_threads_per_stream);
            }
            if (count >= n_streams) {
                return;
            } else {
                count = 0;
                if (n_threads_per_stream > 1) {
                    n_threads_per_stream--;
                } else {
                    n_streams = n_threads;
                    return;
                }
            }
        }
    };

    if (proc_type_table.size() == 1) {
        proc_socket_table.push_back(proc_type_table[0]);
    } else {
        std::unordered_set<int> socket_id_list(proc_type_table.size());
        for (size_t i = 1; i < proc_type_table.size(); i++) {
            if (!socket_id_list.count(proc_type_table[i][PROC_SOCKET_ID])) {
                proc_socket_table.push_back(proc_type_table[i]);
                socket_id_list.insert(proc_type_table[i][PROC_SOCKET_ID]);
            } else {
                for (auto& row : proc_socket_table) {
                    if (row[PROC_SOCKET_ID] == proc_type_table[i][PROC_SOCKET_ID]) {
                        for (int n = 0; n <= HYPER_THREADING_PROC; n++) {
                            row[n] += proc_type_table[i][n];
                        }
                        if (row[PROC_NUMA_NODE_ID] != proc_type_table[i][PROC_NUMA_NODE_ID]) {
                            row[PROC_NUMA_NODE_ID] = -1;
                        }
                    }
                }
            }
        }
    }

    if (((input_streams_changed == false) &&
         (input_perf_hint == ov::util::to_string(ov::hint::PerformanceMode::LATENCY))) ||
        ((input_streams_changed == true) && (input_streams == 1))) {
        n_streams = 1;
        stream_info[NUMBER_OF_STREAMS] = n_streams;
        for (size_t n = 0; n < proc_socket_table.size(); n++) {
            if (proc_socket_table[n][ALL_PROC] > 0) {
                current_socket_id = proc_socket_table[n][PROC_SOCKET_ID];
                break;
            }
        }
        if (input_threads > 0) {
            if (hint_model_distribution_policy.size() == 0) {
                n_threads_per_stream = std::min(input_threads, proc_type_table[0][ALL_PROC]);
            } else {
                for (auto& row : proc_socket_table) {
                    if (current_socket_id == row[PROC_SOCKET_ID]) {
                        n_threads_per_stream = std::min(input_threads, row[ALL_PROC]);
                    }
                }
            }
            if (proc_type_table.size() == 1) {
                if ((n_threads_per_stream > proc_type_table[0][MAIN_CORE_PROC]) &&
                    (proc_type_table[0][MAIN_CORE_PROC] > 0)) {
                    stream_info[PROC_TYPE] = ALL_PROC;
                }
            }
        } else if ((hint_model_distribution_policy.find(ov::hint::ModelDistributionPolicy::TENSOR_PARALLEL) !=
                    hint_model_distribution_policy.end()) ||
                   (proc_type_table.size() == 1)) {
            if ((proc_type_table.size() == 1) && (model_prefer_threads > 0)) {
                if ((model_prefer_threads == proc_type_table[0][MAIN_CORE_PROC]) &&
                    (proc_type_table[0][MAIN_CORE_PROC] > 0)) {
                    stream_info[PROC_TYPE] = MAIN_CORE_PROC;
                    n_threads_per_stream =
                        proc_type_table[0][MAIN_CORE_PROC] + proc_type_table[0][HYPER_THREADING_PROC];
                    stream_info[THREADS_PER_STREAM] = n_threads_per_stream;
                    update_ids_method(proc_type_table[0]);
                } else if (proc_type_table[0][MAIN_CORE_PROC] == 0) {
                    stream_info[PROC_TYPE] = EFFICIENT_CORE_PROC;
                    n_threads_per_stream = proc_type_table[0][EFFICIENT_CORE_PROC];
                    stream_info[THREADS_PER_STREAM] = n_threads_per_stream;
                    update_ids_method(proc_type_table[0]);
                } else {
                    stream_info[PROC_TYPE] = ALL_PROC;
                    n_threads_per_stream = proc_type_table[0][ALL_PROC];
                }
            } else {
                n_threads_per_stream = proc_type_table[0][ALL_PROC];
            }
        } else {
            size_t socket_index = 0;
            for (socket_index = 0; socket_index < proc_socket_table.size(); socket_index++) {
                if (proc_socket_table[socket_index][PROC_SOCKET_ID] == current_socket_id) {
                    break;
                }
            }
            const std::vector<int>& current_socket_info = proc_socket_table[socket_index];
            n_threads_per_stream = model_prefer_threads == 0
                                       ? current_socket_info[ALL_PROC]
                                       : std::min(current_socket_info[ALL_PROC], model_prefer_threads);
            stream_info[THREADS_PER_STREAM] = n_threads_per_stream;
            if (current_socket_info[ALL_PROC] == current_socket_info[MAIN_CORE_PROC]) {
                stream_info[PROC_TYPE] = MAIN_CORE_PROC;
                update_streams_per_node(MAIN_CORE_PROC, current_socket_info);
            } else if (current_socket_info[ALL_PROC] == current_socket_info[EFFICIENT_CORE_PROC]) {
                stream_info[PROC_TYPE] = EFFICIENT_CORE_PROC;
                update_streams_per_node(EFFICIENT_CORE_PROC, current_socket_info);
            } else {
                stream_info[PROC_TYPE] = ALL_PROC;
                update_mix_stream_info(current_socket_info,
                                       proc_type_table,
                                       n_threads_per_stream,
                                       IStreamsExecutor::Config::StreamsMode::SUB_STREAMS_NULL,
                                       ALL_PROC);
            }
            update_ids_method(current_socket_info);
        }
    } else {
        n_threads =
            input_threads > 0 ? std::min(proc_type_table[0][ALL_PROC], input_threads) : proc_type_table[0][ALL_PROC];
        if ((input_streams_changed == true) && (input_streams > 0)) {
            n_streams = input_infer_requests > 0 ? std::min(input_infer_requests, input_streams) : input_streams;
            if (n_streams >= n_threads) {
                n_streams = n_threads;
                n_threads_per_stream = 1;
            } else {
                n_threads_per_stream =
                    std::min(static_cast<int>(n_threads / n_streams),
                             proc_type_table[0][MAIN_CORE_PROC] == 0 ? proc_type_table[0][EFFICIENT_CORE_PROC]
                                                                     : proc_type_table[0][MAIN_CORE_PROC]);
                check_threads_per_stream();
            }
        } else {
            int base_type = (proc_type_table[0][MAIN_CORE_PROC] == 0) ? EFFICIENT_CORE_PROC : MAIN_CORE_PROC;
            if (0 == model_prefer_threads) {
                int n_proc = 0;

                if (proc_type_table.size() == 1) {
                    n_proc = std::min(n_threads, proc_type_table[0][base_type]);
                } else {
                    for (size_t i = 1; i < proc_type_table.size(); i++) {
                        n_proc = std::max(n_proc, proc_type_table[i][base_type]);
                    }
                    n_proc = std::min(n_threads, n_proc);
                }

                if (0 == n_proc % 4) {
                    n_threads_per_stream = 4;
                } else if (0 == n_proc % 5) {
                    n_threads_per_stream = 5;
                } else if (0 == n_proc % 3) {
                    n_threads_per_stream = 3;
                } else if (proc_type_table.size() == 1) {
                    n_threads_per_stream = n_proc;
                } else {
                    n_threads_per_stream = (n_proc > 16) ? 4 : std::max(1, static_cast<int>(n_proc / 4));
                }
                n_streams = static_cast<int>(n_threads / n_threads_per_stream);
                if ((input_infer_requests > 0) && (n_streams > input_infer_requests)) {
                    n_streams = input_infer_requests;
                    if (proc_type_table.size() == 1) {
                        n_threads_per_stream = std::min(static_cast<int>(n_threads / n_streams), n_proc);
                    } else {
                        n_threads_per_stream = static_cast<int>(n_threads / n_streams);
                    }
                } else {
                    while ((n_streams * 2 <= n_threads_per_stream) && (n_threads_per_stream > 1)) {
                        n_threads_per_stream = static_cast<int>(n_threads_per_stream / 2);
                        n_streams = static_cast<int>(n_threads / n_threads_per_stream);
                    }
                }
            } else if ((1 == model_prefer_threads) && (proc_type_table[0][EFFICIENT_CORE_PROC] > 0) &&
                       (proc_type_table[0][MAIN_CORE_PROC] > 0) && (n_threads > proc_type_table[0][MAIN_CORE_PROC])) {
                n_streams = (n_threads >= proc_type_table[0][MAIN_CORE_PROC] + proc_type_table[0][EFFICIENT_CORE_PROC])
                                ? static_cast<int>(n_threads - proc_type_table[0][EFFICIENT_CORE_PROC] / 2)
                                : static_cast<int>(proc_type_table[0][MAIN_CORE_PROC] +
                                                   (n_threads - proc_type_table[0][MAIN_CORE_PROC]) / 2);
                n_streams = input_infer_requests > 0 ? std::min(n_streams, input_infer_requests) : n_streams;
                n_threads_per_stream = -1;
            } else {
                auto model_threads = model_prefer_threads > n_threads ? n_threads / 2 : model_prefer_threads;
                n_streams = ((n_threads + model_threads - 1) / model_threads);
                if ((input_infer_requests > 0) && (n_streams > input_infer_requests)) {
                    n_streams = input_infer_requests;
                    n_threads_per_stream = static_cast<int>(n_threads / n_streams);
                    check_threads_per_stream();
                } else {
                    n_threads_per_stream = model_threads > 0 ? model_threads : static_cast<int>(n_threads / n_streams);
                }
            }
        }
    }

    int total_streams = n_streams;

    if (stream_info[PROC_TYPE] == INIT_VAL) {
        if ((n_streams == 1) && (proc_type_table.size() > 1) &&
            ((hint_model_distribution_policy.find(ov::hint::ModelDistributionPolicy::TENSOR_PARALLEL) !=
              hint_model_distribution_policy.end()))) {
            for (auto& row : proc_socket_table) {
                stream_info[THREADS_PER_STREAM] = std::min(TP_CPU_LIMIT, n_threads_per_stream);
                for (size_t i = 1; i < proc_type_table.size(); i++) {
                    if ((proc_type_table[i][PROC_SOCKET_ID] == row[PROC_SOCKET_ID]) &&
                        (proc_type_table[i][MAIN_CORE_PROC] >= stream_info[THREADS_PER_STREAM])) {
                        create_one_stream(proc_type_table[i],
                                          {proc_type_table[i]},
                                          stream_info[THREADS_PER_STREAM],
                                          IStreamsExecutor::Config::StreamsMode::SUB_STREAMS_FOR_SOCKET);
                        break;
                    }
                }
                if (stream_info[STREAM_SOCKET_ID] == row[PROC_SOCKET_ID]) {
                    continue;
                } else {
                    stream_info[THREADS_PER_STREAM] = std::min(stream_info[THREADS_PER_STREAM], row[ALL_PROC]);
                    create_one_stream(row,
                                      proc_type_table,
                                      stream_info[THREADS_PER_STREAM],
                                      IStreamsExecutor::Config::StreamsMode::SUB_STREAMS_FOR_SOCKET);
                }
            }
            stream_info = streams_info_table[0];
            stream_info[NUMBER_OF_STREAMS] = 1;
            for (size_t n = 1; n < streams_info_table.size(); n++) {
                if (streams_info_table[n][NUMBER_OF_STREAMS] == -1) {
                    if (stream_info[PROC_TYPE] != streams_info_table[n][PROC_TYPE]) {
                        stream_info[PROC_TYPE] = ALL_PROC;
                    }
                    stream_info[THREADS_PER_STREAM] += streams_info_table[n][THREADS_PER_STREAM];
                    if (stream_info[STREAM_NUMA_NODE_ID] != streams_info_table[n][STREAM_NUMA_NODE_ID]) {
                        stream_info[STREAM_NUMA_NODE_ID] = -1;
                    }
                    if (stream_info[STREAM_SOCKET_ID] != streams_info_table[n][STREAM_SOCKET_ID]) {
                        stream_info[STREAM_SOCKET_ID] = -1;
                    }
                }
            }
            streams_info_table.insert(streams_info_table.begin(), stream_info);
        } else {
            stream_info[THREADS_PER_STREAM] = n_threads_per_stream;

            for (int n_type = MAIN_CORE_PROC; (n_type <= HYPER_THREADING_PROC) && (n_streams > 0); n_type++) {
                if (proc_type_table.size() == 1) {
                    if (proc_type_table[0][n_type] >= stream_info[THREADS_PER_STREAM]) {
                        update_streams_per_node(n_type, proc_type_table[0]);
                    }
                } else {
                    for (size_t n_node = 1; (n_node < proc_type_table.size()) && (n_streams > 0); n_node++) {
                        if ((proc_type_table[n_node][n_type] >= stream_info[THREADS_PER_STREAM]) &&
                            ((current_socket_id < 0) ||
                             (proc_type_table[n_node][PROC_SOCKET_ID] == current_socket_id))) {
                            update_streams_per_node(n_type, proc_type_table[n_node]);
                        }
                    }
                }
            }

            if (total_streams == n_streams) {
                if (proc_type_table.size() == 1) {
                    if (proc_type_table[0][ALL_PROC] >= stream_info[THREADS_PER_STREAM]) {
                        update_mix_stream_info(proc_type_table[0],
                                               proc_type_table,
                                               n_threads_per_stream,
                                               IStreamsExecutor::Config::StreamsMode::SUB_STREAMS_NULL,
                                               ALL_PROC);
                        n_streams--;
                    }
                } else {
                    for (size_t n_node = 0; (n_node < proc_socket_table.size()) && (n_streams > 0); n_node++) {
                        if ((proc_socket_table[n_node][ALL_PROC] >= stream_info[THREADS_PER_STREAM]) &&
                            ((current_socket_id < 0) ||
                             (proc_socket_table[n_node][PROC_SOCKET_ID] == current_socket_id))) {
                            update_mix_stream_info(proc_socket_table[n_node],
                                                   proc_type_table,
                                                   n_threads_per_stream,
                                                   IStreamsExecutor::Config::StreamsMode::SUB_STREAMS_NULL,
                                                   ALL_PROC);
                            n_streams--;
                        }
                    }
                }
            }

            if (n_streams > 0) {
                std::vector<std::vector<int>> remain_proc_type_table(proc_type_table);
                size_t stream_table_size = streams_info_table.size();

                for (size_t i = 0; i < stream_table_size; i++) {
                    if ((streams_info_table[i][STREAM_NUMA_NODE_ID] >= 0) &&
                        (streams_info_table[i][STREAM_SOCKET_ID] >= 0)) {
                        for (auto& row : remain_proc_type_table) {
                            if ((streams_info_table[i][STREAM_NUMA_NODE_ID] == row[PROC_NUMA_NODE_ID]) &&
                                (streams_info_table[i][STREAM_SOCKET_ID] == row[PROC_SOCKET_ID])) {
                                row[streams_info_table[i][PROC_TYPE]] -=
                                    (streams_info_table[i][NUMBER_OF_STREAMS] == 0
                                         ? 1
                                         : streams_info_table[i][NUMBER_OF_STREAMS]) *
                                    streams_info_table[i][THREADS_PER_STREAM];
                            }
                        }
                    }
                }

                while (n_streams > 0) {
                    update_mix_stream_info(proc_type_table[0],
                                           remain_proc_type_table,
                                           n_threads_per_stream,
                                           IStreamsExecutor::Config::StreamsMode::SUB_STREAMS_NULL,
                                           ALL_PROC);

                    if (stream_table_size == streams_info_table.size()) {
                        break;
                    }
                    n_streams--;
                    int numa_node_id = streams_info_table[stream_table_size + 1][STREAM_NUMA_NODE_ID];
                    int socket_id = streams_info_table[stream_table_size + 1][STREAM_SOCKET_ID];
                    for (size_t i = stream_table_size + 1; i < streams_info_table.size(); i++) {
                        numa_node_id = numa_node_id == streams_info_table[i][STREAM_NUMA_NODE_ID] ? numa_node_id : -1;
                        socket_id = socket_id == streams_info_table[i][STREAM_SOCKET_ID] ? socket_id : -1;
                        for (auto& row : remain_proc_type_table) {
                            if ((streams_info_table[i][STREAM_NUMA_NODE_ID] == row[PROC_NUMA_NODE_ID]) &&
                                (streams_info_table[i][STREAM_SOCKET_ID] == row[PROC_SOCKET_ID])) {
                                row[streams_info_table[i][PROC_TYPE]] -=
                                    (streams_info_table[i][NUMBER_OF_STREAMS] == 0
                                         ? 1
                                         : streams_info_table[i][NUMBER_OF_STREAMS]) *
                                    streams_info_table[i][THREADS_PER_STREAM];
                            }
                        }
                    }
                    streams_info_table[stream_table_size][STREAM_NUMA_NODE_ID] = numa_node_id;
                    streams_info_table[stream_table_size][STREAM_SOCKET_ID] = socket_id;
                    stream_table_size = streams_info_table.size();
                }
            }
        }
    } else if (proc_type_table.size() == 1) {
        if (stream_info[PROC_TYPE] == ALL_PROC) {
            update_mix_stream_info(proc_socket_table[0],
                                   proc_type_table,
                                   n_threads_per_stream,
                                   IStreamsExecutor::Config::StreamsMode::SUB_STREAMS_NULL,
                                   ALL_PROC);
        } else if (stream_info[PROC_TYPE] == MAIN_CORE_PROC) {
            if (stream_info[THREADS_PER_STREAM] == proc_socket_table[0][MAIN_CORE_PROC]) {
                streams_info_table.push_back(stream_info);
            } else {
                stream_info[PROC_TYPE] = ALL_PROC;
                streams_info_table.push_back(stream_info);
                stream_info[NUMBER_OF_STREAMS] = 0;
                stream_info[PROC_TYPE] = MAIN_CORE_PROC;
                stream_info[THREADS_PER_STREAM] = proc_socket_table[0][MAIN_CORE_PROC];
                streams_info_table.push_back(stream_info);
                stream_info[PROC_TYPE] = HYPER_THREADING_PROC;
                stream_info[THREADS_PER_STREAM] = proc_socket_table[0][HYPER_THREADING_PROC];
                streams_info_table.push_back(stream_info);
            }
        } else {
            streams_info_table.push_back(stream_info);
        }
    }

    return streams_info_table;
}

std::vector<std::vector<int>> get_streams_rank_table(const std::vector<std::vector<int>>& streams_info_table,
                                                     const int input_rank_level,
                                                     int& num_sub_streams) {
    std::vector<std::vector<int>> rank_table = {};
    num_sub_streams = 0;
    std::vector<int> init_rank = {};
    int rank_level = input_rank_level == 0 ? 1 : input_rank_level;
    init_rank.resize(rank_level, 0);

    for (auto& row : streams_info_table) {
        if (row[NUMBER_OF_STREAMS] < 0) {
            for (int i = 0; i < abs(row[NUMBER_OF_STREAMS]); i++) {
                init_rank[rank_level - 1] = num_sub_streams + i;
                rank_table.push_back(init_rank);
            }
            num_sub_streams -= row[NUMBER_OF_STREAMS];
        }
    }
    if (rank_level == 2) {
        for (int i = num_sub_streams / 2; i < num_sub_streams; i++) {
            rank_table[i][0] = 1;
            rank_table[i][1] -= num_sub_streams / 2;
        }
    }
    return rank_table;
}

int get_model_prefer_threads(const int num_streams,
                             const std::vector<std::vector<int>> proc_type_table,
                             const std::shared_ptr<ov::Model>& model,
                             Config& config) {
    const int sockets = get_num_sockets();
    auto model_prefer = 0;
    if (-1 == config.modelPreferThreads) {
        const auto isa = dnnl::get_effective_cpu_isa();
        float isaSpecificThreshold = 1.0f;
        switch (isa) {
        case dnnl::cpu_isa::sse41:
            isaSpecificThreshold = 0.5f;
            break;
        case dnnl::cpu_isa::avx2:
        case dnnl::cpu_isa::avx512_core:
            isaSpecificThreshold = 1.0f;
            break;
        case dnnl::cpu_isa::avx512_core_vnni:
        case dnnl::cpu_isa::avx2_vnni:
        case dnnl::cpu_isa::avx2_vnni_2:
            isaSpecificThreshold = 2.0f;
            break;
        case dnnl::cpu_isa::avx512_core_amx:
            isaSpecificThreshold = 4.0f;
            break;
        default:
            isaSpecificThreshold = 1.0f;
        }
        // the more "capable" the CPU in general, the more streams we may want to keep to keep it utilized
        const float memThresholdAssumeLimitedForISA = ov::MemBandwidthPressure::LIMITED / isaSpecificThreshold;
        const float L2_cache_size = dnnl::utils::get_cache_size(2 /*level*/, true /*per core */);
        ov::MemBandwidthPressure networkToleranceForLowCache =
            ov::mem_bandwidth_pressure_tolerance(model, L2_cache_size, memThresholdAssumeLimitedForISA);

#if ((defined(OPENVINO_ARCH_ARM) || defined(OPENVINO_ARCH_ARM64)) && defined(__linux__))
        config.modelPreferThreads = 4;
        if (networkToleranceForLowCache.max_mem_tolerance == ov::MemBandwidthPressure::UNKNOWN) {
            if (networkToleranceForLowCache.ratio_compute_convs == ov::MemBandwidthPressure::ALL) {
                config.modelPreferThreads = 8;
            }
        } else if ((networkToleranceForLowCache.max_mem_tolerance < ov::MemBandwidthPressure::LIMITED) &&
                   ((networkToleranceForLowCache.ratio_mem_limited_deconvs > ov::MemBandwidthPressure::LIMITED) ||
                    (networkToleranceForLowCache.ratio_mem_limited_gemms > ov::MemBandwidthPressure::LIMITED))) {
            config.modelPreferThreads = 8;
        }
#elif ((defined(OPENVINO_ARCH_ARM) || defined(OPENVINO_ARCH_ARM64)) && defined(__APPLE__))
        config.modelPreferThreads = 1;
        if (networkToleranceForLowCache.max_mem_tolerance == ov::MemBandwidthPressure::UNKNOWN) {
            if ((networkToleranceForLowCache.ratio_compute_convs == ov::MemBandwidthPressure::ALL) ||
                (networkToleranceForLowCache.ratio_compute_deconvs == ov::MemBandwidthPressure::ALL)) {
                // all relevant layers (convs, etc) are compute-limited, the most aggressive val for #streams
                config.modelPreferThreads = 4;
            }  // otherwise (no recognized layers) falling back to the default value
        } else if (networkToleranceForLowCache.max_mem_tolerance > memThresholdAssumeLimitedForISA) {
            // network is below the ISA-specific threshold
            config.modelPreferThreads = 1;
        } else if (networkToleranceForLowCache.max_mem_tolerance > ov::MemBandwidthPressure::LIMITED) {
            // network is below general threshold
            config.modelPreferThreads = 1;
        } else if (networkToleranceForLowCache.ratio_mem_limited_deconvs > ov::MemBandwidthPressure::LIMITED &&
                   networkToleranceForLowCache.ratio_compute_convs < ov::MemBandwidthPressure::ALL) {
            config.modelPreferThreads = 4;
        } else if (networkToleranceForLowCache.ratio_mem_limited_deconvs <= ov::MemBandwidthPressure::LIMITED &&
                   networkToleranceForLowCache.ratio_mem_limited_convs <= ov::MemBandwidthPressure::LIMITED &&
                   networkToleranceForLowCache.ratio_compute_convs > ov::MemBandwidthPressure::LIMITED) {
            config.modelPreferThreads = 2;
        }
#else
        config.modelPreferThreads = 0;
        if (networkToleranceForLowCache.max_mem_tolerance == ov::MemBandwidthPressure::UNKNOWN) {
            if ((networkToleranceForLowCache.ratio_compute_convs == ov::MemBandwidthPressure::ALL) ||
                (networkToleranceForLowCache.ratio_compute_deconvs == ov::MemBandwidthPressure::ALL)) {
                // all relevant layers (convs, etc) are compute-limited, the most aggressive val for #streams
                config.modelPreferThreads = 1;
            }  // otherwise (no recognized layers) falling back to the default value
        } else if (networkToleranceForLowCache.max_mem_tolerance > memThresholdAssumeLimitedForISA) {
            // network is below the ISA-specific threshold
            config.modelPreferThreads = 1;
        } else if (networkToleranceForLowCache.max_mem_tolerance > ov::MemBandwidthPressure::LIMITED) {
            // network is below general threshold
            config.modelPreferThreads = 2;
        }
        if (config.modelPreferThreads == 1 && proc_type_table[0][EFFICIENT_CORE_PROC] == 0 &&
            (proc_type_table[0][HYPER_THREADING_PROC] == proc_type_table[0][MAIN_CORE_PROC])) {
            config.modelPreferThreads = 2;
        }
#endif
    }

    // latency
    if (num_streams <= sockets && num_streams > 0) {
        if (proc_type_table[0][EFFICIENT_CORE_PROC] > 0 && proc_type_table[0][MAIN_CORE_PROC] > 0) {
#ifdef __APPLE__
            if ((proc_type_table.size() == 1) && (proc_type_table[0][EFFICIENT_CORE_PROC] > 0)) {
                model_prefer = proc_type_table[0][MAIN_CORE_PROC] > proc_type_table[0][EFFICIENT_CORE_PROC]
                                   ? proc_type_table[0][MAIN_CORE_PROC]
                                   : proc_type_table[0][ALL_PROC];
            }
#else
            bool llm_related = has_matmul_with_compressed_weights(model);
            bool int8_intensive = ov::op::util::has_op_with_type<ov::op::v0::FakeQuantize>(model) || llm_related;
            const int int8_threshold = 4;  // ~relative efficiency of the VNNI-intensive code for Big vs Little cores;
            const int fp32_threshold = 2;  // ~relative efficiency of the AVX2 fp32 code for Big vs Little cores;
            // By default the latency case uses (faster) Big cores only, depending on the compute ratio
            // But on MTL detected by ov::get_number_of_blocked_cores(), use Big and Little cores together in Big
            // cores only cases except LLM.
            model_prefer = proc_type_table[0][MAIN_CORE_PROC] > (proc_type_table[0][EFFICIENT_CORE_PROC] /
                                                                 (int8_intensive ? int8_threshold : fp32_threshold))
                               ? ((!llm_related && ov::get_number_of_blocked_cores())
                                      ? proc_type_table[0][MAIN_CORE_PROC] + proc_type_table[0][EFFICIENT_CORE_PROC]
                                      : proc_type_table[0][MAIN_CORE_PROC])
                               : proc_type_table[0][MAIN_CORE_PROC] + proc_type_table[0][EFFICIENT_CORE_PROC];
#endif
        }
    } else {  // throughput
        model_prefer = config.modelPreferThreads;
    }

    return model_prefer;
}

std::vector<std::vector<int>> generate_stream_info(const int streams,
                                                   const int input_numa_node_id,
                                                   const std::shared_ptr<ov::Model>& model,
                                                   Config& config,
                                                   std::vector<std::vector<int>>& proc_type_table,
                                                   int preferred_nthreads_per_stream) {
    int model_prefer_threads = preferred_nthreads_per_stream;
    proc_type_table = apply_scheduling_core_type(config.schedulingCoreType, proc_type_table);

    proc_type_table = apply_hyper_threading(config.enableHyperThreading,
                                            config.changedHyperThreading,
                                            ov::util::to_string(config.hintPerfMode),
                                            proc_type_table);
    if (-1 == preferred_nthreads_per_stream) {
        model_prefer_threads = get_model_prefer_threads(streams, proc_type_table, model, config);
    }

    if (proc_type_table.size() > 1) {
        const auto cur_numa_node_id = input_numa_node_id < 0 ? get_current_numa_node_id() : input_numa_node_id;
        sort_table_by_numa_node_id(cur_numa_node_id, proc_type_table);
    }

    auto streams_info_table = get_streams_info_table(config.streams,
                                                     config.streamsChanged,
                                                     config.threads,
                                                     config.hintNumRequests,
                                                     model_prefer_threads,
                                                     ov::util::to_string(config.hintPerfMode),
                                                     config.modelDistributionPolicy,
                                                     proc_type_table);
    if (config.modelDistributionPolicy.find(ov::hint::ModelDistributionPolicy::TENSOR_PARALLEL) !=
        config.modelDistributionPolicy.end()) {
        config.streamsRankTable =
            get_streams_rank_table(streams_info_table, config.streamsRankLevel, config.numSubStreams);
    }

    auto cpu_pinning = get_cpu_pinning(config.enableCpuPinning,
                                       config.changedCpuPinning,
                                       config.enableCpuReservation,
                                       proc_type_table,
                                       streams_info_table);

    config.streamExecutorConfig = IStreamsExecutor::Config{"CPUStreamsExecutor",
                                                           config.streams,
                                                           config.threadsPerStream,
                                                           ov::hint::SchedulingCoreType::ANY_CORE,
                                                           config.enableCpuReservation,
                                                           cpu_pinning,
<<<<<<< HEAD
                                                           streams_info_table,
                                                           {},
                                                           false};
=======
                                                           std::move(streams_info_table)};

>>>>>>> f6e58671
    return proc_type_table;
}

void get_num_streams(const int streams, const std::shared_ptr<ov::Model>& model, Config& config) {
    {
        std::lock_guard<std::mutex> lock{_streams_executor_mutex};
        std::vector<std::vector<int>> proc_type_table = get_proc_type_table();

        generate_stream_info(streams, -1, model, config, proc_type_table);
    }
}

}  // namespace intel_cpu
}  // namespace ov<|MERGE_RESOLUTION|>--- conflicted
+++ resolved
@@ -727,14 +727,9 @@
                                                            ov::hint::SchedulingCoreType::ANY_CORE,
                                                            config.enableCpuReservation,
                                                            cpu_pinning,
-<<<<<<< HEAD
-                                                           streams_info_table,
+                                                           std::move(streams_info_table),
                                                            {},
                                                            false};
-=======
-                                                           std::move(streams_info_table)};
-
->>>>>>> f6e58671
     return proc_type_table;
 }
 
