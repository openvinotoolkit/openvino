// Copyright (C) 2018-2023 Intel Corporation
// SPDX-License-Identifier: Apache-2.0
//

#include "cpu_streams_calculation.hpp"

#include "cpu_map_scheduling.hpp"
#include "graph.h"
#include "openvino/runtime/performance_heuristics.hpp"
#include "openvino/runtime/threading/cpu_streams_info.hpp"
#include "openvino/runtime/threading/istreams_executor.hpp"
#include "transformations/utils.hpp"
#include "transformations/utils/utils.hpp"

#include <algorithm>
#include <cstdio>
#include <numeric>
#include <unordered_set>

using namespace ov;
using namespace ov::threading;

#define INIT_VAL -100

namespace ov {
namespace intel_cpu {

std::vector<std::vector<int>> get_streams_info_table(const int input_streams,
                                                     const bool input_streams_changed,
                                                     const int input_threads,
                                                     const int input_infer_requests,
                                                     const int model_prefer_threads,
                                                     const int input_current_socket_id,
                                                     const std::string input_perf_hint,
                                                     const Config::LatencyThreadingMode latencyThreadingMode,
                                                     const std::vector<std::vector<int>>& proc_type_table) {
    std::vector<int> stream_info(CPU_STREAMS_TABLE_SIZE, INIT_VAL);
    std::vector<std::vector<int>> streams_info_table;
    std::vector<std::vector<int>> proc_socket_table;

    int n_streams = 0;
    int n_threads = 0;
    int n_threads_per_stream = 0;
    int current_socket_id = -1;

    auto update_ids_method = [&](const std::vector<int>& one_proc_info) {
        stream_info[STREAM_NUMA_NODE_ID] = one_proc_info[PROC_NUMA_NODE_ID];
        stream_info[STREAM_SOCKET_ID] = one_proc_info[PROC_SOCKET_ID];
    };

    auto update_mix_stream_info = [&](const std::vector<int>& one_proc_info,
                                      const std::vector<std::vector<int>>& one_proc_table,
                                      const int& target_proc) {
        stream_info[PROC_TYPE] = ALL_PROC;
        stream_info[NUMBER_OF_STREAMS] = 1;
        stream_info[THREADS_PER_STREAM] = n_threads_per_stream;
        update_ids_method(one_proc_info);
        streams_info_table.push_back(stream_info);
        stream_info[NUMBER_OF_STREAMS] = 0;
        int total_threads = stream_info[THREADS_PER_STREAM];
        int socket_id = stream_info[STREAM_SOCKET_ID];
        int node_start = one_proc_table.size() == 1 ? 0 : 1;
        int node_end = one_proc_table.size() == 1 ? 1 : one_proc_table.size();
        // When n_mode is 3, the following loop only selects CPUs on socket with the same id as current_socket_id.
        // When n_mode is 2, the following loop only selects CPUs on sockets with id different from current_socket_id.
        // When n_mode is 1, the following loop selects CPUs on all sockets.
        for (int n_mode = current_socket_id < 0 ? 1 : 3; (n_mode > 0) && (total_threads > 0); n_mode--) {
            for (int n = MAIN_CORE_PROC; (n <= HYPER_THREADING_PROC) && (total_threads > 0); n++) {
                for (int index = node_start; (index < node_end) && (total_threads > 0); index++) {
                    if (((n_mode == 1) && ((socket_id < 0) || (socket_id == one_proc_table[index][PROC_SOCKET_ID]))) ||
                        ((n_mode == 2) && (current_socket_id != one_proc_table[index][PROC_SOCKET_ID]) &&
                         ((socket_id < 0) || (socket_id == one_proc_table[index][PROC_SOCKET_ID]))) ||
                        ((n_mode == 3) && (current_socket_id == one_proc_table[index][PROC_SOCKET_ID]) &&
                         ((socket_id < 0) || (socket_id == one_proc_table[index][PROC_SOCKET_ID])))) {
                        if ((0 != one_proc_table[index][n]) && ((ALL_PROC == target_proc) || (n == target_proc))) {
                            stream_info[PROC_TYPE] = n;
                            stream_info[STREAM_NUMA_NODE_ID] = one_proc_table[index][PROC_NUMA_NODE_ID];
                            stream_info[STREAM_SOCKET_ID] = one_proc_table[index][PROC_SOCKET_ID];
                            if (total_threads <= one_proc_table[index][n]) {
                                stream_info[THREADS_PER_STREAM] = total_threads;
                                streams_info_table.push_back(stream_info);
                                total_threads -= stream_info[THREADS_PER_STREAM];
                                return;
                            } else {
                                stream_info[THREADS_PER_STREAM] = one_proc_table[index][n];
                                streams_info_table.push_back(stream_info);
                                total_threads -= stream_info[THREADS_PER_STREAM];
                            }
                        }
                    }
                }
            }
        }
    };

    auto update_streams_per_node = [&](const int& proc_type, const std::vector<int>& one_proc_info) {
        if ((one_proc_info[PROC_NUMA_NODE_ID] < 0) && (stream_info[NUMBER_OF_STREAMS] == 1)) {
            update_mix_stream_info(one_proc_info, proc_type_table, proc_type);
        } else {
            if (0 != one_proc_info[proc_type]) {
                if (n_threads_per_stream == -1) {
                    stream_info[THREADS_PER_STREAM] = (proc_type == EFFICIENT_CORE_PROC) ? 2 : 1;
                }
                stream_info[PROC_TYPE] = proc_type;
                update_ids_method(one_proc_info);
                stream_info[NUMBER_OF_STREAMS] =
                    static_cast<int>(one_proc_info[proc_type] / stream_info[THREADS_PER_STREAM]);
                if (n_streams < stream_info[NUMBER_OF_STREAMS]) {
                    stream_info[NUMBER_OF_STREAMS] = n_streams;
                }
                if (stream_info[NUMBER_OF_STREAMS] > 0) {
                    streams_info_table.push_back(stream_info);
                    n_streams -= stream_info[NUMBER_OF_STREAMS];
                }
            }
        }
    };

    auto check_threads_per_stream = [&]() {
        int count = 0;
        while (1) {
            for (int n_type = MAIN_CORE_PROC; n_type <= HYPER_THREADING_PROC; n_type++) {
                count += static_cast<int>(proc_type_table[0][n_type] / n_threads_per_stream);
            }
            if (count >= n_streams) {
                return;
            } else {
                count = 0;
                if (n_threads_per_stream > 1) {
                    n_threads_per_stream--;
                } else {
                    n_streams = n_threads;
                    return;
                }
            }
        }
    };

    if (proc_type_table.size() == 1) {
        proc_socket_table.push_back(proc_type_table[0]);
    } else {
        std::unordered_set<int> socket_id_list(proc_type_table.size());
        for (size_t i = 1; i < proc_type_table.size(); i++) {
            if (!socket_id_list.count(proc_type_table[i][PROC_SOCKET_ID])) {
                proc_socket_table.push_back(proc_type_table[i]);
                socket_id_list.insert(proc_type_table[i][PROC_SOCKET_ID]);
            } else {
                for (auto& row : proc_socket_table) {
                    if (row[PROC_SOCKET_ID] == proc_type_table[i][PROC_SOCKET_ID]) {
                        for (int n = 0; n <= HYPER_THREADING_PROC; n++) {
                            row[n] += proc_type_table[i][n];
                        }
                        if (row[PROC_NUMA_NODE_ID] != proc_type_table[i][PROC_NUMA_NODE_ID]) {
                            row[PROC_NUMA_NODE_ID] = -1;
                        }
                    }
                }
            }
        }
    }

    if (((input_streams_changed == false) &&
         (input_perf_hint == ov::util::to_string(ov::hint::PerformanceMode::LATENCY))) ||
        ((input_streams_changed == true) && (input_streams == 1))) {
        n_streams = 1;
        stream_info[NUMBER_OF_STREAMS] = n_streams;
        if (input_threads > 0) {
            n_threads_per_stream = std::min(input_threads, proc_type_table[0][ALL_PROC]);
            if (proc_type_table.size() == 1) {
                if ((n_threads_per_stream > proc_type_table[0][MAIN_CORE_PROC]) &&
                    (proc_type_table[0][MAIN_CORE_PROC] > 0)) {
                    stream_info[PROC_TYPE] = ALL_PROC;
                }
            } else {
                current_socket_id = input_current_socket_id == -1 ? get_current_socket_id() : input_current_socket_id;
            }
        } else if ((((input_streams_changed == false) || ((input_streams_changed == true) && (input_streams == 1))) &&
                    (latencyThreadingMode == Config::LatencyThreadingMode::PER_PLATFORM)) ||
                   (proc_type_table.size() == 1)) {
            if ((proc_type_table.size() == 1) && (model_prefer_threads > 0)) {
                if ((model_prefer_threads == proc_type_table[0][MAIN_CORE_PROC]) &&
                    (proc_type_table[0][MAIN_CORE_PROC] > 0)) {
                    stream_info[PROC_TYPE] = MAIN_CORE_PROC;
                    n_threads_per_stream =
                        proc_type_table[0][MAIN_CORE_PROC] + proc_type_table[0][HYPER_THREADING_PROC];
                    stream_info[THREADS_PER_STREAM] = n_threads_per_stream;
                    update_ids_method(proc_type_table[0]);
                } else if (proc_type_table[0][MAIN_CORE_PROC] == 0) {
                    stream_info[PROC_TYPE] = EFFICIENT_CORE_PROC;
                    n_threads_per_stream = proc_type_table[0][EFFICIENT_CORE_PROC];
                    stream_info[THREADS_PER_STREAM] = n_threads_per_stream;
                    update_ids_method(proc_type_table[0]);
                } else {
                    stream_info[PROC_TYPE] = ALL_PROC;
                    n_threads_per_stream = proc_type_table[0][ALL_PROC];
                }
            } else {
                n_threads_per_stream = proc_type_table[0][ALL_PROC];
            }
        } else if (((input_streams_changed == false) || ((input_streams_changed == true) && (input_streams == 1))) &&
                   (latencyThreadingMode == Config::LatencyThreadingMode::PER_SOCKET)) {
            current_socket_id = input_current_socket_id == -1 ? get_current_socket_id() : input_current_socket_id;
            for (auto& row : proc_socket_table) {
                if (row[PROC_SOCKET_ID] == current_socket_id) {
                    n_threads_per_stream = std::max(n_threads_per_stream, row[ALL_PROC]);
                }
            }
        } else {
            current_socket_id = input_current_socket_id == -1 ? get_current_socket_id() : input_current_socket_id;
            for (size_t i = 1; i < proc_type_table.size(); i++) {
                if (proc_type_table[i][PROC_SOCKET_ID] == current_socket_id) {
                    n_threads_per_stream = std::max(n_threads_per_stream, proc_type_table[i][ALL_PROC]);
                }
            }
        }
    } else {
        n_threads =
            input_threads > 0 ? std::min(proc_type_table[0][ALL_PROC], input_threads) : proc_type_table[0][ALL_PROC];
        if ((input_streams_changed == true) && (input_streams > 0)) {
            n_streams = input_infer_requests > 0 ? std::min(input_infer_requests, input_streams) : input_streams;
            if (n_streams >= n_threads) {
                n_streams = n_threads;
                n_threads_per_stream = 1;
            } else {
                n_threads_per_stream =
                    std::min(static_cast<int>(n_threads / n_streams),
                             proc_type_table[0][MAIN_CORE_PROC] == 0 ? proc_type_table[0][EFFICIENT_CORE_PROC]
                                                                     : proc_type_table[0][MAIN_CORE_PROC]);
                check_threads_per_stream();
            }
        } else {
            int base_type = (proc_type_table[0][MAIN_CORE_PROC] == 0) ? EFFICIENT_CORE_PROC : MAIN_CORE_PROC;
            if (0 == model_prefer_threads) {
                int n_proc = 0;

                if (proc_type_table.size() == 1) {
                    n_proc = std::min(n_threads, proc_type_table[0][base_type]);
                } else {
                    for (size_t i = 1; i < proc_type_table.size(); i++) {
                        n_proc = std::max(n_proc, proc_type_table[i][base_type]);
                    }
                    n_proc = std::min(n_threads, n_proc);
                }

                if (0 == n_proc % 4) {
                    n_threads_per_stream = 4;
                } else if (0 == n_proc % 5) {
                    n_threads_per_stream = 5;
                } else if (0 == n_proc % 3) {
                    n_threads_per_stream = 3;
                } else if (proc_type_table.size() == 1) {
                    n_threads_per_stream = n_proc;
                } else {
                    n_threads_per_stream = (n_proc > 16) ? 4 : std::max(1, static_cast<int>(n_proc / 4));
                }
                n_streams = static_cast<int>(n_threads / n_threads_per_stream);
                if ((input_infer_requests > 0) && (n_streams > input_infer_requests)) {
                    n_streams = input_infer_requests;
                    if (proc_type_table.size() == 1) {
                        n_threads_per_stream = std::min(static_cast<int>(n_threads / n_streams), n_proc);
                    } else {
                        n_threads_per_stream = static_cast<int>(n_threads / n_streams);
                    }
                } else {
                    while ((n_streams * 2 <= n_threads_per_stream) && (n_threads_per_stream > 1)) {
                        n_threads_per_stream = static_cast<int>(n_threads_per_stream / 2);
                        n_streams = static_cast<int>(n_threads / n_threads_per_stream);
                    }
                }
            } else if ((1 == model_prefer_threads) && (proc_type_table[0][EFFICIENT_CORE_PROC] > 0) &&
                       (proc_type_table[0][MAIN_CORE_PROC] > 0) && (n_threads > proc_type_table[0][MAIN_CORE_PROC])) {
                n_streams = (n_threads >= proc_type_table[0][MAIN_CORE_PROC] + proc_type_table[0][EFFICIENT_CORE_PROC])
                                ? static_cast<int>(n_threads - proc_type_table[0][EFFICIENT_CORE_PROC] / 2)
                                : static_cast<int>(proc_type_table[0][MAIN_CORE_PROC] +
                                                   (n_threads - proc_type_table[0][MAIN_CORE_PROC]) / 2);
                n_streams = input_infer_requests > 0 ? std::min(n_streams, input_infer_requests) : n_streams;
                n_threads_per_stream = -1;
            } else {
                n_streams = ((n_threads + model_prefer_threads - 1) / model_prefer_threads);
                if ((input_infer_requests > 0) && (n_streams > input_infer_requests)) {
                    n_streams = input_infer_requests;
                    n_threads_per_stream = static_cast<int>(n_threads / n_streams);
                    check_threads_per_stream();
                } else {
                    n_threads_per_stream =
                        model_prefer_threads > 0 ? model_prefer_threads : static_cast<int>(n_threads / n_streams);
                }
            }
        }
    }

    int total_streams = n_streams;

    if (stream_info[PROC_TYPE] == INIT_VAL) {
        stream_info[THREADS_PER_STREAM] = n_threads_per_stream;

        for (int n_type = MAIN_CORE_PROC; (n_type <= HYPER_THREADING_PROC) && (n_streams > 0); n_type++) {
            if (proc_type_table.size() == 1) {
                if (proc_type_table[0][n_type] >= stream_info[THREADS_PER_STREAM]) {
                    update_streams_per_node(n_type, proc_type_table[0]);
                }
            } else {
                for (size_t n_node = 1; (n_node < proc_type_table.size()) && (n_streams > 0); n_node++) {
                    if ((proc_type_table[n_node][n_type] >= stream_info[THREADS_PER_STREAM]) &&
                        ((current_socket_id < 0) || (proc_type_table[n_node][PROC_SOCKET_ID] == current_socket_id))) {
                        update_streams_per_node(n_type, proc_type_table[n_node]);
                    }
                }
            }
        }

        if (total_streams == n_streams) {
            if (proc_type_table.size() == 1) {
                if (proc_type_table[0][ALL_PROC] >= stream_info[THREADS_PER_STREAM]) {
                    update_mix_stream_info(proc_type_table[0], proc_type_table, ALL_PROC);
                    n_streams--;
                }
            } else {
                for (size_t n_node = 0; (n_node < proc_socket_table.size()) && (n_streams > 0); n_node++) {
                    if ((proc_socket_table[n_node][ALL_PROC] >= stream_info[THREADS_PER_STREAM]) &&
                        ((current_socket_id < 0) || (proc_socket_table[n_node][PROC_SOCKET_ID] == current_socket_id))) {
                        update_mix_stream_info(proc_socket_table[n_node], proc_type_table, ALL_PROC);
                        n_streams--;
                    }
                }
            }
        }

        if (total_streams == n_streams) {
            update_mix_stream_info(proc_type_table[0], proc_type_table, ALL_PROC);
            n_streams--;
        }

        if (n_streams > 0) {
            std::vector<std::vector<int>> remain_proc_type_table(proc_type_table);
            size_t stream_table_size = streams_info_table.size();

            for (size_t i = 0; i < stream_table_size; i++) {
                if ((streams_info_table[i][STREAM_NUMA_NODE_ID] >= 0) &&
                    (streams_info_table[i][STREAM_SOCKET_ID] >= 0)) {
                    for (auto& row : remain_proc_type_table) {
                        if ((streams_info_table[i][STREAM_NUMA_NODE_ID] == row[PROC_NUMA_NODE_ID]) &&
                            (streams_info_table[i][STREAM_SOCKET_ID] == row[PROC_SOCKET_ID])) {
                            row[streams_info_table[i][PROC_TYPE]] -= (streams_info_table[i][NUMBER_OF_STREAMS] == 0
                                                                          ? 1
                                                                          : streams_info_table[i][NUMBER_OF_STREAMS]) *
                                                                     streams_info_table[i][THREADS_PER_STREAM];
                        }
                    }
                }
            }

            while (n_streams > 0) {
                update_mix_stream_info(proc_type_table[0], remain_proc_type_table, ALL_PROC);

                if (stream_table_size == streams_info_table.size()) {
                    break;
                }
                n_streams--;
                int numa_node_id = streams_info_table[stream_table_size + 1][STREAM_NUMA_NODE_ID];
                int socket_id = streams_info_table[stream_table_size + 1][STREAM_SOCKET_ID];
                for (size_t i = stream_table_size + 1; i < streams_info_table.size(); i++) {
                    numa_node_id = numa_node_id == streams_info_table[i][STREAM_NUMA_NODE_ID] ? numa_node_id : -1;
                    socket_id = socket_id == streams_info_table[i][STREAM_SOCKET_ID] ? socket_id : -1;
                    for (auto& row : remain_proc_type_table) {
                        if ((streams_info_table[i][STREAM_NUMA_NODE_ID] == row[PROC_NUMA_NODE_ID]) &&
                            (streams_info_table[i][STREAM_SOCKET_ID] == row[PROC_SOCKET_ID])) {
                            row[streams_info_table[i][PROC_TYPE]] -= (streams_info_table[i][NUMBER_OF_STREAMS] == 0
                                                                          ? 1
                                                                          : streams_info_table[i][NUMBER_OF_STREAMS]) *
                                                                     streams_info_table[i][THREADS_PER_STREAM];
                        }
                    }
                }
                streams_info_table[stream_table_size][STREAM_NUMA_NODE_ID] = numa_node_id;
                streams_info_table[stream_table_size][STREAM_SOCKET_ID] = socket_id;
                stream_table_size = streams_info_table.size();
            }
        }
    } else {
        if (stream_info[PROC_TYPE] == ALL_PROC) {
            update_mix_stream_info(proc_type_table[0], proc_type_table, ALL_PROC);
        } else if (stream_info[PROC_TYPE] == MAIN_CORE_PROC) {
            if (stream_info[THREADS_PER_STREAM] == proc_socket_table[0][MAIN_CORE_PROC]) {
                streams_info_table.push_back(stream_info);
            } else {
                stream_info[PROC_TYPE] = ALL_PROC;
                streams_info_table.push_back(stream_info);
                stream_info[NUMBER_OF_STREAMS] = 0;
                stream_info[PROC_TYPE] = MAIN_CORE_PROC;
                stream_info[THREADS_PER_STREAM] = proc_socket_table[0][MAIN_CORE_PROC];
                streams_info_table.push_back(stream_info);
                stream_info[PROC_TYPE] = HYPER_THREADING_PROC;
                stream_info[THREADS_PER_STREAM] = proc_socket_table[0][HYPER_THREADING_PROC];
                streams_info_table.push_back(stream_info);
            }
        } else {
            streams_info_table.push_back(stream_info);
        }
    }

    return streams_info_table;
}

int get_model_prefer_threads(const int num_streams,
                             const std::vector<std::vector<int>> proc_type_table,
                             const std::shared_ptr<ov::Model>& model,
                             Config& config) {
    const int sockets = get_default_latency_streams(config.latencyThreadingMode);
    auto model_prefer = 0;
    if (-1 == config.modelPreferThreads) {
        const auto isa = dnnl::get_effective_cpu_isa();
        float isaSpecificThreshold = 1.0f;
        switch (isa) {
        case dnnl::cpu_isa::sse41:
            isaSpecificThreshold = 0.5f;
            break;
        case dnnl::cpu_isa::avx2:
        case dnnl::cpu_isa::avx512_core:
            isaSpecificThreshold = 1.0f;
            break;
        case dnnl::cpu_isa::avx512_core_vnni:
        case dnnl::cpu_isa::avx2_vnni:
            isaSpecificThreshold = 2.0f;
            break;
        case dnnl::cpu_isa::avx512_core_amx:
            isaSpecificThreshold = 4.0f;
            break;
        default:
            isaSpecificThreshold = 1.0f;
        }
        // the more "capable" the CPU in general, the more streams we may want to keep to keep it utilized
        const float memThresholdAssumeLimitedForISA = ov::MemBandwidthPressure::LIMITED / isaSpecificThreshold;
        const float L2_cache_size = dnnl::utils::get_cache_size(2 /*level*/, true /*per core */);
        ov::MemBandwidthPressure networkToleranceForLowCache =
            ov::mem_bandwidth_pressure_tolerance(model, L2_cache_size, memThresholdAssumeLimitedForISA);

#if ((defined(OPENVINO_ARCH_ARM) || defined(OPENVINO_ARCH_ARM64)) && defined(__linux__))
        config.modelPreferThreads = 4;
        if (networkToleranceForLowCache.max_mem_tolerance == ov::MemBandwidthPressure::UNKNOWN) {
            if (networkToleranceForLowCache.ratio_compute_convs == ov::MemBandwidthPressure::ALL) {
                config.modelPreferThreads = 8;
            }
        } else if ((networkToleranceForLowCache.max_mem_tolerance < ov::MemBandwidthPressure::LIMITED) &&
                   ((networkToleranceForLowCache.ratio_mem_limited_deconvs > ov::MemBandwidthPressure::LIMITED) ||
                    (networkToleranceForLowCache.ratio_mem_limited_gemms > ov::MemBandwidthPressure::LIMITED))) {
            config.modelPreferThreads = 8;
        }
#elif((defined(OPENVINO_ARCH_ARM) || defined(OPENVINO_ARCH_ARM64)) && defined(__APPLE__))
        config.modelPreferThreads = 1;
        if (networkToleranceForLowCache.max_mem_tolerance == ov::MemBandwidthPressure::UNKNOWN) {
            if ((networkToleranceForLowCache.ratio_compute_convs == ov::MemBandwidthPressure::ALL) ||
                (networkToleranceForLowCache.ratio_compute_deconvs == ov::MemBandwidthPressure::ALL)) {
                // all relevant layers (convs, etc) are compute-limited, the most aggressive val for #streams
                config.modelPreferThreads = 4;
            }  // otherwise (no recognized layers) falling back to the default value
        } else if (networkToleranceForLowCache.max_mem_tolerance > memThresholdAssumeLimitedForISA) {
            // network is below the ISA-specific threshold
            config.modelPreferThreads = 1;
        } else if (networkToleranceForLowCache.max_mem_tolerance > ov::MemBandwidthPressure::LIMITED) {
            // network is below general threshold
            config.modelPreferThreads = 1;
        } else if (networkToleranceForLowCache.ratio_mem_limited_deconvs > ov::MemBandwidthPressure::LIMITED &&
                   networkToleranceForLowCache.ratio_compute_convs < ov::MemBandwidthPressure::ALL) {
            config.modelPreferThreads = 4;
        } else if (networkToleranceForLowCache.ratio_mem_limited_deconvs <= ov::MemBandwidthPressure::LIMITED &&
                   networkToleranceForLowCache.ratio_mem_limited_convs <= ov::MemBandwidthPressure::LIMITED &&
                   networkToleranceForLowCache.ratio_compute_convs > ov::MemBandwidthPressure::LIMITED) {
            config.modelPreferThreads = 2;
        }
#else
        config.modelPreferThreads = 0;
        if (networkToleranceForLowCache.max_mem_tolerance == ov::MemBandwidthPressure::UNKNOWN) {
            if ((networkToleranceForLowCache.ratio_compute_convs == ov::MemBandwidthPressure::ALL) ||
                (networkToleranceForLowCache.ratio_compute_deconvs == ov::MemBandwidthPressure::ALL)) {
                // all relevant layers (convs, etc) are compute-limited, the most aggressive val for #streams
                config.modelPreferThreads = 1;
            }  // otherwise (no recognized layers) falling back to the default value
        } else if (networkToleranceForLowCache.max_mem_tolerance > memThresholdAssumeLimitedForISA) {
            // network is below the ISA-specific threshold
            config.modelPreferThreads = 1;
        } else if (networkToleranceForLowCache.max_mem_tolerance > ov::MemBandwidthPressure::LIMITED) {
            // network is below general threshold
            config.modelPreferThreads = 2;
        }
        if (config.modelPreferThreads == 1 && proc_type_table[0][EFFICIENT_CORE_PROC] == 0 && sockets == 1) {
            config.modelPreferThreads = 2;
        }
#endif
    }

    // latency
    if (num_streams <= sockets && num_streams > 0) {
        if (proc_type_table[0][EFFICIENT_CORE_PROC] > 0 && proc_type_table[0][MAIN_CORE_PROC] > 0) {
#ifdef __APPLE__
            if ((proc_type_table.size() == 1) && (proc_type_table[0][EFFICIENT_CORE_PROC] > 0)) {
                model_prefer = proc_type_table[0][MAIN_CORE_PROC] > proc_type_table[0][EFFICIENT_CORE_PROC]
                                   ? proc_type_table[0][MAIN_CORE_PROC]
                                   : proc_type_table[0][ALL_PROC];
            }
#else
            bool llm_related = has_matmul_with_compressed_weights(model);
            bool int8_intensive = ov::op::util::has_op_with_type<ov::op::v0::FakeQuantize>(model) || llm_related;
            const int int8_threshold = 4;  // ~relative efficiency of the VNNI-intensive code for Big vs Little cores;
            const int fp32_threshold = 2;  // ~relative efficiency of the AVX2 fp32 code for Big vs Little cores;
            // By default the latency case uses (faster) Big cores only, depending on the compute ratio
            // But on MTL detected by ov::get_number_of_blocked_cores(), use Big and Little cores together in Big cores
            // only cases except LLM.
            model_prefer = proc_type_table[0][MAIN_CORE_PROC] > (proc_type_table[0][EFFICIENT_CORE_PROC] /
                                                                 (int8_intensive ? int8_threshold : fp32_threshold))
                               ? ((!llm_related && ov::get_number_of_blocked_cores())
                                      ? proc_type_table[0][MAIN_CORE_PROC] + proc_type_table[0][EFFICIENT_CORE_PROC]
                                      : proc_type_table[0][MAIN_CORE_PROC])
                               : proc_type_table[0][MAIN_CORE_PROC] + proc_type_table[0][EFFICIENT_CORE_PROC];
#endif
        }
    } else {  // throughput
        model_prefer = config.modelPreferThreads;
    }

    return model_prefer;
}

std::vector<std::vector<int>> generate_stream_info(const int streams,
                                                   const int input_current_socket_id,
                                                   const std::shared_ptr<ov::Model>& model,
                                                   Config& config,
                                                   std::vector<std::vector<int>>& proc_type_table,
                                                   int preferred_nthreads_per_stream) {
    int model_prefer_threads = preferred_nthreads_per_stream;
    proc_type_table = apply_scheduling_core_type(config.schedulingCoreType, proc_type_table);

    proc_type_table = apply_hyper_threading(config.enableHyperThreading,
                                            config.changedHyperThreading,
                                            ov::util::to_string(config.hintPerfMode),
                                            proc_type_table);
    auto cpu_reservation = get_cpu_pinning(config.enableCpuPinning,
                                            config.changedCpuPinning,
                                            streams,
                                            config.latencyThreadingMode,
                                            proc_type_table);
    if (-1 == preferred_nthreads_per_stream) {
        model_prefer_threads = get_model_prefer_threads(streams, proc_type_table, model, config);
    }

    auto streams_info_table = get_streams_info_table(config.streams,
                                                     config.streamsChanged,
                                                     config.threads,
                                                     config.hintNumRequests,
                                                     model_prefer_threads,
                                                     input_current_socket_id,
                                                     ov::util::to_string(config.hintPerfMode),
                                                     config.latencyThreadingMode,
                                                     proc_type_table);

    config.streamExecutorConfig = IStreamsExecutor::Config{"CPUStreamsExecutor",
                                                           config.streams,
                                                           config.threadsPerStream,
                                                           config.threadBindingType,
                                                           1,
                                                           0,
                                                           config.threads,
                                                           IStreamsExecutor::Config::PreferredCoreType::ANY,
                                                           streams_info_table,
                                                           cpu_reservation};

    return proc_type_table;
}

void get_num_streams(const int streams, const std::shared_ptr<ov::Model>& model, Config& config) {
    std::vector<std::vector<int>> proc_type_table = get_proc_type_table();

<<<<<<< HEAD
    generate_stream_info(streams, model, config, proc_type_table);

    executor_config = IStreamsExecutor::Config::reserve_cpu_threads(executor_config);
    executor_config._threads_per_stream = executor_config._streams_info_table[0][THREADS_PER_STREAM];
=======
    generate_stream_info(streams, -1, model, config, proc_type_table);
>>>>>>> 6145490a
}

int get_default_latency_streams(Config::LatencyThreadingMode latency_threading_mode) {
    if (latency_threading_mode == Config::LatencyThreadingMode::PER_NUMA_NODE) {
        return get_num_sockets();
    } else if (latency_threading_mode == Config::LatencyThreadingMode::PER_SOCKET) {
        return get_num_numa_nodes();
    } else {
        return 1;
    }
}

}  // namespace intel_cpu
}  // namespace ov<|MERGE_RESOLUTION|>--- conflicted
+++ resolved
@@ -556,13 +556,9 @@
     config.streamExecutorConfig = IStreamsExecutor::Config{"CPUStreamsExecutor",
                                                            config.streams,
                                                            config.threadsPerStream,
-                                                           config.threadBindingType,
-                                                           1,
-                                                           0,
-                                                           config.threads,
                                                            IStreamsExecutor::Config::PreferredCoreType::ANY,
-                                                           streams_info_table,
-                                                           cpu_reservation};
+                                                           cpu_reservation,
+                                                           streams_info_table};
 
     return proc_type_table;
 }
@@ -570,14 +566,7 @@
 void get_num_streams(const int streams, const std::shared_ptr<ov::Model>& model, Config& config) {
     std::vector<std::vector<int>> proc_type_table = get_proc_type_table();
 
-<<<<<<< HEAD
-    generate_stream_info(streams, model, config, proc_type_table);
-
-    executor_config = IStreamsExecutor::Config::reserve_cpu_threads(executor_config);
-    executor_config._threads_per_stream = executor_config._streams_info_table[0][THREADS_PER_STREAM];
-=======
     generate_stream_info(streams, -1, model, config, proc_type_table);
->>>>>>> 6145490a
 }
 
 int get_default_latency_streams(Config::LatencyThreadingMode latency_threading_mode) {
