--- conflicted
+++ resolved
@@ -149,22 +149,6 @@
     if (((input_streams_changed == false) &&
          (input_perf_hint == ov::util::to_string(ov::hint::PerformanceMode::LATENCY))) ||
         ((input_streams_changed == true) && (input_streams == 1))) {
-<<<<<<< HEAD
-        n_streams = 1;
-        if ((proc_type_table.size() == 1) && (input_threads == 0) && (model_prefer_threads > 0)) {
-            stream_info[NUMBER_OF_STREAMS] = n_streams;
-            if ((model_prefer_threads == proc_type_table[0][MAIN_CORE_PROC]) &&
-                (proc_type_table[0][MAIN_CORE_PROC] > 0) && (num_blocked_cores == 0)) {
-                stream_info[PROC_TYPE] = MAIN_CORE_PROC;
-                n_threads_per_stream = proc_type_table[0][MAIN_CORE_PROC] + proc_type_table[0][HYPER_THREADING_PROC];
-                stream_info[THREADS_PER_STREAM] = n_threads_per_stream;
-                update_ids_method(proc_type_table[0]);
-            } else if (proc_type_table[0][MAIN_CORE_PROC] == 0) {
-                stream_info[PROC_TYPE] = EFFICIENT_CORE_PROC;
-                n_threads_per_stream = proc_type_table[0][EFFICIENT_CORE_PROC];
-                stream_info[THREADS_PER_STREAM] = n_threads_per_stream;
-                update_ids_method(proc_type_table[0]);
-=======
         if (input_threads > 0) {
             n_streams = 1;
             n_threads_per_stream = std::min(input_threads, proc_type_table[0][ALL_PROC]);
@@ -181,7 +165,7 @@
             if ((proc_type_table.size() == 1) && (model_prefer_threads > 0)) {
                 stream_info[NUMBER_OF_STREAMS] = n_streams;
                 if ((model_prefer_threads == proc_type_table[0][MAIN_CORE_PROC]) &&
-                    (proc_type_table[0][MAIN_CORE_PROC] > 0)) {
+                    (proc_type_table[0][MAIN_CORE_PROC] > 0) && (num_blocked_cores == 0)) {
                     stream_info[PROC_TYPE] = MAIN_CORE_PROC;
                     n_threads_per_stream =
                         proc_type_table[0][MAIN_CORE_PROC] + proc_type_table[0][HYPER_THREADING_PROC];
@@ -196,7 +180,6 @@
                     stream_info[PROC_TYPE] = ALL_PROC;
                     n_threads_per_stream = proc_type_table[0][ALL_PROC];
                 }
->>>>>>> 05202164
             } else {
                 n_threads_per_stream = proc_type_table[0][ALL_PROC];
             }
