--- conflicted
+++ resolved
@@ -634,17 +634,13 @@
                                                      config.modelDistributionPolicy,
                                                      proc_type_table);
 
-<<<<<<< HEAD
     if (config.modelDistributionPolicy.find(ov::hint::ModelDistributionPolicy::TENSOR_PARALLEL) !=
         config.modelDistributionPolicy.end()) {
         auto streams_rank_table =
             get_streams_rank_table(streams_info_table, config.streamsRankLevel, config.numSubStreams);
     }
 
-    auto cpu_reservation =
-=======
     auto cpu_pinning =
->>>>>>> 2ce0e4a0
         get_cpu_pinning(config.enableCpuPinning, config.changedCpuPinning, proc_type_table, streams_info_table);
 
     config.streamExecutorConfig = IStreamsExecutor::Config{"CPUStreamsExecutor",
