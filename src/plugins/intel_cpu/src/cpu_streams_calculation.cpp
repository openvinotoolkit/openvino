// Copyright (C) 2018-2024 Intel Corporation
// SPDX-License-Identifier: Apache-2.0
//

#include "cpu_streams_calculation.hpp"

#include "cpu_map_scheduling.hpp"
#include "graph.h"
#include "openvino/runtime/performance_heuristics.hpp"
#include "openvino/runtime/threading/cpu_streams_info.hpp"
#include "openvino/runtime/threading/istreams_executor.hpp"
#include "transformations/utils.hpp"
#include "transformations/utils/utils.hpp"

#include <algorithm>
#include <cstdio>
#include <numeric>
#include <unordered_set>

using namespace ov;
using namespace ov::threading;

#define INIT_VAL -100

namespace ov {
namespace intel_cpu {

std::vector<std::vector<int>> get_streams_info_table(const int input_streams,
                                                     const bool input_streams_changed,
                                                     const int input_threads,
                                                     const int input_infer_requests,
                                                     const int model_prefer_threads,
                                                     const int input_current_socket_id,
                                                     const std::string input_perf_hint,
                                                     const Config::MaxThreadsPerStream hint_max_threads_per_stream,
                                                     const std::vector<std::vector<int>>& proc_type_table) {
    std::vector<int> stream_info(CPU_STREAMS_TABLE_SIZE, INIT_VAL);
    std::vector<std::vector<int>> streams_info_table;
    std::vector<std::vector<int>> proc_socket_table;

    int n_streams = 0;
    int n_threads = 0;
    int n_threads_per_stream = 0;
    int current_socket_id = -1;

    auto update_ids_method = [&](const std::vector<int>& one_proc_info) {
        stream_info[STREAM_NUMA_NODE_ID] = one_proc_info[PROC_NUMA_NODE_ID];
        stream_info[STREAM_SOCKET_ID] = one_proc_info[PROC_SOCKET_ID];
    };

    auto update_mix_stream_info = [&](const std::vector<int>& one_proc_info,
                                      const std::vector<std::vector<int>>& one_proc_table,
                                      const int num_threads,
                                      const SubStreamsMode sub_streams_model,
                                      const int& target_proc) {
        stream_info[PROC_TYPE] = ALL_PROC;
        stream_info[NUMBER_OF_STREAMS] = sub_streams_model == SubStreamsMode::SUB_STREAMS_NULL ? 1 : -1;
        stream_info[THREADS_PER_STREAM] = num_threads;
        update_ids_method(one_proc_info);
        streams_info_table.push_back(stream_info);
        stream_info[NUMBER_OF_STREAMS] = 0;
        int total_threads = stream_info[THREADS_PER_STREAM];
        int socket_id = stream_info[STREAM_SOCKET_ID];
        int node_start = one_proc_table.size() == 1 ? 0 : 1;
        int node_end = one_proc_table.size() == 1 ? 1 : one_proc_table.size();
        // When n_mode is 3, the following loop only selects CPUs on socket with the same id as current_socket_id.
        // When n_mode is 2, the following loop only selects CPUs on sockets with id different from current_socket_id.
        // When n_mode is 1, the following loop selects CPUs on all sockets.
        for (int n_mode = current_socket_id < 0 ? 1 : 3; (n_mode > 0) && (total_threads > 0); n_mode--) {
            for (int n = MAIN_CORE_PROC; (n <= HYPER_THREADING_PROC) && (total_threads > 0); n++) {
                for (int index = node_start; (index < node_end) && (total_threads > 0); index++) {
                    if (((n_mode == 1) && ((socket_id < 0) || (socket_id == one_proc_table[index][PROC_SOCKET_ID]))) ||
                        ((n_mode == 2) && (current_socket_id != one_proc_table[index][PROC_SOCKET_ID]) &&
                         ((socket_id < 0) || (socket_id == one_proc_table[index][PROC_SOCKET_ID]))) ||
                        ((n_mode == 3) && (current_socket_id == one_proc_table[index][PROC_SOCKET_ID]) &&
                         ((socket_id < 0) || (socket_id == one_proc_table[index][PROC_SOCKET_ID])))) {
                        if ((0 != one_proc_table[index][n]) && ((ALL_PROC == target_proc) || (n == target_proc))) {
                            stream_info[PROC_TYPE] = n;
                            stream_info[STREAM_NUMA_NODE_ID] = one_proc_table[index][PROC_NUMA_NODE_ID];
                            stream_info[STREAM_SOCKET_ID] = one_proc_table[index][PROC_SOCKET_ID];
                            if (total_threads <= one_proc_table[index][n]) {
                                stream_info[THREADS_PER_STREAM] = total_threads;
                                streams_info_table.push_back(stream_info);
                                total_threads -= stream_info[THREADS_PER_STREAM];
                                return;
                            } else {
                                stream_info[THREADS_PER_STREAM] = one_proc_table[index][n];
                                streams_info_table.push_back(stream_info);
                                total_threads -= stream_info[THREADS_PER_STREAM];
                            }
                        }
                    }
                }
            }
        }
    };

    auto create_one_stream = [&](const std::vector<int>& one_proc_info,
                                 const std::vector<std::vector<int>>& one_proc_table,
                                 const int num_threads,
                                 const SubStreamsMode sub_streams_model) {
        if ((one_proc_info[PROC_NUMA_NODE_ID] < 0) || (one_proc_info[PROC_SOCKET_ID] < 0) ||
            (((one_proc_info[MAIN_CORE_PROC] > 0) && (one_proc_info[MAIN_CORE_PROC] < num_threads)) ||
             ((one_proc_info[MAIN_CORE_PROC] == 0) && (one_proc_info[EFFICIENT_CORE_PROC] > 0) &&
              (one_proc_info[EFFICIENT_CORE_PROC] < num_threads)))) {
            update_mix_stream_info(one_proc_info, one_proc_table, num_threads, sub_streams_model, ALL_PROC);
        } else {
            stream_info[PROC_TYPE] =
                one_proc_info[MAIN_CORE_PROC] >= num_threads ? MAIN_CORE_PROC : EFFICIENT_CORE_PROC;
            stream_info[NUMBER_OF_STREAMS] = sub_streams_model == SubStreamsMode::SUB_STREAMS_NULL ? 1 : -1;
            stream_info[THREADS_PER_STREAM] = num_threads;
            update_ids_method(one_proc_info);
            streams_info_table.push_back(stream_info);
        }
    };

    auto update_streams_per_node = [&](const int& proc_type, const std::vector<int>& one_proc_info) {
        if ((one_proc_info[PROC_NUMA_NODE_ID] < 0) && (stream_info[NUMBER_OF_STREAMS] == 1)) {
            update_mix_stream_info(one_proc_info,
                                   proc_type_table,
                                   one_proc_info[ALL_PROC],
                                   SubStreamsMode::SUB_STREAMS_NULL,
                                   proc_type);
        } else {
            if (0 != one_proc_info[proc_type]) {
                if (n_threads_per_stream == -1) {
                    stream_info[THREADS_PER_STREAM] = (proc_type == EFFICIENT_CORE_PROC) ? 2 : 1;
                }
                stream_info[PROC_TYPE] = proc_type;
                update_ids_method(one_proc_info);
                stream_info[NUMBER_OF_STREAMS] =
                    static_cast<int>(one_proc_info[proc_type] / stream_info[THREADS_PER_STREAM]);
                if (n_streams < stream_info[NUMBER_OF_STREAMS]) {
                    stream_info[NUMBER_OF_STREAMS] = n_streams;
                }
                if (stream_info[NUMBER_OF_STREAMS] > 0) {
                    streams_info_table.push_back(stream_info);
                    n_streams -= stream_info[NUMBER_OF_STREAMS];
                }
            }
        }
    };

    auto check_threads_per_stream = [&]() {
        int count = 0;
        while (1) {
            for (int n_type = MAIN_CORE_PROC; n_type <= HYPER_THREADING_PROC; n_type++) {
                count += static_cast<int>(proc_type_table[0][n_type] / n_threads_per_stream);
            }
            if (count >= n_streams) {
                return;
            } else {
                count = 0;
                if (n_threads_per_stream > 1) {
                    n_threads_per_stream--;
                } else {
                    n_streams = n_threads;
                    return;
                }
            }
        }
    };

    if (proc_type_table.size() == 1) {
        proc_socket_table.push_back(proc_type_table[0]);
    } else {
        std::unordered_set<int> socket_id_list(proc_type_table.size());
        for (size_t i = 1; i < proc_type_table.size(); i++) {
            if (!socket_id_list.count(proc_type_table[i][PROC_SOCKET_ID])) {
                proc_socket_table.push_back(proc_type_table[i]);
                socket_id_list.insert(proc_type_table[i][PROC_SOCKET_ID]);
            } else {
                for (auto& row : proc_socket_table) {
                    if (row[PROC_SOCKET_ID] == proc_type_table[i][PROC_SOCKET_ID]) {
                        for (int n = 0; n <= HYPER_THREADING_PROC; n++) {
                            row[n] += proc_type_table[i][n];
                        }
                        if (row[PROC_NUMA_NODE_ID] != proc_type_table[i][PROC_NUMA_NODE_ID]) {
                            row[PROC_NUMA_NODE_ID] = -1;
                        }
                    }
                }
            }
        }
    }

    if (((input_streams_changed == false) &&
         (input_perf_hint == ov::util::to_string(ov::hint::PerformanceMode::LATENCY))) ||
        ((input_streams_changed == true) && (input_streams == 1))) {
        n_streams = 1;
        stream_info[NUMBER_OF_STREAMS] = n_streams;
        current_socket_id = input_current_socket_id == -1 ? get_current_socket_id() : input_current_socket_id;
        if (input_threads > 0) {
            if (hint_max_threads_per_stream == Config::MaxThreadsPerStream::PER_SOCKET) {
                for (auto& row : proc_socket_table) {
                    if (current_socket_id == row[PROC_SOCKET_ID]) {
                        n_threads_per_stream = std::min(input_threads, row[ALL_PROC]);
                    }
                }
            } else {
                n_threads_per_stream = std::min(input_threads, proc_type_table[0][ALL_PROC]);
            }
            if (proc_type_table.size() == 1) {
                if ((n_threads_per_stream > proc_type_table[0][MAIN_CORE_PROC]) &&
                    (proc_type_table[0][MAIN_CORE_PROC] > 0)) {
                    stream_info[PROC_TYPE] = ALL_PROC;
                }
            } else {
                current_socket_id = input_current_socket_id == -1 ? get_current_socket_id() : input_current_socket_id;
            }
        } else if (((hint_max_threads_per_stream == Config::MaxThreadsPerStream::PER_PLATFORM) ||
                    (hint_max_threads_per_stream == Config::MaxThreadsPerStream::AUTO)) ||
                   (proc_type_table.size() == 1)) {
            if ((proc_type_table.size() == 1) && (model_prefer_threads > 0)) {
                if ((model_prefer_threads == proc_type_table[0][MAIN_CORE_PROC]) &&
                    (proc_type_table[0][MAIN_CORE_PROC] > 0)) {
                    stream_info[PROC_TYPE] = MAIN_CORE_PROC;
                    n_threads_per_stream =
                        proc_type_table[0][MAIN_CORE_PROC] + proc_type_table[0][HYPER_THREADING_PROC];
                    stream_info[THREADS_PER_STREAM] = n_threads_per_stream;
                    update_ids_method(proc_type_table[0]);
                } else if (proc_type_table[0][MAIN_CORE_PROC] == 0) {
                    stream_info[PROC_TYPE] = EFFICIENT_CORE_PROC;
                    n_threads_per_stream = proc_type_table[0][EFFICIENT_CORE_PROC];
                    stream_info[THREADS_PER_STREAM] = n_threads_per_stream;
                    update_ids_method(proc_type_table[0]);
                } else {
                    stream_info[PROC_TYPE] = ALL_PROC;
                    n_threads_per_stream = proc_type_table[0][ALL_PROC];
                }
            } else {
                n_threads_per_stream = proc_type_table[0][ALL_PROC];
            }
        } else if (hint_max_threads_per_stream == Config::MaxThreadsPerStream::PER_SOCKET) {
            current_socket_id = input_current_socket_id == -1 ? get_current_socket_id() : input_current_socket_id;
            for (auto& row : proc_socket_table) {
                if (row[PROC_SOCKET_ID] == current_socket_id) {
                    n_threads_per_stream = std::max(n_threads_per_stream, row[ALL_PROC]);
                }
            }
        } else {
            current_socket_id = input_current_socket_id == -1 ? get_current_socket_id() : input_current_socket_id;
            for (size_t i = 1; i < proc_type_table.size(); i++) {
                if (proc_type_table[i][PROC_SOCKET_ID] == current_socket_id) {
                    n_threads_per_stream = std::max(n_threads_per_stream, proc_type_table[i][ALL_PROC]);
                }
            }
        }
    } else {
        n_threads =
            input_threads > 0 ? std::min(proc_type_table[0][ALL_PROC], input_threads) : proc_type_table[0][ALL_PROC];
        if ((input_streams_changed == true) && (input_streams > 0)) {
            n_streams = input_infer_requests > 0 ? std::min(input_infer_requests, input_streams) : input_streams;
            if (n_streams >= n_threads) {
                n_streams = n_threads;
                n_threads_per_stream = 1;
            } else {
                n_threads_per_stream =
                    std::min(static_cast<int>(n_threads / n_streams),
                             proc_type_table[0][MAIN_CORE_PROC] == 0 ? proc_type_table[0][EFFICIENT_CORE_PROC]
                                                                     : proc_type_table[0][MAIN_CORE_PROC]);
                check_threads_per_stream();
            }
        } else {
            int base_type = (proc_type_table[0][MAIN_CORE_PROC] == 0) ? EFFICIENT_CORE_PROC : MAIN_CORE_PROC;
            if (0 == model_prefer_threads) {
                int n_proc = 0;

                if (proc_type_table.size() == 1) {
                    n_proc = std::min(n_threads, proc_type_table[0][base_type]);
                } else {
                    for (size_t i = 1; i < proc_type_table.size(); i++) {
                        n_proc = std::max(n_proc, proc_type_table[i][base_type]);
                    }
                    n_proc = std::min(n_threads, n_proc);
                }

                if (0 == n_proc % 4) {
                    n_threads_per_stream = 4;
                } else if (0 == n_proc % 5) {
                    n_threads_per_stream = 5;
                } else if (0 == n_proc % 3) {
                    n_threads_per_stream = 3;
                } else if (proc_type_table.size() == 1) {
                    n_threads_per_stream = n_proc;
                } else {
                    n_threads_per_stream = (n_proc > 16) ? 4 : std::max(1, static_cast<int>(n_proc / 4));
                }
                n_streams = static_cast<int>(n_threads / n_threads_per_stream);
                if ((input_infer_requests > 0) && (n_streams > input_infer_requests)) {
                    n_streams = input_infer_requests;
                    if (proc_type_table.size() == 1) {
                        n_threads_per_stream = std::min(static_cast<int>(n_threads / n_streams), n_proc);
                    } else {
                        n_threads_per_stream = static_cast<int>(n_threads / n_streams);
                    }
                } else {
                    while ((n_streams * 2 <= n_threads_per_stream) && (n_threads_per_stream > 1)) {
                        n_threads_per_stream = static_cast<int>(n_threads_per_stream / 2);
                        n_streams = static_cast<int>(n_threads / n_threads_per_stream);
                    }
                }
            } else if ((1 == model_prefer_threads) && (proc_type_table[0][EFFICIENT_CORE_PROC] > 0) &&
                       (proc_type_table[0][MAIN_CORE_PROC] > 0) && (n_threads > proc_type_table[0][MAIN_CORE_PROC])) {
                n_streams = (n_threads >= proc_type_table[0][MAIN_CORE_PROC] + proc_type_table[0][EFFICIENT_CORE_PROC])
                                ? static_cast<int>(n_threads - proc_type_table[0][EFFICIENT_CORE_PROC] / 2)
                                : static_cast<int>(proc_type_table[0][MAIN_CORE_PROC] +
                                                   (n_threads - proc_type_table[0][MAIN_CORE_PROC]) / 2);
                n_streams = input_infer_requests > 0 ? std::min(n_streams, input_infer_requests) : n_streams;
                n_threads_per_stream = -1;
            } else {
                n_streams = ((n_threads + model_prefer_threads - 1) / model_prefer_threads);
                if ((input_infer_requests > 0) && (n_streams > input_infer_requests)) {
                    n_streams = input_infer_requests;
                    n_threads_per_stream = static_cast<int>(n_threads / n_streams);
                    check_threads_per_stream();
                } else {
                    n_threads_per_stream =
                        model_prefer_threads > 0 ? model_prefer_threads : static_cast<int>(n_threads / n_streams);
                }
            }
        }
    }

    int total_streams = n_streams;

    if (stream_info[PROC_TYPE] == INIT_VAL) {
        stream_info[THREADS_PER_STREAM] = n_threads_per_stream;

        for (int n_type = MAIN_CORE_PROC; (n_type <= HYPER_THREADING_PROC) && (n_streams > 0); n_type++) {
            if (proc_type_table.size() == 1) {
                if (proc_type_table[0][n_type] >= stream_info[THREADS_PER_STREAM]) {
                    update_streams_per_node(n_type, proc_type_table[0]);
                }
            } else {
                for (size_t n_node = 1; (n_node < proc_type_table.size()) && (n_streams > 0); n_node++) {
                    if ((proc_type_table[n_node][n_type] >= stream_info[THREADS_PER_STREAM]) &&
                        ((current_socket_id < 0) || (proc_type_table[n_node][PROC_SOCKET_ID] == current_socket_id))) {
                        update_streams_per_node(n_type, proc_type_table[n_node]);
                    }
                }
            }
        }

        if (total_streams == n_streams) {
            if (proc_type_table.size() == 1) {
                if (proc_type_table[0][ALL_PROC] >= stream_info[THREADS_PER_STREAM]) {
                    update_mix_stream_info(proc_type_table[0],
                                           proc_type_table,
                                           n_threads_per_stream,
                                           SubStreamsMode::SUB_STREAMS_NULL,
                                           ALL_PROC);
                    n_streams--;
                }
            } else {
                for (size_t n_node = 0; (n_node < proc_socket_table.size()) && (n_streams > 0); n_node++) {
                    if ((proc_socket_table[n_node][ALL_PROC] >= stream_info[THREADS_PER_STREAM]) &&
                        ((current_socket_id < 0) || (proc_socket_table[n_node][PROC_SOCKET_ID] == current_socket_id))) {
                        update_mix_stream_info(proc_socket_table[n_node],
                                               proc_type_table,
                                               n_threads_per_stream,
                                               SubStreamsMode::SUB_STREAMS_NULL,
                                               ALL_PROC);
                        n_streams--;
                    }
                }
            }
        }

        if (total_streams == n_streams) {
            size_t n_max_proc = 0;
            if (hint_max_threads_per_stream == Config::MaxThreadsPerStream::PER_PLATFORM) {
                update_mix_stream_info(proc_type_table[0],
                                       proc_type_table,
                                       n_threads_per_stream,
                                       SubStreamsMode::SUB_STREAMS_NULL,
                                       ALL_PROC);
            } else {
                for (size_t n_node = 0; n_node < proc_socket_table.size(); n_node++) {
                    n_max_proc = proc_socket_table[n_node][ALL_PROC] > proc_socket_table[n_max_proc][ALL_PROC]
                                     ? n_node
                                     : n_max_proc;
                }
                create_one_stream(proc_socket_table[n_max_proc],
                                  proc_type_table,
                                  proc_socket_table[n_max_proc][ALL_PROC],
                                  SubStreamsMode::SUB_STREAMS_NULL);
                for (size_t n_node = 0; n_node < proc_socket_table.size(); n_node++) {
                    if (n_node != n_max_proc) {
                        create_one_stream(proc_socket_table[n_node],
                                          proc_type_table,
                                          proc_socket_table[n_node][ALL_PROC],
                                          SubStreamsMode::SUB_STREAMS_FOR_SOCKET);
                    }
                }
            }
            n_streams--;
        }

        if (n_streams > 0) {
            std::vector<std::vector<int>> remain_proc_type_table(proc_type_table);
            size_t stream_table_size = streams_info_table.size();

            for (size_t i = 0; i < stream_table_size; i++) {
                if ((streams_info_table[i][STREAM_NUMA_NODE_ID] >= 0) &&
                    (streams_info_table[i][STREAM_SOCKET_ID] >= 0)) {
                    for (auto& row : remain_proc_type_table) {
                        if ((streams_info_table[i][STREAM_NUMA_NODE_ID] == row[PROC_NUMA_NODE_ID]) &&
                            (streams_info_table[i][STREAM_SOCKET_ID] == row[PROC_SOCKET_ID])) {
                            row[streams_info_table[i][PROC_TYPE]] -= (streams_info_table[i][NUMBER_OF_STREAMS] == 0
                                                                          ? 1
                                                                          : streams_info_table[i][NUMBER_OF_STREAMS]) *
                                                                     streams_info_table[i][THREADS_PER_STREAM];
                        }
                    }
                }
            }

            while (n_streams > 0) {
                update_mix_stream_info(proc_type_table[0],
                                       remain_proc_type_table,
                                       n_threads_per_stream,
                                       SubStreamsMode::SUB_STREAMS_NULL,
                                       ALL_PROC);

                if (stream_table_size == streams_info_table.size()) {
                    break;
                }
                n_streams--;
                int numa_node_id = streams_info_table[stream_table_size + 1][STREAM_NUMA_NODE_ID];
                int socket_id = streams_info_table[stream_table_size + 1][STREAM_SOCKET_ID];
                for (size_t i = stream_table_size + 1; i < streams_info_table.size(); i++) {
                    numa_node_id = numa_node_id == streams_info_table[i][STREAM_NUMA_NODE_ID] ? numa_node_id : -1;
                    socket_id = socket_id == streams_info_table[i][STREAM_SOCKET_ID] ? socket_id : -1;
                    for (auto& row : remain_proc_type_table) {
                        if ((streams_info_table[i][STREAM_NUMA_NODE_ID] == row[PROC_NUMA_NODE_ID]) &&
                            (streams_info_table[i][STREAM_SOCKET_ID] == row[PROC_SOCKET_ID])) {
                            row[streams_info_table[i][PROC_TYPE]] -= (streams_info_table[i][NUMBER_OF_STREAMS] == 0
                                                                          ? 1
                                                                          : streams_info_table[i][NUMBER_OF_STREAMS]) *
                                                                     streams_info_table[i][THREADS_PER_STREAM];
                        }
                    }
                }
                streams_info_table[stream_table_size][STREAM_NUMA_NODE_ID] = numa_node_id;
                streams_info_table[stream_table_size][STREAM_SOCKET_ID] = socket_id;
                stream_table_size = streams_info_table.size();
            }
        }
    } else {
        if (stream_info[PROC_TYPE] == ALL_PROC) {
            update_mix_stream_info(proc_socket_table[0],
                                   proc_type_table,
                                   n_threads_per_stream,
                                   SubStreamsMode::SUB_STREAMS_NULL,
                                   ALL_PROC);
        } else if (stream_info[PROC_TYPE] == MAIN_CORE_PROC) {
            if (stream_info[THREADS_PER_STREAM] == proc_socket_table[0][MAIN_CORE_PROC]) {
                streams_info_table.push_back(stream_info);
            } else {
                stream_info[PROC_TYPE] = ALL_PROC;
                streams_info_table.push_back(stream_info);
                stream_info[NUMBER_OF_STREAMS] = 0;
                stream_info[PROC_TYPE] = MAIN_CORE_PROC;
                stream_info[THREADS_PER_STREAM] = proc_socket_table[0][MAIN_CORE_PROC];
                streams_info_table.push_back(stream_info);
                stream_info[PROC_TYPE] = HYPER_THREADING_PROC;
                stream_info[THREADS_PER_STREAM] = proc_socket_table[0][HYPER_THREADING_PROC];
                streams_info_table.push_back(stream_info);
            }
        } else {
            streams_info_table.push_back(stream_info);
        }
    }

    return streams_info_table;
}

int get_model_prefer_threads(const int num_streams,
                             const std::vector<std::vector<int>> proc_type_table,
                             const std::shared_ptr<ov::Model>& model,
                             Config& config) {
    const int sockets = get_num_sockets();
    auto model_prefer = 0;
    if (-1 == config.modelPreferThreads) {
        const auto isa = dnnl::get_effective_cpu_isa();
        float isaSpecificThreshold = 1.0f;
        switch (isa) {
        case dnnl::cpu_isa::sse41:
            isaSpecificThreshold = 0.5f;
            break;
        case dnnl::cpu_isa::avx2:
        case dnnl::cpu_isa::avx512_core:
            isaSpecificThreshold = 1.0f;
            break;
        case dnnl::cpu_isa::avx512_core_vnni:
        case dnnl::cpu_isa::avx2_vnni:
            isaSpecificThreshold = 2.0f;
            break;
        case dnnl::cpu_isa::avx512_core_amx:
            isaSpecificThreshold = 4.0f;
            break;
        default:
            isaSpecificThreshold = 1.0f;
        }
        // the more "capable" the CPU in general, the more streams we may want to keep to keep it utilized
        const float memThresholdAssumeLimitedForISA = ov::MemBandwidthPressure::LIMITED / isaSpecificThreshold;
        const float L2_cache_size = dnnl::utils::get_cache_size(2 /*level*/, true /*per core */);
        ov::MemBandwidthPressure networkToleranceForLowCache =
            ov::mem_bandwidth_pressure_tolerance(model, L2_cache_size, memThresholdAssumeLimitedForISA);

#if ((defined(OPENVINO_ARCH_ARM) || defined(OPENVINO_ARCH_ARM64)) && defined(__linux__))
        config.modelPreferThreads = 4;
        if (networkToleranceForLowCache.max_mem_tolerance == ov::MemBandwidthPressure::UNKNOWN) {
            if (networkToleranceForLowCache.ratio_compute_convs == ov::MemBandwidthPressure::ALL) {
                config.modelPreferThreads = 8;
            }
        } else if ((networkToleranceForLowCache.max_mem_tolerance < ov::MemBandwidthPressure::LIMITED) &&
                   ((networkToleranceForLowCache.ratio_mem_limited_deconvs > ov::MemBandwidthPressure::LIMITED) ||
                    (networkToleranceForLowCache.ratio_mem_limited_gemms > ov::MemBandwidthPressure::LIMITED))) {
            config.modelPreferThreads = 8;
        }
#elif((defined(OPENVINO_ARCH_ARM) || defined(OPENVINO_ARCH_ARM64)) && defined(__APPLE__))
        config.modelPreferThreads = 1;
        if (networkToleranceForLowCache.max_mem_tolerance == ov::MemBandwidthPressure::UNKNOWN) {
            if ((networkToleranceForLowCache.ratio_compute_convs == ov::MemBandwidthPressure::ALL) ||
                (networkToleranceForLowCache.ratio_compute_deconvs == ov::MemBandwidthPressure::ALL)) {
                // all relevant layers (convs, etc) are compute-limited, the most aggressive val for #streams
                config.modelPreferThreads = 4;
            }  // otherwise (no recognized layers) falling back to the default value
        } else if (networkToleranceForLowCache.max_mem_tolerance > memThresholdAssumeLimitedForISA) {
            // network is below the ISA-specific threshold
            config.modelPreferThreads = 1;
        } else if (networkToleranceForLowCache.max_mem_tolerance > ov::MemBandwidthPressure::LIMITED) {
            // network is below general threshold
            config.modelPreferThreads = 1;
        } else if (networkToleranceForLowCache.ratio_mem_limited_deconvs > ov::MemBandwidthPressure::LIMITED &&
                   networkToleranceForLowCache.ratio_compute_convs < ov::MemBandwidthPressure::ALL) {
            config.modelPreferThreads = 4;
        } else if (networkToleranceForLowCache.ratio_mem_limited_deconvs <= ov::MemBandwidthPressure::LIMITED &&
                   networkToleranceForLowCache.ratio_mem_limited_convs <= ov::MemBandwidthPressure::LIMITED &&
                   networkToleranceForLowCache.ratio_compute_convs > ov::MemBandwidthPressure::LIMITED) {
            config.modelPreferThreads = 2;
        }
#else
        config.modelPreferThreads = 0;
        if (networkToleranceForLowCache.max_mem_tolerance == ov::MemBandwidthPressure::UNKNOWN) {
            if ((networkToleranceForLowCache.ratio_compute_convs == ov::MemBandwidthPressure::ALL) ||
                (networkToleranceForLowCache.ratio_compute_deconvs == ov::MemBandwidthPressure::ALL)) {
                // all relevant layers (convs, etc) are compute-limited, the most aggressive val for #streams
                config.modelPreferThreads = 1;
            }  // otherwise (no recognized layers) falling back to the default value
        } else if (networkToleranceForLowCache.max_mem_tolerance > memThresholdAssumeLimitedForISA) {
            // network is below the ISA-specific threshold
            config.modelPreferThreads = 1;
        } else if (networkToleranceForLowCache.max_mem_tolerance > ov::MemBandwidthPressure::LIMITED) {
            // network is below general threshold
            config.modelPreferThreads = 2;
        }
        if (config.modelPreferThreads == 1 && proc_type_table[0][EFFICIENT_CORE_PROC] == 0 &&
            (proc_type_table[0][HYPER_THREADING_PROC] == proc_type_table[0][MAIN_CORE_PROC])) {
            config.modelPreferThreads = 2;
        }
#endif
    }

    // latency
    if (num_streams <= sockets && num_streams > 0) {
        if (proc_type_table[0][EFFICIENT_CORE_PROC] > 0 && proc_type_table[0][MAIN_CORE_PROC] > 0) {
#ifdef __APPLE__
            if ((proc_type_table.size() == 1) && (proc_type_table[0][EFFICIENT_CORE_PROC] > 0)) {
                model_prefer = proc_type_table[0][MAIN_CORE_PROC] > proc_type_table[0][EFFICIENT_CORE_PROC]
                                   ? proc_type_table[0][MAIN_CORE_PROC]
                                   : proc_type_table[0][ALL_PROC];
            }
#else
            bool llm_related = has_matmul_with_compressed_weights(model);
            bool int8_intensive = ov::op::util::has_op_with_type<ov::op::v0::FakeQuantize>(model) || llm_related;
            const int int8_threshold = 4;  // ~relative efficiency of the VNNI-intensive code for Big vs Little cores;
            const int fp32_threshold = 2;  // ~relative efficiency of the AVX2 fp32 code for Big vs Little cores;
            // By default the latency case uses (faster) Big cores only, depending on the compute ratio
            // But on MTL detected by ov::get_number_of_blocked_cores(), use Big and Little cores together in Big cores
            // only cases except LLM.
            model_prefer = proc_type_table[0][MAIN_CORE_PROC] > (proc_type_table[0][EFFICIENT_CORE_PROC] /
                                                                 (int8_intensive ? int8_threshold : fp32_threshold))
                               ? ((!llm_related && ov::get_number_of_blocked_cores())
                                      ? proc_type_table[0][MAIN_CORE_PROC] + proc_type_table[0][EFFICIENT_CORE_PROC]
                                      : proc_type_table[0][MAIN_CORE_PROC])
                               : proc_type_table[0][MAIN_CORE_PROC] + proc_type_table[0][EFFICIENT_CORE_PROC];
#endif
        }
    } else {  // throughput
        model_prefer = config.modelPreferThreads;
    }

    return model_prefer;
}

std::vector<std::vector<int>> generate_stream_info(const int streams,
                                                   const int input_current_socket_id,
                                                   const std::shared_ptr<ov::Model>& model,
                                                   Config& config,
                                                   std::vector<std::vector<int>>& proc_type_table,
                                                   int preferred_nthreads_per_stream) {
    int model_prefer_threads = preferred_nthreads_per_stream;
    proc_type_table = apply_scheduling_core_type(config.schedulingCoreType, proc_type_table);

    proc_type_table = apply_hyper_threading(config.enableHyperThreading,
                                            config.changedHyperThreading,
                                            ov::util::to_string(config.hintPerfMode),
                                            proc_type_table);
<<<<<<< HEAD
    auto cpu_reservation = get_cpu_pinning(config.enableCpuPinning,
                                            config.changedCpuPinning,
                                            streams,
                                            config.hintMaxThreadsPerStream,
                                            proc_type_table);
=======

>>>>>>> 3d45a644
    if (-1 == preferred_nthreads_per_stream) {
        model_prefer_threads = get_model_prefer_threads(streams, proc_type_table, model, config);
    }

    auto streams_info_table = get_streams_info_table(config.streams,
                                                     config.streamsChanged,
                                                     config.threads,
                                                     config.hintNumRequests,
                                                     model_prefer_threads,
                                                     input_current_socket_id,
                                                     ov::util::to_string(config.hintPerfMode),
                                                     config.hintMaxThreadsPerStream,
                                                     proc_type_table);

    auto cpu_reservation =
        get_cpu_pinning(config.enableCpuPinning, config.changedCpuPinning, proc_type_table, streams_info_table);

    config.streamExecutorConfig = IStreamsExecutor::Config{"CPUStreamsExecutor",
                                                           config.streams,
                                                           config.threadsPerStream,
                                                           config.threadBindingType,
                                                           1,
                                                           0,
                                                           config.threads,
                                                           IStreamsExecutor::Config::PreferredCoreType::ANY,
                                                           streams_info_table,
                                                           cpu_reservation};

    return proc_type_table;
}

void get_num_streams(const int streams, const std::shared_ptr<ov::Model>& model, Config& config) {
    std::vector<std::vector<int>> proc_type_table = get_proc_type_table();

    generate_stream_info(streams, -1, model, config, proc_type_table);
}

int get_default_latency_streams(Config::MaxThreadsPerStream hint_max_threads_per_stream) {
    if (hint_max_threads_per_stream == Config::MaxThreadsPerStream::PER_SOCKET) {
        return get_num_sockets();
    } else {
        return 1;
    }
}

}  // namespace intel_cpu
}  // namespace ov<|MERGE_RESOLUTION|>--- conflicted
+++ resolved
@@ -609,15 +609,6 @@
                                             config.changedHyperThreading,
                                             ov::util::to_string(config.hintPerfMode),
                                             proc_type_table);
-<<<<<<< HEAD
-    auto cpu_reservation = get_cpu_pinning(config.enableCpuPinning,
-                                            config.changedCpuPinning,
-                                            streams,
-                                            config.hintMaxThreadsPerStream,
-                                            proc_type_table);
-=======
-
->>>>>>> 3d45a644
     if (-1 == preferred_nthreads_per_stream) {
         model_prefer_threads = get_model_prefer_threads(streams, proc_type_table, model, config);
     }
