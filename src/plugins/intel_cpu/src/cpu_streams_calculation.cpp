--- conflicted
+++ resolved
@@ -775,44 +775,7 @@
 #endif
     }
 
-<<<<<<< HEAD
     return config.modelPreferThreads;
-=======
-    // latency
-    if (num_streams <= sockets && num_streams > 0) {
-        if (proc_type_table[0][EFFICIENT_CORE_PROC] > 0 && proc_type_table[0][MAIN_CORE_PROC] > 0) {
-#ifdef __APPLE__
-            if ((proc_type_table.size() == 1) && (proc_type_table[0][EFFICIENT_CORE_PROC] > 0)) {
-                model_prefer = proc_type_table[0][MAIN_CORE_PROC] > proc_type_table[0][EFFICIENT_CORE_PROC]
-                                   ? proc_type_table[0][MAIN_CORE_PROC]
-                                   : proc_type_table[0][ALL_PROC];
-            }
-#else
-            bool llm_related = has_matmul_with_compressed_weights(model);
-            bool int8_intensive = ov::op::util::has_op_with_type<ov::op::v0::FakeQuantize>(model) || llm_related;
-            const int int8_threshold = 4;  // ~relative efficiency of the VNNI-intensive code for Big vs Little cores;
-            const int fp32_threshold = 2;  // ~relative efficiency of the AVX2 fp32 code for Big vs Little cores;
-            // By default the latency case uses (faster) Big cores only, depending on the compute ratio
-            // But on MTL detected by ov::get_number_of_blocked_cores(), use Big and Little cores together in Big
-            // cores only cases except LLM.
-            bool use_all_cores =
-                proc_type_table[0][MAIN_CORE_PROC] <=
-                (proc_type_table[0][EFFICIENT_CORE_PROC] / (int8_intensive ? int8_threshold : fp32_threshold));
-            bool use_big_and_little = !llm_related && (ov::get_number_of_blocked_cores() != 0);
-
-            if (use_all_cores || use_big_and_little) {
-                model_prefer = proc_type_table[0][MAIN_CORE_PROC] + proc_type_table[0][EFFICIENT_CORE_PROC];
-            } else {
-                model_prefer = proc_type_table[0][MAIN_CORE_PROC];
-            }
-#endif
-        }
-    } else {  // throughput
-        model_prefer = config.modelPreferThreads;
-    }
-
-    return model_prefer;
->>>>>>> b2270b05
 }
 
 std::vector<std::vector<int>> generate_stream_info(const int streams,
