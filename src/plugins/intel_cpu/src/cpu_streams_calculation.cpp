--- conflicted
+++ resolved
@@ -94,7 +94,6 @@
             } else {
                 n_threads_per_stream = std::min(std::max(1, n_threads / n_streams), proc_type_table[0][base_type]);
                 if (proc_type_table.size() == 1) {
-<<<<<<< HEAD
                     if ((n_threads_per_stream > proc_type_table[0][base_type]) &&
                         (n_threads_per_stream < proc_type_table[0][base_type] * 2)) {
                         n_threads_per_stream = proc_type_table[0][base_type];
@@ -102,15 +101,6 @@
                         n_threads_per_stream = static_cast<int>(
                             proc_type_table[0][base_type] /
                             ((proc_type_table[0][base_type] + n_threads_per_stream - 1) / n_threads_per_stream));
-=======
-                    if ((n_threads_per_stream > proc_type_table[0][MAIN_CORE_PROC]) &&
-                        (n_threads_per_stream < proc_type_table[0][MAIN_CORE_PROC] * 2)) {
-                        n_threads_per_stream = proc_type_table[0][MAIN_CORE_PROC];
-                    } else if (n_threads_per_stream < proc_type_table[0][MAIN_CORE_PROC]) {
-                        n_threads_per_stream = static_cast<int>(
-                            proc_type_table[0][MAIN_CORE_PROC] /
-                            ((proc_type_table[0][MAIN_CORE_PROC] + n_threads_per_stream - 1) / n_threads_per_stream));
->>>>>>> e978db31
                     }
                 }
             }
@@ -190,135 +180,5 @@
     }
 }
 
-<<<<<<< HEAD
-=======
-int get_model_prefer_threads(const int num_streams,
-                             const std::vector<std::vector<int>> proc_type_table,
-                             const std::shared_ptr<ngraph::Function>& ngraphFunc,
-                             const InferenceEngine::IStreamsExecutor::Config streamExecutorConfig) {
-    const int sockets = static_cast<int>(getAvailableNUMANodes().size());
-    auto model_prefer = 0;
-    // latency
-    if (num_streams <= sockets && num_streams > 0) {
-        if (streamExecutorConfig._threadBindingType == IStreamsExecutor::ThreadBindingType::HYBRID_AWARE) {
-            bool fp_intesive = !ov::op::util::has_op_with_type<ngraph::op::FakeQuantize>(ngraphFunc);
-            const int int8_threshold = 4;  // ~relative efficiency of the VNNI-intensive code for Big vs Little cores;
-            const int fp32_threshold = 2;  // ~relative efficiency of the AVX2 fp32 code for Big vs Little cores;
-            // by default the latency case uses (faster) Big cores only, depending on the compute ratio
-            model_prefer = proc_type_table[0][MAIN_CORE_PROC] > (proc_type_table[0][EFFICIENT_CORE_PROC] /
-                                                                 (fp_intesive ? fp32_threshold : int8_threshold))
-                               ? proc_type_table[0][MAIN_CORE_PROC]
-                               : proc_type_table[0][MAIN_CORE_PROC] + proc_type_table[0][EFFICIENT_CORE_PROC];
-        }
-    } else { // throughput
-        const auto isa = dnnl::get_effective_cpu_isa();
-        float isaSpecificThreshold = 1.0f;
-        switch (isa) {
-        case dnnl::cpu_isa::sse41:
-            isaSpecificThreshold = 0.5f;
-            break;
-        case dnnl::cpu_isa::avx2:
-        case dnnl::cpu_isa::avx512_core:
-            isaSpecificThreshold = 1.0f;
-            break;
-        case dnnl::cpu_isa::avx512_core_vnni:
-        case dnnl::cpu_isa::avx2_vnni:
-            isaSpecificThreshold = 2.0f;
-            break;
-        case dnnl::cpu_isa::avx512_core_amx:
-            isaSpecificThreshold = 4.0f;
-            break;
-        default:
-            isaSpecificThreshold = 1.0f;
-        }
-        // the more "capable" the CPU in general, the more streams we may want to keep to keep it utilized
-        const float memThresholdAssumeLimitedForISA = ov::MemBandwidthPressure::LIMITED / isaSpecificThreshold;
-        const float L2_cache_size = dnnl::utils::get_cache_size(2 /*level*/, true /*per core */);
-        ov::MemBandwidthPressure networkToleranceForLowCache =
-            ov::MemBandwidthPressureTolerance(ngraphFunc, L2_cache_size, memThresholdAssumeLimitedForISA);
-        model_prefer = IStreamsExecutor::Config::StreamMode::DEFAULT;
-        if (networkToleranceForLowCache.max_mem_tolerance == ov::MemBandwidthPressure::UNKNOWN) {
-            if ((networkToleranceForLowCache.ratio_compute_convs == ov::MemBandwidthPressure::ALL) ||
-                (networkToleranceForLowCache.ratio_compute_deconvs == ov::MemBandwidthPressure::ALL)) {
-                // all relevant layers (convs, etc) are compute-limited, the most aggressive val for #streams
-                model_prefer = 1;
-            }  // otherwise (no recognized layers) falling back to the default value
-        } else if (networkToleranceForLowCache.max_mem_tolerance > memThresholdAssumeLimitedForISA) {
-            // network is below the ISA-specific threshold
-            model_prefer = 1;
-        } else if (networkToleranceForLowCache.max_mem_tolerance > ov::MemBandwidthPressure::LIMITED) {
-            // network is below general threshold
-            model_prefer = 2;
-        }
-        if (model_prefer == 1 && proc_type_table[0][EFFICIENT_CORE_PROC] == 0 && sockets == 1) {
-            model_prefer = 2;
-        }
-    }
-
-    return model_prefer;
-}
-
-StreamCfg parse_streams_table(std::vector<std::vector<int>> streams_table) {
-    StreamCfg streams_info = {0};
-    for (int i = 0; i < streams_table.size(); i++) {
-        if (streams_table[i][PROC_TYPE] == ALL_PROC) {
-            streams_info.num_streams = streams_table[i][NUMBER_OF_STREAMS];
-            streams_info.num_threads = streams_table[i][THREADS_PER_STREAM];
-        } else if (streams_table[i][PROC_TYPE] == MAIN_CORE_PROC) {
-            streams_info.big_core_streams = streams_table[i][NUMBER_OF_STREAMS];
-            streams_info.threads_per_stream_big = streams_table[i][THREADS_PER_STREAM];
-        } else if (streams_table[i][PROC_TYPE] == EFFICIENT_CORE_PROC) {
-            streams_info.small_core_streams = streams_table[i][NUMBER_OF_STREAMS];
-            streams_info.threads_per_stream_small = streams_table[i][THREADS_PER_STREAM];
-        } else if (streams_table[i][PROC_TYPE] == HYPER_THREADING_PROC) {
-            streams_info.big_core_logic_streams = streams_table[i][NUMBER_OF_STREAMS];
-            streams_info.threads_per_stream_big = streams_table[i][THREADS_PER_STREAM];
-        }
-    }
-    streams_info.num_streams =
-        streams_info.num_streams == 0
-            ? streams_info.big_core_streams + streams_info.small_core_streams + streams_info.big_core_logic_streams
-            : streams_info.num_streams;
-    streams_info.num_threads = streams_info.num_threads == 0
-                                   ? ((streams_info.big_core_streams + streams_info.big_core_logic_streams) *
-                                          streams_info.threads_per_stream_big +
-                                      streams_info.small_core_streams * streams_info.threads_per_stream_small)
-                                   : streams_info.num_threads;
-    return streams_info;
-}
-
-std::pair<std::string, StreamCfg> get_num_streams(
-    const int streams,
-    const int infer_requests,
-    const std::shared_ptr<ngraph::Function>& ngraphFunc,
-    const InferenceEngine::IStreamsExecutor::Config streamExecutorConfig) {
-    const std::vector<std::vector<int>> proc_type_table = get_num_available_cpu_cores();
-    const int model_prefer = get_model_prefer_threads(streams, proc_type_table, ngraphFunc, streamExecutorConfig);
-    const std::vector<std::vector<int>> stream_info_table =
-        get_streams_info_table(streams, streamExecutorConfig._threads, infer_requests, model_prefer, proc_type_table);
-    StreamCfg streams_info = parse_streams_table(stream_info_table);
-
-    DEBUG_LOG(
-        "[ p_e_core_info ] streams (threads): ",
-        streams_info.num_streams,
-        "(",
-        streams_info.num_threads,
-        ") -- PCore: ",
-        streams_info.big_core_streams,
-        "(",
-        streams_info.threads_per_stream_big,
-        ") ",
-        streams_info.big_core_logic_streams,
-        "(",
-        streams_info.threads_per_stream_big,
-        ")  ECore: ",
-        streams_info.small_core_streams,
-        "(",
-        streams_info.threads_per_stream_small,
-        ")");
-
-    return std::pair<std::string, StreamCfg>(std::to_string(streams_info.num_streams), streams_info);
-}
->>>>>>> e978db31
 }  // namespace intel_cpu
 }  // namespace ov