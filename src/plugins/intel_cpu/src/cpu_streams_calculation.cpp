// Copyright (C) 2018-2024 Intel Corporation
// SPDX-License-Identifier: Apache-2.0
//

#include "cpu_streams_calculation.hpp"

#include <algorithm>
#include <cstdio>
#include <numeric>
#include <unordered_set>

#include "cpu_map_scheduling.hpp"
#include "graph.h"
#include "openvino/op/fake_quantize.hpp"
#include "openvino/runtime/performance_heuristics.hpp"
#include "openvino/runtime/threading/cpu_streams_info.hpp"
#include "openvino/runtime/threading/istreams_executor.hpp"
#include "transformations/utils.hpp"
#include "transformations/utils/utils.hpp"

using namespace ov;
using namespace ov::threading;

#define INIT_VAL     -100
#define TP_CPU_LIMIT 32

namespace ov {
namespace intel_cpu {

std::vector<std::vector<int>> get_streams_info_table(
    const int input_streams,
    const bool input_streams_changed,
    const int input_threads,
    const int input_infer_requests,
    const int model_prefer_threads,
    const int input_current_socket_id,
    const std::string input_perf_hint,
    const std::set<ov::hint::ModelDistributionPolicy> hint_model_distribution_policy,
    const std::vector<std::vector<int>>& proc_type_table) {
    std::vector<int> stream_info(CPU_STREAMS_TABLE_SIZE, INIT_VAL);
    std::vector<std::vector<int>> streams_info_table;
    std::vector<std::vector<int>> proc_socket_table;

    int n_streams = 0;
    int n_threads = 0;
    int n_threads_per_stream = 0;
    int current_socket_id = -1;

    auto update_ids_method = [&](const std::vector<int>& one_proc_info) {
        stream_info[STREAM_NUMA_NODE_ID] = one_proc_info[PROC_NUMA_NODE_ID];
        stream_info[STREAM_SOCKET_ID] = one_proc_info[PROC_SOCKET_ID];
    };

    auto update_mix_stream_info = [&](const std::vector<int>& one_proc_info,
                                      const std::vector<std::vector<int>>& one_proc_table,
                                      const int num_threads,
                                      const IStreamsExecutor::Config::StreamsMode sub_streams_model,
                                      const int& target_proc) {
        stream_info[PROC_TYPE] = ALL_PROC;
        stream_info[NUMBER_OF_STREAMS] =
            sub_streams_model == IStreamsExecutor::Config::StreamsMode::SUB_STREAMS_NULL ? 1 : -1;
        stream_info[THREADS_PER_STREAM] = num_threads;
        update_ids_method(one_proc_info);
        streams_info_table.push_back(stream_info);
        stream_info[NUMBER_OF_STREAMS] = 0;
        int total_threads = stream_info[THREADS_PER_STREAM];
        int socket_id = stream_info[STREAM_SOCKET_ID];
        int node_start = one_proc_table.size() == 1 ? 0 : 1;
        int node_end = one_proc_table.size() == 1 ? 1 : one_proc_table.size();
        // When n_mode is 3, the following loop only selects CPUs on socket with the same id as current_socket_id.
        // When n_mode is 2, the following loop only selects CPUs on sockets with id different from current_socket_id.
        // When n_mode is 1, the following loop selects CPUs on all sockets.
        for (int n_mode = current_socket_id < 0 ? 1 : 3; (n_mode > 0) && (total_threads > 0); n_mode--) {
            for (int n = MAIN_CORE_PROC; (n <= HYPER_THREADING_PROC) && (total_threads > 0); n++) {
                for (int index = node_start; (index < node_end) && (total_threads > 0); index++) {
                    if (((n_mode == 1) && ((socket_id < 0) || (socket_id == one_proc_table[index][PROC_SOCKET_ID]))) ||
                        ((n_mode == 2) && (current_socket_id != one_proc_table[index][PROC_SOCKET_ID]) &&
                         ((socket_id < 0) || (socket_id == one_proc_table[index][PROC_SOCKET_ID]))) ||
                        ((n_mode == 3) && (current_socket_id == one_proc_table[index][PROC_SOCKET_ID]) &&
                         ((socket_id < 0) || (socket_id == one_proc_table[index][PROC_SOCKET_ID])))) {
                        if ((0 != one_proc_table[index][n]) && ((ALL_PROC == target_proc) || (n == target_proc))) {
                            stream_info[PROC_TYPE] = n;
                            stream_info[STREAM_NUMA_NODE_ID] = one_proc_table[index][PROC_NUMA_NODE_ID];
                            stream_info[STREAM_SOCKET_ID] = one_proc_table[index][PROC_SOCKET_ID];
                            if (total_threads <= one_proc_table[index][n]) {
                                stream_info[THREADS_PER_STREAM] = total_threads;
                                streams_info_table.push_back(stream_info);
                                total_threads -= stream_info[THREADS_PER_STREAM];
                                return;
                            } else {
                                stream_info[THREADS_PER_STREAM] = one_proc_table[index][n];
                                streams_info_table.push_back(stream_info);
                                total_threads -= stream_info[THREADS_PER_STREAM];
                            }
                        }
                    }
                }
            }
        }
    };

    auto create_one_stream = [&](const std::vector<int>& one_proc_info,
                                 const std::vector<std::vector<int>>& one_proc_table,
                                 const int num_threads,
                                 const IStreamsExecutor::Config::StreamsMode sub_streams_model) {
        if ((one_proc_info[PROC_NUMA_NODE_ID] < 0) || (one_proc_info[PROC_SOCKET_ID] < 0) ||
            (((one_proc_info[MAIN_CORE_PROC] > 0) &&
              (one_proc_info[MAIN_CORE_PROC] < stream_info[THREADS_PER_STREAM])) ||
             ((one_proc_info[MAIN_CORE_PROC] == 0) && (one_proc_info[EFFICIENT_CORE_PROC] > 0) &&
              (one_proc_info[EFFICIENT_CORE_PROC] < stream_info[THREADS_PER_STREAM])))) {
            update_mix_stream_info(one_proc_info,
                                   one_proc_table,
                                   stream_info[THREADS_PER_STREAM],
                                   sub_streams_model,
                                   ALL_PROC);
        } else {
            stream_info[PROC_TYPE] =
                one_proc_info[MAIN_CORE_PROC] >= stream_info[THREADS_PER_STREAM] ? MAIN_CORE_PROC : EFFICIENT_CORE_PROC;
            stream_info[NUMBER_OF_STREAMS] =
                sub_streams_model == IStreamsExecutor::Config::StreamsMode::SUB_STREAMS_NULL ? 1 : -1;
            update_ids_method(one_proc_info);
            streams_info_table.push_back(stream_info);
        }
    };

    auto update_streams_per_node = [&](const int& proc_type, const std::vector<int>& one_proc_info) {
        if ((one_proc_info[PROC_NUMA_NODE_ID] < 0) && (stream_info[NUMBER_OF_STREAMS] == 1)) {
            update_mix_stream_info(one_proc_info,
                                   proc_type_table,
                                   one_proc_info[ALL_PROC],
                                   IStreamsExecutor::Config::StreamsMode::SUB_STREAMS_NULL,
                                   proc_type);
        } else {
            if (0 != one_proc_info[proc_type]) {
                if (n_threads_per_stream == -1) {
                    stream_info[THREADS_PER_STREAM] = (proc_type == EFFICIENT_CORE_PROC) ? 2 : 1;
                }
                stream_info[PROC_TYPE] = proc_type;
                update_ids_method(one_proc_info);
                stream_info[NUMBER_OF_STREAMS] =
                    static_cast<int>(one_proc_info[proc_type] / stream_info[THREADS_PER_STREAM]);
                if (n_streams < stream_info[NUMBER_OF_STREAMS]) {
                    stream_info[NUMBER_OF_STREAMS] = n_streams;
                }
                if (stream_info[NUMBER_OF_STREAMS] > 0) {
                    streams_info_table.push_back(stream_info);
                    n_streams -= stream_info[NUMBER_OF_STREAMS];
                }
            }
        }
    };

    auto check_threads_per_stream = [&]() {
        int count = 0;
        while (1) {
            for (int n_type = MAIN_CORE_PROC; n_type <= HYPER_THREADING_PROC; n_type++) {
                count += static_cast<int>(proc_type_table[0][n_type] / n_threads_per_stream);
            }
            if (count >= n_streams) {
                return;
            } else {
                count = 0;
                if (n_threads_per_stream > 1) {
                    n_threads_per_stream--;
                } else {
                    n_streams = n_threads;
                    return;
                }
            }
        }
    };

    if (proc_type_table.size() == 1) {
        proc_socket_table.push_back(proc_type_table[0]);
    } else {
        std::unordered_set<int> socket_id_list(proc_type_table.size());
        for (size_t i = 1; i < proc_type_table.size(); i++) {
            if (!socket_id_list.count(proc_type_table[i][PROC_SOCKET_ID])) {
                if (proc_type_table[i][PROC_SOCKET_ID] == input_current_socket_id) {
                    proc_socket_table.insert(proc_socket_table.begin(), proc_type_table[i]);
                } else {
                    proc_socket_table.push_back(proc_type_table[i]);
                }
                socket_id_list.insert(proc_type_table[i][PROC_SOCKET_ID]);
            } else {
                for (auto& row : proc_socket_table) {
                    if (row[PROC_SOCKET_ID] == proc_type_table[i][PROC_SOCKET_ID]) {
                        for (int n = 0; n <= HYPER_THREADING_PROC; n++) {
                            row[n] += proc_type_table[i][n];
                        }
                        if (row[PROC_NUMA_NODE_ID] != proc_type_table[i][PROC_NUMA_NODE_ID]) {
                            row[PROC_NUMA_NODE_ID] = -1;
                        }
                    }
                }
            }
        }
    }

    if (((input_streams_changed == false) &&
         (input_perf_hint == ov::util::to_string(ov::hint::PerformanceMode::LATENCY))) ||
        ((input_streams_changed == true) && (input_streams == 1))) {
        n_streams = 1;
        stream_info[NUMBER_OF_STREAMS] = n_streams;
        current_socket_id = input_current_socket_id == -1 ? get_current_socket_id() : input_current_socket_id;
        if (input_threads > 0) {
            if (hint_model_distribution_policy.size() == 0) {
                n_threads_per_stream = std::min(input_threads, proc_type_table[0][ALL_PROC]);
            } else {
                for (auto& row : proc_socket_table) {
                    if (current_socket_id == row[PROC_SOCKET_ID]) {
                        n_threads_per_stream = std::min(input_threads, row[ALL_PROC]);
                    }
                }
            }
            if (proc_type_table.size() == 1) {
                if ((n_threads_per_stream > proc_type_table[0][MAIN_CORE_PROC]) &&
                    (proc_type_table[0][MAIN_CORE_PROC] > 0)) {
                    stream_info[PROC_TYPE] = ALL_PROC;
                }
            }
        } else if ((hint_model_distribution_policy.find(ov::hint::ModelDistributionPolicy::TENSOR_PARALLEL) !=
                    hint_model_distribution_policy.end()) ||
                   (proc_type_table.size() == 1)) {
            if ((proc_type_table.size() == 1) && (model_prefer_threads > 0)) {
                if ((model_prefer_threads == proc_type_table[0][MAIN_CORE_PROC]) &&
                    (proc_type_table[0][MAIN_CORE_PROC] > 0)) {
                    stream_info[PROC_TYPE] = MAIN_CORE_PROC;
                    n_threads_per_stream =
                        proc_type_table[0][MAIN_CORE_PROC] + proc_type_table[0][HYPER_THREADING_PROC];
                    stream_info[THREADS_PER_STREAM] = n_threads_per_stream;
                    update_ids_method(proc_type_table[0]);
                } else if (proc_type_table[0][MAIN_CORE_PROC] == 0) {
                    stream_info[PROC_TYPE] = EFFICIENT_CORE_PROC;
                    n_threads_per_stream = proc_type_table[0][EFFICIENT_CORE_PROC];
                    stream_info[THREADS_PER_STREAM] = n_threads_per_stream;
                    update_ids_method(proc_type_table[0]);
                } else {
                    stream_info[PROC_TYPE] = ALL_PROC;
                    n_threads_per_stream = proc_type_table[0][ALL_PROC];
                }
            } else {
                n_threads_per_stream = proc_type_table[0][ALL_PROC];
            }
        } else {
            size_t socket_index = 0;
            for (socket_index = 0; socket_index < proc_socket_table.size(); socket_index++) {
                if (proc_socket_table[socket_index][PROC_SOCKET_ID] == current_socket_id) {
                    break;
                }
            }
            const std::vector<int>& current_socket_info = proc_socket_table[socket_index];
            n_threads_per_stream = model_prefer_threads == 0
                                       ? current_socket_info[ALL_PROC]
                                       : std::min(current_socket_info[ALL_PROC], model_prefer_threads);
            stream_info[THREADS_PER_STREAM] = n_threads_per_stream;
            if (current_socket_info[ALL_PROC] == current_socket_info[MAIN_CORE_PROC]) {
                stream_info[PROC_TYPE] = MAIN_CORE_PROC;
                update_streams_per_node(MAIN_CORE_PROC, current_socket_info);
            } else if (current_socket_info[ALL_PROC] == current_socket_info[EFFICIENT_CORE_PROC]) {
                stream_info[PROC_TYPE] = EFFICIENT_CORE_PROC;
                update_streams_per_node(EFFICIENT_CORE_PROC, current_socket_info);
            } else {
                stream_info[PROC_TYPE] = ALL_PROC;
                update_mix_stream_info(current_socket_info,
                                       proc_type_table,
                                       n_threads_per_stream,
                                       IStreamsExecutor::Config::StreamsMode::SUB_STREAMS_NULL,
                                       ALL_PROC);
            }
            update_ids_method(current_socket_info);
        }
    } else {
        n_threads =
            input_threads > 0 ? std::min(proc_type_table[0][ALL_PROC], input_threads) : proc_type_table[0][ALL_PROC];
        if ((input_streams_changed == true) && (input_streams > 0)) {
            n_streams = input_infer_requests > 0 ? std::min(input_infer_requests, input_streams) : input_streams;
            if (n_streams >= n_threads) {
                n_streams = n_threads;
                n_threads_per_stream = 1;
            } else {
                n_threads_per_stream =
                    std::min(static_cast<int>(n_threads / n_streams),
                             proc_type_table[0][MAIN_CORE_PROC] == 0 ? proc_type_table[0][EFFICIENT_CORE_PROC]
                                                                     : proc_type_table[0][MAIN_CORE_PROC]);
                check_threads_per_stream();
            }
        } else {
            int base_type = (proc_type_table[0][MAIN_CORE_PROC] == 0) ? EFFICIENT_CORE_PROC : MAIN_CORE_PROC;
            if (0 == model_prefer_threads) {
                int n_proc = 0;

                if (proc_type_table.size() == 1) {
                    n_proc = std::min(n_threads, proc_type_table[0][base_type]);
                } else {
                    for (size_t i = 1; i < proc_type_table.size(); i++) {
                        n_proc = std::max(n_proc, proc_type_table[i][base_type]);
                    }
                    n_proc = std::min(n_threads, n_proc);
                }

                if (0 == n_proc % 4) {
                    n_threads_per_stream = 4;
                } else if (0 == n_proc % 5) {
                    n_threads_per_stream = 5;
                } else if (0 == n_proc % 3) {
                    n_threads_per_stream = 3;
                } else if (proc_type_table.size() == 1) {
                    n_threads_per_stream = n_proc;
                } else {
                    n_threads_per_stream = (n_proc > 16) ? 4 : std::max(1, static_cast<int>(n_proc / 4));
                }
                n_streams = static_cast<int>(n_threads / n_threads_per_stream);
                if ((input_infer_requests > 0) && (n_streams > input_infer_requests)) {
                    n_streams = input_infer_requests;
                    if (proc_type_table.size() == 1) {
                        n_threads_per_stream = std::min(static_cast<int>(n_threads / n_streams), n_proc);
                    } else {
                        n_threads_per_stream = static_cast<int>(n_threads / n_streams);
                    }
                } else {
                    while ((n_streams * 2 <= n_threads_per_stream) && (n_threads_per_stream > 1)) {
                        n_threads_per_stream = static_cast<int>(n_threads_per_stream / 2);
                        n_streams = static_cast<int>(n_threads / n_threads_per_stream);
                    }
                }
            } else if ((1 == model_prefer_threads) && (proc_type_table[0][EFFICIENT_CORE_PROC] > 0) &&
                       (proc_type_table[0][MAIN_CORE_PROC] > 0) && (n_threads > proc_type_table[0][MAIN_CORE_PROC])) {
                n_streams = (n_threads >= proc_type_table[0][MAIN_CORE_PROC] + proc_type_table[0][EFFICIENT_CORE_PROC])
                                ? static_cast<int>(n_threads - proc_type_table[0][EFFICIENT_CORE_PROC] / 2)
                                : static_cast<int>(proc_type_table[0][MAIN_CORE_PROC] +
                                                   (n_threads - proc_type_table[0][MAIN_CORE_PROC]) / 2);
                n_streams = input_infer_requests > 0 ? std::min(n_streams, input_infer_requests) : n_streams;
                n_threads_per_stream = -1;
            } else {
                auto model_threads = model_prefer_threads > n_threads ? n_threads / 2 : model_prefer_threads;
                n_streams = ((n_threads + model_threads - 1) / model_threads);
                if ((input_infer_requests > 0) && (n_streams > input_infer_requests)) {
                    n_streams = input_infer_requests;
                    n_threads_per_stream = static_cast<int>(n_threads / n_streams);
                    check_threads_per_stream();
                } else {
                    n_threads_per_stream = model_threads > 0 ? model_threads : static_cast<int>(n_threads / n_streams);
                }
            }
        }
    }

    int total_streams = n_streams;

    if (stream_info[PROC_TYPE] == INIT_VAL) {
        if ((n_streams == 1) && (proc_type_table.size() > 1) &&
            ((hint_model_distribution_policy.find(ov::hint::ModelDistributionPolicy::TENSOR_PARALLEL) !=
              hint_model_distribution_policy.end()))) {
            for (auto& row : proc_socket_table) {
                stream_info[THREADS_PER_STREAM] = std::min(TP_CPU_LIMIT, n_threads_per_stream);
                for (size_t i = 1; i < proc_type_table.size(); i++) {
                    if ((proc_type_table[i][PROC_SOCKET_ID] == row[PROC_SOCKET_ID]) &&
                        (proc_type_table[i][MAIN_CORE_PROC] >= stream_info[THREADS_PER_STREAM])) {
                        create_one_stream(proc_type_table[i],
                                          {proc_type_table[i]},
                                          stream_info[THREADS_PER_STREAM],
                                          IStreamsExecutor::Config::StreamsMode::SUB_STREAMS_FOR_SOCKET);
                        break;
                    }
                }
                if (stream_info[STREAM_SOCKET_ID] == row[PROC_SOCKET_ID]) {
                    continue;
                } else {
                    stream_info[THREADS_PER_STREAM] = std::min(stream_info[THREADS_PER_STREAM], row[ALL_PROC]);
                    create_one_stream(row,
                                      proc_type_table,
                                      stream_info[THREADS_PER_STREAM],
                                      IStreamsExecutor::Config::StreamsMode::SUB_STREAMS_FOR_SOCKET);
                }
            }
            stream_info = streams_info_table[0];
            stream_info[NUMBER_OF_STREAMS] = 1;
            for (size_t n = 1; n < streams_info_table.size(); n++) {
                if (streams_info_table[n][NUMBER_OF_STREAMS] == -1) {
                    if (stream_info[PROC_TYPE] != streams_info_table[n][PROC_TYPE]) {
                        stream_info[PROC_TYPE] = ALL_PROC;
                    }
                    stream_info[THREADS_PER_STREAM] += streams_info_table[n][THREADS_PER_STREAM];
                    if (stream_info[STREAM_NUMA_NODE_ID] != streams_info_table[n][STREAM_NUMA_NODE_ID]) {
                        stream_info[STREAM_NUMA_NODE_ID] = -1;
                    }
                    if (stream_info[STREAM_SOCKET_ID] != streams_info_table[n][STREAM_SOCKET_ID]) {
                        stream_info[STREAM_SOCKET_ID] = -1;
                    }
                }
            }
            streams_info_table.insert(streams_info_table.begin(), stream_info);
        } else {
            stream_info[THREADS_PER_STREAM] = n_threads_per_stream;

            for (int n_type = MAIN_CORE_PROC; (n_type <= HYPER_THREADING_PROC) && (n_streams > 0); n_type++) {
                if (proc_type_table.size() == 1) {
                    if (proc_type_table[0][n_type] >= stream_info[THREADS_PER_STREAM]) {
                        update_streams_per_node(n_type, proc_type_table[0]);
                    }
                } else {
                    for (size_t n_node = 1; (n_node < proc_type_table.size()) && (n_streams > 0); n_node++) {
                        if ((proc_type_table[n_node][n_type] >= stream_info[THREADS_PER_STREAM]) &&
                            ((current_socket_id < 0) ||
                             (proc_type_table[n_node][PROC_SOCKET_ID] == current_socket_id))) {
                            update_streams_per_node(n_type, proc_type_table[n_node]);
                        }
                    }
                }
            }

            if (total_streams == n_streams) {
                if (proc_type_table.size() == 1) {
                    if (proc_type_table[0][ALL_PROC] >= stream_info[THREADS_PER_STREAM]) {
                        update_mix_stream_info(proc_type_table[0],
                                               proc_type_table,
                                               n_threads_per_stream,
                                               IStreamsExecutor::Config::StreamsMode::SUB_STREAMS_NULL,
                                               ALL_PROC);
                        n_streams--;
                    }
                } else {
                    for (size_t n_node = 0; (n_node < proc_socket_table.size()) && (n_streams > 0); n_node++) {
                        if ((proc_socket_table[n_node][ALL_PROC] >= stream_info[THREADS_PER_STREAM]) &&
                            ((current_socket_id < 0) ||
                             (proc_socket_table[n_node][PROC_SOCKET_ID] == current_socket_id))) {
                            update_mix_stream_info(proc_socket_table[n_node],
                                                   proc_type_table,
                                                   n_threads_per_stream,
                                                   IStreamsExecutor::Config::StreamsMode::SUB_STREAMS_NULL,
                                                   ALL_PROC);
                            n_streams--;
                        }
                    }
                }
            }

            if (n_streams > 0) {
                std::vector<std::vector<int>> remain_proc_type_table(proc_type_table);
                size_t stream_table_size = streams_info_table.size();

                for (size_t i = 0; i < stream_table_size; i++) {
                    if ((streams_info_table[i][STREAM_NUMA_NODE_ID] >= 0) &&
                        (streams_info_table[i][STREAM_SOCKET_ID] >= 0)) {
                        for (auto& row : remain_proc_type_table) {
                            if ((streams_info_table[i][STREAM_NUMA_NODE_ID] == row[PROC_NUMA_NODE_ID]) &&
                                (streams_info_table[i][STREAM_SOCKET_ID] == row[PROC_SOCKET_ID])) {
                                row[streams_info_table[i][PROC_TYPE]] -=
                                    (streams_info_table[i][NUMBER_OF_STREAMS] == 0
                                         ? 1
                                         : streams_info_table[i][NUMBER_OF_STREAMS]) *
                                    streams_info_table[i][THREADS_PER_STREAM];
                            }
                        }
                    }
                }

                while (n_streams > 0) {
                    update_mix_stream_info(proc_type_table[0],
                                           remain_proc_type_table,
                                           n_threads_per_stream,
                                           IStreamsExecutor::Config::StreamsMode::SUB_STREAMS_NULL,
                                           ALL_PROC);

                    if (stream_table_size == streams_info_table.size()) {
                        break;
                    }
                    n_streams--;
                    int numa_node_id = streams_info_table[stream_table_size + 1][STREAM_NUMA_NODE_ID];
                    int socket_id = streams_info_table[stream_table_size + 1][STREAM_SOCKET_ID];
                    for (size_t i = stream_table_size + 1; i < streams_info_table.size(); i++) {
                        numa_node_id = numa_node_id == streams_info_table[i][STREAM_NUMA_NODE_ID] ? numa_node_id : -1;
                        socket_id = socket_id == streams_info_table[i][STREAM_SOCKET_ID] ? socket_id : -1;
                        for (auto& row : remain_proc_type_table) {
                            if ((streams_info_table[i][STREAM_NUMA_NODE_ID] == row[PROC_NUMA_NODE_ID]) &&
                                (streams_info_table[i][STREAM_SOCKET_ID] == row[PROC_SOCKET_ID])) {
                                row[streams_info_table[i][PROC_TYPE]] -=
                                    (streams_info_table[i][NUMBER_OF_STREAMS] == 0
                                         ? 1
                                         : streams_info_table[i][NUMBER_OF_STREAMS]) *
                                    streams_info_table[i][THREADS_PER_STREAM];
                            }
                        }
                    }
                    streams_info_table[stream_table_size][STREAM_NUMA_NODE_ID] = numa_node_id;
                    streams_info_table[stream_table_size][STREAM_SOCKET_ID] = socket_id;
                    stream_table_size = streams_info_table.size();
                }
            }
        }
    } else if (proc_type_table.size() == 1) {
        if (stream_info[PROC_TYPE] == ALL_PROC) {
            update_mix_stream_info(proc_socket_table[0],
                                   proc_type_table,
                                   n_threads_per_stream,
                                   IStreamsExecutor::Config::StreamsMode::SUB_STREAMS_NULL,
                                   ALL_PROC);
        } else if (stream_info[PROC_TYPE] == MAIN_CORE_PROC) {
            if (stream_info[THREADS_PER_STREAM] == proc_socket_table[0][MAIN_CORE_PROC]) {
                streams_info_table.push_back(stream_info);
            } else {
                stream_info[PROC_TYPE] = ALL_PROC;
                streams_info_table.push_back(stream_info);
                stream_info[NUMBER_OF_STREAMS] = 0;
                stream_info[PROC_TYPE] = MAIN_CORE_PROC;
                stream_info[THREADS_PER_STREAM] = proc_socket_table[0][MAIN_CORE_PROC];
                streams_info_table.push_back(stream_info);
                stream_info[PROC_TYPE] = HYPER_THREADING_PROC;
                stream_info[THREADS_PER_STREAM] = proc_socket_table[0][HYPER_THREADING_PROC];
                streams_info_table.push_back(stream_info);
            }
        } else {
            streams_info_table.push_back(stream_info);
        }
    }

    return streams_info_table;
}

std::vector<std::vector<int>> get_streams_rank_table(const std::vector<std::vector<int>>& streams_info_table,
                                                     const int input_rank_level,
                                                     int& num_sub_streams) {
    std::vector<std::vector<int>> rank_table = {};
    num_sub_streams = 0;
    std::vector<int> init_rank = {};
    int rank_level = input_rank_level == 0 ? 1 : input_rank_level;
    init_rank.resize(rank_level, 0);

    for (auto& row : streams_info_table) {
        if (row[NUMBER_OF_STREAMS] < 0) {
            for (int i = 0; i < abs(row[NUMBER_OF_STREAMS]); i++) {
                init_rank[rank_level - 1] = num_sub_streams + i;
                rank_table.push_back(init_rank);
            }
            num_sub_streams -= row[NUMBER_OF_STREAMS];
        }
    }
    if (rank_level == 2) {
        for (int i = num_sub_streams / 2; i < num_sub_streams; i++) {
            rank_table[i][0] = 1;
            rank_table[i][1] -= num_sub_streams / 2;
        }
    }
    return rank_table;
}

int get_model_prefer_threads(const int num_streams,
                             const std::vector<std::vector<int>> proc_type_table,
                             const std::shared_ptr<ov::Model>& model,
                             Config& config) {
    const int sockets = get_num_sockets();
    auto model_prefer = 0;
    if (-1 == config.modelPreferThreads) {
        const auto isa = dnnl::get_effective_cpu_isa();
        float isaSpecificThreshold = 1.0f;
        switch (isa) {
        case dnnl::cpu_isa::sse41:
            isaSpecificThreshold = 0.5f;
            break;
        case dnnl::cpu_isa::avx2:
        case dnnl::cpu_isa::avx512_core:
            isaSpecificThreshold = 1.0f;
            break;
        case dnnl::cpu_isa::avx512_core_vnni:
        case dnnl::cpu_isa::avx2_vnni:
        case dnnl::cpu_isa::avx2_vnni_2:
            isaSpecificThreshold = 2.0f;
            break;
        case dnnl::cpu_isa::avx512_core_amx:
            isaSpecificThreshold = 4.0f;
            break;
        default:
            isaSpecificThreshold = 1.0f;
        }
        // the more "capable" the CPU in general, the more streams we may want to keep to keep it utilized
        const float memThresholdAssumeLimitedForISA = ov::MemBandwidthPressure::LIMITED / isaSpecificThreshold;
        const float L2_cache_size = dnnl::utils::get_cache_size(2 /*level*/, true /*per core */);
        ov::MemBandwidthPressure networkToleranceForLowCache =
            ov::mem_bandwidth_pressure_tolerance(model, L2_cache_size, memThresholdAssumeLimitedForISA);

#if ((defined(OPENVINO_ARCH_ARM) || defined(OPENVINO_ARCH_ARM64)) && defined(__linux__))
        config.modelPreferThreads = 4;
        if (networkToleranceForLowCache.max_mem_tolerance == ov::MemBandwidthPressure::UNKNOWN) {
            if (networkToleranceForLowCache.ratio_compute_convs == ov::MemBandwidthPressure::ALL) {
                config.modelPreferThreads = 8;
            }
        } else if ((networkToleranceForLowCache.max_mem_tolerance < ov::MemBandwidthPressure::LIMITED) &&
                   ((networkToleranceForLowCache.ratio_mem_limited_deconvs > ov::MemBandwidthPressure::LIMITED) ||
                    (networkToleranceForLowCache.ratio_mem_limited_gemms > ov::MemBandwidthPressure::LIMITED))) {
            config.modelPreferThreads = 8;
        }
#elif ((defined(OPENVINO_ARCH_ARM) || defined(OPENVINO_ARCH_ARM64)) && defined(__APPLE__))
        config.modelPreferThreads = 1;
        if (networkToleranceForLowCache.max_mem_tolerance == ov::MemBandwidthPressure::UNKNOWN) {
            if ((networkToleranceForLowCache.ratio_compute_convs == ov::MemBandwidthPressure::ALL) ||
                (networkToleranceForLowCache.ratio_compute_deconvs == ov::MemBandwidthPressure::ALL)) {
                // all relevant layers (convs, etc) are compute-limited, the most aggressive val for #streams
                config.modelPreferThreads = 4;
            }  // otherwise (no recognized layers) falling back to the default value
        } else if (networkToleranceForLowCache.max_mem_tolerance > memThresholdAssumeLimitedForISA) {
            // network is below the ISA-specific threshold
            config.modelPreferThreads = 1;
        } else if (networkToleranceForLowCache.max_mem_tolerance > ov::MemBandwidthPressure::LIMITED) {
            // network is below general threshold
            config.modelPreferThreads = 1;
        } else if (networkToleranceForLowCache.ratio_mem_limited_deconvs > ov::MemBandwidthPressure::LIMITED &&
                   networkToleranceForLowCache.ratio_compute_convs < ov::MemBandwidthPressure::ALL) {
            config.modelPreferThreads = 4;
        } else if (networkToleranceForLowCache.ratio_mem_limited_deconvs <= ov::MemBandwidthPressure::LIMITED &&
                   networkToleranceForLowCache.ratio_mem_limited_convs <= ov::MemBandwidthPressure::LIMITED &&
                   networkToleranceForLowCache.ratio_compute_convs > ov::MemBandwidthPressure::LIMITED) {
            config.modelPreferThreads = 2;
        }
#else
        config.modelPreferThreads = 0;
        if (networkToleranceForLowCache.max_mem_tolerance == ov::MemBandwidthPressure::UNKNOWN) {
            if ((networkToleranceForLowCache.ratio_compute_convs == ov::MemBandwidthPressure::ALL) ||
                (networkToleranceForLowCache.ratio_compute_deconvs == ov::MemBandwidthPressure::ALL)) {
                // all relevant layers (convs, etc) are compute-limited, the most aggressive val for #streams
                config.modelPreferThreads = 1;
            }  // otherwise (no recognized layers) falling back to the default value
        } else if (networkToleranceForLowCache.max_mem_tolerance > memThresholdAssumeLimitedForISA) {
            // network is below the ISA-specific threshold
            config.modelPreferThreads = 1;
        } else if (networkToleranceForLowCache.max_mem_tolerance > ov::MemBandwidthPressure::LIMITED) {
            // network is below general threshold
            config.modelPreferThreads = 2;
        }
        if (config.modelPreferThreads == 1 && proc_type_table[0][EFFICIENT_CORE_PROC] == 0 &&
            (proc_type_table[0][HYPER_THREADING_PROC] == proc_type_table[0][MAIN_CORE_PROC])) {
            config.modelPreferThreads = 2;
        }
#endif
    }

    // latency
    if (num_streams <= sockets && num_streams > 0) {
        if (proc_type_table[0][EFFICIENT_CORE_PROC] > 0 && proc_type_table[0][MAIN_CORE_PROC] > 0) {
#ifdef __APPLE__
            if ((proc_type_table.size() == 1) && (proc_type_table[0][EFFICIENT_CORE_PROC] > 0)) {
                model_prefer = proc_type_table[0][MAIN_CORE_PROC] > proc_type_table[0][EFFICIENT_CORE_PROC]
                                   ? proc_type_table[0][MAIN_CORE_PROC]
                                   : proc_type_table[0][ALL_PROC];
            }
#else
            bool llm_related = has_matmul_with_compressed_weights(model);
            bool int8_intensive = ov::op::util::has_op_with_type<ov::op::v0::FakeQuantize>(model) || llm_related;
            const int int8_threshold = 4;  // ~relative efficiency of the VNNI-intensive code for Big vs Little cores;
            const int fp32_threshold = 2;  // ~relative efficiency of the AVX2 fp32 code for Big vs Little cores;
            // By default the latency case uses (faster) Big cores only, depending on the compute ratio
            // But on MTL detected by ov::get_number_of_blocked_cores(), use Big and Little cores together in Big
            // cores only cases except LLM.
            model_prefer = proc_type_table[0][MAIN_CORE_PROC] > (proc_type_table[0][EFFICIENT_CORE_PROC] /
                                                                 (int8_intensive ? int8_threshold : fp32_threshold))
                               ? ((!llm_related && ov::get_number_of_blocked_cores())
                                      ? proc_type_table[0][MAIN_CORE_PROC] + proc_type_table[0][EFFICIENT_CORE_PROC]
                                      : proc_type_table[0][MAIN_CORE_PROC])
                               : proc_type_table[0][MAIN_CORE_PROC] + proc_type_table[0][EFFICIENT_CORE_PROC];
#endif
        }
    } else {  // throughput
        model_prefer = config.modelPreferThreads;
    }

    return model_prefer;
}

std::vector<std::vector<int>> generate_stream_info(const int streams,
                                                   const int input_current_socket_id,
                                                   const std::shared_ptr<ov::Model>& model,
                                                   Config& config,
                                                   std::vector<std::vector<int>>& proc_type_table,
                                                   int preferred_nthreads_per_stream) {
    int model_prefer_threads = preferred_nthreads_per_stream;
    proc_type_table = apply_scheduling_core_type(config.schedulingCoreType, proc_type_table);

    proc_type_table = apply_hyper_threading(config.enableHyperThreading,
                                            config.changedHyperThreading,
                                            ov::util::to_string(config.hintPerfMode),
                                            proc_type_table);
    if (-1 == preferred_nthreads_per_stream) {
        model_prefer_threads = get_model_prefer_threads(streams, proc_type_table, model, config);
    }

    auto streams_info_table = get_streams_info_table(config.streams,
                                                     config.streamsChanged,
                                                     config.threads,
                                                     config.hintNumRequests,
                                                     model_prefer_threads,
                                                     input_current_socket_id,
                                                     ov::util::to_string(config.hintPerfMode),
                                                     config.modelDistributionPolicy,
                                                     proc_type_table);
    // streams_info_table = {{1, 1, 56, 1, 1}, {-1, 1, 28, 1, 1}, {-1, 1, 28, 0, 0}};
    if (config.modelDistributionPolicy.find(ov::hint::ModelDistributionPolicy::TENSOR_PARALLEL) !=
        config.modelDistributionPolicy.end()) {
        config.streamsRankTable =
            get_streams_rank_table(streams_info_table, config.streamsRankLevel, config.numSubStreams);
    }

    auto cpu_pinning =
        get_cpu_pinning(config.enableCpuPinning, config.changedCpuPinning, proc_type_table, streams_info_table);

    config.streamExecutorConfig = IStreamsExecutor::Config{"CPUStreamsExecutor",
                                                           config.streams,
                                                           config.threadsPerStream,
                                                           ov::hint::SchedulingCoreType::ANY_CORE,
                                                           false,
                                                           cpu_pinning,
<<<<<<< HEAD
                                                           true,
                                                           streams_info_table};
=======
                                                           std::move(streams_info_table)};
>>>>>>> 200b67af

    return proc_type_table;
}

void get_num_streams(const int streams, const std::shared_ptr<ov::Model>& model, Config& config) {
    std::vector<std::vector<int>> proc_type_table = get_proc_type_table();

    generate_stream_info(streams, -1, model, config, proc_type_table);
}

}  // namespace intel_cpu
}  // namespace ov<|MERGE_RESOLUTION|>--- conflicted
+++ resolved
@@ -708,12 +708,8 @@
                                                            ov::hint::SchedulingCoreType::ANY_CORE,
                                                            false,
                                                            cpu_pinning,
-<<<<<<< HEAD
                                                            true,
-                                                           streams_info_table};
-=======
                                                            std::move(streams_info_table)};
->>>>>>> 200b67af
 
     return proc_type_table;
 }
