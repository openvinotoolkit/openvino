// Copyright (C) 2018-2023 Intel Corporation
// SPDX-License-Identifier: Apache-2.0
//

#include "cpu_streams_calculation.hpp"

#include <algorithm>
#include <cstdio>
#include <numeric>
#include <transformations/utils/utils.hpp>

#include "cpu_map_scheduling.hpp"
#include "graph.h"
#include "ie_system_conf.h"
#include "openvino/runtime/threading/istreams_executor.hpp"
#include "performance_heuristics.hpp"
#include "threading/ie_cpu_streams_info.hpp"

using namespace InferenceEngine;
using namespace ov;

namespace ov {
namespace intel_cpu {

std::vector<std::vector<int>> get_streams_info_table(const int input_streams,
                                                     const int input_threads,
                                                     const int input_infer_requests,
                                                     const int model_prefer_threads,
                                                     const std::vector<std::vector<int>> proc_type_table) {
    std::vector<int> stream_info(CPU_STREAMS_TABLE_SIZE);
    std::vector<std::vector<int>> streams_info_table;

    auto UpdateMixStreamInfo = [&]() {
        stream_info[NUMBER_OF_STREAMS] = 0;
        int n_threads = stream_info[THREADS_PER_STREAM];
        for (int n = MAIN_CORE_PROC; n <= HYPER_THREADING_PROC; n++) {
            if (0 != proc_type_table[0][n]) {
                stream_info[PROC_TYPE] = n;
                if (n_threads <= proc_type_table[0][n]) {
                    stream_info[THREADS_PER_STREAM] = n_threads;
                    streams_info_table.push_back(stream_info);
                    break;
                } else {
                    stream_info[THREADS_PER_STREAM] = proc_type_table[0][n];
                    streams_info_table.push_back(stream_info);
                    n_threads -= proc_type_table[0][n];
                }
            }
        }
    };

    if (1 == input_streams) {
        stream_info[NUMBER_OF_STREAMS] = 1;
        if (input_threads > 0) {
            stream_info[THREADS_PER_STREAM] = std::min(proc_type_table[0][ALL_PROC], input_threads);
            if ((stream_info[THREADS_PER_STREAM] > proc_type_table[0][MAIN_CORE_PROC]) &&
                (proc_type_table[0][MAIN_CORE_PROC] > 0) && (proc_type_table[0][EFFICIENT_CORE_PROC] > 0)) {
                stream_info[PROC_TYPE] = ALL_PROC;
                streams_info_table.push_back(stream_info);
                UpdateMixStreamInfo();
            } else if ((stream_info[THREADS_PER_STREAM] <= proc_type_table[0][MAIN_CORE_PROC]) ||
                       (proc_type_table[0][EFFICIENT_CORE_PROC] == 0)) {
                stream_info[PROC_TYPE] = MAIN_CORE_PROC;
                streams_info_table.push_back(stream_info);
            } else {
                stream_info[PROC_TYPE] = EFFICIENT_CORE_PROC;
                streams_info_table.push_back(stream_info);
            }
        } else {
            if (proc_type_table[0][ALL_PROC] == proc_type_table[0][EFFICIENT_CORE_PROC]) {
                stream_info[PROC_TYPE] = EFFICIENT_CORE_PROC;
                stream_info[THREADS_PER_STREAM] =
                    (model_prefer_threads == 0)
                        ? proc_type_table[0][EFFICIENT_CORE_PROC]
                        : std::min(proc_type_table[0][EFFICIENT_CORE_PROC], model_prefer_threads);
                streams_info_table.push_back(stream_info);
            } else if ((proc_type_table[0][EFFICIENT_CORE_PROC] > 0) &&
                       ((model_prefer_threads == 0) || (model_prefer_threads > proc_type_table[0][MAIN_CORE_PROC]))) {
                stream_info[PROC_TYPE] = ALL_PROC;
                stream_info[THREADS_PER_STREAM] =
                    (model_prefer_threads == 0 || model_prefer_threads > proc_type_table[0][MAIN_CORE_PROC])
                        ? proc_type_table[0][ALL_PROC]
                        : proc_type_table[0][MAIN_CORE_PROC] + proc_type_table[0][HYPER_THREADING_PROC];
                streams_info_table.push_back(stream_info);
                UpdateMixStreamInfo();
            } else {
                stream_info[PROC_TYPE] = MAIN_CORE_PROC;
                stream_info[THREADS_PER_STREAM] =
                    proc_type_table[0][MAIN_CORE_PROC] + proc_type_table[0][HYPER_THREADING_PROC];
                streams_info_table.push_back(stream_info);
            }
        }
        return streams_info_table;
    } else {
        int n_streams = 0;
        int n_threads = 0;
        int n_threads_per_stream = 0;
        int base_type = MAIN_CORE_PROC;

        n_threads =
            (0 == input_threads) ? proc_type_table[0][ALL_PROC] : std::min(proc_type_table[0][ALL_PROC], input_threads);

        if (0 != input_streams) {
            base_type = (proc_type_table[0][MAIN_CORE_PROC] == 0) ? EFFICIENT_CORE_PROC : MAIN_CORE_PROC;
            n_streams = (input_infer_requests > 0) ? std::min(input_streams, input_infer_requests) : input_streams;
            if (n_streams >= n_threads) {
                n_streams = n_threads;
                n_threads_per_stream = 1;
            } else {
                n_threads_per_stream = std::min(std::max(1, n_threads / n_streams), proc_type_table[0][base_type]);
                if (proc_type_table.size() == 1) {
                    if ((n_threads_per_stream > proc_type_table[0][base_type]) &&
                        (n_threads_per_stream < proc_type_table[0][base_type] * 2)) {
                        n_threads_per_stream = proc_type_table[0][base_type];
                    } else if (n_threads_per_stream < proc_type_table[0][base_type]) {
                        n_threads_per_stream = static_cast<int>(
                            proc_type_table[0][base_type] /
                            ((proc_type_table[0][base_type] + n_threads_per_stream - 1) / n_threads_per_stream));
                    }
                }
            }
        } else {
            base_type = (proc_type_table[0][MAIN_CORE_PROC] == 0) ? EFFICIENT_CORE_PROC : MAIN_CORE_PROC;
            if (0 == model_prefer_threads) {
                int n_proc = (proc_type_table.size() == 1) ? std::min(n_threads, proc_type_table[0][base_type])
                                                           : std::min(n_threads, proc_type_table[1][base_type]);
                if (0 == n_proc % 4) {
                    n_threads_per_stream = 4;
                } else if (0 == n_proc % 5) {
                    n_threads_per_stream = 5;
                } else if (0 == n_proc % 3) {
                    n_threads_per_stream = 3;
                } else if (proc_type_table.size() == 1) {
                    n_threads_per_stream = n_proc;
                } else {
                    n_threads_per_stream = (n_proc > 16) ? 4 : std::max(1, static_cast<int>(n_proc / 4));
                }
                n_streams = static_cast<int>(n_threads / n_threads_per_stream);
                if ((input_infer_requests > 0) && (n_streams > input_infer_requests)) {
                    n_streams = input_infer_requests;
                    n_threads_per_stream =
                        std::min(static_cast<int>(n_threads / n_streams), proc_type_table[0][base_type]);
                } else {
                    while (n_streams * 2 <= n_threads_per_stream) {
                        n_threads_per_stream = static_cast<int>(n_threads_per_stream / 2);
                        n_threads_per_stream = static_cast<int>(
                            proc_type_table[0][base_type] /
                            ((proc_type_table[0][base_type] + n_threads_per_stream - 1) / n_threads_per_stream));
                        n_streams = static_cast<int>(n_threads / n_threads_per_stream);
                    }
                }
            } else if ((1 == model_prefer_threads) && (proc_type_table[0][EFFICIENT_CORE_PROC] > 0) &&
                       (proc_type_table[0][MAIN_CORE_PROC] > 0) && (n_threads > proc_type_table[0][MAIN_CORE_PROC])) {
                n_streams = (n_threads >= proc_type_table[0][MAIN_CORE_PROC] + proc_type_table[0][EFFICIENT_CORE_PROC])
                                ? static_cast<int>(n_threads - proc_type_table[0][EFFICIENT_CORE_PROC] / 2)
                                : static_cast<int>(proc_type_table[0][MAIN_CORE_PROC] +
                                                   (n_threads - proc_type_table[0][MAIN_CORE_PROC]) / 2);
                n_streams = (input_infer_requests > 0) ? std::min(n_streams, input_infer_requests) : n_streams;
                n_threads_per_stream = -1;
            } else {
                n_streams = ((n_threads + model_prefer_threads - 1) / model_prefer_threads);
                n_streams = (input_infer_requests > 0) ? std::min(n_streams, input_infer_requests) : n_streams;
                n_threads_per_stream = std::min(static_cast<int>(n_threads / n_streams), proc_type_table[0][base_type]);
            }
        }

        stream_info[THREADS_PER_STREAM] = n_threads_per_stream;

        if (proc_type_table.size() == 1) {
            while (1) {
                for (int n = MAIN_CORE_PROC; n < PROC_TYPE_TABLE_SIZE; n++) {
                    if (0 != proc_type_table[0][n]) {
                        if (n_threads_per_stream == -1) {
                            stream_info[THREADS_PER_STREAM] = (n == EFFICIENT_CORE_PROC) ? 2 : 1;
                        }
                        stream_info[PROC_TYPE] = n;
                        stream_info[NUMBER_OF_STREAMS] =
                            static_cast<int>(proc_type_table[0][n] / stream_info[THREADS_PER_STREAM]);
                        if (n_streams <= stream_info[NUMBER_OF_STREAMS]) {
                            stream_info[NUMBER_OF_STREAMS] = n_streams;
                            streams_info_table.push_back(stream_info);
                            return streams_info_table;
                        } else {
                            streams_info_table.push_back(stream_info);
                            n_streams -= stream_info[NUMBER_OF_STREAMS];
                        }
                    }
                }
                if (1 == stream_info[THREADS_PER_STREAM]) {
                    return streams_info_table;
                } else {
                    stream_info[THREADS_PER_STREAM] -= 1;
                    std::vector<std::vector<int>>().swap(streams_info_table);
                }
            }
        } else {
            stream_info[NUMBER_OF_STREAMS] = n_streams;
            stream_info[PROC_TYPE] = MAIN_CORE_PROC;
            stream_info[THREADS_PER_STREAM] = n_threads_per_stream;
            streams_info_table.push_back(stream_info);
            return streams_info_table;
        }
    }
}

int get_model_prefer_threads(const int num_streams,
                             const std::vector<std::vector<int>> proc_type_table,
                             const std::shared_ptr<ngraph::Function>& ngraphFunc,
                             const InferenceEngine::IStreamsExecutor::Config streamExecutorConfig) {
    const int sockets = get_num_numa_nodes();
    auto model_prefer = 0;
    // latency
    if (num_streams <= sockets && num_streams > 0) {
        if (proc_type_table[0][EFFICIENT_CORE_PROC] > 0 && proc_type_table[0][MAIN_CORE_PROC] > 0) {
            bool fp_intesive = !ov::op::util::has_op_with_type<ngraph::op::FakeQuantize>(ngraphFunc);
            const int int8_threshold = 4;  // ~relative efficiency of the VNNI-intensive code for Big vs Little cores;
            const int fp32_threshold = 2;  // ~relative efficiency of the AVX2 fp32 code for Big vs Little cores;
            // by default the latency case uses (faster) Big cores only, depending on the compute ratio
            model_prefer = proc_type_table[0][MAIN_CORE_PROC] > (proc_type_table[0][EFFICIENT_CORE_PROC] /
                                                                 (fp_intesive ? fp32_threshold : int8_threshold))
                               ? proc_type_table[0][MAIN_CORE_PROC]
                               : proc_type_table[0][MAIN_CORE_PROC] + proc_type_table[0][EFFICIENT_CORE_PROC];
        }
    } else { // throughput
        const auto isa = dnnl::get_effective_cpu_isa();
        float isaSpecificThreshold = 1.0f;
        switch (isa) {
        case dnnl::cpu_isa::sse41:
            isaSpecificThreshold = 0.5f;
            break;
        case dnnl::cpu_isa::avx2:
        case dnnl::cpu_isa::avx512_core:
            isaSpecificThreshold = 1.0f;
            break;
        case dnnl::cpu_isa::avx512_core_vnni:
        case dnnl::cpu_isa::avx2_vnni:
            isaSpecificThreshold = 2.0f;
            break;
        case dnnl::cpu_isa::avx512_core_amx:
            isaSpecificThreshold = 4.0f;
            break;
        default:
            isaSpecificThreshold = 1.0f;
        }
        // the more "capable" the CPU in general, the more streams we may want to keep to keep it utilized
        const float memThresholdAssumeLimitedForISA = ov::MemBandwidthPressure::LIMITED / isaSpecificThreshold;
        const float L2_cache_size = dnnl::utils::get_cache_size(2 /*level*/, true /*per core */);
        ov::MemBandwidthPressure networkToleranceForLowCache =
            ov::MemBandwidthPressureTolerance(ngraphFunc, L2_cache_size, memThresholdAssumeLimitedForISA);
        model_prefer = IStreamsExecutor::Config::StreamMode::DEFAULT;
        if (networkToleranceForLowCache.max_mem_tolerance == ov::MemBandwidthPressure::UNKNOWN) {
            if ((networkToleranceForLowCache.ratio_compute_convs == ov::MemBandwidthPressure::ALL) ||
                (networkToleranceForLowCache.ratio_compute_deconvs == ov::MemBandwidthPressure::ALL)) {
                // all relevant layers (convs, etc) are compute-limited, the most aggressive val for #streams
                model_prefer = 1;
            }  // otherwise (no recognized layers) falling back to the default value
        } else if (networkToleranceForLowCache.max_mem_tolerance > memThresholdAssumeLimitedForISA) {
            // network is below the ISA-specific threshold
            model_prefer = 1;
        } else if (networkToleranceForLowCache.max_mem_tolerance > ov::MemBandwidthPressure::LIMITED) {
            // network is below general threshold
            model_prefer = 2;
        }
        if (model_prefer == 1 && proc_type_table[0][EFFICIENT_CORE_PROC] == 0 && sockets == 1) {
            model_prefer = 2;
        }
    }

    return model_prefer;
}

void get_num_streams(const int streams,
                     const std::shared_ptr<ngraph::Function>& ngraphFunc,
                     Config& config) {
    InferenceEngine::IStreamsExecutor::Config& executor_config = config.streamExecutorConfig;
<<<<<<< HEAD
    std::vector<std::vector<int>> proc_type_table = get_proc_type_table();
    proc_type_table = apply_scheduling_core_type(config.schedulingCoreType, proc_type_table);
    proc_type_table = apply_hyper_threading(config.enableHyperThreading, config.changedHyperThreading, proc_type_table);
=======
    std::vector<int> stream_ids;
    std::string log = "[ streams info ]";
    std::vector<std::string> core_type_str = {" Any core: ", " PCore: ", " ECore: ", " Logical core: "};

    std::vector<std::vector<int>> orig_proc_type_table = get_proc_type_table();
    executor_config._orig_proc_type_table = orig_proc_type_table;
    std::vector<std::vector<int>> proc_type_table =
        apply_scheduling_core_type(config.schedulingCoreType, orig_proc_type_table);
    proc_type_table = apply_hyper_threading(config.enableHyperThreading,
                                            config.changedHyperThreading,
                                            config.perfHintsConfig.ovPerfHint,
                                            proc_type_table);
>>>>>>> a6d3f9d0
    executor_config._proc_type_table = proc_type_table;
    executor_config._cpu_pinning = get_cpu_pinning(config.enableCpuPinning,
                                                   config.changedCpuPinning,
                                                   streams,
                                                   executor_config._threadBindingType,
                                                   proc_type_table);
    const int model_prefer = get_model_prefer_threads(streams, proc_type_table, ngraphFunc, executor_config);
    executor_config._streams_info_table = get_streams_info_table(streams,
                                                                 executor_config._threads,
                                                                 config.perfHintsConfig.ovPerfHintNumRequests,
                                                                 model_prefer,
                                                                 proc_type_table);
    executor_config = InferenceEngine::IStreamsExecutor::Config::reserve_cpu_threads(executor_config);
    executor_config._threadsPerStream = executor_config._streams_info_table[0][THREADS_PER_STREAM];
}
}  // namespace intel_cpu
}  // namespace ov<|MERGE_RESOLUTION|>--- conflicted
+++ resolved
@@ -273,24 +273,12 @@
                      const std::shared_ptr<ngraph::Function>& ngraphFunc,
                      Config& config) {
     InferenceEngine::IStreamsExecutor::Config& executor_config = config.streamExecutorConfig;
-<<<<<<< HEAD
     std::vector<std::vector<int>> proc_type_table = get_proc_type_table();
     proc_type_table = apply_scheduling_core_type(config.schedulingCoreType, proc_type_table);
-    proc_type_table = apply_hyper_threading(config.enableHyperThreading, config.changedHyperThreading, proc_type_table);
-=======
-    std::vector<int> stream_ids;
-    std::string log = "[ streams info ]";
-    std::vector<std::string> core_type_str = {" Any core: ", " PCore: ", " ECore: ", " Logical core: "};
-
-    std::vector<std::vector<int>> orig_proc_type_table = get_proc_type_table();
-    executor_config._orig_proc_type_table = orig_proc_type_table;
-    std::vector<std::vector<int>> proc_type_table =
-        apply_scheduling_core_type(config.schedulingCoreType, orig_proc_type_table);
     proc_type_table = apply_hyper_threading(config.enableHyperThreading,
                                             config.changedHyperThreading,
                                             config.perfHintsConfig.ovPerfHint,
                                             proc_type_table);
->>>>>>> a6d3f9d0
     executor_config._proc_type_table = proc_type_table;
     executor_config._cpu_pinning = get_cpu_pinning(config.enableCpuPinning,
                                                    config.changedCpuPinning,
