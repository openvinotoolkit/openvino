--- conflicted
+++ resolved
@@ -78,20 +78,11 @@
                     static_cast<int>((one_proc_info[MAIN_CORE_PROC] + one_proc_info[HYPER_THREADING_PROC]) /
                                      stream_info[THREADS_PER_STREAM]);
             }
-<<<<<<< HEAD
-            if (n_streams <= stream_info[NUMBER_OF_STREAMS]) {
-                stream_info[NUMBER_OF_STREAMS] = n_streams;
-                streams_info_table.push_back(stream_info);
-            } else {
-                streams_info_table.push_back(stream_info);
-            }
-=======
             if (n_streams < stream_info[NUMBER_OF_STREAMS]) {
                 stream_info[NUMBER_OF_STREAMS] = n_streams;
             }
             streams_info_table.push_back(stream_info);
 
->>>>>>> bbb4f256
             n_streams -= stream_info[NUMBER_OF_STREAMS];
             proc_socket_table[one_proc_info[PROC_SOCKET_ID]][proc_type] -=
                 stream_info[NUMBER_OF_STREAMS] * stream_info[THREADS_PER_STREAM];
@@ -101,20 +92,11 @@
     if (proc_type_table.size() == 1) {
         proc_socket_table.push_back(proc_type_table[0]);
     } else {
-<<<<<<< HEAD
-        std::vector<int> socket_id_list;
-        for (long unsigned int i = 1; i < proc_type_table.size(); i++) {
-            if (find(socket_id_list.begin(), socket_id_list.end(), proc_type_table[i][PROC_SOCKET_ID]) ==
-                socket_id_list.end()) {
-                proc_socket_table.push_back(proc_type_table[i]);
-                socket_id_list.push_back(proc_type_table[i][PROC_SOCKET_ID]);
-=======
         std::unordered_set<int> socket_id_list(proc_type_table.size());
         for (size_t i = 1; i < proc_type_table.size(); i++) {
             if (!socket_id_list.count(proc_type_table[i][PROC_SOCKET_ID])) {
                 proc_socket_table.push_back(proc_type_table[i]);
                 socket_id_list.insert(proc_type_table[i][PROC_SOCKET_ID]);
->>>>>>> bbb4f256
             } else {
                 for (auto& row : proc_socket_table) {
                     if (row[PROC_SOCKET_ID] == proc_type_table[i][PROC_SOCKET_ID]) {
@@ -152,11 +134,7 @@
                 if (proc_type_table.size() == 1) {
                     update_ids_method(proc_type_table[0]);
                 } else {
-<<<<<<< HEAD
-                    long unsigned int i = 0;
-=======
                     size_t i = 0;
->>>>>>> bbb4f256
                     for (i = 1; i < proc_type_table.size(); i++) {
                         if (proc_type_table[i][stream_info[PROC_TYPE]] >= stream_info[THREADS_PER_STREAM]) {
                             update_ids_method(proc_type_table[i]);
@@ -216,20 +194,12 @@
                 update_ids_method(proc_type_table[0]);
                 streams_info_table.push_back(stream_info);
             } else {
-<<<<<<< HEAD
-                for (long unsigned int i = 1; i < proc_type_table.size(); i++) {
-=======
                 for (size_t i = 1; i < proc_type_table.size(); i++) {
->>>>>>> bbb4f256
                     if (i != 1) {
                         if (proc_type_table[i][ALL_PROC] < streams_info_table[0][THREADS_PER_STREAM]) {
                             continue;
                         } else if (proc_type_table[i][ALL_PROC] < streams_info_table[0][THREADS_PER_STREAM]) {
-<<<<<<< HEAD
-                            std::vector<std::vector<int>>().swap(streams_info_table);
-=======
                             streams_info_table.clear();
->>>>>>> bbb4f256
                         }
                     }
                     stream_info[NUMBER_OF_STREAMS] = 1;
@@ -240,20 +210,12 @@
                 }
             }
         } else {
-<<<<<<< HEAD
-            for (long unsigned int i = 0; i < proc_socket_table.size(); i++) {
-=======
             for (size_t i = 0; i < proc_socket_table.size(); i++) {
->>>>>>> bbb4f256
                 if (streams_info_table.size() != 0) {
                     if (streams_info_table[0][THREADS_PER_STREAM] > proc_socket_table[i][ALL_PROC]) {
                         continue;
                     } else if (streams_info_table[0][THREADS_PER_STREAM] < proc_socket_table[i][ALL_PROC]) {
-<<<<<<< HEAD
-                        std::vector<std::vector<int>>().swap(streams_info_table);
-=======
                         streams_info_table.clear();
->>>>>>> bbb4f256
                     }
                 }
                 stream_info[NUMBER_OF_STREAMS] = 1;
@@ -337,43 +299,22 @@
 
         stream_info[THREADS_PER_STREAM] = n_threads_per_stream;
 
-<<<<<<< HEAD
-        for (int n_type = MAIN_CORE_PROC; n_type <= HYPER_THREADING_PROC; n_type++) {
-=======
         for (int n_type = MAIN_CORE_PROC; (n_type <= HYPER_THREADING_PROC) && (n_streams > 0); n_type++) {
->>>>>>> bbb4f256
             if (proc_type_table[0][n_type] > 0) {
                 if (proc_type_table.size() == 1) {
                     update_streams_per_node(n_type, proc_type_table[0]);
                 } else {
-<<<<<<< HEAD
-                    for (long unsigned int n_node = 1; n_node < proc_type_table.size(); n_node++) {
-                        update_streams_per_node(n_type, proc_type_table[n_node]);
-                        if (n_streams <= 0) {
-                            break;
-                        }
-                    }
-                }
-                if (n_streams <= 0) {
-                    break;
-                }
-=======
                     for (size_t n_node = 1; (n_node < proc_type_table.size()) && (n_streams > 0); n_node++) {
                         update_streams_per_node(n_type, proc_type_table[n_node]);
                     }
                 }
->>>>>>> bbb4f256
             }
         }
 
         if (n_streams > 0) {
             for (int n_type = MAIN_CORE_PROC; n_type <= HYPER_THREADING_PROC; n_type++) {
                 int proc_sum = 0;
-<<<<<<< HEAD
-                for (long unsigned int n_socket = 0; n_socket < proc_socket_table.size(); n_socket++) {
-=======
                 for (size_t n_socket = 0; n_socket < proc_socket_table.size(); n_socket++) {
->>>>>>> bbb4f256
                     if (proc_socket_table[n_socket][n_type] >= stream_info[THREADS_PER_STREAM]) {
                         stream_info[PROC_TYPE] = n_type;
                         stream_info[NUMBER_OF_STREAMS] =
