// Copyright (C) 2018-2023 Intel Corporation
// SPDX-License-Identifier: Apache-2.0
//

#include "cpu_streams_calculation.hpp"

#include <algorithm>
#include <cstdio>
#include <numeric>
#include <transformations/utils/utils.hpp>
#include <unordered_set>

#include "cpu_map_scheduling.hpp"
#include "graph.h"
#include "ie_system_conf.h"
#include "openvino/runtime/threading/cpu_streams_info.hpp"
#include "openvino/runtime/threading/istreams_executor.hpp"
#include "performance_heuristics.hpp"

using namespace ov;
using namespace ov::threading;

#define INIT_VAL -100

namespace ov {
namespace intel_cpu {

std::vector<std::vector<int>> get_streams_info_table(const int input_streams,
                                                     const bool input_streams_changed,
                                                     const int input_threads,
                                                     const int input_infer_requests,
                                                     const int model_prefer_threads,
                                                     const std::string input_perf_hint,
                                                     const Config::LatencyThreadingMode latencyThreadingMode,
                                                     const std::vector<std::vector<int>> proc_type_table) {
    std::vector<int> stream_info(CPU_STREAMS_TABLE_SIZE, INIT_VAL);
    std::vector<std::vector<int>> streams_info_table;
    std::vector<std::vector<int>> proc_socket_table;

    int n_streams = 0;
    int n_threads_per_stream = 0;

    auto update_mix_stream_info = [&]() {
        stream_info[NUMBER_OF_STREAMS] = 0;
        int n_threads = stream_info[THREADS_PER_STREAM];
        for (int n = MAIN_CORE_PROC; n <= HYPER_THREADING_PROC; n++) {
            if (0 != proc_type_table[0][n]) {
                stream_info[PROC_TYPE] = n;
                if (n_threads <= proc_type_table[0][n]) {
                    stream_info[THREADS_PER_STREAM] = n_threads;
                    streams_info_table.push_back(stream_info);
                    break;
                } else {
                    stream_info[THREADS_PER_STREAM] = proc_type_table[0][n];
                    streams_info_table.push_back(stream_info);
                    n_threads -= proc_type_table[0][n];
                }
            }
        }
    };

    auto update_ids_method = [&](const std::vector<int>& one_proc_info) {
        stream_info[STREAM_NUMA_NODE_ID] = one_proc_info[PROC_NUMA_NODE_ID];
        stream_info[STREAM_SOCKET_ID] = one_proc_info[PROC_SOCKET_ID];
    };

    auto update_streams_per_node = [&](const int& proc_type, const std::vector<int>& one_proc_info) {
        if (0 != one_proc_info[proc_type]) {
            if (n_threads_per_stream == -1) {
                stream_info[THREADS_PER_STREAM] = (proc_type == EFFICIENT_CORE_PROC) ? 2 : 1;
            }
            stream_info[PROC_TYPE] = proc_type;
            update_ids_method(one_proc_info);
            stream_info[NUMBER_OF_STREAMS] =
                static_cast<int>(one_proc_info[proc_type] / stream_info[THREADS_PER_STREAM]);
            if ((stream_info[NUMBER_OF_STREAMS] == 0) && (proc_type == MAIN_CORE_PROC)) {
                stream_info[NUMBER_OF_STREAMS] =
                    static_cast<int>((one_proc_info[MAIN_CORE_PROC] + one_proc_info[HYPER_THREADING_PROC]) /
                                     stream_info[THREADS_PER_STREAM]);
            }
            if (n_streams < stream_info[NUMBER_OF_STREAMS]) {
                stream_info[NUMBER_OF_STREAMS] = n_streams;
            }
            streams_info_table.push_back(stream_info);

            n_streams -= stream_info[NUMBER_OF_STREAMS];
            proc_socket_table[one_proc_info[PROC_SOCKET_ID]][proc_type] -=
                stream_info[NUMBER_OF_STREAMS] * stream_info[THREADS_PER_STREAM];
        }
    };

    if (proc_type_table.size() == 1) {
        proc_socket_table.push_back(proc_type_table[0]);
    } else {
        std::unordered_set<int> socket_id_list(proc_type_table.size());
        for (size_t i = 1; i < proc_type_table.size(); i++) {
            if (!socket_id_list.count(proc_type_table[i][PROC_SOCKET_ID])) {
                proc_socket_table.push_back(proc_type_table[i]);
                socket_id_list.insert(proc_type_table[i][PROC_SOCKET_ID]);
            } else {
                for (auto& row : proc_socket_table) {
                    if (row[PROC_SOCKET_ID] == proc_type_table[i][PROC_SOCKET_ID]) {
                        for (int n = 0; n <= HYPER_THREADING_PROC; n++) {
                            row[n] += proc_type_table[i][n];
                        }
                        if (row[PROC_NUMA_NODE_ID] != proc_type_table[i][PROC_NUMA_NODE_ID]) {
                            row[PROC_NUMA_NODE_ID] = -1;
                        }
                    }
                }
            }
        }
    }

    if (((input_streams_changed == false) && (input_perf_hint == CONFIG_VALUE(LATENCY)) &&
         ((latencyThreadingMode == Config::LatencyThreadingMode::PER_PLATFORM) || (proc_type_table.size() == 1))) ||
        ((input_streams_changed == true) && (input_streams == 1))) {
        stream_info[NUMBER_OF_STREAMS] = 1;
        if (input_threads > 0) {
            stream_info[THREADS_PER_STREAM] = std::min(proc_type_table[0][ALL_PROC], input_threads);
            if ((stream_info[THREADS_PER_STREAM] > proc_type_table[0][MAIN_CORE_PROC]) &&
                (proc_type_table[0][MAIN_CORE_PROC] > 0) && (proc_type_table[0][EFFICIENT_CORE_PROC] > 0)) {
                stream_info[PROC_TYPE] = ALL_PROC;
                update_ids_method(proc_type_table[0]);
                streams_info_table.push_back(stream_info);
                update_mix_stream_info();
            } else {
                if ((stream_info[THREADS_PER_STREAM] <= proc_type_table[0][MAIN_CORE_PROC]) ||
                    (proc_type_table[0][EFFICIENT_CORE_PROC] == 0)) {
                    stream_info[PROC_TYPE] = MAIN_CORE_PROC;
                } else {
                    stream_info[PROC_TYPE] = EFFICIENT_CORE_PROC;
                }
                if (proc_type_table.size() == 1) {
                    update_ids_method(proc_type_table[0]);
                } else {
                    size_t i = 0;
                    for (i = 1; i < proc_type_table.size(); i++) {
                        if (proc_type_table[i][stream_info[PROC_TYPE]] >= stream_info[THREADS_PER_STREAM]) {
                            update_ids_method(proc_type_table[i]);
                            i = proc_type_table.size() + 1;
                            break;
                        }
                    }
                    if (i <= proc_type_table.size()) {
                        for (i = 0; i < proc_socket_table.size(); i++) {
                            if (proc_socket_table[i][stream_info[PROC_TYPE]] >= stream_info[THREADS_PER_STREAM]) {
                                update_ids_method(proc_socket_table[i]);
                                i = proc_socket_table.size() + 1;
                                break;
                            }
                        }
                        if (i <= proc_socket_table.size()) {
                            update_ids_method(proc_type_table[0]);
                        }
                    }
                }
                streams_info_table.push_back(stream_info);
            }
        } else {
            if (proc_type_table[0][ALL_PROC] == proc_type_table[0][EFFICIENT_CORE_PROC]) {
                stream_info[PROC_TYPE] = EFFICIENT_CORE_PROC;
                stream_info[THREADS_PER_STREAM] =
                    (model_prefer_threads == 0)
                        ? proc_type_table[0][EFFICIENT_CORE_PROC]
                        : std::min(proc_type_table[0][EFFICIENT_CORE_PROC], model_prefer_threads);
                update_ids_method(proc_type_table[0]);
                streams_info_table.push_back(stream_info);
            } else if ((proc_type_table[0][EFFICIENT_CORE_PROC] > 0) &&
                       ((model_prefer_threads == 0) || (model_prefer_threads > proc_type_table[0][MAIN_CORE_PROC]))) {
                stream_info[PROC_TYPE] = ALL_PROC;
                stream_info[THREADS_PER_STREAM] =
                    (model_prefer_threads == 0 || model_prefer_threads > proc_type_table[0][MAIN_CORE_PROC])
                        ? proc_type_table[0][ALL_PROC]
                        : proc_type_table[0][MAIN_CORE_PROC] + proc_type_table[0][HYPER_THREADING_PROC];
                update_ids_method(proc_type_table[0]);
                streams_info_table.push_back(stream_info);
                update_mix_stream_info();
            } else {
                stream_info[PROC_TYPE] = MAIN_CORE_PROC;
                stream_info[THREADS_PER_STREAM] =
                    proc_type_table[0][MAIN_CORE_PROC] + proc_type_table[0][HYPER_THREADING_PROC];
                update_ids_method(proc_type_table[0]);
                streams_info_table.push_back(stream_info);
            }
        }
        return streams_info_table;
    } else if ((input_streams_changed == false) && (input_perf_hint == CONFIG_VALUE(LATENCY))) {
        if (latencyThreadingMode == Config::LatencyThreadingMode::PER_NUMA_NODE) {
            if (proc_type_table.size() == 1) {
                stream_info[NUMBER_OF_STREAMS] = 1;
                stream_info[PROC_TYPE] = MAIN_CORE_PROC;
                stream_info[THREADS_PER_STREAM] = proc_type_table[0][ALL_PROC];
                update_ids_method(proc_type_table[0]);
                streams_info_table.push_back(stream_info);
            } else {
                for (size_t i = 1; i < proc_type_table.size(); i++) {
                    if (i != 1) {
                        if (proc_type_table[i][ALL_PROC] < streams_info_table[0][THREADS_PER_STREAM]) {
                            continue;
                        } else if (proc_type_table[i][ALL_PROC] < streams_info_table[0][THREADS_PER_STREAM]) {
                            streams_info_table.clear();
                        }
                    }
                    stream_info[NUMBER_OF_STREAMS] = 1;
                    stream_info[PROC_TYPE] = MAIN_CORE_PROC;
                    stream_info[THREADS_PER_STREAM] = proc_type_table[i][ALL_PROC];
                    update_ids_method(proc_type_table[i]);
                    streams_info_table.push_back(stream_info);
                }
            }
        } else {
            for (size_t i = 0; i < proc_socket_table.size(); i++) {
                if (streams_info_table.size() != 0) {
                    if (streams_info_table[0][THREADS_PER_STREAM] > proc_socket_table[i][ALL_PROC]) {
                        continue;
                    } else if (streams_info_table[0][THREADS_PER_STREAM] < proc_socket_table[i][ALL_PROC]) {
                        streams_info_table.clear();
                    }
                }
                stream_info[NUMBER_OF_STREAMS] = 1;
                stream_info[PROC_TYPE] = MAIN_CORE_PROC;
                stream_info[THREADS_PER_STREAM] = proc_socket_table[i][ALL_PROC];
                update_ids_method(proc_socket_table[i]);
                streams_info_table.push_back(stream_info);
            }
        }
        return streams_info_table;
    } else {
        int n_threads = 0;
        int base_type = MAIN_CORE_PROC;

        n_threads =
            (0 == input_threads) ? proc_type_table[0][ALL_PROC] : std::min(proc_type_table[0][ALL_PROC], input_threads);

        if ((input_streams_changed == true) && (input_streams > 0)) {
            base_type = (proc_type_table[0][MAIN_CORE_PROC] == 0) ? EFFICIENT_CORE_PROC : MAIN_CORE_PROC;
            n_streams = (input_infer_requests > 0) ? std::min(input_streams, input_infer_requests) : input_streams;
            if (n_streams >= n_threads) {
                n_streams = n_threads;
                n_threads_per_stream = 1;
            } else {
                n_threads_per_stream = std::min(std::max(1, n_threads / n_streams), proc_type_table[0][base_type]);
                if (proc_type_table.size() == 1) {
                    if ((n_threads_per_stream > proc_type_table[0][base_type]) &&
                        (n_threads_per_stream < proc_type_table[0][base_type] * 2)) {
                        n_threads_per_stream = proc_type_table[0][base_type];
                    } else if (n_threads_per_stream < proc_type_table[0][base_type]) {
                        n_threads_per_stream = static_cast<int>(
                            proc_type_table[0][base_type] /
                            ((proc_type_table[0][base_type] + n_threads_per_stream - 1) / n_threads_per_stream));
                    }
                }
            }
        } else {
            base_type = (proc_type_table[0][MAIN_CORE_PROC] == 0) ? EFFICIENT_CORE_PROC : MAIN_CORE_PROC;
            if (0 == model_prefer_threads) {
                int n_proc = (proc_type_table.size() == 1) ? std::min(n_threads, proc_type_table[0][base_type])
                                                           : std::min(n_threads, proc_type_table[1][base_type]);
                if (0 == n_proc % 4) {
                    n_threads_per_stream = 4;
                } else if (0 == n_proc % 5) {
                    n_threads_per_stream = 5;
                } else if (0 == n_proc % 3) {
                    n_threads_per_stream = 3;
                } else if (proc_type_table.size() == 1) {
                    n_threads_per_stream = n_proc;
                } else {
                    n_threads_per_stream = (n_proc > 16) ? 4 : std::max(1, static_cast<int>(n_proc / 4));
                }
                n_streams = static_cast<int>(n_threads / n_threads_per_stream);
                if ((input_infer_requests > 0) && (n_streams > input_infer_requests)) {
                    n_streams = input_infer_requests;
                    n_threads_per_stream =
                        std::min(static_cast<int>(n_threads / n_streams), proc_type_table[0][base_type]);
                } else {
                    while (n_streams * 2 <= n_threads_per_stream) {
                        n_threads_per_stream = static_cast<int>(n_threads_per_stream / 2);
                        n_threads_per_stream = static_cast<int>(
                            proc_type_table[0][base_type] /
                            ((proc_type_table[0][base_type] + n_threads_per_stream - 1) / n_threads_per_stream));
                        n_streams = static_cast<int>(n_threads / n_threads_per_stream);
                    }
                }
            } else if ((1 == model_prefer_threads) && (proc_type_table[0][EFFICIENT_CORE_PROC] > 0) &&
                       (proc_type_table[0][MAIN_CORE_PROC] > 0) && (n_threads > proc_type_table[0][MAIN_CORE_PROC])) {
                n_streams = (n_threads >= proc_type_table[0][MAIN_CORE_PROC] + proc_type_table[0][EFFICIENT_CORE_PROC])
                                ? static_cast<int>(n_threads - proc_type_table[0][EFFICIENT_CORE_PROC] / 2)
                                : static_cast<int>(proc_type_table[0][MAIN_CORE_PROC] +
                                                   (n_threads - proc_type_table[0][MAIN_CORE_PROC]) / 2);
                n_streams = (input_infer_requests > 0) ? std::min(n_streams, input_infer_requests) : n_streams;
                n_threads_per_stream = -1;
            } else {
                n_streams = ((n_threads + model_prefer_threads - 1) / model_prefer_threads);
                n_streams = (input_infer_requests > 0) ? std::min(n_streams, input_infer_requests) : n_streams;
                n_threads_per_stream = std::min(static_cast<int>(n_threads / n_streams), proc_type_table[0][base_type]);
            }
        }

        stream_info[THREADS_PER_STREAM] = n_threads_per_stream;

        for (int n_type = MAIN_CORE_PROC; (n_type <= HYPER_THREADING_PROC) && (n_streams > 0); n_type++) {
            if (proc_type_table[0][n_type] > 0) {
                if (proc_type_table.size() == 1) {
                    update_streams_per_node(n_type, proc_type_table[0]);
                } else {
                    for (size_t n_node = 1; (n_node < proc_type_table.size()) && (n_streams > 0); n_node++) {
                        update_streams_per_node(n_type, proc_type_table[n_node]);
                    }
                }
            }
        }

        if (n_streams > 0) {
            for (int n_type = MAIN_CORE_PROC; n_type <= HYPER_THREADING_PROC; n_type++) {
                int proc_sum = 0;
                for (size_t n_socket = 0; n_socket < proc_socket_table.size(); n_socket++) {
                    if (proc_socket_table[n_socket][n_type] >= stream_info[THREADS_PER_STREAM]) {
                        stream_info[PROC_TYPE] = n_type;
                        stream_info[NUMBER_OF_STREAMS] =
                            static_cast<int>(proc_socket_table[n_socket][n_type] / stream_info[THREADS_PER_STREAM]);
                        stream_info[STREAM_NUMA_NODE_ID] = -1;
                        stream_info[STREAM_SOCKET_ID] = n_socket;
                        streams_info_table.push_back(stream_info);
                        n_streams -= stream_info[NUMBER_OF_STREAMS];
                        proc_socket_table[n_socket][n_type] -=
                            stream_info[THREADS_PER_STREAM] * stream_info[NUMBER_OF_STREAMS];
                        if (n_streams <= 0) {
                            break;
                        }
                    }
                    proc_sum += proc_socket_table[n_socket][n_type];
                }
                if (n_streams <= 0) {
                    break;
                }
                if (proc_sum >= stream_info[THREADS_PER_STREAM]) {
                    stream_info[PROC_TYPE] = n_type;
                    stream_info[NUMBER_OF_STREAMS] = static_cast<int>(proc_sum / stream_info[THREADS_PER_STREAM]);
                    stream_info[STREAM_NUMA_NODE_ID] = -1;
                    stream_info[STREAM_SOCKET_ID] = -1;
                    streams_info_table.push_back(stream_info);
                    n_streams -= stream_info[NUMBER_OF_STREAMS];
                    if (n_streams <= 0) {
                        break;
                    }
                }
            }
        }

        return streams_info_table;
    }
}

int get_model_prefer_threads(const int num_streams,
                             const std::vector<std::vector<int>> proc_type_table,
                             const std::shared_ptr<ov::Model>& model,
                             Config& config) {
    const int sockets = get_default_latency_streams(config.latencyThreadingMode);
    auto model_prefer = 0;
    if (-1 == config.modelPreferThreads) {
        const auto isa = dnnl::get_effective_cpu_isa();
        float isaSpecificThreshold = 1.0f;
        switch (isa) {
        case dnnl::cpu_isa::sse41:
            isaSpecificThreshold = 0.5f;
            break;
        case dnnl::cpu_isa::avx2:
        case dnnl::cpu_isa::avx512_core:
            isaSpecificThreshold = 1.0f;
            break;
        case dnnl::cpu_isa::avx512_core_vnni:
        case dnnl::cpu_isa::avx2_vnni:
            isaSpecificThreshold = 2.0f;
            break;
        case dnnl::cpu_isa::avx512_core_amx:
            isaSpecificThreshold = 4.0f;
            break;
        default:
            isaSpecificThreshold = 1.0f;
        }
        // the more "capable" the CPU in general, the more streams we may want to keep to keep it utilized
        const float memThresholdAssumeLimitedForISA = ov::MemBandwidthPressure::LIMITED / isaSpecificThreshold;
        const float L2_cache_size = dnnl::utils::get_cache_size(2 /*level*/, true /*per core */);
        ov::MemBandwidthPressure networkToleranceForLowCache =
            ov::MemBandwidthPressureTolerance(model, L2_cache_size, memThresholdAssumeLimitedForISA);
        config.modelPreferThreads = ov::threading::IStreamsExecutor::Config::StreamMode::DEFAULT;
        if (networkToleranceForLowCache.max_mem_tolerance == ov::MemBandwidthPressure::UNKNOWN) {
            if ((networkToleranceForLowCache.ratio_compute_convs == ov::MemBandwidthPressure::ALL) ||
                (networkToleranceForLowCache.ratio_compute_deconvs == ov::MemBandwidthPressure::ALL)) {
                // all relevant layers (convs, etc) are compute-limited, the most aggressive val for #streams
                config.modelPreferThreads = 1;
            }  // otherwise (no recognized layers) falling back to the default value
        } else if (networkToleranceForLowCache.max_mem_tolerance > memThresholdAssumeLimitedForISA) {
            // network is below the ISA-specific threshold
            config.modelPreferThreads = 1;
        } else if (networkToleranceForLowCache.max_mem_tolerance > ov::MemBandwidthPressure::LIMITED) {
            // network is below general threshold
            config.modelPreferThreads = 2;
        }
        if (config.modelPreferThreads == 1 && proc_type_table[0][EFFICIENT_CORE_PROC] == 0 && sockets == 1) {
            config.modelPreferThreads = 2;
        }
    }

    // latency
    if (num_streams <= sockets && num_streams > 0) {
        if (proc_type_table[0][EFFICIENT_CORE_PROC] > 0 && proc_type_table[0][MAIN_CORE_PROC] > 0) {
<<<<<<< HEAD
            bool fp_intesive = !ov::op::util::has_op_with_type<ngraph::op::FakeQuantize>(model);
=======
#ifdef __APPLE__
            if ((proc_type_table.size() == 1) && (proc_type_table[0][EFFICIENT_CORE_PROC] > 0)) {
                model_prefer = proc_type_table[0][ALL_PROC];
            }
#else
            bool fp_intesive = !ov::op::util::has_op_with_type<ngraph::op::FakeQuantize>(ngraphFunc);
>>>>>>> 7d89c93d
            const int int8_threshold = 4;  // ~relative efficiency of the VNNI-intensive code for Big vs Little cores;
            const int fp32_threshold = 2;  // ~relative efficiency of the AVX2 fp32 code for Big vs Little cores;
            // by default the latency case uses (faster) Big cores only, depending on the compute ratio
            model_prefer = proc_type_table[0][MAIN_CORE_PROC] > (proc_type_table[0][EFFICIENT_CORE_PROC] /
                                                                 (fp_intesive ? fp32_threshold : int8_threshold))
                               ? proc_type_table[0][MAIN_CORE_PROC]
                               : proc_type_table[0][MAIN_CORE_PROC] + proc_type_table[0][EFFICIENT_CORE_PROC];
#endif
        }
    } else {  // throughput
        model_prefer = config.modelPreferThreads;
    }

    return model_prefer;
}

std::vector<std::vector<int>> generate_stream_info(const int streams,
                                                   const std::shared_ptr<ov::Model>& model,
                                                   Config& config,
                                                   std::vector<std::vector<int>>& proc_type_table,
                                                   int preferred_nthreads_per_stream) {
    int model_prefer_threads = preferred_nthreads_per_stream;
    IStreamsExecutor::Config& executor_config = config.streamExecutorConfig;
    proc_type_table = apply_scheduling_core_type(config.schedulingCoreType, proc_type_table);

    proc_type_table = apply_hyper_threading(config.enableHyperThreading,
                                            config.changedHyperThreading,
                                            config.perfHintsConfig.ovPerfHint,
                                            proc_type_table);
    executor_config._cpu_reservation = get_cpu_pinning(config.enableCpuPinning,
                                                       config.changedCpuPinning,
                                                       streams,
                                                       executor_config._threadBindingType,
                                                       config.latencyThreadingMode,
                                                       proc_type_table);
    if (-1 == preferred_nthreads_per_stream) {
        model_prefer_threads = get_model_prefer_threads(streams, proc_type_table, model, config);
    }

    executor_config._streams_info_table = get_streams_info_table(executor_config._streams,
                                                                 executor_config._streams_changed,
                                                                 executor_config._threads,
                                                                 config.perfHintsConfig.ovPerfHintNumRequests,
                                                                 model_prefer_threads,
                                                                 config.perfHintsConfig.ovPerfHint,
                                                                 config.latencyThreadingMode,
                                                                 proc_type_table);
    return proc_type_table;
}

void get_num_streams(const int streams, const std::shared_ptr<ov::Model>& model, Config& config) {
    IStreamsExecutor::Config& executor_config = config.streamExecutorConfig;
    std::vector<std::vector<int>> proc_type_table = get_proc_type_table();

    generate_stream_info(streams, model, config, proc_type_table);

    executor_config = IStreamsExecutor::Config::reserve_cpu_threads(executor_config);
    executor_config._threadsPerStream = executor_config._streams_info_table[0][THREADS_PER_STREAM];
}

int get_default_latency_streams(Config::LatencyThreadingMode latency_threading_mode) {
    if (latency_threading_mode == Config::LatencyThreadingMode::PER_NUMA_NODE) {
        return get_num_sockets();
    } else if (latency_threading_mode == Config::LatencyThreadingMode::PER_SOCKET) {
        return get_num_numa_nodes();
    } else {
        return 1;
    }
}

}  // namespace intel_cpu
}  // namespace ov<|MERGE_RESOLUTION|>--- conflicted
+++ resolved
@@ -406,16 +406,12 @@
     // latency
     if (num_streams <= sockets && num_streams > 0) {
         if (proc_type_table[0][EFFICIENT_CORE_PROC] > 0 && proc_type_table[0][MAIN_CORE_PROC] > 0) {
-<<<<<<< HEAD
-            bool fp_intesive = !ov::op::util::has_op_with_type<ngraph::op::FakeQuantize>(model);
-=======
 #ifdef __APPLE__
             if ((proc_type_table.size() == 1) && (proc_type_table[0][EFFICIENT_CORE_PROC] > 0)) {
                 model_prefer = proc_type_table[0][ALL_PROC];
             }
 #else
             bool fp_intesive = !ov::op::util::has_op_with_type<ngraph::op::FakeQuantize>(ngraphFunc);
->>>>>>> 7d89c93d
             const int int8_threshold = 4;  // ~relative efficiency of the VNNI-intensive code for Big vs Little cores;
             const int fp32_threshold = 2;  // ~relative efficiency of the AVX2 fp32 code for Big vs Little cores;
             // by default the latency case uses (faster) Big cores only, depending on the compute ratio
