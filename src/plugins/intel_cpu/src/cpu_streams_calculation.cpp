// Copyright (C) 2018-2023 Intel Corporation
// SPDX-License-Identifier: Apache-2.0
//

#include "cpu_streams_calculation.hpp"

#include <algorithm>
#include <cstdio>
#include <numeric>
#include <transformations/utils/utils.hpp>

#include "cpu_map_scheduling.hpp"
#include "graph.h"
#include "ie_system_conf.h"
#include "openvino/runtime/threading/istreams_executor.hpp"
#include "performance_heuristics.hpp"
#include "threading/ie_cpu_streams_info.hpp"

using namespace InferenceEngine;
using namespace ov;

namespace ov {
namespace intel_cpu {

std::vector<std::vector<int>> get_streams_info_table(const int input_streams,
                                                     const int input_threads,
                                                     const int input_infer_requests,
                                                     const int model_prefer_threads,
                                                     const std::vector<std::vector<int>> proc_type_table) {
    std::vector<int> stream_info(CPU_STREAMS_TABLE_SIZE);
    std::vector<std::vector<int>> streams_info_table;

    auto UpdateMixStreamInfo = [&]() {
        stream_info[NUMBER_OF_STREAMS] = 0;
        int n_threads = stream_info[THREADS_PER_STREAM];
        for (int n = MAIN_CORE_PROC; n <= HYPER_THREADING_PROC; n++) {
            if (0 != proc_type_table[0][n]) {
                stream_info[PROC_TYPE] = n;
                if (n_threads <= proc_type_table[0][n]) {
                    stream_info[THREADS_PER_STREAM] = n_threads;
                    streams_info_table.push_back(stream_info);
                    break;
                } else {
                    stream_info[THREADS_PER_STREAM] = proc_type_table[0][n];
                    streams_info_table.push_back(stream_info);
                    n_threads -= proc_type_table[0][n];
                }
            }
        }
    };

    if (1 == input_streams) {
        stream_info[NUMBER_OF_STREAMS] = 1;
        if (input_threads > 0) {
            stream_info[THREADS_PER_STREAM] = std::min(proc_type_table[0][ALL_PROC], input_threads);
            if ((stream_info[THREADS_PER_STREAM] > proc_type_table[0][MAIN_CORE_PROC]) &&
                (proc_type_table[0][MAIN_CORE_PROC] > 0) && (proc_type_table[0][EFFICIENT_CORE_PROC] > 0)) {
                stream_info[PROC_TYPE] = ALL_PROC;
                streams_info_table.push_back(stream_info);
                UpdateMixStreamInfo();
            } else if ((stream_info[THREADS_PER_STREAM] <= proc_type_table[0][MAIN_CORE_PROC]) ||
                       (proc_type_table[0][EFFICIENT_CORE_PROC] == 0)) {
                stream_info[PROC_TYPE] = MAIN_CORE_PROC;
                streams_info_table.push_back(stream_info);
            } else {
                stream_info[PROC_TYPE] = EFFICIENT_CORE_PROC;
                streams_info_table.push_back(stream_info);
            }
        } else {
            if (proc_type_table[0][ALL_PROC] == proc_type_table[0][EFFICIENT_CORE_PROC]) {
                stream_info[PROC_TYPE] = EFFICIENT_CORE_PROC;
                stream_info[THREADS_PER_STREAM] =
                    (model_prefer_threads == 0)
                        ? proc_type_table[0][EFFICIENT_CORE_PROC]
                        : std::min(proc_type_table[0][EFFICIENT_CORE_PROC], model_prefer_threads);
                streams_info_table.push_back(stream_info);
            } else if ((proc_type_table[0][EFFICIENT_CORE_PROC] > 0) &&
                       ((model_prefer_threads == 0) || (model_prefer_threads > proc_type_table[0][MAIN_CORE_PROC]))) {
                stream_info[PROC_TYPE] = ALL_PROC;
                stream_info[THREADS_PER_STREAM] =
                    (model_prefer_threads == 0 || model_prefer_threads > proc_type_table[0][MAIN_CORE_PROC])
                        ? proc_type_table[0][ALL_PROC]
                        : proc_type_table[0][MAIN_CORE_PROC] + proc_type_table[0][HYPER_THREADING_PROC];
                streams_info_table.push_back(stream_info);
                UpdateMixStreamInfo();
            } else {
                stream_info[PROC_TYPE] = MAIN_CORE_PROC;
                stream_info[THREADS_PER_STREAM] =
                    proc_type_table[0][MAIN_CORE_PROC] + proc_type_table[0][HYPER_THREADING_PROC];
                streams_info_table.push_back(stream_info);
            }
        }
        return streams_info_table;
    } else {
        int n_streams = 0;
        int n_threads = 0;
        int n_threads_per_stream = 0;
        int base_type = MAIN_CORE_PROC;

        n_threads =
            (0 == input_threads) ? proc_type_table[0][ALL_PROC] : std::min(proc_type_table[0][ALL_PROC], input_threads);

        if (0 != input_streams) {
            base_type = (proc_type_table[0][MAIN_CORE_PROC] == 0) ? EFFICIENT_CORE_PROC : MAIN_CORE_PROC;
            n_streams = (input_infer_requests > 0) ? std::min(input_streams, input_infer_requests) : input_streams;
            if (n_streams >= n_threads) {
                n_streams = n_threads;
                n_threads_per_stream = 1;
            } else {
                n_threads_per_stream = std::min(std::max(1, n_threads / n_streams), proc_type_table[0][base_type]);
                if (proc_type_table.size() == 1) {
                    if ((n_threads_per_stream > proc_type_table[0][base_type]) &&
                        (n_threads_per_stream < proc_type_table[0][base_type] * 2)) {
                        n_threads_per_stream = proc_type_table[0][base_type];
                    } else if (n_threads_per_stream < proc_type_table[0][base_type]) {
                        n_threads_per_stream = static_cast<int>(
                            proc_type_table[0][base_type] /
                            ((proc_type_table[0][base_type] + n_threads_per_stream - 1) / n_threads_per_stream));
                    }
                }
            }
        } else {
            base_type = (proc_type_table[0][MAIN_CORE_PROC] == 0) ? EFFICIENT_CORE_PROC : MAIN_CORE_PROC;
            if (0 == model_prefer_threads) {
                int n_proc = (proc_type_table.size() == 1) ? std::min(n_threads, proc_type_table[0][base_type])
                                                           : std::min(n_threads, proc_type_table[1][base_type]);
                if (0 == n_proc % 4) {
                    n_threads_per_stream = 4;
                } else if (0 == n_proc % 5) {
                    n_threads_per_stream = 5;
                } else if (0 == n_proc % 3) {
                    n_threads_per_stream = 3;
                } else if (proc_type_table.size() == 1) {
                    n_threads_per_stream = n_proc;
                } else {
                    n_threads_per_stream = (n_proc > 16) ? 4 : std::max(1, static_cast<int>(n_proc / 4));
                }
                n_streams = static_cast<int>(n_threads / n_threads_per_stream);
                if ((input_infer_requests > 0) && (n_streams > input_infer_requests)) {
                    n_streams = input_infer_requests;
                    n_threads_per_stream =
                        std::min(static_cast<int>(n_threads / n_streams), proc_type_table[0][base_type]);
                } else {
                    while (n_streams * 2 <= n_threads_per_stream) {
                        n_threads_per_stream = static_cast<int>(n_threads_per_stream / 2);
                        n_threads_per_stream = static_cast<int>(
                            proc_type_table[0][base_type] /
                            ((proc_type_table[0][base_type] + n_threads_per_stream - 1) / n_threads_per_stream));
                        n_streams = static_cast<int>(n_threads / n_threads_per_stream);
                    }
                }
            } else if ((1 == model_prefer_threads) && (proc_type_table[0][EFFICIENT_CORE_PROC] > 0) &&
                       (proc_type_table[0][MAIN_CORE_PROC] > 0) && (n_threads > proc_type_table[0][MAIN_CORE_PROC])) {
                n_streams = (n_threads >= proc_type_table[0][MAIN_CORE_PROC] + proc_type_table[0][EFFICIENT_CORE_PROC])
                                ? static_cast<int>(n_threads - proc_type_table[0][EFFICIENT_CORE_PROC] / 2)
                                : static_cast<int>(proc_type_table[0][MAIN_CORE_PROC] +
                                                   (n_threads - proc_type_table[0][MAIN_CORE_PROC]) / 2);
                n_streams = (input_infer_requests > 0) ? std::min(n_streams, input_infer_requests) : n_streams;
                n_threads_per_stream = -1;
            } else {
                n_streams = ((n_threads + model_prefer_threads - 1) / model_prefer_threads);
                n_streams = (input_infer_requests > 0) ? std::min(n_streams, input_infer_requests) : n_streams;
                n_threads_per_stream = std::min(static_cast<int>(n_threads / n_streams), proc_type_table[0][base_type]);
            }
        }

        stream_info[THREADS_PER_STREAM] = n_threads_per_stream;

        if (proc_type_table.size() == 1) {
            while (1) {
                for (int n = MAIN_CORE_PROC; n < PROC_TYPE_TABLE_SIZE; n++) {
                    if (0 != proc_type_table[0][n]) {
                        if (n_threads_per_stream == -1) {
                            stream_info[THREADS_PER_STREAM] = (n == EFFICIENT_CORE_PROC) ? 2 : 1;
                        }
                        stream_info[PROC_TYPE] = n;
                        stream_info[NUMBER_OF_STREAMS] =
                            static_cast<int>(proc_type_table[0][n] / stream_info[THREADS_PER_STREAM]);
                        if (n_streams <= stream_info[NUMBER_OF_STREAMS]) {
                            stream_info[NUMBER_OF_STREAMS] = n_streams;
                            streams_info_table.push_back(stream_info);
                            return streams_info_table;
                        } else {
                            streams_info_table.push_back(stream_info);
                            n_streams -= stream_info[NUMBER_OF_STREAMS];
                        }
                    }
                }
                if (1 == stream_info[THREADS_PER_STREAM]) {
                    return streams_info_table;
                } else {
                    stream_info[THREADS_PER_STREAM] -= 1;
                    std::vector<std::vector<int>>().swap(streams_info_table);
                }
            }
        } else {
            stream_info[NUMBER_OF_STREAMS] = n_streams;
            stream_info[PROC_TYPE] = MAIN_CORE_PROC;
            stream_info[THREADS_PER_STREAM] = n_threads_per_stream;
            streams_info_table.push_back(stream_info);
            return streams_info_table;
        }
    }
}

int get_model_prefer_threads(const int num_streams,
                             const std::vector<std::vector<int>> proc_type_table,
                             const std::shared_ptr<ngraph::Function>& ngraphFunc,
                             const InferenceEngine::IStreamsExecutor::Config streamExecutorConfig) {
    const int sockets = get_num_numa_nodes();
    auto model_prefer = 0;
    // latency
    if (num_streams <= sockets && num_streams > 0) {
        if (streamExecutorConfig._threadBindingType == IStreamsExecutor::ThreadBindingType::HYBRID_AWARE) {
            bool fp_intesive = !ov::op::util::has_op_with_type<ngraph::op::FakeQuantize>(ngraphFunc);
            const int int8_threshold = 4;  // ~relative efficiency of the VNNI-intensive code for Big vs Little cores;
            const int fp32_threshold = 2;  // ~relative efficiency of the AVX2 fp32 code for Big vs Little cores;
            // by default the latency case uses (faster) Big cores only, depending on the compute ratio
            model_prefer = proc_type_table[0][MAIN_CORE_PROC] > (proc_type_table[0][EFFICIENT_CORE_PROC] /
                                                                 (fp_intesive ? fp32_threshold : int8_threshold))
                               ? proc_type_table[0][MAIN_CORE_PROC]
                               : proc_type_table[0][MAIN_CORE_PROC] + proc_type_table[0][EFFICIENT_CORE_PROC];
        }
    } else { // throughput
        const auto isa = dnnl::get_effective_cpu_isa();
        float isaSpecificThreshold = 1.0f;
        switch (isa) {
        case dnnl::cpu_isa::sse41:
            isaSpecificThreshold = 0.5f;
            break;
        case dnnl::cpu_isa::avx2:
        case dnnl::cpu_isa::avx512_core:
            isaSpecificThreshold = 1.0f;
            break;
        case dnnl::cpu_isa::avx512_core_vnni:
        case dnnl::cpu_isa::avx2_vnni:
            isaSpecificThreshold = 2.0f;
            break;
        case dnnl::cpu_isa::avx512_core_amx:
            isaSpecificThreshold = 4.0f;
            break;
        default:
            isaSpecificThreshold = 1.0f;
        }
        // the more "capable" the CPU in general, the more streams we may want to keep to keep it utilized
        const float memThresholdAssumeLimitedForISA = ov::MemBandwidthPressure::LIMITED / isaSpecificThreshold;
        const float L2_cache_size = dnnl::utils::get_cache_size(2 /*level*/, true /*per core */);
        ov::MemBandwidthPressure networkToleranceForLowCache =
            ov::MemBandwidthPressureTolerance(ngraphFunc, L2_cache_size, memThresholdAssumeLimitedForISA);
        model_prefer = IStreamsExecutor::Config::StreamMode::DEFAULT;
        if (networkToleranceForLowCache.max_mem_tolerance == ov::MemBandwidthPressure::UNKNOWN) {
            if ((networkToleranceForLowCache.ratio_compute_convs == ov::MemBandwidthPressure::ALL) ||
                (networkToleranceForLowCache.ratio_compute_deconvs == ov::MemBandwidthPressure::ALL)) {
                // all relevant layers (convs, etc) are compute-limited, the most aggressive val for #streams
                model_prefer = 1;
            }  // otherwise (no recognized layers) falling back to the default value
        } else if (networkToleranceForLowCache.max_mem_tolerance > memThresholdAssumeLimitedForISA) {
            // network is below the ISA-specific threshold
            model_prefer = 1;
        } else if (networkToleranceForLowCache.max_mem_tolerance > ov::MemBandwidthPressure::LIMITED) {
            // network is below general threshold
            model_prefer = 2;
        }
        if (model_prefer == 1 && proc_type_table[0][EFFICIENT_CORE_PROC] == 0 && sockets == 1) {
            model_prefer = 2;
        }
    }

    return model_prefer;
}

void generate_stream_info(const int streams,
                          const std::shared_ptr<ngraph::Function>& ngraphFunc,
                          Config& config,
                          int preferred_nthreads_per_stream) {
    int model_prefer_threads = preferred_nthreads_per_stream;
    InferenceEngine::IStreamsExecutor::Config& executor_config = config.streamExecutorConfig;
    auto& orig_proc_type_table = executor_config._orig_proc_type_table;
    std::vector<std::vector<int>> proc_type_table =
        apply_scheduling_core_type(config.schedulingCoreType, orig_proc_type_table);
    proc_type_table = apply_hyper_threading(config.enableHyperThreading,
                                            config.changedHyperThreading,
                                            config.performanceHint,
                                            proc_type_table);
    executor_config._proc_type_table = proc_type_table;
    executor_config._cpu_pinning = get_cpu_pinning(config.enableCpuPinning,
                                                   config.changedCpuPinning,
                                                   streams,
                                                   executor_config._threadBindingType,
                                                   proc_type_table);
    if (-1 == preferred_nthreads_per_stream) {
        model_prefer_threads = get_model_prefer_threads(streams, proc_type_table, ngraphFunc, executor_config);
    }

    executor_config._streams_info_table = get_streams_info_table(streams,
                                                                 executor_config._threads,
<<<<<<< HEAD
                                                                 config.numRequests,
                                                                 model_prefer,
=======
                                                                 config.perfHintsConfig.ovPerfHintNumRequests,
                                                                 model_prefer_threads,
>>>>>>> 3c619d83
                                                                 proc_type_table);
}

void get_num_streams(const int streams,
                     const std::shared_ptr<ngraph::Function>& ngraphFunc,
                     Config& config) {
    InferenceEngine::IStreamsExecutor::Config& executor_config = config.streamExecutorConfig;
    std::vector<int> stream_ids;
    std::string log = "[ streams info ]";
    std::vector<std::string> core_type_str = {" Any core: ", " PCore: ", " ECore: ", " Logical core: "};

    std::vector<std::vector<int>> orig_proc_type_table = get_proc_type_table();

    executor_config._orig_proc_type_table = orig_proc_type_table;
    generate_stream_info(streams, ngraphFunc, config);

    executor_config._stream_core_ids = reserve_available_cpus(executor_config._streams_info_table);
    executor_config._threadsPerStream = executor_config._streams_info_table[0][THREADS_PER_STREAM];
    executor_config._streams = 0;
    executor_config._threads = 0;
    for (size_t i = 0; i < executor_config._streams_info_table.size(); i++) {
        executor_config._streams += executor_config._streams_info_table[i][NUMBER_OF_STREAMS];
        executor_config._threads += executor_config._streams_info_table[i][NUMBER_OF_STREAMS] *
                                    executor_config._streams_info_table[i][THREADS_PER_STREAM];
        stream_ids.insert(stream_ids.end(), executor_config._streams_info_table[i][NUMBER_OF_STREAMS], i);
        log += core_type_str[executor_config._streams_info_table[i][PROC_TYPE]] +
               std::to_string(executor_config._streams_info_table[i][NUMBER_OF_STREAMS]) + "(" +
               std::to_string(executor_config._streams_info_table[i][THREADS_PER_STREAM]) + ")";
    }
    executor_config._stream_ids = stream_ids;
    log += " Total: " + std::to_string(executor_config._streams) + "(" + std::to_string(executor_config._threads) + ")";
    DEBUG_LOG(log);
}
}  // namespace intel_cpu
}  // namespace ov<|MERGE_RESOLUTION|>--- conflicted
+++ resolved
@@ -294,13 +294,8 @@
 
     executor_config._streams_info_table = get_streams_info_table(streams,
                                                                  executor_config._threads,
-<<<<<<< HEAD
                                                                  config.numRequests,
                                                                  model_prefer,
-=======
-                                                                 config.perfHintsConfig.ovPerfHintNumRequests,
-                                                                 model_prefer_threads,
->>>>>>> 3c619d83
                                                                  proc_type_table);
 }
 
