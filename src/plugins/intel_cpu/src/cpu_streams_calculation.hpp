// Copyright (C) 2018-2023 Intel Corporation
// SPDX-License-Identifier: Apache-2.0
//

/**
 * @file cpu_streams_calculation.hpp
 * @brief A header file for CPU streams calulation implementation.
 */

#pragma once

#include <memory>
#include <vector>

#include "config.h"
#include "graph.h"
#include "openvino/runtime/properties.hpp"

namespace ov {
namespace intel_cpu {
/**
 * @brief      Generate streams information table according to processors type table.
 * @param[in]  input_streams is the targeted number of streams set by user via ov::num_streams or the default value.
 * @param[in]  input_streams_changed indicates if streams is set by user via ov::num_streams.
 * @param[in]  input_threads is the max number of threads set by user via ov::inference_num_threads or the default
 * value.
 *               - input "0" indicates that the function can use all resource in proc_type_table.
 *               - If user limits the max number of threads, the final number of streams output cannot exceed the max
 * number of threads.
 * @param[in]  input_infer_requests is max number of infer requests set by user via ov::hint::num_requests.
 *               - input "0" indicates that the function can use all resource in proc_type_table.
 *               - If user limits the max number of infer requests, the final number of streams output cannot exceed the
 * max number of infer requests.
 * @param[in]  model_prefer_threads is preferred number of threads per stream based on the model generated in previous
 * function.
 *               - input "0" indicates that the function generates the optimal number of threads per stream based on
 * processors type information.
 * @param[in]  input_perf_hint is performance hint set by user via ov::hint::performance_mode or the default value.
 * @param[in]  latencyThreadingMode is the scope of candidate processors per stream for latency hint
 *               - user can select all processors per numa node, per socket, or per platform.
 * @param[in]  proc_type_table is currently available candidate processors.
 *               - candidate processors have benn updated based on user input hints like ov::hint::scheduling_core_type
 * in previous function.
 * @return     streams information table which will be used by StreamsExecutor.
 */
std::vector<std::vector<int>> get_streams_info_table(const int input_streams,
                                                     const bool input_streams_changed,
                                                     const int input_threads,
                                                     const int input_infer_requests,
                                                     const int model_prefer_threads,
                                                     const std::string input_perf_hint,
                                                     const Config::LatencyThreadingMode latencyThreadingMode,
                                                     const std::vector<std::vector<int>> proc_type_table);
/**
 * @brief      Get model_prefer_threads
 * @param[in]  num_streams is target streams set by user via NUM_STREAMS or hints.
 *               - input "0" mean function generate the optimal number of streams
 *               - LATENCY hint equals 1 stream.
 * @param[in]  proc_type_table candidate processors available at this time
 *               - candidate processors have benn updated based on properties like "Ecore only" in previous function
 * @param[in]  ngraphFunc ngraph function
 * @param[in]  config intel cpu configuration
 * @return     model_prefer_threads "0" means generating the optimal threads per stream based on platform
 */
int get_model_prefer_threads(const int num_streams,
                             const std::vector<std::vector<int>> proc_type_table,
                             const std::shared_ptr<ngraph::Function>& ngraphFunc,
<<<<<<< HEAD
                             const ov::threading::IStreamsExecutor::Config streamExecutorConfig);
=======
                             Config& config);
>>>>>>> e4789646

/**
 * @brief      Generate streams information according to processors type table
 * @param[in]  streams number of streams
 * @param[in]  ngraphFunc graph handle
 * @param[in]  config intel cpu configuration
 * @param[in]  proc_type_table candidate processors available at current platform
 * @param[in]  preferred_nthreads_per_stream is initial preferred number of threads per stream
 * @return     candidate processors have benn updated based on user input hints like ov::hint::scheduling_core_type and
 * ov::hint::enable_hyper_threading
 */
std::vector<std::vector<int>> generate_stream_info(const int streams,
                                                   const std::shared_ptr<ngraph::Function>& ngraphFunc,
                                                   Config& config,
                                                   std::vector<std::vector<int>>& proc_type_table,
                                                   int preferred_nthreads_per_stream = -1);

struct StreamCfg {
    int num_streams;               // Number of streams
    int num_threads;               // Number of threads
    int big_core_streams;          // Number of streams in Performance-core(big core)
    int small_core_streams;        // Number of streams in Efficient-core(small core)
    int threads_per_stream_big;    // Threads per stream in big cores
    int threads_per_stream_small;  // Threads per stream in small cores
    int small_core_offset;
};

/**
 * @brief      Get information about number of streams, threads and pinning threads on different processors
 * @param[in]  streams number of streams
 * @param[in]  ngraphFunc graph handle
 * @param[in]  config intel cpu configuration
 */
void get_num_streams(const int streams,
                     const std::shared_ptr<ngraph::Function>& ngraphFunc,
                     Config& config);

/**
 * @brief      Get default number of streams in certain latency threading mode
 * @param[in]  latency_threading_mode is the scope of candidate processors per stream for latency hint
 * @return     number of streams
 */
int get_default_latency_streams(Config::LatencyThreadingMode latency_threading_mode);

}  // namespace intel_cpu
}  // namespace ov<|MERGE_RESOLUTION|>--- conflicted
+++ resolved
@@ -65,11 +65,7 @@
 int get_model_prefer_threads(const int num_streams,
                              const std::vector<std::vector<int>> proc_type_table,
                              const std::shared_ptr<ngraph::Function>& ngraphFunc,
-<<<<<<< HEAD
                              const ov::threading::IStreamsExecutor::Config streamExecutorConfig);
-=======
-                             Config& config);
->>>>>>> e4789646
 
 /**
  * @brief      Generate streams information according to processors type table
