--- conflicted
+++ resolved
@@ -134,11 +134,7 @@
     if (m_pMemDesc->getPrecision() == element::string) {
         OPENVINO_THROW("[CPU] Memory object can't be created for string data.");
     }
-<<<<<<< HEAD
-    bool memAllocated = m_memBlock->getRawPtr();
-=======
-    bool memAllocated = m_blockHandle->getRawPtr() != nullptr;
->>>>>>> dc0eed8e
+    bool memAllocated = m_memBlock->getRawPtr() != nullptr;
 
     create(m_pMemDesc, nullptr, !memAllocated);
 }
@@ -374,56 +370,8 @@
     return reinterpret_cast<void*>(m_data.get());
 }
 
-<<<<<<< HEAD
-StaticMemory::StaticMemory(MemoryDescPtr desc, const void* data, bool pads_zeroing) : m_pMemDesc(std::move(desc)) {
-=======
-/////////////// DnnlMemoryBlock ///////////////
-
-void* DnnlMemoryBlock::getRawPtr() const noexcept {
-    return m_pMemBlock->getRawPtr();
-}
-
-void DnnlMemoryBlock::setExtBuff(void* ptr, size_t size) {
-    m_pMemBlock->setExtBuff(ptr, size);
-    notifyUpdate();
-}
-
-bool DnnlMemoryBlock::resize(size_t size) {
-    bool sizeChanged = m_pMemBlock->resize(size);
-    if (sizeChanged) {
-        notifyUpdate();
-    }
-    return sizeChanged;
-}
-
-bool DnnlMemoryBlock::hasExtBuffer() const noexcept {
-    return m_pMemBlock->hasExtBuffer();
-}
-
-void DnnlMemoryBlock::registerMemory(Memory* memPtr) {
-    if (memPtr) {
-        m_setMemPtrs.insert(memPtr);
-    }
-}
-
-void DnnlMemoryBlock::unregisterMemory(Memory* memPtr) {
-    if (memPtr) {
-        m_setMemPtrs.erase(memPtr);
-    }
-}
-
-void DnnlMemoryBlock::notifyUpdate() {
-    for (auto& item : m_setMemPtrs) {
-        if (item) {
-            item->update();
-        }
-    }
-}
-
-StaticMemory::StaticMemory(dnnl::engine eng, MemoryDescPtr desc, const void* data, [[maybe_unused]] bool pads_zeroing)
-    : m_eng(std::move(eng)),
-      m_pMemDesc(std::move(desc)) {
->>>>>>> dc0eed8e
+StaticMemory::StaticMemory(MemoryDescPtr desc, const void* data, [[maybe_unused]] bool pads_zeroing)
+    : m_pMemDesc(std::move(desc)) {
     if (m_pMemDesc->getPrecision() == element::string) {
         OPENVINO_THROW("[CPU] StaticMemory object cannot be created for string data.");
     }
@@ -482,15 +430,6 @@
     return m_pMemBlock;
 }
 
-<<<<<<< HEAD
-=======
-// oneDNN specifics for backward compatibility
-dnnl::memory StaticMemory::getPrimitive() const {
-    OPENVINO_ASSERT(m_prim || getDesc().empty(), "Could not get dnnl::memory object ", dnnlErrorCtx);
-    return m_prim;
-}
-
->>>>>>> dc0eed8e
 void StaticMemory::nullify() {
     void* dataPtr = getData();
     if (dataPtr != nullptr) {
