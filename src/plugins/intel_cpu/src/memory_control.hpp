// Copyright (C) 2018-2025 Intel Corporation
// SPDX-License-Identifier: Apache-2.0
//

#pragma once

#include "edge.h"
<<<<<<< HEAD
namespace ov {
namespace intel_cpu {
=======

namespace ov::intel_cpu {
>>>>>>> c3d0954c

using EdgeCluster = std::vector<EdgePtr>;
using EdgeClusters = std::vector<EdgeCluster>;

struct MemoryRegion {
    int start;     // Execution order index of first use.
    int finish;    // Execution order index of last use. -1 means inf
    int64_t size;  // size in bytes
    int64_t id;    // ID unique for each region

    enum class RegionType : uint8_t { VARIABLE, CONSTANT, INPUT, OUTPUT, IO } type;
    enum class AllocType : uint8_t { POD, STRING, UNKNOWN } alloc_type;
};

using MemoryRegions = std::vector<MemoryRegion>;
struct MemoryStatisticsRecord {
    const char* id;
    size_t total_regions;        // number of regions
    size_t total_unique_blocks;  // bytes
    size_t total_size;           // bytes
    size_t optimal_total_size;   // bytes
    size_t max_region_size;      // bytes
};

using MemoryStatistics = std::vector<MemoryStatisticsRecord>;

class MemoryControl {
public:
    class RegionHandler;

    using RegionHandlerPtr = std::shared_ptr<RegionHandler>;
    using MemorySolution = std::unordered_map<decltype(MemoryRegion::id), MemoryBlockPtr>;
    using Ptr = std::shared_ptr<MemoryControl>;
    using CPtr = std::shared_ptr<const MemoryControl>;

public:
    void insert(const MemoryRegions& regions, const std::vector<size_t>& syncInds);

    MemorySolution solve();

    bool allocated() const {
        return m_allocated;
    }

    void allocateMemory();
    void releaseMemory();

    const std::string& getId() const {
        return m_id;
    }

private:
    explicit MemoryControl(std::string id);
    void insert(const MemoryRegion& region, const std::vector<size_t>& syncInds);
    MemoryStatistics dumpStatistics() const;

    friend class NetworkMemoryControl;

private:
    std::string m_id;
    std::vector<RegionHandlerPtr> m_handlers;
    bool m_allocated = false;
};

class NetworkMemoryControl {
public:
    NetworkMemoryControl() = default;
    MemoryControl::Ptr createMemoryControlUnit(std::string id);

    void allocateMemory();
    void releaseMemory();

    std::vector<std::pair<std::string, MemoryStatistics>> dumpStatistics() const;

    const std::vector<MemoryControl::Ptr>& controlUnits() const {
        return m_controlUnits;
    }

private:
    std::vector<MemoryControl::Ptr> m_controlUnits;
};

}  // namespace ov::intel_cpu<|MERGE_RESOLUTION|>--- conflicted
+++ resolved
@@ -5,13 +5,8 @@
 #pragma once
 
 #include "edge.h"
-<<<<<<< HEAD
-namespace ov {
-namespace intel_cpu {
-=======
 
 namespace ov::intel_cpu {
->>>>>>> c3d0954c
 
 using EdgeCluster = std::vector<EdgePtr>;
 using EdgeClusters = std::vector<EdgeCluster>;
