--- conflicted
+++ resolved
@@ -960,29 +960,13 @@
         // That is the same memory. No need to copy
         if (ext_blob_ptr == intr_blob_ptr) continue;
 
-<<<<<<< HEAD
         if (actualDesc->isCompatible(expectedDesc) && !isScalarOutput) {
             Memory outBloMem(getEngine(), expectedDesc, ext_blob_ptr, false);
-=======
-        if (actualDesc.getBlockingDesc() != expectedDesc.getBlockingDesc() && !isScalarOutput) {
-            // User can initialize output via SetOutput API using tensorDesc with ANY layout.
-            // For these cases we create planar memory descriptor.
-            auto outBlobDesc =
-                expectedDesc.getLayout() == InferenceEngine::Layout::ANY
-                    ? DnnlBlockedMemoryDesc(InferenceEngine::details::convertPrecision(expectedDesc.getPrecision()),
-                                            Shape(expectedDesc.getDims()))
-                    : MemoryDescUtils::convertToDnnlBlockedMemoryDesc(expectedDesc);
-            Memory outBloMem(getEngine(), outBlobDesc, ext_blob_ptr, false);
->>>>>>> 3558f09c
             outBloMem.load(intr_blob, false);
         } else {
             size_t size_to_copy = intr_blob.getDescWithType<BlockedMemoryDesc>()->getPaddedElementsCount();
             DEBUG_LOG("pull_output: convert ", srcPrec, " to ", dstPrec);
-            cpu_convert(intr_blob_ptr,
-                        ext_blob_ptr,
-                        InferenceEngine::details::convertPrecision(srcPrec),
-                        InferenceEngine::details::convertPrecision(dstPrec),
-                        size_to_copy);
+            cpu_convert(intr_blob_ptr, ext_blob_ptr, srcPrec, dstPrec, size_to_copy);
         }
     }
 }
