// Copyright (C) 2018-2022 Intel Corporation
// SPDX-License-Identifier: Apache-2.0
//

#include <algorithm>
#include <string>
#include <map>
#include <vector>
#include <tuple>
#include <unordered_set>
#include <limits>
#include <fstream>
#include <unordered_map>
#include <memory>
#include <utility>

#include "graph.h"
#include "graph_dumper.h"
#include "graph_optimizer.h"
#include "dnnl_extension_utils.h"
#include "extension_mngr.h"
#include "memory_solver.hpp"
#include "itt.h"
#include "infer_request.h"
#include "nodes/input.h"
#include <nodes/reorder.h>
#include "nodes/convert.h"

#include <ie_algorithm.hpp>
#include <blob_factory.hpp>
#include "nodes/common/cpu_memcpy.h"
#include "nodes/common/cpu_convert.h"

#include "precision_utils.h"
#include <ie_plugin_config.hpp>

#include "utils/general_utils.h"
#include "utils/debug_capabilities.h"
#include "utils/node_dumper.h"
#include "utils/ngraph_utils.hpp"
#include "utils/cpu_utils.hpp"
#include "utils/verbose.h"
#include "memory_desc/cpu_memory_desc_utils.h"

#include <ngraph/node.hpp>
#include <ngraph/function.hpp>
#include <ngraph/variant.hpp>
#include <ngraph/ops.hpp>
#include <transformations/utils/utils.hpp>
#include <low_precision/low_precision.hpp>
#include "memory_desc/dnnl_blocked_memory_desc.h"

using namespace mkldnn;
using namespace InferenceEngine;
using namespace InferenceEngine::details;

namespace ov {
namespace intel_cpu {

typedef std::unordered_set<EdgePtr> edge_cluster_t;
typedef std::vector<edge_cluster_t> edge_clusters_t;

mkldnn::engine Graph::eng(mkldnn::engine::kind::cpu, 0);

template<typename NET>
void Graph::CreateGraph(NET &net, const ExtensionManager::Ptr& extMgr,
        WeightsSharing::Ptr &w_cache) {
    OV_ITT_SCOPE(FIRST_INFERENCE, itt::domains::intel_cpu_LT, "CreateGraph");

    if (IsReady())
        ForgetGraphData();
    // disable weights caching if graph was created only once
    weightsCache = config.streamExecutorConfig._streams != 1 ? w_cache : nullptr;

    rtParamsCache = std::make_shared<MultiCache>(config.rtCacheCapacity);

    Replicate(net, extMgr);
    InitGraph();

    status = Ready;

    CPU_DEBUG_CAP_ENABLE(serialize(*this));
}

void Graph::CreateGraph(const std::vector<NodePtr> &graphNodes,
                              const std::vector<EdgePtr> &graphEdges,
                              WeightsSharing::Ptr &w_cache,
                              std::string name) {
    if (IsReady())
        ForgetGraphData();
    // disable weights caching if graph was created only once
    weightsCache = config.streamExecutorConfig._streams != 1 ? w_cache : nullptr;

    rtParamsCache = std::make_shared<MultiCache>(config.rtCacheCapacity);

    this->_name = std::move(name);
    this->reuse_io_tensors = false;

    this->graphNodes = graphNodes;
    this->graphEdges = graphEdges;

    for (auto node : graphNodes) {
        if ("Parameter" == node->getTypeStr()) {
            inputNodesMap[node->getName()] = node;
        } else if ("Result" == node->getTypeStr()) {
            outputNodesMap[node->getName()] = node;
        }
    }

    InitGraph();

    status = Ready;

    CPU_DEBUG_CAP_ENABLE(serialize(*this));
}

template void Graph::CreateGraph(const std::shared_ptr<const ngraph::Function>&,
        const ExtensionManager::Ptr&, WeightsSharing::Ptr&);
template void Graph::CreateGraph(const CNNNetwork&,
        const ExtensionManager::Ptr&, WeightsSharing::Ptr&);

void Graph::Replicate(const std::shared_ptr<const ov::Model> &subgraph, const ExtensionManager::Ptr& extMgr) {
    this->_name = "subgraph";
    this->reuse_io_tensors = false;

    isQuantizedFlag = (config.lpTransformsMode == Config::On) &&
                      ngraph::pass::low_precision::LowPrecision::isFunctionQuantized(subgraph);

    // Map data object onto producer node
    std::map<std::shared_ptr<ov::Node>, NodePtr> op2node;

    // nodes which has no consumers (output or just unused). But doesn't marked as graph output.
    // Will be stored as fake output separately.
    std::deque<ngraph::Output<ngraph::Node>> unusedOutputs;

    auto getParentOutputPort = [](const std::shared_ptr<ngraph::Node> childOp, const std::shared_ptr<ngraph::Node> parentOp,
                                  const size_t childInputPort) -> int {
        for (size_t parentPort = 0; parentPort < parentOp->get_output_size(); parentPort++) {
            if (childOp->input(childInputPort).get_tensor_ptr() == parentOp->output(parentPort).get_tensor_ptr()) {
                return static_cast<int>(parentPort);
            }
        }

        return -1;
    };

    for (const auto op : subgraph->get_ordered_ops()) {
        const NodePtr node {Node::factory().create(op, getEngine(), extMgr, weightsCache)};
        if (isQuantized()) {
            node->setQuantizedGraphFlag(true);
        }
        node->setRuntimeCache(rtParamsCache);

        graphNodes.push_back(node);

        if (op->get_type_info() == ngraph::op::v0::Parameter::get_type_info_static()) {
            inputNodesMap[node->getName()] = node;
        }

        if (op->get_type_info() == ngraph::op::v0::Result::get_type_info_static()) {
            const auto prev = op->input_value(0);
            const std::string inputID = ngraph::op::util::get_ie_output_name(prev);

            outputNodesMap[inputID] = node;
        }

        op2node[op] = node;

        for (size_t port = 0; port < op->get_input_size(); port++) {
            auto parentOp = op->get_input_node_shared_ptr(port);
            auto parentNode = op2node[parentOp];

            EdgePtr edge(new Edge(parentNode, node, getParentOutputPort(op, parentOp, port), static_cast<int>(port)));
            node->addEdge(edge);
            graphEdges.push_back(edge);
        }

        if (!one_of(op->get_type_info(),
                ngraph::op::v0::Result::get_type_info_static(),
                ngraph::op::v3::Assign::get_type_info_static(),
                ngraph::op::v6::Assign::get_type_info_static())) {
            for (int oi = 0; oi < op->get_output_size(); oi++) {
                if (op->get_output_target_inputs(oi).empty()) {
                    unusedOutputs.push_back(op->output(oi));
                }
            }
        }
    }

    // Add stub output node for unused data
    for (auto unusedOutput : unusedOutputs) {
        auto parentNode = op2node[unusedOutput.get_node_shared_ptr()];
        const auto port = unusedOutput.get_index();
        const auto nodeName = std::string("stub_") + std::to_string(unusedOutput.get_index()) + "_" + parentNode->getName();
        const NodePtr outNode = std::make_shared<node::Input>(parentNode->outputShapes[port],
                                                                        parentNode->getOriginalOutputPrecisionAtPort(port),
                                                                        nodeName, "Result", getEngine(), weightsCache);
        EdgePtr edge(new Edge(parentNode, outNode, port, 0));
        outNode->addEdge(edge);
        graphEdges.push_back(edge);
        graphNodes.push_back(outNode);
    }
}

void Graph::Replicate(const CNNNetwork &network, const ExtensionManager::Ptr& extMgr) {
    OV_ITT_SCOPE_CHAIN(FIRST_INFERENCE, taskChain, itt::domains::intel_cpu_LT, "Graph::Replicate", "CNNNetwork");

    InputsDataMap inputsInfo = network.getInputsInfo();
    OutputsDataMap outputsInfo = network.getOutputsInfo();

    this->_name = network.getName();

    std::shared_ptr<const ov::Model> func = nullptr;
    // we perform model cloning and reshaping on Replicate stage to preserve input/output information
    // it help to perform a graph compilation like in static case
    // and handle dynamic batch case in inference stage with minimal code changes
    if (config.isNewApi && config.batchLimit > 0) {
        auto upperBoundModel = ngraph::clone_function(*network.getFunction());
        std::map<ov::Output<ov::Node>, ov::PartialShape> newInShape;
        for (const auto& in : upperBoundModel->get_parameters()) {
            auto newShape = in->get_output_partial_shape(0);
            newShape[0] = config.batchLimit;
            newInShape[in] = newShape;
        }
        upperBoundModel->reshape(newInShape);

        func = upperBoundModel;
    } else {
        func = network.getFunction();
    }

    if (!func) {
        IE_THROW() << "Function pointer inside CNNNetwork is nullptr";
    }

    isQuantizedFlag = (config.lpTransformsMode == Config::On) &&
                      ngraph::pass::low_precision::LowPrecision::isFunctionQuantized(func);

    auto orderedOps = func->get_ordered_ops();

    // TODO [NM]: unordered_map is preferred from performance perspective. Needs hash for ngraph::Node
    std::map<std::shared_ptr<ngraph::Node>, NodePtr> op2node;
    std::deque<ngraph::Output<ngraph::Node>> unusedOutputs;  // nodes which has no consumers (output or just unused)

    auto getParentOutputPort = [](const std::shared_ptr<ngraph::Node> childOp, const std::shared_ptr<ngraph::Node> parentOp,
                                  const size_t childInputPort) -> int {
        for (size_t parentPort = 0; parentPort < parentOp->get_output_size(); parentPort++) {
            if (childOp->input(childInputPort).get_tensor_ptr() == parentOp->output(parentPort).get_tensor_ptr()) {
                return static_cast<int>(parentPort);
            }
        }

        return -1;
    };

    OV_ITT_SCOPE_NEXT(FIRST_INFERENCE, taskChain, "AllNodes");

    // Replicate All Nodes in topological order
    for (const auto& op : orderedOps) {
        const NodePtr node(Node::factory().create(op, getEngine(), extMgr, weightsCache));
        if (isQuantized()) {
            node->setQuantizedGraphFlag(true);
        }
        node->setRuntimeCache(rtParamsCache);
        graphNodes.push_back(node);

        if (op->get_type_info() == ngraph::op::v0::Parameter::get_type_info_static()) {
            const auto inInfo = inputsInfo.find(node->getName());
            if (inInfo != inputsInfo.end()) {
                inputNodesMap[node->getName()] = node;
                if (node->isDynamicNode()) {
                    graphHasDynamicInput = true;
                }
            }
        }

        if (op->get_type_info() == ngraph::op::v0::Result::get_type_info_static()) {
            const auto &input = op->input_value(0);
            const auto name = ngraph::op::util::get_ie_output_name(input);

            if (outputsInfo.count(name) != 0) {
                outputNodesMap[name] = node;
            }
        }

        op2node[op] = node;

        for (size_t port = 0; port < op->get_input_size(); port++) {
            auto parentOp = op->get_input_node_shared_ptr(port);
            auto parentNode = op2node[parentOp];

            EdgePtr edge(new Edge(parentNode, node, getParentOutputPort(op, parentOp, port), static_cast<int>(port)));
            node->addEdge(edge);
            graphEdges.push_back(edge);
        }

        if (!one_of(op->get_type_info(),
                ngraph::op::v0::Result::get_type_info_static(),
                ngraph::op::v3::Assign::get_type_info_static(),
                ngraph::op::v6::Assign::get_type_info_static())) {
            for (int oi = 0; oi < op->get_output_size(); oi++) {
                if (op->get_output_target_inputs(oi).empty()) {
                    unusedOutputs.push_back(op->output(oi));
                }
            }
        }
    }

    // Add stub output node for unused outputs
    for (auto unusedOutput : unusedOutputs) {
        auto parentNode = op2node[unusedOutput.get_node_shared_ptr()];
        const auto port = unusedOutput.get_index();
        const auto nodeName = std::string("stub_") + std::to_string(unusedOutput.get_index()) + "_" + parentNode->getName();
        const NodePtr outNode = std::make_shared<node::Input>(parentNode->outputShapes[port],
                                                                        parentNode->getOriginalOutputPrecisionAtPort(port),
                                                                        nodeName, "Result", getEngine(), weightsCache);
        EdgePtr edge(new Edge(parentNode, outNode, port, 0));
        outNode->addEdge(edge);
        graphEdges.push_back(edge);
        graphNodes.push_back(outNode);
    }

    if (config.enforceBF16)
        EnforceBF16();

    auto hasSubgraphConsumers = [] (const NodePtr& node) -> bool {
        const auto & childEdges = node->getChildEdges();
        return std::any_of(childEdges.begin(), childEdges.end(),
                           [] (const EdgeWeakPtr& edge) -> bool {
                               auto edgePtr = edge.lock();
                               if (!edgePtr)
                                   return false;
                               return edgePtr->getChild()->getType() == Type::Subgraph;
                           });
    };

    // change precision for input/output nodes to avoid extra data conversion when set input/output blobs
    // also we need to change input/output precisions for consumers/producers to avoid inserting reorder
    for (auto &input : inputNodesMap) {
        const auto precToSet = normalizeToSupportedPrecision(inputsInfo.at(input.first)->getPrecision());
        input.second->setOriginalOutputPrecisionAtPort(0, precToSet);
        const auto childEdges = input.second->getChildEdgesAtPort(0);
        for (size_t i = 0; i < childEdges.size(); i++) {
            const auto child = childEdges[i]->getChild();
            if (child->getOriginalInputPrecisionAtPort(childEdges[i]->getOutputNum()) != Precision::BF16 &&
                // remove this WA when #78939 is resolved
                !hasSubgraphConsumers(child))
                child->setOriginalInputPrecisionAtPort(childEdges[i]->getOutputNum(), precToSet);
        }
    }

    for (auto &output : outputNodesMap) {
        const auto precToSet = normalizeToSupportedPrecision(outputsInfo.at(output.first)->getPrecision());
        output.second->setOriginalInputPrecisionAtPort(0, precToSet);
        const auto parentEdges = output.second->getParentEdgesAtPort(0);
        for (size_t i = 0; i < parentEdges.size(); i++) {
            const auto parent = parentEdges[i]->getParent();
            parent->setOriginalOutputPrecisionAtPort(parentEdges[i]->getInputNum(), precToSet);
        }
    }

    // Loading mean images
    for (const auto& input : inputsInfo) {
        Shape outShape;
        if (!inputNodesMap[input.first]->outputShapes.front().getRank()) {
            outShape =  Shape(SizeVector({1, 1}));
        } else {
            outShape = inputNodesMap[input.first]->outputShapes.front();
        }
        InputInfo::Ptr ii = inputsInfo[input.first];
        if (ii && ii->getPreProcess().getNumberOfChannels()) {
            _normalizePreprocMap[input.first].Load(outShape, ii);
        }
    }
}

void Graph::InitGraph() {
    GraphOptimizer optimizer;

    SortTopologically();
    InitNodes();

    optimizer.ApplyCommonGraphOptimizations(*this);
    SortTopologically();

    InitDescriptors();

    InitOptimalPrimitiveDescriptors();

    InitEdges();

    optimizer.ApplyImplSpecificGraphOptimizations(*this);
    SortTopologically();

    Allocate();

    CreatePrimitives();

#ifndef CPU_DEBUG_CAPS
    for (auto &graphNode : graphNodes) {
        graphNode->cleanup();
    }
#endif
    ExtractConstantAndExecutableNodes();

    ExecuteConstantNodesOnly();
}

void Graph::InitNodes() {
    OV_ITT_SCOPE(FIRST_INFERENCE, itt::domains::intel_cpu_LT, "Graph::InitNodes");
    for (auto &node : graphNodes) {
        node->init();
    }
}

void Graph::InitDescriptors() {
    OV_ITT_SCOPE_CHAIN(FIRST_INFERENCE, taskChain, itt::domains::intel_cpu_LT, "InitDescriptors", "Prepare");

    for (auto &node : graphNodes) {
        if (node->getType() == Type::Input && _normalizePreprocMap.find(node->getName()) != _normalizePreprocMap.end()) {
            auto *inputNode = dynamic_cast<node::Input *>(node.get());
            if (inputNode)
                inputNode->withMeanImage();
        }
        OV_ITT_SCOPE_NEXT(FIRST_INFERENCE, taskChain, node->profiling.getSupportedDescriptors);
        node->getSupportedDescriptors();

        OV_ITT_SCOPE_NEXT(FIRST_INFERENCE, taskChain, node->profiling.initSupportedPrimitiveDescriptors);
        node->initSupportedPrimitiveDescriptors();

        OV_ITT_SCOPE_NEXT(FIRST_INFERENCE, taskChain, node->profiling.filterSupportedPrimitiveDescriptors);
        node->filterSupportedPrimitiveDescriptors();
    }

    for (auto &node : graphNodes) {
        OV_ITT_SCOPE_NEXT(FIRST_INFERENCE, taskChain, node->profiling.selectOptimalPrimitiveDescriptor);
        node->selectOptimalPrimitiveDescriptor();
    }
}

void Graph::InitOptimalPrimitiveDescriptors() {
    OV_ITT_SCOPED_TASK(itt::domains::intel_cpu, "Graph::InitOptimalPrimitiveDescriptors");
    for (auto &node : graphNodes) {
        OV_ITT_SCOPE(FIRST_INFERENCE, itt::domains::intel_cpu_LT, node->profiling.initOptimalPrimitiveDescriptor);
        node->initOptimalPrimitiveDescriptor();
    }
}

void Graph::ExtractConstantAndExecutableNodes() {
    OV_ITT_SCOPE(FIRST_INFERENCE, itt::domains::intel_cpu_LT, "Graph::ExtractConstantAndExecutableNodes");
    for (const auto& graphNode : graphNodes) {
        if (graphNode->isConstant()) {
            constantGraphNodes.emplace_back(graphNode);
        } else if (CPU_DEBUG_CAPS_ALWAYS_TRUE(graphNode->isExecutable()) || graphNode->isDynamicNode()) {
            /* @todo
             * Revise implementation.
             * With current way it is possible that with debug_caps enabled
             * we execute a node, which is not ready to be executed
             */
            executableGraphNodes.emplace_back(graphNode);
        }
    }
}

void Graph::ExecuteConstantNodesOnly() const {
    OV_ITT_SCOPE(FIRST_INFERENCE, itt::domains::intel_cpu_LT, "Graph::ExecuteConstantNodesOnly");
    mkldnn::stream stream(eng);

    using shared_memory_ptr = WeightsSharing::SharedMemory::Ptr;

    auto acquireSharedOutputs = [this](const NodePtr & node) {
        std::vector<shared_memory_ptr> outputs;
        bool hasLocalAllocatedEdges = false;
        bool hasExternalInvalidEdges = false;

        for (size_t i = 0; i < node->getChildEdges().size(); ++i) {
            auto edgePtr = node->getChildEdgeAt(i);
            if (edgePtr) {
                if (edgePtr->isUseExternalMemory()) {
                    auto ptr = weightsCache->get(edgePtr->name());
                    outputs.emplace_back(ptr);
                    if (!ptr->isValid())
                        hasExternalInvalidEdges = true;
                } else {
                    hasLocalAllocatedEdges = true;
                }
            }
        }

        return std::make_tuple(hasExternalInvalidEdges, hasLocalAllocatedEdges, outputs);
    };

    for (const auto &node : constantGraphNodes) {
        if (weightsCache) {
            auto sharedOutputs = acquireSharedOutputs(node);

            if (std::get<0>(sharedOutputs) || std::get<1>(sharedOutputs)) {
                ExecuteNode(node, stream);

                for (auto & output : std::get<2>(sharedOutputs))
                    output->valid(true);
            }
        } else {
            ExecuteNode(node, stream);
        }
    }
}

static bool isReorderAvailable(const MemoryDescPtr& parentDesc, const MemoryDescPtr& childDesc, const mkldnn::engine& eng) {
    auto definedParentDesc = parentDesc->isDefined() ? parentDesc : MemoryDescUtils::makeDummyDesc(*parentDesc);
    memory::desc srcMemDesc = MemoryDescUtils::convertToDnnlMemoryDesc(definedParentDesc)->getDnnlDesc();

    auto definedChildDesc = childDesc->isDefined() ? childDesc : MemoryDescUtils::makeDummyDesc(*childDesc);
    memory::desc dstMemDesc = MemoryDescUtils::convertToDnnlMemoryDesc(definedChildDesc)->getDnnlDesc();

    mkldnn::primitive_attr attr;

    dnnl_primitive_desc_t result = nullptr;
    auto status = dnnl_reorder_primitive_desc_create(&result, &srcMemDesc.data, eng.get(), &dstMemDesc.data, eng.get(),
                                                     attr.get());
    if (result) {
        mkldnn_primitive_desc_destroy(result);
    }

    return mkldnn_success == status;
}

void Graph::InitEdges() {
    OV_ITT_SCOPE(FIRST_INFERENCE, itt::domains::intel_cpu_LT, "Graph::InitEdges");

    size_t numberOfEdges = graphEdges.size();

    std::unordered_set<std::string> uniqueLayerNames;
    for (auto node : graphNodes) {
        uniqueLayerNames.insert(node->getName());
    }

    auto insertReorder = [&](EdgePtr& edge, bool isOptimized) {
        std::string basicLayerName = edge->getParent()->getName() + "_" +
                                     node::Reorder::getReorderArgs(edge->getInputDesc(), edge->getOutputDesc()) + "_" +
                                     edge->getChild()->getName();
        std::string layerName = basicLayerName;
        int idx = 0;
        while (uniqueLayerNames.find(layerName) != uniqueLayerNames.end()) {
            idx++;
            layerName = basicLayerName + "_" + std::to_string(idx);
        }
        uniqueLayerNames.insert(layerName);

        // optimized flag indicate that just desc update w/o actual physical memory movement.
        InsertReorder(edge, layerName, edge->getInputDesc(), edge->getOutputDesc(), isOptimized);
    };

    auto updateEdge = [&](int& i) {
        graphEdges.erase(graphEdges.begin() + i);
        i--;
        numberOfEdges--;
    };

    for (auto i = 0; i < numberOfEdges; i++) {
        auto edge = graphEdges[i];
        auto reorderStatus = graphEdges[i]->needReorder();
        if (reorderStatus == Edge::ReorderStatus::Regular) {
            Edge::ReorderStatus reorderStatusInternal = Edge::ReorderStatus::Regular;
            // Check if there is a reorder that needs the precision conversion
            if (edge->getInputDesc().getPrecision() != edge->getOutputDesc().getPrecision() &&
                    !isReorderAvailable(edge->getInputPortDesc()->getMemDesc(),
                                        edge->getOutputPortDesc()->getMemDesc(),
                                        this->getEngine())) {
                // If we are here, then we need to insert Convert, because there are no reorders that support such type conversion
                const auto& inDesc = edge->getInputDesc();
                const auto& outDesc = edge->getOutputDesc();

                std::string convertName = edge->getParent()->getName() + "_" +
                                          inDesc.getPrecision().name() + "_" + outDesc.getPrecision().name();

                auto convertNode = std::make_shared<node::Convert>(inDesc.getShape(), inDesc.getPrecision(), outDesc.getPrecision(),
                                                                       convertName, this->getEngine(), this->weightsCache);
                convertNode->setDescs(inDesc, outDesc);
                InsertNode(edge, convertNode, true);

                //Check if reorder is still needed
                reorderStatusInternal = convertNode->getChildEdgeAt(0)->needReorder();
                if (reorderStatusInternal != Edge::ReorderStatus::No)
                    edge = convertNode->getChildEdgeAt(0);
            }
            if (reorderStatusInternal != Edge::ReorderStatus::No) {
                insertReorder(edge, reorderStatusInternal == Edge::ReorderStatus::Optimized);
            }
            updateEdge(i);
        } else if (reorderStatus == Edge::ReorderStatus::Optimized) {
            insertReorder(edge, true);
            updateEdge(i);
        }
    }
}

static inline bool isConstOutput(EdgePtr edge) {
    return edge->getParent()->isConstant() && !edge->getChild()->isConstant();
}

static edge_clusters_t findEdgeClusters(const std::vector<EdgePtr> & graphEdges) {
    typedef std::unordered_map<EdgePtr, size_t> edge_cluster_idx_map_t;

    edge_clusters_t edge_clusters;
    edge_cluster_idx_map_t edge_cluster_indices;

    for (auto &edge : graphEdges) {
        if (!edge->hasDefinedMaxSize())
            continue;

        auto edge_it = edge_cluster_indices.find(edge);

        if (edge_it != edge_cluster_indices.end())
            continue;   // edge is visited

        size_t cluster_idx = edge_clusters.size();
        EdgePtr last_shared_edge = nullptr;
        //has_defined_max_path means all the edges on path from current to the actual shared edge
        //have defined max memory size so they can be added to the clusters and resolved by mem solver
        bool has_defined_max_path = true;

        // find cluster index
        for (auto shared_edge = edge->getSharedEdge(std::nothrow);
            shared_edge;
            shared_edge = shared_edge->getSharedEdge(std::nothrow)) {
            has_defined_max_path = has_defined_max_path && shared_edge->hasDefinedMaxSize();
            auto shared_edge_it = edge_cluster_indices.find(shared_edge);
            if (shared_edge_it != edge_cluster_indices.end()) {
                cluster_idx = shared_edge_it->second;
                last_shared_edge = shared_edge;
                break;
            }
        }

        if (!has_defined_max_path) {
            continue;
        }

        // add shared edges to cluster
        edge_cluster_indices.emplace(edge, cluster_idx);

        if (cluster_idx == edge_clusters.size())
            edge_clusters.emplace_back(edge_cluster_t { edge });
        else
            edge_clusters[cluster_idx].emplace(edge);

        for (auto shared_edge = edge->getSharedEdge(std::nothrow);
            shared_edge != last_shared_edge;
            shared_edge = shared_edge->getSharedEdge(std::nothrow)) {
            edge_cluster_indices.emplace(shared_edge, cluster_idx);
            edge_clusters[cluster_idx].emplace(shared_edge);
        }
    }

    return edge_clusters;
}

void Graph::AllocateWithReuse() {
    edge_clusters_t edge_clusters = findEdgeClusters(graphEdges);

    size_t edge_clusters_count = edge_clusters.size();

    for (size_t i = 0; i < edge_clusters_count;) {
        auto &cluster = edge_clusters[i];
        bool erase = false;
        for (auto &edge : cluster) {
            if (edge->getStatus() == Edge::Status::NeedAllocation
                && edge->getParent()->isConstant()) {
                if (edge->getParent()->getType() == Type::Input) {
                    auto constNode = std::static_pointer_cast<node::Input>(edge->getParent());
                    edge->reuse(std::const_pointer_cast<Memory>(constNode->getMemoryPtr()));
                } else {
                    edge->externalAllocate(weightsCache);
                }
                erase = true;
            }
        }

        if (erase) {
            std::swap(edge_clusters[i], edge_clusters[edge_clusters_count - 1]);
            --edge_clusters_count;
        } else {
            ++i;
        }
    }

    edge_clusters.resize(edge_clusters_count);

    const int64_t alignment = 32;  // 32 bytes

    std::vector<MemorySolver::Box> boxes(edge_clusters.size());
    for (int i = 0; i < edge_clusters.size(); i++) {
        MemorySolver::Box &box = boxes[i];
        box = { std::numeric_limits<int>::max(), 0, 0, i };
        for (auto &edge : edge_clusters[i]) {
            int e_start = edge->getParent()->execIndex;
            int e_finish = edge->getChild()->execIndex;

            if (!edge->hasDefinedMaxSize()) {
                IE_THROW() << "Can not allocate memory since the size is undefined.";
            }

            int64_t e_size = edge->getDesc().getMaxMemSize();  // size in bytes (from the beginning of data to the last element)
            box.start = std::min(e_start, box.start);
            box.finish = std::max(e_finish, box.finish);
            box.size =  std::max(e_size, box.size);
        }

        // Constant data are filled once on load.
        // So we need it untouchable during all execution time
        // -1 is a place holder for a max timestamp.
        bool isConst = false, isOutput = false, isInput = false;
        for (auto &edge : edge_clusters[i]) {
            isConst  |= isConstOutput(edge);
            isOutput |= edge->getChild()->getType() == Type::Output;
            isInput  |= edge->getParent()->getType() == Type::Input;
        }

        if (reuse_io_tensors) {
            if (isInput | isConst) box.start = 0;
            if (isOutput | isConst) box.finish = -1;
        } else {
            if (isInput  | isOutput | isConst) {
                box.start = 0;
                box.finish = -1;
            }
        }

        box.size = div_up(box.size, alignment);
    }

    MemorySolver memSolver(boxes);
    size_t total_size = static_cast<size_t>(memSolver.solve()) * alignment;

    memWorkspace = std::make_shared<Memory>(eng);
    memWorkspace->Create(DnnlBlockedMemoryDesc(InferenceEngine::Precision::I8, Shape(InferenceEngine::SizeVector{total_size})));

    if (edge_clusters.empty())
        return;

    auto* workspace_ptr = static_cast<int8_t*>(memWorkspace->GetData());

    for (int i = 0; i < edge_clusters.size(); i++) {
        int count = 0;
        for (auto &edge : edge_clusters[i]) {
            if (edge->getStatus() == Edge::Status::NeedAllocation) {
                int64_t offset = memSolver.getOffset(i);
                // !! Fallback to individual memory allocation !!
                // if you like to check infer without reuse just call this function without arguments.
                edge->allocate(workspace_ptr + offset * alignment);  // alignment in byte

                // TODO: WA for some test (like strided_slice_test) which use tensors with
                //       shapes {0}. And it is implisitly converted into {1} tensor.
                //       Zeroing of input data allow pass tests.
                if (edge->getParent()->type == Type::Input && edge->hasDefinedMaxSize())
                    edge->getMemoryPtr()->FillZero();

                count++;
            }
        }
        IE_ASSERT(count == 1);
    }
}

void Graph::Allocate() {
    OV_ITT_SCOPE(FIRST_INFERENCE, itt::domains::intel_cpu_LT, "Graph::Allocate");

    // resolve edges. Define which will be a view on others
    //   NeedAllocation - real blob
    //   NotAllocated - view on other blob, peer or in-place
    for (auto& edge : graphEdges) edge->init();

    // Allocate memory space for all edges marked with NeedAllocation
    AllocateWithReuse();

    // Create dummy memory with undefined desc for edges that are need allocation but has not been allocated withing mem solver
    for (auto& edge : graphEdges) edge->allocate();

    // Resolve all other edges with status NotAllocated and in-place
    for (auto& node : graphNodes) node->resolveInPlaceEdges();

    // Check all getters. Should work.
    for (auto& edge : graphEdges) edge->validate();
}

void Graph::CreatePrimitives() {
    OV_ITT_SCOPED_TASK(itt::domains::intel_cpu, "Graph::CreatePrimitives");
    for (auto& node : graphNodes) {
        OV_ITT_SCOPE(FIRST_INFERENCE, itt::domains::intel_cpu_LT, node->profiling.createPrimitive);
        node->createPrimitive();
    }
}

void Graph::PushInputData(const std::string& name, const InferenceEngine::Blob::Ptr &in) {
    if (!IsReady()) IE_THROW()<< "Wrong state. Topology not ready.";

    auto input = inputNodesMap.find(name);
    if (input != inputNodesMap.end()) {
        auto& inTensorDesc = in->getTensorDesc();
        auto node = input->second;
        auto childEdge = node->getChildEdgeAt(0);
        const auto& outDims = node->getOutputShapeAtPort(0);

        const void *ext_data_ptr = in->cbuffer();
        void *inter_data_ptr = childEdge->getMemory().GetData();

        if (ext_data_ptr != inter_data_ptr) {
            auto ext_tdesc = MemoryDescUtils::convertToDnnlBlockedMemoryDesc(in->getTensorDesc());

            Memory ext_mem(eng);
            ext_mem.Create(ext_tdesc, ext_data_ptr, false);

            // branch for handling dynamic batch feature in new API
            if (getProperty().isNewApi && getProperty().batchLimit > 0 && ext_mem.getStaticDims()[0] != childEdge->getMemory().getStaticDims()[0]) {
                auto newDims = childEdge->getMemory().getStaticDims();
                newDims[0] = ext_mem.getStaticDims()[0];

                Memory tmpMem(eng);
                auto newDesc = childEdge->getMemory().getDesc().cloneWithNewDims(newDims, true);
                tmpMem.Create(newDesc, childEdge->getMemory().GetData(), false);

                tmpMem.SetData(ext_mem, false);
            } else {
                childEdge->getMemory().SetData(ext_mem, false);
            }
        }

        // todo: make sure 'name' exists in this map...
        if (_normalizePreprocMap.find(name) != _normalizePreprocMap.end()) {
            if (inTensorDesc.getPrecision() == InferenceEngine::Precision::FP32) {
                _normalizePreprocMap[name].NormalizeImage(outDims, reinterpret_cast<float *>(inter_data_ptr),
                                                          inTensorDesc.getLayout());
            } else {
                IE_THROW() << "Mean image of type " << inTensorDesc.getPrecision().name() << " is unsupported";
            }
        }
    } else {
        IE_THROW() << "Input blob for infer '" << name << "' doesn't correspond to input in network";
    }
}

void Graph::PullOutputData(BlobMap &out) {
    if (!IsReady())
        IE_THROW() << "Wrong state. Topology not ready.";

    for (auto &outputMap : outputNodesMap) {
        auto name = outputMap.first;
        auto node = outputMap.second;
        auto parentEdge = node->getParentEdgeAt(0);
        const Memory& intr_blob = parentEdge->getMemory();

        const auto ext_blob_map = out.find(name);
        const auto ext_blob = ext_blob_map->second;
        if (ext_blob_map == out.end()) {
            IE_THROW(Unexpected) << "The network outputs do not contain mkldnn graph output node name: \"" << name << "\"";
        }

        const auto actualDesc = MemoryDescUtils::convertToTensorDesc(intr_blob.getDesc());
        auto &expectedDesc = ext_blob->getTensorDesc();

        // TODO [NM]: need to create universal reorder which will be detect cases when we really need to use it
        // WA: for cases when output shape after transformation will be 1x1x1x1 but model output is scalar
        bool isScalarOutput = false;
        if (actualDesc.getLayout() == SCALAR) {
            isScalarOutput = expectedDesc.getLayout() == SCALAR ||
                             (!expectedDesc.getDims().empty() &&
                             std::accumulate(expectedDesc.getDims().begin(), expectedDesc.getDims().end(), (size_t)1, std::multiplies<size_t>()) == 1);
        } else if (expectedDesc.getLayout() == SCALAR) {
            isScalarOutput = actualDesc.getLayout() == SCALAR ||
                             (!actualDesc.getDims().empty() &&
                             std::accumulate(actualDesc.getDims().begin(), actualDesc.getDims().end(), (size_t)1, std::multiplies<size_t>()) == 1);
        }

        auto outDims = intr_blob.getStaticDims();
        if (out[name]->getTensorDesc().getDims() != outDims && !isScalarOutput) {
            // WA: because input/output info initially contains non empty dims, order etc.
            // and setDims (called inside setShape) can't correct modify blocked desc for desc with blocked layout
            if (expectedDesc.getLayout() == InferenceEngine::Layout::BLOCKED) {
                expectedDesc = TensorDesc(expectedDesc.getPrecision(), expectedDesc.getLayout());
            }
            if (getProperty().isNewApi && getProperty().batchLimit > 0) {
                outDims[0] = node->batchToProcess();
            }
            out[name]->setShape(outDims);
        }

        // check for empty output blob
        if (std::any_of(outDims.begin(), outDims.end(), [](const Dim dim) {return dim == 0;})) {
            continue;
        }

        auto srcPrec = actualDesc.getPrecision();
        auto dstPrec = expectedDesc.getPrecision();

        if ((getProperty().isNewApi && !getProperty().batchLimit) && srcPrec == dstPrec && ext_blob->byteSize() != intr_blob.GetSize())
                IE_THROW() << "Output blob byte size is not equal network output byte size ("
                                   << ext_blob->byteSize() << "!=" << intr_blob.GetSize() << ").";

        void *ext_blob_ptr = ext_blob->buffer();
        void *intr_blob_ptr = intr_blob.GetData();

        // That is the same memory. No need to copy
        if (ext_blob_ptr == intr_blob_ptr) continue;

        if (actualDesc.getBlockingDesc() != expectedDesc.getBlockingDesc() && !isScalarOutput) {
            // User can initialize output via SetOutput API using tensorDesc with ANY layout.
            // For these cases we create planar memory descriptor.
            auto outBlobDesc = expectedDesc.getLayout() == InferenceEngine::Layout::ANY
                                ? DnnlBlockedMemoryDesc(expectedDesc.getPrecision(), Shape(expectedDesc.getDims()))
                                : MemoryDescUtils::convertToDnnlBlockedMemoryDesc(expectedDesc);
            Memory outBloMem(eng);
            outBloMem.Create(outBlobDesc, ext_blob_ptr, false);

            // branch for handling dynamic batch feature in new API
            if (getProperty().isNewApi && getProperty().batchLimit > 0 && outBloMem.getStaticDims()[0] != intr_blob.getStaticDims()[0]) {
                auto newDims = intr_blob.getStaticDims();
                newDims[0] = outBloMem.getStaticDims()[0];

                Memory tmpMem(eng);
                auto newDesc = intr_blob.getDesc().cloneWithNewDims(newDims, true);
                tmpMem.Create(newDesc, intr_blob.GetData(), false);

                outBloMem.SetData(tmpMem, false);
            } else {
                outBloMem.SetData(intr_blob, false);
            }
        } else {
            size_t size_to_copy = intr_blob.GetDescWithType<BlockedMemoryDesc>()->getPaddedElementsCount();
            // TODO: Should we support InferenceEngine::PluginConfigParams::KEY_DYN_BATCH_LIMIT???
            // TODO [DS]: phase 2: should we support this behaviour? Looks obsolete in the dynamic shapes paradigm
            if (getProperty().batchLimit) {
                if (node->isDynamicNode() && !getProperty().isNewApi) {
                    IE_THROW(NotImplemented) << "[DS] not implemented dynamic batch for node with dynamic shape";
                }
                int MB_to_process = node->batchToProcess();
                size_to_copy = std::accumulate(outDims.begin() + 1, outDims.end(), (size_t)1, std::multiplies<size_t>()) * MB_to_process;
            }

            cpu_convert(intr_blob_ptr, ext_blob_ptr, srcPrec, dstPrec, size_to_copy);
        }
    }
}

<<<<<<< HEAD
inline void MKLDNNGraph::ExecuteNode(const MKLDNNNodePtr& node, const mkldnn::stream& stream) const {
    DUMP(node, config, nestingLevel, infer_count);
=======
inline void Graph::ExecuteNode(const NodePtr& node, const mkldnn::stream& stream) const {
    DUMP(node, config, infer_count);
>>>>>>> eb74afe4
    OV_ITT_SCOPED_TASK(itt::domains::intel_cpu, node->profiling.execute);

    if (node->isDynamicNode()) {
        node->executeDynamic(stream);
    } else {
        node->execute(stream);
    }
}

void Graph::Infer(InferRequestBase* request) {
    if (!IsReady()) {
        IE_THROW() << "Wrong state. Topology is not ready.";
    }

    mkldnn::stream stream(eng);

    CPU_DEBUG_CAP_ENABLE(const PerfKey perfKey = perfGetKey(*this));
    for (const auto& node : executableGraphNodes) {
        VERBOSE(node, config.verbose, infer_count);
        PERF(node, config.collectPerfCounters, perfKey);

        if (request)
            request->ThrowIfCanceled();
        ExecuteNode(node, stream);
    }

    CPU_DEBUG_CAP_ENABLE(infer_count++);
}

void Graph::VisitNode(NodePtr node, std::vector<NodePtr>& sortedNodes) {
    if (node->temporary) {
        return;
    }

    if (node->permanent) {
        return;
    }

    node->temporary = true;

    for (size_t i = 0; i < node->getChildEdges().size(); i++) {
        VisitNode(node->getChildEdgeAt(i)->getChild(), sortedNodes);
    }

    node->permanent = true;
    node->temporary = false;

    sortedNodes.insert(sortedNodes.begin(), node);
}

void Graph::SortTopologically() {
    OV_ITT_SCOPE(FIRST_INFERENCE, itt::domains::intel_cpu_LT, "Graph::SortTopologically");

    std::vector<NodePtr> unsorted;
    std::vector<NodePtr> sorted;

    for (int i = 0; i < graphNodes.size(); i++) {
        NodePtr node = graphNodes[i];

        node->permanent = false;
        node->temporary = false;

        unsorted.push_back(node);
    }

    while (!unsorted.empty()) {
        NodePtr node = unsorted.at(0);
        unsorted.erase(unsorted.begin());

        VisitNode(node, sorted);
    }

    for (int i = 0; i < sorted.size(); i++) sorted[i]->execIndex = i;

    graphNodes.erase(graphNodes.begin(), graphNodes.end());
    graphNodes.assign(sorted.begin(), sorted.end());

    // TODO: Sort in/out edges by port index because of backward compatibility
    //       A lot of plugin logic are build on top of assumption that index in
    //       vector childEdges/parentEdges is port number. But that is not
    //       truth anymore. But to keep old logic correct need to simulate ordering.
    //
    // Make first N (N == port_num) edge indexes are matched with port index
    for (auto &node : graphNodes) {
        {
            int port_num = node->inputShapes.size();
            std::vector<EdgePtr> res(port_num);

            for (int i = 0; i < node->parentEdges.size(); i++) {
                auto edge = node->getParentEdgeAt(i);
                int port = edge->getOutputNum();
                if (port < port_num && !res[port])
                    res[port] = edge;
                else
                    res.push_back(edge);
            }
            node->parentEdges = {res.begin(), res.end()};
        }
        {
            int port_num = node->outputShapes.size();
            std::vector<EdgePtr> res(port_num);

            for (int i = 0; i < node->childEdges.size(); i++) {
                auto edge = node->getChildEdgeAt(i);
                int port = edge->getInputNum();
                if (port < port_num && !res[port])
                    res[port] = edge;
                else
                    res.push_back(edge);
            }
            node->childEdges = {res.begin(), res.end()};
        }
    }
}

void Graph::GetPerfData(std::map<std::string, InferenceEngine::InferenceEngineProfileInfo> &perfMap) const {
    unsigned i = 0;
    std::function<void(std::map<std::string, InferenceEngine::InferenceEngineProfileInfo> &, const NodePtr&)>
            getPerfMapFor = [&](std::map<std::string, InferenceEngine::InferenceEngineProfileInfo> &perfMap, const NodePtr& node) {
        InferenceEngine::InferenceEngineProfileInfo &pc = perfMap[node->getName()];
        pc.execution_index = i++;
        // TODO: Why time counter is signed?
        pc.cpu_uSec = pc.realTime_uSec = (long long) node->PerfCounter().avg();
        pc.status = pc.cpu_uSec > 0 ? InferenceEngine::InferenceEngineProfileInfo::EXECUTED
                                    : InferenceEngine::InferenceEngineProfileInfo::NOT_RUN;
        std::string pdType = node->getPrimitiveDescriptorType();
        size_t typeLen = sizeof(pc.exec_type) / sizeof(pc.exec_type[0]);
        pdType.copy(pc.exec_type, typeLen, 0);
        size_t layerTypeLen = sizeof(pc.layer_type) / sizeof(pc.layer_type[0]);
        node->typeStr.copy(pc.layer_type, layerTypeLen, 0);

        for (auto& fusedNode : node->fusedWith) {
            getPerfMapFor(perfMap, fusedNode);
        }

        for (auto& mergedWith : node->mergedWith) {
            getPerfMapFor(perfMap, mergedWith);
        }
    };

    for (int i = 0; i < graphNodes.size(); i++) {
        if (graphNodes[i]->isConstant())
            continue;
        getPerfMapFor(perfMap, graphNodes[i]);
    }
}

void Graph::setConfig(const Config &cfg) {
    config = cfg;
}

const Config& Graph::getConfig() const {
    return config;
}

void Graph::setProperty(const std::map<std::string, std::string>& properties) {
    config.readProperties(properties);
}

Config Graph::getProperty() const {
    return config;
}

void Graph::RemoveEdge(EdgePtr& edge) {
    for (auto it = graphEdges.begin(); it != graphEdges.end(); it++) {
        if ((*it) == edge) {
            edge->drop();
            graphEdges.erase(it);
            return;
        }
    }
}

void Graph::DropNode(const NodePtr &node) {
    auto children = node->childEdges;
    auto parents = node->parentEdges;

    for (size_t i = 0; i < parents.size(); i++) {
        auto p_edge = parents[i].lock();
        if (!p_edge) continue;
        auto parent = p_edge->getParent();
        if (!parent) continue;

        for (size_t j = 0; j < children.size(); j++) {
            if (!children[j].lock())
                continue;
            auto child = children[j].lock()->getChild();
            if (!child)
                continue;

            EdgePtr &remEdge = p_edge;
            int inNum = 0;
            if (remEdge) {
                inNum = remEdge->getInputNum();
                remEdge->drop();
                RemoveEdge(remEdge);
            }
            remEdge = children[j].lock();
            int outNum = 0;
            if (remEdge) {
                outNum = remEdge->getOutputNum();
                remEdge->drop();
                RemoveEdge(remEdge);
            }
            EdgePtr newEdge(new Edge(parent, child, inNum, outNum));
            graphEdges.push_back(newEdge);
            parent->addEdge(newEdge);
        }
    }
}

void Graph::DropDWConvNode(const NodePtr &node) {
    auto children = node->childEdges;
    auto parents = node->parentEdges;

    auto parentConvEdge = parents[0].lock();
    if (!parentConvEdge) return;
    auto parentConv = parentConvEdge->getParent();
    if (!parentConv) return;

    parentConv->outputShapes[0] = node->outputShapes[0];

    for (size_t i = 0; i < 1; i++) {
        auto p_edge = parents[i].lock();
        if (!p_edge) continue;
        auto parent = p_edge->getParent();
        if (!parent) continue;

        for (size_t j = 0; j < children.size(); j++) {
            if (!children[j].lock())
                continue;
            auto child = children[j].lock()->getChild();
            if (!child)
                continue;

            EdgePtr &remEdge = p_edge;
            int inNum = 0;
            if (remEdge) {
                inNum = remEdge->getInputNum();
                remEdge->drop();
                RemoveEdge(remEdge);
            }
            remEdge = children[j].lock();
            int outNum = 0;
            if (remEdge) {
                outNum = remEdge->getOutputNum();
                remEdge->drop();
                RemoveEdge(remEdge);
            }
            EdgePtr newEdge(new Edge(parent, child, inNum, outNum));
            graphEdges.push_back(newEdge);
            parent->addEdge(newEdge);
        }
    }

    for (size_t i = 1; i < parents.size(); i++) {
        auto p_edge = parents[i].lock();
        if (!p_edge) continue;
        auto parent = p_edge->getParent();
        if (!parent) continue;

        EdgePtr &remEdge = p_edge;
        int inNum = 0;
        int portCandidate = 0;
        if (remEdge) {
            inNum = remEdge->getInputNum();
            portCandidate = remEdge->getOutputNum();
            remEdge->drop();
            RemoveEdge(remEdge);
        }
        int outNum = parentConv->parentEdges.size();

        EdgePtr newEdge(new Edge(parent, parentConv, inNum, outNum));
        graphEdges.push_back(newEdge);
        parent->addEdge(newEdge);
        parentConv->inputShapes.push_back(node->getInputShapeAtPort(portCandidate));
    }
    parentConv->outputShapes[0] = node->getOutputShapeAtPort(0);
}

void Graph::RemoveDroppedNodes() {
    auto& nodes = this->GetNodes();

    auto it = nodes.begin();

    while (it != nodes.end()) {
        if ((*it)->isDropped()) {
            it = nodes.erase(it);
        } else {
            it++;
        }
    }
}

void Graph::RemoveDroppedEdges() {
    auto& edges = this->GetEdges();

    auto it = edges.begin();

    while (it != edges.end()) {
        if ((*it)->isDropped()) {
            it = edges.erase(it);
        } else {
            it++;
        }
    }
}

NodePtr Graph::InsertReorder(EdgePtr edge, std::string layerName, const MemoryDesc& inDesc, const MemoryDesc& outDesc,
                                         bool isOptimized) {
    NodePtr newReorder(new node::Reorder(layerName, getEngine(), weightsCache));
    auto *reorderPtr = dynamic_cast<node::Reorder *>(newReorder.get());
    if (reorderPtr == nullptr) {
        IE_THROW() << "Graph::InsertReorder: Cannot cast to Reorder";
    }
    reorderPtr->setDescs(inDesc, outDesc);
    reorderPtr->setOptimized(isOptimized);

    InsertNode(edge, newReorder, true);

    // Using the method Edge::getDesc() we can check that input and output tensor descriptors are equal.
    // Due to the specificity of GraphOptimizer::MergeTransposeAndReorder() that isOptimized flag uses, we shouldn't do these checks.
    if (!isOptimized) {
        newReorder->getParentEdgeAt(0)->getDesc();
        newReorder->getChildEdgeAt(0)->getDesc();
    }

    return newReorder;
}

bool Graph::InsertNode(EdgePtr edge, NodePtr node, bool initNode) {
    auto oIndex = edge->getOutputNum();
    auto iIndex = edge->getInputNum();
    if (iIndex < 0 || oIndex < 0)
        IE_THROW() << "Cannot insert node '" << node->getName() << "' between nodes: "
                           << edge->getParent()->getName() << " and "
                           << edge->getChild()->getName() << ".";

    edge->drop();

    return InsertNode(edge->getParent(), edge->getChild(), node, iIndex, oIndex, initNode);
}

bool Graph::InsertNode(NodePtr parent, NodePtr child, NodePtr node, int parentPort, int childPort, bool initNode) {
    EdgePtr beforeNode(new Edge(parent, node, parentPort, 0));
    EdgePtr afterNode(new Edge(node, child, 0, childPort));

    // Add edge for beforeNode
    beforeNode->getChild()->parentEdges.push_back(beforeNode);
    parent->childEdges.push_back(beforeNode);

    // Add edge for afterNode
    afterNode->getParent()->childEdges.push_back(afterNode);
    child->parentEdges.push_back(afterNode);

    if (isQuantized()) {
        node->setQuantizedGraphFlag(true);
    }
    node->setRuntimeCache(rtParamsCache);

    if (initNode) {
        node->getSupportedDescriptors();
        node->initSupportedPrimitiveDescriptors();
        node->filterSupportedPrimitiveDescriptors();
        node->selectOptimalPrimitiveDescriptor();
        node->initOptimalPrimitiveDescriptor();
    }

    graphEdges.push_back(beforeNode);
    graphEdges.push_back(afterNode);
    graphNodes.push_back(node);
    return true;
}

// Set all non const data paths precision to BF16
void Graph::EnforceBF16() {
    // Floating point parts of FP32 + INT8 or FP32 + BIN mixed precision models will be executed in BF16 precision
    // only if enforceBF16 flag was set manually because current performance is not good enough to enable it by default
    if (!implication(isQuantized(), config.manualEnforceBF16))
        return;

    std::function<void(const NodePtr&, std::unordered_set<NodePtr>& skipNodes)> searchForNodesToSkip;
    searchForNodesToSkip = [&](const NodePtr& node, std::unordered_set<NodePtr>& skipNodes) -> void {
        for (size_t i = 0; i < node->getParentEdges().size(); i++) {
            const auto& parent = node->getParentEdgeAt(i)->getParent();

            /* list of node types that must be forced to be executed in BF16 precision
             * because of performance gains */
            if (one_of(parent->getType(),
                    Type::Convolution,    // conv nets
                    Type::FullyConnected, // conv / bert nets
                    Type::RNNCell,        // recurent nets
                    Type::RNNSeq,         // recurent nets
                    Type::MatMul,         // bert nets
                    Type::ROIPooling,     // object detection nets
                    Type::Interpolate))    // super resolution nets
                continue;   // stop at significant nodes

            const auto res = skipNodes.insert(parent);
            if (res.second) // node not visited yet
                searchForNodesToSkip(parent, skipNodes);
        }
    };

    /* Skip BF16 enforcement for tail of the graph by forming set of nodes to skip.
     * Necessary to maintain accuracy.
     * Experiments show zero peformance impact on average */
    std::unordered_set<NodePtr> nodesToSkip;
    // starting from output nodes
    for (const auto& entry : outputNodesMap) {
        const auto& node = entry.second;
        searchForNodesToSkip(node, nodesToSkip);
    }

    for (const auto& node : graphNodes) {
        if (nodesToSkip.count(node) && !node->enforceBF16evenForGraphTail)
            continue;

        if (node->getType() != Type::Input && node->getType() != Type::Output) {
            for (size_t i = 0; i < node->getOriginalInputsNumber(); i++) {
                const auto &parent = node->getParentEdgesAtPort(i)[0]->getParent();
                /* Skip BF16 enforcement for nodes after Constant Inputs for maintaining precision for fusing.
                 * Precision conversion to BF16 does automatically, if convolution follows up after Constant Inputs
                 * and if activation is BF16 */
                if (!(parent->getType() == Type::Input && parent->isConstant() &&
                    // Concatenation node is exception because it doesn't change an accuracy for BF16 activation
                      node->getType() != Type::Concatenation) &&
                    // exclude Eltwise after Input since it supports conversion to BF16
                    !(parent->getType() == Type::Input && node->getType() == Type::Eltwise) &&
                    node->getOriginalInputPrecisionAtPort(i) == Precision::FP32)
                    node->setOriginalInputPrecisionAtPort(i, Precision::BF16);
            }

            for (size_t i = 0; i < node->getOriginalOutputsNumber(); i++) {
                if (node->getOriginalOutputPrecisionAtPort(i) == Precision::FP32)
                    node->setOriginalOutputPrecisionAtPort(i, Precision::BF16);
            }
        }
    }
}

std::shared_ptr<ngraph::Function> Graph::dump() const {
    return dump_graph_as_ie_ngraph_net(*this);
}

}   // namespace intel_cpu
}   // namespace ov<|MERGE_RESOLUTION|>--- conflicted
+++ resolved
@@ -942,13 +942,8 @@
     }
 }
 
-<<<<<<< HEAD
-inline void MKLDNNGraph::ExecuteNode(const MKLDNNNodePtr& node, const mkldnn::stream& stream) const {
+inline void Graph::ExecuteNode(const NodePtr& node, const mkldnn::stream& stream) const {
     DUMP(node, config, nestingLevel, infer_count);
-=======
-inline void Graph::ExecuteNode(const NodePtr& node, const mkldnn::stream& stream) const {
-    DUMP(node, config, infer_count);
->>>>>>> eb74afe4
     OV_ITT_SCOPED_TASK(itt::domains::intel_cpu, node->profiling.execute);
 
     if (node->isDynamicNode()) {
