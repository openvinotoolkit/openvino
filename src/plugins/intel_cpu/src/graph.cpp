--- conflicted
+++ resolved
@@ -55,11 +55,6 @@
 #endif
 
 using namespace dnnl;
-<<<<<<< HEAD
-=======
-using namespace InferenceEngine;
->>>>>>> da662116
-
 namespace ov {
 namespace intel_cpu {
 
