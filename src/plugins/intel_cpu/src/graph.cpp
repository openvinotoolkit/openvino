// Copyright (C) 2018-2025 Intel Corporation
// SPDX-License-Identifier: Apache-2.0
//

#include "graph.h"

#include <oneapi/dnnl/dnnl.h>
#include <oneapi/dnnl/dnnl_common_types.h>
#include <oneapi/dnnl/dnnl_config.h>
#include <oneapi/dnnl/dnnl_types.h>
#if OV_THREAD == OV_THREAD_TBB_ADAPTIVE
#    include <common/dnnl_thread.hpp>
#endif

#include <algorithm>
#include <cassert>
#include <cstddef>
#include <cstdint>
#include <cstdlib>
#include <deque>
#include <exception>
#include <functional>
#include <iterator>
#include <limits>
#include <map>
#include <memory>
#include <new>
#include <oneapi/dnnl/dnnl.hpp>
#include <oneapi/dnnl/dnnl_common.hpp>
#include <set>
#include <string>
#include <tuple>
#include <unordered_map>
#include <unordered_set>
#include <utility>
#include <vector>

#include "allocation_context.hpp"
#include "cpu_memory.h"
#include "cpu_types.h"
#include "edge.h"
#include "graph_context.h"
#include "graph_dumper.h"
#include "graph_optimizer.h"
#include "infer_request.h"
#include "itt.h"
#include "memory_control.hpp"
#include "memory_desc/cpu_memory_desc.h"
#include "memory_desc/cpu_memory_desc_utils.h"
#include "memory_state.h"
#include "node.h"
#include "nodes/common/cpu_convert.h"
#include "nodes/common/cpu_memcpy.h"
#include "nodes/convert.h"
#include "nodes/input.h"
#include "nodes/memory.hpp"
#include "nodes/reorder.h"
#include "nodes/tensoriterator.h"
#include "openvino/core/except.hpp"
#include "openvino/core/model.hpp"
#include "openvino/core/node.hpp"
#include "openvino/core/node_output.hpp"
#include "openvino/core/parallel.hpp"
#include "openvino/core/partial_shape.hpp"
#include "openvino/core/type.hpp"
#include "openvino/core/type/element_type.hpp"
#include "openvino/itt.hpp"
#include "openvino/op/assign.hpp"
#include "openvino/op/parameter.hpp"
#include "openvino/runtime/exception.hpp"
#include "openvino/runtime/itensor.hpp"
#include "openvino/runtime/profiling_info.hpp"
#include "openvino/runtime/so_ptr.hpp"
#include "perf_count.h"
#include "proxy_mem_blk.h"
#include "thread_pool_imp.hpp"
#include "utils/debug_capabilities.h"
#include "utils/general_utils.h"
#include "utils/node_dumper.h"
#include "utils/verbose.h"
#include "weights_cache.hpp"

<<<<<<< HEAD
#if (OV_THREAD == OV_THREAD_TBB || OV_THREAD == OV_THREAD_TBB_AUTO || OV_THREAD == OV_THREAD_TBB_ADAPTIVE)
=======
#if (OV_THREAD == OV_THREAD_TBB || OV_THREAD == OV_THREAD_TBB_AUTO || OV_THREAD == OV_THREAD_OMP)
#    include <atomic>
#endif

#if (OV_THREAD == OV_THREAD_TBB || OV_THREAD == OV_THREAD_TBB_AUTO)
>>>>>>> a110520f
#    include <tbb/task.h>
#endif

#if defined(OPENVINO_ARCH_X86_64) && defined(__linux__)
#    include "openvino/runtime/properties.hpp"
#endif

#if defined(OPENVINO_ARCH_ARM) || defined(OPENVINO_ARCH_ARM64)
#    include <common/primitive_desc_iface.hpp>

#    include "onednn/iml_type_mapper.h"
#    include "utils/precision_support.h"
#endif

using namespace dnnl;

namespace ov::intel_cpu {

Graph::~Graph() {
    CPU_DEBUG_CAP_ENABLE(summary_perf(*this));
    CPU_DEBUG_CAP_ENABLE(average_counters(*this));
}

template <typename NET>
void Graph::CreateGraph(NET& model, const GraphContext::CPtr& context) {
    OV_ITT_SCOPE(FIRST_INFERENCE, itt::domains::intel_cpu_LT, "CreateGraph");

    Init(model, context);

    Activate();
}

void Graph::Init(const std::vector<NodePtr>& graphNodes,
                 const std::vector<EdgePtr>& graphEdges,
                 const GraphContext::CPtr& context,
                 std::string name) {
    if (IsReady()) {
        ForgetGraphData();
    }

    m_context = context;
    m_stream = make_stream(getEngine(), m_context->getThreadPool());

    this->_name = std::move(name);

    this->graphNodes = graphNodes;
    this->graphEdges = graphEdges;

    for (const auto& node : graphNodes) {
        if ("Parameter" == node->getTypeStr()) {
            inputNodes.push_back(node);
        } else if ("Result" == node->getTypeStr()) {
            outputNodes.push_back(node);
        }
    }

    Configure();
}

void Graph::CreateGraph(const std::vector<NodePtr>& graphNodes,
                        const std::vector<EdgePtr>& graphEdges,
                        const GraphContext::CPtr& context,
                        std::string name) {
    Init(graphNodes, graphEdges, context, std::move(name));

    Activate();
}

template void Graph::CreateGraph(const std::shared_ptr<const ov::Model>&, const GraphContext::CPtr&);

void Graph::Replicate(const std::shared_ptr<const ov::Model>& model,
                      const std::vector<node::Input::InputConfig>& inputConfigs,
                      const std::vector<node::Input::OutputConfig>& outputConfigs) {
    OV_ITT_SCOPE_CHAIN(FIRST_INFERENCE, taskChain, itt::domains::intel_cpu_LT, "Graph::Replicate", "ov::Model");

    this->_name = model->get_friendly_name();

    // Map data object onto producer node
    std::map<std::shared_ptr<ov::Node>, NodePtr> op2node;

    // nodes which has no consumers (output or just unused). But doesn't marked as graph output.
    // Will be stored as fake output separately.
    std::deque<ov::Output<ov::Node>> unusedOutputs;

    auto getParentOutputPort = [](const std::shared_ptr<ov::Node>& childOp,
                                  const std::shared_ptr<ov::Node>& parentOp,
                                  const size_t childInputPort) -> int {
        for (size_t parentPort = 0; parentPort < parentOp->get_output_size(); parentPort++) {
            if (childOp->input(childInputPort).get_tensor_ptr() == parentOp->output(parentPort).get_tensor_ptr()) {
                return static_cast<int>(parentPort);
            }
        }

        return -1;
    };

    auto createNode = [&](const std::shared_ptr<ov::Node>& op) -> NodePtr {
        // special handling for Parameters and Results
        if (op->get_type_info() == op::v0::Parameter::get_type_info_static()) {
            auto input_index = model->get_parameter_index(ov::as_type_ptr<op::v0::Parameter>(op));
            OPENVINO_ASSERT(input_index >= 0,
                            "CPU plugin cannot find op: ",
                            op->get_friendly_name(),
                            " in model parameter list!");

            const auto& config = static_cast<size_t>(input_index) < inputConfigs.size() ? inputConfigs[input_index]
                                                                                        : node::Input::InputConfig{};
            NodePtr node = std::make_shared<node::Input>(op, m_context, config);
            inputNodes[input_index] = node;

            if (node->isDynamicNode()) {
                graphHasDynamicInput = true;
            }

            return node;
        }

        if (op->get_type_info() == op::v0::Result::get_type_info_static()) {
            auto output_index = model->get_result_index(ov::as_type_ptr<op::v0::Result>(op));
            OPENVINO_ASSERT(output_index >= 0,
                            "CPU plugin cannot find op: ",
                            op->get_friendly_name(),
                            " in model result list!");

            const auto& config = static_cast<size_t>(output_index) < outputConfigs.size() ? outputConfigs[output_index]
                                                                                          : node::Input::OutputConfig{};
            NodePtr node = std::make_shared<node::Input>(op, m_context, config);
            outputNodes[output_index] = node;

            return node;
        }

        return NodePtr(Node::factory().create(op, m_context));
    };

    inputNodes.resize(model->get_parameters().size());
    outputNodes.resize(model->get_results().size());

    for (const auto& op : model->get_ordered_ops()) {
        const NodePtr node = createNode(op);

        AddNode(node);
        op2node[op] = node;

        for (size_t port = 0; port < op->get_input_size(); port++) {
            auto parentOp = op->get_input_node_shared_ptr(port);
            auto parentNode = op2node[parentOp];

            CreateEdge(parentNode, node, getParentOutputPort(op, parentOp, port), static_cast<int>(port));
        }

        if (none_of(op->get_type_info(),
                    op::v0::Result::get_type_info_static(),
                    op::v3::Assign::get_type_info_static(),
                    op::v6::Assign::get_type_info_static())) {
            for (size_t oi = 0; oi < op->get_output_size(); oi++) {
                if (op->get_output_target_inputs(oi).empty()) {
                    unusedOutputs.push_back(op->output(oi));
                }
            }
        }
    }

    // Add stub output node for unused data
    for (const auto& unusedOutput : unusedOutputs) {
        auto parentNode = op2node[unusedOutput.get_node_shared_ptr()];
        const auto port = unusedOutput.get_index();
        const auto nodeName =
            std::string("stub_") + std::to_string(unusedOutput.get_index()) + "_" + parentNode->getName();
        const NodePtr outNode = std::make_shared<node::Input>(parentNode->outputShapes[port],
                                                              parentNode->getOriginalOutputPrecisionAtPort(port),
                                                              nodeName,
                                                              "Result",
                                                              m_context);
        CreateEdge(parentNode, outNode, port, 0);
        AddNode(outNode);
    }

    auto hasSubgraphConsumers = [](const NodePtr& node) -> bool {
        const auto& childEdges = node->getChildEdges();
        return std::any_of(childEdges.begin(), childEdges.end(), [](const EdgeWeakPtr& edge) -> bool {
            auto edgePtr = edge.lock();
            if (!edgePtr) {
                return false;
            }
            return edgePtr->getChild()->getType() == Type::Subgraph;
        });
    };

    // enforce must be performed after inputs and outputs info are taken into account
    EnforceInferencePrecision();

    // update input precisions of consumers to avoid extra reorders
    for (auto& inputNode : inputNodes) {
        const auto precToSet = inputNode->getOriginalOutputPrecisionAtPort(0);
        const auto childEdges = inputNode->getChildEdgesAtPort(0);
        for (const auto& childEdge : childEdges) {
            const auto child = childEdge->getChild();
            const auto child_prec = child->getOriginalInputPrecisionAtPort(childEdge->getOutputNum());
            if (none_of(child_prec, ov::element::bf16, ov::element::f16) &&
                // remove this WA when #78939 is resolved
                !hasSubgraphConsumers(child)) {
                child->setOriginalInputPrecisionAtPort(childEdge->getOutputNum(), precToSet);
            }
        }
    }

    // update output precisions of producers to avoid extra reorders
    // do this only in case output configuration is not provided explicitly
    if (outputConfigs.empty()) {
        for (auto& outputNode : outputNodes) {
            const auto precToSet = outputNode->getOriginalInputPrecisionAtPort(0);
            const auto parentEdge = outputNode->getParentEdgeAt(0);
            const auto parent = parentEdge->getParent();
            parent->setOriginalOutputPrecisionAtPort(parentEdge->getInputNum(), precToSet);
        }
    }
}

static std::vector<size_t> IdentifySyncPoints(const std::vector<NodePtr>& graphNodes) {
    OV_ITT_SCOPE(FIRST_INFERENCE, itt::domains::intel_cpu_LT, "Graph::IdentifySyncPoints");
    std::vector<size_t> syncNodesInds;

    for (size_t i = 0; i < graphNodes.size(); ++i) {
        const auto& node = graphNodes[i];

        if (!node->isDynamicNode()) {
            continue;
        }

        if (node->outputShapeDataDependency() ||
            // WA: for convolution plus sum(broadcast). Due to the fact that a convolution with sum use the same memory
            // for second sum term and the output tensors (inPlace) resizing the output tensor, may lead to reallocation
            // of this second term memory and possible data lost. The reallocation may happen when the second term shape
            // is broadcasted to the output tensor shape. To avoid the data loss, we have a special processing for such
            // cases inside the convolution node, but it works properly only when dynamic shapes inference, preparation
            // and execution a called for this node sequentially.
            (node->getType() == Type::Convolution && node->isInPlace()) ||
            // Due to the special handling of the internal states and initialization subgraphs, MemoryInput nodes must
            // be processed as a internal dynamism node, allowing to hide the aforementioned complexity inside the
            // MemoryInput::executeDynamic implementation
            (node->getType() == Type::MemoryInput)) {
            syncNodesInds.push_back(i);
        }
    }

    return syncNodesInds;
}

static std::tuple<std::vector<NodePtr>, std::vector<size_t>> ExtractExecutableNodesAndSyncPoints(
    const std::vector<size_t>& syncNodesInds,
    const std::vector<NodePtr>& graphNodes) {
    OV_ITT_SCOPE(FIRST_INFERENCE, itt::domains::intel_cpu_LT, "Graph::ExtractExecutableNodesAndSyncPoints");
    std::unordered_map<size_t, size_t> graphIdToExecutableId;
    std::vector<NodePtr> executableGraphNodes;
    for (size_t i = 0; i < graphNodes.size(); i++) {
        const auto& node = graphNodes[i];
        const bool staticZeroDims = !node->isDynamicNode() && !node->isExecutable() && !node->isInPlace();
        const bool dynamicNonInputOutput = node->isDynamicNode() && none_of(node->getType(), Type::Input, Type::Output);

        if (!node->isConstant() &&  // constants are executed once in scope of compile_model
            !staticZeroDims &&      // never execute static nodes with zero dim input / output tensors
            (CPU_DEBUG_CAPS_ALWAYS_TRUE(!node->neverExecute()) ||  // execute all executable nodes
             dynamicNonInputOutput)) {                             // plus dynamic ones, except inputs / outputs
            graphIdToExecutableId[i] = executableGraphNodes.size();
            executableGraphNodes.emplace_back(node);
        }
    }

    // use set to ensure sorted unique sync entries
    std::set<size_t> uniqueExecutableSyncNodesInds;
    for (const auto& syncNodesInd : syncNodesInds) {
        auto it = graphIdToExecutableId.find(syncNodesInd);
        if (it != graphIdToExecutableId.end()) {
            uniqueExecutableSyncNodesInds.insert(it->second);
            // since sometimes we need to run the synchronization node  alone (for example in the case of internal
            // dynamism) let's add another sync index after the sync point node
            uniqueExecutableSyncNodesInds.insert(it->second + 1);
        }
    }
    uniqueExecutableSyncNodesInds.insert(executableGraphNodes.size());
    // convert to a vector to reduce runtime overhead
    std::vector<size_t> executableSyncNodesInds(uniqueExecutableSyncNodesInds.begin(),
                                                uniqueExecutableSyncNodesInds.end());

    return std::make_tuple(std::move(executableGraphNodes), std::move(executableSyncNodesInds));
}

void Graph::Init(const std::shared_ptr<const ov::Model>& model,
                 const GraphContext::CPtr& context,
                 const std::vector<node::Input::InputConfig>& inputConfigs,
                 const std::vector<node::Input::OutputConfig>& outputConfigs) {
    if (IsReady()) {
        ForgetGraphData();
    }

    m_context = context;
    m_stream = make_stream(getEngine(), m_context->getThreadPool());

    Replicate(model, inputConfigs, outputConfigs);

    Configure();
}

void Graph::Activate() {
    // @todo It is possible that execution graph is already created in scope of
    // the allocation context collection from the outer graph so the state for inner graph is "Ready"
    // We probably want to avoid such uncertancy
    // OPENVINO_ASSERT(status == Status::Initialized, "Invalid graph status: ", static_cast<int>(status));
    Allocate();

    CreatePrimitivesAndExecConstants();

#ifndef CPU_DEBUG_CAPS
    for (auto& graphNode : graphNodes) {
        graphNode->cleanup();
    }
#endif

    CPU_DEBUG_CAP_ENABLE(serialize(*this));
}

void Graph::Configure([[maybe_unused]] bool optimize) {
    OPENVINO_ASSERT(status == Status::NotReady, "Invalid graph status");

    SortTopologically();
    InitNodes();

    ov::intel_cpu::GraphOptimizer::ApplyCommonGraphOptimizations(*this);

    SortTopologically();

    InitDescriptors();

    ResolveInplaceDirections();

    InitOptimalPrimitiveDescriptors();

    ResolveEdgeConflicts();

    ov::intel_cpu::GraphOptimizer::ShareReorders(*this);
    RemoveDroppedNodes();

    SortTopologically();

    ResolveComplexInplaceConflicts();

    ov::intel_cpu::GraphOptimizer::ApplyImplSpecificGraphOptimizations(*this);

    SortTopologically();

    ResolveComplexInplaceConflicts();

    SortTopologically();

    status = Status::Initialized;
}

void Graph::InitNodes() {
    OV_ITT_SCOPE(FIRST_INFERENCE, itt::domains::intel_cpu_LT, "Graph::InitNodes");
    for (auto& node : graphNodes) {
        node->init();
    }
}

void Graph::InitDescriptors() {
    OV_ITT_SCOPE_CHAIN(FIRST_INFERENCE, taskChain, itt::domains::intel_cpu_LT, "InitDescriptors", "Prepare");

    for (auto& node : graphNodes) {
        OV_ITT_SCOPE_NEXT(FIRST_INFERENCE, taskChain, node->profiling.getSupportedDescriptors);
        DEBUG_LOG("Get supported primitive descriptors for node: ", node->getName());
        node->getSupportedDescriptors();

        OV_ITT_SCOPE_NEXT(FIRST_INFERENCE, taskChain, node->profiling.initSupportedPrimitiveDescriptors);
        DEBUG_LOG("Init supported primitive descriptors for node: ", node->getName());
        node->initSupportedPrimitiveDescriptors();
#ifdef CPU_DEBUG_CAPS
        {
            const auto& SPDs = node->getSupportedPrimitiveDescriptors();
            for (size_t i = 0; i < SPDs.size(); i++) {
                DEBUG_LOG("#",
                          node->getExecIndex(),
                          " ",
                          node->getName(),
                          " Before filter, SupportedPrimitiveDescriptors [",
                          i,
                          "/",
                          SPDs.size(),
                          "]: \n",
                          SPDs[i]);
            }
        }
#endif
        OV_ITT_SCOPE_NEXT(FIRST_INFERENCE, taskChain, node->profiling.filterSupportedPrimitiveDescriptors);
        DEBUG_LOG("Filter supported primitive descriptors for node: ", node->getName());
        node->filterSupportedPrimitiveDescriptors();

#ifdef CPU_DEBUG_CAPS
        const auto& SPDs = node->getSupportedPrimitiveDescriptors();
        for (size_t i = 0; i < SPDs.size(); i++) {
            DEBUG_LOG("#",
                      node->getExecIndex(),
                      " ",
                      node->getName(),
                      " After filter,  SupportedPrimitiveDescriptors [",
                      i,
                      "/",
                      SPDs.size(),
                      "]: \n",
                      SPDs[i]);
        }
#endif
    }

    for (auto& node : graphNodes) {
        OV_ITT_SCOPE_NEXT(FIRST_INFERENCE, taskChain, node->profiling.selectOptimalPrimitiveDescriptor);
        DEBUG_LOG("Select optimal primitive descriptors for node: ", node->getName());
        node->selectOptimalPrimitiveDescriptor();
    }
}

void Graph::ResolveInplaceDirections() {
    OV_ITT_SCOPED_TASK(itt::domains::intel_cpu, "Graph::ResolveInplaceDirections");

    for (auto& node : graphNodes) {
        node->resolveInPlaceDirection();
    }
}

void Graph::InitOptimalPrimitiveDescriptors() {
    OV_ITT_SCOPED_TASK(itt::domains::intel_cpu, "Graph::InitOptimalPrimitiveDescriptors");
    for (auto& node : graphNodes) {
        OV_ITT_SCOPE(FIRST_INFERENCE, itt::domains::intel_cpu_LT, node->profiling.initOptimalPrimitiveDescriptor);
        DEBUG_LOG("Init optimal primitive descriptors for node: ", node->getName());
        node->initOptimalPrimitiveDescriptor();
        DEBUG_LOG("#",
                  node->getExecIndex(),
                  " ",
                  node->getName(),
                  "\n",
                  *node->getSelectedPrimitiveDescriptor(),
                  "selectedPrimitiveDescriptorIdx = ",
                  node->selectedPrimitiveDescriptorIndex);
    }
}

void Graph::CreatePrimitivesAndExecConstants() const {
    OV_ITT_SCOPE(FIRST_INFERENCE, itt::domains::intel_cpu_LT, "Graph::CreatePrimitivesAndExecConstants");
    using shared_memory_ptr = WeightsSharing::SharedMemory::Ptr;

    auto acquireSharedOutputs = [this](const NodePtr& node) {
        std::vector<shared_memory_ptr> outputs;
        bool hasLocalAllocatedEdges = false;
        bool hasExternalInvalidEdges = false;

        for (size_t i = 0; i < node->getChildEdges().size(); ++i) {
            auto edgePtr = node->getChildEdgeAt(i);
            if (edgePtr) {
                if (edgePtr->isUseExternalMemory()) {
                    auto ptr = m_context->getWeightsCache()->get(edgePtr->hash());
                    outputs.emplace_back(ptr);
                    if (!ptr->isValid()) {
                        hasExternalInvalidEdges = true;
                    }
                } else {
                    hasLocalAllocatedEdges = true;
                }
            }
        }

        return std::make_tuple(hasExternalInvalidEdges, hasLocalAllocatedEdges, outputs);
    };

    for (const auto& node : graphNodes) {
        {
            OV_ITT_SCOPE(FIRST_INFERENCE, itt::domains::intel_cpu_LT, node->profiling.createPrimitive);
            DEBUG_LOG(*node);
#if DNNL_CPU_THREADING_RUNTIME == DNNL_RUNTIME_THREADPOOL
            dnnl::impl::threadpool_utils::activate_threadpool(getThreadPool().get());
#endif
            node->createPrimitive();
#if DNNL_CPU_THREADING_RUNTIME == DNNL_RUNTIME_THREADPOOL
            dnnl::impl::threadpool_utils::deactivate_threadpool();
#endif
        }

        if (!node->isConstant() || !node->isExecutable()) {
            continue;
        }

        if (m_context->getWeightsCache()) {
            auto sharedOutputs = acquireSharedOutputs(node);

            if (std::get<0>(sharedOutputs) || std::get<1>(sharedOutputs)) {
                ExecuteNodeWithCatch(node);

                for (auto& output : std::get<2>(sharedOutputs)) {
                    output->valid(true);
                }
            }
        } else {
            ExecuteNodeWithCatch(node);
        }
    }
}

static bool isReorderAvailable(const MemoryDescPtr& parentDesc,
                               const MemoryDescPtr& childDesc,
                               const dnnl::engine& eng) {
    auto definedParentDesc = parentDesc->isDefined() ? parentDesc : MemoryDescUtils::makeDummyDesc(*parentDesc);
    memory::desc srcMemDesc = MemoryDescUtils::convertToDnnlMemoryDesc(definedParentDesc)->getDnnlDesc();

    auto definedChildDesc = childDesc->isDefined() ? childDesc : MemoryDescUtils::makeDummyDesc(*childDesc);
    memory::desc dstMemDesc = MemoryDescUtils::convertToDnnlMemoryDesc(definedChildDesc)->getDnnlDesc();

    dnnl::primitive_attr attr;

    dnnl_primitive_desc_t result = nullptr;
    auto status = dnnl_reorder_primitive_desc_create(&result,
                                                     srcMemDesc.get(),
                                                     eng.get(),
                                                     dstMemDesc.get(),
                                                     eng.get(),
                                                     attr.get());
#if defined(OPENVINO_ARCH_ARM) || defined(OPENVINO_ARCH_ARM64)
    // temporary WA for slow FP32->FP16 conversion reorder in oneDNN on ARM
    // pretend the reorder is not available to use Convert node instead
    if (hasHardwareSupport(ov::element::f16) && (result != nullptr) &&
        parse_impl_name(result->impl()->name()) == ref_any) {
        dnnl_primitive_desc_destroy(result);
        return false;
    }
#endif
    if (result) {
        dnnl_primitive_desc_destroy(result);
    }

    return dnnl_success == status;
}

void Graph::insertReorder(EdgePtr& edge, bool isOptimized, std::unordered_set<std::string>& uniqueLayerNames) {
    std::string basicLayerName = edge->getParent()->getName() + "_" +
                                 node::Reorder::getReorderArgs(edge->getInputDesc(), edge->getOutputDesc()) + "_" +
                                 edge->getChild()->getName();
    std::string layerName = basicLayerName;
    int idx = 0;
    while (uniqueLayerNames.find(layerName) != uniqueLayerNames.end()) {
        idx++;
        layerName = basicLayerName + "_" + std::to_string(idx);
    }
    uniqueLayerNames.insert(layerName);

    // optimized flag indicate that just desc update w/o actual physical memory movement.
    InsertReorder(edge, layerName, edge->getInputDesc(), edge->getOutputDesc(), isOptimized);
}

void Graph::insertConvert(EdgePtr& edge) {
    const auto& inDesc = edge->getInputDesc();
    const auto& outDesc = edge->getOutputDesc();

    std::string convertName = edge->getParent()->getName() + "_" + inDesc.getPrecision().get_type_name() + "_" +
                              outDesc.getPrecision().get_type_name();

    auto convertNode = std::make_shared<node::Convert>(inDesc.getShape(),
                                                       inDesc.getPrecision(),
                                                       outDesc.getPrecision(),
                                                       convertName,
                                                       m_context);
    convertNode->setDescs(inDesc, outDesc);
    InsertNode(edge, convertNode, true);
}

static std::unordered_set<std::string> getUniqueLayerNames(const std::vector<NodePtr>& graphNodes) {
    std::unordered_set<std::string> uniqueLayerNames;
    uniqueLayerNames.reserve(graphNodes.size());

    for (const auto& node : graphNodes) {
        uniqueLayerNames.insert(node->getName());
    }

    return uniqueLayerNames;
}

void Graph::ResolveEdgeConflicts() {
    OV_ITT_SCOPE(FIRST_INFERENCE, itt::domains::intel_cpu_LT, "Graph::ResolveEdgeConflicts");

    std::unordered_set<std::string> uniqueLayerNames = getUniqueLayerNames(graphNodes);

    /* When inserting convert / reorder, two new edges are added (pushed to the end) to the graphEdges.
       So use a plain for loop, to handle newly inserted edges as well */
    for (size_t i = 0; i < graphEdges.size(); i++) {  // NOLINT(modernize-loop-convert)
        auto& edge = graphEdges[i];
        auto reorderStatus = edge->needReorder();  // NOLINT(modernize-loop-convert)
        DEBUG_LOG(*edge, " reorderStatus = ", reorderStatus);

        switch (reorderStatus) {
        case Edge::ReorderStatus::Regular: {
            if (reorderStatus == Edge::ReorderStatus::Regular &&
                edge->getInputDesc().getPrecision() != edge->getOutputDesc().getPrecision() &&
                !isReorderAvailable(edge->getInputPortDesc()->getMemDesc(),
                                    edge->getOutputPortDesc()->getMemDesc(),
                                    this->getEngine())) {
                // just insert convert. If layout reorder is still needed, it will be inserted later in the traverse
                insertConvert(edge);
            } else {
                insertReorder(edge, false, uniqueLayerNames);
            }
            break;
        }
        case Edge::ReorderStatus::Optimized:
            insertReorder(edge, true, uniqueLayerNames);
            break;
        case Edge::ReorderStatus::No:
            break;
        }
    }

    RemoveDroppedEdges();
}

void Graph::ResolveComplexInplaceConflicts() {
    OV_ITT_SCOPE(FIRST_INFERENCE, itt::domains::intel_cpu_LT, "Graph::ResolveComplexInplaceConflicts");

    auto numberOfEdges = static_cast<ptrdiff_t>(graphEdges.size());

    std::unordered_set<std::string> uniqueLayerNames = getUniqueLayerNames(graphNodes);

    auto updateEdge = [&](ptrdiff_t& i) {
        graphEdges.erase(graphEdges.begin() + i);
        i--;
        numberOfEdges--;
    };

    // secondary pass to eliminate complex inplace conflicts
    auto needReorder = [](const EdgePtr& edge) -> bool {
        int inNumber = edge->getInputNum();
        const auto portChildEdges = edge->getParent()->getChildEdgesAtPort(inNumber);
        if (portChildEdges.size() > 1) {
            if (auto modifyingNode = edge->modifiedInPlace()) {
                auto execIndex = modifyingNode->getExecIndex();
                for (const auto& pEdgePeer : portChildEdges) {
                    if (pEdgePeer == edge) {
                        continue;
                    }
                    std::vector<NodePtr> vecConsumers;
                    pEdgePeer->collectConsumers(vecConsumers);

                    for (const auto& node : vecConsumers) {
                        if (node->getExecIndex() >= execIndex ||
                            any_of(node->getType(), Type::MemoryOutput, Type::Output)) {
                            return true;
                        }
                    }
                }
            }
        }
        return false;
    };

    for (ptrdiff_t i = 0; i < numberOfEdges; i++) {
        auto edge = graphEdges[i];
        if (needReorder(edge)) {
            insertReorder(edge, false, uniqueLayerNames);
            updateEdge(i);
        }
    }
}

/**
 * Partition the \clusters of Edges, by moving to the end and allocating at the same time
 * the clusters that cannot be handled as part of the generic memory solver algorithm.
 * Such clusters meet one of the following criteria:
 * - base edge of a cluster is a "ov::element::string" type of edge
 * - base edge of a cluster is a Constant edge
 *
 * @return a remaining number of clusters to process (left partition)
 */
static size_t AllocateStringsAndConstants(EdgeClusters& clusters, size_t remaining, const GraphContext::CPtr& context) {
    auto allocateConstantEdge = [&context](const EdgePtr& edge) {
        if (edge->getParent()->getType() == Type::Input) {
            auto constNode = std::static_pointer_cast<node::Input>(edge->getParent());
            edge->reuse(std::const_pointer_cast<IMemory>(constNode->getMemoryPtr()));
        } else {
            edge->externalAllocate(context->getWeightsCache());
        }
    };

    auto allocateStringMemory = [&context](const EdgePtr& edge) {
        auto memory = std::make_shared<StringMemory>(context->getEngine(), edge->getOriginalDesc());
        edge->reuse(memory);
        return memory->getStringMemoryBlockPtr();
    };

    auto notAllocatedPartitionEnd = std::partition(
        clusters.begin(),
        clusters.begin() + remaining,
        [&allocateStringMemory, &allocateConstantEdge, &context](const EdgeCluster& cluster) {
            const auto& baseEdge = cluster.at(0);

            // Allocate a cluster of the constants
            if (baseEdge->getParent()->isConstant()) {
                allocateConstantEdge(baseEdge);
                return false;
            }

            // Allocate a non-constant string cluster
            if (baseEdge->getOriginalDesc().getPrecision() == element::string) {
                OPENVINO_ASSERT(std::all_of(cluster.begin(),
                                            cluster.end(),
                                            [](const EdgePtr& edge) {
                                                return edge->getOriginalDesc().getPrecision() == element::string;
                                            }),
                                "All edges in the string cluster must be strings.");
                auto memBlock = allocateStringMemory(baseEdge);
                // reuse starting from second edge (skip the base edge)
                for (size_t i = 1; i < cluster.size(); i++) {
                    const auto& edge = cluster.at(i);
                    edge->reuse(
                        std::make_shared<StringMemory>(context->getEngine(), edge->getOriginalDesc(), memBlock));
                }
                return false;
            }

            return true;
        });

    return std::distance(clusters.begin(), notAllocatedPartitionEnd);
}

/**
 * Partition the \clusters of Edges, by moving to the end and allocating at the same time
 * the clusters that have dynamic output edge as a base edge.
 * Also collect the memory blocks associated with dynamic output nodes, allowing infer requests to access them.
 *
 * @return a tuple of remaining number of clusters to process (left partition) and the output memory blocks
 */
static std::tuple<size_t, Graph::OutputMemoryBlocks>
AllocateDynamicOutputEdges(EdgeClusters& clusters, size_t remaining, const std::vector<NodePtr>& outputNodes) {
    Graph::OutputMemoryBlocks outputMemBlocks;

    auto collectDynamicOutputMemBlocks = [&outputMemBlocks, &outputNodes](const EdgeCluster& cluster) {
        const auto& baseEdge = cluster.at(0);
        const auto& desc = baseEdge->getOriginalDesc();
        const auto& child = baseEdge->getChild();
        const bool dynamicOutputEdge = child->getType() == Type::Output && !desc.isDefined();

        if (!dynamicOutputEdge) {
            return true;
        }

        auto proxyMemBlock = std::make_shared<ProxyMemoryBlock>();
        DEBUG_LOG("ProxyMemoryBlock ", proxyMemBlock);

        baseEdge->allocate(proxyMemBlock);

        int count = 0;
        for (size_t output_index = 0; output_index < outputNodes.size(); ++output_index) {
            if (outputNodes[output_index] == child) {
                outputMemBlocks[output_index] = proxyMemBlock;
                count++;
            }
        }
        // sometimes there are unused output ports.
        OPENVINO_ASSERT(count <= 1, "CPU plugin cannot find output node. count ", count);
        return false;
    };

    auto notAllocatedPartitionEnd =
        std::partition(clusters.begin(), clusters.begin() + remaining, collectDynamicOutputMemBlocks);

    remaining = std::distance(clusters.begin(), notAllocatedPartitionEnd);

    return {remaining, outputMemBlocks};
}

static void AllocateBaseEdges(const EdgeClusters& edgeClusters, const MemoryControl::MemorySolution& memorySolution) {
    // attach all the not yet allocated edges to the memory control
    for (const auto& [regionId, memoryBlock] : memorySolution) {
        const auto& cluster = edgeClusters.at(regionId);
        const auto& baseEdge = cluster.at(0);

        baseEdge->allocate(memoryBlock);
        // TODO: WA for some test (like strided_slice_test) which use tensors with
        //       shapes {0}. And it is implicitly converted into {1} tensor.
        //       Zeroing of input data allow pass tests.
        if (baseEdge->getParent()->getType() == Type::Input && baseEdge->getMemory().getDesc().hasDefinedMaxSize()) {
            baseEdge->getMemoryPtr()->nullify();
        }
    }
}

static void AllocatedReferencingEdges(const EdgeClusters& clusters) {
    for (const auto& cluster : clusters) {
        // reuse starting from second edge (skip the base edge)
        for (size_t i = 1; i < cluster.size(); i++) {
            const auto& edge = cluster.at(i);
            // child edges on the same port are in the same cluster
            // and allocated in scope of single resolveInPlaceEdges call
            if (edge->getStatus() == Edge::Status::Allocated) {
                continue;
            }

            if (edge->inPlace(Edge::LOOK_DOWN)) {
                edge->getChild()->resolveInPlaceEdges(Edge::LOOK_DOWN);
            } else if (edge->inPlace(Edge::LOOK_UP)) {
                edge->getParent()->resolveInPlaceEdges(Edge::LOOK_UP);
            } else {
                auto sharedEdge = edge->getSharedEdge();
                edge->allocate(sharedEdge->getMemoryPtr()->getMemoryBlock());
                DEBUG_LOG(*edge, " sharedEdge with ", *sharedEdge);
            }
        }
    }
}

std::vector<size_t> Graph::CreateExecutionGraph() {
    const bool hasDynNodes = ProcessDynNodes();
    auto syncNodesInds = hasDynNodes ? IdentifySyncPoints(graphNodes) : std::vector<size_t>{};

    std::tie(m_executableGraphNodes, m_executableSyncNodesInds) =
        ExtractExecutableNodesAndSyncPoints(syncNodesInds, graphNodes);

    if (hasDynNodes) {
        status = Status::ReadyDynamic;
        // Here we use the following heuristic: if the number of sync nodes is less than 10 times of the number of exec
        // nodes, it does make sense to use Sequential dynamic shapes processing due to the high overheads on context
        // switching when the dynamic shapes are being processed in parallel and there are a lot of sync points. Also
        // this rule works for short graphs (usually subgraphs) when the amount of nodes is to low to process them in
        // parallel.
        const auto exec2sync = m_executableGraphNodes.size() / m_executableSyncNodesInds.size();
        if (exec2sync < 10 || parallel_get_max_threads() < 2) {
            status = Status::ReadyDynamicSeq;
        }
    } else {
        status = Status::ReadyStatic;
    }

    return syncNodesInds;
}

static void ResolveInOutInPlaceEdges(const std::vector<EdgePtr>& edges) {
    for (const auto& edge : edges) {
        if (edge->getStatus() == Edge::Status::Uninitialized) {
            if (edge->getParent()->getParentEdges().empty() &&
                any_of(edge->getParent()->getType(), Type::MemoryInput) && edge->inPlace(Edge::LOOK_UP)) {
                edge->getParent()->resolveInPlaceEdges(Edge::LOOK_UP);
            } else if (edge->getChild()->getChildEdges().empty() &&
                       any_of(edge->getChild()->getType(), Type::MemoryOutput) && edge->inPlace(Edge::LOOK_DOWN)) {
                edge->getChild()->resolveInPlaceEdges(Edge::LOOK_DOWN);
            }
        }
    }
}

int Graph::RegisterToAllocationContext(int offset, AllocationContext& context) {
    auto syncNodesInds = CreateExecutionGraph();

    ResolveInOutInPlaceEdges(graphEdges);

    // nodes are expected to be topologically sorted
    for (size_t execIndex = 0, syncNodeIdx = 0; execIndex < graphNodes.size(); execIndex++) {
        const auto& node = graphNodes[execIndex];
        const auto inputExecIndex = offset;
        // register local sync node idx to global allocation context as well
        if (syncNodeIdx < syncNodesInds.size() && syncNodesInds[syncNodeIdx] == execIndex) {
            context.syncPoints.push_back(inputExecIndex);
            syncNodeIdx++;
        }

        // an offset is the number of nodes in the internal graph minus the current node (-1)
        offset = node->registerToAllocationContext(inputExecIndex, context);
        const auto outputExecIndex = offset;
        offset++;
        context.execIndex[node] = {inputExecIndex, outputExecIndex};
    }

    context.edges.insert(context.edges.end(), graphEdges.begin(), graphEdges.end());

    return offset - 1;
}

static void InitEdgeStatus(const std::vector<EdgePtr>& edges) {
    for (const auto& edge : edges) {
        edge->init();
    }
}

static void ValidateEdgeStatus(const std::vector<EdgePtr>& edges) {
    for (const auto& edge : edges) {
        edge->validate();
    }
}

/**
 * Forms clusters of edges.
 * An edge cluster is a collection of edges, with the following properties:
 * - base edge is an edge with a Memory which other edges point to by means of inplace logic
 * - first edge of a cluster is a base edge with a status NeedAllocation
 * - rest of the edges in a cluster are NotAllocated ones and they point to the base edge
 *
 * A cluster essentially looks like:
 * - std::vector<EdgePtr> cluster{base, edge1, edge2, edge3, ...}
 */
static EdgeClusters FormEdgeClusters(const std::vector<EdgePtr>& graphEdges) {
    using EdgeClusterIdxMap = std::unordered_map<EdgePtr, size_t>;
    EdgeClusters edgeClusters;
    EdgeClusterIdxMap edgeClusterIndices;

    std::function<size_t(EdgePtr)> addToCluster;
    addToCluster = [&addToCluster, &edgeClusterIndices, &edgeClusters](const EdgePtr& edge) {
        // cluster is already created for the edge
        if (auto it = edgeClusterIndices.find(edge); it != edgeClusterIndices.end()) {
            return it->second;
        }
        // create an edge cluster when the base edge is visited for the first time
        // so the base edge is always the first edge in the cluster
        if (edge == nullptr) {
            edgeClusters.emplace_back();
            return edgeClusters.size() - 1;
        }

        auto clusterIdx = addToCluster(edge->getSharedEdge(std::nothrow));

        edgeClusterIndices[edge] = clusterIdx;
        edgeClusters[clusterIdx].push_back(edge);

        return clusterIdx;
    };

    for (const auto& edge : graphEdges) {
        [[maybe_unused]] const auto clusterIdx = addToCluster(edge);
        DEBUG_LOG("Added edge: ", *edge, " to cluster: ", clusterIdx);
    }

    return edgeClusters;
}

/**
 * @brief Validates the correctness of edge clusters.
 *
 * This function ensures that each edge cluster follows the expected structure:
 * - The cluster must not be empty.
 * - The first edge in the cluster (base edge) must have the status `NeedAllocation`.
 * - All subsequent edges in the cluster must have the status `NotAllocated`.
 *
 * @param clusters   collection of edges.
 * @param remaining  number of clusters to process (not allocated yet).
 *
 * @throws If any of the required conditions are violated
 */
static void ValidateEdgeClusters(const EdgeClusters& clusters, size_t remaining) {
    for (size_t i = 0; i < remaining; i++) {
        const auto& cluster = clusters.at(i);
        OPENVINO_ASSERT(!cluster.empty(), "Unexpected empty edge cluster");

        const auto& baseEdge = cluster.at(0);
        OPENVINO_ASSERT(baseEdge->getStatus() == Edge::Status::NeedAllocation,
                        "Unexpected status of edge: ",
                        *baseEdge);

        for (size_t i = 1; i < cluster.size(); ++i) {
            const auto& edge = cluster.at(i);
            OPENVINO_ASSERT(edge->getStatus() == Edge::Status::NotAllocated, "Unexpected status of edge: ", *edge);
        }
    }
}

static MemoryRegions FormMemoryRegions(const EdgeClusters& clusters,
                                       size_t remaining,
                                       const GlobalExecutionIndex& globalExecIndex) {
    auto isConstOutput = [](const EdgePtr& edge) {
        return edge->getParent()->isConstant() && !edge->getChild()->isConstant();
    };

    // Markup the memory regions
    MemoryRegions memoryRegions;
    memoryRegions.reserve(remaining);

    for (size_t i = 0; i < remaining; ++i) {
        MemoryRegion reg = {std::numeric_limits<int>::max(),
                            0,
                            0,
                            static_cast<int64_t>(i),
                            MemoryRegion::RegionType::VARIABLE,
                            MemoryRegion::AllocType::UNKNOWN};

        int64_t boxSize = 0;
        bool isConst = false;
        bool isOutput = false;
        bool isInput = false;

        for (const auto& edge : clusters[i]) {
            const auto& parent = edge->getParent();
            const auto& child = edge->getChild();

            auto usesInOutMemoryMultipleTimes = [](const NodePtr& node) {
                if (auto tensorIterator = std::dynamic_pointer_cast<node::TensorIterator>(node)) {
                    return tensorIterator->usesInOutMemoryMultipleTimes();
                }

                return false;
            };
            // If node uses its input / output memory multiple times in scope of a single execution (i.e TensorIterator)
            // prolong the lifetime of a memory region till execution is finished
            int e_start = usesInOutMemoryMultipleTimes(parent) ? globalExecIndex.at(parent).first
                                                               : globalExecIndex.at(parent).second;
            int e_finish = usesInOutMemoryMultipleTimes(child) ? globalExecIndex.at(child).second
                                                               : globalExecIndex.at(child).first;

            auto&& desc = edge->getOriginalDesc();

            if (boxSize != -1 && desc.isDefined()) {
                int64_t e_size =
                    desc.getCurrentMemSize();  // size in bytes (from the beginning of data to the last element)
                boxSize = std::max(e_size, boxSize);
            } else {
                boxSize = -1;
            }

            reg.start = std::min(e_start, reg.start);
            reg.finish = std::max(e_finish, reg.finish);

            auto allocType =
                desc.getPrecision() == element::string ? MemoryRegion::AllocType::STRING : MemoryRegion::AllocType::POD;

            OPENVINO_ASSERT(any_of(reg.alloc_type, allocType, MemoryRegion::AllocType::UNKNOWN),
                            "Different allocation types in the same memory region");
            reg.alloc_type = allocType;

            isConst |= isConstOutput(edge);
            isOutput |= child->getType() == Type::Output;
            isInput |= parent->getType() == Type::Input;
        }

        reg.size = boxSize;

        if (isConst) {
            reg.type = MemoryRegion::RegionType::CONSTANT;
        } else if (isInput) {
            if (isOutput) {
                reg.type = MemoryRegion::RegionType::IO;
            } else {
                reg.type = MemoryRegion::RegionType::INPUT;
            }
        } else if (isOutput) {
            reg.type = MemoryRegion::RegionType::OUTPUT;
        }

        memoryRegions.push_back(reg);
    }

    return memoryRegions;
}

static size_t SkipAllocatedClusters(EdgeClusters& clusters) {
    auto notAllocatedPartitionEnd = std::partition(clusters.begin(), clusters.end(), [](const EdgeCluster& cluster) {
        const auto& baseEdge = cluster.at(0);

        return baseEdge->getStatus() != Edge::Status::Allocated;
    });

    return std::distance(clusters.begin(), notAllocatedPartitionEnd);
}

/**
 * Solve memory reuse
 * Ideally only MemorySolution should be returned
 * For now we have to additionally return:
 * 1) EdgeClusters - to propagate the solution through the graph
 * 2) OutputMemoryBlocks - to allow memory sharing between graph and infer request
 */
static std::tuple<MemoryControl::MemorySolution, EdgeClusters, Graph::OutputMemoryBlocks> SolveMemoryReuse(
    const std::shared_ptr<MemoryControl>& memoryControl,
    const AllocationContext& allocationContext,
    const GraphContext::CPtr& graphContext,
    const std::vector<NodePtr>& outputNodes) {
    const auto& edges = allocationContext.edges;

    auto edgeClusters = FormEdgeClusters(edges);

    size_t remaining = SkipAllocatedClusters(edgeClusters);

    ValidateEdgeClusters(edgeClusters, remaining);
    // strings and constant are allocated bypassing the memory control
    // @todo allocate constants using dedicated memory control
    remaining = AllocateStringsAndConstants(edgeClusters, remaining, graphContext);
    // dynamic output edges are allocated bypassing the memory control
    Graph::OutputMemoryBlocks outputNodesMemBlocks;
    std::tie(remaining, outputNodesMemBlocks) = AllocateDynamicOutputEdges(edgeClusters, remaining, outputNodes);

    auto memoryRegions = FormMemoryRegions(edgeClusters, remaining, allocationContext.execIndex);

    memoryControl->insert(memoryRegions, allocationContext.syncPoints);
    auto memoryBlocks = memoryControl->solve();

    return std::make_tuple(memoryBlocks, edgeClusters, outputNodesMemBlocks);
}

void Graph::Allocate() {
    auto memoryControl = m_context->getMemoryControl();

    if (memoryControl->allocated()) {
        return;  // memory is already allocated globally
    }

    AllocationContext allocationContext;
    RegisterToAllocationContext(0, allocationContext);

    const auto& edges = allocationContext.edges;
    InitEdgeStatus(edges);

    MemoryControl::MemorySolution solution;
    EdgeClusters edgeClusters;
    std::tie(solution, edgeClusters, m_outputNodesMemBlocks) =
        SolveMemoryReuse(memoryControl, allocationContext, m_context, outputNodes);

    AllocateBaseEdges(edgeClusters, solution);

    memoryControl->allocateMemory();

    AllocatedReferencingEdges(edgeClusters);

    ValidateEdgeStatus(edges);
}

bool Graph::ProcessDynNodes() const {
    OV_ITT_SCOPE(FIRST_INFERENCE, itt::domains::intel_cpu_LT, "Graph::ProcessDynNodes");

    const bool containsDynamicNodes = std::any_of(graphNodes.begin(), graphNodes.end(), [](const NodePtr& node) {
        return node->isDynamicNode();
    });

    return containsDynamicNodes;
}

void Graph::PushInputData(const std::size_t& index, const ov::SoPtr<ITensor>& input) {
    OPENVINO_ASSERT(IsReady(), "Wrong state. Topology not ready.");
    if (index < inputNodes.size() && inputNodes[index]) {
        auto node = inputNodes[index];
        auto childEdge = node->getChildEdgeAt(0);
        const auto& edgeMemory = childEdge->getMemory();

        const void* ext_data_ptr = input->data();
        void* inter_data_ptr = edgeMemory.getData();

        if (ext_data_ptr != inter_data_ptr) {
            auto ext_tensor_desc = MemoryDescUtils::generateCpuBlockedMemoryDesc(input);
            auto actualDesc = edgeMemory.getDescPtr();

            if (actualDesc->getPrecision() == element::string) {
                StringMemory ext_mem(getEngine(), ext_tensor_desc, ext_data_ptr);
                edgeMemory.load(ext_mem, false, false);
            } else if (!actualDesc->isCompatible(*ext_tensor_desc)) {
                Memory ext_mem(getEngine(), ext_tensor_desc, ext_data_ptr, false);
                edgeMemory.load(ext_mem, false, false);
            } else {
                size_t size_to_copy = ext_tensor_desc->getCurrentMemSize();
                cpu_parallel_memcpy(inter_data_ptr, ext_data_ptr, size_to_copy);
            }
        }
    } else {
        OPENVINO_THROW("Input tensor with index '", index, "' is not available in the model");
    }
}

// suppose always being shared infer_request intel_cpu::Tensor to Graph if isDynamic.
void Graph::PullOutputData(std::unordered_map<std::size_t, ov::SoPtr<ITensor>>& output) {
    OPENVINO_ASSERT(IsReady(), "Wrong state. Topology not ready.");

    for (size_t output_index = 0; output_index < outputNodes.size(); ++output_index) {
        auto node = outputNodes[output_index];
        auto parentEdge = node->getParentEdgeAt(0);
        const auto& intr_blob = parentEdge->getMemory();

        auto output_itr = output.find(output_index);
        OPENVINO_ASSERT(output_itr != output.end(),
                        "The CPU plugin graph doesn't contain output node with output_index: ",
                        output_index);
        const auto ext_blob = output_itr->second;

        DEBUG_LOG(output_index, ", tensor data addr ", static_cast<void*>(output[output_index]->data()));

        // TODO [NM]: need to create a universal reorder which will detect cases when we really need to use it
        // WA: for cases when output shape after transformation is 1x1x1x1 but the model output is scalar
        const auto& actualDims = ext_blob->get_shape();
        const auto& outDims = intr_blob.getStaticDims();

        const bool isScalarOutput = actualDims.empty() && 1 == ext_blob->get_size();

        if (!isScalarOutput && actualDims != outDims) {
            // WA: because input/output info initially contains non empty dims, order etc.
            // and setDims (called inside setShape) can't correct modify blocked desc for desc with blocked layout
            DEBUG_LOG(output_index,
                      ", tensor data addr ",
                      static_cast<void*>(output[output_index]->data()),
                      " dims ",
                      PartialShape(output[output_index]->get_shape()),
                      " -> ",
                      PartialShape(outDims),
                      ", intr ptr ",
                      intr_blob.getData(),
                      " , parentedge's memory object ",
                      parentEdge->getMemoryPtr().get());
            ext_blob->set_shape(outDims);
            DEBUG_LOG(output_index,
                      ", tensor data addr ",
                      static_cast<void*>(output[output_index]->data()),
                      " dims ",
                      PartialShape(output[output_index]->get_shape()),
                      ", intr ptr ",
                      intr_blob.getData());
        }

        // check for empty output blob
        if (std::any_of(outDims.begin(), outDims.end(), [](const Dim dim) {
                return dim == 0;
            })) {
            continue;
        }

        auto srcPrec = intr_blob.getPrecision();
        auto dstPrec = ext_blob->get_element_type();
        OPENVINO_ASSERT(srcPrec != dstPrec || ext_blob->get_byte_size() == intr_blob.getSize(),
                        "Output tensor byte size is not equal model output byte size (",
                        ext_blob->get_byte_size(),
                        "!=",
                        intr_blob.getSize(),
                        ").");

        void* ext_blob_ptr = ext_blob->data();
        void* intr_blob_ptr = intr_blob.getData();
        DEBUG_LOG(output_index,
                  " @ ",
                  intr_blob_ptr,
                  " -> ",
                  ext_blob_ptr,
                  " zero-copy: ",
                  intr_blob_ptr == ext_blob_ptr,
                  " graph ",
                  this,
                  "\r\n");

        // That is the same memory. No need to copy
        if (ext_blob_ptr == intr_blob_ptr) {
            continue;
        }

        auto externDesc = MemoryDescUtils::generateCpuBlockedMemoryDesc(ext_blob);
        auto actualDesc = intr_blob.getDescWithType<BlockedMemoryDesc>();
        if (actualDesc->getPrecision() == element::string) {
            StringMemory outBloMem(getEngine(), externDesc, ext_blob_ptr);
            outBloMem.load(intr_blob, false, false);
        } else if (!actualDesc->isCompatible(*externDesc) && !isScalarOutput) {
            Memory outBloMem(getEngine(), externDesc, ext_blob_ptr, false);
            outBloMem.load(intr_blob, false, false);
        } else {
            OPENVINO_ASSERT(srcPrec == dstPrec,
                            "The precision of the CPU output tensor index",
                            output_index,
                            " is different from the external one");
            size_t size_to_copy = intr_blob.getSize();
            cpu_parallel_memcpy(ext_blob_ptr, intr_blob_ptr, size_to_copy);
        }
    }
}

VecMemoryDescs Graph::getOutputMemoryDescriptors() const {
    OPENVINO_ASSERT(status == Status::Initialized, "Invalid graph status");

    VecMemoryDescs result;
    result.reserve(outputNodes.size());

    for (const auto& node : outputNodes) {
        result.emplace_back(node->getBaseMemDescAtInputPort(0));
    }

    return result;
}

void Graph::InferStatic(SyncInferRequest* request, int numaId) {
    for (const auto& node : m_executableGraphNodes) {
        ExecuteNodeWithCatch(node, request, numaId);
    }
}

namespace {

class UpdateNodesSeq {
public:
    explicit UpdateNodesSeq(std::vector<NodePtr>& executableGraphNodes)
        : m_executableGraphNodes(executableGraphNodes) {}

    void operator()(size_t stopIndx) {
        for (; prepareCounter < stopIndx; ++prepareCounter) {
            const auto& node = m_executableGraphNodes[prepareCounter];
            if (node->isDynamicNode()) {
                node->updateShapes();
                node->updateDynamicParams();
            }
        }
    }

private:
    size_t prepareCounter = 0;
    std::vector<NodePtr>& m_executableGraphNodes;
};

#if (OV_THREAD == OV_THREAD_SEQ)
using UpdateNodes = UpdateNodesSeq;
#endif

#if (OV_THREAD == OV_THREAD_TBB || OV_THREAD == OV_THREAD_TBB_AUTO || OV_THREAD == OV_THREAD_TBB_ADAPTIVE || \
     OV_THREAD == OV_THREAD_OMP)

class UpdateNodesBase {
public:
    explicit UpdateNodesBase(std::vector<NodePtr>& executableGraphNodes)
        : m_executableGraphNodes(executableGraphNodes) {}
    void updateShapes(size_t node_indx, size_t stop_indx) {
        try {
            for (size_t i = node_indx; i < stop_indx; i++) {
                const auto& node = m_executableGraphNodes[i];
                if (node->isDynamicNode()) {
                    node->updateShapes();
                }
                m_prepareCounter.store(i, std::memory_order_release);
            }
        } catch (...) {
            m_completion.store(true, std::memory_order_relaxed);
            throw;
        }
        m_prepareCounter.store(stop_indx, std::memory_order_relaxed);
        m_completion.store(true, std::memory_order_release);
    }

    void updateDynParams(size_t node_indx, [[maybe_unused]] size_t stop_indx) {
        size_t local_counter = node_indx;
        while (true) {
            const bool completion = m_completion.load(std::memory_order_acquire);
            const size_t prepareCounter = m_prepareCounter.load(std::memory_order_relaxed);
            if (completion && local_counter == prepareCounter) {
                break;
            }
            while (local_counter < prepareCounter) {
                const auto& node = m_executableGraphNodes[local_counter++];
                if (node->isDynamicNode()) {
                    node->updateDynamicParams();
                }
            }
        }
    }

protected:
    std::atomic<size_t> m_prepareCounter{0};
    std::atomic<bool> m_completion{false};
    std::vector<NodePtr>& m_executableGraphNodes;
};

// NOLINTBEGIN(misc-include-cleaner) tbb has multiple implicit includes, which are not supposed to be included directly
#    if (OV_THREAD == OV_THREAD_TBB || OV_THREAD == OV_THREAD_TBB_AUTO || OV_THREAD == OV_THREAD_TBB_ADAPTIVE)
#        if (TBB_VERSION_MAJOR > 2020)
template <typename Body>
class AsyncTask : public tbb::detail::d1::task {
public:
    AsyncTask(Body& body, tbb::detail::d1::wait_context& wait, size_t node_indx, size_t stop_indx)
        : m_body(body),
          m_wait(wait),
          m_node_indx(node_indx),
          m_stop_indx(stop_indx) {}
    task* execute([[maybe_unused]] tbb::detail::d1::execution_data& data) override {
        m_body(m_node_indx, m_stop_indx);
        m_wait.release();
        return nullptr;
    }
    task* cancel([[maybe_unused]] tbb::detail::d1::execution_data& data) override {
        m_wait.release();
        return nullptr;
    }

private:
    Body& m_body;
    tbb::detail::d1::wait_context& m_wait;
    size_t m_node_indx;
    size_t m_stop_indx;
};

class UpdateNodes : public UpdateNodesBase {
public:
    using UpdateNodesBase::UpdateNodesBase;

    void operator()(size_t stopIndx) {
        m_completion.store(false);
        auto startCounter = m_prepareCounter.load();
        tbb::detail::d1::wait_context wait_ctx(2);

        auto task1 = [this](size_t start, size_t stop) {
            this->updateShapes(start, stop);
        };
        AsyncTask<decltype(task1)> t1(task1, wait_ctx, startCounter, stopIndx);

        auto task2 = [this](size_t start, size_t stop) {
            this->updateDynParams(start, stop);
        };
        AsyncTask<decltype(task2)> t2(task2, wait_ctx, startCounter, stopIndx);

        tbb::detail::d1::spawn(t2, ctx, /* always submit the task to a thread that occupies the first slot */ 1);
        tbb::detail::d1::execute_and_wait(t1, ctx, wait_ctx, ctx);
    }

private:
    tbb::task_group_context ctx;
};
#        else
template <typename Body>
class AsyncTask : public tbb::task {
public:
    AsyncTask(Body& body, size_t node_indx, size_t stop_indx)
        : m_body(body),
          m_node_indx(node_indx),
          m_stop_indx(stop_indx) {}
    task* execute() override {
        m_body(m_node_indx, m_stop_indx);
        return nullptr;
    }

private:
    Body& m_body;
    size_t m_node_indx;
    size_t m_stop_indx;
};

class UpdateNodes : public UpdateNodesBase {
public:
    using UpdateNodesBase::UpdateNodesBase;
    void operator()(size_t stopIndx) {
        m_completion.store(false);
        auto startCounter = m_prepareCounter.load();
        tbb::task& root = *new (tbb::task::allocate_root()) tbb::empty_task;
        root.set_ref_count(3);  // two for children and one preserved

        auto task1 = [this](size_t start, size_t stop) {
            this->updateShapes(start, stop);
        };
        AsyncTask<decltype(task1)>& a =
            *new (root.allocate_child()) AsyncTask<decltype(task1)>(task1, startCounter, stopIndx);

        auto task2 = [this](size_t start, size_t stop) {
            this->updateDynParams(start, stop);
        };
        AsyncTask<decltype(task2)>& b =
            *new (root.allocate_child()) AsyncTask<decltype(task2)>(task2, startCounter, stopIndx);

        b.set_affinity(2);  // slot 1 plus 1
        tbb::task::spawn(b);
        root.spawn_and_wait_for_all(a);
    }
};
#        endif
#    endif
// NOLINTEND(misc-include-cleaner) tbb has multiple implicit includes, which are not supposed to be included directly

#    if (OV_THREAD == OV_THREAD_OMP)
class UpdateNodes : public UpdateNodesBase {
public:
    using UpdateNodesBase::UpdateNodesBase;
    void operator()(size_t stopIndx) {
        m_completion.store(false);
        auto startCounter = m_prepareCounter.load();

        // Allow nested parallel execution.
        // Some nodes use parallelism inside function updateDynParams, but OMP has one nested level here,
        // so nested routines can only be executed in single thread.
        auto origin_nested_levels = parallel_get_max_nested_levels();
        if (origin_nested_levels < 2) {
            parallel_set_max_nested_levels(2);
        }
        // In OpenMP, an exception that is thrown in a parallel region must be caught and handled in the same region by
        // the same thread. Therefore, need to pass the error message and throw a new exception outside the parallel
        // region.
        const char* what = nullptr;

#        pragma omp parallel
#        pragma omp sections
        {
#        pragma omp section
            {
                try {
                    updateDynParams(startCounter, stopIndx);
                } catch (std::exception& e) {
                    what = e.what();
                } catch (...) {
                    what = "[ CPU ] Could not update dynamic parameters.";
                }
            }
#        pragma omp section
            {
                try {
                    updateShapes(startCounter, stopIndx);
                } catch (std::exception& e) {
                    what = e.what();
                } catch (...) {
                    what = "[ CPU ] Could not update shapes.";
                }
            }
        }

        if (origin_nested_levels != 2) {
            parallel_set_max_nested_levels(origin_nested_levels);
        }

        OPENVINO_ASSERT(what == nullptr, what);
    }
};
#    endif

#endif
}  // namespace

/* group all the profiling macros into a single one
 * to avoid cluttering a core logic */
#define VERBOSE_PERF_DUMP_ITT_DEBUG_LOG(ittScope, node, config) \
    VERBOSE(node, (config).debugCaps.verbose);                  \
    PERF(node, (config).collectPerfCounters);                   \
    DUMP(node, (config).debugCaps, infer_count);                \
    OV_ITT_SCOPED_TASK(ittScope, (node)->profiling.execute);    \
    DEBUG_LOG(*(node));

inline void Graph::ExecuteNode(const NodePtr& node, SyncInferRequest* request, int numaId) const {
    if (request) {
        request->throw_if_canceled();
    }

    node->execute(m_stream, numaId);
}

inline void Graph::ExecuteNodeWithCatch(const NodePtr& node, SyncInferRequest* request, int numaId) const {
    VERBOSE_PERF_DUMP_ITT_DEBUG_LOG(itt::domains::intel_cpu, node, getConfig());

    try {
        ExecuteNode(node, request, numaId);
    } catch (const ov::Cancelled&) {
        throw;
    } catch (const std::exception& exp) {
        OPENVINO_THROW(*node, exp.what());
    }
}

template <typename UpdateStrategy>
void Graph::InferDynamic(SyncInferRequest* request, int numaId, UpdateStrategy&& update) {
    size_t inferCounter = 0;
    for (auto stopIndx : m_executableSyncNodesInds) {
        std::forward<UpdateStrategy>(update)(stopIndx);

        for (; inferCounter < stopIndx; ++inferCounter) {
            auto& node = m_executableGraphNodes[inferCounter];

            ExecuteNodeWithCatch(node, request, numaId);
        }
    }
}

static int GetNumaNodeId([[maybe_unused]] const GraphContext::CPtr& context) {
    int numaNodeId = -1;
#if defined(OPENVINO_ARCH_X86_64) && defined(__linux__)
    if ((context->getCPUStreamExecutor()) &&
        (context->getConfig().hintPerfMode == ov::hint::PerformanceMode::LATENCY)) {
        numaNodeId = context->getCPUStreamExecutor()->get_numa_node_id();
    }
#endif
    return numaNodeId;
}

void Graph::Infer(SyncInferRequest* request) {
    DEBUG_LOG("Infer graph: ", GetName(), ". Status: ", static_cast<int>(status));
    const int numaId = GetNumaNodeId(m_context);

    m_context->allocateMemory();

    switch (status) {
    case Status::ReadyDynamic:
        InferDynamic(request, numaId, UpdateNodes(m_executableGraphNodes));
        break;
    case Status::ReadyDynamicSeq:
        InferDynamic(request, numaId, UpdateNodesSeq(m_executableGraphNodes));
        break;
    case Status::ReadyStatic:
        InferStatic(request, numaId);
        break;
    default:
        OPENVINO_ASSERT(IsReady(),
                        "Wrong state of the ov::intel_cpu::Graph. Topology is not ready: ",
                        static_cast<int>(status));
    }

    if (infer_count != -1) {
        infer_count++;
    }
}

void Graph::SortTopologically() {
    OV_ITT_SCOPE(FIRST_INFERENCE, itt::domains::intel_cpu_LT, "Graph::SortTopologically");

    // Set execIndex of all nodes to default invalid value
    for (auto& node : graphNodes) {
        node->execIndex = -1;
    }

    auto sort = [this](const std::vector<NodePtr>& nodes) {
        std::vector<NodePtr> sorted;
        sorted.reserve(nodes.size());

        int execIndexCnt = -1;

        std::function<void(const NodePtr)> visit;
        visit = [&execIndexCnt, &sorted, &visit](const NodePtr& node) {
            if (node->execIndex >= 0) {
                return;  // already visited
            }

            for (size_t i = 0; i < node->getParentEdges().size(); i++) {
                visit(node->getParentEdgeAt(i)->getParent());
            }

            sorted.push_back(node);
            node->execIndex = ++execIndexCnt;
        };

        // First execute MemoryInput because it will change the memory pointer of
        // its sibling MemoryOutput. So execute first to avoid potential issue.
        for (const auto& node : nodes) {
            if (node->getType() == Type::MemoryInput) {
                visit(node);
            }
        }

        // Always start from output nodes
        for (const auto& node : outputNodes) {
            visit(node);
        }

        for (const auto& node : nodes) {
            visit(node);
        }

        return sorted;
    };

    graphNodes = sort(graphNodes);

    // Sort in / out child edges by port index
    // Make first N (N == port_num) edge indexes match with port index
    for (auto& node : graphNodes) {
        int port_num = node->outputShapes.size();
        std::vector<EdgePtr> res(port_num);

        for (size_t i = 0; i < node->childEdges.size(); i++) {
            auto edge = node->getChildEdgeAt(i);
            int port = edge->getInputNum();
            if (port < port_num && !res[port]) {
                res[port] = edge;
            } else {
                res.push_back(edge);
            }
        }
        node->childEdges = {res.begin(), res.end()};
    }
}

void Graph::GetPerfData(std::vector<ov::ProfilingInfo>& perfMap) const {
    std::function<void(std::vector<ov::ProfilingInfo>&, const NodePtr&)> getPerfMapFor =
        [&](std::vector<ov::ProfilingInfo>& perfMap, const NodePtr& node) {
            ov::ProfilingInfo pc;
            pc.node_name = node->getName();
            uint64_t avg_time = node->PerfCounter().avg();
            pc.cpu_time = pc.real_time = std::chrono::microseconds(avg_time);
            pc.status = avg_time > 0 ? ov::ProfilingInfo::Status::EXECUTED : ov::ProfilingInfo::Status::NOT_RUN;
            pc.exec_type = node->getPrimitiveDescriptorType();
            pc.node_type = node->typeStr;
            perfMap.emplace_back(pc);

            for (const auto& fusedNode : node->fusedWith) {
                getPerfMapFor(perfMap, fusedNode);
            }
        };

    for (const auto& graphNode : graphNodes) {
        if (graphNode->isConstant()) {
            continue;
        }
        getPerfMapFor(perfMap, graphNode);
    }
}

void Graph::CreateEdge(const NodePtr& parent, const NodePtr& child, int parentPort, int childPort) {
    assert(parentPort >= 0 && childPort >= 0);

    auto edge = std::make_shared<Edge>(parent, child, parentPort, childPort);

    parent->addChildEdge(edge);
    child->addParentEdge(edge);
    graphEdges.push_back(edge);
}

void Graph::RemoveEdge(const EdgePtr& edge) {
    edge->getParent()->removeChildEdge(edge);
    edge->getChild()->removeParentEdge(edge);

    graphEdges.erase(std::remove(graphEdges.begin(), graphEdges.end(), edge), graphEdges.end());
}

void Graph::AddNode(const NodePtr& node) {
    assert(node);
    assert(std::find(graphNodes.begin(), graphNodes.end(), node) == graphNodes.end());

    graphNodes.push_back(node);
}

void Graph::DropNode(const NodePtr& node) {
    auto children = node->childEdges;
    auto parents = node->parentEdges;

    // The collections are being updated while iterating. So, range based for loops cannot be used.
    for (size_t i = 0; i < parents.size(); i++) {  // NOLINT(modernize-loop-convert)
        auto p_edge = parents[i].lock();
        if (!p_edge) {
            continue;
        }
        auto parent = p_edge->getParent();
        if (!parent) {
            continue;
        }

        const int inNum = p_edge->getInputNum();
        RemoveEdge(p_edge);

        // The collections are being updated while iterating. So, range based for loops cannot be used.
        for (size_t j = 0; j < children.size(); j++) {  // NOLINT(modernize-loop-convert)
            auto c_edge = children[j].lock();
            if (!c_edge) {
                continue;
            }
            auto child = c_edge->getChild();
            if (!child) {
                continue;
            }

            const int outNum = c_edge->getOutputNum();
            RemoveEdge(c_edge);
            CreateEdge(parent, child, inNum, outNum);
        }
    }
}

void Graph::DropDWConvNode(const NodePtr& node) {
    auto children = node->childEdges;
    auto parents = node->parentEdges;

    auto parentConvEdge = parents[0].lock();
    if (!parentConvEdge) {
        return;
    }
    auto parentConv = parentConvEdge->getParent();
    if (!parentConv) {
        return;
    }

    parentConv->outputShapes[0] = node->outputShapes[0];

    for (size_t i = 0; i < 1; i++) {
        auto p_edge = parents[i].lock();
        if (!p_edge) {
            continue;
        }
        auto parent = p_edge->getParent();
        if (!parent) {
            continue;
        }

        const int inNum = p_edge->getInputNum();
        RemoveEdge(p_edge);

        // The collections are being updated while iterating. So, range based for loops cannot be used.
        for (size_t j = 0; j < children.size(); j++) {  // NOLINT(modernize-loop-convert)
            auto c_edge = children[j].lock();
            if (!c_edge) {
                continue;
            }
            auto child = c_edge->getChild();
            if (!child) {
                continue;
            }

            const int outNum = c_edge->getOutputNum();
            RemoveEdge(c_edge);
            CreateEdge(parent, child, inNum, outNum);
        }
    }

    for (size_t i = 1; i < parents.size(); i++) {
        auto p_edge = parents[i].lock();
        if (!p_edge) {
            continue;
        }
        auto parent = p_edge->getParent();
        if (!parent) {
            continue;
        }

        const int inNum = p_edge->getInputNum();
        const int portCandidate = p_edge->getOutputNum();
        RemoveEdge(p_edge);
        const int outNum = parentConv->parentEdges.size();

        parentConv->inputShapes.push_back(node->getInputShapeAtPort(portCandidate));
        CreateEdge(parent, parentConv, inNum, outNum);
    }
    parentConv->outputShapes[0] = node->getOutputShapeAtPort(0);
}

void Graph::RemoveDroppedNodes() {
    graphNodes.erase(std::remove_if(graphNodes.begin(),
                                    graphNodes.end(),
                                    [](const NodePtr& node) {
                                        return node->isDropped();
                                    }),
                     graphNodes.end());
}

void Graph::RemoveDroppedEdges() {
    graphEdges.erase(std::remove_if(graphEdges.begin(),
                                    graphEdges.end(),
                                    [](const EdgePtr& node) {
                                        return node->isDropped();
                                    }),
                     graphEdges.end());
}

NodePtr Graph::InsertReorder(const EdgePtr& edge,
                             const std::string& layerName,
                             const MemoryDesc& inDesc,
                             const MemoryDesc& outDesc,
                             bool isOptimized,
                             const std::vector<int>& src_perm) {
    auto reorder = std::make_shared<node::Reorder>(inDesc, outDesc, layerName, m_context);
    reorder->setOptimized(isOptimized);
    reorder->setSrcPermutation(src_perm);

    DEBUG_LOG(reorder->getName(), " edge=", *edge, " isOptimized=", isOptimized);
    DEBUG_LOG("    inDesc: ",
              inDesc.getShape().toString(),
              inDesc.getPrecision().get_type_name(),
              " ",
              inDesc.serializeFormat());
    DEBUG_LOG("   outDesc: ",
              outDesc.getShape().toString(),
              outDesc.getPrecision().get_type_name(),
              " ",
              outDesc.serializeFormat());

    InsertNode(edge, reorder, true);

    // Using the method Edge::getDesc() we can check that input and output tensor descriptors are equal.
    // Due to the specificity of GraphOptimizer::MergeTransposeAndReorder() that isOptimized flag uses, we shouldn't
    // do these checks.
    if (!isOptimized) {
        std::ignore = reorder->getParentEdgeAt(0)->getOriginalDesc();
        std::ignore = reorder->getChildEdgeAt(0)->getOriginalDesc();
    }

    return reorder;
}

bool Graph::InsertNode(const EdgePtr& edge, const NodePtr& node, bool initNode) {
    auto oIndex = edge->getOutputNum();
    auto iIndex = edge->getInputNum();
    OPENVINO_ASSERT(iIndex >= 0 && oIndex >= 0,
                    "Cannot insert node '",
                    node->getName(),
                    "' between nodes: ",
                    edge->getParent()->getName(),
                    " and ",
                    edge->getChild()->getName(),
                    ".");
    edge->getParent()->removeChildEdge(edge);
    edge->getChild()->removeParentEdge(edge);

    return InsertNode(edge->getParent(), edge->getChild(), node, iIndex, oIndex, initNode);
}

bool Graph::InsertNode(const NodePtr& parent,
                       const NodePtr& child,
                       const NodePtr& node,
                       int parentPort,
                       int childPort,
                       bool initNode) {
    CreateEdge(parent, node, parentPort, 0);
    CreateEdge(node, child, 0, childPort);
    AddNode(node);

    if (initNode) {
        node->getSupportedDescriptors();
        node->initSupportedPrimitiveDescriptors();
        node->filterSupportedPrimitiveDescriptors();
        node->selectOptimalPrimitiveDescriptor();
        node->resolveInPlaceDirection();
        node->initOptimalPrimitiveDescriptor();
    }
    return true;
}

// Apply inference precision configuration
void Graph::EnforceInferencePrecision() {
    CPU_DEBUG_CAP_ENABLE(EnforceInferPrcDebug inferPrecDebug);

    const auto inferPrec = getConfig().inferencePrecision;
    if (any_of(inferPrec, element::f32, element::f16, element::dynamic)) {
        return;  // nothing to do, only precision reduction is currently allowed
    }

    std::function<void(const NodePtr&, std::unordered_set<NodePtr>& skipNodes)> searchForNodesToSkip;
    searchForNodesToSkip = [&](const NodePtr& node, std::unordered_set<NodePtr>& skipNodes) -> void {
        for (size_t i = 0; i < node->getParentEdges().size(); i++) {
            const auto& parent = node->getParentEdgeAt(i)->getParent();
            if (inferPrec == ov::element::bf16) {
                /* list of node types that must be forced to be executed in BF16 precision
                 * because of performance gains */
                if (any_of(parent->getType(),
                           Type::Convolution,     // conv nets
                           Type::FullyConnected,  // conv / bert nets
                           Type::RNNCell,         // recurrent nets
                           Type::RNNSeq,          // recurrent nets
                           Type::MatMul,          // bert nets
                           Type::ROIPooling,      // object detection nets
                           Type::Interpolate,     // super resolution nets
                           Type::PagedAttention,  // page attention
                           Type::QKVProjection,
                           Type::LLMMLP)) {
                    continue;  // stop at significant nodes
                }
            }

            const auto res = skipNodes.insert(parent);

            if (res.second) {  // node not visited yet
                searchForNodesToSkip(parent, skipNodes);
            }
        }
    };

    /* Skip low-precision float point enforcement for tail of the graph by forming set of nodes to skip.
     * Necessary to maintain accuracy.
     * Experiments show zero performance impact on average */
    std::unordered_set<NodePtr> nodesToSkip;
    // starting from output nodes
    for (const auto& output : outputNodes) {
        // do not skip outputs which precisions are explicitly set equal to inferPrec
        if (output->getOriginalInputPrecisionAtPort(0) == inferPrec) {
            continue;
        }

        searchForNodesToSkip(output, nodesToSkip);
    }

    for (const auto& node : graphNodes) {
        if (nodesToSkip.count(node) && !node->enforceBF16evenForGraphTail) {
            continue;
        }

        if (any_of(node->getType(), Type::Input, Type::Output, Type::MemoryInput, Type::MemoryOutput)) {
            continue;
        }
        if (node->keepOrigPrecision()) {
            continue;
        }
#ifdef CPU_DEBUG_CAPS
        if (!inferPrecDebug.enabled(NameFromType(node->getType()), node->getName(), node->getOriginalLayers())) {
            continue;
        }
#endif

        for (size_t i = 0; i < node->getOriginalInputsNumber(); i++) {
            auto keepOriginalInputPrecisionAtPort = [](const NodePtr& node, const size_t inPort) {
                // keep non-float32 precisions
                if (node->getOriginalInputPrecisionAtPort(inPort) != ov::element::f32) {
                    return true;
                }

                // kvcache of PagedAttention should be written directly
                if (node->getType() == Type::PagedAttention && any_of(inPort, 3U, 4U)) {
                    return true;
                }
                const auto& parent = node->getParentEdgeAt(inPort)->getParent();
                /* Skip BF16 enforcement for nodes after Constant Inputs for maintaining precision for fusing.
                 * Element type conversion to bf16 is done automatically, if convolution follows up after Constant
                 * Inputs and activation is bf16 */
                if (parent->getType() == Type::Input && parent->isConstant() &&
                    // Concatenation node is exception because it doesn't change an accuracy for BF16 activation
                    node->getType() != Type::Concatenation) {
                    return true;
                }
                // Eltwise and Subgraph (snippets) nodes support precision conversion
                if (parent->getType() == Type::Input && any_of(node->getType(), Type::Eltwise, Type::Subgraph)) {
                    return true;
                }

                // exclude Convert after Range since it may cause precision loss when integer type to LP.
                return parent->getType() == Type::Range && node->getType() == Type::Convert;
            };

            if (keepOriginalInputPrecisionAtPort(node, i)) {
                continue;
            }

            DEBUG_LOG("#",
                      node->getExecIndex(),
                      " ",
                      node->getTypeStr(),
                      " : ",
                      node->getName(),
                      " input[",
                      i,
                      "] is enforced to use",
                      inferPrec);
            node->setOriginalInputPrecisionAtPort(i, inferPrec);
        }

        for (size_t i = 0; i < node->getOriginalOutputsNumber(); i++) {
            // keep non-float32 precisions
            if (node->getOriginalOutputPrecisionAtPort(i) != ov::element::f32) {
                continue;
            }

            // exclude Convert before Range since it may cause precision loss when integer type to LP.
            // TODO: Incorrect subgraph is generated by ONNX FE + ticket 117861.
            const auto& child = node->getChildEdgeAt(i)->getChild();
            if (child->getType() == Type::Range && node->getType() == Type::Convert) {
                continue;
            }
            // skip second output of PagedAttention
            if (node->getType() == Type::PagedAttention && (i != 0)) {
                continue;
            }

            DEBUG_LOG("#",
                      node->getExecIndex(),
                      " ",
                      node->getTypeStr(),
                      " : ",
                      node->getName(),
                      " output[",
                      i,
                      "] is enforced to use",
                      inferPrec);
            node->setOriginalOutputPrecisionAtPort(i, inferPrec);
        }
    }
}

std::shared_ptr<ov::Model> Graph::dump() const {
    return dump_graph_as_ie_ngraph_net(*this);
}

std::vector<MemStatePtr> Graph::memoryStates() const {
    std::vector<MemStatePtr> resultVector;

    for (auto&& item : m_context->getMemoryStatesRegister()->getMemoryStates()) {
        resultVector.emplace_back(item.second->makeState());
    }
    return resultVector;
}

void Graph::assignStates(const std::vector<MemStatePtr>& states) {
    auto&& inputStateNodes = m_context->getMemoryStatesRegister()->getMemoryStates();
    for (const auto& state : states) {
        auto itr = inputStateNodes.find(state->get_name());
        if (itr != inputStateNodes.end()) {
            itr->second->assignState(state);
        }
    }
}

}  // namespace ov::intel_cpu<|MERGE_RESOLUTION|>--- conflicted
+++ resolved
@@ -80,15 +80,12 @@
 #include "utils/verbose.h"
 #include "weights_cache.hpp"
 
-<<<<<<< HEAD
-#if (OV_THREAD == OV_THREAD_TBB || OV_THREAD == OV_THREAD_TBB_AUTO || OV_THREAD == OV_THREAD_TBB_ADAPTIVE)
-=======
-#if (OV_THREAD == OV_THREAD_TBB || OV_THREAD == OV_THREAD_TBB_AUTO || OV_THREAD == OV_THREAD_OMP)
+#if (OV_THREAD == OV_THREAD_TBB || OV_THREAD == OV_THREAD_TBB_AUTO || OV_THREAD == OV_THREAD_TBB_ADAPTIVE || \
+     OV_THREAD == OV_THREAD_OMP)
 #    include <atomic>
 #endif
 
-#if (OV_THREAD == OV_THREAD_TBB || OV_THREAD == OV_THREAD_TBB_AUTO)
->>>>>>> a110520f
+#if (OV_THREAD == OV_THREAD_TBB || OV_THREAD == OV_THREAD_TBB_AUTO || OV_THREAD == OV_THREAD_TBB_ADAPTIVE)
 #    include <tbb/task.h>
 #endif
 
