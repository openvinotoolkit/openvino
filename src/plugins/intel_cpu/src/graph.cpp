--- conflicted
+++ resolved
@@ -670,11 +670,7 @@
     MemorySolver staticMemSolver(definedBoxes);
     size_t total_size = static_cast<size_t>(staticMemSolver.solve()) * alignment;
 
-<<<<<<< HEAD
-    memWorkspace = std::make_shared<Memory>(getEngine(), DnnlBlockedMemoryDesc(ov::element::i8, Shape(InferenceEngine::SizeVector{total_size})));
-=======
-    memWorkspace = std::make_shared<Memory>(getEngine(), DnnlBlockedMemoryDesc(InferenceEngine::Precision::I8, Shape(VectorDims{total_size})));
->>>>>>> 89494ab4
+    memWorkspace = std::make_shared<Memory>(getEngine(), DnnlBlockedMemoryDesc(ov::element::i8, Shape(VectorDims{total_size})));
 
     if (edge_clusters.empty())
         return;
