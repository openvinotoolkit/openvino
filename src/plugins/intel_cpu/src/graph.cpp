// Copyright (C) 2018-2023 Intel Corporation
// SPDX-License-Identifier: Apache-2.0
//

#include "graph.h"

#include <algorithm>
#include <fstream>
#include <limits>
#include <map>
#include <memory>
#include <string>
#include <tuple>
#include <unordered_map>
#include <unordered_set>
#include <utility>
#include <vector>

#include "common/primitive_desc.hpp"
#include "common/primitive_desc_iface.hpp"
#include "dnnl_extension_utils.h"
#include "extension_mngr.h"
#include "graph_dumper.h"
#include "graph_optimizer.h"
#include "ie_algorithm.hpp"
#include "infer_request.h"
#include "itt.h"
#include "low_precision/low_precision.hpp"
#include "memory_desc/cpu_memory_desc_utils.h"
#include "memory_desc/dnnl_blocked_memory_desc.h"
#include "memory_solver.hpp"
#include "nodes/common/cpu_convert.h"
#include "nodes/common/cpu_memcpy.h"
#include "nodes/convert.h"
#include "nodes/fullyconnected.h"
#include "nodes/input.h"
#include "nodes/reorder.h"
#include "nodes/subgraph.h"
#include "openvino/core/model.hpp"
#include "openvino/core/node.hpp"
#include "openvino/op/ops.hpp"
#include "precision_utils.h"
#include "transformations/utils/utils.hpp"
#include "utils/cpu_utils.hpp"
#include "utils/debug_capabilities.h"
#include "utils/general_utils.h"
#include "utils/ngraph_utils.hpp"
#include "utils/node_dumper.h"
#include "utils/verbose.h"
#include "memory_desc/cpu_memory_desc_utils.h"

#if (OV_THREAD == OV_THREAD_TBB || OV_THREAD == OV_THREAD_TBB_AUTO)
#    include <tbb/task.h>
#endif

using namespace dnnl;
using namespace InferenceEngine;
using namespace InferenceEngine::details;

namespace ov {
namespace intel_cpu {

typedef std::unordered_set<EdgePtr> edge_cluster_t;
typedef std::vector<edge_cluster_t> edge_clusters_t;

Graph::~Graph() {
    CPU_DEBUG_CAP_ENABLE(summary_perf(*this));
}

template<typename NET>
void Graph::CreateGraph(NET &net, const GraphContext::CPtr ctx) {
    OV_ITT_SCOPE(FIRST_INFERENCE, itt::domains::intel_cpu_LT, "CreateGraph");

    if (IsReady())
        ForgetGraphData();

    context = ctx;

    Replicate(net);

    InitGraph();

    CPU_DEBUG_CAP_ENABLE(serialize(*this));
}

void Graph::CreateGraph(const std::vector<NodePtr>& graphNodes,
                        const std::vector<EdgePtr>& graphEdges,
                        const GraphContext::CPtr ctx,
                        std::string name) {
    if (IsReady())
        ForgetGraphData();

    context = ctx;

    this->_name = std::move(name);
    this->reuse_io_tensors = false;

    this->graphNodes = graphNodes;
    this->graphEdges = graphEdges;

    for (auto node : graphNodes) {
        if ("Parameter" == node->getTypeStr()) {
            inputNodesMap[node->getName()] = node;
        } else if ("Result" == node->getTypeStr()) {
            outputNodesMap[node->getName()] = node;
        }
    }

    InitGraph();

    CPU_DEBUG_CAP_ENABLE(serialize(*this));
}

template void Graph::CreateGraph(const std::shared_ptr<const ov::Model>&, const GraphContext::CPtr);
void Graph::Replicate(const std::shared_ptr<const ov::Model> &model) {
    OV_ITT_SCOPE_CHAIN(FIRST_INFERENCE, taskChain, itt::domains::intel_cpu_LT, "Graph::Replicate", "ov::Model");
    this->_name = model->get_friendly_name();
    this->reuse_io_tensors = false;

    // Map data object onto producer node
    std::map<std::shared_ptr<ov::Node>, NodePtr> op2node;

    // nodes which has no consumers (output or just unused). But doesn't marked as graph output.
    // Will be stored as fake output separately.
    std::deque<ov::Output<ov::Node>> unusedOutputs;

    auto getParentOutputPort = [](const std::shared_ptr<ov::Node> childOp,
                                  const std::shared_ptr<ov::Node> parentOp,
                                  const size_t childInputPort) -> int {
        for (size_t parentPort = 0; parentPort < parentOp->get_output_size(); parentPort++) {
            if (childOp->input(childInputPort).get_tensor_ptr() == parentOp->output(parentPort).get_tensor_ptr()) {
                return static_cast<int>(parentPort);
            }
        }

        return -1;
    };

    const bool is_legacy_api = getConfig().isLegacyApi;
    for (const auto& op : model->get_ordered_ops()) {
        const NodePtr node {Node::factory().create(op, context)};

        graphNodes.push_back(node);
        if (op->get_type_info() == op::v0::Parameter::get_type_info_static()) {
            const std::string name = get_port_name(ov::Output<ov::Node>(op, 0), is_legacy_api);
            inputNodesMap[name] = node;
            if (node->isDynamicNode()) {
                graphHasDynamicInput = true;
            }
        }

        if (op->get_type_info() == op::v0::Result::get_type_info_static()) {
            const std::string inputID = get_port_name(op->output(0), is_legacy_api);
            outputNodesMap[inputID] = node;
        }

        op2node[op] = node;

        for (size_t port = 0; port < op->get_input_size(); port++) {
            auto parentOp = op->get_input_node_shared_ptr(port);
            auto parentNode = op2node[parentOp];

            EdgePtr edge(new Edge(parentNode, node, getParentOutputPort(op, parentOp, port), static_cast<int>(port)));
            node->addEdge(edge);
            graphEdges.push_back(edge);
        }

        if (!one_of(op->get_type_info(),
                op::v0::Result::get_type_info_static(),
                op::v3::Assign::get_type_info_static(),
                op::v6::Assign::get_type_info_static())) {
            for (size_t oi = 0; oi < op->get_output_size(); oi++) {
                if (op->get_output_target_inputs(oi).empty()) {
                    unusedOutputs.push_back(op->output(oi));
                }
            }
        }
    }

    // Add stub output node for unused data
    for (auto unusedOutput : unusedOutputs) {
        auto parentNode = op2node[unusedOutput.get_node_shared_ptr()];
        const auto port = unusedOutput.get_index();
        const auto nodeName = std::string("stub_") + std::to_string(unusedOutput.get_index()) + "_" + parentNode->getName();
        const NodePtr outNode = std::make_shared<node::Input>(parentNode->outputShapes[port],
                                                                        parentNode->getOriginalOutputPrecisionAtPort(port),
                                                                        nodeName, "Result", context);
        EdgePtr edge(new Edge(parentNode, outNode, port, 0));
        outNode->addEdge(edge);
        graphEdges.push_back(edge);
        graphNodes.push_back(outNode);
    }

    auto hasSubgraphConsumers = [](const NodePtr& node) -> bool {
        const auto& childEdges = node->getChildEdges();
        return std::any_of(childEdges.begin(), childEdges.end(), [](const EdgeWeakPtr& edge) -> bool {
            auto edgePtr = edge.lock();
            if (!edgePtr)
                return false;
            return edgePtr->getChild()->getType() == Type::Subgraph;
        });
    };

    // enforce must be performed after inputs and outputs info are taken into account
    EnforceInferencePrecision();
    // also we need to change input/output precisions for consumers/producers to avoid inserting reorder
    for (auto &input : inputNodesMap) {
        const auto& inputNode = input.second;
        const auto precToSet = inputNode->getOriginalOutputPrecisionAtPort(0);
        const auto childEdges = inputNode->getChildEdgesAtPort(0);
        for (size_t i = 0; i < childEdges.size(); i++) {
            const auto child = childEdges[i]->getChild();
            const auto child_prec = child->getOriginalInputPrecisionAtPort(childEdges[i]->getOutputNum());
            if (!one_of(child_prec, ov::element::bf16, ov::element::f16) &&
                // remove this WA when #78939 is resolved
                !hasSubgraphConsumers(child)) {
                child->setOriginalInputPrecisionAtPort(childEdges[i]->getOutputNum(), precToSet);
            }
        }
    }

    for (auto &output : outputNodesMap) {
        const auto& outputNode = output.second;
        const auto precToSet = outputNode->getOriginalInputPrecisionAtPort(0);
        const auto parentEdges = outputNode->getParentEdgesAtPort(0);
        for (size_t i = 0; i < parentEdges.size(); i++) {
            const auto parent = parentEdges[i]->getParent();
            parent->setOriginalOutputPrecisionAtPort(parentEdges[i]->getInputNum(), precToSet);
        }
    }
}

void Graph::InitGraph() {
    GraphOptimizer optimizer;

    SortTopologically();
    InitNodes();

    optimizer.ApplyCommonGraphOptimizations(*this);
    SortTopologically();

    InitDescriptors();

    ResolveInplaceDirections();

    InitOptimalPrimitiveDescriptors();

    InitEdges();

    optimizer.ApplyImplSpecificGraphOptimizations(*this);
    SortTopologically();

    const bool hasDynNodes = ProcessDynNodes();

    Allocate();

    CreatePrimitivesAndExecConstants();

#ifndef CPU_DEBUG_CAPS
    for (auto &graphNode : graphNodes) {
        graphNode->cleanup();
    }
#endif

    ExtractExecutableNodes();

    status = hasDynNodes ? Status::ReadyDynamic : Status::ReadyStatic;
}

void Graph::InitNodes() {
    OV_ITT_SCOPE(FIRST_INFERENCE, itt::domains::intel_cpu_LT, "Graph::InitNodes");
    for (auto &node : graphNodes) {
        node->init();
    }
}

void Graph::InitDescriptors() {
    OV_ITT_SCOPE_CHAIN(FIRST_INFERENCE, taskChain, itt::domains::intel_cpu_LT, "InitDescriptors", "Prepare");

    for (auto &node : graphNodes) {
        OV_ITT_SCOPE_NEXT(FIRST_INFERENCE, taskChain, node->profiling.getSupportedDescriptors);
        DEBUG_LOG("Get supported primitive descriptors for node: ", node->getName());
        node->getSupportedDescriptors();

        OV_ITT_SCOPE_NEXT(FIRST_INFERENCE, taskChain, node->profiling.initSupportedPrimitiveDescriptors);
        DEBUG_LOG("Init supported primitive descriptors for node: ", node->getName());
        node->initSupportedPrimitiveDescriptors();

        OV_ITT_SCOPE_NEXT(FIRST_INFERENCE, taskChain, node->profiling.filterSupportedPrimitiveDescriptors);
        DEBUG_LOG("Filter supported primitive descriptors for node: ", node->getName());
        node->filterSupportedPrimitiveDescriptors();

#ifdef CPU_DEBUG_CAPS
        const auto& SPDs = node->getSupportedPrimitiveDescriptors();
        for (size_t i = 0; i < SPDs.size(); i++) {
            DEBUG_LOG("#",
                      node->getExecIndex(),
                      " ",
                      node->getName(),
                      "  SupportedPrimitiveDescriptors [",
                      i,
                      "/",
                      SPDs.size(),
                      "]: \n",
                      SPDs[i]);
        }
#endif
    }

    for (auto &node : graphNodes) {
        OV_ITT_SCOPE_NEXT(FIRST_INFERENCE, taskChain, node->profiling.selectOptimalPrimitiveDescriptor);
        DEBUG_LOG("Select optimal primitive descriptors for node: ", node->getName());
        node->selectOptimalPrimitiveDescriptor();
    }
}

void Graph::ResolveInplaceDirections() {
     OV_ITT_SCOPED_TASK(itt::domains::intel_cpu, "Graph::ResolveInplaceDirections");

    for (auto& node : graphNodes) {
        resolveInPlaceDirection(node);
    }
}


void Graph::InitOptimalPrimitiveDescriptors() {
    OV_ITT_SCOPED_TASK(itt::domains::intel_cpu, "Graph::InitOptimalPrimitiveDescriptors");
    for (auto &node : graphNodes) {
        OV_ITT_SCOPE(FIRST_INFERENCE, itt::domains::intel_cpu_LT, node->profiling.initOptimalPrimitiveDescriptor);
        DEBUG_LOG("Init optimal primitive descriptors for node: ", node->getName());
        node->initOptimalPrimitiveDescriptor();
        DEBUG_LOG("#", node->getExecIndex(), " ", node->getName(), "\n",
                  *node->getSelectedPrimitiveDescriptor(), "selectedPrimitiveDescriptorIdx = ", node->selectedPrimitiveDescriptorIndex);
    }
}

void Graph::ExtractExecutableNodes() {
    OV_ITT_SCOPE(FIRST_INFERENCE, itt::domains::intel_cpu_LT, "Graph::ExtractExecutableNodes");
    for (const auto& graphNode : graphNodes) {
        if ((!graphNode->isConstant() && CPU_DEBUG_CAPS_ALWAYS_TRUE(graphNode->isExecutable())) || graphNode->isDynamicNode()) {
            /* @todo
             * Revise implementation.
             * With current way it is possible that with debug_caps enabled
             * we execute a node, which is not ready to be executed
             */
            auto itr = syncNodesInds.find(graphNode.get());
            if (itr != syncNodesInds.end()) {
                itr->second = executableGraphNodes.size();
            }
            executableGraphNodes.emplace_back(graphNode);
        }
    }
}

void Graph::CreatePrimitivesAndExecConstants() const {
    OV_ITT_SCOPE(FIRST_INFERENCE, itt::domains::intel_cpu_LT, "Graph::CreatePrimitivesAndExecConstants");
    dnnl::stream stream(getEngine());

    using shared_memory_ptr = WeightsSharing::SharedMemory::Ptr;

    auto acquireSharedOutputs = [this](const NodePtr & node) {
        std::vector<shared_memory_ptr> outputs;
        bool hasLocalAllocatedEdges = false;
        bool hasExternalInvalidEdges = false;

        for (size_t i = 0; i < node->getChildEdges().size(); ++i) {
            auto edgePtr = node->getChildEdgeAt(i);
            if (edgePtr) {
                if (edgePtr->isUseExternalMemory()) {
                    auto ptr = context->getWeightsCache()->get(edgePtr->name());
                    outputs.emplace_back(ptr);
                    if (!ptr->isValid())
                        hasExternalInvalidEdges = true;
                } else {
                    hasLocalAllocatedEdges = true;
                }
            }
        }

        return std::make_tuple(hasExternalInvalidEdges, hasLocalAllocatedEdges, outputs);
    };

    for (const auto &node : graphNodes) {
        {
            OV_ITT_SCOPE(FIRST_INFERENCE, itt::domains::intel_cpu_LT, node->profiling.createPrimitive);
            DEBUG_LOG(*node);
            node->createPrimitive();
        }

        if (!node->isConstant()) {
            continue;
        }

        if (context->getWeightsCache()) {
            auto sharedOutputs = acquireSharedOutputs(node);

            if (std::get<0>(sharedOutputs) || std::get<1>(sharedOutputs)) {
                ExecuteNode(node, stream);

                for (auto & output : std::get<2>(sharedOutputs))
                    output->valid(true);
            }
        } else {
            ExecuteNode(node, stream);
        }
    }
}

static bool isReorderAvailable(const MemoryDescPtr& parentDesc, const MemoryDescPtr& childDesc, const dnnl::engine& eng) {
    auto definedParentDesc = parentDesc->isDefined() ? parentDesc : MemoryDescUtils::makeDummyDesc(*parentDesc);
    memory::desc srcMemDesc = MemoryDescUtils::convertToDnnlMemoryDesc(definedParentDesc)->getDnnlDesc();

    auto definedChildDesc = childDesc->isDefined() ? childDesc : MemoryDescUtils::makeDummyDesc(*childDesc);
    memory::desc dstMemDesc = MemoryDescUtils::convertToDnnlMemoryDesc(definedChildDesc)->getDnnlDesc();

    dnnl::primitive_attr attr;

    dnnl_primitive_desc_t result = nullptr;
    auto status = dnnl_reorder_primitive_desc_create(&result, srcMemDesc.get(), eng.get(), dstMemDesc.get(), eng.get(),
                                                     attr.get());
#if defined(OV_CPU_ARM_ENABLE_FP16)
    // temporary WA for slow FP32->FP16 conversion reorder in oneDNN on ARM
    // pretend the reorder is not available to use Convert node instead
    if (result && parse_impl_name(result->impl()->name()) == ref_any) {
        dnnl_primitive_desc_destroy(result);
        return false;
    }
#endif
    if (result) {
        dnnl_primitive_desc_destroy(result);
    }

    return dnnl_success == status;
}

void Graph::InitEdges() {
    OV_ITT_SCOPE(FIRST_INFERENCE, itt::domains::intel_cpu_LT, "Graph::InitEdges");

    ptrdiff_t numberOfEdges = static_cast<ptrdiff_t>(graphEdges.size());

    std::unordered_set<std::string> uniqueLayerNames;
    for (auto node : graphNodes) {
        uniqueLayerNames.insert(node->getName());
    }

    auto insertReorder = [&](EdgePtr& edge, bool isOptimized) {
        std::string basicLayerName = edge->getParent()->getName() + "_" +
                                     node::Reorder::getReorderArgs(edge->getInputDesc(), edge->getOutputDesc()) + "_" +
                                     edge->getChild()->getName();
        std::string layerName = basicLayerName;
        int idx = 0;
        while (uniqueLayerNames.find(layerName) != uniqueLayerNames.end()) {
            idx++;
            layerName = basicLayerName + "_" + std::to_string(idx);
        }
        uniqueLayerNames.insert(layerName);

        // optimized flag indicate that just desc update w/o actual physical memory movement.
        InsertReorder(edge, layerName, edge->getInputDesc(), edge->getOutputDesc(), isOptimized);
    };

    auto updateEdge = [&](ptrdiff_t& i) {
        graphEdges.erase(graphEdges.begin() + i);
        i--;
        numberOfEdges--;
    };

    for (ptrdiff_t i = 0; i < numberOfEdges; i++) {
        auto edge = graphEdges[i];
        auto reorderStatus = graphEdges[i]->needReorder();
        DEBUG_LOG(graphEdges[i]->name(), " reorderStatus = ", reorderStatus);
        if (reorderStatus == Edge::ReorderStatus::Regular) {
            Edge::ReorderStatus reorderStatusInternal = Edge::ReorderStatus::Regular;
            // Check if there is a reorder that needs the precision conversion
            if (edge->getInputDesc().getPrecision() != edge->getOutputDesc().getPrecision() &&
                    !isReorderAvailable(edge->getInputPortDesc()->getMemDesc(),
                                        edge->getOutputPortDesc()->getMemDesc(),
                                        this->getEngine())) {
                // If we are here, then we need to insert Convert, because there are no reorders that support such type conversion
                const auto& inDesc = edge->getInputDesc();
                const auto& outDesc = edge->getOutputDesc();

                std::string convertName = edge->getParent()->getName() + "_" +
                                          inDesc.getPrecision().get_type_name() + "_" + outDesc.getPrecision().get_type_name();

                auto convertNode = std::make_shared<node::Convert>(inDesc.getShape(), inDesc.getPrecision(), outDesc.getPrecision(),
                                                                       convertName, context);
                convertNode->setDescs(inDesc, outDesc);
                InsertNode(edge, convertNode, true);

                //Check if reorder is still needed
                reorderStatusInternal = convertNode->getChildEdgeAt(0)->needReorder();
                if (reorderStatusInternal != Edge::ReorderStatus::No)
                    edge = convertNode->getChildEdgeAt(0);
            }
            if (reorderStatusInternal != Edge::ReorderStatus::No) {
                insertReorder(edge, reorderStatusInternal == Edge::ReorderStatus::Optimized);
            }
            updateEdge(i);
        } else if (reorderStatus == Edge::ReorderStatus::Optimized) {
            insertReorder(edge, true);
            updateEdge(i);
        }
    }

    // secondary pass to eliminate complex implace conflicts
    auto needReorder = [](const EdgePtr& edge) -> bool {
        int inNumber = edge->getInputNum();
        const auto portChildEdges = edge->getParent()->getChildEdgesAtPort(inNumber);
        if (portChildEdges.size() > 1) {
            if (auto modifyingNode = edge->modifiedInPlace()) {
                auto execIndex = modifyingNode->getExecIndex();
                for (auto pEdgePeer : portChildEdges) {
                    if (pEdgePeer == edge)
                        continue;
                    std::vector<NodePtr> vecConsumers;
                    pEdgePeer->collectConsumers(vecConsumers);

                    for (auto node : vecConsumers) {
                        if (node->getExecIndex() >= execIndex) {
                            return true;
                        }
                    }
                }
            }
        }
        return false;
    };

    numberOfEdges = graphEdges.size(); //update the total number

    for (ptrdiff_t i = 0; i < numberOfEdges; i++) {
        auto edge = graphEdges[i];
        if (needReorder(edge)) {
            constexpr bool optimizedReorder = false;
            insertReorder(edge, optimizedReorder);
            updateEdge(i);
        }
    }
}

static inline bool isConstOutput(EdgePtr edge) {
    return edge->getParent()->isConstant() && !edge->getChild()->isConstant();
}

static edge_clusters_t findEdgeClusters(const std::vector<EdgePtr> & graphEdges) {
    typedef std::unordered_map<EdgePtr, size_t> edge_cluster_idx_map_t;

    edge_clusters_t edge_clusters;
    edge_cluster_idx_map_t edge_cluster_indices;

    for (auto &edge : graphEdges) {
        auto edge_it = edge_cluster_indices.find(edge);
        if (edge_it != edge_cluster_indices.end())
            continue;   // edge is visited

        size_t cluster_idx = edge_clusters.size();
        EdgePtr last_shared_edge = nullptr;

        // find cluster index
        for (auto shared_edge = edge->getSharedEdge(std::nothrow);
            shared_edge;
            shared_edge = shared_edge->getSharedEdge(std::nothrow)) {
            auto shared_edge_it = edge_cluster_indices.find(shared_edge);
            if (shared_edge_it != edge_cluster_indices.end()) {
                cluster_idx = shared_edge_it->second;
                last_shared_edge = shared_edge;
                break;
            }
        }

        // add shared edges to cluster
        edge_cluster_indices.emplace(edge, cluster_idx);

        if (cluster_idx == edge_clusters.size())
            edge_clusters.emplace_back(edge_cluster_t { edge });
        else
            edge_clusters[cluster_idx].emplace(edge);

        for (auto shared_edge = edge->getSharedEdge(std::nothrow);
            shared_edge != last_shared_edge;
            shared_edge = shared_edge->getSharedEdge(std::nothrow)) {
            edge_cluster_indices.emplace(shared_edge, cluster_idx);
            edge_clusters[cluster_idx].emplace(shared_edge);
        }
    }

    return edge_clusters;
}

void Graph::AllocateWithReuse() {
    edge_clusters_t edge_clusters = findEdgeClusters(graphEdges);

    size_t remaining_edge_clusters_count = edge_clusters.size();

    for (size_t i = 0; i < remaining_edge_clusters_count;) {
        auto &cluster = edge_clusters[i];
        bool erase = false;
        for (auto &edge : cluster) {
            if (edge->getStatus() != Edge::Status::NeedAllocation || !edge->getParent()->isConstant()) {
                continue;
            }
            if (edge->getParent()->getType() == Type::Input) {
                auto constNode = std::static_pointer_cast<node::Input>(edge->getParent());
                edge->reuse(std::const_pointer_cast<IMemory>(constNode->getMemoryPtr()));
            } else {
                edge->externalAllocate(context->getWeightsCache());
            }
            erase = true;
        }

        if (erase) {
            std::swap(edge_clusters[i], edge_clusters[remaining_edge_clusters_count - 1]);
            --remaining_edge_clusters_count;
        } else {
            ++i;
        }
    }

    const int64_t alignment = 32;  // 32 bytes

    std::vector<MemorySolver::Box> definedBoxes;
    std::vector<MemorySolver::Box> undefinedBoxes;
    for (size_t i = 0; i < remaining_edge_clusters_count; i++) {
        MemorySolver::Box box = { std::numeric_limits<int>::max(), 0, 0, static_cast<int64_t>(i) };
        int64_t boxSize = 0;
        for (auto &edge : edge_clusters[i]) {
            int e_start = edge->getParent()->execIndex;
            int e_finish = edge->getChild()->execIndex;

            if (boxSize != -1 && edge->getDesc().isDefined()) {
                int64_t e_size = edge->getDesc().getCurrentMemSize();  // size in bytes (from the beginning of data to the last element)
                boxSize = std::max(e_size, boxSize);
            } else {
                boxSize = -1;
            }

            box.start = std::min(e_start, box.start);
            box.finish = std::max(e_finish, box.finish);
        }

        // Constant data are filled once on load.
        // So we need it untouchable during all execution time
        // -1 is a place holder for a max timestamp.
        bool isConst = false, isOutput = false, isInput = false;
        for (auto &edge : edge_clusters[i]) {
            isConst  |= isConstOutput(edge);
            isOutput |= edge->getChild()->getType() == Type::Output;
            isInput  |= edge->getParent()->getType() == Type::Input;
        }

        if (reuse_io_tensors) {
            if (isInput | isConst) box.start = 0;
            if (isOutput | isConst) box.finish = -1;
        } else {
            if (isInput  | isOutput | isConst) {
                box.start = 0;
                box.finish = -1;
            }
        }

        if (boxSize != -1) {
            box.size = div_up(boxSize, alignment);
            definedBoxes.push_back(box);
        } else {
            box.size = boxSize;
            undefinedBoxes.push_back(box);
        }
    }

    MemorySolver staticMemSolver(definedBoxes);
    size_t total_size = static_cast<size_t>(staticMemSolver.solve()) * alignment;

    memWorkspace = std::make_shared<Memory>(getEngine(), DnnlBlockedMemoryDesc(ov::element::i8, Shape(VectorDims{total_size})));

    if (edge_clusters.empty())
        return;

    auto* workspace_ptr = static_cast<int8_t*>(memWorkspace->getData());

    for (auto& box : definedBoxes) {
        int count = 0;
        for (auto& edge : edge_clusters[box.id]) {
            if (edge->getStatus() == Edge::Status::NeedAllocation) {
                int64_t offset = staticMemSolver.getOffset(box.id);
                // !! Fallback to individual memory allocation !!
                // if you like to check infer without reuse just call this function without arguments.
                edge->allocate(workspace_ptr + offset * alignment);  // alignment in byte

                // TODO: WA for some test (like strided_slice_test) which use tensors with
                //       shapes {0}. And it is implisitly converted into {1} tensor.
                //       Zeroing of input data allow pass tests.
                if (edge->getParent()->type == Type::Input && edge->hasDefinedMaxSize())
                    edge->getMemoryPtr()->nullify();

                count++;
            }
        }
        OPENVINO_ASSERT(count == 1);
    }

    if (!undefinedBoxes.empty()) {
        // Use proxy memory manager for output edges
        for (auto& box : undefinedBoxes) {
            for (auto& edge : edge_clusters[box.id]) {
                const auto child = edge->getChild();
                if (child->getType() == Type::Output &&
                    edge->getStatus() == Edge::Status::NeedAllocation) {
                    auto proxyMemMngr =
                        std::make_shared<ProxyMemoryMngr>();
                    DEBUG_LOG("ProxyMemoryMngr ", proxyMemMngr, " ", this);
                    edge->allocate(proxyMemMngr);

                    // Store the output memory managers.
                    // So that, the infer requests can be able to access them.
                    int count = 0;
                    for (auto &output : outputNodesMap) {
                        if (output.second == child) {
                            outputNodesMemMngrMap[output.first] = proxyMemMngr;
                            count++;
                        }
                    }
                    // sometimes there are unused output ports.
                    OPENVINO_ASSERT(count <= 1, "cannot find output node. count ", count);
                }
            }
        }

        if (!syncNodesInds.empty()) {
            //We have to extend the lifespan of tensors that are crossing a sync point border in order to save
            //the intermediate computation results from possible loss due to the tensor resize
            std::vector<int> vecIntervals = {0};
            for (const auto& item : syncNodesInds) {
                vecIntervals.push_back(item.first->execIndex);
            }
            std::sort(vecIntervals.begin(), vecIntervals.end());
            for (auto& box : undefinedBoxes) {
                if (-1 == box.finish) {
                    continue;
                }
                auto itr_upper = std::upper_bound(vecIntervals.begin(), vecIntervals.end(), box.finish, [](int y, int x) { return y <= x;});
                auto itr_lower = std::lower_bound(vecIntervals.begin(), vecIntervals.end(), box.start);
                if (itr_lower != itr_upper) { // across sections
                    if (itr_upper == vecIntervals.end()) {
                        box.finish = -1;
                    } else {
                        box.finish = *itr_upper;
                    }
                }
            }
        }

        MemorySolver::normalizeBoxes(undefinedBoxes);

        std::vector<std::vector<MemorySolver::Box>> groups; //groups of nonoverlapping boxes
        constexpr bool enableMemReuse = true; // set false to disable mem reuse for debug purposes
        if (enableMemReuse) {
            groups.push_back({undefinedBoxes.front()});
            for (size_t i = 1; i < undefinedBoxes.size(); ++i) {
                const auto& box = undefinedBoxes[i];
                bool groupFound = false;
                for (auto& group : groups) {
                    const auto& lastBox = group.back();
                    if (lastBox.start > box.finish || lastBox.finish < box.start) {
                        group.push_back(box);
                        groupFound = true;
                        break;
                    }
                }

                if (!groupFound) {
                    groups.push_back({box});
                }
            }
        } else {
            for (auto& box : undefinedBoxes) {
                groups.push_back({box});
            }
        }
        for (auto& group : groups) {
            auto grpMemMngr =
                std::make_shared<DnnlMemoryMngr>(make_unique<MemoryMngrWithReuse>());
            for (auto& box : group) {
                for (auto& edge : edge_clusters[box.id]) {
                    if (edge->getStatus() == Edge::Status::NeedAllocation) {
                        edge->allocate(grpMemMngr);
                    }
                }
            }
        }
    }

    // Resolve all other edges with status NotAllocated and in-place
    for (auto& cluster : edge_clusters) {
        for (auto& edge : cluster) {
            if (edge->getStatus() != Edge::Status::NotAllocated) {
                continue;
            }
            std::vector<EdgePtr> edges_to_process;
            edges_to_process.push_back(edge);
            for (auto next_edge = edge->getSharedEdge(std::nothrow);
                next_edge;
                next_edge = next_edge->getSharedEdge(std::nothrow)) {
                edges_to_process.push_back(next_edge);
            }
            std::for_each(edges_to_process.rbegin(), edges_to_process.rend(), [](const EdgePtr& edge) {
                if (edge->getStatus() == Edge::Status::NotAllocated) {
                    if (edge->inPlace(Edge::LOOK_DOWN)) {
                        edge->getChild()->resolveInPlaceEdges(Edge::LOOK_DOWN);
                    } else if (edge->inPlace(Edge::LOOK_UP)) {
                        edge->getParent()->resolveInPlaceEdges(Edge::LOOK_UP);
                    } else {
                        auto sharedEdge = edge->getSharedEdge();
                        auto sharedEdgeParent = sharedEdge->getParent();
                        edge->allocate(sharedEdge->getMemoryPtr()->getMemoryMngr());
                        DEBUG_LOG(*edge, " sharedEdge with ", *sharedEdge);
                    }
                }
            });
        }
    }
}

void Graph::Allocate() {
    OV_ITT_SCOPE(FIRST_INFERENCE, itt::domains::intel_cpu_LT, "Graph::Allocate");

    // resolve edges. Define which will be a view on others
    //   NeedAllocation - real blob
    //   NotAllocated - view on other blob, peer or in-place
    for (auto& edge : graphEdges) edge->init();

    // Allocate memory space for all edges marked with NeedAllocation
    AllocateWithReuse();

    // Resolve all other edges with status NotAllocated and in-place
    //for (auto& node : graphNodes) node->resolveInPlaceEdges();

    // Check all getters. Should work.
    for (auto& edge : graphEdges) edge->validate();
}

bool Graph::ProcessDynNodes() {
    OV_ITT_SCOPE(FIRST_INFERENCE, itt::domains::intel_cpu_LT, "Graph::ProcessDynNodes");

    bool result = false;
    for (size_t i = 0; i < graphNodes.size(); ++i) {
        const auto& node = graphNodes[i];
        if (node->isDynamicNode()) {
            result = true;
            if (node->outputShapeDataDependency() ||
                // WA: for convolution plus sum(broadcast). Due to the fact that a convolution with sum use the same memory for second sum term and the output
                // tensors (inPlace) resizing the output tensor, may lead to reallocation of this second term memory and possible data lost. The reallocation
                // may happen when the second term shape is broadcasted to the output tensor shape. To avoid the data loss, we have a special processing for
                // such cases inside the convolution node, but it works properly only when dynamic shapes inference, preparation and execution a called
                // for this node sequentially.
                (node->getType() == Type::Convolution && node->isInPlace())) {
                syncNodesInds.insert({node.get(), i});
            }
        }
    }

    // In case of dynamic shapes, tensors may be resized due to the shapes variations.
    // If the input tensor is included to memory reuse, it means that its memory manager is shared with other tensors in the graph, which in turn may cause data
    // loss when one of the tensors down the graph requests mem resize, while the input data have not been yet read by the consumers. To avoid such situations
    // we disable io mem reuse for the case of dynamic shapes.
    if (result) {
        this->reuse_io_tensors = false;
    }
    return result;
}

void Graph::PushInputData(const std::string& name, const ov::SoPtr<ITensor>& input) {
    if (!IsReady()) OPENVINO_THROW("Wrong state. Topology not ready.");
    auto input_itr = inputNodesMap.find(name);
    if (input_itr != inputNodesMap.end()) {
        auto create_mem_desc = [&](const ov::SoPtr<ITensor>& tensor) -> CpuBlockedMemoryDesc {
            auto element_type = tensor->get_element_type();
            auto shape = tensor->get_shape();
            if (shape.empty())
                shape = {tensor->get_size()};
            std::vector<size_t> blk_order(shape.size());
            std::iota(blk_order.begin(), blk_order.end(), 0);
            std::vector<size_t> dim_offset(shape.size(), 0);
            std::vector<size_t> blk_strides;
            auto byte_strides = element_type.bitwidth() >= 8 ? tensor->get_strides() : Strides{};
            if (byte_strides.empty()) {
                blk_strides = ov::row_major_strides(shape);
            } else {
                // ROI tensor need figure out correct blk_strides
                blk_strides.resize(byte_strides.size());
                std::transform(byte_strides.begin(),
                               byte_strides.end(),
                               blk_strides.begin(),
                               [&element_type](size_t byte_stride) {
                                   OPENVINO_ASSERT(byte_stride % element_type.size() == 0,
                                                   "Limitation: Stride in bytes ",
                                                   byte_stride,
                                                   " should be divisible by size of element ",
                                                   element_type.size());
                                   return byte_stride / element_type.size();
                               });
            }
            InferenceEngine::TensorDesc tensorDesc(
                InferenceEngine::details::convertPrecision(tensor->get_element_type()),
                shape,
                InferenceEngine::BlockingDesc{shape, blk_order, 0, dim_offset, blk_strides});
            return MemoryDescUtils::convertToCpuBlockedMemoryDesc(tensorDesc);
        };

        auto node = input_itr->second;
        auto childEdge = node->getChildEdgeAt(0);
        const auto& outDims = node->getOutputShapeAtPort(0);

        const void* ext_data_ptr = input->data();
        void* inter_data_ptr = childEdge->getMemory().getData();

        if (ext_data_ptr != inter_data_ptr) {
            auto ext_tensor_desc = create_mem_desc(input);
            Memory ext_mem(getEngine(), ext_tensor_desc, ext_data_ptr, false);
            childEdge->getMemory().load(ext_mem, false);
        }

        // todo: make sure 'name' exists in this map...
        if (_normalizePreprocMap.find(name) != _normalizePreprocMap.end()) {
            if (input->get_element_type() == ov::element::f32) {
                _normalizePreprocMap[name].NormalizeImage(outDims,
                                                          reinterpret_cast<float*>(inter_data_ptr),
                                                          TensorDesc::getLayoutByDims(input->get_shape()));
            } else {
                OPENVINO_THROW("Mean image of type ", input->get_element_type().get_type_name(), " is unsupported");
            }
        }
    } else {
        OPENVINO_THROW("Input blob for infer '", name, "' doesn't correspond to input in network");
    }
}

// suppose always being shared infer_request intel_cpu::Tensor to Graph if isDynamic.
void Graph::PullOutputData(std::unordered_map<std::string, ov::SoPtr<ITensor>>& output) {
    if (!IsReady())
        OPENVINO_THROW("Wrong state. Topology not ready.");

    for (auto &outputMap : outputNodesMap) {
        auto name = outputMap.first;
        auto node = outputMap.second;
        auto parentEdge = node->getParentEdgeAt(0);
        const auto& intr_blob = parentEdge->getMemory();

        const auto ext_blob_map = output.find(name);
        const auto ext_blob = ext_blob_map->second;
        if (ext_blob_map == output.end()) {
            OPENVINO_THROW("The CPU plugin graph doesn't contain output node with name: ", name.c_str());
        }

        InferenceEngine::TensorDesc expectedDesc(
            InferenceEngine::details::convertPrecision(ext_blob->get_element_type()),
            ext_blob->get_shape(),
            InferenceEngine::TensorDesc::getLayoutByRank(ext_blob->get_shape().size()));
        DEBUG_LOG(name, ", tensor data addr ", static_cast<void*>(output[name]->data()));

        const auto actualDesc = MemoryDescUtils::convertToTensorDesc(intr_blob.getDesc());

        // TODO [NM]: need to create universal reorder which will be detect cases when we really need to use it
        // WA: for cases when output shape after transformation will be 1x1x1x1 but model output is scalar
        bool isScalarOutput = false;
        if (actualDesc.getLayout() == SCALAR) {
            isScalarOutput = expectedDesc.getLayout() == SCALAR ||
                             (!expectedDesc.getDims().empty() &&
                             std::accumulate(expectedDesc.getDims().begin(), expectedDesc.getDims().end(), (size_t)1, std::multiplies<size_t>()) == 1);
        } else if (expectedDesc.getLayout() == SCALAR) {
            isScalarOutput = actualDesc.getLayout() == SCALAR ||
                             (!actualDesc.getDims().empty() &&
                             std::accumulate(actualDesc.getDims().begin(), actualDesc.getDims().end(), (size_t)1, std::multiplies<size_t>()) == 1);
        }

        auto outDims = intr_blob.getStaticDims();
        if (ext_blob->get_shape() != outDims && !isScalarOutput) {
            // WA: because input/output info initially contains non empty dims, order etc.
            // and setDims (called inside setShape) can't correct modify blocked desc for desc with blocked layout
            if (expectedDesc.getLayout() == InferenceEngine::Layout::BLOCKED) {
                expectedDesc = TensorDesc(expectedDesc.getPrecision(), expectedDesc.getLayout());
            }
            DEBUG_LOG(name, ", tensor data addr ", static_cast<void*>(output[name]->data()),
            " dims ", PartialShape(output[name]->get_shape()), " -> ", PartialShape(outDims),
            ", intr ptr ", intr_blob.getData(), " , parentedge's memory object ", parentEdge->getMemoryPtr().get());
            ext_blob->set_shape(outDims);
            DEBUG_LOG(name, ", tensor data addr ", static_cast<void*>(output[name]->data()),
            " dims ", PartialShape(output[name]->get_shape()), ", intr ptr ", intr_blob.getData());
            expectedDesc =
                InferenceEngine::TensorDesc(InferenceEngine::details::convertPrecision(ext_blob->get_element_type()),
                                            ext_blob->get_shape(),
                                            InferenceEngine::TensorDesc::getLayoutByRank(ext_blob->get_shape().size()));
        }

        // check for empty output blob
        if (std::any_of(outDims.begin(), outDims.end(), [](const Dim dim) {return dim == 0;})) {
            continue;
        }

        auto srcPrec = actualDesc.getPrecision();
        auto dstPrec = expectedDesc.getPrecision();
        if (!getConfig().isLegacyApi && srcPrec == dstPrec && ext_blob->get_byte_size() != intr_blob.getSize())
            OPENVINO_THROW("Output blob byte size is not equal network output byte size (",
                           ext_blob->get_byte_size(),
                           "!=",
                           intr_blob.getSize(),
                           ").");

        void *ext_blob_ptr = ext_blob->data();
        void *intr_blob_ptr = intr_blob.getData();
        DEBUG_LOG(name, " @ ", intr_blob_ptr, " -> ", ext_blob_ptr, " zero-copy: ", intr_blob_ptr == ext_blob_ptr, " graph ", this, "\r\n");

        // That is the same memory. No need to copy
        if (ext_blob_ptr == intr_blob_ptr) continue;

        if (actualDesc.getBlockingDesc() != expectedDesc.getBlockingDesc() && !isScalarOutput) {
            // User can initialize output via SetOutput API using tensorDesc with ANY layout.
            // For these cases we create planar memory descriptor.
            auto outBlobDesc =
                expectedDesc.getLayout() == InferenceEngine::Layout::ANY
                    ? DnnlBlockedMemoryDesc(InferenceEngine::details::convertPrecision(expectedDesc.getPrecision()),
                                            Shape(expectedDesc.getDims()))
                    : MemoryDescUtils::convertToDnnlBlockedMemoryDesc(expectedDesc);
            Memory outBloMem(getEngine(), outBlobDesc, ext_blob_ptr, false);
            outBloMem.load(intr_blob, false);
        } else {
            size_t size_to_copy = intr_blob.getDescWithType<BlockedMemoryDesc>()->getPaddedElementsCount();
            DEBUG_LOG("pull_output: convert ", srcPrec, " to ", dstPrec);
            cpu_convert(intr_blob_ptr,
                        ext_blob_ptr,
                        InferenceEngine::details::convertPrecision(srcPrec),
                        InferenceEngine::details::convertPrecision(dstPrec),
                        size_to_copy);
        }
    }
}

void Graph::InferStatic(SyncInferRequest* request) {
    dnnl::stream stream(getEngine());

    for (const auto& node : executableGraphNodes) {
        VERBOSE(node, getConfig().debugCaps.verbose);
        PERF(node, getConfig().collectPerfCounters);

        if (request)
            request->throw_if_canceled();
        ExecuteNode(node, stream);
    }
}

namespace {

class IUpdateNodes {
public:
    virtual void run(size_t stopIndx) = 0;
    virtual ~IUpdateNodes() = default;
};

class UpdateNodesSeq : public IUpdateNodes {
public:
    explicit UpdateNodesSeq(std::vector<NodePtr>& executableGraphNodes) : m_executableGraphNodes(executableGraphNodes) {}
    void run(size_t stopIndx) override {
        for (; prepareCounter < stopIndx; ++prepareCounter) {
            const auto& node = m_executableGraphNodes[prepareCounter];
            if (node->isDynamicNode()) {
                node->updateShapes();
                node->updateDynamicParams();
            }
        }
    }

private:
    size_t prepareCounter = 0;
    std::vector<NodePtr>& m_executableGraphNodes;
};

#if (OV_THREAD == OV_THREAD_SEQ)
    using UpdateNodes = UpdateNodesSeq;
#endif

#if (OV_THREAD == OV_THREAD_TBB || OV_THREAD == OV_THREAD_TBB_AUTO || OV_THREAD == OV_THREAD_OMP)
class UpdateNodesBase : public IUpdateNodes {
public:
    explicit UpdateNodesBase(std::vector<NodePtr>& executableGraphNodes) : m_executableGraphNodes(executableGraphNodes) {}
    void updateShapes(size_t node_indx, size_t stop_indx) {
        try {
            for (size_t i = node_indx; i < stop_indx; i++) {
                const auto& node = m_executableGraphNodes[i];
                if (node->isDynamicNode()) {
                    node->updateShapes();
                }
                m_prepareCounter.store(i, std::memory_order::memory_order_release);
            }
        }
        catch(...) {
            m_completion.store(true, std::memory_order::memory_order_relaxed);
            throw;
        }
        m_prepareCounter.store(stop_indx, std::memory_order::memory_order_relaxed);
        m_completion.store(true, std::memory_order::memory_order_release);
    }

    void updateDynParams(size_t node_indx, size_t /*unused*/) {
        size_t local_counter = node_indx;
        while (true) {
            const bool completion = m_completion.load(std::memory_order::memory_order_acquire);
            const size_t prepareCounter = m_prepareCounter.load(std::memory_order::memory_order_relaxed);
            if (completion && local_counter == prepareCounter) {
                break;
            }
            while (local_counter < prepareCounter) {
                const auto& node = m_executableGraphNodes[local_counter++];
                if (node->isDynamicNode()) {
                    node->updateDynamicParams();
                }
            }
        }
    }

protected:
    std::atomic<size_t> m_prepareCounter{0};
    std::atomic<bool> m_completion{false};
    std::vector<NodePtr>& m_executableGraphNodes;
};

#if (OV_THREAD == OV_THREAD_TBB || OV_THREAD == OV_THREAD_TBB_AUTO)
#if (TBB_VERSION_MAJOR > 2020)
template <typename Body>
class AsyncTask : public tbb::detail::d1::task {
public:
    AsyncTask(Body& body, tbb::detail::d1::wait_context& wait, size_t node_indx, size_t stop_indx) :
        m_body(body), m_wait(wait), m_node_indx(node_indx), m_stop_indx(stop_indx) {}
    task* execute(tbb::detail::d1::execution_data&) override {
        m_body(m_node_indx, m_stop_indx);
        m_wait.release();
        return nullptr;
    }
    task* cancel(tbb::detail::d1::execution_data&) override {
        m_wait.release();
        return nullptr;
    }

private:
    Body& m_body;
    tbb::detail::d1::wait_context& m_wait;
    size_t m_node_indx;
    size_t m_stop_indx;
};

class UpdateNodes : public UpdateNodesBase {
public:
    using UpdateNodesBase::UpdateNodesBase;
    void run(size_t stopIndx) override {
        m_completion.store(false);
        auto startCounter = m_prepareCounter.load();
        tbb::detail::d1::wait_context wait_ctx(2);

        auto task1 = [this](size_t start, size_t stop) {
            this->updateShapes(start, stop);
        };
        AsyncTask<decltype(task1)> t1(task1, wait_ctx, startCounter, stopIndx);

        auto task2 = [this](size_t start, size_t stop) {
            this->updateDynParams(start, stop);
        };
        AsyncTask<decltype(task2)> t2(task2, wait_ctx, startCounter, stopIndx);

        tbb::detail::d1::spawn(t2, ctx, /* always submit the task to a thread that occupies the first slot */ 1);
        tbb::detail::d1::execute_and_wait(t1, ctx, wait_ctx, ctx);
    }

private:
    tbb::task_group_context ctx;
};
#else
template <typename Body>
class AsyncTask : public tbb::task {
public:
    AsyncTask(Body& body, size_t node_indx, size_t stop_indx) : m_body(body), m_node_indx(node_indx), m_stop_indx(stop_indx) {}
    task* execute() override {
        m_body(m_node_indx, m_stop_indx);
        return nullptr;
    }

private:
    Body& m_body;
    size_t m_node_indx;
    size_t m_stop_indx;
};

class UpdateNodes : public UpdateNodesBase {
public:
    using UpdateNodesBase::UpdateNodesBase;
    void run(size_t stopIndx) override {
        m_completion.store(false);
        auto startCounter = m_prepareCounter.load();
        tbb::task& root = *new(tbb::task::allocate_root()) tbb::empty_task;
        root.set_ref_count(3); // two for children and one preserved

        auto task1 = [this](size_t start, size_t stop) {
            this->updateShapes(start, stop);
        };
        AsyncTask<decltype(task1)>& a = *new (root.allocate_child()) AsyncTask<decltype(task1)>(task1, startCounter, stopIndx);

        auto task2 = [this](size_t start, size_t stop) {
            this->updateDynParams(start, stop);
        };
        AsyncTask<decltype(task2)>& b = *new (root.allocate_child()) AsyncTask<decltype(task2)>(task2, startCounter, stopIndx);

        b.set_affinity(2); // slot 1 plus 1
        tbb::task::spawn(b);
        root.spawn_and_wait_for_all(a);
    }
};
#endif
#endif

#if (OV_THREAD == OV_THREAD_OMP)
class UpdateNodes : public UpdateNodesBase {
public:
    using UpdateNodesBase::UpdateNodesBase;
    void run(size_t stopIndx) override {
        m_completion.store(false);
        auto startCounter = m_prepareCounter.load();

        #pragma omp parallel
        #pragma omp sections
        {
            #pragma omp section
            {
                updateDynParams(startCounter, stopIndx);
            }
            #pragma omp section
            {
                updateShapes(startCounter, stopIndx);
            }
        }
    }
};
#endif

#endif
} // namespace


void Graph::InferDynamic(SyncInferRequest* request) {
    dnnl::stream stream(getEngine());

    std::set<size_t> syncIndsWorkSet;
    for (const auto& nodeIndx : syncNodesInds) {
        syncIndsWorkSet.insert(nodeIndx.second);
        //since sometimes we need to run the synchronization node  alone (for example in the case of internal dynamism)
        //let's add another sync index after the sync point node
        syncIndsWorkSet.insert(nodeIndx.second + 1);
    }
    syncIndsWorkSet.insert(executableGraphNodes.size());

    std::unique_ptr<IUpdateNodes> updateNodes{};
    if (parallel_get_max_threads() > 1) {
        updateNodes.reset(new UpdateNodes(executableGraphNodes));
    } else {
        updateNodes.reset(new UpdateNodesSeq(executableGraphNodes));
    }
    size_t inferCounter = 0;

    for (auto stopIndx : syncIndsWorkSet) {
        updateNodes->run(stopIndx);
        for (; inferCounter < stopIndx; ++inferCounter) {
            auto& node = executableGraphNodes[inferCounter];
            VERBOSE(node, getConfig().debugCaps.verbose);
            PERF(node, getConfig().collectPerfCounters);

            if (request)
                request->throw_if_canceled();
            ExecuteNode(node, stream);
        }
    }
}

inline void Graph::ExecuteNode(const NodePtr& node, const dnnl::stream& stream) const {
    DUMP(node, getConfig().debugCaps, infer_count);

    OV_ITT_SCOPED_TASK(itt::domains::intel_cpu, node->profiling.execute);
    DEBUG_LOG(*node);
    if (node->isDynamicNode()) {
        node->executeDynamic(stream);
    } else {
        node->execute(stream);
    }
}

void Graph::Infer(SyncInferRequest* request) {
    if (!IsReady()) {
        OPENVINO_THROW("Wrong state of the ov::intel_cpu::Graph. Topology is not ready.");
    }

    if (Status::ReadyDynamic == status) {
        InferDynamic(request);
    } else if (Status::ReadyStatic == status) {
        InferStatic(request);
    } else {
        OPENVINO_THROW("Unknown ov::intel_cpu::Graph state: " , static_cast<size_t>(status));
    }

    if (infer_count != -1) infer_count++;
}

void Graph::VisitNode(NodePtr node, std::vector<NodePtr>& sortedNodes) {
    if (node->temporary) {
        return;
    }

    if (node->permanent) {
        return;
    }

    node->temporary = true;

    for (size_t i = 0; i < node->getChildEdges().size(); i++) {
        VisitNode(node->getChildEdgeAt(i)->getChild(), sortedNodes);
    }

    node->permanent = true;
    node->temporary = false;

    sortedNodes.insert(sortedNodes.begin(), node);
}

void Graph::SortTopologically() {
    OV_ITT_SCOPE(FIRST_INFERENCE, itt::domains::intel_cpu_LT, "Graph::SortTopologically");

    std::vector<NodePtr> unsorted;
    std::vector<NodePtr> sorted;

    for (size_t i = 0; i < graphNodes.size(); i++) {
        NodePtr node = graphNodes[i];

        node->permanent = false;
        node->temporary = false;

        unsorted.push_back(node);
    }

    while (!unsorted.empty()) {
        NodePtr node = unsorted.at(0);
        unsorted.erase(unsorted.begin());

        VisitNode(node, sorted);
    }

    for (size_t i = 0; i < sorted.size(); i++)
        sorted[i]->execIndex = static_cast<int>(i);

    graphNodes.erase(graphNodes.begin(), graphNodes.end());
    graphNodes.assign(sorted.begin(), sorted.end());

    // TODO: Sort in/out edges by port index because of backward compatibility
    //       A lot of plugin logic are build on top of assumption that index in
    //       vector childEdges/parentEdges is port number. But that is not
    //       truth anymore. But to keep old logic correct need to simulate ordering.
    //
    // Make first N (N == port_num) edge indexes are matched with port index
    for (auto &node : graphNodes) {
        {
            int port_num = node->inputShapes.size();
            std::vector<EdgePtr> res(port_num);

            for (size_t i = 0; i < node->parentEdges.size(); i++) {
                auto edge = node->getParentEdgeAt(i);
                int port = edge->getOutputNum();
                if (port < port_num && !res[port])
                    res[port] = edge;
                else
                    res.push_back(edge);
            }
            node->parentEdges = {res.begin(), res.end()};
        }
        {
            int port_num = node->outputShapes.size();
            std::vector<EdgePtr> res(port_num);

            for (size_t i = 0; i < node->childEdges.size(); i++) {
                auto edge = node->getChildEdgeAt(i);
                int port = edge->getInputNum();
                if (port < port_num && !res[port])
                    res[port] = edge;
                else
                    res.push_back(edge);
            }
            node->childEdges = {res.begin(), res.end()};
        }
    }
}

void Graph::GetPerfData(std::vector<ov::ProfilingInfo>& perfMap) const {
    std::function<void(std::vector<ov::ProfilingInfo>&, const NodePtr&)> getPerfMapFor =
        [&](std::vector<ov::ProfilingInfo>& perfMap, const NodePtr& node) {
            ov::ProfilingInfo pc;
            pc.node_name = node->getName();
            // pc.execution_index = i++;
            uint64_t avg_time = node->PerfCounter().avg();
            pc.cpu_time = pc.real_time = std::chrono::microseconds(avg_time);
            pc.status = avg_time > 0 ? ov::ProfilingInfo::Status::EXECUTED : ov::ProfilingInfo::Status::NOT_RUN;
            pc.exec_type = node->getPrimitiveDescriptorType();
            pc.node_type = node->typeStr;
            perfMap.emplace_back(pc);

            for (auto& fusedNode : node->fusedWith) {
                getPerfMapFor(perfMap, fusedNode);
            }

            for (auto& mergedWith : node->mergedWith) {
                getPerfMapFor(perfMap, mergedWith);
            }
        };

    for (size_t i = 0; i < graphNodes.size(); i++) {
        if (graphNodes[i]->isConstant())
            continue;
        getPerfMapFor(perfMap, graphNodes[i]);
    }
}

void Graph::RemoveEdge(EdgePtr& edge) {
    for (auto it = graphEdges.begin(); it != graphEdges.end(); it++) {
        if ((*it) == edge) {
            edge->drop();
            graphEdges.erase(it);
            return;
        }
    }
}

void Graph::DropNode(const NodePtr &node) {
    auto children = node->childEdges;
    auto parents = node->parentEdges;

    for (size_t i = 0; i < parents.size(); i++) {
        auto p_edge = parents[i].lock();
        if (!p_edge) continue;
        auto parent = p_edge->getParent();
        if (!parent) continue;

        const int inNum = p_edge->getInputNum();
        p_edge->drop();
        RemoveEdge(p_edge);

        for (size_t j = 0; j < children.size(); j++) {
            auto c_edge = children[j].lock();
            if (!c_edge) continue;
            auto child = c_edge->getChild();
            if (!child) continue;

            const int outNum = c_edge->getOutputNum();
            c_edge->drop();
            RemoveEdge(c_edge);

            EdgePtr newEdge(new Edge(parent, child, inNum, outNum));
            graphEdges.push_back(newEdge);
            parent->addEdge(newEdge);
        }
    }
}

void Graph::DropDWConvNode(const NodePtr &node) {
    auto children = node->childEdges;
    auto parents = node->parentEdges;

    auto parentConvEdge = parents[0].lock();
    if (!parentConvEdge) return;
    auto parentConv = parentConvEdge->getParent();
    if (!parentConv) return;

    parentConv->outputShapes[0] = node->outputShapes[0];

    for (size_t i = 0; i < 1; i++) {
        auto p_edge = parents[i].lock();
        if (!p_edge) continue;
        auto parent = p_edge->getParent();
        if (!parent) continue;

        const int inNum = p_edge->getInputNum();
        p_edge->drop();
        RemoveEdge(p_edge);

        for (size_t j = 0; j < children.size(); j++) {
            auto c_edge = children[j].lock();
            if (!c_edge) continue;
            auto child = c_edge->getChild();
            if (!child) continue;

            const int outNum = c_edge->getOutputNum();
            c_edge->drop();
            RemoveEdge(c_edge);

            EdgePtr newEdge(new Edge(parent, child, inNum, outNum));
            graphEdges.push_back(newEdge);
            parent->addEdge(newEdge);
        }
    }

    for (size_t i = 1; i < parents.size(); i++) {
        auto p_edge = parents[i].lock();
        if (!p_edge) continue;
        auto parent = p_edge->getParent();
        if (!parent) continue;

        const int inNum = p_edge->getInputNum();
        const int portCandidate = p_edge->getOutputNum();
        p_edge->drop();
        RemoveEdge(p_edge);
        const int outNum = parentConv->parentEdges.size();

        EdgePtr newEdge(new Edge(parent, parentConv, inNum, outNum));
        graphEdges.push_back(newEdge);
        parent->addEdge(newEdge);
        parentConv->inputShapes.push_back(node->getInputShapeAtPort(portCandidate));
    }
    parentConv->outputShapes[0] = node->getOutputShapeAtPort(0);
}

void Graph::RemoveDroppedNodes() {
    auto& nodes = this->GetNodes();

    auto it = nodes.begin();

    while (it != nodes.end()) {
        if ((*it)->isDropped()) {
            it = nodes.erase(it);
        } else {
            it++;
        }
    }
}

void Graph::RemoveDroppedEdges() {
    auto& edges = this->GetEdges();

    auto it = edges.begin();

    while (it != edges.end()) {
        if ((*it)->isDropped()) {
            it = edges.erase(it);
        } else {
            it++;
        }
    }
}

NodePtr Graph::InsertReorder(EdgePtr edge, std::string layerName, const MemoryDesc& inDesc, const MemoryDesc& outDesc,
                                         bool isOptimized, const std::vector<int> & src_perm) {
    NodePtr newReorder(new node::Reorder(layerName, context));
    auto *reorderPtr = dynamic_cast<node::Reorder *>(newReorder.get());
    if (reorderPtr == nullptr) {
        OPENVINO_THROW("Graph::InsertReorder: Cannot cast to Reorder");
    }
    reorderPtr->setDescs(inDesc, outDesc);
    reorderPtr->setOptimized(isOptimized);
    reorderPtr->setSrcPermutation(src_perm);

    DEBUG_LOG(reorderPtr->getName(), " edge=", edge->name(), " isOptimized=", isOptimized);
    DEBUG_LOG("    inDesc: ", inDesc.getShape().toString(), inDesc.getPrecision().get_type_name(), " ", inDesc.serializeFormat());
    DEBUG_LOG("   outDesc: ", outDesc.getShape().toString(), outDesc.getPrecision().get_type_name(), " ", outDesc.serializeFormat());

    InsertNode(edge, newReorder, true);

    // Using the method Edge::getDesc() we can check that input and output tensor descriptors are equal.
    // Due to the specificity of GraphOptimizer::MergeTransposeAndReorder() that isOptimized flag uses, we shouldn't do these checks.
    if (!isOptimized) {
        newReorder->getParentEdgeAt(0)->getDesc();
        newReorder->getChildEdgeAt(0)->getDesc();
    }

    return newReorder;
}

bool Graph::InsertNode(EdgePtr edge, NodePtr node, bool initNode) {
    auto oIndex = edge->getOutputNum();
    auto iIndex = edge->getInputNum();
    if (iIndex < 0 || oIndex < 0)
        OPENVINO_THROW("Cannot insert node '",
                       node->getName(),
                       "' between nodes: ",
                       edge->getParent()->getName(),
                       " and ",
                       edge->getChild()->getName(),
                       ".");
    edge->drop();

    return InsertNode(edge->getParent(), edge->getChild(), node, iIndex, oIndex, initNode);
}

bool Graph::InsertNode(NodePtr parent, NodePtr child, NodePtr node, int parentPort, int childPort, bool initNode) {
    EdgePtr beforeNode(new Edge(parent, node, parentPort, 0));
    EdgePtr afterNode(new Edge(node, child, 0, childPort));

    // Add edge for beforeNode
    beforeNode->getChild()->parentEdges.push_back(beforeNode);
    parent->childEdges.push_back(beforeNode);

    // Add edge for afterNode
    afterNode->getParent()->childEdges.push_back(afterNode);
    child->parentEdges.push_back(afterNode);

    if (initNode) {
        node->getSupportedDescriptors();
        node->initSupportedPrimitiveDescriptors();
        node->filterSupportedPrimitiveDescriptors();
        node->selectOptimalPrimitiveDescriptor();
        resolveInPlaceDirection(node);
        node->initOptimalPrimitiveDescriptor();
    }

    graphEdges.push_back(beforeNode);
    graphEdges.push_back(afterNode);
    graphNodes.push_back(node);
    return true;
}

// Apply inference precision configuration
void Graph::EnforceInferencePrecision() {
    CPU_DEBUG_CAP_ENABLE(static EnforceInferPrcDebug inferPrecDebug);

    const auto inferPrec = getConfig().inferencePrecision;

    if (inferPrec == ov::element::f32)
        return; // nothing to do, only precision reduction is currently allowed

#if defined(OV_CPU_ARM_ENABLE_FP16)
    if (inferPrec == ov::element::f16)
        return; // precision of configured by ov::pass::ConvertPrecision
#endif

    std::function<void(const NodePtr&, std::unordered_set<NodePtr>& skipNodes)> searchForNodesToSkip;
    searchForNodesToSkip = [&](const NodePtr& node, std::unordered_set<NodePtr>& skipNodes) -> void {
        for (size_t i = 0; i < node->getParentEdges().size(); i++) {
            const auto& parent = node->getParentEdgeAt(i)->getParent();

            if (inferPrec == ov::element::bf16) {
                /* list of node types that must be forced to be executed in BF16 precision
                * because of performance gains */
                if (one_of(parent->getType(),
                        Type::Convolution,    // conv nets
                        Type::FullyConnected, // conv / bert nets
                        Type::RNNCell,        // recurent nets
                        Type::RNNSeq,         // recurent nets
                        Type::MatMul,         // bert nets
                        Type::ROIPooling,     // object detection nets
                        Type::Interpolate))    // super resolution nets
                    continue;   // stop at significant nodes
            } else if (inferPrec == ov::element::f16) {
                /* list of node types that must be forced to be executed in FP16 precision
                * because of performance gains */
                if (one_of(parent->getType(),
                        Type::Convolution,    // conv nets
                        Type::Deconvolution,  // deconv
                        Type::FullyConnected, // conv / bert nets
                        Type::MatMul,         // bert nets
                        Type::Pooling,
                        Type::MVN))
                    continue;   // stop at significant nodes
            }

            const auto res = skipNodes.insert(parent);
            if (res.second) // node not visited yet
                searchForNodesToSkip(parent, skipNodes);
        }
    };

    /* Skip low-precision float point enforcement for tail of the graph by forming set of nodes to skip.
     * Necessary to maintain accuracy.
     * Experiments show zero peformance impact on average */
    std::unordered_set<NodePtr> nodesToSkip;
    // starting from output nodes
    for (const auto& entry : outputNodesMap) {
        const auto& output = entry.second;
        // do not skip outputs which precisions are explicitly set equal to inferPrec
        if (output->getOriginalInputPrecisionAtPort(0) == inferPrec)
            continue;

        searchForNodesToSkip(output, nodesToSkip);
    }

    for (const auto& node : graphNodes) {
        if (nodesToSkip.count(node) && !node->enforceBF16evenForGraphTail)
            continue;

        if (one_of(node->getType(), Type::Input, Type::Output))
            continue;

#ifdef CPU_DEBUG_CAPS
        if (!inferPrecDebug.enabled(NameFromType(node->getType()), node->getName()))
            continue;
#endif
        DEBUG_LOG("#", node->getExecIndex(), " ", node->getName(), " is enforced to use", inferPrec);

        for (size_t i = 0; i < node->getOriginalInputsNumber(); i++) {
            auto keepOriginalInputPrecisionAtPort = [](const NodePtr& node, const size_t inPort) {
                // keep non-float precisions
<<<<<<< HEAD
                const auto origin_precision = node->getOriginalInputPrecisionAtPort(inPort);
                if (!one_of(origin_precision, Precision::FP32, Precision::BF16, Precision::FP16))
=======
                if (node->getOriginalInputPrecisionAtPort(inPort) != ov::element::f32)
>>>>>>> 76459a31
                    return true;

                const auto &parent = node->getParentEdgesAtPort(inPort)[0]->getParent();
                /* Skip BF16 enforcement for nodes after Constant Inputs for maintaining precision for fusing.
                 * Element type conversion to bf16 is done automatically, if convolution follows up after Constant Inputs
                 * and activation is bf16 */
                if (parent->getType() == Type::Input && parent->isConstant() &&
                    // Concatenation node is exception because it doesn't change an accuracy for BF16 activation
                    node->getType() != Type::Concatenation)
                    return true;
                // Eltwise and Subgraph (snippets) nodes support precision conversion
                if (parent->getType() == Type::Input && one_of(node->getType(), Type::Eltwise, Type::Subgraph))
                    return true;

                return false;
            };

            if (keepOriginalInputPrecisionAtPort(node, i))
                continue;

            node->setOriginalInputPrecisionAtPort(i, inferPrec);
        }

        for (size_t i = 0; i < node->getOriginalOutputsNumber(); i++) {
            // keep non-float precisions
<<<<<<< HEAD
            const auto origin_precision = node->getOriginalOutputPrecisionAtPort(i);
            if (!one_of(origin_precision, Precision::FP32, Precision::BF16, Precision::FP16))
=======
            if (node->getOriginalOutputPrecisionAtPort(i) != ov::element::f32)
>>>>>>> 76459a31
                continue;

            // exclude Convert before Range since it may cause precision loss when integter type to LP.
            // TODO: Incorrect subgraph is generated by ONNX FE + ticket 117861.
            const auto &child = node->getChildEdgesAtPort(i)[0]->getChild();
            if (child->getType() == Type::Range && node->getType() == Type::Convert)
                continue;

            node->setOriginalOutputPrecisionAtPort(i, inferPrec);
        }
    }
}

std::shared_ptr<ov::Model> Graph::dump() const {
    return dump_graph_as_ie_ngraph_net(*this);
}

void Graph::resolveInPlaceDirection(const NodePtr& node) const {
    enum InplaceDirectionType {UP, DOWN, CYCLIC, NONE};
    enum PortType {INPUT, OUTPUT};

    auto inPlaceDirection = [](const NodePtr& node, PortType portType, int portNum) -> InplaceDirectionType {
        if (PortType::INPUT == portType) {
            auto inPlaceInpPort = node->inPlaceInputPort(portNum);
            if (inPlaceInpPort >= 0) {
                auto inPlaceOutPort = node->inPlaceOutPort(inPlaceInpPort);
                if (inPlaceOutPort == inPlaceInpPort) {
                    return InplaceDirectionType::CYCLIC;
                } else if (inPlaceOutPort < 0) {
                    return InplaceDirectionType::DOWN;
                } else {
                    OPENVINO_THROW("Non trivial inPlace memory dependency has been detected");
                }
            }
            // the requested port has a negative inPlace tag, let's check whether it is referenced from the output
            auto& config = node->getSelectedPrimitiveDescriptor()->getConfig();
            for (auto& portConf : config.outConfs) {
                if (portConf.inPlace() == portNum) {
                    return InplaceDirectionType::UP;
                }
            }
        } else if (PortType::OUTPUT == portType) {
            auto inPlaceOutPort = node->inPlaceOutPort(portNum);
            if (inPlaceOutPort >= 0) {
                auto inPlaceInpPort = node->inPlaceInputPort(inPlaceOutPort);
                if (inPlaceOutPort == inPlaceInpPort) {
                    return InplaceDirectionType::CYCLIC;
                } else if (inPlaceInpPort < 0) {
                    return InplaceDirectionType::UP;
                } else {
                    OPENVINO_THROW("Non trivial inPlace memory dependency has been detected");
                }
            }
            // the requested port has a negative inPlace tag, let's check whether it is referenced from the input
            auto& config = node->getSelectedPrimitiveDescriptor()->getConfig();
            for (auto& portConf : config.inConfs) {
                if (portConf.inPlace() == portNum) {
                    return InplaceDirectionType::DOWN;
                }
            }
        }
        return InplaceDirectionType::NONE;
    };

    auto& inpEdges = node->getParentEdges();
    for (auto& wEdge : inpEdges) {
        if (auto pEdge = wEdge.lock()) {
            auto inpPort = pEdge->getOutputNum();
            auto inPlaceInpPort = node->inPlaceInputPort(inpPort);
            if (inPlaceInpPort < 0 || inPlaceDirection(node, PortType::INPUT, inpPort) != InplaceDirectionType::CYCLIC) {
                continue;
            }
            // inPlace memory cyclic dependency detected, need to resolve
            // let's check the parent node first
            auto pParent = pEdge->getParent();
            auto parentInPlaceDirection = inPlaceDirection(pParent, PortType::OUTPUT, pEdge->getInputNum());
            if (parentInPlaceDirection == InplaceDirectionType::UP) {
                auto config = node->getSelectedPrimitiveDescriptor()->getConfig();
                config.inConfs[inpPort].inPlace(-1);
                node->initDescriptor(config);
            } else if (parentInPlaceDirection == InplaceDirectionType::DOWN) {
                //search if siblings already have downstream direction
                auto downstreamPeers = [&] {
                    for (auto& peerEdge : pParent->getChildEdgesAtPort(pEdge->getInputNum())) {
                        auto peerNode = peerEdge->getChild();
                        if (peerNode == node) continue;
                        if (inPlaceDirection(peerNode, PortType::INPUT, peerEdge->getOutputNum()) == InplaceDirectionType::DOWN) {
                            return true;
                        }
                    }
                    return false;
                }();
                if (downstreamPeers) {
                    // when there is an downstream peer we have to resolve upstream inplace for the node
                    // to avoid inplace conflict
                    auto config = node->getSelectedPrimitiveDescriptor()->getConfig();
                    config.inConfs[inpPort].inPlace(-1);
                    node->initDescriptor(config);
                } else {
                    auto config = node->getSelectedPrimitiveDescriptor()->getConfig();
                    config.outConfs[inPlaceInpPort].inPlace(-1);
                    node->initDescriptor(config);
                }
            } else {
                // the parent node does not use inPlace memory, let's check children
                std::function<InplaceDirectionType(const NodePtr& node, int portIdx)> searchNonCyclicDirection;
                searchNonCyclicDirection = [&](const NodePtr& node, int portIdx) -> InplaceDirectionType {
                    auto& childEdges = node->getChildEdgesAtPort(portIdx);
                    for (auto& edge : childEdges) {
                        auto pChild = edge->getChild();
                        auto result = inPlaceDirection(pChild, PortType::INPUT, edge->getOutputNum());
                        if (InplaceDirectionType::UP == result || InplaceDirectionType::DOWN == result) {
                            return result;
                        } else if (InplaceDirectionType::CYCLIC == result) {
                            return searchNonCyclicDirection(pChild, pChild->inPlaceInputPort(edge->getOutputNum()));
                        }
                    }
                    return InplaceDirectionType::NONE;
                };
                auto result = searchNonCyclicDirection(node, inPlaceInpPort);
                if (one_of(result, InplaceDirectionType::UP, InplaceDirectionType::NONE)) {
                    auto config = node->getSelectedPrimitiveDescriptor()->getConfig();
                    config.inConfs[inpPort].inPlace(-1);
                    node->initDescriptor(config);
                } else if (InplaceDirectionType::DOWN == result) {
                    auto config = node->getSelectedPrimitiveDescriptor()->getConfig();
                    config.outConfs[inPlaceInpPort].inPlace(-1);
                    node->initDescriptor(config);
                } else {
                    OPENVINO_THROW("A node without an inPlace memory cyclic dependency has not been found");
                }
            }
        }
    }
}

}   // namespace intel_cpu
}   // namespace ov<|MERGE_RESOLUTION|>--- conflicted
+++ resolved
@@ -1697,12 +1697,8 @@
         for (size_t i = 0; i < node->getOriginalInputsNumber(); i++) {
             auto keepOriginalInputPrecisionAtPort = [](const NodePtr& node, const size_t inPort) {
                 // keep non-float precisions
-<<<<<<< HEAD
                 const auto origin_precision = node->getOriginalInputPrecisionAtPort(inPort);
                 if (!one_of(origin_precision, Precision::FP32, Precision::BF16, Precision::FP16))
-=======
-                if (node->getOriginalInputPrecisionAtPort(inPort) != ov::element::f32)
->>>>>>> 76459a31
                     return true;
 
                 const auto &parent = node->getParentEdgesAtPort(inPort)[0]->getParent();
@@ -1728,12 +1724,8 @@
 
         for (size_t i = 0; i < node->getOriginalOutputsNumber(); i++) {
             // keep non-float precisions
-<<<<<<< HEAD
             const auto origin_precision = node->getOriginalOutputPrecisionAtPort(i);
             if (!one_of(origin_precision, Precision::FP32, Precision::BF16, Precision::FP16))
-=======
-            if (node->getOriginalOutputPrecisionAtPort(i) != ov::element::f32)
->>>>>>> 76459a31
                 continue;
 
             // exclude Convert before Range since it may cause precision loss when integter type to LP.
