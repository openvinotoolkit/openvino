--- conflicted
+++ resolved
@@ -482,35 +482,7 @@
         auto reorderStatus = graphEdges[i]->needReorder();
         DEBUG_LOG(graphEdges[i]->name(), " reorderStatus = ", reorderStatus);
         if (reorderStatus == Edge::ReorderStatus::Regular) {
-<<<<<<< HEAD
-            Edge::ReorderStatus reorderStatusInternal = Edge::ReorderStatus::Regular;
-            // Check if there is a reorder that needs the precision conversion
-            if (edge->getInputDesc().getPrecision() != edge->getOutputDesc().getPrecision() &&
-                    !isReorderAvailable(edge->getInputPortDesc()->getMemDesc(),
-                                        edge->getOutputPortDesc()->getMemDesc(),
-                                        this->getEngine())) {
-                // If we are here, then we need to insert Convert, because there are no reorders that support such type conversion
-                const auto& inDesc = edge->getInputDesc();
-                const auto& outDesc = edge->getOutputDesc();
-
-                std::string convertName = edge->getParent()->getName() + "_" +
-                                          inDesc.getPrecision().name() + "_" + outDesc.getPrecision().name();
-                auto convertNode = std::make_shared<node::Convert>(inDesc.getShape(), inDesc.getPrecision(), outDesc.getPrecision(),
-                                                                       convertName, context);
-                convertNode->setDescs(inDesc, outDesc);
-                InsertNode(edge, convertNode, true);
-
-                //Check if reorder is still needed
-                reorderStatusInternal = convertNode->getChildEdgeAt(0)->needReorder();
-                if (reorderStatusInternal != Edge::ReorderStatus::No)
-                    edge = convertNode->getChildEdgeAt(0);
-            }
-            if (reorderStatusInternal != Edge::ReorderStatus::No) {
-                insertReorder(edge, reorderStatusInternal == Edge::ReorderStatus::Optimized);
-            }
-=======
             insertReorder(edge, false);
->>>>>>> a3fc7b93
             updateEdge(i);
         } else if (reorderStatus == Edge::ReorderStatus::Optimized) {
             insertReorder(edge, true);
