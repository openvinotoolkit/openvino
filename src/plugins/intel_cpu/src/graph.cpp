--- conflicted
+++ resolved
@@ -1710,13 +1710,12 @@
 
     if (inferPrec == Precision::FP32)
         return; // nothing to do, only precision reduction is currently allowed
-<<<<<<< HEAD
-=======
+
 #if defined(OV_CPU_ARM_ENABLE_FP16)
     if (inferPrec == Precision::FP16)
         return; // precision of configured by ov::pass::ConvertPrecision
 #endif
->>>>>>> 5b8433ff
+
     std::function<void(const NodePtr&, std::unordered_set<NodePtr>& skipNodes)> searchForNodesToSkip;
     searchForNodesToSkip = [&](const NodePtr& node, std::unordered_set<NodePtr>& skipNodes) -> void {
         for (size_t i = 0; i < node->getParentEdges().size(); i++) {
