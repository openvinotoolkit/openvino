// Copyright (C) 2018-2025 Intel Corporation
// SPDX-License-Identifier: Apache-2.0
//

#pragma once

#include "openvino/runtime/intel_cpu/properties.hpp"
#include "openvino/runtime/properties.hpp"

namespace ov::intel_cpu {

/**
 * @brief Defines how many records can be stored in the CPU runtime parameters cache per CPU runtime parameter type per
 * stream.
 */
static constexpr Property<int32_t, PropertyMutability::RW> cpu_runtime_cache_capacity{"CPU_RUNTIME_CACHE_CAPACITY"};

/**
 * @brief Enum to define possible snippets mode hints.
 */
enum class SnippetsMode {
    ENABLE = 0,           //!<  Enable
    IGNORE_CALLBACK = 1,  //!<  Ignore callback
    DISABLE = 2,          //!<  Disable
};

/** @cond INTERNAL */
inline std::ostream& operator<<(std::ostream& os, const SnippetsMode& mode) {
    switch (mode) {
    case SnippetsMode::ENABLE:
        return os << "ENABLE";
    case SnippetsMode::IGNORE_CALLBACK:
        return os << "IGNORE_CALLBACK";
    case SnippetsMode::DISABLE:
        return os << "DISABLE";
    default:
        OPENVINO_THROW("Unsupported snippets mode value");
    }
}

inline std::istream& operator>>(std::istream& is, SnippetsMode& mode) {
    std::string str;
    is >> str;
    if (str == "ENABLE") {
        mode = SnippetsMode::ENABLE;
    } else if (str == "IGNORE_CALLBACK") {
        mode = SnippetsMode::IGNORE_CALLBACK;
    } else if (str == "DISABLE") {
        mode = SnippetsMode::DISABLE;
    } else {
        OPENVINO_THROW("Unsupported snippets mode: ", str);
    }
    return is;
}
/** @endcond */

/**
 * @brief Define tokenization mode for Snippets.
 * @param ENABLE - default pipeline
 * @param IGNORE_CALLBACK - disable the Snippets markup transformation and tokenization callback
 * @param DISABLE - turn off the Snippets
 */
static constexpr Property<SnippetsMode, PropertyMutability::RW> snippets_mode{"SNIPPETS_MODE"};

/**
 * @brief Enum to define possible cache quant schema hints.
 */
enum class CacheQuantMode {
    AUTO,
    BY_CHANNEL,
    BY_HIDDEN,
};

/** @cond INTERNAL */
inline std::ostream& operator<<(std::ostream& os, const CacheQuantMode& mode) {
    switch (mode) {
    case CacheQuantMode::AUTO:
        return os << "AUTO";
    case CacheQuantMode::BY_CHANNEL:
        return os << "BY_CHANNEL";
    case CacheQuantMode::BY_HIDDEN:
        return os << "BY_HIDDEN";
    default:
        OPENVINO_THROW("Unsupported snippets mode value");
    }
}

inline std::istream& operator>>(std::istream& is, CacheQuantMode& mode) {
    std::string str;
    is >> str;
    if (str == "AUTO") {
        mode = CacheQuantMode::AUTO;
    } else if (str == "BY_CHANNEL") {
        mode = CacheQuantMode::BY_CHANNEL;
    } else if (str == "BY_HIDDEN") {
        mode = CacheQuantMode::BY_HIDDEN;
    } else {
        OPENVINO_THROW("Unsupported cache quant mode: ", str);
    }
    return is;
}
/** @endcond */

/**
 * @brief Define cache quant mode.
 * @param AUTO - default mode by primitive
 * @param BY_CHANNEL - quant by channel
 * @param BY_HIDDEN - quant by hidden
 */
static constexpr Property<CacheQuantMode, PropertyMutability::RW> key_cache_quant_mode{"KEY_CACHE_QUANT_MODE"};

/**
<<<<<<< HEAD
 * @brief This property used to test accurcay of setting model_distribution_policy to TENSOR_PARALLEL in functional
 * tests.
 *
 * @code
 * core.set_property(ov::enable_tensor_parallel(true));
 * core.set_property(ov::enable_tensor_parallel(false));
 * @endcode
 */
static constexpr Property<bool, PropertyMutability::RW> enable_tensor_parallel{"ENABLE_TENSOR_PARALLEL"};
=======
 * @brief Define cache quant mode.
 * @param AUTO - default mode by primitive
 * @param BY_CHANNEL - quant by channel
 * @param BY_HIDDEN - quant by hidden
 */
static constexpr Property<CacheQuantMode, PropertyMutability::RW> value_cache_quant_mode{"VALUE_CACHE_QUANT_MODE"};
>>>>>>> fd99d39f

}  // namespace ov::intel_cpu<|MERGE_RESOLUTION|>--- conflicted
+++ resolved
@@ -110,23 +110,17 @@
 static constexpr Property<CacheQuantMode, PropertyMutability::RW> key_cache_quant_mode{"KEY_CACHE_QUANT_MODE"};
 
 /**
-<<<<<<< HEAD
- * @brief This property used to test accurcay of setting model_distribution_policy to TENSOR_PARALLEL in functional
- * tests.
- *
- * @code
- * core.set_property(ov::enable_tensor_parallel(true));
- * core.set_property(ov::enable_tensor_parallel(false));
- * @endcode
- */
-static constexpr Property<bool, PropertyMutability::RW> enable_tensor_parallel{"ENABLE_TENSOR_PARALLEL"};
-=======
  * @brief Define cache quant mode.
  * @param AUTO - default mode by primitive
  * @param BY_CHANNEL - quant by channel
  * @param BY_HIDDEN - quant by hidden
  */
 static constexpr Property<CacheQuantMode, PropertyMutability::RW> value_cache_quant_mode{"VALUE_CACHE_QUANT_MODE"};
->>>>>>> fd99d39f
+
+/**
+ * @brief This property used to test accurcay of setting model_distribution_policy to TENSOR_PARALLEL in functional
+ * tests.
+ */
+static constexpr Property<bool, PropertyMutability::RW> enable_tensor_parallel{"ENABLE_TENSOR_PARALLEL"};
 
 }  // namespace ov::intel_cpu