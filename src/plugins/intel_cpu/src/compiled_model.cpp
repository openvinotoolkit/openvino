--- conflicted
+++ resolved
@@ -132,12 +132,8 @@
                                                                     ov::hint::SchedulingCoreType::ANY_CORE,
                                                                     false,
                                                                     true,
-<<<<<<< HEAD
                                                                     true,
-                                                                    sub_streams_table,
-=======
                                                                     std::move(sub_streams_table),
->>>>>>> 8a19942f
                                                                     sub_cfg.streamsRankTable[i]};
             m_sub_compiled_models.push_back(
                 std::make_shared<CompiledModel>(model, plugin, sub_cfg, loaded_from_cache, m_sub_memory_manager));
