// Copyright (C) 2018-2024 Intel Corporation
// SPDX-License-Identifier: Apache-2.0
//

#include "compiled_model.h"
#include "async_infer_request.h"
#include "infer_request.h"
#include "itt.h"
#include "low_precision/low_precision.hpp"
#include "memory_state.h"
#include "openvino/core/type/element_type.hpp"
#include "openvino/runtime/intel_cpu/properties.hpp"
#include "serialize.h"
#include "openvino/runtime/threading/executor_manager.hpp"
#include "transformations/transformation_pipeline.h"
#include "openvino/runtime/properties.hpp"
#include "openvino/util/common_util.hpp"
#include "openvino/runtime/threading/cpu_streams_executor.hpp"
#include "transformations/utils/utils.hpp"
#include "openvino/runtime/threading/cpu_streams_info.hpp"
#include "openvino/runtime/threading/cpu_message.hpp"

#include "cpu/x64/cpu_isa_traits.hpp"
#include <cstring>
#include <utility>

#if defined(OV_CPU_WITH_ACL)
#include "nodes/executors/acl/acl_ie_scheduler.hpp"
#endif

using namespace ov::threading;

namespace ov {
namespace intel_cpu {

struct ImmediateSerialExecutor : public ov::threading::ITaskExecutor {
    void run(ov::threading::Task task) override {
        std::lock_guard<std::mutex> l{_mutex};
        task();
    }
    std::mutex _mutex;
};

CompiledModel::CompiledModel(const std::shared_ptr<ov::Model>& model,
                             const std::shared_ptr<const ov::IPlugin>& plugin,
                             const Config& cfg,
                             const bool loaded_from_cache,
                             const std::shared_ptr<SubMemoryManager> sub_memory_manager)
    : ov::ICompiledModel::ICompiledModel(model, plugin),
      m_model(model),
      m_plugin(plugin),
      m_cfg{cfg},
      m_name{model->get_name()},
      m_loaded_from_cache(loaded_from_cache),
      m_sub_memory_manager(sub_memory_manager) {
    m_mutex = std::make_shared<std::mutex>();
    const auto& core = m_plugin->get_core();
    if (!core)
        OPENVINO_THROW("Unable to get API version. Core is unavailable");

    IStreamsExecutor::Config executor_confg;
    if (cfg.exclusiveAsyncRequests) {
        // special case when all InferRequests are muxed into a single queue
        m_task_executor = m_plugin->get_executor_manager()->get_executor("CPU");
    } else {
        executor_confg = m_cfg.enableSubStreams ? IStreamsExecutor::Config{"CPUMainStreamExecutor",
                                                                           1,
                                                                           1,
                                                                           ov::hint::SchedulingCoreType::ANY_CORE,
                                                                           false,
                                                                           true}
                                                : m_cfg.streamExecutorConfig;
        m_task_executor = m_plugin->get_executor_manager()->get_idle_cpu_streams_executor(executor_confg);
    }
    if (0 != m_cfg.streamExecutorConfig.get_streams()) {
        m_callback_executor = m_plugin->get_executor_manager()->get_idle_cpu_streams_executor(
            IStreamsExecutor::Config{"CPUCallbackExecutor", 1, 0});
    } else {
        m_callback_executor = m_task_executor;
    }

    if (m_task_executor)
        set_task_executor(m_task_executor);
    if (m_callback_executor)
        set_callback_executor(m_callback_executor);

    int streams = std::max(1, executor_confg.get_streams());
    std::vector<Task> tasks;
    tasks.resize(streams);
    m_graphs.resize(streams);
    if (executor_confg.get_streams() != 0) {
        auto all_graphs_ready = [&] {
            return std::all_of(m_graphs.begin(), m_graphs.end(), [&](Graph& graph) {
                return graph.IsReady();
            });
        };
        do {
            for (auto&& task : tasks) {
                task = [this] {
#if defined(OV_CPU_WITH_ACL)
                    static std::once_flag flag_once;
                    std::call_once(flag_once, [&]() {
                        std::shared_ptr<arm_compute::IScheduler> acl_scheduler = std::make_shared<ACLScheduler>();
                        arm_compute::Scheduler::set(std::static_pointer_cast<arm_compute::IScheduler>(acl_scheduler));
                    });
#endif
                    CompiledModel::get_graph();
                };
            }
            m_task_executor->run_and_wait(tasks);
        } while (!all_graphs_ready());
    } else {
        CompiledModel::get_graph();
    }
    // std::cout << "m_has_sub_compiled_models: " << m_cfg.enableSubStreams << ", " << m_cfg.streamExecutorConfig.get_sub_streams() << "\n";
    if (m_cfg.enableSubStreams) {
        m_has_sub_compiled_models = true;
        auto sub_cfg = m_cfg;
        sub_cfg.enableSubStreams = false;
        sub_cfg.enableNodeSplit = true;
        auto streams_info_table = m_cfg.streamExecutorConfig.get_streams_info_table();
        auto message = message_manager();
        m_sub_memory_manager = std::make_shared<SubMemoryManager>(m_cfg.streamExecutorConfig.get_sub_streams());
        message->set_num_sub_streams(m_cfg.streamExecutorConfig.get_sub_streams());
        for (int i = 0; i < m_cfg.streamExecutorConfig.get_sub_streams(); i++) {
            std::vector<std::vector<int>> sub_streams_table;
            sub_streams_table.push_back(streams_info_table[i + 1]);
            sub_streams_table[0][NUMBER_OF_STREAMS] = 1;
            sub_cfg.streamExecutorConfig = IStreamsExecutor::Config{"CPUStreamsExecutor",
                                                                    1,
                                                                    1,
                                                                    ov::hint::SchedulingCoreType::ANY_CORE,
                                                                    false,
                                                                    true,
                                                                    sub_streams_table,
                                                                    sub_cfg.streamsRankTable[i]};
            m_sub_compiled_models.push_back(
                std::make_shared<CompiledModel>(model, plugin, sub_cfg, loaded_from_cache, m_sub_memory_manager));
        }
    }
    // init sub stream threads of executor
    // int sub_streams = m_cfg.streamExecutorConfig.get_sub_streams();
    // if (sub_streams > 0 && stream_executor != nullptr) {
    //     std::vector<Task> tasks;
    //     tasks.resize(sub_streams);
    //     for (auto&& task : tasks) {
    //         task = [] {};
    //     }
    //     stream_executor->run_sub_stream_and_wait(tasks);
    // }
}

CompiledModel::GraphGuard::Lock CompiledModel::get_graph() const {
    int streamId = 0;
    int socketId = 0;
    auto streamsExecutor = std::dynamic_pointer_cast<IStreamsExecutor>(m_task_executor);
    if (nullptr != streamsExecutor) {
        streamId = streamsExecutor->get_stream_id();
        socketId = streamsExecutor->get_socket_id();
    }
    auto graphLock = GraphGuard::Lock(m_graphs[streamId % m_graphs.size()]);
    if (!graphLock._graph.IsReady()) {
        std::exception_ptr exception;
        auto makeGraph = [&] {
            try {
                GraphContext::Ptr ctx;
                {
                    std::lock_guard<std::mutex> lock{*m_mutex.get()};
                    auto isQuantizedFlag =
                        (m_cfg.lpTransformsMode == Config::On) &&
                        ov::pass::low_precision::LowPrecision::isFunctionQuantized(m_model);

<<<<<<< HEAD
                    ctx = std::make_shared<GraphContext>(m_cfg,
                                                         weightsCache,
                                                         isQuantizedFlag,
                                                         streamsExecutor,
                                                         m_sub_memory_manager);
=======
                    ctx = std::make_shared<GraphContext>(m_cfg, m_socketWeights[socketId], isQuantizedFlag, streamsExecutor);
>>>>>>> a9c00479
                }
                const std::shared_ptr<const ov::Model> model = m_model;
                graphLock._graph.CreateGraph(model, ctx);
            } catch (...) {
                exception = std::current_exception();
            }
        };
        if (nullptr != streamsExecutor) {
            streamsExecutor->execute(makeGraph);
        } else {
            makeGraph();
        }
        if (exception) {
            std::rethrow_exception(exception);
        }
    }
    return graphLock;
}

std::shared_ptr<ov::ISyncInferRequest> CompiledModel::create_sync_infer_request() const {
    m_numRequests++;
    return std::make_shared<SyncInferRequest>(std::static_pointer_cast<const CompiledModel>(shared_from_this()));
}

std::shared_ptr<ov::IAsyncInferRequest> CompiledModel::create_infer_request() const {
    auto internal_request = create_sync_infer_request();
    auto async_infer_request =
        std::make_shared<AsyncInferRequest>(std::static_pointer_cast<SyncInferRequest>(internal_request),
                                            get_task_executor(),
                                            get_callback_executor());
    if (m_has_sub_compiled_models) {
        std::vector<std::shared_ptr<IAsyncInferRequest>> requests;
        for (auto model : m_sub_compiled_models) {
            requests.push_back(model->create_infer_request());
        }
        async_infer_request->setSubInferRequest(requests);
        async_infer_request->setSubInfer(true);
    }
    return async_infer_request;
}

std::shared_ptr<const ov::Model> CompiledModel::get_runtime_model() const {
    if (m_graphs.empty())
        OPENVINO_THROW("No graph was found");

    return get_graph()._graph.dump();
}

ov::Any CompiledModel::get_property(const std::string& name) const {
    if (m_graphs.empty())
        OPENVINO_THROW("No graph was found");

    if (name == ov::loaded_from_cache) {
        return m_loaded_from_cache;
    }

    Config engConfig = get_graph()._graph.getConfig();
    auto option = engConfig._config.find(name);
    if (option != engConfig._config.end()) {
        return option->second;
    }

    // @todo Can't we just use local copy (_cfg) instead?
    auto graphLock = get_graph();
    const auto& graph = graphLock._graph;
    const auto& config = graph.getConfig();

    auto RO_property = [](const std::string& propertyName) {
        return ov::PropertyName(propertyName, ov::PropertyMutability::RO);
    };

    if (name == ov::supported_properties) {
        std::vector<ov::PropertyName> ro_properties{
            RO_property(ov::supported_properties.name()),
            RO_property(ov::model_name.name()),
            RO_property(ov::optimal_number_of_infer_requests.name()),
            RO_property(ov::num_streams.name()),
            RO_property(ov::inference_num_threads.name()),
            RO_property(ov::enable_profiling.name()),
            RO_property(ov::hint::inference_precision.name()),
            RO_property(ov::hint::performance_mode.name()),
            RO_property(ov::hint::execution_mode.name()),
            RO_property(ov::hint::num_requests.name()),
            RO_property(ov::hint::enable_cpu_pinning.name()),
            RO_property(ov::hint::scheduling_core_type.name()),
            RO_property(ov::hint::model_distribution_policy.name()),
            RO_property(ov::hint::enable_hyper_threading.name()),
            RO_property(ov::execution_devices.name()),
            RO_property(ov::intel_cpu::denormals_optimization.name()),
            RO_property(ov::log::level.name()),
            RO_property(ov::intel_cpu::sparse_weights_decompression_rate.name()),
            RO_property(ov::hint::dynamic_quantization_group_size.name()),
            RO_property(ov::hint::kv_cache_precision.name()),
        };

        OPENVINO_SUPPRESS_DEPRECATED_START
        ro_properties.insert(ro_properties.end(), RO_property(ov::affinity.name()));
        OPENVINO_SUPPRESS_DEPRECATED_END

        return ro_properties;
    }

    if (name == ov::model_name) {
        // @todo Does not seem ok to 'dump()' the whole graph everytime in order to get a name
        const std::string modelName = graph.dump()->get_friendly_name();
        return decltype(ov::model_name)::value_type(modelName);
    } else if (name == ov::optimal_number_of_infer_requests) {
        const auto streams = config.streamExecutorConfig.get_streams();
        return decltype(ov::optimal_number_of_infer_requests)::value_type(
            streams > 0 ? streams : 1);  // ov::optimal_number_of_infer_requests has no negative values
    } else if (name == ov::num_streams) {
        const auto streams = config.streamExecutorConfig.get_streams();
        return decltype(ov::num_streams)::value_type(
            streams);  // ov::num_streams has special negative values (AUTO = -1, NUMA = -2)
        OPENVINO_SUPPRESS_DEPRECATED_START
    } else if (name == ov::affinity) {
        const auto affinity = config.threadBindingType;
        switch (affinity) {
        case IStreamsExecutor::ThreadBindingType::NONE:
            return ov::Affinity::NONE;
        case IStreamsExecutor::ThreadBindingType::CORES:
            return ov::Affinity::CORE;
        case IStreamsExecutor::ThreadBindingType::NUMA:
            return ov::Affinity::NUMA;
        case IStreamsExecutor::ThreadBindingType::HYBRID_AWARE:
            return ov::Affinity::HYBRID_AWARE;
        }
        return ov::Affinity::NONE;
        OPENVINO_SUPPRESS_DEPRECATED_END
    } else if (name == ov::inference_num_threads) {
        const auto num_threads = config.streamExecutorConfig.get_threads();
        return decltype(ov::inference_num_threads)::value_type(num_threads);
    } else if (name == ov::enable_profiling.name()) {
        const bool perfCount = config.collectPerfCounters;
        return decltype(ov::enable_profiling)::value_type(perfCount);
    } else if (name == ov::hint::inference_precision) {
        return decltype(ov::hint::inference_precision)::value_type(config.inferencePrecision);
    } else if (name == ov::hint::performance_mode) {
        return decltype(ov::hint::performance_mode)::value_type(config.hintPerfMode);
    } else if (name == ov::log::level) {
        return decltype(ov::log::level)::value_type(config.logLevel);
    } else if (name == ov::hint::enable_cpu_pinning.name()) {
        const bool use_pin = config.enableCpuPinning;
        return decltype(ov::hint::enable_cpu_pinning)::value_type(use_pin);
    } else if (name == ov::hint::scheduling_core_type) {
        const auto stream_mode = config.schedulingCoreType;
        return stream_mode;
    } else if (name == ov::hint::model_distribution_policy) {
        const auto& distribution_policy = config.modelDistributionPolicy;
        return distribution_policy;
    } else if (name == ov::hint::enable_hyper_threading.name()) {
        const bool use_ht = config.enableHyperThreading;
        return decltype(ov::hint::enable_hyper_threading)::value_type(use_ht);
    } else if (name == ov::hint::execution_mode) {
        return config.executionMode;
    } else if (name == ov::hint::num_requests) {
        return decltype(ov::hint::num_requests)::value_type(config.hintNumRequests);
    } else if (name == ov::execution_devices) {
        return decltype(ov::execution_devices)::value_type{m_plugin->get_device_name()};
    } else if (name == ov::intel_cpu::denormals_optimization) {
        return decltype(ov::intel_cpu::denormals_optimization)::value_type(config.denormalsOptMode ==
                                                                           Config::DenormalsOptMode::DO_On);
    } else if (name == ov::intel_cpu::sparse_weights_decompression_rate) {
        return decltype(ov::intel_cpu::sparse_weights_decompression_rate)::value_type(
            config.fcSparseWeiDecompressionRate);
    } else if (name == ov::hint::dynamic_quantization_group_size) {
        return decltype(ov::hint::dynamic_quantization_group_size)::value_type(
            config.fcDynamicQuantizationGroupSize);
    } else if (name == ov::hint::kv_cache_precision) {
        return decltype(ov::hint::kv_cache_precision)::value_type(config.kvCachePrecision);
    }
    OPENVINO_THROW("Unsupported property: ", name);
}

void CompiledModel::export_model(std::ostream& modelStream) const {
    ModelSerializer serializer(modelStream);
    serializer << m_model;
}

}  // namespace intel_cpu
}  // namespace ov<|MERGE_RESOLUTION|>--- conflicted
+++ resolved
@@ -170,15 +170,11 @@
                         (m_cfg.lpTransformsMode == Config::On) &&
                         ov::pass::low_precision::LowPrecision::isFunctionQuantized(m_model);
 
-<<<<<<< HEAD
                     ctx = std::make_shared<GraphContext>(m_cfg,
-                                                         weightsCache,
+                                                         m_socketWeights[socketId],
                                                          isQuantizedFlag,
                                                          streamsExecutor,
                                                          m_sub_memory_manager);
-=======
-                    ctx = std::make_shared<GraphContext>(m_cfg, m_socketWeights[socketId], isQuantizedFlag, streamsExecutor);
->>>>>>> a9c00479
                 }
                 const std::shared_ptr<const ov::Model> model = m_model;
                 graphLock._graph.CreateGraph(model, ctx);
