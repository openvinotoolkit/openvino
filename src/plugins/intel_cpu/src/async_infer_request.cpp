// Copyright (C) 2018-2024 Intel Corporation
// SPDX-License-Identifier: Apache-2.0
//

#include "async_infer_request.h"

#include "openvino/runtime/threading/cpu_message.hpp"

ov::intel_cpu::AsyncInferRequest::AsyncInferRequest(
    const std::shared_ptr<IInferRequest>& request,
    const std::shared_ptr<ov::threading::ITaskExecutor>& task_executor,
    const std::shared_ptr<ov::threading::ITaskExecutor>& callback_executor)
    : ov::IAsyncInferRequest(request, task_executor, callback_executor) {
    static_cast<SyncInferRequest*>(request.get())->set_async_request(this);
}

ov::intel_cpu::AsyncInferRequest::~AsyncInferRequest() {
    if (m_has_sub_infers) {
        auto message = ov::threading::message_manager();
        message->stop_server_thread();
<<<<<<< HEAD
        message->clear();
=======
        m_sub_infer_requests.clear();
>>>>>>> 9db446fb
    }
    stop_and_wait();
}

void ov::intel_cpu::AsyncInferRequest::throw_if_canceled() const {
    check_cancelled_state();
}

void ov::intel_cpu::AsyncInferRequest::setSubInferRequest(
    const std::vector<std::shared_ptr<IAsyncInferRequest>>& requests) {
    m_sub_infer_requests = requests;
}<|MERGE_RESOLUTION|>--- conflicted
+++ resolved
@@ -18,11 +18,7 @@
     if (m_has_sub_infers) {
         auto message = ov::threading::message_manager();
         message->stop_server_thread();
-<<<<<<< HEAD
-        message->clear();
-=======
         m_sub_infer_requests.clear();
->>>>>>> 9db446fb
     }
     stop_and_wait();
 }
