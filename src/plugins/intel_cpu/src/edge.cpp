// Copyright (C) 2018-2025 Intel Corporation
// SPDX-License-Identifier: Apache-2.0
//

#include "edge.h"

#include "dnnl_extension_utils.h"
#include "node.h"
#include "openvino/core/type/element_type.hpp"
#include "openvino/util/pp.hpp"

using namespace dnnl;

namespace ov::intel_cpu {

Edge::Edge(const NodePtr& parent, const NodePtr& child, int pr_port, int ch_port)
    : parent(parent),
      child(child),
      parent_port(pr_port),
      child_port(ch_port) {}

const NodePtr Edge::getParent() const {
    auto parentPtr = parent.lock();
    if (!parentPtr) {
        OPENVINO_THROW("Edge contains empty parent node");
    }
    return parentPtr;
}

const NodePtr Edge::getChild() const {
    auto childPtr = child.lock();
    if (!childPtr) {
        OPENVINO_THROW("Edge contains empty child node");
    }
    return childPtr;
}

bool Edge::isUseExternalMemory() const {
    return useExternalMemory;
}

bool Edge::isDropped() const {
    bool not_in_parent = true;
    bool not_in_child = true;

    auto parent_ptr = parent.lock();
    if (parent_ptr) {
        for (auto& edge : parent_ptr->childEdges) {
            if (edge.lock().get() == this) {
                not_in_parent = false;
            }
        }
    }

    auto child_ptr = child.lock();
    if (child_ptr) {
        for (auto& edge : child_ptr->parentEdges) {
            if (edge.lock().get() == this) {
                not_in_child = false;
            }
        }
    }
    return not_in_parent && not_in_child;
}

void Edge::collectConsumers(std::vector<NodePtr>& result) const {
    auto add_result_node = [](std::vector<NodePtr>& result, const NodePtr& node) -> bool {
        if (Type::ShapeOf == node->getType()) {
            // ShapeOf doesn't actually read the data, it only reads shape
            return false;
        }
        result.push_back(node);
        return true;
    };
    auto childNode = this->getChild();
    if (childNode->getChildEdges().empty()) {
        add_result_node(result, childNode);
        return;
    }

    if (this->inPlace(LOOK_DOWN)) {
        if (auto peerChildSPD = childNode->getSelectedPrimitiveDescriptor()) {
            auto peerOutputNum = this->getOutputNum();
            auto peerInPlacePort = peerChildSPD->getConfig().inConfs[peerOutputNum].inPlace();
            auto vecChildEdges = getChild()->getChildEdgesAtPort(peerInPlacePort);
            for (const auto& childEdge : vecChildEdges) {
                childEdge->collectConsumers(result);
            }
        }
    } else {
        if (!add_result_node(result, childNode)) {
            return;
        }

        // collect consumers in case of an upstream in-place memory reference
        if (auto peerChildSPD = childNode->getSelectedPrimitiveDescriptor()) {
            auto&& conf = peerChildSPD->getConfig();
            for (size_t i = 0; i < conf.outConfs.size(); i++) {
                const auto peerOutInPlacePort = conf.outConfs[i].inPlace();
                if (peerOutInPlacePort == this->getOutputNum()) {
                    for (auto&& childEdge : childNode->getChildEdgesAtPort(i)) {
                        childEdge->collectConsumers(result);
                    }
                }
            }
        }
    }
}

bool Edge::enforceReorder() {
    auto parentNode = getParent();
    auto parentSPD = parentNode->getSelectedPrimitiveDescriptor();
    auto childNode = getChild();
    auto childSPD = childNode->getSelectedPrimitiveDescriptor();
    if (!parentSPD || !childSPD) {
        OPENVINO_THROW("Cannot make a decision about reorder. Primitive descriptors weren't selected.");
    }

    bool in_place = inPlace();

    if (in_place) {
        if (inPlace(LOOK_DOWN) && inPlace(LOOK_UP)) {
            return true;
        }
    }

    int inNumber = getInputNum();
    const auto portChildEdges = parentNode->getChildEdgesAtPort(inNumber);

    if (portChildEdges.size() > 1) {
        if (in_place) {
            for (auto& p_edge_peer : portChildEdges) {
                if (p_edge_peer.get() == this) {
                    continue;
                }
                if (p_edge_peer->inPlace(LOOK_DOWN)) {
                    return true;
                }
            }
        }
    }

    return false;
}

static inline bool isPhycicalMemCompatible(const MemoryDesc& lhsMemDesc, const MemoryDesc& rhsMemDesc) {
    if (!lhsMemDesc.isDefined() || !rhsMemDesc.isDefined() || !(lhsMemDesc.getType() & MemoryDescType::Blocked) ||
        !(rhsMemDesc.getType() & MemoryDescType::Blocked) ||
        (lhsMemDesc.getType() == DnnlBlocked && !lhsMemDesc.as<const DnnlMemoryDesc>()->hasEmptyExtraData()) ||
        (rhsMemDesc.getType() == DnnlBlocked && !rhsMemDesc.as<const DnnlMemoryDesc>()->hasEmptyExtraData())) {
        return false;
    }

    const auto lhsBlockMemDesc = lhsMemDesc.as<BlockedMemoryDesc>();
    const auto rhsBlockMemDesc = rhsMemDesc.as<BlockedMemoryDesc>();

    if (lhsBlockMemDesc->getShape() != rhsBlockMemDesc->getShape() ||
        lhsBlockMemDesc->getPrecision() != rhsBlockMemDesc->getPrecision()) {
        return false;
    }

    // dims padding check
    bool isZeroDimsPaddings = std::all_of(lhsBlockMemDesc->getOffsetPaddingToData().begin(),
                                          lhsBlockMemDesc->getOffsetPaddingToData().end(),
                                          [](size_t x) {
                                              return x == 0;
                                          }) &&
                              std::all_of(rhsBlockMemDesc->getOffsetPaddingToData().begin(),
                                          rhsBlockMemDesc->getOffsetPaddingToData().end(),
                                          [](size_t x) {
                                              return x == 0;
                                          });
    bool isSameElementsCount = lhsBlockMemDesc->getPaddedElementsCount() == rhsBlockMemDesc->getPaddedElementsCount();
    if (!isZeroDimsPaddings || !isSameElementsCount) {
        return false;
    }

    // tensor padding check
    if (lhsBlockMemDesc->getOffsetPadding() != rhsBlockMemDesc->getOffsetPadding()) {
        return false;
    }

    // stride check
    const auto lhsBlockDims = lhsBlockMemDesc->getBlockDims();
    std::vector<size_t> lhsStridesDefault(lhsBlockDims.size());
    lhsStridesDefault[lhsBlockDims.size() - 1] = 1;
    for (size_t i = 2; i <= lhsBlockDims.size(); i++) {
        lhsStridesDefault[lhsBlockDims.size() - i] =
            lhsStridesDefault[lhsBlockDims.size() - (i - 1)] * lhsBlockDims[lhsBlockDims.size() - (i - 1)];
    }

    auto rhsBlockDims = rhsBlockMemDesc->getBlockDims();
    std::vector<size_t> rhsStridesDefault(rhsBlockDims.size());
    rhsStridesDefault[rhsBlockDims.size() - 1] = 1;
    for (size_t i = 2; i <= rhsBlockDims.size(); i++) {
        rhsStridesDefault[rhsBlockDims.size() - i] =
            rhsStridesDefault[rhsBlockDims.size() - (i - 1)] * rhsBlockDims[rhsBlockDims.size() - (i - 1)];
    }

    // this check needed to avoid inserting unnecessary reorders if the memory is used in place and the batch size is
    // equal to 1 in nodes like concate and split
    size_t lhsSkipAxis = lhsBlockDims.size() > 0 && lhsBlockDims[0] == 1 ? 0 : Shape::UNDEFINED_DIM;
    size_t rhsSkipAxis = rhsBlockDims.size() > 0 && rhsBlockDims[0] == 1 ? 0 : Shape::UNDEFINED_DIM;

    bool isDenseTensor = dimsEqualStrong(lhsStridesDefault, lhsBlockMemDesc->getStrides(), lhsSkipAxis) &&
                         dimsEqualStrong(rhsStridesDefault, rhsBlockMemDesc->getStrides(), rhsSkipAxis);
    if (!isDenseTensor) {
        return false;
    }

    auto getCleanDim = [&](const VectorDims& dims, const VectorDims& flag) {
        if (dims.size() != flag.size()) {
            return dims;
        }
        std::vector<size_t> ret;
        for (size_t i = 0; i < dims.size(); i++) {
            if (flag[i] != 1) {
                ret.push_back(dims[i]);
            }
        }
        return ret;
    };

    // block dim check
    auto lhsBlockDimsClean = getCleanDim(lhsBlockDims, lhsBlockDims);
    auto rhsBlockDimsClean = getCleanDim(rhsBlockDims, rhsBlockDims);
    if (!dimsEqualStrong(lhsBlockDimsClean, rhsBlockDimsClean)) {
        return false;
    }

    // order check
    auto lhsOrderClean = getCleanDim(lhsBlockMemDesc->getOrder(), lhsBlockDims);
    auto rhsOrderClean = getCleanDim(rhsBlockMemDesc->getOrder(), rhsBlockDims);
    if (!dimsEqualStrong(lhsOrderClean, rhsOrderClean)) {
        return false;
    }

    return true;
}

Edge::ReorderStatus Edge::needReorder() {
    bool optimized = false;
    auto inputPortDesc = getInputPortDesc();
    auto outPortDesc = getOutputPortDesc();
<<<<<<< HEAD

    if (inputPortDesc->getMemDesc()->getPrecision() == element::undefined) {
=======
    if (inputPortDesc->getMemDesc()->getPrecision() == element::dynamic) {
>>>>>>> c70fb31e
        return ReorderStatus::No;
    }

    // Check whether the child node may accept the parent produced tensor
    if (!outPortDesc->isCompatible(*inputPortDesc)) {
        // Performance optimization which exploit the fact that some tensors do not need actual data reordering to be
        // read using different descriptors
        if (isPhycicalMemCompatible(*inputPortDesc->getMemDesc(), *outPortDesc->getMemDesc()) &&
            !getParent()->isConstant()) {
            optimized = true;
        } else {
            return ReorderStatus::Regular;
        }
    }

    // put here as more costly than compatible check
    if (enforceReorder()) {
        return ReorderStatus::Regular;
    }

    if (optimized) {
        return ReorderStatus::Optimized;
    }

    return ReorderStatus::No;
}

void Edge::reuse(MemoryPtr ptr) {
    OPENVINO_ASSERT(ptr != nullptr, "Attempt to reuse uninitialized memory in ", *this);
    memoryPtr = std::move(ptr);
    changeStatus(Status::Allocated);

    DEBUG_LOG(*this, " memoryPtr=", memoryPtr);
}

int Edge::getInputNum() const {
    return parent_port;
}

int Edge::getOutputNum() const {
    return child_port;
}

void Edge::allocateCommon(const std::function<MemoryPtr(const MemoryDesc&)>& allocate) {
    if (memoryPtr) {
        OPENVINO_THROW("Unexpected behaviour: status == NeedAllocation but memory is already allocated.");
    }

    auto& inputDesc = getInputDesc();
    auto& outputDesc = getOutputDesc();
    if (!inputDesc.isCompatible(outputDesc)) {
        OPENVINO_THROW("Cannot allocate memory for incompatible descriptors.");
    }

    memoryPtr = allocate(inputDesc);
    DEBUG_LOG(*this, " memoryPtr=", memoryPtr);
    status = Status::Allocated;
}

void Edge::allocate(const void* mem_ptr) {
    auto allocateFunc = [OV_CAPTURE_CPY_AND_THIS](const MemoryDesc& inputDesc) -> MemoryPtr {
        auto parentPtr = getParent();
        return std::make_shared<Memory>(parentPtr->getEngine(), inputDesc, mem_ptr, false);  // no pads zeroing
    };

    allocateCommon(allocateFunc);
}

void Edge::allocate(MemoryBlockPtr memBlock) {
    if (!memBlock) {
        OPENVINO_THROW("Unexpected: Memory block ptr is NULL");
    }

    auto allocateFunc = [this, block = std::move(memBlock)](const MemoryDesc& inputDesc) mutable -> MemoryPtr {
        auto parentPtr = getParent();
        return std::make_shared<Memory>(parentPtr->getEngine(), inputDesc, std::move(block));
    };

    allocateCommon(allocateFunc);
}

std::string Edge::hash() const {
    auto parentPtr = getParent();
    auto childPtr = getChild();

    std::stringstream result;

    return parentPtr->getName() + "_" + std::to_string(parent_port) + "_" + childPtr->getName() + "_" +
           std::to_string(child_port);
}

void Edge::externalAllocate(const WeightsSharing::Ptr& weightsCache) {
    if (status != Status::NeedAllocation) {
        return;
    }

    if (weightsCache) {
        auto alloc = [this]() {
            auto allocateFunc = [this](const MemoryDesc& inputDesc) -> MemoryPtr {
                auto parentPtr = getParent();
                return std::make_shared<StaticMemory>(parentPtr->getEngine(),
                                                      inputDesc,
                                                      nullptr,
                                                      false);  // no pads zeroing
            };

            allocateCommon(allocateFunc);
            return memoryPtr;
        };

        auto ptr = weightsCache->findOrCreate(hash(), alloc, false);
        memoryPtr = *ptr;
        DEBUG_LOG(*this, " memoryPtr=", memoryPtr);
        useExternalMemory = true;
        status = Status::Allocated;
    } else {
        allocate();
    }
}

void Edge::changeStatus(Edge::Status state) {
    if (state == Status::NotAllocated) {
        OPENVINO_THROW("Incorrect behaviour! Use method sharedMemFrom()");
    }
    if (state == Status::Validated) {
        OPENVINO_THROW("Incorrect behaviour! Use method validate()");
    }
    if (Status::Validated == this->status) {
        OPENVINO_THROW("Unexpected attempt of memory change on edge: ", *this);
    }
    if (this->status != Status::Uninitialized && state == Status::NeedAllocation) {
        return;
    }
    if (this->status == Status::NotAllocated) {
        memoryFromEdge.reset();
    }
    this->status = state;
}

PortDescBaseCPtr Edge::getInputPortDesc() const {
    auto parentPtr = getParent();
    if (parentPtr->getSelectedPrimitiveDescriptor() == nullptr) {
        OPENVINO_THROW("Primitive descriptor for node ", parentPtr->getName(), " is not selected.");
    }

    int inputIdx = getInputNum();
    if (inputIdx < 0) {
        OPENVINO_THROW("Edge cannot be found for node", parentPtr->getName(), ".");
    }

    auto& outConfs = parentPtr->getSelectedPrimitiveDescriptor()->getConfig().outConfs;
    if (outConfs.empty()) {
        OPENVINO_THROW("Node ", parentPtr->getName(), " has empty output config list.");
    }

    if (static_cast<size_t>(inputIdx) >= outConfs.size()) {
        inputIdx = 0;
    }

    auto inputPortDesc = outConfs[inputIdx].getPortDesc();
    if (!inputPortDesc) {
        OPENVINO_THROW("Node", parentPtr->getName(), " has unitialized input port desc on port ", inputIdx);
    }

    return inputPortDesc;
}

PortDescBaseCPtr Edge::getOutputPortDesc() const {
    auto childPtr = getChild();

    if (childPtr->getSelectedPrimitiveDescriptor() == nullptr) {
        OPENVINO_THROW("Primitive descriptor for node ", childPtr->getName(), " is not selected.");
    }

    int outputIdx = getOutputNum();
    if (outputIdx < 0) {
        OPENVINO_THROW("Edge cannot be found for node", childPtr->getName(), ".");
    }
    auto& inConfs = childPtr->getSelectedPrimitiveDescriptor()->getConfig().inConfs;
    if (inConfs.empty()) {
        OPENVINO_THROW("Node ", childPtr->getName(), " has empty input config list.");
    }

    if (static_cast<size_t>(outputIdx) >= inConfs.size()) {
        outputIdx = 0;
    }

    auto outPortDesc = inConfs[outputIdx].getPortDesc();
    if (!outPortDesc) {
        OPENVINO_THROW("Node", childPtr->getName(), " has unitialized output port desc on port ", outputIdx);
    }

    return outPortDesc;
}

const MemoryDesc& Edge::getInputDesc() const {
    auto memDescPtr = getInputPortDesc()->getMemDesc();
    if (!memDescPtr) {
        OPENVINO_THROW("Cannot get input memory descriptor for edge: ",
                       getParent()->getName(),
                       "->",
                       getChild()->getName());
    }
    return *memDescPtr;
}

const MemoryDesc& Edge::getOutputDesc() const {
    auto memDescPtr = getOutputPortDesc()->getMemDesc();
    if (!memDescPtr) {
        OPENVINO_THROW("Cannot get output memory descriptor for edge: ",
                       getParent()->getName(),
                       "->",
                       getChild()->getName());
    }
    return *memDescPtr;
}

const MemoryDesc& Edge::getOriginalDesc() const {
    OPENVINO_ASSERT(!one_of(status, Status::Validated, Status::Allocated),
                    "Desc of an Allocated edge ",
                    *this,
                    " must be accessed through the memory object");

<<<<<<< HEAD
    if (getInputDesc().getPrecision() == element::undefined) {
=======
    if (getInputDesc().getPrecision() == element::dynamic) {
>>>>>>> c70fb31e
        return getInputDesc();
    }

    if (!getInputDesc().isCompatible(getOutputDesc())) {
        OPENVINO_THROW("Cannot get descriptor for edge: ", *this);
    }

    return getInputDesc();
}

const IMemory& Edge::getMemory() {
    auto memPtr = getMemoryPtr();
    OPENVINO_ASSERT(memPtr != nullptr, " Dereferencing NULL memory in edge: ", *this);
    return *memPtr;
}

MemoryPtr Edge::getMemoryPtr() const {
    return memoryPtr;
}

void Edge::sharedMemFrom(const EdgePtr& edge) {
    memoryFromEdge = edge;
    DEBUG_LOG(*this, " sharedMemFrom ", *edge);
    status = Status::NotAllocated;
}

void Edge::validate() {
    if (status == Status::Validated) {
        return;
    }

    getParent();
    getChild();

    if (status != Status::Allocated || !memoryPtr) {
        OPENVINO_THROW("Error memory is not allocated for edge: ", *this);
    }
    status = Status::Validated;
}

EdgePtr Edge::getSharedEdge() const {
    auto memoryFromEdgePtr = memoryFromEdge.lock();
    if (!memoryFromEdgePtr) {
        OPENVINO_THROW("Cannot get memory ptr for edge( ", *this, " ). The pointer on the edge with memory is empty!");
    }
    return memoryFromEdgePtr;
}

EdgePtr Edge::getSharedEdge(std::nothrow_t) const {
    return memoryFromEdge.lock();
}

void Edge::init() {
    if (status != Status::NeedAllocation && status != Status::Uninitialized) {
        return;
    }
    DEBUG_LOG(*this);
    EdgePtr edgePtr = getBaseEdge();
    if (edgePtr.get() == this) {
        DEBUG_LOG(*this, " getBaseEdge() return itself");
        changeStatus(Status::NeedAllocation);
    } else {
        if (Type::Input == edgePtr->getParent()->getType() && Type::MemoryInput != getParent()->getType() &&
            edgePtr->getParent()->isConstant() && !edgePtr->getChild()->isConstant()) {
            changeStatus(Status::NeedAllocation);
            DEBUG_LOG(*this, " edge inplace from ", *edgePtr, " is broken!");
            return;
        }
        sharedMemFrom(edgePtr);
    }
}

/**
 * Should analyze graph node dependencies, inplace node information and return root memory(edge) it view on
 *
 * @param type some magic enum values... description needed
 * @return root of view-on-memory subgraph
 */
EdgePtr Edge::getBaseEdge(int look) {
    const int inputNum = getInputNum();
    const int outputNum = getOutputNum();

    const int parentInPlacePort = getParent()->inPlaceOutPort(inputNum);
    const int childInPlacePort = getChild()->inPlaceInputPort(outputNum);

    OPENVINO_ASSERT(!(parentInPlacePort >= 0 && childInPlacePort >= 0),
                    "Unresolved in place memory conflict detected on edge: ",
                    *this);

    if ((childInPlacePort >= 0) && (look & LOOK_DOWN)) {
        auto ch_edges = getChild()->getChildEdgesAtPort(childInPlacePort);
        auto& next_ch_edge = ch_edges[0];

        // Multiple connection to some out port
        // Will try to find inplace consumer
        for (auto& ch_edge : ch_edges) {
            if (ch_edge->getChild()->inPlaceInputPort(ch_edge->getOutputNum()) >= 0) {
                next_ch_edge = ch_edge;
                // To align with upstream-inplace, we stop searching once found the first inplace consumer
                break;
            }
        }
        return next_ch_edge;
    } else if (parentInPlacePort >= 0 && (look & LOOK_UP)) {
        return getParent()->getParentEdgeAt(parentInPlacePort);
    }

    auto edgesForSamePort = getParent()->getChildEdgesAtPort(inputNum);
    for (auto edge : edgesForSamePort) {
        if (edge.get() != this) {
            // Return once found the first inplace consumer
            if (edge->inPlace()) {
                return edge;
            }
        }
    }

    // Return the first output edge as the base if there is no inPlace consumers
    // thus benefits zero-copy of outputs.
    for (auto edge : edgesForSamePort) {
        if (Type::Output == edge->getChild()->getType()) {
            return edge;
        }
    }

    return edgesForSamePort[0];
}

bool Edge::inPlace(LOOK look) const {
    int inputNum = getInputNum();
    if (look & LOOK_UP) {
        if (getParent()->inPlaceOutPort(inputNum) >= 0) {
            return true;
        }
    }

    int outputNum = getOutputNum();
    if (look & LOOK_DOWN) {
        if (getChild()->inPlaceInputPort(outputNum) >= 0) {
            return true;
        }
    }
    return false;
}

NodePtr Edge::modifiedInPlace() const {
    auto childNode = getChild();
    if (!childNode || !childNode->isInPlace() || childNode->getChildEdges().empty()) {
        return nullptr;
    }
    // check if the children nodes are able to modify the memory
    auto childPort = getOutputNum();
    auto inPlaceInputPort = childNode->inPlaceInputPort(childPort);
    if (inPlaceInputPort >= 0) {
        if (childNode->isExecutable()) {
            // Node can modify the memory
            return childNode;
        }
        for (auto&& edge : childNode->getChildEdgesAtPort(inPlaceInputPort)) {
            // continue searching
            if (auto result = edge->modifiedInPlace()) {
                return result;
            }
        }
    }
    // check backward dependency
    if (auto childSPD = childNode->getSelectedPrimitiveDescriptor()) {
        auto& outConfs = childSPD->getConfig().outConfs;
        for (size_t i = 0; i < outConfs.size(); ++i) {
            const auto& conf = outConfs[i];
            if (childPort < 0 || conf.inPlace() != childPort ||
                Type::MemoryInput == childNode->getType()) {  // exception type, it doesn't modify memory
                continue;
            }
            if (childNode->isExecutable()) {
                // Node can modify the memory
                return childNode;
            }
            for (auto&& edge : childNode->getChildEdgesAtPort(i)) {
                // continue searching
                if (auto result = edge->modifiedInPlace()) {
                    return result;
                }
            }
        }
    }

    // nothing has been found
    return nullptr;
}

std::ostream& operator<<(std::ostream& os, const Edge& edge) {
    return os << "(" << edge.getParent()->getName() << ")"
              << "[" << edge.getInputNum() << "] "
              << "<->"
              << "(" << edge.getChild()->getName() << ")"
              << "[" << edge.getOutputNum() << "]"
              << ":" << Edge::statusToString(edge.getStatus());
}

}  // namespace ov::intel_cpu<|MERGE_RESOLUTION|>--- conflicted
+++ resolved
@@ -242,12 +242,7 @@
     bool optimized = false;
     auto inputPortDesc = getInputPortDesc();
     auto outPortDesc = getOutputPortDesc();
-<<<<<<< HEAD
-
-    if (inputPortDesc->getMemDesc()->getPrecision() == element::undefined) {
-=======
     if (inputPortDesc->getMemDesc()->getPrecision() == element::dynamic) {
->>>>>>> c70fb31e
         return ReorderStatus::No;
     }
 
@@ -471,11 +466,7 @@
                     *this,
                     " must be accessed through the memory object");
 
-<<<<<<< HEAD
-    if (getInputDesc().getPrecision() == element::undefined) {
-=======
     if (getInputDesc().getPrecision() == element::dynamic) {
->>>>>>> c70fb31e
         return getInputDesc();
     }
 
