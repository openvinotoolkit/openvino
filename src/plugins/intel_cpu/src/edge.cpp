// Copyright (C) 2018-2025 Intel Corporation
// SPDX-License-Identifier: Apache-2.0
//

#include "edge.h"

#include "dnnl_extension_utils.h"
#include "node.h"
#include "openvino/core/type/element_type.hpp"
#include "openvino/util/pp.hpp"

using namespace dnnl;
namespace ov {
namespace intel_cpu {

Edge::Edge(const NodePtr& parent, const NodePtr& child, int pr_port, int ch_port)
    : parent(parent),
      child(child),
      parent_port(pr_port),
      child_port(ch_port) {}

const NodePtr Edge::getParent() const {
    auto parentPtr = parent.lock();
    if (!parentPtr) {
        OPENVINO_THROW("Edge contains empty parent node");
    }
    return parentPtr;
}

const NodePtr Edge::getChild() const {
    auto childPtr = child.lock();
    if (!childPtr) {
        OPENVINO_THROW("Edge contains empty child node");
    }
    return childPtr;
}

bool Edge::isUseExternalMemory() const {
    return useExternalMemory;
}

bool Edge::isDropped() const {
    bool not_in_parent = true;
    bool not_in_child = true;

    auto parent_ptr = parent.lock();
    if (parent_ptr) {
        for (auto& edge : parent_ptr->childEdges) {
            if (edge.lock().get() == this) {
                not_in_parent = false;
            }
        }
    }

    auto child_ptr = child.lock();
    if (child_ptr) {
        for (auto& edge : child_ptr->parentEdges) {
            if (edge.lock().get() == this) {
                not_in_child = false;
            }
        }
    }
    return not_in_parent && not_in_child;
}

void Edge::collectConsumers(std::vector<NodePtr>& result) const {
    auto add_result_node = [](std::vector<NodePtr>& result, const NodePtr& node) -> bool {
        if (Type::ShapeOf == node->getType()) {
            // ShapeOf doesn't actually read the data, it only reads shape
            return false;
        }
        result.push_back(node);
        return true;
    };
    auto childNode = this->getChild();
    if (childNode->getChildEdges().empty()) {
        add_result_node(result, childNode);
        return;
    }

    if (this->inPlace(LOOK_DOWN)) {
        if (auto peerChildSPD = childNode->getSelectedPrimitiveDescriptor()) {
            auto peerOutputNum = this->getOutputNum();
            auto peerInPlacePort = peerChildSPD->getConfig().inConfs[peerOutputNum].inPlace();
            auto vecChildEdges = getChild()->getChildEdgesAtPort(peerInPlacePort);
            for (const auto& childEdge : vecChildEdges) {
                childEdge->collectConsumers(result);
            }
        }
    } else {
        if (!add_result_node(result, childNode)) {
            return;
        }

        // collect consumers in case of an upstream in-place memory reference
        if (auto peerChildSPD = childNode->getSelectedPrimitiveDescriptor()) {
            auto&& conf = peerChildSPD->getConfig();
            for (size_t i = 0; i < conf.outConfs.size(); i++) {
                const auto peerOutInPlacePort = conf.outConfs[i].inPlace();
                if (peerOutInPlacePort == this->getOutputNum()) {
                    for (auto&& childEdge : childNode->getChildEdgesAtPort(i)) {
                        childEdge->collectConsumers(result);
                    }
                }
            }
        }
    }
}

bool Edge::enforceReorder() {
    auto parentNode = getParent();
    auto parentSPD = parentNode->getSelectedPrimitiveDescriptor();
    auto childNode = getChild();
    auto childSPD = childNode->getSelectedPrimitiveDescriptor();
    if (!parentSPD || !childSPD) {
        OPENVINO_THROW("Cannot make a decision about reorder. Primitive descriptors weren't selected.");
    }

    bool in_place = inPlace();

    if (in_place) {
        if (inPlace(LOOK_DOWN) && inPlace(LOOK_UP)) {
            return true;
        }
    }

    int inNumber = getInputNum();
    const auto portChildEdges = parentNode->getChildEdgesAtPort(inNumber);

    if (portChildEdges.size() > 1) {
        if (in_place) {
            for (auto& p_edge_peer : portChildEdges) {
                if (p_edge_peer.get() == this) {
                    continue;
                }
                if (p_edge_peer->inPlace(LOOK_DOWN)) {
                    return true;
                }
            }
        }
    }

    return false;
}

static inline bool isPhycicalMemCompatible(const MemoryDesc& lhsMemDesc, const MemoryDesc& rhsMemDesc) {
    if (!lhsMemDesc.isDefined() || !rhsMemDesc.isDefined() || !(lhsMemDesc.getType() & MemoryDescType::Blocked) ||
        !(rhsMemDesc.getType() & MemoryDescType::Blocked) ||
        (lhsMemDesc.getType() == DnnlBlocked && !lhsMemDesc.as<const DnnlMemoryDesc>()->hasEmptyExtraData()) ||
        (rhsMemDesc.getType() == DnnlBlocked && !rhsMemDesc.as<const DnnlMemoryDesc>()->hasEmptyExtraData())) {
        return false;
    }

    const auto lhsBlockMemDesc = lhsMemDesc.as<BlockedMemoryDesc>();
    const auto rhsBlockMemDesc = rhsMemDesc.as<BlockedMemoryDesc>();

    if (lhsBlockMemDesc->getShape() != rhsBlockMemDesc->getShape() ||
        lhsBlockMemDesc->getPrecision() != rhsBlockMemDesc->getPrecision()) {
        return false;
    }

    // dims padding check
    bool isZeroDimsPaddings = std::all_of(lhsBlockMemDesc->getOffsetPaddingToData().begin(),
                                          lhsBlockMemDesc->getOffsetPaddingToData().end(),
                                          [](size_t x) {
                                              return x == 0;
                                          }) &&
                              std::all_of(rhsBlockMemDesc->getOffsetPaddingToData().begin(),
                                          rhsBlockMemDesc->getOffsetPaddingToData().end(),
                                          [](size_t x) {
                                              return x == 0;
                                          });
    bool isSameElementsCount = lhsBlockMemDesc->getPaddedElementsCount() == rhsBlockMemDesc->getPaddedElementsCount();
    if (!isZeroDimsPaddings || !isSameElementsCount) {
        return false;
    }

    // tensor padding check
    if (lhsBlockMemDesc->getOffsetPadding() != rhsBlockMemDesc->getOffsetPadding()) {
        return false;
    }

    // stride check
    const auto lhsBlockDims = lhsBlockMemDesc->getBlockDims();
    std::vector<size_t> lhsStridesDefault(lhsBlockDims.size());
    lhsStridesDefault[lhsBlockDims.size() - 1] = 1;
    for (size_t i = 2; i <= lhsBlockDims.size(); i++) {
        lhsStridesDefault[lhsBlockDims.size() - i] =
            lhsStridesDefault[lhsBlockDims.size() - (i - 1)] * lhsBlockDims[lhsBlockDims.size() - (i - 1)];
    }

    auto rhsBlockDims = rhsBlockMemDesc->getBlockDims();
    std::vector<size_t> rhsStridesDefault(rhsBlockDims.size());
    rhsStridesDefault[rhsBlockDims.size() - 1] = 1;
    for (size_t i = 2; i <= rhsBlockDims.size(); i++) {
        rhsStridesDefault[rhsBlockDims.size() - i] =
            rhsStridesDefault[rhsBlockDims.size() - (i - 1)] * rhsBlockDims[rhsBlockDims.size() - (i - 1)];
    }

    // this check needed to avoid inserting unnecessary reorders if the memory is used in place and the batch size is
    // equal to 1 in nodes like concate and split
    size_t lhsSkipAxis = lhsBlockDims.size() > 0 && lhsBlockDims[0] == 1 ? 0 : Shape::UNDEFINED_DIM;
    size_t rhsSkipAxis = rhsBlockDims.size() > 0 && rhsBlockDims[0] == 1 ? 0 : Shape::UNDEFINED_DIM;

    bool isDenseTensor = dimsEqualStrong(lhsStridesDefault, lhsBlockMemDesc->getStrides(), lhsSkipAxis) &&
                         dimsEqualStrong(rhsStridesDefault, rhsBlockMemDesc->getStrides(), rhsSkipAxis);
    if (!isDenseTensor) {
        return false;
    }

    auto getCleanDim = [&](const VectorDims& dims, const VectorDims& flag) {
        if (dims.size() != flag.size()) {
            return dims;
        }
        std::vector<size_t> ret;
        for (size_t i = 0; i < dims.size(); i++) {
            if (flag[i] != 1) {
                ret.push_back(dims[i]);
            }
        }
        return ret;
    };

    // block dim check
    auto lhsBlockDimsClean = getCleanDim(lhsBlockDims, lhsBlockDims);
    auto rhsBlockDimsClean = getCleanDim(rhsBlockDims, rhsBlockDims);
    if (!dimsEqualStrong(lhsBlockDimsClean, rhsBlockDimsClean)) {
        return false;
    }

    // order check
    auto lhsOrderClean = getCleanDim(lhsBlockMemDesc->getOrder(), lhsBlockDims);
    auto rhsOrderClean = getCleanDim(rhsBlockMemDesc->getOrder(), rhsBlockDims);
    if (!dimsEqualStrong(lhsOrderClean, rhsOrderClean)) {
        return false;
    }

    return true;
}

Edge::ReorderStatus Edge::needReorder() {
    bool optimized = false;
    auto inputPortDesc = getInputPortDesc();
    auto outPortDesc = getOutputPortDesc();
    if (inputPortDesc->getMemDesc()->getPrecision() == element::dynamic) {
        return ReorderStatus::No;
    }

    // Check whether the child node may accept the parent produced tensor
    if (!outPortDesc->isCompatible(*inputPortDesc)) {
        // Performance optimization which exploit the fact that some tensors do not need actual data reordering to be
        // read using different descriptors
        if (isPhycicalMemCompatible(*inputPortDesc->getMemDesc(), *outPortDesc->getMemDesc()) &&
            !getParent()->isConstant()) {
            optimized = true;
        } else {
            return ReorderStatus::Regular;
        }
    }

    // put here as more costly than compatible check
    if (enforceReorder()) {
        return ReorderStatus::Regular;
    }

    if (optimized) {
        return ReorderStatus::Optimized;
    }

    return ReorderStatus::No;
}

void Edge::reuse(MemoryPtr ptr) {
    OPENVINO_ASSERT(ptr != nullptr, "Attempt to reuse uninitialized memory in ", *this);
    memoryPtr = std::move(ptr);
    changeStatus(Status::Allocated);

    DEBUG_LOG(*this, " memoryPtr=", memoryPtr);
}

int Edge::getInputNum() const {
    return parent_port;
}

int Edge::getOutputNum() const {
    return child_port;
}

void Edge::allocateCommon(const std::function<MemoryPtr(const MemoryDesc&)>& allocate) {
    if (memoryPtr) {
        OPENVINO_THROW("Unexpected behaviour: status == NeedAllocation but memory is already allocated.");
    }

    auto& inputDesc = getInputDesc();
    auto& outputDesc = getOutputDesc();
    if (!inputDesc.isCompatible(outputDesc)) {
        OPENVINO_THROW("Cannot allocate memory for incompatible descriptors.");
    }

    memoryPtr = allocate(inputDesc);
    DEBUG_LOG(*this, " memoryPtr=", memoryPtr);
    status = Status::Allocated;
}

void Edge::allocate(const void* mem_ptr) {
    auto allocateFunc = [OV_CAPTURE_CPY_AND_THIS](const MemoryDesc& inputDesc) -> MemoryPtr {
        auto parentPtr = getParent();
        return std::make_shared<Memory>(parentPtr->getEngine(), inputDesc, mem_ptr, false);  // no pads zeroing
    };

    allocateCommon(allocateFunc);
}

void Edge::allocate(MemoryBlockPtr memBlock) {
    if (!memBlock) {
        OPENVINO_THROW("Unexpected: Memory block ptr is NULL");
    }

    auto allocateFunc = [this, block = std::move(memBlock)](const MemoryDesc& inputDesc) mutable -> MemoryPtr {
        auto parentPtr = getParent();
        return std::make_shared<Memory>(parentPtr->getEngine(), inputDesc, std::move(block));
    };

    allocateCommon(allocateFunc);
}

std::string Edge::hash() const {
    auto parentPtr = getParent();
    auto childPtr = getChild();

    std::stringstream result;

    return parentPtr->getName() + "_" + std::to_string(parent_port) + "_" + childPtr->getName() + "_" +
           std::to_string(child_port);
}

void Edge::externalAllocate(const WeightsSharing::Ptr& weightsCache) {
    if (status != Status::NeedAllocation) {
        return;
    }

    if (weightsCache) {
        auto alloc = [this]() {
            auto allocateFunc = [this](const MemoryDesc& inputDesc) -> MemoryPtr {
                auto parentPtr = getParent();
                return std::make_shared<StaticMemory>(parentPtr->getEngine(),
                                                      inputDesc,
                                                      nullptr,
                                                      false);  // no pads zeroing
            };

            allocateCommon(allocateFunc);
            return memoryPtr;
        };

        auto ptr = weightsCache->findOrCreate(hash(), alloc, false);
        memoryPtr = *ptr;
        DEBUG_LOG(*this, " memoryPtr=", memoryPtr);
        useExternalMemory = true;
        status = Status::Allocated;
    } else {
        allocate();
    }
}

void Edge::changeStatus(Edge::Status state) {
    if (state == Status::NotAllocated) {
        OPENVINO_THROW("Incorrect behaviour! Use method sharedMemFrom()");
    }
    if (state == Status::Validated) {
        OPENVINO_THROW("Incorrect behaviour! Use method validate()");
    }
    if (Status::Validated == this->status) {
        OPENVINO_THROW("Unexpected attempt of memory change on edge: ", *this);
    }
    if (this->status != Status::Uninitialized && state == Status::NeedAllocation) {
        return;
    }
    if (this->status == Status::NotAllocated) {
        memoryFromEdge.reset();
    }
    this->status = state;
}

PortDescBaseCPtr Edge::getInputPortDesc() const {
    auto parentPtr = getParent();
    if (parentPtr->getSelectedPrimitiveDescriptor() == nullptr) {
        OPENVINO_THROW("Primitive descriptor for node ", parentPtr->getName(), " is not selected.");
    }

    int inputIdx = getInputNum();
    if (inputIdx < 0) {
        OPENVINO_THROW("Edge cannot be found for node", parentPtr->getName(), ".");
    }

    auto& outConfs = parentPtr->getSelectedPrimitiveDescriptor()->getConfig().outConfs;
    if (outConfs.empty()) {
        OPENVINO_THROW("Node ", parentPtr->getName(), " has empty output config list.");
    }

    if (static_cast<size_t>(inputIdx) >= outConfs.size()) {
        inputIdx = 0;
    }

    auto inputPortDesc = outConfs[inputIdx].getPortDesc();
    if (!inputPortDesc) {
        OPENVINO_THROW("Node", parentPtr->getName(), " has unitialized input port desc on port ", inputIdx);
    }

    return inputPortDesc;
}

PortDescBaseCPtr Edge::getOutputPortDesc() const {
    auto childPtr = getChild();

    if (childPtr->getSelectedPrimitiveDescriptor() == nullptr) {
        OPENVINO_THROW("Primitive descriptor for node ", childPtr->getName(), " is not selected.");
    }

    int outputIdx = getOutputNum();
    if (outputIdx < 0) {
        OPENVINO_THROW("Edge cannot be found for node", childPtr->getName(), ".");
    }
    auto& inConfs = childPtr->getSelectedPrimitiveDescriptor()->getConfig().inConfs;
    if (inConfs.empty()) {
        OPENVINO_THROW("Node ", childPtr->getName(), " has empty input config list.");
    }

    if (static_cast<size_t>(outputIdx) >= inConfs.size()) {
        outputIdx = 0;
    }

    auto outPortDesc = inConfs[outputIdx].getPortDesc();
    if (!outPortDesc) {
        OPENVINO_THROW("Node", childPtr->getName(), " has unitialized output port desc on port ", outputIdx);
    }

    return outPortDesc;
}

const MemoryDesc& Edge::getInputDesc() const {
    auto memDescPtr = getInputPortDesc()->getMemDesc();
    if (!memDescPtr) {
        OPENVINO_THROW("Cannot get input memory descriptor for edge: ",
                       getParent()->getName(),
                       "->",
                       getChild()->getName());
    }
    return *memDescPtr;
}

const MemoryDesc& Edge::getOutputDesc() const {
    auto memDescPtr = getOutputPortDesc()->getMemDesc();
    if (!memDescPtr) {
        OPENVINO_THROW("Cannot get output memory descriptor for edge: ",
                       getParent()->getName(),
                       "->",
                       getChild()->getName());
    }
    return *memDescPtr;
}

<<<<<<< HEAD
const MemoryDesc& Edge::getDesc() const {
    if (getInputDesc().getPrecision() == element::dynamic) {
=======
const MemoryDesc& Edge::getOriginalDesc() const {
    OPENVINO_ASSERT(!one_of(status, Status::Validated, Status::Allocated),
                    "Desc of an Allocated edge ",
                    *this,
                    " must be accessed through the memory object");

    if (getInputDesc().getPrecision() == element::undefined) {
>>>>>>> 69ff32de
        return getInputDesc();
    }

    if (!getInputDesc().isCompatible(getOutputDesc())) {
        OPENVINO_THROW("Cannot get descriptor for edge: ", *this);
    }

    return getInputDesc();
}

const IMemory& Edge::getMemory() {
    auto memPtr = getMemoryPtr();
    OPENVINO_ASSERT(memPtr != nullptr, " Dereferencing NULL memory in edge: ", *this);
    return *memPtr;
}

MemoryPtr Edge::getMemoryPtr() const {
    return memoryPtr;
}

void Edge::sharedMemFrom(const EdgePtr& edge) {
    memoryFromEdge = edge;
    DEBUG_LOG(*this, " sharedMemFrom ", *edge);
    status = Status::NotAllocated;
}

void Edge::validate() {
    if (status == Status::Validated) {
        return;
    }

    getParent();
    getChild();

    if (status != Status::Allocated || !memoryPtr) {
        OPENVINO_THROW("Error memory is not allocated for edge: ", *this);
    }
    status = Status::Validated;
}

EdgePtr Edge::getSharedEdge() const {
    auto memoryFromEdgePtr = memoryFromEdge.lock();
    if (!memoryFromEdgePtr) {
        OPENVINO_THROW("Cannot get memory ptr for edge( ", *this, " ). The pointer on the edge with memory is empty!");
    }
    return memoryFromEdgePtr;
}

EdgePtr Edge::getSharedEdge(std::nothrow_t) const {
    return memoryFromEdge.lock();
}

void Edge::init() {
    if (status != Status::NeedAllocation && status != Status::Uninitialized) {
        return;
    }
    DEBUG_LOG(*this);
    EdgePtr edgePtr = getBaseEdge();
    if (edgePtr.get() == this) {
        DEBUG_LOG(*this, " getBaseEdge() return itself");
        changeStatus(Status::NeedAllocation);
    } else {
        if (Type::Input == edgePtr->getParent()->getType() && Type::MemoryInput != getParent()->getType() &&
            edgePtr->getParent()->isConstant() && !edgePtr->getChild()->isConstant()) {
            changeStatus(Status::NeedAllocation);
            DEBUG_LOG(*this, " edge inplace from ", *edgePtr, " is broken!");
            return;
        }
        sharedMemFrom(edgePtr);
    }
}

/**
 * Should analyze graph node dependencies, inplace node information and return root memory(edge) it view on
 *
 * @param type some magic enum values... description needed
 * @return root of view-on-memory subgraph
 */
EdgePtr Edge::getBaseEdge(int look) {
    const int inputNum = getInputNum();
    const int outputNum = getOutputNum();

    const int parentInPlacePort = getParent()->inPlaceOutPort(inputNum);
    const int childInPlacePort = getChild()->inPlaceInputPort(outputNum);

    OPENVINO_ASSERT(!(parentInPlacePort >= 0 && childInPlacePort >= 0),
                    "Unresolved in place memory conflict detected on edge: ",
                    *this);

    if ((childInPlacePort >= 0) && (look & LOOK_DOWN)) {
        auto ch_edges = getChild()->getChildEdgesAtPort(childInPlacePort);
        auto& next_ch_edge = ch_edges[0];

        // Multiple connection to some out port
        // Will try to find inplace consumer
        for (auto& ch_edge : ch_edges) {
            if (ch_edge->getChild()->inPlaceInputPort(ch_edge->getOutputNum()) >= 0) {
                next_ch_edge = ch_edge;
                // To align with upstream-inplace, we stop searching once found the first inplace consumer
                break;
            }
        }
        return next_ch_edge;
    } else if (parentInPlacePort >= 0 && (look & LOOK_UP)) {
        return getParent()->getParentEdgeAt(parentInPlacePort);
    }

    auto edgesForSamePort = getParent()->getChildEdgesAtPort(inputNum);
    for (auto edge : edgesForSamePort) {
        if (edge.get() != this) {
            // Return once found the first inplace consumer
            if (edge->inPlace()) {
                return edge;
            }
        }
    }

    // Return the first output edge as the base if there is no inPlace consumers
    // thus benefits zero-copy of outputs.
    for (auto edge : edgesForSamePort) {
        if (Type::Output == edge->getChild()->getType()) {
            return edge;
        }
    }

    return edgesForSamePort[0];
}

bool Edge::inPlace(LOOK look) const {
    int inputNum = getInputNum();
    if (look & LOOK_UP) {
        if (getParent()->inPlaceOutPort(inputNum) >= 0) {
            return true;
        }
    }

    int outputNum = getOutputNum();
    if (look & LOOK_DOWN) {
        if (getChild()->inPlaceInputPort(outputNum) >= 0) {
            return true;
        }
    }
    return false;
}

NodePtr Edge::modifiedInPlace() const {
    auto childNode = getChild();
    if (!childNode || !childNode->isInPlace() || childNode->getChildEdges().empty()) {
        return nullptr;
    }
    // check if the children nodes are able to modify the memory
    auto childPort = getOutputNum();
    auto inPlaceInputPort = childNode->inPlaceInputPort(childPort);
    if (inPlaceInputPort >= 0) {
        if (childNode->isExecutable()) {
            // Node can modify the memory
            return childNode;
        }
        for (auto&& edge : childNode->getChildEdgesAtPort(inPlaceInputPort)) {
            // continue searching
            if (auto result = edge->modifiedInPlace()) {
                return result;
            }
        }
    }
    // check backward dependency
    if (auto childSPD = childNode->getSelectedPrimitiveDescriptor()) {
        auto& outConfs = childSPD->getConfig().outConfs;
        for (size_t i = 0; i < outConfs.size(); ++i) {
            const auto& conf = outConfs[i];
            if (childPort < 0 || conf.inPlace() != childPort ||
                Type::MemoryInput == childNode->getType()) {  // exception type, it doesn't modify memory
                continue;
            }
            if (childNode->isExecutable()) {
                // Node can modify the memory
                return childNode;
            }
            for (auto&& edge : childNode->getChildEdgesAtPort(i)) {
                // continue searching
                if (auto result = edge->modifiedInPlace()) {
                    return result;
                }
            }
        }
    }

    // nothing has been found
    return nullptr;
}

std::ostream& operator<<(std::ostream& os, const Edge& edge) {
    return os << "(" << edge.getParent()->getName() << ")"
              << "[" << edge.getInputNum() << "] "
              << "<->"
              << "(" << edge.getChild()->getName() << ")"
              << "[" << edge.getOutputNum() << "]"
              << ":" << Edge::statusToString(edge.getStatus());
}

}  // namespace intel_cpu
}  // namespace ov<|MERGE_RESOLUTION|>--- conflicted
+++ resolved
@@ -460,18 +460,13 @@
     return *memDescPtr;
 }
 
-<<<<<<< HEAD
-const MemoryDesc& Edge::getDesc() const {
-    if (getInputDesc().getPrecision() == element::dynamic) {
-=======
 const MemoryDesc& Edge::getOriginalDesc() const {
     OPENVINO_ASSERT(!one_of(status, Status::Validated, Status::Allocated),
                     "Desc of an Allocated edge ",
                     *this,
                     " must be accessed through the memory object");
 
-    if (getInputDesc().getPrecision() == element::undefined) {
->>>>>>> 69ff32de
+    if (getInputDesc().getPrecision() == element::dynamic) {
         return getInputDesc();
     }
 
