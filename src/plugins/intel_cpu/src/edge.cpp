--- conflicted
+++ resolved
@@ -275,13 +275,9 @@
 
     auto parentPtr = getParent();
     memoryPtr.reset(new Memory(parentPtr->getEngine()));
-<<<<<<< HEAD
-
-    memoryPtr->Create(inputDesc, mem_ptr, false);  // no pads zeroing
+
+    allocate(memoryPtr, inputDesc);
     DEBUG_LOG(*this, " memoryPtr=", memoryPtr);
-=======
-    allocate(memoryPtr, inputDesc);
->>>>>>> 042bd727
     status = Status::Allocated;
 }
 
