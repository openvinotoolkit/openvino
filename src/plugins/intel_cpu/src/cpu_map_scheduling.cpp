// Copyright (C) 2018-2023 Intel Corporation
// SPDX-License-Identifier: Apache-2.0
//

#include "cpu_map_scheduling.hpp"

#include "cpu_streams_calculation.hpp"
#include "openvino/core/parallel.hpp"
#include "openvino/runtime/system_conf.hpp"
#include "openvino/runtime/threading/cpu_streams_info.hpp"

namespace ov {
namespace intel_cpu {

std::vector<std::vector<int>> apply_scheduling_core_type(ov::hint::SchedulingCoreType& input_type,
                                                         const std::vector<std::vector<int>>& proc_type_table) {
    std::vector<std::vector<int>> result_table = proc_type_table;

    auto update_proc_type_table = [&]() {
        switch (input_type) {
        case ov::hint::SchedulingCoreType::PCORE_ONLY:
            for (auto& i : result_table) {
                i[ALL_PROC] -= i[EFFICIENT_CORE_PROC];
                i[EFFICIENT_CORE_PROC] = 0;
            }
            break;
        case ov::hint::SchedulingCoreType::ECORE_ONLY:
            for (auto& i : result_table) {
                i[ALL_PROC] -= i[MAIN_CORE_PROC] + i[HYPER_THREADING_PROC];
                i[MAIN_CORE_PROC] = 0;
                i[HYPER_THREADING_PROC] = 0;
            }
            break;
        default:
            break;
        }
    };

    if (((input_type == ov::hint::SchedulingCoreType::PCORE_ONLY) && (proc_type_table[0][MAIN_CORE_PROC] == 0)) ||
        ((input_type == ov::hint::SchedulingCoreType::ECORE_ONLY) && (proc_type_table[0][EFFICIENT_CORE_PROC] == 0))) {
        input_type = ov::hint::SchedulingCoreType::ANY_CORE;
    }

    update_proc_type_table();

    return result_table;
}

std::vector<std::vector<int>> apply_hyper_threading(bool& input_ht_hint,
                                                    const bool input_ht_changed,
                                                    const std::string input_pm_hint,
                                                    const std::vector<std::vector<int>>& proc_type_table) {
    std::vector<std::vector<int>> result_table = proc_type_table;

    if (proc_type_table[0][HYPER_THREADING_PROC] > 0) {
        if (((!input_ht_hint) && input_ht_changed) || ((!input_ht_changed) && (input_pm_hint == "LATENCY")) ||
            ((!input_ht_changed) && (input_pm_hint == "THROUGHPUT") && (proc_type_table.size() > 1))) {
            for (auto& i : result_table) {
                i[ALL_PROC] -= i[HYPER_THREADING_PROC];
                i[HYPER_THREADING_PROC] = 0;
            }
            input_ht_hint = false;
        } else {
            input_ht_hint = true;
        }
    } else {
        input_ht_hint = false;
    }

    return result_table;
}

bool get_cpu_pinning(bool& input_value,
                     const bool input_changed,
<<<<<<< HEAD
                     const int num_streams,
                     const Config::MaxThreadsPerStream hint_max_threads_per_stream,
                     const std::vector<std::vector<int>>& proc_type_table) {
    int result_value;
    int num_sockets = get_default_latency_streams(hint_max_threads_per_stream);
    bool latency = num_streams <= num_sockets && num_streams > 0;
=======
                     const std::vector<std::vector<int>>& proc_type_table,
                     const std::vector<std::vector<int>>& streams_info_table) {
    bool result_value;
>>>>>>> dfff4e89

#if defined(__APPLE__)
    result_value = false;
#elif defined(_WIN32)
    result_value = ((input_changed) && (proc_type_table.size() == 1)) ? input_value : false;
#else
    if (input_changed) {
        result_value = input_value;
    } else {
        result_value = true;
        // The following code disables pinning in case stream contains both Pcore and Ecore
        if (streams_info_table.size() >= 3) {
            if ((streams_info_table[0][PROC_TYPE] == ALL_PROC) &&
                (streams_info_table[1][PROC_TYPE] != EFFICIENT_CORE_PROC) &&
                (streams_info_table[2][PROC_TYPE] == EFFICIENT_CORE_PROC)) {
                result_value = false;
            }
        }
    }
#endif

    input_value = result_value;

    return result_value;
}

}  // namespace intel_cpu
}  // namespace ov<|MERGE_RESOLUTION|>--- conflicted
+++ resolved
@@ -72,18 +72,9 @@
 
 bool get_cpu_pinning(bool& input_value,
                      const bool input_changed,
-<<<<<<< HEAD
-                     const int num_streams,
-                     const Config::MaxThreadsPerStream hint_max_threads_per_stream,
-                     const std::vector<std::vector<int>>& proc_type_table) {
-    int result_value;
-    int num_sockets = get_default_latency_streams(hint_max_threads_per_stream);
-    bool latency = num_streams <= num_sockets && num_streams > 0;
-=======
                      const std::vector<std::vector<int>>& proc_type_table,
                      const std::vector<std::vector<int>>& streams_info_table) {
     bool result_value;
->>>>>>> dfff4e89
 
 #if defined(__APPLE__)
     result_value = false;
