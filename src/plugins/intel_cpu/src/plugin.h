--- conflicted
+++ resolved
@@ -11,13 +11,8 @@
 #include <map>
 #include <memory>
 #include <functional>
-<<<<<<< HEAD
-#include <vector>
-#include <cfloat>
 #include "cpu_info.h"
-=======
 
->>>>>>> b6bbf3c4
 namespace ov {
 namespace intel_cpu {
 
