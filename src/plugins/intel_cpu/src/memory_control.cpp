// Copyright (C) 2018-2025 Intel Corporation
// SPDX-License-Identifier: Apache-2.0
//

#include "memory_control.hpp"

#include <cstddef>
#include <memory>
<<<<<<< HEAD
#include <ov_optional.hpp>
#include <queue>
=======
>>>>>>> c3d0954c
#include <utility>

#include "openvino/runtime/memory_solver.hpp"
#include "utils/debug_capabilities.h"
#include "utils/general_utils.h"

namespace ov::intel_cpu {

namespace {

class StaticPartitionMemoryBlock : public IMemoryBlockObserver {
public:
    StaticPartitionMemoryBlock(MemoryBlockPtr pBlock, ptrdiff_t offset)
        : m_pBlock(std::move(pBlock)),
          m_offset(offset) {
        OPENVINO_ASSERT(m_pBlock, "Memory block is uninitialized");
    }

    void* getRawPtr() const noexcept override {
        return static_cast<uint8_t*>(m_pBlock->getRawPtr()) + m_offset;
    }
    void setExtBuff(void* ptr, size_t size) override {
        OPENVINO_THROW("Unexpected setExtBuff call to StaticPartitionMemoryBlock");
    }
    bool resize(size_t size) override {
        // don't pass over as it's static memory
        return false;
    }
    bool hasExtBuffer() const noexcept override {
        return m_pBlock->hasExtBuffer();
    }
    void registerMemory(Memory* memPtr) override {
        m_pBlock->registerMemory(memPtr);
    }
    void unregisterMemory(Memory* memPtr) override {
        m_pBlock->unregisterMemory(memPtr);
    }

private:
    MemoryBlockPtr m_pBlock;
    ptrdiff_t m_offset = 0;
};

class MemoryBlockWithRelease : public IMemoryBlockObserver {
public:
    MemoryBlockWithRelease() {
        auto pInternalMem = make_unique<MemoryBlockWithReuse>();
        m_pInternalMem = pInternalMem.get();
        m_pBlock = std::make_shared<DnnlMemoryBlock>(std::move(pInternalMem));
    }

    void* getRawPtr() const noexcept override {
        return m_pBlock->getRawPtr();
    }
    void setExtBuff(void* ptr, size_t size) override {
        m_pBlock->setExtBuff(ptr, size);
    }
    bool resize(size_t size) override {
        return m_pBlock->resize(size);
    }
    bool hasExtBuffer() const noexcept override {
        return m_pBlock->hasExtBuffer();
    }
    void registerMemory(Memory* memPtr) override {
        m_pBlock->registerMemory(memPtr);
    }
    void unregisterMemory(Memory* memPtr) override {
        m_pBlock->unregisterMemory(memPtr);
    }
    void free() {
        m_pInternalMem->free();
    }

    size_t size() const {
        return m_pInternalMem->size();
    }

private:
    MemoryBlockPtr m_pBlock;
    MemoryBlockWithReuse* m_pInternalMem;
};

#ifdef CPU_DEBUG_CAPS
class IndividualMemoryBlockWithRelease : public IMemoryBlockObserver {
public:
    IndividualMemoryBlockWithRelease(std::shared_ptr<MemoryBlockWithRelease> pBlock) : m_pBlock(std::move(pBlock)) {}

    void* getRawPtr() const noexcept override {
        return m_pBlock->getRawPtr();
    }
    void setExtBuff(void* ptr, size_t size) override {
        m_max_requested_size = std::max(m_max_requested_size, size);
        m_pBlock->setExtBuff(ptr, size);
    }
    bool resize(size_t size) override {
        m_max_requested_size = std::max(m_max_requested_size, size);
        return m_pBlock->resize(size);
    }
    bool hasExtBuffer() const noexcept override {
        return m_pBlock->hasExtBuffer();
    }
    void registerMemory(Memory* memPtr) override {
        m_pBlock->registerMemory(memPtr);
    }
    void unregisterMemory(Memory* memPtr) override {
        m_pBlock->unregisterMemory(memPtr);
    }
    void free() {
        m_max_requested_size = 0;
        if (m_pBlock->size() > 0) {
            m_pBlock->free();
        }
    }

    size_t size() const {
        return m_max_requested_size;
    }

    std::shared_ptr<const MemoryBlockWithRelease> getParentBlock() const {
        return m_pBlock;
    }

private:
    std::shared_ptr<MemoryBlockWithRelease> m_pBlock;
    size_t m_max_requested_size = 0;
};
#endif  // CPU_DEBUG_CAPS

class IMemoryManager {
public:
    virtual ~IMemoryManager() = default;
    virtual void insert(const MemoryRegion& reg, const std::vector<size_t>& syncInds) = 0;
    virtual const MemoryControl::MemorySolution& lastSolution() = 0;
    virtual void allocate() = 0;
    virtual void release() = 0;
};

using MemoryManagerPtr = std::shared_ptr<IMemoryManager>;

template <typename T, typename... Args>
std::shared_ptr<DnnlMemoryBlock> makeDnnlMemoryBlock(Args&&... args) {
    return std::make_shared<DnnlMemoryBlock>(make_unique<T>(std::forward<Args>(args)...));
}

template <typename T>
std::shared_ptr<DnnlMemoryBlock> makeDnnlMemoryBlock(std::unique_ptr<T> ptr) {
    return std::make_shared<DnnlMemoryBlock>(std::move(ptr));
}

class MemoryManagerIO : public IMemoryManager {
public:
    using BlockType = MemoryBlockWithReuse;

public:
    void insert(const MemoryRegion& reg, const std::vector<size_t>& syncInds) override {
        (void)syncInds;
        auto block = make_unique<BlockType>();
        CPU_DEBUG_CAP_ENABLE(m_blocks.push_back(*block);)
        m_solution.insert({reg.id, makeDnnlMemoryBlock(std::move(block))});
    }

    const MemoryControl::MemorySolution& lastSolution() override {
        return m_solution;
    }

    void allocate() override {
        // nothing to do
    }
    void release() override {
        // nothing to do
    }

private:
    static const char* getClassName() {
        return "MemoryManagerIO";
    }

private:
    MemoryControl::MemorySolution m_solution;
    CPU_DEBUG_CAP_ENABLE(std::vector<std::reference_wrapper<BlockType>> m_blocks;)
    CPU_DEBUG_CAP_ENABLE(friend MemoryStatisticsRecord dumpStatisticsImpl(const MemoryManagerIO& obj);)
};

class MemoryManagerStatic : public IMemoryManager {
public:
    void insert(const MemoryRegion& reg, const std::vector<size_t>& syncInds) override {
        (void)syncInds;
        OPENVINO_ASSERT(reg.size >= 0, getClassName(), ": got undefined block size");
        m_boxes.emplace_back(MemorySolver::Box{reg.start, reg.finish, reg.size, reg.id});
        reset_flag = true;
    }

    const MemoryControl::MemorySolution& lastSolution() override {
        if (reset_flag && !m_boxes.empty()) {
            solve();
            reset_flag = false;
        }
        return m_blocks;
    }

private:
    void solve() {
        auto boxes_to_process = m_boxes;
        constexpr size_t alignment = 32;
        std::for_each(boxes_to_process.begin(), boxes_to_process.end(), [=](MemorySolver::Box& box) {
            box.size = div_up(box.size, alignment);
        });

        ov::MemorySolver staticMemSolver(boxes_to_process);
        m_totalSize = static_cast<size_t>(staticMemSolver.solve()) * alignment;

        m_workspace = std::make_shared<MemoryBlockWithRelease>();

        for (const auto& box : boxes_to_process) {
            int64_t offset = staticMemSolver.get_offset(box.id);
            auto memoryBlock = std::make_shared<StaticPartitionMemoryBlock>(m_workspace, offset * alignment);
            m_blocks[box.id] = std::move(memoryBlock);
        }
    }

    void allocate() override {
        if (m_workspace) {
            m_workspace->resize(m_totalSize);
        }
    }
    void release() override {
        if (m_workspace) {
            m_workspace->free();
        }
    }

    static const char* getClassName() {
        return "MemoryManagerStatic";
    }

private:
    MemoryControl::MemorySolution m_blocks;
    std::vector<MemorySolver::Box> m_boxes;
    std::shared_ptr<MemoryBlockWithRelease> m_workspace;
    size_t m_totalSize = 0;
    bool reset_flag = true;
    CPU_DEBUG_CAP_ENABLE(friend MemoryStatisticsRecord dumpStatisticsImpl(const MemoryManagerStatic& obj);)
};

class MemoryManagerNonOverlappingSets : public IMemoryManager {
public:
    void insert(const MemoryRegion& reg, const std::vector<size_t>& syncInds) override {
        MemorySolver::Box box = {reg.start, reg.finish, reg.size, reg.id};
        if (-1 != reg.finish) {
            // We have to extend the lifespan of tensors that are crossing a sync point border in order to save
            // the intermediate computation results from possible loss due to the tensor resize
            auto itr_upper = std::upper_bound(syncInds.begin(), syncInds.end(), box.finish, [](int y, int x) {
                return y <= x;
            });
            auto itr_lower = std::lower_bound(syncInds.begin(), syncInds.end(), box.start);
            if (itr_lower != itr_upper) {  // across sections
                if (itr_upper == syncInds.end()) {
                    box.finish = -1;
                } else {
                    box.finish = *itr_upper;
                }
            }
        }
        m_boxes.emplace_back(box);
        reset_flag = true;
    }

    const MemoryControl::MemorySolution& lastSolution() override {
        if (reset_flag && !m_boxes.empty()) {
            solve();
            m_blocks = MemoryControl::MemorySolution{m_internalBlocks.begin(), m_internalBlocks.end()};
            reset_flag = false;
        }
        return m_blocks;
    }

private:
#ifdef CPU_DEBUG_CAPS
    using InternalBlock = IndividualMemoryBlockWithRelease;
    std::shared_ptr<InternalBlock> internalBlock(const std::shared_ptr<MemoryBlockWithRelease>& block) {
        return std::make_shared<InternalBlock>(block);
    }
#else
    using InternalBlock = MemoryBlockWithRelease;
    std::shared_ptr<InternalBlock> internalBlock(const std::shared_ptr<MemoryBlockWithRelease>& block) {
        return block;
    }
#endif  // CPU_DEBUG_CAPS

private:
    void solve() {
        ov::MemorySolver::normalize_boxes(m_boxes);

        std::vector<std::vector<ov::MemorySolver::Box>> groups;  // groups of non overlapping boxes
        groups.push_back({m_boxes.front()});
        for (size_t i = 1; i < m_boxes.size(); ++i) {
            const auto& box = m_boxes[i];
            bool groupFound = false;
            for (auto& group : groups) {
                const auto& lastBox = group.back();
                if (lastBox.start > box.finish || lastBox.finish < box.start) {
                    group.push_back(box);
                    groupFound = true;
                    break;
                }
            }

            if (!groupFound) {
                groups.push_back({box});
            }
        }
        for (auto& group : groups) {
            auto unique_block = std::make_shared<MemoryBlockWithRelease>();
            for (auto& box : group) {
                m_internalBlocks.insert({box.id, internalBlock(unique_block)});
            }
        }
    }

    void allocate() override {
        // nothing to do
    }
    void release() override {
        for (auto&& item : m_internalBlocks) {
            item.second->free();
        }
    }

    static const char* getClassName() {
        return "MemoryManagerNonOverlappingSets";
    }

private:
    MemoryControl::MemorySolution m_blocks;
    std::vector<MemorySolver::Box> m_boxes;
    std::unordered_map<MemoryControl::MemorySolution::key_type, std::shared_ptr<InternalBlock>> m_internalBlocks;
    bool reset_flag = true;
    CPU_DEBUG_CAP_ENABLE(friend MemoryStatisticsRecord dumpStatisticsImpl(const MemoryManagerNonOverlappingSets& obj);)
};

#ifdef CPU_DEBUG_CAPS
std::pair<int64_t, int64_t> calculateOptimalMemorySize(std::vector<MemorySolver::Box> boxes) {
    ov::MemorySolver::normalize_boxes(boxes);

    auto boxCmp = [](const MemorySolver::Box& l, const MemorySolver::Box& r) {
        return l.finish > r.finish;
    };
    std::priority_queue<MemorySolver::Box, std::vector<MemorySolver::Box>, decltype(boxCmp)> pq(boxCmp);

    ptrdiff_t current_size = 0;
    ptrdiff_t max_current_size = 0;
    ptrdiff_t max_box_size = 0;

    for (const auto& box : boxes) {
        max_box_size = std::max(max_box_size, box.size);
        current_size += box.size;
        while (!pq.empty() && pq.top().finish < box.start) {
            auto&& retire_box = pq.top();
            current_size -= retire_box.size;
            pq.pop();
        }
        pq.push(box);
        max_current_size = std::max(max_current_size, current_size);
    }

    return {max_current_size, max_box_size};
}

MemoryStatisticsRecord dumpStatisticsImpl(const MemoryManagerIO& obj) {
    MemoryStatisticsRecord retVal;
    retVal.id = MemoryManagerIO::getClassName();
    retVal.total_regions = obj.m_blocks.size();  // as the number of blocks ie equal to regions
    retVal.total_unique_blocks = obj.m_blocks.size();
    retVal.total_size = std::accumulate(obj.m_blocks.begin(),
                                        obj.m_blocks.end(),
                                        0,
                                        [](size_t acc, const MemoryManagerIO::BlockType& item) {
                                            return acc + item.size();
                                        });
    retVal.optimal_total_size = retVal.total_size;
    retVal.max_region_size = std::accumulate(obj.m_blocks.begin(),
                                             obj.m_blocks.end(),
                                             static_cast<size_t>(0),
                                             [](size_t acc, const MemoryManagerIO::BlockType& item) {
                                                 return std::max(acc, item.size());
                                             });
    return retVal;
}

MemoryStatisticsRecord dumpStatisticsImpl(const MemoryManagerStatic& obj) {
    MemoryStatisticsRecord retVal;
    retVal.id = MemoryManagerStatic::getClassName();
    retVal.total_regions = obj.m_boxes.size();
    retVal.total_unique_blocks = 1;  // in fact there is only one unique block
    retVal.total_size = obj.m_totalSize;

    {
        auto result = calculateOptimalMemorySize(obj.m_boxes);

        retVal.optimal_total_size = result.first;
        retVal.max_region_size = result.second;
    }
    return retVal;
}

MemoryStatisticsRecord dumpStatisticsImpl(const MemoryManagerNonOverlappingSets& obj) {
    static_assert(std::is_same<MemoryManagerNonOverlappingSets::InternalBlock, IndividualMemoryBlockWithRelease>::value,
                  "Unexpected block type");

    MemoryStatisticsRecord retVal;
    retVal.id = MemoryManagerNonOverlappingSets::getClassName();
    retVal.total_regions = obj.m_boxes.size();

    std::unordered_set<std::shared_ptr<const MemoryBlockWithRelease>> uniqueBlocks;
    for (auto&& item : obj.m_internalBlocks) {
        uniqueBlocks.insert(item.second->getParentBlock());
    }

    retVal.total_unique_blocks = uniqueBlocks.size();
    retVal.total_size = std::accumulate(uniqueBlocks.begin(),
                                        uniqueBlocks.end(),
                                        static_cast<size_t>(0),
                                        [](size_t acc, const auto& item) {
                                            return acc + item->size();
                                        });

    auto tmp_boxes = obj.m_boxes;
    for (auto&& box : tmp_boxes) {
        auto block = obj.m_internalBlocks.at(box.id);
        box.size = block->size();
    }

    auto result = calculateOptimalMemorySize(std::move(tmp_boxes));
    retVal.optimal_total_size = result.first;
    retVal.max_region_size = result.second;
    return retVal;
}
#endif

}  // namespace

class MemoryControl::RegionHandler {
public:
    using Condition = std::function<bool(const MemoryRegion&)>;

public:
    RegionHandler(Condition cond, MemoryManagerPtr memManager)
        : m_cond(std::move(cond)),
          m_memManager(std::move(memManager)) {}

    bool insert(const MemoryRegion& reg, const std::vector<size_t>& syncInds) {
        if (!m_cond(reg)) {
            return false;
        }

        m_memManager->insert(reg, syncInds);
        return true;
    }

    const MemoryControl::MemorySolution& lastSolution() const {
        return m_memManager->lastSolution();
    }

    void allocate() {
        m_memManager->allocate();
    }

    void release() {
        m_memManager->release();
    }

#ifdef CPU_DEBUG_CAPS
    MemoryStatisticsRecord dumpStatistics() const {
        return m_statDumper(m_memManager);
    }

    using MemoryStatsDumper = std::function<MemoryStatisticsRecord(const MemoryManagerPtr&)>;

    void setDumper(MemoryStatsDumper dumper) {
        m_statDumper = std::move(dumper);
    }

private:
    MemoryStatsDumper m_statDumper;

#endif  // CPU_DEBUG_CAPS

private:
    Condition m_cond;
    MemoryManagerPtr m_memManager;
};

namespace {

template <typename T, typename F, typename... Args>
MemoryControl::RegionHandlerPtr buildHandler(F&& f, Args&&... args) {
    auto retVal = std::make_shared<MemoryControl::RegionHandler>(std::forward<F>(f),
                                                                 std::make_shared<T>(std::forward<Args>(args)...));
#ifdef CPU_DEBUG_CAPS
    retVal->setDumper([](const MemoryManagerPtr& ptr) {
        OPENVINO_ASSERT(ptr);
        return dumpStatisticsImpl(*static_cast<T*>(ptr.get()));
    });
#endif  // CPU_DEBUG_CAPS

    return retVal;
}

}  // namespace

MemoryControl::MemoryControl(std::string id) : m_id(std::move(id)) {
    // init handlers
    m_handlers.emplace_back(buildHandler<MemoryManagerStatic>([](const MemoryRegion& reg) {
        if (reg.size < 0 || MemoryRegion::RegionType::VARIABLE != reg.type ||
            MemoryRegion::AllocType::POD != reg.alloc_type) {
            return false;
        }
        return true;
    }));

    // handler for static tensors
    m_handlers.emplace_back(buildHandler<MemoryManagerNonOverlappingSets>([](const MemoryRegion& reg) {
        if (reg.size >= 0 || MemoryRegion::RegionType::VARIABLE != reg.type ||
            MemoryRegion::AllocType::POD != reg.alloc_type) {
            return false;
        }
        return true;
    }));

    // handler for I/O tensors, so far simply individual blocks
    m_handlers.emplace_back(buildHandler<MemoryManagerIO>([](const MemoryRegion& reg) {
        if (MemoryRegion::RegionType::VARIABLE == reg.type || reg.alloc_type != MemoryRegion::AllocType::POD) {
            return false;
        }
        return true;
    }));
}

void MemoryControl::insert(const MemoryRegion& region, const std::vector<size_t>& syncInds) {
    for (auto&& handler : m_handlers) {
        if (handler->insert(region, syncInds)) {
            return;
        }
    }
    OPENVINO_THROW("No suitable handler was found for the given memory region");
}

void MemoryControl::insert(const MemoryRegions& regions, const std::vector<size_t>& syncInds) {
    for (auto&& region : regions) {
        insert(region, syncInds);
    }
}

MemoryControl::MemorySolution MemoryControl::solve() {
    MemoryControl::MemorySolution blocksMap;

    for (auto&& handler : m_handlers) {
        auto&& solution = handler->lastSolution();
        for (auto&& item : solution) {
            auto res = blocksMap.insert(item);
            OPENVINO_ASSERT(res.second, "Memory solutions has non unique entries");
        }
    }

    return blocksMap;
}

void MemoryControl::allocateMemory() {
    for (auto&& handler : m_handlers) {
        handler->allocate();
    }
    m_allocated = true;
}

void MemoryControl::releaseMemory() {
    for (auto&& handler : m_handlers) {
        handler->release();
    }
    m_allocated = false;
}

#ifdef CPU_DEBUG_CAPS
MemoryStatistics MemoryControl::dumpStatistics() const {
    MemoryStatistics profileData;
    for (auto&& handler : m_handlers) {
        profileData.push_back(handler->dumpStatistics());
    }
    return profileData;
}
#endif  // CPU_DEBUG_CAPS

MemoryControl::Ptr NetworkMemoryControl::createMemoryControlUnit(std::string id) {
    m_controlUnits.emplace_back(std::shared_ptr<MemoryControl>(new MemoryControl(std::move(id))));
    return m_controlUnits.back();
}

void NetworkMemoryControl::allocateMemory() {
    for (auto&& item : m_controlUnits) {
        item->allocateMemory();
    }
}

void NetworkMemoryControl::releaseMemory() {
    for (auto&& item : m_controlUnits) {
        item->releaseMemory();
    }
}

<<<<<<< HEAD
std::vector<std::pair<std::string, MemoryStatistics>> NetworkMemoryControl::dumpStatistics() const {
#ifdef CPU_DEBUG_CAPS
    std::vector<std::pair<std::string, MemoryStatistics>> retVal;
    retVal.reserve(m_controlUnits.size());
    for (auto&& item : m_controlUnits) {
        retVal.emplace_back(std::make_pair(item->getId(), item->dumpStatistics()));
    }
    return retVal;
#else
    return {};
#endif  // CPU_DEBUG_CAPS
}

}  // namespace intel_cpu
}  // namespace ov
=======
}  // namespace ov::intel_cpu
>>>>>>> c3d0954c
<|MERGE_RESOLUTION|>--- conflicted
+++ resolved
@@ -6,11 +6,7 @@
 
 #include <cstddef>
 #include <memory>
-<<<<<<< HEAD
-#include <ov_optional.hpp>
 #include <queue>
-=======
->>>>>>> c3d0954c
 #include <utility>
 
 #include "openvino/runtime/memory_solver.hpp"
@@ -619,22 +615,4 @@
     }
 }
 
-<<<<<<< HEAD
-std::vector<std::pair<std::string, MemoryStatistics>> NetworkMemoryControl::dumpStatistics() const {
-#ifdef CPU_DEBUG_CAPS
-    std::vector<std::pair<std::string, MemoryStatistics>> retVal;
-    retVal.reserve(m_controlUnits.size());
-    for (auto&& item : m_controlUnits) {
-        retVal.emplace_back(std::make_pair(item->getId(), item->dumpStatistics()));
-    }
-    return retVal;
-#else
-    return {};
-#endif  // CPU_DEBUG_CAPS
-}
-
-}  // namespace intel_cpu
-}  // namespace ov
-=======
-}  // namespace ov::intel_cpu
->>>>>>> c3d0954c
+}  // namespace ov::intel_cpu