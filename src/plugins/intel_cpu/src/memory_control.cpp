--- conflicted
+++ resolved
@@ -5,11 +5,7 @@
 #include "memory_control.hpp"
 
 #include <ov_optional.hpp>
-<<<<<<< HEAD
-#include <queue>
-=======
 #include <utility>
->>>>>>> 93b25674
 
 #include "node.h"
 #include "openvino/runtime/memory_solver.hpp"
@@ -393,12 +389,8 @@
                 }
             }
         }
-<<<<<<< HEAD
-        m_boxes.emplace_back(std::move(box));
+        m_boxes.emplace_back(box);
         reset_flag = true;
-=======
-        m_boxes.emplace_back(box);
->>>>>>> 93b25674
     }
 
     const MemoryControl::MemorySolution& lastSolution() override {
