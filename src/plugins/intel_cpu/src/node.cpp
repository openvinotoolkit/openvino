// Copyright (C) 2018-2025 Intel Corporation
// SPDX-License-Identifier: Apache-2.0
//

#include "node.h"

#include <dnnl_debug.h>
#include <dnnl_types.h>

#include <common/primitive_desc.hpp>
#include <common/primitive_desc_iface.hpp>
#include <cstdint>
#include <memory>
#include <oneapi/dnnl/dnnl.hpp>
#include <openvino/opsets/opset1.hpp>
#include <string>
#include <unordered_map>
#include <utility>
#include <vector>

#include "cpu_types.h"
#include "dnnl_extension_utils.h"
#include "edge.h"
#include "memory_desc/cpu_memory_desc_utils.h"
#include "memory_desc/dnnl_blocked_memory_desc.h"
#include "nodes/common/cpu_convert.h"
#include "nodes/conv.h"
#include "nodes/eltwise.h"
#include "nodes/input.h"
#include "nodes/reference.h"
#include "nodes/reorder.h"
#include "openvino/core/type/element_type.hpp"
#include "partitioned_mem_blk.h"
#include "utils/cpu_utils.hpp"
#include "utils/debug_capabilities.h"
#include "utils/general_utils.h"
#include "utils/ngraph_utils.hpp"
#include "utils/rt_info/memory_formats_attribute.hpp"

using namespace dnnl;
using namespace openvino;
using namespace ov::intel_cpu::node;

namespace ov::intel_cpu {

Node::NodesFactory& Node::factory() {
    static NodesFactory factoryInstance;
    return factoryInstance;
}

Node::Node(const std::shared_ptr<ov::Node>& op, GraphContext::CPtr ctx, const ShapeInferFactory& shapeInferFactory)
    : selectedPrimitiveDescriptorIndex(-1),
      constant(ConstantType::NoConst),
      context(std::move(ctx)),
      algorithm(Algorithm::Default),
      fusingPort(-1),
      engine(context->getEngine()),
      name(op->get_friendly_name()),
      typeStr(op->get_type_name()),
      type(TypeFromName(op->get_type_name())),
      profiling(op->get_friendly_name()) {
    for (size_t i = 0; i < op->get_input_size(); i++) {
        const auto& shape = op->get_input_partial_shape(i);
        if (shape.rank().is_dynamic()) {
            OPENVINO_THROW("Unexpected: CPU plug-in doesn't support ",
                           getTypeStr(),
                           " operation with dynamic rank. Operation name: ",
                           getName());
        }

        bool isScalar = shape.rank().get_length() == 0;
        inputShapes.emplace_back(isScalar ? ov::PartialShape{1} : shape);
        originalInputPrecisions.emplace_back(op->get_input_element_type(i));
    }

    parentEdges.reserve(inputShapes.size());

    if (typeStr != "Result" && typeStr != "Assign") {
        if (op->get_output_size() == 0) {
            OPENVINO_THROW("Node with type '", typeStr, "' and name '", name, "' does not have any outputs.");
        }
        for (size_t i = 0; i < op->get_output_size(); i++) {
            const auto& shape = op->get_output_partial_shape(i);
            if (shape.rank().is_dynamic()) {
                OPENVINO_THROW("Unexpected: CPU plug-in doesn't support ",
                               getTypeStr(),
                               " operation with dynamic rank. Operation name: ",
                               getName());
            }

            bool isScalar = shape.rank().get_length() == 0;
            outputShapes.emplace_back(isScalar ? ov::PartialShape{1} : shape);
            originalOutputPrecisions.emplace_back(op->get_output_element_type(i));
        }

        childEdges.reserve(outputShapes.size());
    }

    isDynamic = std::any_of(inputShapes.begin(),
                            inputShapes.end(),
                            [](const Shape& shape) {
                                return shape.isDynamic();
                            }) ||
                std::any_of(outputShapes.begin(), outputShapes.end(), [](const Shape& shape) {
                    return shape.isDynamic();
                });

    if (isDynamic) {
        shapeInference = shapeInferFactory.makeShapeInfer();
    }

    const auto& rtInfo = op->get_rt_info();
    if (rtInfo.count("originalLayersNames")) {
        originalLayers = getRTInfoValue(rtInfo, "originalLayersNames");
    }

    if (rtInfo.count("parallelDomain")) {
        parallelDomain = getRTInfoValue(rtInfo, "parallelDomain");
    }

    if (originalLayers.empty()) {
        addOriginalLayer(name);
    }

    primitivesPriority = getImplPriorityValue(op);
    if (!primitivesPriority.empty()) {
        std::istringstream stream(primitivesPriority);
        std::string str;
        while (getline(stream, str, ',')) {
            if (str.substr(0, 4) != "cpu:") {
                continue;
            }
            customImplPriorities.push_back(parse_impl_name(str));
            if (customImplPriorities.back() == impl_desc_type::unknown && str != "cpu:unknown") {
                OPENVINO_THROW("Unsupported CPU implementation ", str, " for node ", getName());
            }
        }
        const auto& defaultImplPriorities = getDefaultImplPriority();
        customImplPriorities.insert(customImplPriorities.end(),
                                    defaultImplPriorities.begin(),
                                    defaultImplPriorities.end());
    }

    std::string inputMemoryFormats = getInputMemoryFormats(op);
    if (!inputMemoryFormats.empty()) {
        std::istringstream stream(inputMemoryFormats);
        std::string str;
        while (getline(stream, str, ',')) {
            if (str.substr(0, 4) != "cpu:") {
                continue;
            }
            inputMemoryFormatsFilter.push_back(dnnl::utils::str2fmt(str.substr(4, str.size()).c_str()));
        }
    }

    std::string outputMemoryFormats = getOutputMemoryFormats(op);
    if (!outputMemoryFormats.empty()) {
        std::istringstream stream(outputMemoryFormats);
        std::string str;
        while (getline(stream, str, ',')) {
            if (str.substr(0, 4) != "cpu:") {
                continue;
            }
            outputMemoryFormatsFilter.push_back(dnnl::utils::str2fmt(str.substr(4, str.size()).c_str()));
        }
    }

    const auto it = rtInfo.find("enforceBF16evenForGraphTail");
    if (it != rtInfo.end()) {
        enforceBF16evenForGraphTail = it->second.as<bool>();
    }
    if (ov::fp16_compression_is_disabled(op)) {
        keepOriginalPrecision = true;
    }
}

Node::Node(const std::string& type,
           std::vector<Shape> inShapes,
           std::vector<Shape> outShapes,
           std::vector<ov::element::Type> inputPrecisions,
           std::vector<ov::element::Type> outputPrecisions,
           const std::string& name,
           const GraphContext::CPtr& ctx)
    : inputShapes(std::move(inShapes)),
      outputShapes(std::move(outShapes)),
      selectedPrimitiveDescriptorIndex(-1),
      constant(ConstantType::NoConst),
      context(ctx),
      originalInputPrecisions(std::move(inputPrecisions)),
      originalOutputPrecisions(std::move(outputPrecisions)),
      fusingPort(-1),
      engine(ctx->getEngine()),
      name(name),
      typeStr(type),
      type(TypeFromName(type)),
      profiling(name) {
    parentEdges.reserve(inputShapes.size());
    childEdges.reserve(outputShapes.size());
}

void Node::addEdge(const EdgePtr& edge) {
    auto parent = edge->getParent();
    auto child = edge->getChild();
    assert(parent && child);

    parent->addChildEdge(edge);
    child->addParentEdge(edge);
}

void Node::remove() {
    auto drop = [](const std::vector<EdgeWeakPtr>& edges) {
        for (auto& edge : edges) {
            auto edgePtr = edge.lock();
            if (!edgePtr) {
                continue;
            }
            edgePtr->getParent()->removeChildEdge(edgePtr);
            edgePtr->getChild()->removeParentEdge(edgePtr);
        }
    };

    drop(parentEdges);
    drop(childEdges);
}

bool Node::isEdgesEmpty(const std::vector<EdgeWeakPtr>& edges) const {
    for (auto& edge : edges) {
        if (edge.lock()) {
            return false;
        }
    }
    return true;
}

void Node::createPrimitive() {
    if (inputShapesDefined() && isExecutable()) {
        if (needPrepareParams()) {
            prepareParams();
        }
        updateLastInputDims();
    }
}

void Node::selectOptimalPrimitiveDescriptor() {
    selectPreferPrimitiveDescriptor(getImplPriority(), false);
}

void Node::selectPreferPrimitiveDescriptor(const std::vector<impl_desc_type>& priority, bool ignoreConstInputs) {
    for (auto& type : priority) {
        int selectedPrimitive = -1;
        int equalsFormatCount = -1;
        for (size_t i = 0; i < getSupportedPrimitiveDescriptors().size(); i++) {
            const auto& supportedPrimitiveDesc = getSupportedPrimitiveDescriptors()[i];
            const impl_desc_type supportedType = supportedPrimitiveDesc.getImplementationType();

            if (supportedType != type) {
                continue;
            }

            int equalsLocalFormatCount = 0;
            const size_t descInConfSize = supportedPrimitiveDesc.getConfig().inConfs.size();

            if (descInConfSize > getParentEdges().size()) {
                OPENVINO_THROW(getName(),
                               " Desc ",
                               i,
                               " with type: ",
                               supportedType,
                               " has more input ports than node: ",
                               descInConfSize,
                               " vs ",
                               getParentEdges().size());
                continue;
            }

            for (size_t j = 0; j < descInConfSize; j++) {
                auto parentEdge = getParentEdgeAt(j);
                auto parentPtr = parentEdge->getParent();

                // We don't take into account constant edges since reorders on them will be executed on load network
                // stage
                if (ignoreConstInputs && j > 0 && parentPtr->isConstant()) {
                    equalsLocalFormatCount++;
                    continue;
                }

                auto parent_spd = parentPtr->getSelectedPrimitiveDescriptor();

                if (parent_spd != nullptr && !parent_spd->getConfig().outConfs.empty()) {
                    int inNum = parentEdge->getInputNum();
                    if (inNum < 0 || inNum >= static_cast<int>(parent_spd->getConfig().outConfs.size())) {
                        inNum = 0;
                    }
                    auto curDesc = supportedPrimitiveDesc.getConfig().inConfs[j].getMemDesc();
                    auto parentDesc = parent_spd->getConfig().outConfs[inNum].getMemDesc();

                    const bool isCompatible = curDesc->isCompatible(*parentDesc);
                    if (isCompatible) {
                        equalsLocalFormatCount++;
                    }

                    DEBUG_LOG(getName(),
                              " pd[",
                              i,
                              "].inConfs[",
                              j,
                              "]"
                              " is ",
                              (isCompatible ? "compatible" : "not compatible"),
                              " with parent ",
                              parentPtr->getName(),
                              " outConfs[",
                              inNum,
                              "], equalsLocalFormatCount add to ",
                              equalsLocalFormatCount);
                }

                if (equalsLocalFormatCount > equalsFormatCount) {
                    equalsFormatCount = equalsLocalFormatCount;
                    selectedPrimitive = static_cast<int>(i);
                    DEBUG_LOG(getName(), " Select primitive desc: ", i, " ", supportedPrimitiveDesc);
                }
            }
        }

        if (selectedPrimitive >= 0) {
            selectPrimitiveDescriptorByIndex(selectedPrimitive);
            return;
        }
    }

    OPENVINO_ASSERT(!getSupportedPrimitiveDescriptors().empty(),
                    "Supported primitive descriptors list is empty for node: ",
                    getName(),
                    " type: ",
                    NameFromType(getType()));

    // fallback. If there are no primitives from priority list just select a first
    selectPrimitiveDescriptorByIndex(0);
}

bool Node::isOneDimShape(const ov::PartialShape& pshape) {
    int value_1_num = 0;
    int sz = static_cast<int>(pshape.size());
    for (const auto& s : pshape) {
        if (s.is_static() && s.get_length() == 1) {
            value_1_num++;
        }
    }
    return value_1_num >= sz - 1;
}

bool Node::isReorderRequired(const ov::intel_cpu::MemoryDescPtr& desc1, const ov::intel_cpu::MemoryDescPtr& desc2) {
    bool samePrec = desc1->getPrecision() == desc2->getPrecision();
    bool isOneDimShape1 = isOneDimShape(desc1->getShape().toPartialShape());
    bool isOneDimShape2 = isOneDimShape(desc2->getShape().toPartialShape());
    return !(isOneDimShape1 && isOneDimShape2 && samePrec);
}

void Node::selectPreferPrimitiveDescriptorWithShape(const std::vector<impl_desc_type>& priority,
                                                    bool ignoreConstInputs) {
    // Filter out dynamic shape.
    if (isDynamic) {
        return selectPreferPrimitiveDescriptor(priority, ignoreConstInputs);
    }

    auto estimateReorderOverhead = [&](const ov::intel_cpu::NodeDesc& supportedPrimitiveDesc, size_t i) {
        int estimate = 0;
        auto inputNodesNum = supportedPrimitiveDesc.getConfig().inConfs.size();
        for (size_t j = 0; j < inputNodesNum; j++) {
            auto parentEdge = getParentEdgeAt(j);
            auto parentPtr = parentEdge->getParent();

            // We don't take into account constant edges since reorders on them will be executed on load network
            // stage
            if (ignoreConstInputs && j > 0 && parentPtr->isConstant()) {
                continue;
            }

            auto parent_spd = parentPtr->getSelectedPrimitiveDescriptor();
            if (parent_spd != nullptr && !parent_spd->getConfig().outConfs.empty()) {
                int inNum = parentEdge->getInputNum();
                if (inNum < 0 || inNum >= static_cast<int>(parent_spd->getConfig().outConfs.size())) {
                    inNum = 0;
                }
                auto curDesc = supportedPrimitiveDesc.getConfig().inConfs[j].getMemDesc();
                auto parentDesc = parent_spd->getConfig().outConfs[inNum].getMemDesc();

                const bool isCompatible = curDesc->isCompatible(*parentDesc);
                if (!isCompatible) {
                    if (!isReorderRequired(parentDesc, curDesc)) {
                        estimate += 1;
                    } else {
                        estimate += ov::shape_size<ov::intel_cpu::VectorDims>(curDesc->getShape().getMinDims());
                    }
                }

                DEBUG_LOG(getName(),
                          " pd[",
                          i,
                          "].inConfs[",
                          j,
                          "]"
                          " is ",
                          (isCompatible ? "compatible" : "not compatible"),
                          " shape is ",
                          (isOneDimShape(curDesc->getShape().toPartialShape()) ? "one dim shape" : "not one dim shape"),
                          " with parent ",
                          parentPtr->getName(),
                          " outConfs[",
                          inNum,
                          "], estimate add to ",
                          estimate);
            }
        }
        return estimate;
    };

    auto selectSPDwithType = [&](const impl_desc_type type) {
        int selectedPrimitive = -1;
        int bestEstimate = std::numeric_limits<int>::max();
        for (size_t i = 0; i < getSupportedPrimitiveDescriptors().size(); i++) {
            const auto& supportedPrimitiveDesc = getSupportedPrimitiveDescriptors()[i];
            const impl_desc_type supportedType = supportedPrimitiveDesc.getImplementationType();
            if (supportedType != type) {
                continue;
            }

            const size_t descInConfSize = supportedPrimitiveDesc.getConfig().inConfs.size();

            if (descInConfSize > getParentEdges().size()) {
                OPENVINO_THROW(getName(),
                               " Desc ",
                               i,
                               " with type: ",
                               supportedType,
                               " has more input ports than node: ",
                               descInConfSize,
                               " vs ",
                               getParentEdges().size());
                continue;
            }

            auto estimate = estimateReorderOverhead(supportedPrimitiveDesc, i);

            if (estimate < bestEstimate) {
                bestEstimate = estimate;
                selectedPrimitive = static_cast<int>(i);
                DEBUG_LOG(getName(), " Select primitive desc: ", i, " ", supportedPrimitiveDesc);
            }
        }
        return selectedPrimitive;
    };

    // loop kernel priority
    for (auto& type : priority) {
        int selectedPrimitive = selectSPDwithType(type);
        if (selectedPrimitive >= 0) {
            selectPrimitiveDescriptorByIndex(selectedPrimitive);
            return;
        }
    }

    OPENVINO_ASSERT(!getSupportedPrimitiveDescriptors().empty(),
                    "Supported primitive descriptors list is empty for node: ",
                    getName(),
                    " type: ",
                    NameFromType(getType()));

    // fallback. If there are no primitives from priority list just select a first
    selectPrimitiveDescriptorByIndex(0);
}

bool Node::canBeInPlace() const {
    // TODO [DS]: enable inPlace for dynamic shapes
    if (isDynamicNode()) {
        return false;
    }

    if (getParentEdges().size() != 1 || getParentEdgeAt(0)->getParent()->getChildEdges().size() != 1 ||
        (getParentEdgeAt(0)->getParent()->isConstant() && !getParentEdgeAt(0)->getChild()->isConstant())) {
        return false;
    }

    // TODO: we need to extend this logic to properly handle all possible inplace conflicts
    if (getParentEdges().size() == 1 && getParentEdgeAt(0)->getParent()->getType() == Type::Reshape) {
        auto reshapeNode = getParentEdgeAt(0)->getParent();
        if (reshapeNode->getParentEdgeAt(0)->getParent()->getChildEdges().size() != 1) {
            return false;
        }
    }

    auto inShape = getInputShapeAtPort(0);
    for (size_t cIdx = 0; cIdx < outputShapes.size(); cIdx++) {
        if (getOutputShapeAtPort(cIdx) != inShape) {
            return false;
        }
    }
    return true;
}

void Node::resolveInPlaceEdges(Edge::LOOK look) {
    const NodeDesc* selected_pd = getSelectedPrimitiveDescriptor();
    if (!selected_pd) {
        OPENVINO_THROW("Cannot find selected primitive descriptor for node: ", getName());
    }
    if (look & Edge::LOOK_DOWN) {
        for (size_t i = 0; i < getParentEdges().size() && i < selected_pd->getConfig().inConfs.size(); i++) {
            auto inplaceOutIndx = selected_pd->getConfig().inConfs[i].inPlace();

            if (inplaceOutIndx < 0) {
                continue;
            }

            auto parentEdge = getParentEdgeAt(i);
            OPENVINO_ASSERT(parentEdge->getStatus() == Edge::Status::NotAllocated,
                            " Unexpected inplace resolve call to an allocated edge: ",
                            *parentEdge);

            // search for already allocated edge
            const auto& childEdges = getChildEdgesAtPort(inplaceOutIndx);
            auto itr = std::find_if(childEdges.begin(), childEdges.end(), [](const EdgePtr& edge) {
                return edge->getStatus() == Edge::Status::Allocated;
            });
            OPENVINO_ASSERT(itr != childEdges.end(),
                            " Could not find an allocated edge to resolve in-place for node: ",
                            getName());

            auto baseMemBlock = (*itr)->getMemory().getMemoryBlock();
            auto memBlock = std::make_shared<PartitionedMemoryBlock>(baseMemBlock);
            auto newMem =
                std::make_shared<Memory>(getEngine(), selected_pd->getConfig().inConfs[i].getMemDesc(), memBlock);
            parentEdge->reuse(newMem);
        }
    }
    if (look & Edge::LOOK_UP) {
        for (size_t i = 0; i < getChildEdges().size() && i < selected_pd->getConfig().outConfs.size(); i++) {
            auto inplaceInpIndx = selected_pd->getConfig().outConfs[i].inPlace();

            if (inplaceInpIndx < 0) {
                continue;
            }

            auto baseMemBlock = getParentEdgeAt(inplaceInpIndx)->getMemory().getMemoryBlock();
            auto memBlock = std::make_shared<PartitionedMemoryBlock>(baseMemBlock);
            const auto& childEdges = getChildEdgesAtPort(i);

            for (auto& childEdge : childEdges) {
                OPENVINO_ASSERT(childEdge->getStatus() == Edge::Status::NotAllocated,
                                " Unexpected inplace resolve call to an allocated edge: ",
                                *childEdge);
                auto newMem =
                    std::make_shared<Memory>(getEngine(), selected_pd->getConfig().outConfs[i].getMemDesc(), memBlock);
                childEdge->reuse(newMem);
            }
        }
    }
}

MemoryDescPtr Node::getBaseMemDescAtInputPort(size_t portNum) const {
    if (auto primDesc = getSelectedPrimitiveDescriptor()) {
        const auto& inConfs = primDesc->getConfig().inConfs;
        OPENVINO_ASSERT(portNum < inConfs.size(),
                        "Can't get input memory desc at port: ",
                        portNum,
                        ", incorrect port number");
        return inConfs[portNum].getMemDesc();
    }
    OPENVINO_THROW("Can't get input memory desc, primitive descriptor is not selected");
}

MemoryDescPtr Node::getBaseMemDescAtOutputPort(size_t portNum) const {
    if (auto primDesc = getSelectedPrimitiveDescriptor()) {
        const auto& outConfs = primDesc->getConfig().outConfs;
        OPENVINO_ASSERT(portNum < outConfs.size(),
                        "Can't get output memory desc at port: ",
                        portNum,
                        ", incorrect port number");
        return outConfs[portNum].getMemDesc();
    }
    OPENVINO_THROW("Can't get output memory desc, primitive descriptor is not selected");
}

MemoryDescPtr Node::getParentOutputMemDesc(const EdgePtr& edge) {
    const auto parentPtr = edge->getParent();
    const auto parentSpd = parentPtr->getSelectedPrimitiveDescriptor();
    OPENVINO_ASSERT(parentSpd, "Parent selected primitive descriptor is missed");

    const auto& parentOutConfs = parentSpd->getConfig().outConfs;
    OPENVINO_ASSERT(!parentOutConfs.empty(), "Parent output configuration is empty");

    const int inNum = edge->getInputNum();

    return parentSpd->getConfig().outConfs[inNum].getMemDesc();
}

std::string Node::getPrimitiveDescriptorType() const {
    auto selectedPrimitiveDesc = getSelectedPrimitiveDescriptor();

    impl_desc_type type = impl_desc_type::undef;
    if (selectedPrimitiveDesc) {
        type = selectedPrimitiveDesc->getImplementationType();
    }

    std::string str_type;

    auto add_type = [&](const std::string& t) {
        if (!str_type.empty() && t.c_str()[0] != '_') {
            str_type += "_";
        }
        str_type += t;
    };

#define SEARCH_TYPE(_type)                                       \
    if ((type & impl_desc_type::_type) == impl_desc_type::_type) \
    add_type(#_type)

    SEARCH_TYPE(undef);
    SEARCH_TYPE(reorder);
    SEARCH_TYPE(jit);
    SEARCH_TYPE(gemm);
    SEARCH_TYPE(brgconv);
    SEARCH_TYPE(brgemm);
    SEARCH_TYPE(ref);

    SEARCH_TYPE(avx512);
    SEARCH_TYPE(amx);
    SEARCH_TYPE(avx2);
    SEARCH_TYPE(avx);
    SEARCH_TYPE(sse42);
    SEARCH_TYPE(blas);
    SEARCH_TYPE(mlas);
    SEARCH_TYPE(any);
    SEARCH_TYPE(uni);

    SEARCH_TYPE(winograd);
    SEARCH_TYPE(sparse);
    SEARCH_TYPE(acl);
    SEARCH_TYPE(shl);
    SEARCH_TYPE(kleidiai);
    SEARCH_TYPE(_dw);
    SEARCH_TYPE(_1x1);

#undef SEARCH_TYPE

    if (type == impl_desc_type::unknown) {
        str_type = "unknown";
    } else if (str_type.empty()) {
        str_type = "undef";
    }

    // adding layer precision to the performance counters as one of the token
    // currently we treat a layer executing in int8 mode if its input is I8 or U8. if input is U8, we still
    // add I8 since I8 is special placeholder. The real calc precision might be quite complex and in most cases
    // it is mixed precision.
    if (selectedPrimitiveDesc) {
        if (!selectedPrimitiveDesc->getConfig().inConfs.empty()) {
            if (selectedPrimitiveDesc->getConfig().inConfs[0].getMemDesc()->getPrecision() != ov::element::u8) {
                str_type +=
                    "_" +
                    static_cast<std::string>(
                        selectedPrimitiveDesc->getConfig().inConfs[0].getMemDesc()->getPrecision().get_type_name());
            } else {
                str_type += "_I8";
            }
        } else {
            if (selectedPrimitiveDesc->getConfig().outConfs[0].getMemDesc()->getPrecision() != ov::element::u8) {
                str_type +=
                    "_" +
                    static_cast<std::string>(
                        selectedPrimitiveDesc->getConfig().outConfs[0].getMemDesc()->getPrecision().get_type_name());
            } else {
                str_type += "_I8";
            }
        }
    }

    return str_type;
}

EdgePtr Node::getParentEdgeAt(size_t idx) const {
    if (idx >= parentEdges.size()) {
        OPENVINO_THROW("Node ", getName(), " contains less parent edges than ", idx);
    }
    auto parentEdgePtr = parentEdges[idx].lock();
    if (!parentEdgePtr) {
        OPENVINO_THROW("Node ", getName(), " contains empty parent edge for index ", idx);
    }
    return parentEdgePtr;
}

EdgePtr Node::getChildEdgeAt(size_t idx) const {
    if (idx >= childEdges.size()) {
        OPENVINO_THROW("Node ", getName(), " contains less child edges than ", idx);
    }
    auto childEdgePtr = childEdges[idx].lock();
    if (!childEdgePtr) {
        OPENVINO_THROW("Node ", getName(), " contains empty child edge for index ", idx);
    }
    return childEdgePtr;
}

std::vector<EdgePtr> Node::getChildEdgesAtPort(int inputNum) const {
    if (inputNum < 0) {
        OPENVINO_THROW("Node ", getName(), ". negative input number is not supported ", inputNum);
    }

    if (static_cast<size_t>(inputNum) >= outputShapes.size()) {
        OPENVINO_THROW("Node ", getName(), " contains less output ports than ", inputNum);
    }

    std::vector<EdgePtr> res;
    for (auto& edge_w : childEdges) {
        auto edge = edge_w.lock();
        if (!edge) {
            OPENVINO_THROW("Node ", getName(), " contains dead weak ptr");
        }
        if (edge->getInputNum() == inputNum) {
            res.emplace_back(std::move(edge));
        }
    }
    return res;
}

std::vector<memory::format_tag> Node::getAvailableFormatsForDims(const Shape& dims) const {
    if (dims.getRank() == 0) {
        return {memory::format_tag::x};
    } else if (dims.getRank() == 1) {
        return {memory::format_tag::x};
    } else if (dims.getRank() == 2) {
        return {memory::format_tag::nc};
    } else if (dims.getRank() == 3) {
        return {memory::format_tag::tnc,
                memory::format_tag::ntc,
                memory::format_tag::ncw,
                memory::format_tag::nCw8c,
                memory::format_tag::nCw16c};
    } else if (dims.getRank() == 4) {
        return {memory::format_tag::nchw, memory::format_tag::nChw8c, memory::format_tag::nChw16c};
    } else if (dims.getRank() == 5) {
        return {memory::format_tag::ncdhw, memory::format_tag::nCdhw8c, memory::format_tag::nCdhw16c};
    }
    return {memory::format_tag::any};
}

static void fetchRawMemory(const MemoryPtr& mem) {
    // TODO: conceptually fetchRawMemory is a very bad solution
    if (mem->getDesc().getPrecision() == element::string) {
        return;
    }
    auto block = mem->getMemoryBlock();
    if (mem->isDefined()) {
        block->resize(mem->getSize());
    }
}

void Node::updateShapes() {
    OPENVINO_ASSERT(isDynamicNode(),
                    "Node::updateShapes() is called to a static shape node of type: ",
                    getTypeStr(),
                    " with name: ",
                    getName());
    try {
        if (needShapeInfer()) {
            auto result = shapeInfer();
            if (ShapeInferStatus::success == result.status) {
                redefineOutputMemory(result.dims);
            }
        } else {
            // guard check for internal dynamic nodes to avoid possible overestimation of the required memory size
            if (shapeInference && FULL_PORT_MASK == shapeInference->get_port_mask()) {
                return;
            }

            for (auto&& edge : getChildEdges()) {
                auto edge_ptr = edge.lock();
                CPU_NODE_ASSERT(edge_ptr, " has null edge");
                if (edge_ptr->inPlace(Edge::LOOK_UP)) {
                    continue;
                }

                auto mem = edge_ptr->getMemoryPtr();
                CPU_NODE_ASSERT(mem, " has null output memory");

                if (mem->getShape().hasZeroDims()) {
                    continue;
                }
                fetchRawMemory(mem);
            }
        }
    } catch (const std::exception& exp) {
        THROW_CPU_NODE_ERR(exp.what());
    }
}

void Node::updateDynamicParams() {
    OPENVINO_ASSERT(isDynamicNode(),
                    "Node::updateDynamicParams() is called to a static shape node of type: ",
                    getTypeStr(),
                    " with name: ",
                    getName());
    try {
        if (isExecutable()) {
            if (needPrepareParams()) {
                OPENVINO_ASSERT(inputShapesDefined(), "Input shapes are not defined.");
                DEBUG_LOG(" prepareParams() on #",
                          getExecIndex(),
                          " ",
                          getTypeStr(),
                          " ",
                          algToString(getAlgorithm()),
                          " ",
                          getName(),
                          " ",
                          getOriginalLayers());
                prepareParams();
            }
        }
    } catch (const std::exception& e) {
        THROW_CPU_NODE_ERR(e.what());
    }
}

void Node::execute(const dnnl::stream& strm, int numaId) {
    if (isDynamicNode()) {
        return executeDynamic(strm, numaId);
    } else {
        return executeStatic(strm, numaId);
    }
}

void Node::executeStatic(const dnnl::stream& strm, int numaId) {
    toNumaNode(numaId);
    execute(strm);
}

void Node::executeDynamic(const dnnl::stream& strm, int numaId) {
    if (isExecutable()) {
        toNumaNode(numaId);
        executeDynamicImpl(strm);
    }

    updateLastInputDims();
}

bool Node::outputShapeDataDependency() const {
    auto port_mask = shapeInference->get_port_mask();
    if (EMPTY_PORT_MASK != port_mask) {
        for (size_t i = 0; i < getParentEdges().size(); ++i) {
            if ((port_mask & (1 << i)) && !getParentEdgeAt(i)->getParent()->isConstant()) {
                return true;
            }
        }
    }
    return false;
}

void Node::redefineOutputMemory(const std::vector<VectorDims>& newOutputShapes) {
    if (newOutputShapes.size() != outputShapes.size()) {
        OPENVINO_THROW("Number shapes mismatch with real outputs number for node with name: ", getName());
    }
    for (size_t i = 0lu; i < outputShapes.size(); i++) {
        redefineOutputMemory(i, newOutputShapes[i]);
    }
}

void Node::redefineOutputMemory(const size_t port, const VectorDims& new_output_shape) {
    const auto edges = getChildEdgesAtPort(port);

    static const VectorDims single_element_shape = {1};

    // avoid 0D shape incompatible
    const auto& new_shape = new_output_shape.empty() ? single_element_shape : new_output_shape;

    const auto& curr_desc = edges[0]->getMemory().getDesc();
    if (curr_desc.getShape().isStatic() && curr_desc.getShape().getStaticDims() == new_shape) {
        for (auto&& edge : edges) {
            fetchRawMemory(edge->getMemoryPtr());
        }
        return;
    }

    const bool has_zero_dims = std::count(std::begin(new_shape), std::end(new_shape), 0lu) > 0;
    const auto mem_desc = getBaseMemDescAtOutputPort(port)->cloneWithNewDims(new_shape, has_zero_dims);
    for (size_t j = 0lu; j < edges.size(); j++) {
        edges[j]->getMemoryPtr()->redefineDesc(mem_desc);
    }
}

void Node::initSupportedPrimitiveDescriptors() {
    if (!supportedPrimitiveDescriptors.empty()) {
        return;
    }

    auto addSupportedPrimitiveDescriptor = [&](const dnnl::primitive_desc& prim_desc) {
        std::vector<PortConfig> inConfs, outConfs;
        const int inPlaceOutPort = canBeInPlace() ? 0 : -1;

        for (size_t i = 0; i < descInputNumbers(); i++) {
            auto desc = getSrcMemDesc(prim_desc, i);

            inConfs.emplace_back(desc, BlockedMemoryDesc::EMPTY_MASK);
        }

        for (size_t i = 0; i < descOutputNumbers(); i++) {
            auto desc = getDstMemDesc(prim_desc, i);

            outConfs.emplace_back(desc, BlockedMemoryDesc::EMPTY_MASK, inPlaceOutPort);
        }

        const NodeConfig config(inConfs, outConfs);
        const impl_desc_type impl_type = parse_impl_name(prim_desc.impl_info_str());

        supportedPrimitiveDescriptors.emplace_back(config, impl_type);
    };

    /* When custom implementation priorities are NOT defined it is enough to
     * just use the first implementation from the priority list.
     * When custom implementation priorities are defined, all the implementations should be considered,
     * since custom implementations can be not available at all, so a fallback to the default ones must happen
     * To achive the fallback, it is necessary to create a supported primitive descriptor for each implementation
     * since oneDNN primitive is mutating while iterating */
#ifdef CPU_DEBUG_CAPS
    {
        if (!customImplPriorities.empty()) {
            DEBUG_LOG("#",
                      getName(),
                      " customImplPriorities [",
                      0,
                      "/",
                      customImplPriorities.size(),
                      "]: ",
                      impl_type_to_string(customImplPriorities[0]));
        }
    }
#endif
    for (auto& desc : descs) {
        auto first_desc = dnnl::primitive_desc(DnnlExtensionUtils::clone_primitive_desc(desc.get()));
        const bool first_match = customImplPriorities.empty();
        DEBUG_LOG("#",
                  getName(),
                  ", itpd.impl_info_str(): ",
                  desc.impl_info_str(),
                  ", parsed imp_type: ",
                  impl_type_to_string(parse_impl_name(desc.impl_info_str())),
                  ", first_match: ",
                  first_match ? "true" : "false");
        DnnlExtensionUtils::for_each_implementation(
            desc,
            first_match,
            [&](impl_desc_type implType) {
                return contains(getImplPriority(), implType);
            },
            [&](dnnl::primitive_desc& desc) {
                addSupportedPrimitiveDescriptor(desc);
            });

        // fallback. if none of the primitive types is present in the priority list just add first implementation
        // @todo this fallback is not necessary if primitive priority list is filled correctly
        if (supportedPrimitiveDescriptors.empty()) {
            addSupportedPrimitiveDescriptor(first_desc);
        }
    }
}

void Node::filterSupportedPrimitiveDescriptors() {
    if (inputMemoryFormatsFilter.empty() && outputMemoryFormatsFilter.empty()) {
        return;
    }

    // Compare by format tag
    auto areCompatible = [](const MemoryDesc& desc, dnnl::memory::format_tag fmt) -> bool {
        auto data_type = DnnlExtensionUtils::ElementTypeToDataType(desc.getPrecision());
        auto fmt_tdesc = DnnlBlockedMemoryDesc(desc.getShape(), data_type, fmt);
        return desc.isCompatible(fmt_tdesc);
    };

    auto isNotSuitableDesc = [&](const NodeDesc& desc) {
        const auto& config = desc.getConfig();
        if (inputMemoryFormatsFilter.size() > config.inConfs.size() ||
            outputMemoryFormatsFilter.size() > config.outConfs.size()) {
            OPENVINO_THROW("Incorrect number of input or output memory formats");
        }

        for (size_t i = 0; i < inputMemoryFormatsFilter.size(); i++) {
            if (!areCompatible(*config.inConfs[i].getMemDesc(), inputMemoryFormatsFilter[i])) {
                DEBUG_LOG(getName(),
                          " input memory format filter: ",
                          inputMemoryFormatsFilter[i],
                          " not matched. Erase desc from supported primitive descriptors: ",
                          desc);
                return true;
            }
        }

        for (size_t i = 0; i < outputMemoryFormatsFilter.size(); i++) {
            if (!areCompatible(*config.outConfs[i].getMemDesc(), outputMemoryFormatsFilter[i])) {
                DEBUG_LOG(getName(),
                          " Output memory format filter: ",
                          outputMemoryFormatsFilter[i],
                          " not matched. Erase desc from supported primitive descriptors: ",
                          desc);
                return true;
            }
        }

        return false;
    };

    supportedPrimitiveDescriptors.erase(
        std::remove_if(supportedPrimitiveDescriptors.begin(), supportedPrimitiveDescriptors.end(), isNotSuitableDesc),
        supportedPrimitiveDescriptors.end());

    OPENVINO_ASSERT(!supportedPrimitiveDescriptors.empty(),
                    getName(),
                    " type: ",
                    NameFromType(getType()),
                    " No supported primitive descriptors matched the provided input / output memory format filters.");
}

void Node::initDescriptor(const NodeConfig& config) {
    auto* selectedPD = getSelectedPrimitiveDescriptor();

    if (!selectedPD) {
        return;
    }

    if (descs.empty()) {
        const auto& selectedConfig = selectedPD->getConfig();
        if (selectedConfig.inConfs.size() != config.inConfs.size() ||
            selectedConfig.outConfs.size() != config.outConfs.size()) {
            return;
        }

        for (size_t i = 0; i < selectedConfig.inConfs.size(); i++) {
            if (!selectedConfig.inConfs[i].getPortDesc()->isCompatible(*config.inConfs[i].getPortDesc())) {
                OPENVINO_THROW("Incorrect descriptor for node: ", getName(), " on ", i, " intput port");
            }
        }

        for (size_t i = 0; i < selectedConfig.outConfs.size(); i++) {
            if (!selectedConfig.outConfs[i].getPortDesc()->isCompatible(*config.outConfs[i].getPortDesc())) {
                OPENVINO_THROW("Incorrect descriptor for node: ", getName(), " on ", i, " output port");
            }
        }
        selectedPD->setConfig(config);

        return;
    }

    auto updateNodeConfig = [&](const NodeConfig& cfg) {
        auto updatedConfig = cfg;

        for (size_t i = 0; i < descInputNumbers(); i++) {
            PortConfig& dataConfig = updatedConfig.inConfs[i];
            dataConfig.inPlace(canBeInPlace() ? 0 : -1);     // update inPlace
            dataConfig.setMemDesc(dataConfig.getMemDesc());  // reset desc with default compatibility mask
        }

        for (size_t i = 0; i < descOutputNumbers(); i++) {
            PortConfig& dataConfig = updatedConfig.outConfs[i];
            dataConfig.inPlace(-1);                          // update inPlace
            dataConfig.setMemDesc(dataConfig.getMemDesc());  // reset desc with default compatibility mask
        }

        return updatedConfig;
    };

    descs.clear();

    std::vector<MemoryDescPtr> inDescs;
    inDescs.reserve(config.inConfs.size());
    for (const auto& inConf : config.inConfs) {
        inDescs.emplace_back(inConf.getMemDesc());
    }
    std::vector<MemoryDescPtr> outDescs;
    outDescs.reserve(config.outConfs.size());
    for (const auto& outConf : config.outConfs) {
        outDescs.emplace_back(outConf.getMemDesc());
    }
    createDescriptor(inDescs, outDescs);

    for (auto& desc : descs) {
        if (DnnlExtensionUtils::find_implementation(desc, selectedPD->getImplementationType())) {
            selectedPD->setConfig(config);
            return;
        }
    }

    const auto& currentConfig = selectedPD->getConfig();
    const auto& updatedConfig = updateNodeConfig(currentConfig);

    selectedPD->setConfig(updatedConfig);
}

void Node::prepareMemory(const DnnlMemoryDescPtr& intDesc, size_t indx) {
    size_t minSize = indx + 1;
    if (internalBlobMemory.size() < minSize) {
        internalBlobMemory.resize(minSize);
    }

    if (minSize > internalBlobs.size()) {
        OPENVINO_THROW("Can't prepare memory for internal blob, requested index: ",
                       indx,
                       " is out of bounds of the internalBlobs vector of size ",
                       internalBlobs.size());
    }

    const auto& internalBlob = internalBlobs[indx];

    auto create = [&]() {
        auto newDesc = internalBlob->getDescPtr();
        Memory memory{engine, newDesc, internalBlob->getData()};

        MemoryPtr _ptr = std::make_shared<Memory>(engine, intDesc);
        node::Reorder::reorderData(memory, *_ptr, context->getParamsCache());
        return _ptr;
    };

    MemoryPtr ptr;
    auto weightCache = context->getWeightsCache();
    if (weightCache != nullptr && memory::format_kind::blocked == intDesc->getDnnlDesc().get_format_kind()) {
        const auto string_hash = name + "_" + std::to_string(indx) + "_" +
                                 DnnlExtensionUtils::computeWeightsStringHash(internalBlob, intDesc);
        ptr = *weightCache->findOrCreate(string_hash, create);
    } else {
        ptr = create();
    }

    internalBlobMemory[indx] = ptr;
}

void Node::prepareMemory(const std::vector<DnnlMemoryDescPtr>& intDescs) {
    if (internalBlobs.size() != intDescs.size()) {
        OPENVINO_THROW("Can't prepare memory for internal blob, internal blob and internal descs number do not match ",
                       internalBlobs.size(),
                       " vs ",
                       intDescs.size());
    }

    internalBlobMemory.clear();
    for (size_t i = 0; i < internalBlobs.size(); i++) {
        prepareMemory(intDescs[i], i);
    }
}

void Node::prepareMemory(dnnl::primitive_desc_iterator& itpd) {
    std::vector<DnnlMemoryDescPtr> intDescs;
    intDescs.reserve(internalBlobDesc.size());
    for (auto& it : internalBlobDesc) {
        intDescs.push_back(it(itpd, 0));
    }

    Node::prepareMemory(intDescs);
}

MemoryPtr Node::prepareWeightMemory(DnnlMemoryDescPtr dstWeightDesc, DnnlMemoryDescPtr srcWeightDesc) {
    if (!getParentEdgeAt(1)->getParent()->isConstant()) {
        OPENVINO_THROW("Weight input is not const for node ", getName(), ".");
    }
    auto edgeMem = getSrcMemoryAtPort(1);
    if (!edgeMem) {
        OPENVINO_THROW("Cannot get const weights edgeMem for node ", getName(), ".");
    }

    if (!srcWeightDesc) {
        auto constDnnlMemOutDesc = edgeMem->getDescWithType<DnnlMemoryDesc>();
        auto weightSrcDesc = constDnnlMemOutDesc->getDnnlDesc();
        weightSrcDesc = weightSrcDesc.reshape(dstWeightDesc->getDnnlDesc().get_dims());
        srcWeightDesc = DnnlExtensionUtils::makeDescriptor(weightSrcDesc);
    }

    auto create = [&]() {
        Memory srcMemory{getEngine(), srcWeightDesc, edgeMem->getData()};
        MemoryPtr _ptr = std::make_shared<Memory>(getEngine(), dstWeightDesc);
        node::Reorder::reorderData(srcMemory, *_ptr, context->getParamsCache());

        return _ptr;
    };

    MemoryPtr ptr;
    const auto& format = dstWeightDesc->serializeFormat();

    OPENVINO_ASSERT(privateWeightCache, "privateWeightCache is nullptr");

    auto itr = privateWeightCache->find(format);
    if (privateWeightCache->end() != itr) {
        return itr->second;
    }

    auto weightCache = context->getWeightsCache();
    if (weightCache != nullptr) {
        const auto string_hash = DnnlExtensionUtils::computeWeightsStringHash(edgeMem, dstWeightDesc);
        ptr = *weightCache->findOrCreate(string_hash, create);
    } else {
        ptr = create();
    }

    (*privateWeightCache)[format] = ptr;

    return ptr;
}

void Node::toNumaNode(int numaNodeID) {
    if (numaNodeID < 0) {
        return;
    }

    return toNumaNodeImpl(numaNodeID);
}

void Node::toNumaNodeImpl(int numaNodeID) {
    if (curNumaNode == numaNodeID) {
        return;
    }

    // create scratch pad from specified numa node
    if (scratchpadMem) {
        scratchpadMem = context->getScratchPad()->createScratchPadMem(scratchpadMem->getDescPtr());
        primArgs[DNNL_ARG_SCRATCHPAD] = scratchpadMem->getPrimitive();
    }

    // mbind constant prim args to numa nodes
    if (primArgs.count(DNNL_ARG_WEIGHTS)) {
        mbind_move(primArgs[DNNL_ARG_WEIGHTS], numaNodeID);
    }
    if (primArgs.count(DNNL_ARG_BIAS)) {
        mbind_move(primArgs[DNNL_ARG_BIAS], numaNodeID);
    }

    curNumaNode = numaNodeID;
}

bool Node::isInPlace() const {
    if (inplace == InPlaceType::Unknown) {
        auto selected_pd = getSelectedPrimitiveDescriptor();
        if (selected_pd == nullptr) {
            OPENVINO_THROW("Preferable primitive descriptor is not set.");
        }

        inplace = InPlaceType::NoInPlace;
        auto config = selected_pd->getConfig();
        for (auto& in : config.inConfs) {
            if (in.inPlace() >= 0) {
                inplace = InPlaceType::InPlace;
                break;
            }
        }
        for (auto& out : config.outConfs) {
            if (out.inPlace() >= 0) {
                inplace = InPlaceType::InPlace;
                break;
            }
        }
    }

    return inplace == InPlaceType::InPlace;
}

Node::ConstantType Node::getConstantType() const {
    return constant;
}

bool Node::isConstant() {
    return getConstantType() == ConstantType::Const;
}

void Node::updateConstantType() {
    if (constant == ConstantType::StrictNoConst) {
        return;
    }

    bool isConst = true;
    for (const auto& parentEdge : getParentEdges()) {
        isConst &= parentEdge.lock()->getParent()->isConstant();
    }

    const auto prevConstantType = constant;
    constant = isConst ? ConstantType::Const : ConstantType::NoConst;
    if (constant == prevConstantType) {
        return;  // state has not changed, no reason to continue
    }

    for (const auto& childEdge : getChildEdges()) {
        const auto childNode = childEdge.lock()->getChild();
        childNode->updateConstantType();
    }
}

void Node::addOriginalLayer(const std::string& layerName) {
    if (layerName.empty()) {
        return;
    }
    if (originalLayers.empty()) {
        originalLayers = layerName;
    } else {
        originalLayers += "," + layerName;
    }
}

void Node::cleanup() {
    internalBlobs.clear();

    for (const auto& it : fusedWith) {
        it->cleanup();
    }

    for (const auto& it : mergedWith) {
        it->cleanup();
    }
}

const std::vector<impl_desc_type>& Node::getDefaultImplPriority() {
    static const std::vector<impl_desc_type> priorities {
        impl_desc_type::unknown,
            // Undef impl type is used to express use-cases there real type is unkown during compilation
            // Undef has higher priority than defined types in order to force primitive selection logic to make decision
            // based on other properties
            impl_desc_type::undef, impl_desc_type::brgconv_avx512_amx_1x1, impl_desc_type::brgconv_avx512_amx,
            impl_desc_type::jit_avx512_amx_dw, impl_desc_type::jit_avx512_amx_1x1, impl_desc_type::jit_avx512_amx,
            // Brgconv kernels disabled in order to prevent perf degradations on non AMX HW
            // impl_desc_type::brgconv_avx512_1x1,
            // impl_desc_type::brgconv_avx512,
            impl_desc_type::jit_uni_dw, impl_desc_type::jit_uni_1x1, impl_desc_type::jit_uni,
            impl_desc_type::jit_avx512_dw, impl_desc_type::jit_avx512_1x1, impl_desc_type::jit_avx512,
            impl_desc_type::jit_avx2_dw, impl_desc_type::jit_avx2_1x1, impl_desc_type::jit_avx2,
            impl_desc_type::jit_avx_dw, impl_desc_type::jit_avx_1x1, impl_desc_type::jit_avx,
            impl_desc_type::jit_sse42_dw, impl_desc_type::jit_sse42_1x1, impl_desc_type::jit_sse42,
#if defined(OPENVINO_ARCH_ARM64)
            impl_desc_type::jit_asimd,
#endif
            impl_desc_type::gemm_any, impl_desc_type::gemm_blas, impl_desc_type::gemm_avx512, impl_desc_type::gemm_avx2,
            impl_desc_type::gemm_avx, impl_desc_type::gemm_sse42, impl_desc_type::gemm_acl, impl_desc_type::acl,
            impl_desc_type::gemm_kleidiai, impl_desc_type::kleidiai, impl_desc_type::jit_gemm, impl_desc_type::ref_any,
            impl_desc_type::ref,
    };

    return priorities;
}

const std::vector<impl_desc_type>& Node::getImplPriority() {
    if (!customImplPriorities.empty()) {
        return customImplPriorities;
    }

    return getDefaultImplPriority();
}

PortDescBasePtr Node::getConsistentInputDesc(const NodeConfig& config, size_t idx) const {
    const auto& inConf = config.inConfs[idx];

    if (inConf.inPlace() >= 0) {  // node have inplace input
        auto inplaceIndx = static_cast<size_t>(inConf.inPlace());
        PortDescBasePtr outPortDesc;
        const auto& outConf = config.outConfs[inplaceIndx];
        if (outConf.inPlace() ==
            static_cast<int>(idx)) {              // the input desc port is the same port used for inplace output
            outPortDesc = outConf.getPortDesc();  // just use desc from this output port
        } else {
            outPortDesc = getConsistentOutputDesc(config, inplaceIndx);  // get consistent desc otherwise
        }
        if (inConf.getPortDesc()->isCompatible(*outPortDesc)) {  // use the desc if compatible
            return outPortDesc;
        }
    }

    auto* parentSelectedPD = getParentEdgeAt(idx)->getParent()->getSelectedPrimitiveDescriptor();
    if (!parentSelectedPD) {
        OPENVINO_THROW("Cannot get selected primitive descriptor for node: ",
                       getParentEdgeAt(idx)->getParent()->getName());
    }

    int num = getParentEdgeAt(idx)->getInputNum();
    if (num >= 0) {
        auto parentConf = parentSelectedPD->getConfig().outConfs[num];
        const auto desc = parentConf.getMemDesc()->cloneWithNewPrecision(inConf.getMemDesc()->getPrecision());
        parentConf.setMemDesc(desc);

        if (!parentConf.getMemDesc()->isDefined() && parentConf.inPlace() >= 0) {
            getParentEdgeAt(idx)->getParent()->initOptimalPrimitiveDescriptor();
        }

        // config might be changed
        parentConf = parentSelectedPD->getConfig().outConfs[num];
        if (parentConf.getMemDesc()->isDefined() && inConf.getPortDesc()->isCompatible(*parentConf.getPortDesc())) {
            return parentConf.getPortDesc();
        }
    }

    return inConf.getPortDesc();
}

PortDescBasePtr Node::getConsistentOutputDesc(const NodeConfig& config, size_t idx) const {
    const auto& outConf = config.outConfs[idx];

    if (outConf.inPlace() >= 0) {  // node have inplace output
        auto inplaceIndx = static_cast<size_t>(outConf.inPlace());
        PortDescBasePtr inpPortDesc;
        const auto& inpConf = config.inConfs[inplaceIndx];
        if (inpConf.inPlace() ==
            static_cast<int>(idx)) {              // the input desc port is the same port used for inplace output
            inpPortDesc = inpConf.getPortDesc();  // just use desc from this output port
        } else {
            inpPortDesc = getConsistentInputDesc(config, inplaceIndx);  // get consistent desc otherwise
        }
        if (outConf.getPortDesc()->isCompatible(*inpPortDesc)) {  // use the desc if compatible
            return inpPortDesc;
        }
    }

    auto* childSelectedPD = getChildEdgeAt(idx)->getChild()->getSelectedPrimitiveDescriptor();
    if (!childSelectedPD) {
        OPENVINO_THROW("Cannot get selected primitive descriptor for node: ",
                       getChildEdgeAt(idx)->getChild()->getName());
    }

    int num = getChildEdgeAt(idx)->getOutputNum();
    if (num >= 0) {
        auto childConf = childSelectedPD->getConfig().inConfs[num];
        const auto desc = childConf.getMemDesc()->cloneWithNewPrecision(outConf.getMemDesc()->getPrecision());
        childConf.setMemDesc(desc);

        if (!childConf.getMemDesc()->isDefined() && childConf.inPlace() >= 0) {
            getChildEdgeAt(idx)->getChild()->initOptimalPrimitiveDescriptor();
        }

        // config might be changed
        childConf = childSelectedPD->getConfig().inConfs[num];
        if (childConf.getMemDesc()->isDefined() && outConf.getPortDesc()->isCompatible(*childConf.getPortDesc())) {
            return childConf.getPortDesc();
        }
    }

    return outConf.getPortDesc();
}

void Node::initOptimalPrimitiveDescriptor() {
    if (one_of(getType(), Type::RNNCell, Type::RNNSeq)) {  // can be skipped for RNN node
        return;
    }

    auto selected_pd = getSelectedPrimitiveDescriptor();
    if (selected_pd == nullptr) {
        OPENVINO_THROW("Preferable primitive descriptor is not set for ", getName());
    }

    auto config = selected_pd->getConfig();
    for (size_t i = 0; i < config.inConfs.size(); i++) {
        if (!isDynamicNode() || config.inConfs[i].getMemDesc()->isDefined()) {
            auto inpPortDesc = getConsistentInputDesc(config, i);
            DEBUG_LOG(getName(), ": input PortDesc before: ", *inpPortDesc->getMemDesc());
            config.inConfs[i].setMemDesc(inpPortDesc->getMemDesc());
            DEBUG_LOG(getName(), ": input PortDesc after: ", *config.inConfs[i].getMemDesc());
        }
    }

    for (size_t i = 0; i < config.outConfs.size(); i++) {
        auto outMemDesc = config.outConfs[i].getMemDesc();
        if (!isDynamicNode() || outMemDesc->isDefined()) {
            auto outPortDesc = getConsistentOutputDesc(config, i);
            DEBUG_LOG(getName(), ": output PortDesc before: ", *outPortDesc->getMemDesc());
            config.outConfs[i].setMemDesc(outPortDesc->getMemDesc());
        } else {
            // it is assumed that the nodes will define dense tensors on output edges
            // if it is not the case the implementation must redefine this behaviour
            if (outMemDesc->getType() & Blocked) {
                config.outConfs[i].setMemDesc(std::dynamic_pointer_cast<BlockedMemoryDesc>(outMemDesc),
                                              BlockedMemoryDesc::FULL_MASK);
            }
        }
    }

    initDescriptor(config);
}

bool Node::isConfigDefined(const NodeConfig& config) const {
    for (const auto& configs : {config.inConfs, config.outConfs}) {
        for (const auto& dc : configs) {
            if (!dc.getMemDesc()->isDefined()) {
                return false;
            }
        }
    }
    return true;
}

MemoryDescPtr Node::getSrcMemDesc(const dnnl::primitive_desc& prim_desc, size_t idx) const {
    if (getInputShapeAtPort(idx).isDynamic()) {
        return DnnlExtensionUtils::makeUndefinedDesc(prim_desc.src_desc(idx), getInputShapeAtPort(idx));
    }
    return DnnlExtensionUtils::makeDescriptor(prim_desc.src_desc(idx));
}

MemoryDescPtr Node::getDstMemDesc(const dnnl::primitive_desc& prim_desc, size_t idx) const {
    if (getOutputShapeAtPort(idx).isDynamic()) {
        return DnnlExtensionUtils::makeUndefinedDesc(prim_desc.dst_desc(idx), getOutputShapeAtPort(idx));
    }
    return DnnlExtensionUtils::makeDescriptor(prim_desc.dst_desc(idx));
}

void Node::appendPostOpArgs(const dnnl::primitive_attr& attr,
                            std::unordered_map<int, dnnl::memory>& primArgs,
                            const std::unordered_map<int, MemoryPtr>& postOpsArgs) {
    for (auto& entry : postOpsArgs) {
        primArgs[entry.first] = entry.second->getPrimitive();
    }
}

bool Node::isFusedWith(Type fusedNodeType) const {
    for (const auto& fusedNode : fusedWith) {
        if (fusedNode->type == fusedNodeType) {
            return true;
        }
    }

    return false;
}

dnnl::memory::format_tag Node::getWeightsFormatTagByDims(const VectorDims& dims) const {
    switch (dims.size()) {
    case 1:
        return dnnl::memory::format_tag::a;
    case 2:
        return dnnl::memory::format_tag::ab;
    case 3:
        return dnnl::memory::format_tag::abc;
    case 4:
        return dnnl::memory::format_tag::abcd;
    case 5:
        return dnnl::memory::format_tag::abcde;
    case 6:
        return dnnl::memory::format_tag::abcdef;
    default:
        OPENVINO_THROW("getWeightsFormatTagByDims doesn't support dims.size() = ", dims.size());
    }
}

void Node::appendPostOps(dnnl::post_ops& ops,
                         const VectorDims& postOpDims,
                         std::unordered_map<int, MemoryPtr>& postOpsMem,
                         const int channelAxis) {
    OPENVINO_THROW("Fusing of ", NameFromType(this->getType()), " operation is not implemented");
}

void Node::appendPostOps(dnnl::post_ops& ops,
                         const VectorDims& postOpDims,
                         std::vector<const void*>& postOpsMem,
                         const int channelAxis) {
    OPENVINO_THROW("Fusing of ", NameFromType(this->getType()), " operation is not implemented");
}

std::vector<ov::element::Type> Node::getInputPrecisions() const {
    std::vector<ov::element::Type> inputPrecisions;
    for (size_t i = 0; i < getParentEdges().size(); i++) {
        auto parentEdge = getParentEdgeAt(i);
        if (parentEdge && parentEdge->getStatus() == Edge::Status::Validated) {
            inputPrecisions.emplace_back(parentEdge->getMemoryPtr()->getDesc().getPrecision());
        }
    }
    return inputPrecisions;
}

std::vector<ov::element::Type> Node::getOutputPrecisions() const {
    std::vector<ov::element::Type> outputPrecisions;
    for (size_t i = 0; i < getChildEdges().size(); i++) {
        auto childEdge = getChildEdgeAt(i);
        if (childEdge && childEdge->getStatus() == Edge::Status::Validated) {
            outputPrecisions.emplace_back(childEdge->getMemoryPtr()->getDesc().getPrecision());
        }
    }
    return outputPrecisions;
}

ov::element::Type Node::getRuntimePrecision() const {
    // Base implementation consider precision only on data path and
    // assumes it is placed on 0-th port (which is true for almost all layers)
    ov::element::Type runtimePrecision = ov::element::dynamic;
    auto inputPrecisions = getInputPrecisions();
    if (!inputPrecisions.empty()) {
        runtimePrecision = inputPrecisions[0];
    } else {
        auto outputPrecisions = getOutputPrecisions();
        if (!outputPrecisions.empty()) {
            runtimePrecision = outputPrecisions[0];
        }
    }

    return runtimePrecision;
}

Node* Node::NodesFactory::create(const std::shared_ptr<ov::Node>& op, const GraphContext::CPtr& context) {
    Node* newNode = nullptr;
    std::string errorMessage;
    if (newNode == nullptr) {
        try {
            std::unique_ptr<Node> ol(createNodeIfRegistered(intel_cpu, TypeFromName(op->get_type_name()), op, context));
            if (ol != nullptr && ol->created()) {
                newNode = ol.release();
            }
        } catch (const ov::Exception& ex) {
            if (dynamic_cast<const ov::NotImplemented*>(&ex) != nullptr) {
                errorMessage += ex.what();
            } else {
                throw;
            }
        }
    }

    if (newNode == nullptr) {
        try {
            std::unique_ptr<Node> ol(new Reference(op, context, errorMessage));
            if (ol != nullptr && ol->created()) {
                newNode = ol.release();
            }
        } catch (const ov::Exception& ex) {
            if (dynamic_cast<const ov::NotImplemented*>(&ex) != nullptr) {
                const std::string currErrorMess = ex.what();
                if (!currErrorMess.empty()) {
                    errorMessage += errorMessage.empty() ? currErrorMess : "\n" + currErrorMess;
                }
            } else {
                throw;
            }
        }
    }

    if (!newNode) {
        std::string errorDetails;
        if (!errorMessage.empty()) {
            errorDetails = "\nDetails:\n" + errorMessage;
        }
        OPENVINO_THROW("Unsupported operation of type: ",
                       op->get_type_name(),
                       " name: ",
                       op->get_friendly_name(),
                       errorDetails);
    }

    return newNode;
}

bool Node::canBePerformedAsScaleShift(const Node* parentNode) const {
#if defined(OPENVINO_ARCH_X86_64)
    OPENVINO_ASSERT(parentNode);

    size_t fusingPort = 0;
    const auto channelAxis = parentNode->getFusingAxis();

    for (size_t i = 0; i < getParentEdges().size(); i++) {
        Node* node = getParentEdgeAt(i)->getParent().get();
        if (node == nullptr) {
            OPENVINO_THROW("Cannot get parent node for ", getName(), " on ", i, " port");
        }
        if (node == parentNode) {
            fusingPort = i;
            continue;
        }
        if (node->getType() != Type::Input || !node->isConstant()) {
            return false;
        }
    }

    const auto isBroadcastableToDataInput = [&]() {
        auto& dataShape = getInputShapeAtPort(fusingPort).getDims();
        for (size_t i = 0; i < getParentEdges().size(); i++) {
            if (i == fusingPort) {
                continue;
            }
            auto& weightShape = getInputShapeAtPort(i).getDims();
            if (getParentEdgeAt(i)->getParent()->getChildEdges().size() != 1 ||
                !isPerTensorOrPerChannelBroadcastable(dataShape, weightShape, channelAxis, true)) {
                return false;
            }
        }
        return true;
    };

    const auto isConvertablePowerStatic = [&]() {
        if (getAlgorithm() == Algorithm::EltwisePowerStatic) {
            const auto eltwise = dynamic_cast<const Eltwise*>(this);
            if (!eltwise) {
                OPENVINO_THROW("Cannot cast ", getName(), " to Eltwise");
            }
            return eltwise->getAlpha() == 1.0f;
        }
        return false;
    };

    return (one_of(getAlgorithm(),
                   Algorithm::EltwiseAdd,
                   Algorithm::EltwiseMultiply,
                   Algorithm::EltwiseSubtract,
                   Algorithm::EltwiseDivide,
                   Algorithm::EltwisePrelu,
                   Algorithm::EltwiseMulAdd) &&
            isBroadcastableToDataInput()) ||
           isConvertablePowerStatic();
#else
    // TODO: provide correct list of operations for other backends
    return false;
#endif
}

// @todo shifts for Subtract and scales for Divide are replaced with
// Add (with opposite sign) and Multiply (with inverse value) for legacy dephwise post ops
// This can be avoided after dephwise post ops are gone
std::pair<std::vector<float>, std::vector<float>> Node::getScalesAndShifts(const Node* parentNode) const {
    std::vector<float> scales, shifts;

    const auto fillValuesFrom = [&](const NodePtr& constInput, std::vector<float>& buffer) {
        auto* constInputNode = dynamic_cast<node::Input*>(constInput.get());
        if (!constInputNode) {
            OPENVINO_THROW("Cannot cast ", constInput->getName(), " to Input");
        }
        auto constBlob = constInputNode->getMemoryPtr();
        const auto elementsCount = constBlob->getDescWithType<BlockedMemoryDesc>()->getPaddedElementsCount();
        buffer.resize(elementsCount);
        cpu_convert(constBlob->getData(),
                    &buffer[0],
                    DnnlExtensionUtils::DataTypeToElementType(constBlob->getDataType()),
                    ov::element::f32,
                    elementsCount);
    };

    const auto constPort = getParentEdgeAt(0)->getParent().get() == parentNode ? 1 : 0;

    if (one_of(getAlgorithm(), Algorithm::EltwiseMultiply, Algorithm::EltwiseDivide, Algorithm::EltwisePrelu)) {
        fillValuesFrom(getParentEdgeAt(constPort)->getParent(), scales);
    } else if (one_of(getAlgorithm(), Algorithm::EltwiseAdd, Algorithm::EltwiseSubtract)) {
        fillValuesFrom(getParentEdgeAt(constPort)->getParent(), shifts);
    } else if (one_of(getAlgorithm(), Algorithm::EltwiseMulAdd)) {
        fillValuesFrom(getParentEdgeAt(1)->getParent(), scales);
        fillValuesFrom(getParentEdgeAt(2)->getParent(), shifts);
    } else if (one_of(getAlgorithm(), Algorithm::EltwisePowerStatic)) {
        const auto power = dynamic_cast<const Eltwise*>(this);
        if (!power) {
            OPENVINO_THROW("Cannot cast ", getName(), " to Eltwise");
        }
        scales.push_back(power->getBeta());
        shifts.push_back(power->getGamma());
    } else {
        OPENVINO_THROW("Can't fill scale and shifts for node: ", getName(), " with type: ", NameFromType(getType()));
    }

    switch (getAlgorithm()) {
    case Algorithm::EltwiseAdd: {
        scales.resize(shifts.size(), 1.0f);
        break;
    }
    case Algorithm::EltwiseSubtract: {
        scales.resize(shifts.size(), 1.0f);
        std::transform(shifts.begin(), shifts.end(), shifts.begin(), [](float shift) {
            return -1.0f * shift;
        });
        break;
    }
    case Algorithm::EltwiseMultiply: {
        shifts.resize(scales.size(), 0.0f);
        break;
    }
    case Algorithm::EltwiseDivide: {
        shifts.resize(scales.size(), 0.0f);
        std::transform(scales.begin(), scales.end(), scales.begin(), [](float scale) {
            return 1.0f / scale;
        });
        break;
    }
    default:
        break;
    }

    return {scales, shifts};
}

bool Node::isInputTensorAtPortEmpty(size_t port) const {
    if (inputShapes.size() <= port) {
        OPENVINO_THROW("Incorrect input port number for node ", getName());
    }

    if (inputShapes[port].hasZeroDims()) {
        return true;
    }
    auto edge = getParentEdgeAt(port);
    if (one_of(edge->getStatus(), Edge::Status::Allocated, Edge::Status::Validated)) {
        auto&& mem = edge->getMemory();
        if (mem.isDefined() && !mem.getDesc().empty()) {
            return mem.getShape().hasZeroDims();
        }
    }
    return false;
}

bool Node::isOutputTensorAtPortEmpty(size_t port) const {
    if (outputShapes.size() <= port) {
        OPENVINO_THROW("Incorrect output port number for node ", getName());
    }
    if (outputShapes[port].isStatic()) {
        return outputShapes[port].hasZeroDims();
    }
    auto&& mem = getChildEdgeAt(port)->getMemory();
    if (mem.isDefined() && !mem.getDesc().empty()) {
        return mem.getShape().hasZeroDims();
    }
    return false;
}

bool Node::hasEmptyInputTensors() const {
    for (size_t i = 0; i < getParentEdges().size(); i++) {
        if (isInputTensorAtPortEmpty(i)) {
            return true;
        }
    }
    return false;
}

bool Node::hasEmptyOutputTensors() const {
    for (size_t i = 0; i < outputShapes.size(); i++) {
        if (isOutputTensorAtPortEmpty(i)) {
            return true;
        }
    }
    return false;
}

bool Node::inputShapesDefined() const {
    for (size_t i = 0; i < getParentEdges().size(); i++) {
        if (!getParentEdgeAt(i)->getMemory().getDesc().isDefined()) {
            return false;
        }
    }
    return true;
}

bool Node::outputShapesDefined() const {
    for (size_t i = 0; i < outputShapes.size(); i++) {
        if (!getChildEdgeAt(i)->getMemory().getDesc().isDefined()) {
            return false;
        }
    }
    return true;
}

bool Node::shapesDefined() const {
    return inputShapesDefined() && outputShapesDefined();
}

bool Node::needPrepareParams() const {
    return inputShapesModified();
}

bool Node::inputShapesModified() const {
    if (lastInputDims.size() != getParentEdges().size()) {
        if (lastInputDims.empty()) {
            return true;
        }
        OPENVINO_THROW("Input dims and parent edges number mismatch!");
    }

    for (size_t i = 0; i < lastInputDims.size(); i++) {
        if (lastInputDims[i] != getParentEdgeAt(i)->getMemory().getStaticDims()) {
            return true;
        }
    }
    return false;
}

bool Node::needShapeInfer() const {
    return inputShapesModified();
}

std::vector<VectorDims> Node::shapeInferGeneric(const std::vector<Shape>& shapes) const {
    try {
        std::vector<std::reference_wrapper<const VectorDims>> input_shapes;
        auto input_value_port_mask = shapeInference->get_port_mask();

        input_shapes.reserve(shapes.size());
        for (size_t i = 0; i < shapes.size(); i++) {
            input_shapes.emplace_back(std::ref(shapes[i].getStaticDims()));
        }

        std::unordered_map<size_t, MemoryPtr> input_values;
        if (input_value_port_mask) {
            for (size_t port = 0; port < inputShapes.size(); ++port) {
                if (input_value_port_mask & (1 << port)) {
                    input_values[port] = getSrcMemoryAtPort(port);
                }
            }
        }

        auto result = shapeInference->infer(input_shapes, input_values);
        if (ShapeInferStatus::success != result.status) {
            OPENVINO_THROW("Unexpected: Shape inference unexpectedly skipped");
        }

        return std::move(result.dims);
    } catch (const std::exception& exp) {
        OPENVINO_THROW("Shape inference of ", getTypeStr(), " node with name ", getName(), " failed: ", exp.what());
    }
}

IShapeInfer::Result Node::shapeInfer() const {
    std::vector<std::reference_wrapper<const VectorDims>> input_shapes;
    auto input_value_port_mask = shapeInference->get_port_mask();

    input_shapes.reserve(inputShapes.size());
    for (size_t port = 0; port < inputShapes.size(); ++port) {
        input_shapes.emplace_back(std::ref(getParentEdgeAt(port)->getMemory().getStaticDims()));
    }

    std::unordered_map<size_t, MemoryPtr> input_values;
    if (input_value_port_mask) {
        for (size_t port = 0; port < inputShapes.size(); ++port) {
            if (input_value_port_mask & (1 << port)) {
                input_values[port] = getSrcMemoryAtPort(port);
            }
        }
    }

    return shapeInference->infer(input_shapes, input_values);
}

void Node::updateLastInputDims() {
    if (lastInputDims.size() != getParentEdges().size()) {
        if (!lastInputDims.empty()) {
            OPENVINO_THROW("Input dims and parent edges number mismatch!");
        }
        lastInputDims.resize(getParentEdges().size());
    }

    for (size_t i = 0; i < lastInputDims.size(); i++) {
        lastInputDims[i] = getParentEdgeAt(i)->getMemory().getDesc().getShape().getDims();
    }
}

bool Node::canFuseSimpleOperation(const NodePtr& node) const {
    if (node->getType() == Type::FakeQuantize) {
        bool ret = node->getAlgorithm() != Algorithm::FQBinarization;
        for (size_t i = 1; i < node->getParentEdges().size(); i++) {
            ret &= node->getParentEdgeAt(i)->getParent()->getChildEdges().size() == 1;
        }
        return ret;
    } else if (node->getType() == Type::Eltwise) {
        return DnnlExtensionUtils::isUnarySupportedAsPostOp(node->getAlgorithm()) ||
               node->canBePerformedAsScaleShift(this);
    }
    return false;
}

void Node::addFusedNode(const NodePtr& fusingNode) {
    fusedWith.push_back(fusingNode);
}

void Node::addSupportedPrimDesc(const std::vector<PortConfigurator>& inPortConfigs,
                                const std::vector<PortConfigurator>& outPortConfigs,
                                impl_desc_type implType) {
    auto fill_port = [](const PortConfigurator& portConfigurator,
                        const Shape& shape,
                        ov::element::Type prc,
                        std::vector<PortConfig>& port) -> bool {
        // In order to simplify particular node initialization logic we just don't add config in case target shape is
        // not supported by blockedDescCreator. This should be suitable for major of scenarios since almost all nodes
        // add `ncsp` blockedDescCreator which supports any shape rank.
        if (shape.getRank() < portConfigurator.blockedDescCreator->getMinimalRank()) {
            return false;
        }

        PortConfig portConfig;
        portConfig.inPlace(portConfigurator.inPlace);
        portConfig.constant(portConfigurator.constant);
        portConfig.setMemDesc(portConfigurator.blockedDescCreator->createSharedDesc(prc, shape));

        port.push_back(std::move(portConfig));

        return true;
    };

    NodeConfig config;
    for (size_t i = 0; i < inPortConfigs.size(); i++) {
        auto shape = inPortConfigs[i].shape.getRank() == 0 ? getInputShapeAtPort(i) : inPortConfigs[i].shape;
        auto prc =
<<<<<<< HEAD
            inPortConfigs[i].prc == ov::element::undefined ? getOriginalInputPrecisionAtPort(i) : inPortConfigs[i].prc;
=======
            (inPortConfigs[i].prc == ov::element::dynamic) ? getOriginalInputPrecisionAtPort(i) : inPortConfigs[i].prc;
>>>>>>> c70fb31e
        if (!fill_port(inPortConfigs[i], shape, prc, config.inConfs)) {
            return;
        }
    }

    for (size_t i = 0; i < outPortConfigs.size(); i++) {
        auto dims = outPortConfigs[i].shape.getRank() == 0 ? getOutputShapeAtPort(i) : outPortConfigs[i].shape;
        auto prc = (outPortConfigs[i].prc == ov::element::dynamic) ? getOriginalOutputPrecisionAtPort(i)
                                                                   : outPortConfigs[i].prc;
        if (!fill_port(outPortConfigs[i], dims, prc, config.outConfs)) {
            return;
        }
    }

    supportedPrimitiveDescriptors.emplace_back(config, implType);
}

void Node::fuseDQScales(const float* scaleData, const size_t scaleSize) {
    if (DQScales.empty()) {
        DQScales.resize(scaleSize, 1.0);
    }
    OPENVINO_ASSERT(scaleSize == 1 || DQScales.size() == 1 || DQScales.size() == scaleSize,
                    "set invalid scales size , DQScales vector size: ",
                    DQScales.size(),
                    ", scale data size: ",
                    scaleSize,
                    "Node: ##",
                    getName());
    if (scaleSize > DQScales.size()) {
        DQScales.resize(scaleSize, DQScales[0]);
    }
    if (1 == scaleSize) {
        std::transform(DQScales.begin(), DQScales.end(), DQScales.begin(), [=](float val) {
            return (scaleData[0] * val);
        });
    } else {
        for (size_t i = 0; i < DQScales.size(); i++) {
            DQScales[i] *= scaleData[i];
        }
    }
    if (std::all_of(DQScales.begin(), DQScales.end(), [OV_CAPTURE_CPY_AND_THIS](float val) {
            return (val == DQScales[0]);
        })) {
        DQScales.resize(1);
    }
}

int Node::inPlaceInputPort(int portIdx) const {
    if (inputShapes.empty()) {
        // special case - a dead end node
        return -1;
    }

    const NodeDesc* selected_pd = getSelectedPrimitiveDescriptor();
    if (!selected_pd) {
        OPENVINO_THROW("Cannot find selected primitive descriptor for node: ", getName());
    }

    const auto& conf = selected_pd->getConfig();

    OPENVINO_ASSERT(portIdx >= 0 && portIdx < static_cast<int>(conf.inConfs.size()),
                    "Wrong portIndx: ",
                    portIdx,
                    " acceptable interval: [0, ",
                    conf.inConfs.size(),
                    ")");

    return conf.inConfs[portIdx].inPlace();
}

int Node::inPlaceOutPort(int portIdx) const {
    if (outputShapes.empty()) {
        // special case - a dead end node
        return -1;
    }

    const NodeDesc* selected_pd = getSelectedPrimitiveDescriptor();
    if (!selected_pd) {
        OPENVINO_THROW("Cannot find selected primitive descriptor for node: ", getName());
    }

    const auto& conf = selected_pd->getConfig();

    OPENVINO_ASSERT(portIdx >= 0 && portIdx < static_cast<int>(conf.outConfs.size()),
                    "Wrong portIndx: ",
                    portIdx,
                    " acceptable interval: [0, ",
                    conf.outConfs.size(),
                    ")");

    return conf.outConfs[portIdx].inPlace();
}

void Node::resolveInPlaceDirection() {
    enum InplaceDirectionType : uint8_t { UP, DOWN, CYCLIC, NONE };
    enum PortType : uint8_t { INPUT, OUTPUT };

    auto inPlaceDirection = [](const Node* node, PortType portType, int portNum) -> InplaceDirectionType {
        if (PortType::INPUT == portType) {
            auto inPlaceInpPort = node->inPlaceInputPort(portNum);
            if (inPlaceInpPort >= 0) {
                auto inPlaceOutPort = node->inPlaceOutPort(inPlaceInpPort);
                if (inPlaceOutPort == inPlaceInpPort) {
                    return InplaceDirectionType::CYCLIC;
                } else if (inPlaceOutPort < 0) {
                    return InplaceDirectionType::DOWN;
                } else {
                    OPENVINO_THROW("Non trivial inPlace memory dependency has been detected");
                }
            }
            // the requested port has a negative inPlace tag, let's check whether it is referenced from the output
            auto& config = node->getSelectedPrimitiveDescriptor()->getConfig();
            for (auto& portConf : config.outConfs) {
                if (portConf.inPlace() == portNum) {
                    return InplaceDirectionType::UP;
                }
            }
        } else if (PortType::OUTPUT == portType) {
            auto inPlaceOutPort = node->inPlaceOutPort(portNum);
            if (inPlaceOutPort >= 0) {
                auto inPlaceInpPort = node->inPlaceInputPort(inPlaceOutPort);
                if (inPlaceOutPort == inPlaceInpPort) {
                    return InplaceDirectionType::CYCLIC;
                } else if (inPlaceInpPort < 0) {
                    return InplaceDirectionType::UP;
                } else {
                    OPENVINO_THROW("Non trivial inPlace memory dependency has been detected");
                }
            }
            // the requested port has a negative inPlace tag, let's check whether it is referenced from the input
            auto& config = node->getSelectedPrimitiveDescriptor()->getConfig();
            for (auto& portConf : config.inConfs) {
                if (portConf.inPlace() == portNum) {
                    return InplaceDirectionType::DOWN;
                }
            }
        }
        return InplaceDirectionType::NONE;
    };

    auto& inpEdges = getParentEdges();
    for (auto& wEdge : inpEdges) {
        if (auto pEdge = wEdge.lock()) {
            auto inpPort = pEdge->getOutputNum();
            auto inPlaceInpPort = inPlaceInputPort(inpPort);
            if (inPlaceInpPort < 0 ||
                inPlaceDirection(this, PortType::INPUT, inpPort) != InplaceDirectionType::CYCLIC) {
                continue;
            }
            // inPlace memory cyclic dependency detected, need to resolve
            // let's check the parent node first
            auto pParent = pEdge->getParent().get();
            auto parentInPlaceDirection = inPlaceDirection(pParent, PortType::OUTPUT, pEdge->getInputNum());
            if (parentInPlaceDirection == InplaceDirectionType::UP) {
                auto config = getSelectedPrimitiveDescriptor()->getConfig();
                config.inConfs[inpPort].inPlace(-1);
                initDescriptor(config);
            } else if (parentInPlaceDirection == InplaceDirectionType::DOWN) {
                // search if siblings already have downstream direction
                auto downstreamPeers = [&] {
                    for (auto& peerEdge : pParent->getChildEdgesAtPort(pEdge->getInputNum())) {
                        auto peerNode = peerEdge->getChild().get();
                        if (peerNode == this) {
                            continue;
                        }
                        if (inPlaceDirection(peerNode, PortType::INPUT, peerEdge->getOutputNum()) ==
                            InplaceDirectionType::DOWN) {
                            return true;
                        }
                    }
                    return false;
                }();
                if (downstreamPeers) {
                    // when there is an downstream peer we have to resolve upstream inplace for the node
                    // to avoid inplace conflict
                    auto config = getSelectedPrimitiveDescriptor()->getConfig();
                    config.inConfs[inpPort].inPlace(-1);
                    initDescriptor(config);
                } else {
                    auto config = getSelectedPrimitiveDescriptor()->getConfig();
                    config.outConfs[inPlaceInpPort].inPlace(-1);
                    initDescriptor(config);
                }
            } else {
                // the parent node does not use inPlace memory, let's check children
                std::function<InplaceDirectionType(const Node* node, int portIdx)> searchNonCyclicDirection;
                searchNonCyclicDirection = [&](const Node* node, int portIdx) -> InplaceDirectionType {
                    auto childEdges = node->getChildEdgesAtPort(portIdx);
                    for (auto& edge : childEdges) {
                        auto pChild = edge->getChild().get();
                        auto result = inPlaceDirection(pChild, PortType::INPUT, edge->getOutputNum());
                        if (InplaceDirectionType::UP == result || InplaceDirectionType::DOWN == result) {
                            return result;
                        } else if (InplaceDirectionType::CYCLIC == result) {
                            return searchNonCyclicDirection(pChild, pChild->inPlaceInputPort(edge->getOutputNum()));
                        }
                    }
                    return InplaceDirectionType::NONE;
                };
                auto result = searchNonCyclicDirection(this, inPlaceInpPort);
                if (InplaceDirectionType::UP == result) {
                    auto config = getSelectedPrimitiveDescriptor()->getConfig();
                    config.inConfs[inpPort].inPlace(-1);
                    initDescriptor(config);
                } else if (InplaceDirectionType::DOWN == result) {
                    auto config = getSelectedPrimitiveDescriptor()->getConfig();
                    config.outConfs[inPlaceInpPort].inPlace(-1);
                    initDescriptor(config);
                } else if (InplaceDirectionType::NONE == result) {
                    // resolve cyclic inplace to downstream instead of upstream for the node
                    // when there is only one output referencing to the edges of it,
                    // thus benefits zero-copy of outputs.
                    size_t numConflicts = 0;

                    // the parent node does not use inPlace memory, but it is an Input.
                    if (Type::Input == pParent->getType() || Type::MemoryInput == pParent->getType()) {
                        auto config = getSelectedPrimitiveDescriptor()->getConfig();
                        config.inConfs[inpPort].inPlace(-1);
                        initDescriptor(config);
                        continue;
                    }

                    // search descendants
                    if (numConflicts <= 1) {
                        // note: there are only non-inplace or cyclic-inplace descendants at the moment.
                        std::function<void(const Node* node, int portIdx)> searchReferencingOutput;
                        searchReferencingOutput = [&](const Node* node, int portIdx) -> void {
                            if (numConflicts > 1) {
                                return;  // early stop
                            }
                            auto childEdges = node->getChildEdgesAtPort(portIdx);
                            for (auto& edge : childEdges) {
                                auto pChild = edge->getChild().get();
                                if (Type::Output == pChild->getType()) {
                                    numConflicts++;
                                } else {
                                    auto result = inPlaceDirection(pChild, PortType::INPUT, edge->getOutputNum());
                                    if (InplaceDirectionType::CYCLIC == result) {
                                        return searchReferencingOutput(pChild,
                                                                       pChild->inPlaceInputPort(edge->getOutputNum()));
                                    }
                                }
                            }
                        };
                        searchReferencingOutput(this, inPlaceInpPort);
                    }

                    // search siblings
                    if (numConflicts <= 1) {
                        // note: the parent node does not use inPlace memory at the moment, let's check the siblings
                        for (auto& peerEdge : pParent->getChildEdgesAtPort(pEdge->getInputNum())) {
                            auto peerNode = peerEdge->getChild().get();
                            if (peerNode == this) {
                                continue;
                            }
                            if (Type::Output == peerNode->getType()) {
                                numConflicts++;
                            } else {
                                auto result = inPlaceDirection(peerNode, PortType::INPUT, peerEdge->getOutputNum());
                                if (one_of(result, InplaceDirectionType::DOWN, InplaceDirectionType::CYCLIC)) {
                                    numConflicts++;
                                }
                            }
                        }
                    }

                    if (numConflicts == 1) {  // downstream to make the only output edge be referenced.
                        auto config = getSelectedPrimitiveDescriptor()->getConfig();
                        config.outConfs[inPlaceInpPort].inPlace(-1);
                        initDescriptor(config);
                    } else {  // the default direction of upstream
                        auto config = getSelectedPrimitiveDescriptor()->getConfig();
                        config.inConfs[inpPort].inPlace(-1);
                        initDescriptor(config);
                    }
                } else {
                    OPENVINO_THROW("A node without an inPlace memory cyclic dependency has not been found");
                }
            }
        }
    }
}

#ifndef CPU_DEBUG_CAPS
std::ostream& operator<<(std::ostream& out, const Node& node) {
    return out << "Node " << node.getName() << " of type " << node.getTypeStr() << "\n";
}

std::ostream& operator<<(std::ostream& out, const Node* node) {
    return operator<<(out, (*node));
}
#endif

}  // namespace ov::intel_cpu<|MERGE_RESOLUTION|>--- conflicted
+++ resolved
@@ -1978,11 +1978,7 @@
     for (size_t i = 0; i < inPortConfigs.size(); i++) {
         auto shape = inPortConfigs[i].shape.getRank() == 0 ? getInputShapeAtPort(i) : inPortConfigs[i].shape;
         auto prc =
-<<<<<<< HEAD
-            inPortConfigs[i].prc == ov::element::undefined ? getOriginalInputPrecisionAtPort(i) : inPortConfigs[i].prc;
-=======
             (inPortConfigs[i].prc == ov::element::dynamic) ? getOriginalInputPrecisionAtPort(i) : inPortConfigs[i].prc;
->>>>>>> c70fb31e
         if (!fill_port(inPortConfigs[i], shape, prc, config.inConfs)) {
             return;
         }
