--- conflicted
+++ resolved
@@ -161,19 +161,10 @@
     if (it != rtInfo.end()) {
         enforceBF16evenForGraphTail = it->second.as<bool>();
     }
-<<<<<<< HEAD
     const auto it_force_fp32 = rtInfo.find(ForceFP32::get_type_info_static());
     if (it_force_fp32 != rtInfo.end()) {
         enforceFP32 = it_force_fp32->second.as<ForceFP32>().value;
     }
-}
-
-Node::Node(const std::string& type, const std::string& name, const GraphContext::CPtr ctx)
-    : selectedPrimitiveDescriptorIndex(-1),
-      permanent(false),
-      temporary(false),
-      constant(ConstantType::Unknown),
-=======
     if (ov::fp16_compression_is_disabled(op))
         keepOriginalPrecision = true;
 }
@@ -189,7 +180,6 @@
       outputShapes(std::move(outShapes)),
       selectedPrimitiveDescriptorIndex(-1),
       constant(ConstantType::NoConst),
->>>>>>> 84c97668
       context(ctx),
       originalInputPrecisions(std::move(inputPrecisions)),
       originalOutputPrecisions(std::move(outputPrecisions)),
