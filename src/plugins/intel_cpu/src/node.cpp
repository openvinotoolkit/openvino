// Copyright (C) 2018-2025 Intel Corporation
// SPDX-License-Identifier: Apache-2.0
//

#include "node.h"

#include <dnnl_debug.h>
#include <dnnl_types.h>

#include <common/primitive_desc.hpp>
#include <common/primitive_desc_iface.hpp>
#include <cstdint>
#include <memory>
#include <oneapi/dnnl/dnnl.hpp>
#include <openvino/opsets/opset1.hpp>
#include <string>
#include <unordered_map>
#include <utility>
#include <vector>

#include "cpu_types.h"
#include "dnnl_extension_utils.h"
#include "edge.h"
#include "memory_desc/cpu_memory_desc_utils.h"
#include "memory_desc/dnnl_blocked_memory_desc.h"
#include "nodes/common/cpu_convert.h"
#include "nodes/conv.h"
#include "nodes/eltwise.h"
#include "nodes/input.h"
#include "nodes/reference.h"
#include "nodes/reorder.h"
#include "openvino/core/type/element_type.hpp"
#include "partitioned_mem_blk.h"
#include "utils/cpu_utils.hpp"
#include "utils/debug_capabilities.h"
#include "utils/general_utils.h"
#include "utils/ngraph_utils.hpp"
#include "utils/rt_info/memory_formats_attribute.hpp"

using namespace dnnl;
using namespace openvino;
using namespace ov::intel_cpu::node;

namespace ov::intel_cpu {

Node::NodesFactory& Node::factory() {
    static NodesFactory factoryInstance;
    return factoryInstance;
}

Node::Node(const std::shared_ptr<ov::Node>& op, GraphContext::CPtr ctx, const ShapeInferFactory& shapeInferFactory)
    : selectedPrimitiveDescriptorIndex(-1),
      constant(ConstantType::NoConst),
      context(std::move(ctx)),
      algorithm(Algorithm::Default),
      fusingPort(-1),
      engine(context->getEngine()),
      name(op->get_friendly_name()),
      typeStr(op->get_type_name()),
      type(TypeFromName(op->get_type_name())),
      profiling(op->get_friendly_name()) {
    for (size_t i = 0; i < op->get_input_size(); i++) {
        const auto& shape = op->get_input_partial_shape(i);
        if (shape.rank().is_dynamic()) {
            OPENVINO_THROW("Unexpected: CPU plug-in doesn't support ",
                           getTypeStr(),
                           " operation with dynamic rank. Operation name: ",
                           getName());
        }

        bool isScalar = shape.rank().get_length() == 0;
        inputShapes.emplace_back(isScalar ? ov::PartialShape{1} : shape);
        originalInputPrecisions.emplace_back(op->get_input_element_type(i));
    }

    parentEdges.reserve(inputShapes.size());

    if (typeStr != "Result" && typeStr != "Assign") {
        if (op->get_output_size() == 0) {
            OPENVINO_THROW("Node with type '", typeStr, "' and name '", name, "' does not have any outputs.");
        }
        for (size_t i = 0; i < op->get_output_size(); i++) {
            const auto& shape = op->get_output_partial_shape(i);
            if (shape.rank().is_dynamic()) {
                OPENVINO_THROW("Unexpected: CPU plug-in doesn't support ",
                               getTypeStr(),
                               " operation with dynamic rank. Operation name: ",
                               getName());
            }

            bool isScalar = shape.rank().get_length() == 0;
            outputShapes.emplace_back(isScalar ? ov::PartialShape{1} : shape);
            originalOutputPrecisions.emplace_back(op->get_output_element_type(i));
        }

        childEdges.reserve(outputShapes.size());
    }

    isDynamic = std::any_of(inputShapes.begin(),
                            inputShapes.end(),
                            [](const Shape& shape) {
                                return shape.isDynamic();
                            }) ||
                std::any_of(outputShapes.begin(), outputShapes.end(), [](const Shape& shape) {
                    return shape.isDynamic();
                });

    if (isDynamic) {
        shapeInference = shapeInferFactory.makeShapeInfer();
    }

    const auto& rtInfo = op->get_rt_info();
    if (rtInfo.count("originalLayersNames")) {
        originalLayers = getRTInfoValue(rtInfo, "originalLayersNames");
    }

    if (rtInfo.count("parallelDomain")) {
        parallelDomain = getRTInfoValue(rtInfo, "parallelDomain");
    }

    if (originalLayers.empty()) {
        addOriginalLayer(name);
    }

    primitivesPriority = getImplPriorityValue(op);
    if (!primitivesPriority.empty()) {
        std::istringstream stream(primitivesPriority);
        std::string str;
        while (getline(stream, str, ',')) {
            if (str.substr(0, 4) != "cpu:") {
                continue;
            }
            customImplPriorities.push_back(parse_impl_name(str));
            if (customImplPriorities.back() == impl_desc_type::unknown && str != "cpu:unknown") {
                OPENVINO_THROW("Unsupported CPU implementation ", str, " for node ", getName());
            }
        }
        const auto& defaultImplPriorities = getDefaultImplPriority();
        customImplPriorities.insert(customImplPriorities.end(),
                                    defaultImplPriorities.begin(),
                                    defaultImplPriorities.end());
    }

    std::string inputMemoryFormats = getInputMemoryFormats(op);
    if (!inputMemoryFormats.empty()) {
        std::istringstream stream(inputMemoryFormats);
        std::string str;
        while (getline(stream, str, ',')) {
            if (str.substr(0, 4) != "cpu:") {
                continue;
            }
            inputMemoryFormatsFilter.push_back(dnnl::utils::str2fmt(str.substr(4, str.size()).c_str()));
        }
    }

    std::string outputMemoryFormats = getOutputMemoryFormats(op);
    if (!outputMemoryFormats.empty()) {
        std::istringstream stream(outputMemoryFormats);
        std::string str;
        while (getline(stream, str, ',')) {
            if (str.substr(0, 4) != "cpu:") {
                continue;
            }
            outputMemoryFormatsFilter.push_back(dnnl::utils::str2fmt(str.substr(4, str.size()).c_str()));
        }
    }

    const auto it = rtInfo.find("enforceBF16evenForGraphTail");
    if (it != rtInfo.end()) {
        enforceBF16evenForGraphTail = it->second.as<bool>();
    }
    if (ov::fp16_compression_is_disabled(op)) {
        keepOriginalPrecision = true;
    }
}

Node::Node(const std::string& type,
           std::vector<Shape> inShapes,
           std::vector<Shape> outShapes,
           std::vector<ov::element::Type> inputPrecisions,
           std::vector<ov::element::Type> outputPrecisions,
           const std::string& name,
           const GraphContext::CPtr& ctx)
    : inputShapes(std::move(inShapes)),
      outputShapes(std::move(outShapes)),
      selectedPrimitiveDescriptorIndex(-1),
      constant(ConstantType::NoConst),
      context(ctx),
      originalInputPrecisions(std::move(inputPrecisions)),
      originalOutputPrecisions(std::move(outputPrecisions)),
      fusingPort(-1),
      engine(ctx->getEngine()),
      name(name),
      typeStr(type),
      type(TypeFromName(type)),
      profiling(name) {
    parentEdges.reserve(inputShapes.size());
    childEdges.reserve(outputShapes.size());
}

void Node::addEdge(const EdgePtr& edge) {
    auto parent = edge->getParent();
    auto child = edge->getChild();
    assert(parent && child);

    parent->addChildEdge(edge);
    child->addParentEdge(edge);
}

void Node::remove() {
    auto drop = [](const std::vector<EdgeWeakPtr>& edges) {
        for (auto& edge : edges) {
            auto edgePtr = edge.lock();
            if (!edgePtr) {
                continue;
            }
            edgePtr->getParent()->removeChildEdge(edgePtr);
            edgePtr->getChild()->removeParentEdge(edgePtr);
        }
    };

    drop(parentEdges);
    drop(childEdges);
}

bool Node::isEdgesEmpty(const std::vector<EdgeWeakPtr>& edges) const {
    for (auto& edge : edges) {
        if (edge.lock()) {
            return false;
        }
    }
    return true;
}

void Node::createPrimitive() {
    if (inputShapesDefined() && isExecutable()) {
        if (needPrepareParams()) {
            prepareParams();
        }
        updateLastInputDims();
    }
}

void Node::selectOptimalPrimitiveDescriptor() {
    selectPreferPrimitiveDescriptor(getImplPriority(), false);
}

void Node::selectPreferPrimitiveDescriptor(const std::vector<impl_desc_type>& priority, bool ignoreConstInputs) {
    for (auto& type : priority) {
        int selectedPrimitive = -1;
        int equalsFormatCount = -1;
        for (size_t i = 0; i < getSupportedPrimitiveDescriptors().size(); i++) {
            const auto& supportedPrimitiveDesc = getSupportedPrimitiveDescriptors()[i];
            const impl_desc_type supportedType = supportedPrimitiveDesc.getImplementationType();

            if (supportedType != type) {
                continue;
            }

            int equalsLocalFormatCount = 0;
            const size_t descInConfSize = supportedPrimitiveDesc.getConfig().inConfs.size();

            if (descInConfSize > getParentEdges().size()) {
                OPENVINO_THROW(getName(),
                               " Desc ",
                               i,
                               " with type: ",
                               supportedType,
                               " has more input ports than node: ",
                               descInConfSize,
                               " vs ",
                               getParentEdges().size());
                continue;
            }

            for (size_t j = 0; j < descInConfSize; j++) {
                auto parentEdge = getParentEdgeAt(j);
                auto parentPtr = parentEdge->getParent();

                // We don't take into account constant edges since reorders on them will be executed on load network
                // stage
                if (ignoreConstInputs && j > 0 && parentPtr->isConstant()) {
                    equalsLocalFormatCount++;
                    continue;
                }

                auto parent_spd = parentPtr->getSelectedPrimitiveDescriptor();

                if (parent_spd != nullptr && !parent_spd->getConfig().outConfs.empty()) {
                    int inNum = parentEdge->getInputNum();
                    if (inNum < 0 || inNum >= static_cast<int>(parent_spd->getConfig().outConfs.size())) {
                        inNum = 0;
                    }
                    auto curDesc = supportedPrimitiveDesc.getConfig().inConfs[j].getMemDesc();
                    auto parentDesc = parent_spd->getConfig().outConfs[inNum].getMemDesc();

                    const bool isCompatible = curDesc->isCompatible(*parentDesc);
                    if (isCompatible) {
                        equalsLocalFormatCount++;
                    }

                    DEBUG_LOG(getName(),
                              " pd[",
                              i,
                              "].inConfs[",
                              j,
                              "]"
                              " is ",
                              (isCompatible ? "compatible" : "not compatible"),
                              " with parent ",
                              parentPtr->getName(),
                              " outConfs[",
                              inNum,
                              "], equalsLocalFormatCount add to ",
                              equalsLocalFormatCount);
                }

                if (equalsLocalFormatCount > equalsFormatCount) {
                    equalsFormatCount = equalsLocalFormatCount;
                    selectedPrimitive = static_cast<int>(i);
                    DEBUG_LOG(getName(), " Select primitive desc: ", i, " ", supportedPrimitiveDesc);
                }
            }
        }

        if (selectedPrimitive >= 0) {
            selectPrimitiveDescriptorByIndex(selectedPrimitive);
            return;
        }
    }

    OPENVINO_ASSERT(!getSupportedPrimitiveDescriptors().empty(),
                    "Supported primitive descriptors list is empty for node: ",
                    getName(),
                    " type: ",
                    NameFromType(getType()));

    // fallback. If there are no primitives from priority list just select a first
    selectPrimitiveDescriptorByIndex(0);
}

bool Node::isOneDimShape(const ov::PartialShape& pshape) {
    int value_1_num = 0;
    int sz = static_cast<int>(pshape.size());
    for (const auto& s : pshape) {
        if (s.is_static() && s.get_length() == 1) {
            value_1_num++;
        }
    }
    return value_1_num >= sz - 1;
}

bool Node::isReorderRequired(const ov::intel_cpu::MemoryDescPtr& desc1, const ov::intel_cpu::MemoryDescPtr& desc2) {
    bool samePrec = desc1->getPrecision() == desc2->getPrecision();
    bool isOneDimShape1 = isOneDimShape(desc1->getShape().toPartialShape());
    bool isOneDimShape2 = isOneDimShape(desc2->getShape().toPartialShape());
    return !(isOneDimShape1 && isOneDimShape2 && samePrec);
}

void Node::selectPreferPrimitiveDescriptorWithShape(const std::vector<impl_desc_type>& priority,
                                                    bool ignoreConstInputs) {
    // Filter out dynamic shape.
    if (isDynamic) {
        return selectPreferPrimitiveDescriptor(priority, ignoreConstInputs);
    }

    auto estimateReorderOverhead = [&](const ov::intel_cpu::NodeDesc& supportedPrimitiveDesc, size_t i) {
        int estimate = 0;
        auto inputNodesNum = supportedPrimitiveDesc.getConfig().inConfs.size();
        for (size_t j = 0; j < inputNodesNum; j++) {
            auto parentEdge = getParentEdgeAt(j);
            auto parentPtr = parentEdge->getParent();

            // We don't take into account constant edges since reorders on them will be executed on load network
            // stage
            if (ignoreConstInputs && j > 0 && parentPtr->isConstant()) {
                continue;
            }

            auto parent_spd = parentPtr->getSelectedPrimitiveDescriptor();
            if (parent_spd != nullptr && !parent_spd->getConfig().outConfs.empty()) {
                int inNum = parentEdge->getInputNum();
                if (inNum < 0 || inNum >= static_cast<int>(parent_spd->getConfig().outConfs.size())) {
                    inNum = 0;
                }
                auto curDesc = supportedPrimitiveDesc.getConfig().inConfs[j].getMemDesc();
                auto parentDesc = parent_spd->getConfig().outConfs[inNum].getMemDesc();

                const bool isCompatible = curDesc->isCompatible(*parentDesc);
                if (!isCompatible) {
                    if (!isReorderRequired(parentDesc, curDesc)) {
                        estimate += 1;
                    } else {
                        estimate += ov::shape_size<ov::intel_cpu::VectorDims>(curDesc->getShape().getMinDims());
                    }
                }

                DEBUG_LOG(getName(),
                          " pd[",
                          i,
                          "].inConfs[",
                          j,
                          "]"
                          " is ",
                          (isCompatible ? "compatible" : "not compatible"),
                          " shape is ",
                          (isOneDimShape(curDesc->getShape().toPartialShape()) ? "one dim shape" : "not one dim shape"),
                          " with parent ",
                          parentPtr->getName(),
                          " outConfs[",
                          inNum,
                          "], estimate add to ",
                          estimate);
            }
        }
        return estimate;
    };

    auto selectSPDwithType = [&](const impl_desc_type type) {
        int selectedPrimitive = -1;
        int bestEstimate = std::numeric_limits<int>::max();
        for (size_t i = 0; i < getSupportedPrimitiveDescriptors().size(); i++) {
            const auto& supportedPrimitiveDesc = getSupportedPrimitiveDescriptors()[i];
            const impl_desc_type supportedType = supportedPrimitiveDesc.getImplementationType();
            if (supportedType != type) {
                continue;
            }

            const size_t descInConfSize = supportedPrimitiveDesc.getConfig().inConfs.size();

            if (descInConfSize > getParentEdges().size()) {
                OPENVINO_THROW(getName(),
                               " Desc ",
                               i,
                               " with type: ",
                               supportedType,
                               " has more input ports than node: ",
                               descInConfSize,
                               " vs ",
                               getParentEdges().size());
                continue;
            }

            auto estimate = estimateReorderOverhead(supportedPrimitiveDesc, i);

            if (estimate < bestEstimate) {
                bestEstimate = estimate;
                selectedPrimitive = static_cast<int>(i);
                DEBUG_LOG(getName(), " Select primitive desc: ", i, " ", supportedPrimitiveDesc);
            }
        }
        return selectedPrimitive;
    };

    // loop kernel priority
    for (auto& type : priority) {
        int selectedPrimitive = selectSPDwithType(type);
        if (selectedPrimitive >= 0) {
            selectPrimitiveDescriptorByIndex(selectedPrimitive);
            return;
        }
    }

    OPENVINO_ASSERT(!getSupportedPrimitiveDescriptors().empty(),
                    "Supported primitive descriptors list is empty for node: ",
                    getName(),
                    " type: ",
                    NameFromType(getType()));

    // fallback. If there are no primitives from priority list just select a first
    selectPrimitiveDescriptorByIndex(0);
}

bool Node::canBeInPlace() const {
    // TODO [DS]: enable inPlace for dynamic shapes
    if (isDynamicNode()) {
        return false;
    }

    if (getParentEdges().size() != 1 || getParentEdgeAt(0)->getParent()->getChildEdges().size() != 1 ||
        (getParentEdgeAt(0)->getParent()->isConstant() && !getParentEdgeAt(0)->getChild()->isConstant())) {
        return false;
    }

    // TODO: we need to extend this logic to properly handle all possible inplace conflicts
    if (getParentEdges().size() == 1 && getParentEdgeAt(0)->getParent()->getType() == Type::Reshape) {
        auto reshapeNode = getParentEdgeAt(0)->getParent();
        if (reshapeNode->getParentEdgeAt(0)->getParent()->getChildEdges().size() != 1) {
            return false;
        }
    }

    auto inShape = getInputShapeAtPort(0);
    for (size_t cIdx = 0; cIdx < outputShapes.size(); cIdx++) {
        if (getOutputShapeAtPort(cIdx) != inShape) {
            return false;
        }
    }
    return true;
}

void Node::resolveInPlaceEdges(Edge::LOOK look) {
    const NodeDesc* selected_pd = getSelectedPrimitiveDescriptor();
    if (!selected_pd) {
        OPENVINO_THROW("Cannot find selected primitive descriptor for node: ", getName());
    }
    if (look & Edge::LOOK_DOWN) {
        for (size_t i = 0; i < getParentEdges().size() && i < selected_pd->getConfig().inConfs.size(); i++) {
            auto inplaceOutIndx = selected_pd->getConfig().inConfs[i].inPlace();

            if (inplaceOutIndx < 0) {
                continue;
            }

            auto parentEdge = getParentEdgeAt(i);
            OPENVINO_ASSERT(parentEdge->getStatus() == Edge::Status::NotAllocated,
                            " Unexpected inplace resolve call to an allocated edge: ",
                            *parentEdge);

            // search for already allocated edge
            const auto& childEdges = getChildEdgesAtPort(inplaceOutIndx);
            auto itr = std::find_if(childEdges.begin(), childEdges.end(), [](const EdgePtr& edge) {
                return edge->getStatus() == Edge::Status::Allocated;
            });
            OPENVINO_ASSERT(itr != childEdges.end(),
                            " Could not find an allocated edge to resolve in-place for node: ",
                            getName());

            auto baseMemBlock = (*itr)->getMemory().getMemoryBlock();
            auto memBlock = std::make_shared<PartitionedMemoryBlock>(baseMemBlock);
            auto newMem =
                std::make_shared<Memory>(getEngine(), selected_pd->getConfig().inConfs[i].getMemDesc(), memBlock);
            parentEdge->reuse(newMem);
        }
    }
    if (look & Edge::LOOK_UP) {
        for (size_t i = 0; i < getChildEdges().size() && i < selected_pd->getConfig().outConfs.size(); i++) {
            auto inplaceInpIndx = selected_pd->getConfig().outConfs[i].inPlace();

            if (inplaceInpIndx < 0) {
                continue;
            }

            auto baseMemBlock = getParentEdgeAt(inplaceInpIndx)->getMemory().getMemoryBlock();
            auto memBlock = std::make_shared<PartitionedMemoryBlock>(baseMemBlock);
            const auto& childEdges = getChildEdgesAtPort(i);

            for (auto& childEdge : childEdges) {
                OPENVINO_ASSERT(childEdge->getStatus() == Edge::Status::NotAllocated,
                                " Unexpected inplace resolve call to an allocated edge: ",
                                *childEdge);
                auto newMem =
                    std::make_shared<Memory>(getEngine(), selected_pd->getConfig().outConfs[i].getMemDesc(), memBlock);
                childEdge->reuse(newMem);
            }
        }
    }
}

MemoryDescPtr Node::getBaseMemDescAtInputPort(size_t portNum) const {
    if (auto primDesc = getSelectedPrimitiveDescriptor()) {
        const auto& inConfs = primDesc->getConfig().inConfs;
        OPENVINO_ASSERT(portNum < inConfs.size(),
                        "Can't get input memory desc at port: ",
                        portNum,
                        ", incorrect port number");
        return inConfs[portNum].getMemDesc();
    }
    OPENVINO_THROW("Can't get input memory desc, primitive descriptor is not selected");
}

MemoryDescPtr Node::getBaseMemDescAtOutputPort(size_t portNum) const {
    if (auto primDesc = getSelectedPrimitiveDescriptor()) {
        const auto& outConfs = primDesc->getConfig().outConfs;
        OPENVINO_ASSERT(portNum < outConfs.size(),
                        "Can't get output memory desc at port: ",
                        portNum,
                        ", incorrect port number");
        return outConfs[portNum].getMemDesc();
    }
    OPENVINO_THROW("Can't get output memory desc, primitive descriptor is not selected");
}

MemoryDescPtr Node::getParentOutputMemDesc(const EdgePtr& edge) {
    const auto parentPtr = edge->getParent();
    const auto parentSpd = parentPtr->getSelectedPrimitiveDescriptor();
    OPENVINO_ASSERT(parentSpd, "Parent selected primitive descriptor is missed");

    const auto& parentOutConfs = parentSpd->getConfig().outConfs;
    OPENVINO_ASSERT(!parentOutConfs.empty(), "Parent output configuration is empty");

    const int inNum = edge->getInputNum();

    return parentSpd->getConfig().outConfs[inNum].getMemDesc();
}

std::string Node::getPrimitiveDescriptorType() const {
    auto selectedPrimitiveDesc = getSelectedPrimitiveDescriptor();

    impl_desc_type type = impl_desc_type::undef;
    if (selectedPrimitiveDesc) {
        type = selectedPrimitiveDesc->getImplementationType();
    }

    std::string str_type;

    auto add_type = [&](const std::string& t) {
        if (!str_type.empty() && t.c_str()[0] != '_') {
            str_type += "_";
        }
        str_type += t;
    };

#define SEARCH_TYPE(_type)                                       \
    if ((type & impl_desc_type::_type) == impl_desc_type::_type) \
    add_type(#_type)

    SEARCH_TYPE(undef);
    SEARCH_TYPE(reorder);
    SEARCH_TYPE(jit);
    SEARCH_TYPE(gemm);
    SEARCH_TYPE(brgconv);
    SEARCH_TYPE(brgemm);
    SEARCH_TYPE(ref);

    SEARCH_TYPE(avx512);
    SEARCH_TYPE(amx);
    SEARCH_TYPE(avx2);
    SEARCH_TYPE(avx);
    SEARCH_TYPE(sse42);
    SEARCH_TYPE(blas);
    SEARCH_TYPE(mlas);
    SEARCH_TYPE(any);
    SEARCH_TYPE(uni);

    SEARCH_TYPE(winograd);
    SEARCH_TYPE(sparse);
    SEARCH_TYPE(acl);
    SEARCH_TYPE(shl);
    SEARCH_TYPE(kleidiai);
    SEARCH_TYPE(_dw);
    SEARCH_TYPE(_1x1);

#undef SEARCH_TYPE

    if (type == impl_desc_type::unknown) {
        str_type = "unknown";
    } else if (str_type.empty()) {
        str_type = "undef";
    }

    // adding layer precision to the performance counters as one of the token
    // currently we treat a layer executing in int8 mode if its input is I8 or U8. if input is U8, we still
    // add I8 since I8 is special placeholder. The real calc precision might be quite complex and in most cases
    // it is mixed precision.
    if (selectedPrimitiveDesc) {
        if (!selectedPrimitiveDesc->getConfig().inConfs.empty()) {
            if (selectedPrimitiveDesc->getConfig().inConfs[0].getMemDesc()->getPrecision() != ov::element::u8) {
                str_type +=
                    "_" +
                    static_cast<std::string>(
                        selectedPrimitiveDesc->getConfig().inConfs[0].getMemDesc()->getPrecision().get_type_name());
            } else {
                str_type += "_I8";
            }
        } else {
            if (selectedPrimitiveDesc->getConfig().outConfs[0].getMemDesc()->getPrecision() != ov::element::u8) {
                str_type +=
                    "_" +
                    static_cast<std::string>(
                        selectedPrimitiveDesc->getConfig().outConfs[0].getMemDesc()->getPrecision().get_type_name());
            } else {
                str_type += "_I8";
            }
        }
    }

    return str_type;
}

EdgePtr Node::getParentEdgeAt(size_t idx) const {
    if (idx >= parentEdges.size()) {
        OPENVINO_THROW("Node ", getName(), " contains less parent edges than ", idx);
    }
    auto parentEdgePtr = parentEdges[idx].lock();
    if (!parentEdgePtr) {
        OPENVINO_THROW("Node ", getName(), " contains empty parent edge for index ", idx);
    }
    return parentEdgePtr;
}

EdgePtr Node::getChildEdgeAt(size_t idx) const {
    if (idx >= childEdges.size()) {
        OPENVINO_THROW("Node ", getName(), " contains less child edges than ", idx);
    }
    auto childEdgePtr = childEdges[idx].lock();
    if (!childEdgePtr) {
        OPENVINO_THROW("Node ", getName(), " contains empty child edge for index ", idx);
    }
    return childEdgePtr;
}

std::vector<EdgePtr> Node::getChildEdgesAtPort(int inputNum) const {
    if (inputNum < 0) {
        OPENVINO_THROW("Node ", getName(), ". negative input number is not supported ", inputNum);
    }

    if (static_cast<size_t>(inputNum) >= outputShapes.size()) {
        OPENVINO_THROW("Node ", getName(), " contains less output ports than ", inputNum);
    }

    std::vector<EdgePtr> res;
    for (auto& edge_w : childEdges) {
        auto edge = edge_w.lock();
        if (!edge) {
            OPENVINO_THROW("Node ", getName(), " contains dead weak ptr");
        }
        if (edge->getInputNum() == inputNum) {
            res.emplace_back(std::move(edge));
        }
    }
    return res;
}

std::vector<memory::format_tag> Node::getAvailableFormatsForDims(const Shape& dims) const {
<<<<<<< HEAD
    switch (dims.getRank()) {
    case 0:
    case 1:
        return {memory::format_tag::x};
    case 2:
        return {memory::format_tag::nc};
    case 3:
=======
    if (dims.getRank() == 0) {
        return {memory::format_tag::x};
    }
    if (dims.getRank() == 1) {
        return {memory::format_tag::x};
    }
    if (dims.getRank() == 2) {
        return {memory::format_tag::nc};
    }
    if (dims.getRank() == 3) {
>>>>>>> 8db08c14
        return {memory::format_tag::tnc,
                memory::format_tag::ntc,
                memory::format_tag::ncw,
                memory::format_tag::nCw8c,
                memory::format_tag::nCw16c};
<<<<<<< HEAD
    case 4:
        return {memory::format_tag::nchw, memory::format_tag::nChw8c, memory::format_tag::nChw16c};
    case 5:
=======
    }
    if (dims.getRank() == 4) {
        return {memory::format_tag::nchw, memory::format_tag::nChw8c, memory::format_tag::nChw16c};
    }
    if (dims.getRank() == 5) {
>>>>>>> 8db08c14
        return {memory::format_tag::ncdhw, memory::format_tag::nCdhw8c, memory::format_tag::nCdhw16c};
    default:
        return {memory::format_tag::any};
    }
}

static void fetchRawMemory(const MemoryPtr& mem) {
    // TODO: conceptually fetchRawMemory is a very bad solution
    if (mem->getDesc().getPrecision() == element::string) {
        return;
    }
    auto block = mem->getMemoryBlock();
    if (mem->isDefined()) {
        block->resize(mem->getSize());
    }
}

void Node::updateShapes() {
    OPENVINO_ASSERT(isDynamicNode(),
                    "Node::updateShapes() is called to a static shape node of type: ",
                    getTypeStr(),
                    " with name: ",
                    getName());
    try {
        if (needShapeInfer()) {
            auto result = shapeInfer();
            if (ShapeInferStatus::success == result.status) {
                redefineOutputMemory(result.dims);
            }
        } else {
            // guard check for internal dynamic nodes to avoid possible overestimation of the required memory size
            if (shapeInference && FULL_PORT_MASK == shapeInference->get_port_mask()) {
                return;
            }

            for (auto&& edge : getChildEdges()) {
                auto edge_ptr = edge.lock();
                CPU_NODE_ASSERT(edge_ptr, " has null edge");
                if (edge_ptr->inPlace(Edge::LOOK_UP)) {
                    continue;
                }

                auto mem = edge_ptr->getMemoryPtr();
                CPU_NODE_ASSERT(mem, " has null output memory");

                if (mem->getShape().hasZeroDims()) {
                    continue;
                }
                fetchRawMemory(mem);
            }
        }
    } catch (const std::exception& exp) {
        THROW_CPU_NODE_ERR(exp.what());
    }
}

void Node::updateDynamicParams() {
    OPENVINO_ASSERT(isDynamicNode(),
                    "Node::updateDynamicParams() is called to a static shape node of type: ",
                    getTypeStr(),
                    " with name: ",
                    getName());
    try {
        if (isExecutable()) {
            if (needPrepareParams()) {
                OPENVINO_ASSERT(inputShapesDefined(), "Input shapes are not defined.");
                DEBUG_LOG(" prepareParams() on #",
                          getExecIndex(),
                          " ",
                          getTypeStr(),
                          " ",
                          algToString(getAlgorithm()),
                          " ",
                          getName(),
                          " ",
                          getOriginalLayers());
                prepareParams();
            }
        }
    } catch (const std::exception& e) {
        THROW_CPU_NODE_ERR(e.what());
    }
}

void Node::execute(const dnnl::stream& strm, int numaId) {
    if (isDynamicNode()) {
        return executeDynamic(strm, numaId);
    }
    return executeStatic(strm, numaId);
}

void Node::executeStatic(const dnnl::stream& strm, int numaId) {
    toNumaNode(numaId);
    execute(strm);
}

void Node::executeDynamic(const dnnl::stream& strm, int numaId) {
    if (isExecutable()) {
        toNumaNode(numaId);
        executeDynamicImpl(strm);
    }

    updateLastInputDims();
}

bool Node::outputShapeDataDependency() const {
    auto port_mask = shapeInference->get_port_mask();
    if (EMPTY_PORT_MASK != port_mask) {
        for (size_t i = 0; i < getParentEdges().size(); ++i) {
            if ((port_mask & (1 << i)) && !getParentEdgeAt(i)->getParent()->isConstant()) {
                return true;
            }
        }
    }
    return false;
}

void Node::redefineOutputMemory(const std::vector<VectorDims>& newOutputShapes) {
    if (newOutputShapes.size() != outputShapes.size()) {
        OPENVINO_THROW("Number shapes mismatch with real outputs number for node with name: ", getName());
    }
    for (size_t i = 0lu; i < outputShapes.size(); i++) {
        redefineOutputMemory(i, newOutputShapes[i]);
    }
}

void Node::redefineOutputMemory(const size_t port, const VectorDims& new_output_shape) {
    const auto edges = getChildEdgesAtPort(port);

    static const VectorDims single_element_shape = {1};

    // avoid 0D shape incompatible
    const auto& new_shape = new_output_shape.empty() ? single_element_shape : new_output_shape;

    const auto& curr_desc = edges[0]->getMemory().getDesc();
    if (curr_desc.getShape().isStatic() && curr_desc.getShape().getStaticDims() == new_shape) {
        for (auto&& edge : edges) {
            fetchRawMemory(edge->getMemoryPtr());
        }
        return;
    }

    const bool has_zero_dims = std::count(std::begin(new_shape), std::end(new_shape), 0lu) > 0;
    const auto mem_desc = getBaseMemDescAtOutputPort(port)->cloneWithNewDims(new_shape, has_zero_dims);
    for (size_t j = 0lu; j < edges.size(); j++) {  // NOLINT(modernize-loop-convert)
        edges[j]->getMemoryPtr()->redefineDesc(mem_desc);
    }
}

void Node::initSupportedPrimitiveDescriptors() {
    if (!supportedPrimitiveDescriptors.empty()) {
        return;
    }

    auto addSupportedPrimitiveDescriptor = [&](const dnnl::primitive_desc& prim_desc) {
        std::vector<PortConfig> inConfs, outConfs;
        const int inPlaceOutPort = canBeInPlace() ? 0 : -1;

        for (size_t i = 0; i < descInputNumbers(); i++) {
            auto desc = getSrcMemDesc(prim_desc, i);

            inConfs.emplace_back(desc, BlockedMemoryDesc::EMPTY_MASK);
        }

        for (size_t i = 0; i < descOutputNumbers(); i++) {
            auto desc = getDstMemDesc(prim_desc, i);

            outConfs.emplace_back(desc, BlockedMemoryDesc::EMPTY_MASK, inPlaceOutPort);
        }

        const NodeConfig config(inConfs, outConfs);
        const impl_desc_type impl_type = parse_impl_name(prim_desc.impl_info_str());

        supportedPrimitiveDescriptors.emplace_back(config, impl_type);
    };

    /* When custom implementation priorities are NOT defined it is enough to
     * just use the first implementation from the priority list.
     * When custom implementation priorities are defined, all the implementations should be considered,
     * since custom implementations can be not available at all, so a fallback to the default ones must happen
     * To achive the fallback, it is necessary to create a supported primitive descriptor for each implementation
     * since oneDNN primitive is mutating while iterating */
#ifdef CPU_DEBUG_CAPS
    {
        if (!customImplPriorities.empty()) {
            DEBUG_LOG("#",
                      getName(),
                      " customImplPriorities [",
                      0,
                      "/",
                      customImplPriorities.size(),
                      "]: ",
                      impl_type_to_string(customImplPriorities[0]));
        }
    }
#endif
    for (auto& desc : descs) {
        auto first_desc = dnnl::primitive_desc(DnnlExtensionUtils::clone_primitive_desc(desc.get()));
        const bool first_match = customImplPriorities.empty();
        DEBUG_LOG("#",
                  getName(),
                  ", itpd.impl_info_str(): ",
                  desc.impl_info_str(),
                  ", parsed imp_type: ",
                  impl_type_to_string(parse_impl_name(desc.impl_info_str())),
                  ", first_match: ",
                  first_match ? "true" : "false");
        DnnlExtensionUtils::for_each_implementation(
            desc,
            first_match,
            [&](impl_desc_type implType) {
                return contains(getImplPriority(), implType);
            },
            [&](dnnl::primitive_desc& desc) {
                addSupportedPrimitiveDescriptor(desc);
            });

        // fallback. if none of the primitive types is present in the priority list just add first implementation
        // @todo this fallback is not necessary if primitive priority list is filled correctly
        if (supportedPrimitiveDescriptors.empty()) {
            addSupportedPrimitiveDescriptor(first_desc);
        }
    }
}

void Node::filterSupportedPrimitiveDescriptors() {
    if (inputMemoryFormatsFilter.empty() && outputMemoryFormatsFilter.empty()) {
        return;
    }

    // Compare by format tag
    auto areCompatible = [](const MemoryDesc& desc, dnnl::memory::format_tag fmt) -> bool {
        auto data_type = DnnlExtensionUtils::ElementTypeToDataType(desc.getPrecision());
        auto fmt_tdesc = DnnlBlockedMemoryDesc(desc.getShape(), data_type, fmt);
        return desc.isCompatible(fmt_tdesc);
    };

    auto isNotSuitableDesc = [&](const NodeDesc& desc) {
        const auto& config = desc.getConfig();
        if (inputMemoryFormatsFilter.size() > config.inConfs.size() ||
            outputMemoryFormatsFilter.size() > config.outConfs.size()) {
            OPENVINO_THROW("Incorrect number of input or output memory formats");
        }

        for (size_t i = 0; i < inputMemoryFormatsFilter.size(); i++) {
            if (!areCompatible(*config.inConfs[i].getMemDesc(), inputMemoryFormatsFilter[i])) {
                DEBUG_LOG(getName(),
                          " input memory format filter: ",
                          inputMemoryFormatsFilter[i],
                          " not matched. Erase desc from supported primitive descriptors: ",
                          desc);
                return true;
            }
        }

        for (size_t i = 0; i < outputMemoryFormatsFilter.size(); i++) {
            if (!areCompatible(*config.outConfs[i].getMemDesc(), outputMemoryFormatsFilter[i])) {
                DEBUG_LOG(getName(),
                          " Output memory format filter: ",
                          outputMemoryFormatsFilter[i],
                          " not matched. Erase desc from supported primitive descriptors: ",
                          desc);
                return true;
            }
        }

        return false;
    };

    supportedPrimitiveDescriptors.erase(
        std::remove_if(supportedPrimitiveDescriptors.begin(), supportedPrimitiveDescriptors.end(), isNotSuitableDesc),
        supportedPrimitiveDescriptors.end());

    OPENVINO_ASSERT(!supportedPrimitiveDescriptors.empty(),
                    getName(),
                    " type: ",
                    NameFromType(getType()),
                    " No supported primitive descriptors matched the provided input / output memory format filters.");
}

void Node::initDescriptor(const NodeConfig& config) {
    auto* selectedPD = getSelectedPrimitiveDescriptor();

    if (!selectedPD) {
        return;
    }

    if (descs.empty()) {
        const auto& selectedConfig = selectedPD->getConfig();
        if (selectedConfig.inConfs.size() != config.inConfs.size() ||
            selectedConfig.outConfs.size() != config.outConfs.size()) {
            return;
        }

        for (size_t i = 0; i < selectedConfig.inConfs.size(); i++) {
            if (!selectedConfig.inConfs[i].getPortDesc()->isCompatible(*config.inConfs[i].getPortDesc())) {
                OPENVINO_THROW("Incorrect descriptor for node: ", getName(), " on ", i, " intput port");
            }
        }

        for (size_t i = 0; i < selectedConfig.outConfs.size(); i++) {
            if (!selectedConfig.outConfs[i].getPortDesc()->isCompatible(*config.outConfs[i].getPortDesc())) {
                OPENVINO_THROW("Incorrect descriptor for node: ", getName(), " on ", i, " output port");
            }
        }
        selectedPD->setConfig(config);

        return;
    }

    auto updateNodeConfig = [&](const NodeConfig& cfg) {
        auto updatedConfig = cfg;

        for (size_t i = 0; i < descInputNumbers(); i++) {
            PortConfig& dataConfig = updatedConfig.inConfs[i];
            dataConfig.inPlace(canBeInPlace() ? 0 : -1);     // update inPlace
            dataConfig.setMemDesc(dataConfig.getMemDesc());  // reset desc with default compatibility mask
        }

        for (size_t i = 0; i < descOutputNumbers(); i++) {
            PortConfig& dataConfig = updatedConfig.outConfs[i];
            dataConfig.inPlace(-1);                          // update inPlace
            dataConfig.setMemDesc(dataConfig.getMemDesc());  // reset desc with default compatibility mask
        }

        return updatedConfig;
    };

    descs.clear();

    std::vector<MemoryDescPtr> inDescs;
    inDescs.reserve(config.inConfs.size());
    for (const auto& inConf : config.inConfs) {
        inDescs.emplace_back(inConf.getMemDesc());
    }
    std::vector<MemoryDescPtr> outDescs;
    outDescs.reserve(config.outConfs.size());
    for (const auto& outConf : config.outConfs) {
        outDescs.emplace_back(outConf.getMemDesc());
    }
    createDescriptor(inDescs, outDescs);

    for (auto& desc : descs) {
        if (DnnlExtensionUtils::find_implementation(desc, selectedPD->getImplementationType())) {
            selectedPD->setConfig(config);
            return;
        }
    }

    const auto& currentConfig = selectedPD->getConfig();
    const auto& updatedConfig = updateNodeConfig(currentConfig);

    selectedPD->setConfig(updatedConfig);
}

void Node::prepareMemory(const DnnlMemoryDescPtr& intDesc, size_t indx) {
    size_t minSize = indx + 1;
    if (internalBlobMemory.size() < minSize) {
        internalBlobMemory.resize(minSize);
    }

    if (minSize > internalBlobs.size()) {
        OPENVINO_THROW("Can't prepare memory for internal blob, requested index: ",
                       indx,
                       " is out of bounds of the internalBlobs vector of size ",
                       internalBlobs.size());
    }

    const auto& internalBlob = internalBlobs[indx];

    auto create = [&]() {
        auto newDesc = internalBlob->getDescPtr();
        Memory memory{engine, newDesc, internalBlob->getData()};

        MemoryPtr _ptr = std::make_shared<Memory>(engine, intDesc);
        node::Reorder::reorderData(memory, *_ptr, context->getParamsCache());
        return _ptr;
    };

    MemoryPtr ptr;
    auto weightCache = context->getWeightsCache();
    if (weightCache != nullptr && memory::format_kind::blocked == intDesc->getDnnlDesc().get_format_kind()) {
        const auto string_hash = name + "_" + std::to_string(indx) + "_" +
                                 DnnlExtensionUtils::computeWeightsStringHash(internalBlob, intDesc);
        ptr = *weightCache->findOrCreate(string_hash, create);
    } else {
        ptr = create();
    }

    internalBlobMemory[indx] = ptr;
}

void Node::prepareMemory(const std::vector<DnnlMemoryDescPtr>& intDescs) {
    if (internalBlobs.size() != intDescs.size()) {
        OPENVINO_THROW("Can't prepare memory for internal blob, internal blob and internal descs number do not match ",
                       internalBlobs.size(),
                       " vs ",
                       intDescs.size());
    }

    internalBlobMemory.clear();
    for (size_t i = 0; i < internalBlobs.size(); i++) {
        prepareMemory(intDescs[i], i);
    }
}

void Node::prepareMemory(dnnl::primitive_desc_iterator& itpd) {
    std::vector<DnnlMemoryDescPtr> intDescs;
    intDescs.reserve(internalBlobDesc.size());
    for (auto& it : internalBlobDesc) {
        intDescs.push_back(it(itpd, 0));
    }

    Node::prepareMemory(intDescs);
}

MemoryPtr Node::prepareWeightMemory(DnnlMemoryDescPtr dstWeightDesc, DnnlMemoryDescPtr srcWeightDesc) {
    if (!getParentEdgeAt(1)->getParent()->isConstant()) {
        OPENVINO_THROW("Weight input is not const for node ", getName(), ".");
    }
    auto edgeMem = getSrcMemoryAtPort(1);
    if (!edgeMem) {
        OPENVINO_THROW("Cannot get const weights edgeMem for node ", getName(), ".");
    }

    if (!srcWeightDesc) {
        auto constDnnlMemOutDesc = edgeMem->getDescWithType<DnnlMemoryDesc>();
        auto weightSrcDesc = constDnnlMemOutDesc->getDnnlDesc();
        weightSrcDesc = weightSrcDesc.reshape(dstWeightDesc->getDnnlDesc().get_dims());
        srcWeightDesc = DnnlExtensionUtils::makeDescriptor(weightSrcDesc);
    }

    auto create = [&]() {
        Memory srcMemory{getEngine(), srcWeightDesc, edgeMem->getData()};
        MemoryPtr _ptr = std::make_shared<Memory>(getEngine(), dstWeightDesc);
        node::Reorder::reorderData(srcMemory, *_ptr, context->getParamsCache());

        return _ptr;
    };

    MemoryPtr ptr;
    const auto& format = dstWeightDesc->serializeFormat();

    OPENVINO_ASSERT(privateWeightCache, "privateWeightCache is nullptr");

    auto itr = privateWeightCache->find(format);
    if (privateWeightCache->end() != itr) {
        return itr->second;
    }

    auto weightCache = context->getWeightsCache();
    if (weightCache != nullptr) {
        const auto string_hash = DnnlExtensionUtils::computeWeightsStringHash(edgeMem, dstWeightDesc);
        ptr = *weightCache->findOrCreate(string_hash, create);
    } else {
        ptr = create();
    }

    (*privateWeightCache)[format] = ptr;

    return ptr;
}

void Node::toNumaNode(int numaNodeID) {
    if (numaNodeID < 0) {
        return;
    }

    return toNumaNodeImpl(numaNodeID);
}

void Node::toNumaNodeImpl(int numaNodeID) {
    if (curNumaNode == numaNodeID) {
        return;
    }

    // create scratch pad from specified numa node
    if (scratchpadMem) {
        scratchpadMem = context->getScratchPad()->createScratchPadMem(scratchpadMem->getDescPtr());
        primArgs[DNNL_ARG_SCRATCHPAD] = scratchpadMem->getPrimitive();
    }

    // mbind constant prim args to numa nodes
    if (primArgs.count(DNNL_ARG_WEIGHTS)) {
        mbind_move(primArgs[DNNL_ARG_WEIGHTS], numaNodeID);
    }
    if (primArgs.count(DNNL_ARG_BIAS)) {
        mbind_move(primArgs[DNNL_ARG_BIAS], numaNodeID);
    }

    curNumaNode = numaNodeID;
}

bool Node::isInPlace() const {
    if (inplace == InPlaceType::Unknown) {
        auto selected_pd = getSelectedPrimitiveDescriptor();
        if (selected_pd == nullptr) {
            OPENVINO_THROW("Preferable primitive descriptor is not set.");
        }

        inplace = InPlaceType::NoInPlace;
        auto config = selected_pd->getConfig();
        for (auto& in : config.inConfs) {
            if (in.inPlace() >= 0) {
                inplace = InPlaceType::InPlace;
                break;
            }
        }
        for (auto& out : config.outConfs) {
            if (out.inPlace() >= 0) {
                inplace = InPlaceType::InPlace;
                break;
            }
        }
    }

    return inplace == InPlaceType::InPlace;
}

Node::ConstantType Node::getConstantType() const {
    return constant;
}

bool Node::isConstant() {
    return getConstantType() == ConstantType::Const;
}

void Node::updateConstantType() {
    if (constant == ConstantType::StrictNoConst) {
        return;
    }

    bool isConst = true;
    for (const auto& parentEdge : getParentEdges()) {
        isConst &= parentEdge.lock()->getParent()->isConstant();
    }

    const auto prevConstantType = constant;
    constant = isConst ? ConstantType::Const : ConstantType::NoConst;
    if (constant == prevConstantType) {
        return;  // state has not changed, no reason to continue
    }

    for (const auto& childEdge : getChildEdges()) {
        const auto childNode = childEdge.lock()->getChild();
        childNode->updateConstantType();
    }
}

void Node::addOriginalLayer(const std::string& layerName) {
    if (layerName.empty()) {
        return;
    }
    if (originalLayers.empty()) {
        originalLayers = layerName;
    } else {
        originalLayers += "," + layerName;
    }
}

void Node::cleanup() {
    internalBlobs.clear();

    for (const auto& it : fusedWith) {
        it->cleanup();
    }

    for (const auto& it : mergedWith) {
        it->cleanup();
    }
}

const std::vector<impl_desc_type>& Node::getDefaultImplPriority() {
    static const std::vector<impl_desc_type> priorities {
        impl_desc_type::unknown,
            // Undef impl type is used to express use-cases there real type is unkown during compilation
            // Undef has higher priority than defined types in order to force primitive selection logic to make decision
            // based on other properties
            impl_desc_type::undef, impl_desc_type::brgconv_avx512_amx_1x1, impl_desc_type::brgconv_avx512_amx,
            impl_desc_type::jit_avx512_amx_dw, impl_desc_type::jit_avx512_amx_1x1, impl_desc_type::jit_avx512_amx,
            // Brgconv kernels disabled in order to prevent perf degradations on non AMX HW
            // impl_desc_type::brgconv_avx512_1x1,
            // impl_desc_type::brgconv_avx512,
            impl_desc_type::jit_uni_dw, impl_desc_type::jit_uni_1x1, impl_desc_type::jit_uni,
            impl_desc_type::jit_avx512_dw, impl_desc_type::jit_avx512_1x1, impl_desc_type::jit_avx512,
            impl_desc_type::jit_avx2_dw, impl_desc_type::jit_avx2_1x1, impl_desc_type::jit_avx2,
            impl_desc_type::jit_avx_dw, impl_desc_type::jit_avx_1x1, impl_desc_type::jit_avx,
            impl_desc_type::jit_sse42_dw, impl_desc_type::jit_sse42_1x1, impl_desc_type::jit_sse42,
#if defined(OPENVINO_ARCH_ARM64)
            impl_desc_type::jit_asimd,
#endif
            impl_desc_type::gemm_any, impl_desc_type::gemm_blas, impl_desc_type::gemm_avx512, impl_desc_type::gemm_avx2,
            impl_desc_type::gemm_avx, impl_desc_type::gemm_sse42, impl_desc_type::gemm_acl, impl_desc_type::acl,
            impl_desc_type::gemm_kleidiai, impl_desc_type::kleidiai, impl_desc_type::jit_gemm, impl_desc_type::ref_any,
            impl_desc_type::ref,
    };

    return priorities;
}

const std::vector<impl_desc_type>& Node::getImplPriority() {
    if (!customImplPriorities.empty()) {
        return customImplPriorities;
    }

    return getDefaultImplPriority();
}

PortDescBasePtr Node::getConsistentInputDesc(const NodeConfig& config, size_t idx) const {
    const auto& inConf = config.inConfs[idx];

    if (inConf.inPlace() >= 0) {  // node have inplace input
        auto inplaceIndx = static_cast<size_t>(inConf.inPlace());
        PortDescBasePtr outPortDesc;
        const auto& outConf = config.outConfs[inplaceIndx];
        if (outConf.inPlace() ==
            static_cast<int>(idx)) {              // the input desc port is the same port used for inplace output
            outPortDesc = outConf.getPortDesc();  // just use desc from this output port
        } else {
            outPortDesc = getConsistentOutputDesc(config, inplaceIndx);  // get consistent desc otherwise
        }
        if (inConf.getPortDesc()->isCompatible(*outPortDesc)) {  // use the desc if compatible
            return outPortDesc;
        }
    }

    auto* parentSelectedPD = getParentEdgeAt(idx)->getParent()->getSelectedPrimitiveDescriptor();
    if (!parentSelectedPD) {
        OPENVINO_THROW("Cannot get selected primitive descriptor for node: ",
                       getParentEdgeAt(idx)->getParent()->getName());
    }

    int num = getParentEdgeAt(idx)->getInputNum();
    if (num >= 0) {
        auto parentConf = parentSelectedPD->getConfig().outConfs[num];
        const auto desc = parentConf.getMemDesc()->cloneWithNewPrecision(inConf.getMemDesc()->getPrecision());
        parentConf.setMemDesc(desc);

        if (!parentConf.getMemDesc()->isDefined() && parentConf.inPlace() >= 0) {
            getParentEdgeAt(idx)->getParent()->initOptimalPrimitiveDescriptor();
        }

        // config might be changed
        parentConf = parentSelectedPD->getConfig().outConfs[num];
        if (parentConf.getMemDesc()->isDefined() && inConf.getPortDesc()->isCompatible(*parentConf.getPortDesc())) {
            return parentConf.getPortDesc();
        }
    }

    return inConf.getPortDesc();
}

PortDescBasePtr Node::getConsistentOutputDesc(const NodeConfig& config, size_t idx) const {
    const auto& outConf = config.outConfs[idx];

    if (outConf.inPlace() >= 0) {  // node have inplace output
        auto inplaceIndx = static_cast<size_t>(outConf.inPlace());
        PortDescBasePtr inpPortDesc;
        const auto& inpConf = config.inConfs[inplaceIndx];
        if (inpConf.inPlace() ==
            static_cast<int>(idx)) {              // the input desc port is the same port used for inplace output
            inpPortDesc = inpConf.getPortDesc();  // just use desc from this output port
        } else {
            inpPortDesc = getConsistentInputDesc(config, inplaceIndx);  // get consistent desc otherwise
        }
        if (outConf.getPortDesc()->isCompatible(*inpPortDesc)) {  // use the desc if compatible
            return inpPortDesc;
        }
    }

    auto* childSelectedPD = getChildEdgeAt(idx)->getChild()->getSelectedPrimitiveDescriptor();
    if (!childSelectedPD) {
        OPENVINO_THROW("Cannot get selected primitive descriptor for node: ",
                       getChildEdgeAt(idx)->getChild()->getName());
    }

    int num = getChildEdgeAt(idx)->getOutputNum();
    if (num >= 0) {
        auto childConf = childSelectedPD->getConfig().inConfs[num];
        const auto desc = childConf.getMemDesc()->cloneWithNewPrecision(outConf.getMemDesc()->getPrecision());
        childConf.setMemDesc(desc);

        if (!childConf.getMemDesc()->isDefined() && childConf.inPlace() >= 0) {
            getChildEdgeAt(idx)->getChild()->initOptimalPrimitiveDescriptor();
        }

        // config might be changed
        childConf = childSelectedPD->getConfig().inConfs[num];
        if (childConf.getMemDesc()->isDefined() && outConf.getPortDesc()->isCompatible(*childConf.getPortDesc())) {
            return childConf.getPortDesc();
        }
    }

    return outConf.getPortDesc();
}

void Node::initOptimalPrimitiveDescriptor() {
    if (one_of(getType(), Type::RNNCell, Type::RNNSeq)) {  // can be skipped for RNN node
        return;
    }

    auto selected_pd = getSelectedPrimitiveDescriptor();
    if (selected_pd == nullptr) {
        OPENVINO_THROW("Preferable primitive descriptor is not set for ", getName());
    }

    auto config = selected_pd->getConfig();
    for (size_t i = 0; i < config.inConfs.size(); i++) {
        if (!isDynamicNode() || config.inConfs[i].getMemDesc()->isDefined()) {
            auto inpPortDesc = getConsistentInputDesc(config, i);
            DEBUG_LOG(getName(), ": input PortDesc before: ", *inpPortDesc->getMemDesc());
            config.inConfs[i].setMemDesc(inpPortDesc->getMemDesc());
            DEBUG_LOG(getName(), ": input PortDesc after: ", *config.inConfs[i].getMemDesc());
        }
    }

    for (size_t i = 0; i < config.outConfs.size(); i++) {
        auto outMemDesc = config.outConfs[i].getMemDesc();
        if (!isDynamicNode() || outMemDesc->isDefined()) {
            auto outPortDesc = getConsistentOutputDesc(config, i);
            DEBUG_LOG(getName(), ": output PortDesc before: ", *outPortDesc->getMemDesc());
            config.outConfs[i].setMemDesc(outPortDesc->getMemDesc());
        } else {
            // it is assumed that the nodes will define dense tensors on output edges
            // if it is not the case the implementation must redefine this behaviour
            if (outMemDesc->getType() & Blocked) {
                config.outConfs[i].setMemDesc(std::dynamic_pointer_cast<BlockedMemoryDesc>(outMemDesc),
                                              BlockedMemoryDesc::FULL_MASK);
            }
        }
    }

    initDescriptor(config);
}

bool Node::isConfigDefined(const NodeConfig& config) const {
    for (const auto& configs : {config.inConfs, config.outConfs}) {
        for (const auto& dc : configs) {
            if (!dc.getMemDesc()->isDefined()) {
                return false;
            }
        }
    }
    return true;
}

MemoryDescPtr Node::getSrcMemDesc(const dnnl::primitive_desc& prim_desc, size_t idx) const {
    if (getInputShapeAtPort(idx).isDynamic()) {
        return DnnlExtensionUtils::makeUndefinedDesc(prim_desc.src_desc(idx), getInputShapeAtPort(idx));
    }
    return DnnlExtensionUtils::makeDescriptor(prim_desc.src_desc(idx));
}

MemoryDescPtr Node::getDstMemDesc(const dnnl::primitive_desc& prim_desc, size_t idx) const {
    if (getOutputShapeAtPort(idx).isDynamic()) {
        return DnnlExtensionUtils::makeUndefinedDesc(prim_desc.dst_desc(idx), getOutputShapeAtPort(idx));
    }
    return DnnlExtensionUtils::makeDescriptor(prim_desc.dst_desc(idx));
}

void Node::appendPostOpArgs(const dnnl::primitive_attr& attr,
                            std::unordered_map<int, dnnl::memory>& primArgs,
                            const std::unordered_map<int, MemoryPtr>& postOpsArgs) {
    for (auto& entry : postOpsArgs) {
        primArgs[entry.first] = entry.second->getPrimitive();
    }
}

bool Node::isFusedWith(Type fusedNodeType) const {
    for (const auto& fusedNode : fusedWith) {
        if (fusedNode->type == fusedNodeType) {
            return true;
        }
    }

    return false;
}

dnnl::memory::format_tag Node::getWeightsFormatTagByDims(const VectorDims& dims) const {
    switch (dims.size()) {
    case 1:
        return dnnl::memory::format_tag::a;
    case 2:
        return dnnl::memory::format_tag::ab;
    case 3:
        return dnnl::memory::format_tag::abc;
    case 4:
        return dnnl::memory::format_tag::abcd;
    case 5:
        return dnnl::memory::format_tag::abcde;
    case 6:
        return dnnl::memory::format_tag::abcdef;
    default:
        OPENVINO_THROW("getWeightsFormatTagByDims doesn't support dims.size() = ", dims.size());
    }
}

void Node::appendPostOps(dnnl::post_ops& ops,
                         const VectorDims& postOpDims,
                         std::unordered_map<int, MemoryPtr>& postOpsMem,
                         const int channelAxis) {
    OPENVINO_THROW("Fusing of ", NameFromType(this->getType()), " operation is not implemented");
}

void Node::appendPostOps(dnnl::post_ops& ops,
                         const VectorDims& postOpDims,
                         std::vector<const void*>& postOpsMem,
                         const int channelAxis) {
    OPENVINO_THROW("Fusing of ", NameFromType(this->getType()), " operation is not implemented");
}

std::vector<ov::element::Type> Node::getInputPrecisions() const {
    std::vector<ov::element::Type> inputPrecisions;
    for (size_t i = 0; i < getParentEdges().size(); i++) {
        auto parentEdge = getParentEdgeAt(i);
        if (parentEdge && parentEdge->getStatus() == Edge::Status::Validated) {
            inputPrecisions.emplace_back(parentEdge->getMemoryPtr()->getDesc().getPrecision());
        }
    }
    return inputPrecisions;
}

std::vector<ov::element::Type> Node::getOutputPrecisions() const {
    std::vector<ov::element::Type> outputPrecisions;
    for (size_t i = 0; i < getChildEdges().size(); i++) {
        auto childEdge = getChildEdgeAt(i);
        if (childEdge && childEdge->getStatus() == Edge::Status::Validated) {
            outputPrecisions.emplace_back(childEdge->getMemoryPtr()->getDesc().getPrecision());
        }
    }
    return outputPrecisions;
}

ov::element::Type Node::getRuntimePrecision() const {
    // Base implementation consider precision only on data path and
    // assumes it is placed on 0-th port (which is true for almost all layers)
    ov::element::Type runtimePrecision = ov::element::dynamic;
    auto inputPrecisions = getInputPrecisions();
    if (!inputPrecisions.empty()) {
        runtimePrecision = inputPrecisions[0];
    } else {
        auto outputPrecisions = getOutputPrecisions();
        if (!outputPrecisions.empty()) {
            runtimePrecision = outputPrecisions[0];
        }
    }

    return runtimePrecision;
}

Node* Node::NodesFactory::create(const std::shared_ptr<ov::Node>& op, const GraphContext::CPtr& context) {
    Node* newNode = nullptr;
    std::string errorMessage;
    if (newNode == nullptr) {
        try {
            std::unique_ptr<Node> ol(createNodeIfRegistered(intel_cpu, TypeFromName(op->get_type_name()), op, context));
            if (ol != nullptr && ol->created()) {
                newNode = ol.release();
            }
        } catch (const ov::Exception& ex) {
            if (dynamic_cast<const ov::NotImplemented*>(&ex) != nullptr) {
                errorMessage += ex.what();
            } else {
                throw;
            }
        }
    }

    if (newNode == nullptr) {
        try {
            std::unique_ptr<Node> ol(new Reference(op, context, errorMessage));
            if (ol != nullptr && ol->created()) {
                newNode = ol.release();
            }
        } catch (const ov::Exception& ex) {
            if (dynamic_cast<const ov::NotImplemented*>(&ex) != nullptr) {
                const std::string currErrorMess = ex.what();
                if (!currErrorMess.empty()) {
                    errorMessage += errorMessage.empty() ? currErrorMess : "\n" + currErrorMess;
                }
            } else {
                throw;
            }
        }
    }

    if (!newNode) {
        std::string errorDetails;
        if (!errorMessage.empty()) {
            errorDetails = "\nDetails:\n" + errorMessage;
        }
        OPENVINO_THROW("Unsupported operation of type: ",
                       op->get_type_name(),
                       " name: ",
                       op->get_friendly_name(),
                       errorDetails);
    }

    return newNode;
}

bool Node::canBePerformedAsScaleShift(const Node* parentNode) const {
#if defined(OPENVINO_ARCH_X86_64)
    OPENVINO_ASSERT(parentNode);

    size_t fusingPort = 0;
    const auto channelAxis = parentNode->getFusingAxis();

    for (size_t i = 0; i < getParentEdges().size(); i++) {
        Node* node = getParentEdgeAt(i)->getParent().get();
        if (node == nullptr) {
            OPENVINO_THROW("Cannot get parent node for ", getName(), " on ", i, " port");
        }
        if (node == parentNode) {
            fusingPort = i;
            continue;
        }
        if (node->getType() != Type::Input || !node->isConstant()) {
            return false;
        }
    }

    const auto isBroadcastableToDataInput = [&]() {
        auto& dataShape = getInputShapeAtPort(fusingPort).getDims();
        for (size_t i = 0; i < getParentEdges().size(); i++) {
            if (i == fusingPort) {
                continue;
            }
            auto& weightShape = getInputShapeAtPort(i).getDims();
            if (getParentEdgeAt(i)->getParent()->getChildEdges().size() != 1 ||
                !isPerTensorOrPerChannelBroadcastable(dataShape, weightShape, channelAxis, true)) {
                return false;
            }
        }
        return true;
    };

    const auto isConvertablePowerStatic = [&]() {
        if (getAlgorithm() == Algorithm::EltwisePowerStatic) {
            const auto eltwise = dynamic_cast<const Eltwise*>(this);
            if (!eltwise) {
                OPENVINO_THROW("Cannot cast ", getName(), " to Eltwise");
            }
            return eltwise->getAlpha() == 1.0f;
        }
        return false;
    };

    return (one_of(getAlgorithm(),
                   Algorithm::EltwiseAdd,
                   Algorithm::EltwiseMultiply,
                   Algorithm::EltwiseSubtract,
                   Algorithm::EltwiseDivide,
                   Algorithm::EltwisePrelu,
                   Algorithm::EltwiseMulAdd) &&
            isBroadcastableToDataInput()) ||
           isConvertablePowerStatic();
#else
    // TODO: provide correct list of operations for other backends
    return false;
#endif
}

// @todo shifts for Subtract and scales for Divide are replaced with
// Add (with opposite sign) and Multiply (with inverse value) for legacy dephwise post ops
// This can be avoided after dephwise post ops are gone
std::pair<std::vector<float>, std::vector<float>> Node::getScalesAndShifts(const Node* parentNode) const {
    std::vector<float> scales, shifts;

    const auto fillValuesFrom = [&](const NodePtr& constInput, std::vector<float>& buffer) {
        auto* constInputNode = dynamic_cast<node::Input*>(constInput.get());
        if (!constInputNode) {
            OPENVINO_THROW("Cannot cast ", constInput->getName(), " to Input");
        }
        auto constBlob = constInputNode->getMemoryPtr();
        const auto elementsCount = constBlob->getDescWithType<BlockedMemoryDesc>()->getPaddedElementsCount();
        buffer.resize(elementsCount);
        cpu_convert(constBlob->getData(),
                    &buffer[0],
                    DnnlExtensionUtils::DataTypeToElementType(constBlob->getDataType()),
                    ov::element::f32,
                    elementsCount);
    };

    const auto constPort = getParentEdgeAt(0)->getParent().get() == parentNode ? 1 : 0;

    if (one_of(getAlgorithm(), Algorithm::EltwiseMultiply, Algorithm::EltwiseDivide, Algorithm::EltwisePrelu)) {
        fillValuesFrom(getParentEdgeAt(constPort)->getParent(), scales);
    } else if (one_of(getAlgorithm(), Algorithm::EltwiseAdd, Algorithm::EltwiseSubtract)) {
        fillValuesFrom(getParentEdgeAt(constPort)->getParent(), shifts);
    } else if (one_of(getAlgorithm(), Algorithm::EltwiseMulAdd)) {
        fillValuesFrom(getParentEdgeAt(1)->getParent(), scales);
        fillValuesFrom(getParentEdgeAt(2)->getParent(), shifts);
    } else if (one_of(getAlgorithm(), Algorithm::EltwisePowerStatic)) {
        const auto power = dynamic_cast<const Eltwise*>(this);
        if (!power) {
            OPENVINO_THROW("Cannot cast ", getName(), " to Eltwise");
        }
        scales.push_back(power->getBeta());
        shifts.push_back(power->getGamma());
    } else {
        OPENVINO_THROW("Can't fill scale and shifts for node: ", getName(), " with type: ", NameFromType(getType()));
    }

    switch (getAlgorithm()) {
    case Algorithm::EltwiseAdd: {
        scales.resize(shifts.size(), 1.0f);
        break;
    }
    case Algorithm::EltwiseSubtract: {
        scales.resize(shifts.size(), 1.0f);
        std::transform(shifts.begin(), shifts.end(), shifts.begin(), [](float shift) {
            return -1.0f * shift;
        });
        break;
    }
    case Algorithm::EltwiseMultiply: {
        shifts.resize(scales.size(), 0.0f);
        break;
    }
    case Algorithm::EltwiseDivide: {
        shifts.resize(scales.size(), 0.0f);
        std::transform(scales.begin(), scales.end(), scales.begin(), [](float scale) {
            return 1.0f / scale;
        });
        break;
    }
    default:
        break;
    }

    return {scales, shifts};
}

bool Node::isInputTensorAtPortEmpty(size_t port) const {
    if (inputShapes.size() <= port) {
        OPENVINO_THROW("Incorrect input port number for node ", getName());
    }

    if (inputShapes[port].hasZeroDims()) {
        return true;
    }
    auto edge = getParentEdgeAt(port);
    if (one_of(edge->getStatus(), Edge::Status::Allocated, Edge::Status::Validated)) {
        auto&& mem = edge->getMemory();
        if (mem.isDefined() && !mem.getDesc().empty()) {
            return mem.getShape().hasZeroDims();
        }
    }
    return false;
}

bool Node::isOutputTensorAtPortEmpty(size_t port) const {
    if (outputShapes.size() <= port) {
        OPENVINO_THROW("Incorrect output port number for node ", getName());
    }
    if (outputShapes[port].isStatic()) {
        return outputShapes[port].hasZeroDims();
    }
    auto&& mem = getChildEdgeAt(port)->getMemory();
    if (mem.isDefined() && !mem.getDesc().empty()) {
        return mem.getShape().hasZeroDims();
    }
    return false;
}

bool Node::hasEmptyInputTensors() const {
    for (size_t i = 0; i < getParentEdges().size(); i++) {
        if (isInputTensorAtPortEmpty(i)) {
            return true;
        }
    }
    return false;
}

bool Node::hasEmptyOutputTensors() const {
    for (size_t i = 0; i < outputShapes.size(); i++) {
        if (isOutputTensorAtPortEmpty(i)) {
            return true;
        }
    }
    return false;
}

bool Node::inputShapesDefined() const {
    for (size_t i = 0; i < getParentEdges().size(); i++) {
        if (!getParentEdgeAt(i)->getMemory().getDesc().isDefined()) {
            return false;
        }
    }
    return true;
}

bool Node::outputShapesDefined() const {
    for (size_t i = 0; i < outputShapes.size(); i++) {
        if (!getChildEdgeAt(i)->getMemory().getDesc().isDefined()) {
            return false;
        }
    }
    return true;
}

bool Node::shapesDefined() const {
    return inputShapesDefined() && outputShapesDefined();
}

bool Node::needPrepareParams() const {
    return inputShapesModified();
}

bool Node::inputShapesModified() const {
    if (lastInputDims.size() != getParentEdges().size()) {
        if (lastInputDims.empty()) {
            return true;
        }
        OPENVINO_THROW("Input dims and parent edges number mismatch!");
    }

    for (size_t i = 0; i < lastInputDims.size(); i++) {
        if (lastInputDims[i] != getParentEdgeAt(i)->getMemory().getStaticDims()) {
            return true;
        }
    }
    return false;
}

bool Node::needShapeInfer() const {
    return inputShapesModified();
}

std::vector<VectorDims> Node::shapeInferGeneric(const std::vector<Shape>& shapes) const {
    try {
        std::vector<std::reference_wrapper<const VectorDims>> input_shapes;
        auto input_value_port_mask = shapeInference->get_port_mask();

        input_shapes.reserve(shapes.size());
        for (size_t i = 0; i < shapes.size(); i++) {  // NOLINT(modernize-loop-convert)
            input_shapes.emplace_back(std::ref(shapes[i].getStaticDims()));
        }

        std::unordered_map<size_t, MemoryPtr> input_values;
        if (input_value_port_mask) {
            for (size_t port = 0; port < inputShapes.size(); ++port) {
                if (input_value_port_mask & (1 << port)) {
                    input_values[port] = getSrcMemoryAtPort(port);
                }
            }
        }

        auto result = shapeInference->infer(input_shapes, input_values);
        if (ShapeInferStatus::success != result.status) {
            OPENVINO_THROW("Unexpected: Shape inference unexpectedly skipped");
        }

        return std::move(result.dims);
    } catch (const std::exception& exp) {
        OPENVINO_THROW("Shape inference of ", getTypeStr(), " node with name ", getName(), " failed: ", exp.what());
    }
}

IShapeInfer::Result Node::shapeInfer() const {
    std::vector<std::reference_wrapper<const VectorDims>> input_shapes;
    auto input_value_port_mask = shapeInference->get_port_mask();

    input_shapes.reserve(inputShapes.size());
    for (size_t port = 0; port < inputShapes.size(); ++port) {
        input_shapes.emplace_back(std::ref(getParentEdgeAt(port)->getMemory().getStaticDims()));
    }

    std::unordered_map<size_t, MemoryPtr> input_values;
    if (input_value_port_mask) {
        for (size_t port = 0; port < inputShapes.size(); ++port) {
            if (input_value_port_mask & (1 << port)) {
                input_values[port] = getSrcMemoryAtPort(port);
            }
        }
    }

    return shapeInference->infer(input_shapes, input_values);
}

void Node::updateLastInputDims() {
    if (lastInputDims.size() != getParentEdges().size()) {
        if (!lastInputDims.empty()) {
            OPENVINO_THROW("Input dims and parent edges number mismatch!");
        }
        lastInputDims.resize(getParentEdges().size());
    }

    for (size_t i = 0; i < lastInputDims.size(); i++) {
        lastInputDims[i] = getParentEdgeAt(i)->getMemory().getDesc().getShape().getDims();
    }
}

bool Node::canFuseSimpleOperation(const NodePtr& node) const {
    if (node->getType() == Type::FakeQuantize) {
        bool ret = node->getAlgorithm() != Algorithm::FQBinarization;
        for (size_t i = 1; i < node->getParentEdges().size(); i++) {
            ret &= node->getParentEdgeAt(i)->getParent()->getChildEdges().size() == 1;
        }
        return ret;
    }
    if (node->getType() == Type::Eltwise) {
        return DnnlExtensionUtils::isUnarySupportedAsPostOp(node->getAlgorithm()) ||
               node->canBePerformedAsScaleShift(this);
    }
    return false;
}

void Node::addFusedNode(const NodePtr& fusingNode) {
    fusedWith.push_back(fusingNode);
}

void Node::addSupportedPrimDesc(const std::vector<PortConfigurator>& inPortConfigs,
                                const std::vector<PortConfigurator>& outPortConfigs,
                                impl_desc_type implType) {
    auto fill_port = [](const PortConfigurator& portConfigurator,
                        const Shape& shape,
                        ov::element::Type prc,
                        std::vector<PortConfig>& port) -> bool {
        // In order to simplify particular node initialization logic we just don't add config in case target shape is
        // not supported by blockedDescCreator. This should be suitable for major of scenarios since almost all nodes
        // add `ncsp` blockedDescCreator which supports any shape rank.
        if (shape.getRank() < portConfigurator.blockedDescCreator->getMinimalRank()) {
            return false;
        }

        PortConfig portConfig;
        portConfig.inPlace(portConfigurator.inPlace);
        portConfig.constant(portConfigurator.constant);
        portConfig.setMemDesc(portConfigurator.blockedDescCreator->createSharedDesc(prc, shape));

        port.push_back(std::move(portConfig));

        return true;
    };

    NodeConfig config;
    for (size_t i = 0; i < inPortConfigs.size(); i++) {
        auto shape = inPortConfigs[i].shape.getRank() == 0 ? getInputShapeAtPort(i) : inPortConfigs[i].shape;
        auto prc =
            (inPortConfigs[i].prc == ov::element::dynamic) ? getOriginalInputPrecisionAtPort(i) : inPortConfigs[i].prc;
        if (!fill_port(inPortConfigs[i], shape, prc, config.inConfs)) {
            return;
        }
    }

    for (size_t i = 0; i < outPortConfigs.size(); i++) {
        auto dims = outPortConfigs[i].shape.getRank() == 0 ? getOutputShapeAtPort(i) : outPortConfigs[i].shape;
        auto prc = (outPortConfigs[i].prc == ov::element::dynamic) ? getOriginalOutputPrecisionAtPort(i)
                                                                   : outPortConfigs[i].prc;
        if (!fill_port(outPortConfigs[i], dims, prc, config.outConfs)) {
            return;
        }
    }

    supportedPrimitiveDescriptors.emplace_back(config, implType);
}

void Node::fuseDQScales(const float* scaleData, const size_t scaleSize) {
    if (DQScales.empty()) {
        DQScales.resize(scaleSize, 1.0);
    }
    OPENVINO_ASSERT(scaleSize == 1 || DQScales.size() == 1 || DQScales.size() == scaleSize,
                    "set invalid scales size , DQScales vector size: ",
                    DQScales.size(),
                    ", scale data size: ",
                    scaleSize,
                    "Node: ##",
                    getName());
    if (scaleSize > DQScales.size()) {
        DQScales.resize(scaleSize, DQScales[0]);
    }
    if (1 == scaleSize) {
        std::transform(DQScales.begin(), DQScales.end(), DQScales.begin(), [=](float val) {
            return (scaleData[0] * val);
        });
    } else {
        for (size_t i = 0; i < DQScales.size(); i++) {
            DQScales[i] *= scaleData[i];
        }
    }
    if (std::all_of(DQScales.begin(), DQScales.end(), [OV_CAPTURE_CPY_AND_THIS](float val) {
            return (val == DQScales[0]);
        })) {
        DQScales.resize(1);
    }
}

int Node::inPlaceInputPort(int portIdx) const {
    if (inputShapes.empty()) {
        // special case - a dead end node
        return -1;
    }

    const NodeDesc* selected_pd = getSelectedPrimitiveDescriptor();
    if (!selected_pd) {
        OPENVINO_THROW("Cannot find selected primitive descriptor for node: ", getName());
    }

    const auto& conf = selected_pd->getConfig();

    OPENVINO_ASSERT(portIdx >= 0 && portIdx < static_cast<int>(conf.inConfs.size()),
                    "Wrong portIndx: ",
                    portIdx,
                    " acceptable interval: [0, ",
                    conf.inConfs.size(),
                    ")");

    return conf.inConfs[portIdx].inPlace();
}

int Node::inPlaceOutPort(int portIdx) const {
    if (outputShapes.empty()) {
        // special case - a dead end node
        return -1;
    }

    const NodeDesc* selected_pd = getSelectedPrimitiveDescriptor();
    if (!selected_pd) {
        OPENVINO_THROW("Cannot find selected primitive descriptor for node: ", getName());
    }

    const auto& conf = selected_pd->getConfig();

    OPENVINO_ASSERT(portIdx >= 0 && portIdx < static_cast<int>(conf.outConfs.size()),
                    "Wrong portIndx: ",
                    portIdx,
                    " acceptable interval: [0, ",
                    conf.outConfs.size(),
                    ")");

    return conf.outConfs[portIdx].inPlace();
}

void Node::resolveInPlaceDirection() {
    enum InplaceDirectionType : uint8_t { UP, DOWN, CYCLIC, NONE };
    enum PortType : uint8_t { INPUT, OUTPUT };

    auto inPlaceDirection = [](const Node* node, PortType portType, int portNum) -> InplaceDirectionType {
        if (PortType::INPUT == portType) {
            auto inPlaceInpPort = node->inPlaceInputPort(portNum);
            if (inPlaceInpPort >= 0) {
                auto inPlaceOutPort = node->inPlaceOutPort(inPlaceInpPort);
                if (inPlaceOutPort == inPlaceInpPort) {
                    return InplaceDirectionType::CYCLIC;
                }
                if (inPlaceOutPort < 0) {
                    return InplaceDirectionType::DOWN;
                }
                OPENVINO_THROW("Non trivial inPlace memory dependency has been detected");
            }
            // the requested port has a negative inPlace tag, let's check whether it is referenced from the output
            auto& config = node->getSelectedPrimitiveDescriptor()->getConfig();
            for (auto& portConf : config.outConfs) {
                if (portConf.inPlace() == portNum) {
                    return InplaceDirectionType::UP;
                }
            }
        } else if (PortType::OUTPUT == portType) {
            auto inPlaceOutPort = node->inPlaceOutPort(portNum);
            if (inPlaceOutPort >= 0) {
                auto inPlaceInpPort = node->inPlaceInputPort(inPlaceOutPort);
                if (inPlaceOutPort == inPlaceInpPort) {
                    return InplaceDirectionType::CYCLIC;
                }
                if (inPlaceInpPort < 0) {
                    return InplaceDirectionType::UP;
                }
                OPENVINO_THROW("Non trivial inPlace memory dependency has been detected");
            }
            // the requested port has a negative inPlace tag, let's check whether it is referenced from the input
            auto& config = node->getSelectedPrimitiveDescriptor()->getConfig();
            for (auto& portConf : config.inConfs) {
                if (portConf.inPlace() == portNum) {
                    return InplaceDirectionType::DOWN;
                }
            }
        }
        return InplaceDirectionType::NONE;
    };

    auto& inpEdges = getParentEdges();
    for (auto& wEdge : inpEdges) {
        if (auto pEdge = wEdge.lock()) {
            auto inpPort = pEdge->getOutputNum();
            auto inPlaceInpPort = inPlaceInputPort(inpPort);
            if (inPlaceInpPort < 0 ||
                inPlaceDirection(this, PortType::INPUT, inpPort) != InplaceDirectionType::CYCLIC) {
                continue;
            }
            // inPlace memory cyclic dependency detected, need to resolve
            // let's check the parent node first
            auto pParent = pEdge->getParent().get();
            auto parentInPlaceDirection = inPlaceDirection(pParent, PortType::OUTPUT, pEdge->getInputNum());
            if (parentInPlaceDirection == InplaceDirectionType::UP) {
                auto config = getSelectedPrimitiveDescriptor()->getConfig();
                config.inConfs[inpPort].inPlace(-1);
                initDescriptor(config);
            } else if (parentInPlaceDirection == InplaceDirectionType::DOWN) {
                // search if siblings already have downstream direction
                auto downstreamPeers = [&] {
                    for (auto& peerEdge : pParent->getChildEdgesAtPort(pEdge->getInputNum())) {
                        auto peerNode = peerEdge->getChild().get();
                        if (peerNode == this) {
                            continue;
                        }
                        if (inPlaceDirection(peerNode, PortType::INPUT, peerEdge->getOutputNum()) ==
                            InplaceDirectionType::DOWN) {
                            return true;
                        }
                    }
                    return false;
                }();
                if (downstreamPeers) {
                    // when there is an downstream peer we have to resolve upstream inplace for the node
                    // to avoid inplace conflict
                    auto config = getSelectedPrimitiveDescriptor()->getConfig();
                    config.inConfs[inpPort].inPlace(-1);
                    initDescriptor(config);
                } else {
                    auto config = getSelectedPrimitiveDescriptor()->getConfig();
                    config.outConfs[inPlaceInpPort].inPlace(-1);
                    initDescriptor(config);
                }
            } else {
                // the parent node does not use inPlace memory, let's check children
                std::function<InplaceDirectionType(const Node* node, int portIdx)> searchNonCyclicDirection;
                searchNonCyclicDirection = [&](const Node* node, int portIdx) -> InplaceDirectionType {
                    auto childEdges = node->getChildEdgesAtPort(portIdx);
                    for (auto& edge : childEdges) {
                        auto pChild = edge->getChild().get();
                        auto result = inPlaceDirection(pChild, PortType::INPUT, edge->getOutputNum());
                        if (InplaceDirectionType::UP == result || InplaceDirectionType::DOWN == result) {
                            return result;
                        }
                        if (InplaceDirectionType::CYCLIC == result) {
                            return searchNonCyclicDirection(pChild, pChild->inPlaceInputPort(edge->getOutputNum()));
                        }
                    }
                    return InplaceDirectionType::NONE;
                };
                auto result = searchNonCyclicDirection(this, inPlaceInpPort);
                if (InplaceDirectionType::UP == result) {
                    auto config = getSelectedPrimitiveDescriptor()->getConfig();
                    config.inConfs[inpPort].inPlace(-1);
                    initDescriptor(config);
                } else if (InplaceDirectionType::DOWN == result) {
                    auto config = getSelectedPrimitiveDescriptor()->getConfig();
                    config.outConfs[inPlaceInpPort].inPlace(-1);
                    initDescriptor(config);
                } else if (InplaceDirectionType::NONE == result) {
                    // resolve cyclic inplace to downstream instead of upstream for the node
                    // when there is only one output referencing to the edges of it,
                    // thus benefits zero-copy of outputs.
                    size_t numConflicts = 0;

                    // the parent node does not use inPlace memory, but it is an Input.
                    if (Type::Input == pParent->getType() || Type::MemoryInput == pParent->getType()) {
                        auto config = getSelectedPrimitiveDescriptor()->getConfig();
                        config.inConfs[inpPort].inPlace(-1);
                        initDescriptor(config);
                        continue;
                    }

                    // search descendants
                    if (numConflicts <= 1) {
                        // note: there are only non-inplace or cyclic-inplace descendants at the moment.
                        std::function<void(const Node* node, int portIdx)> searchReferencingOutput;
                        searchReferencingOutput = [&](const Node* node, int portIdx) -> void {
                            if (numConflicts > 1) {
                                return;  // early stop
                            }
                            auto childEdges = node->getChildEdgesAtPort(portIdx);
                            for (auto& edge : childEdges) {
                                auto pChild = edge->getChild().get();
                                if (Type::Output == pChild->getType()) {
                                    numConflicts++;
                                } else {
                                    auto result = inPlaceDirection(pChild, PortType::INPUT, edge->getOutputNum());
                                    if (InplaceDirectionType::CYCLIC == result) {
                                        return searchReferencingOutput(pChild,
                                                                       pChild->inPlaceInputPort(edge->getOutputNum()));
                                    }
                                }
                            }
                        };
                        searchReferencingOutput(this, inPlaceInpPort);
                    }

                    // search siblings
                    if (numConflicts <= 1) {
                        // note: the parent node does not use inPlace memory at the moment, let's check the siblings
                        for (auto& peerEdge : pParent->getChildEdgesAtPort(pEdge->getInputNum())) {
                            auto peerNode = peerEdge->getChild().get();
                            if (peerNode == this) {
                                continue;
                            }
                            if (Type::Output == peerNode->getType()) {
                                numConflicts++;
                            } else {
                                auto result = inPlaceDirection(peerNode, PortType::INPUT, peerEdge->getOutputNum());
                                if (one_of(result, InplaceDirectionType::DOWN, InplaceDirectionType::CYCLIC)) {
                                    numConflicts++;
                                }
                            }
                        }
                    }

                    if (numConflicts == 1) {  // downstream to make the only output edge be referenced.
                        auto config = getSelectedPrimitiveDescriptor()->getConfig();
                        config.outConfs[inPlaceInpPort].inPlace(-1);
                        initDescriptor(config);
                    } else {  // the default direction of upstream
                        auto config = getSelectedPrimitiveDescriptor()->getConfig();
                        config.inConfs[inpPort].inPlace(-1);
                        initDescriptor(config);
                    }
                } else {
                    OPENVINO_THROW("A node without an inPlace memory cyclic dependency has not been found");
                }
            }
        }
    }
}

#ifndef CPU_DEBUG_CAPS
std::ostream& operator<<(std::ostream& out, const Node& node) {
    return out << "Node " << node.getName() << " of type " << node.getTypeStr() << "\n";
}

std::ostream& operator<<(std::ostream& out, const Node* node) {
    return operator<<(out, (*node));
}
#endif

}  // namespace ov::intel_cpu<|MERGE_RESOLUTION|>--- conflicted
+++ resolved
@@ -723,7 +723,6 @@
 }
 
 std::vector<memory::format_tag> Node::getAvailableFormatsForDims(const Shape& dims) const {
-<<<<<<< HEAD
     switch (dims.getRank()) {
     case 0:
     case 1:
@@ -731,34 +730,14 @@
     case 2:
         return {memory::format_tag::nc};
     case 3:
-=======
-    if (dims.getRank() == 0) {
-        return {memory::format_tag::x};
-    }
-    if (dims.getRank() == 1) {
-        return {memory::format_tag::x};
-    }
-    if (dims.getRank() == 2) {
-        return {memory::format_tag::nc};
-    }
-    if (dims.getRank() == 3) {
->>>>>>> 8db08c14
         return {memory::format_tag::tnc,
                 memory::format_tag::ntc,
                 memory::format_tag::ncw,
                 memory::format_tag::nCw8c,
                 memory::format_tag::nCw16c};
-<<<<<<< HEAD
     case 4:
         return {memory::format_tag::nchw, memory::format_tag::nChw8c, memory::format_tag::nChw16c};
     case 5:
-=======
-    }
-    if (dims.getRank() == 4) {
-        return {memory::format_tag::nchw, memory::format_tag::nChw8c, memory::format_tag::nChw16c};
-    }
-    if (dims.getRank() == 5) {
->>>>>>> 8db08c14
         return {memory::format_tag::ncdhw, memory::format_tag::nCdhw8c, memory::format_tag::nCdhw16c};
     default:
         return {memory::format_tag::any};
