// Copyright (C) 2018-2023 Intel Corporation
// SPDX-License-Identifier: Apache-2.0
//

#pragma once

#include "graph.h"
#include "openvino/runtime/iinfer_request.hpp"
#include "openvino/runtime/isync_infer_request.hpp"

namespace ov {
namespace intel_cpu {

class CompiledModel;
class AsyncInferRequest;

class SyncInferRequest : public ov::ISyncInferRequest {
public:
    SyncInferRequest(std::shared_ptr<const CompiledModel> compiled_model);
    virtual ~SyncInferRequest();

    void infer() override;

    std::vector<ov::ProfilingInfo> get_profiling_info() const override;

    std::vector<std::shared_ptr<ov::IVariableState>> query_state() const override;

    void set_tensor(const ov::Output<const ov::Node>& port, const ov::Tensor& tensor) override;

    void set_tensors_impl(const ov::Output<const ov::Node> port, const std::vector<ov::Tensor>& tensors) override;

    ov::Tensor get_tensor(const ov::Output<const ov::Node>& port) const override;
    std::vector<ov::Tensor> get_tensors(const ov::Output<const ov::Node>& _port) const override;

    /**
     * @brief      Sets the pointer to asynchronous inference request that holds this request
     * @param[in]  asyncRequest Pointer to asynchronous inference request
     */
    void set_async_request(AsyncInferRequest* asyncRequest);

    /**
     * @brief If `m_asyncRequest` is initialized throw exception with `ov::Cancelled` status if inference request is
     * canceled
     */
    void throw_if_canceled() const;

protected:
    void create_infer_request();
    InferenceEngine::Precision norm_to_input_supported_prec(const std::pair<const std::string, ov::Tensor>& input) const;
    void pushInput(const std::string& inputName, ov::Tensor& inputBlob, InferenceEngine::Precision dataType);

    void init_tensor(const std::string& name);
    void push_input_data();

    Graph* graph = nullptr;
<<<<<<< HEAD
    std::unordered_map<std::string, void*> external_ptr;
=======
    std::unordered_map<std::string, InferenceEngine::Blob::Ptr> externalPtr;
>>>>>>> 0148076e

private:
    void push_states();
    void pull_states();
    void redefine_memory_for_input_nodes();

    void update_external_inputs();
    InferenceEngine::TensorDesc create_tensor_desc(const ov::Tensor& tensor);

    // Transformation shouldn't change model's input/output's precision, but actually it does.
    // Some additional methods will handle it.
    const ov::Output<const ov::Node>& get_internal_port(const ov::Output<const ov::Node>& port) const;
    ov::Tensor get_port_tensor(const ov::Output<const ov::Node>& port) const;
    // Check this port is original model port or compiled model's port, return true for compiled model's port
    // This is because if precision has been changed in compiled model, it needs distinguish them
    bool check_compiled_model_port(const ov::Output<const ov::Node>& port) const;
    mutable std::unordered_map<std::string, ov::Output<const ov::Node>> m_orig_ports_map;
    // Store external tensor due to precision changes
    mutable std::unordered_map<std::string, ov::Tensor> m_aux_tensors;
    mutable std::unordered_map<std::string, bool> m_port_precision_changed;
    bool m_is_legacy_api = false;

    std::shared_ptr<const CompiledModel> m_compiled_model;
    openvino::itt::handle_t m_profiling_task;
    std::vector<std::shared_ptr<ov::IVariableState>> m_memory_states;
    AsyncInferRequest* m_asyncRequest = nullptr;

    mutable std::unordered_map<std::string, ov::Output<const ov::Node>> m_input_ports_map;
    mutable std::unordered_map<std::string, ov::Output<const ov::Node>> m_output_ports_map;
    std::unordered_map<std::string, ov::Tensor> m_outputs;

protected:
    virtual void change_default_ptr();
};

}  // namespace intel_cpu
}  // namespace ov<|MERGE_RESOLUTION|>--- conflicted
+++ resolved
@@ -53,11 +53,7 @@
     void push_input_data();
 
     Graph* graph = nullptr;
-<<<<<<< HEAD
-    std::unordered_map<std::string, void*> external_ptr;
-=======
-    std::unordered_map<std::string, InferenceEngine::Blob::Ptr> externalPtr;
->>>>>>> 0148076e
+    std::unordered_map<std::string, ov::Tensor> external_ptr;
 
 private:
     void push_states();
