// Copyright (C) 2018-2023 Intel Corporation
// SPDX-License-Identifier: Apache-2.0
//

#pragma once

#include "graph.h"
#include "cpu_tensor.h"
#include "openvino/runtime/iinfer_request.hpp"
#include "openvino/runtime/isync_infer_request.hpp"

namespace ov {
namespace intel_cpu {

class CompiledModel;
class AsyncInferRequest;

class SyncInferRequest : public ov::ISyncInferRequest {
public:
    SyncInferRequest(std::shared_ptr<const CompiledModel> compiled_model);
    virtual ~SyncInferRequest();

    void infer() override;

    std::vector<ov::ProfilingInfo> get_profiling_info() const override;

    std::vector<ov::SoPtr<ov::IVariableState>> query_state() const override;

    void set_tensor(const ov::Output<const ov::Node>& port, const ov::SoPtr<ov::ITensor>& tensor) override;

    void set_tensors_impl(const ov::Output<const ov::Node> port, const std::vector<ov::SoPtr<ov::ITensor>>& tensors) override;

    ov::SoPtr<ov::ITensor> get_tensor(const ov::Output<const ov::Node>& port) const override;
    std::vector<ov::SoPtr<ov::ITensor>> get_tensors(const ov::Output<const ov::Node>& _port) const override;

    /**
     * @brief      Sets the pointer to asynchronous inference request that holds this request
     * @param[in]  asyncRequest Pointer to asynchronous inference request
     */
    void set_async_request(AsyncInferRequest* asyncRequest);

    /**
     * @brief If `m_asyncRequest` is initialized throw exception with `ov::Cancelled` status if inference request is
     * canceled
     */

    void throw_if_canceled() const;

<<<<<<< HEAD
protected:
=======
private:
>>>>>>> 91cfdae4
    class OutputControlBlock {
    public:
        using MemMngrPtr = std::shared_ptr<MemoryMngrWithReuse>;

    public:
        OutputControlBlock(const InferenceEngine::Precision& precision, const Shape& shape);

        OutputControlBlock(const OutputControlBlock&) = delete;
        OutputControlBlock& operator=(const OutputControlBlock&) = delete;

        OutputControlBlock(OutputControlBlock&&) = default;
        OutputControlBlock& operator=(OutputControlBlock&&) = default;

        std::shared_ptr<Tensor> tensor() const {
            return m_tensor;
        }

        const void* rawPtr() const {
            return m_tensor->get_memory()->getData();
        }

        MemMngrPtr currentMemMngr() const {
            return m_buffers[m_buffIndx];
        }

        MemMngrPtr nextMemMngr() {
            m_buffIndx ^= 0x1;
            if (!m_buffers[m_buffIndx]) {
                m_buffers[m_buffIndx] = std::make_shared<MemoryMngrWithReuse>();
            }
            return m_buffers[m_buffIndx];
        }

        void update() {
            m_proxyMemMngr->setMemMngr(currentMemMngr());
        }

    private:
        std::shared_ptr<Tensor> m_tensor = nullptr;
        ProxyMemoryMngrPtr m_proxyMemMngr = nullptr;
        std::array<MemMngrPtr, 2> m_buffers;
        int m_buffIndx = 0;
    };
    std::unordered_map<std::string, OutputControlBlock> outputControlBlocks;

<<<<<<< HEAD
private:
=======
>>>>>>> 91cfdae4
    void create_infer_request();

    void pushInput(const std::string& inputName, ov::SoPtr<ov::ITensor>& inputBlob, InferenceEngine::Precision dataType);
    void init_tensor(const std::string& name);
    void push_input_data();

    Graph* graph = nullptr;
    std::unordered_map<std::string, ov::SoPtr<ov::ITensor>> external_ptr;

    void push_states();
    void pull_states();
    void redefine_memory_for_input_nodes();

    void update_external_tensor_ptrs();
    const ov::Output<const ov::Node>& get_internal_port(const ov::Output<const ov::Node>& port) const;
    bool m_is_legacy_api = false;

    std::shared_ptr<const CompiledModel> m_compiled_model;
    openvino::itt::handle_t m_profiling_task;
    std::vector<ov::SoPtr<ov::IVariableState>> m_memory_states;
    AsyncInferRequest* m_asyncRequest = nullptr;

<<<<<<< HEAD
    mutable std::unordered_map<std::string, ov::Output<const ov::Node>> m_input_ports_map;
    mutable std::unordered_map<std::string, ov::Output<const ov::Node>> m_output_ports_map;
=======
    std::unordered_map<std::string, ov::Output<const ov::Node>> m_input_ports_map;
    std::unordered_map<std::string, ov::Output<const ov::Node>> m_output_ports_map;
>>>>>>> 91cfdae4
    std::unordered_map<std::string, ov::SoPtr<ov::ITensor>> m_outputs;

    void change_default_ptr();
};

}  // namespace intel_cpu
}  // namespace ov<|MERGE_RESOLUTION|>--- conflicted
+++ resolved
@@ -46,11 +46,7 @@
 
     void throw_if_canceled() const;
 
-<<<<<<< HEAD
-protected:
-=======
 private:
->>>>>>> 91cfdae4
     class OutputControlBlock {
     public:
         using MemMngrPtr = std::shared_ptr<MemoryMngrWithReuse>;
@@ -96,10 +92,6 @@
     };
     std::unordered_map<std::string, OutputControlBlock> outputControlBlocks;
 
-<<<<<<< HEAD
-private:
-=======
->>>>>>> 91cfdae4
     void create_infer_request();
 
     void pushInput(const std::string& inputName, ov::SoPtr<ov::ITensor>& inputBlob, InferenceEngine::Precision dataType);
@@ -122,13 +114,8 @@
     std::vector<ov::SoPtr<ov::IVariableState>> m_memory_states;
     AsyncInferRequest* m_asyncRequest = nullptr;
 
-<<<<<<< HEAD
-    mutable std::unordered_map<std::string, ov::Output<const ov::Node>> m_input_ports_map;
-    mutable std::unordered_map<std::string, ov::Output<const ov::Node>> m_output_ports_map;
-=======
     std::unordered_map<std::string, ov::Output<const ov::Node>> m_input_ports_map;
     std::unordered_map<std::string, ov::Output<const ov::Node>> m_output_ports_map;
->>>>>>> 91cfdae4
     std::unordered_map<std::string, ov::SoPtr<ov::ITensor>> m_outputs;
 
     void change_default_ptr();
