--- conflicted
+++ resolved
@@ -3,21 +3,20 @@
 //
 #include "shape_inference.hpp"
 
+#include <algorithm>
+#include <cstddef>
+#include <cstdint>
+#include <functional>
+#include <memory>
 #include <openvino/core/node.hpp>
-#include <openvino/opsets/opset10.hpp>
-#include <openvino/opsets/opset12.hpp>
-#include <openvino/opsets/opset13.hpp>
-#include <openvino/opsets/opset14.hpp>
-#include <openvino/opsets/opset15.hpp>
-#include <openvino/opsets/opset16.hpp>
-#include <openvino/opsets/opset2.hpp>
-#include <openvino/opsets/opset5.hpp>
-#include <openvino/opsets/opset6.hpp>
-#include <openvino/opsets/opset7.hpp>
-#include <openvino/opsets/opset8.hpp>
-#include <openvino/opsets/opset9.hpp>
 #include <optional>
-
+#include <type_traits>
+#include <unordered_map>
+#include <utility>
+#include <vector>
+
+// @todo try to get rid of supression
+// NOLINTBEGIN(misc-include-cleaner)
 #include "adaptive_avg_pool_shape_inference.hpp"
 #include "adaptive_max_pool_shape_inference.hpp"
 #include "assign_shape_inference.hpp"
@@ -33,9 +32,12 @@
 #include "convolution_backprop_shape_inference.hpp"
 #include "convolution_shape_inference.hpp"
 #include "copy_shape_inference.hpp"
+#include "cpu_memory.h"
+#include "cpu_types.h"
 #include "ctc_greedy_decoder_seq_len_shape_inference.hpp"
 #include "ctc_greedy_decoder_shape_inference.hpp"
 #include "ctc_loss_shape_inference.hpp"
+#include "custom/convolution.hpp"
 #include "deformable_convolution_shape_inference.hpp"
 #include "deformable_psroi_pooling_shape_inference.hpp"
 #include "depth_to_space_shape_inference.hpp"
@@ -68,6 +70,7 @@
 #include "interpolate_shape_inference.hpp"
 #include "inverse_shape_inference.hpp"
 #include "irdft_shape_inference.hpp"
+#include "istft_shape_inference.hpp"
 #include "lstm_cell_shape_inference.hpp"
 #include "lstm_sequence_shape_inference.hpp"
 #include "matmul_shape_inference.hpp"
@@ -78,10 +81,144 @@
 #include "nms_shape_inference.hpp"
 #include "nv12_shape_inference.hpp"
 #include "one_hot_shape_inference.hpp"
-#include "openvino/opsets/opset1.hpp"
-#include "openvino/opsets/opset11.hpp"
-#include "openvino/opsets/opset3.hpp"
-#include "openvino/opsets/opset4.hpp"
+#include "openvino/core/coordinate_diff.hpp"
+#include "openvino/core/dimension.hpp"
+#include "openvino/core/except.hpp"
+#include "openvino/core/node_vector.hpp"
+#include "openvino/core/type.hpp"
+#include "openvino/op/adaptive_avg_pool.hpp"
+#include "openvino/op/adaptive_max_pool.hpp"
+#include "openvino/op/assign.hpp"
+#include "openvino/op/avg_pool.hpp"
+#include "openvino/op/batch_norm.hpp"
+#include "openvino/op/batch_to_space.hpp"
+#include "openvino/op/binary_convolution.hpp"
+#include "openvino/op/broadcast.hpp"
+#include "openvino/op/bucketize.hpp"
+#include "openvino/op/col2im.hpp"
+#include "openvino/op/concat.hpp"
+#include "openvino/op/constant.hpp"
+#include "openvino/op/convert.hpp"
+#include "openvino/op/convolution.hpp"
+#include "openvino/op/ctc_greedy_decoder.hpp"
+#include "openvino/op/ctc_greedy_decoder_seq_len.hpp"
+#include "openvino/op/ctc_loss.hpp"
+#include "openvino/op/cum_sum.hpp"
+#include "openvino/op/deformable_convolution.hpp"
+#include "openvino/op/deformable_psroi_pooling.hpp"
+#include "openvino/op/depth_to_space.hpp"
+#include "openvino/op/detection_output.hpp"
+#include "openvino/op/dft.hpp"
+#include "openvino/op/einsum.hpp"
+#include "openvino/op/embedding_segments_sum.hpp"
+#include "openvino/op/embeddingbag_offsets_sum.hpp"
+#include "openvino/op/embeddingbag_packed.hpp"
+#include "openvino/op/embeddingbag_packedsum.hpp"
+#include "openvino/op/experimental_detectron_detection_output.hpp"
+#include "openvino/op/experimental_detectron_generate_proposals.hpp"
+#include "openvino/op/experimental_detectron_prior_grid_generator.hpp"
+#include "openvino/op/experimental_detectron_roi_feature.hpp"
+#include "openvino/op/experimental_detectron_topkrois.hpp"
+#include "openvino/op/extractimagepatches.hpp"
+#include "openvino/op/eye.hpp"
+#include "openvino/op/fake_quantize.hpp"
+#include "openvino/op/gather.hpp"
+#include "openvino/op/gather_elements.hpp"
+#include "openvino/op/gather_nd.hpp"
+#include "openvino/op/gather_tree.hpp"
+#include "openvino/op/grid_sample.hpp"
+#include "openvino/op/group_conv.hpp"
+#include "openvino/op/gru_cell.hpp"
+#include "openvino/op/gru_sequence.hpp"
+#include "openvino/op/hard_sigmoid.hpp"
+#include "openvino/op/i420_to_bgr.hpp"
+#include "openvino/op/i420_to_rgb.hpp"
+#include "openvino/op/idft.hpp"
+#include "openvino/op/interpolate.hpp"
+#include "openvino/op/inverse.hpp"
+#include "openvino/op/irdft.hpp"
+#include "openvino/op/istft.hpp"
+#include "openvino/op/logical_not.hpp"
+#include "openvino/op/lrn.hpp"
+#include "openvino/op/lstm_cell.hpp"
+#include "openvino/op/lstm_sequence.hpp"
+#include "openvino/op/matmul.hpp"
+#include "openvino/op/matrix_nms.hpp"
+#include "openvino/op/max_pool.hpp"
+#include "openvino/op/multinomial.hpp"
+#include "openvino/op/mvn.hpp"
+#include "openvino/op/non_max_suppression.hpp"
+#include "openvino/op/normalize_l2.hpp"
+#include "openvino/op/nv12_to_bgr.hpp"
+#include "openvino/op/nv12_to_rgb.hpp"
+#include "openvino/op/one_hot.hpp"
+#include "openvino/op/pad.hpp"
+#include "openvino/op/parameter.hpp"
+#include "openvino/op/prelu.hpp"
+#include "openvino/op/prior_box.hpp"
+#include "openvino/op/prior_box_clustered.hpp"
+#include "openvino/op/proposal.hpp"
+#include "openvino/op/psroi_pooling.hpp"
+#include "openvino/op/random_uniform.hpp"
+#include "openvino/op/range.hpp"
+#include "openvino/op/rdft.hpp"
+#include "openvino/op/read_value.hpp"
+#include "openvino/op/reduce_l1.hpp"
+#include "openvino/op/reduce_l2.hpp"
+#include "openvino/op/reduce_logical_and.hpp"
+#include "openvino/op/reduce_logical_or.hpp"
+#include "openvino/op/reduce_max.hpp"
+#include "openvino/op/reduce_mean.hpp"
+#include "openvino/op/reduce_min.hpp"
+#include "openvino/op/reduce_prod.hpp"
+#include "openvino/op/reduce_sum.hpp"
+#include "openvino/op/region_yolo.hpp"
+#include "openvino/op/reorg_yolo.hpp"
+#include "openvino/op/reshape.hpp"
+#include "openvino/op/reverse.hpp"
+#include "openvino/op/reverse_sequence.hpp"
+#include "openvino/op/rms_norm.hpp"
+#include "openvino/op/rnn_cell.hpp"
+#include "openvino/op/rnn_sequence.hpp"
+#include "openvino/op/roi_align.hpp"
+#include "openvino/op/roi_pooling.hpp"
+#include "openvino/op/roll.hpp"
+#include "openvino/op/scaled_dot_product_attention.hpp"
+#include "openvino/op/scatter_elements_update.hpp"
+#include "openvino/op/scatter_nd_update.hpp"
+#include "openvino/op/scatter_update.hpp"
+#include "openvino/op/search_sorted.hpp"
+#include "openvino/op/segment_max.hpp"
+#include "openvino/op/select.hpp"
+#include "openvino/op/selu.hpp"
+#include "openvino/op/shape_of.hpp"
+#include "openvino/op/shuffle_channels.hpp"
+#include "openvino/op/slice.hpp"
+#include "openvino/op/slice_scatter.hpp"
+#include "openvino/op/softmax.hpp"
+#include "openvino/op/space_to_batch.hpp"
+#include "openvino/op/space_to_depth.hpp"
+#include "openvino/op/sparse_fill_empty_rows.hpp"
+#include "openvino/op/split.hpp"
+#include "openvino/op/squeeze.hpp"
+#include "openvino/op/stft.hpp"
+#include "openvino/op/strided_slice.hpp"
+#include "openvino/op/string_tensor_pack.hpp"
+#include "openvino/op/string_tensor_unpack.hpp"
+#include "openvino/op/swish.hpp"
+#include "openvino/op/tile.hpp"
+#include "openvino/op/topk.hpp"
+#include "openvino/op/transpose.hpp"
+#include "openvino/op/unsqueeze.hpp"
+#include "openvino/op/util/binary_elementwise_arithmetic.hpp"
+#include "openvino/op/util/binary_elementwise_comparison.hpp"
+#include "openvino/op/util/binary_elementwise_logical.hpp"
+#include "openvino/op/util/gather_base.hpp"
+#include "openvino/op/util/unary_elementwise_arithmetic.hpp"
+#include "openvino/op/variadic_split.hpp"
+#include "ov_ops/augru_cell.hpp"
+#include "ov_ops/augru_sequence.hpp"
+#include "ov_ops/glu.hpp"
 #include "pad_shape_inference.hpp"
 #include "prior_box_clustered_shape_inference.hpp"
 #include "prior_box_shape_inference.hpp"
@@ -108,12 +245,15 @@
 #include "search_sorted_shape_inference.hpp"
 #include "segment_max_shape_inference.hpp"
 #include "select_shape_inference.hpp"
+#include "shape_inference/shape_inference_cpu.hpp"
+#include "shape_inference/shape_inference_status.hpp"
 #include "shape_nodes.hpp"
 #include "shuffle_channels_shape_inference.hpp"
 #include "slice_scatter_shape_inference.hpp"
 #include "slice_shape_inference.hpp"
 #include "space_to_batch_shape_inference.hpp"
 #include "space_to_depth_shape_inference.hpp"
+#include "sparse_fill_empty_rows_shape_inference.hpp"
 #include "split_shape_inference.hpp"
 #include "squeeze_shape_inference.hpp"
 #include "static_shape.hpp"
@@ -121,6 +261,7 @@
 #include "strided_slice_shape_inference.hpp"
 #include "string_tensor_pack_shape_inference.hpp"
 #include "string_tensor_unpack_shape_inference.hpp"
+#include "tensor_data_accessor.hpp"
 #include "tile_shape_inference.hpp"
 #include "topk_shape_inference.hpp"
 #include "transpose_shape_inference.hpp"
@@ -128,6 +269,7 @@
 #include "utils.hpp"
 #include "utils/bit_util.hpp"
 #include "variadic_split_shape_inference.hpp"
+// NOLINTEND(misc-include-cleaner)
 
 namespace ov::intel_cpu {
 /**
@@ -139,8 +281,8 @@
 public:
     using iface_type = IStaticShapeInfer;
 
-    ShapeInferBase(std::shared_ptr<Node> node) : m_input_ranks{}, m_node{std::move(node)} {
-        static_assert(std::is_same<int64_t, Dimension::value_type>::value, "Rank type not match to input_ranks type.");
+    ShapeInferBase(std::shared_ptr<ov::Node> node) : m_node{std::move(node)} {
+        static_assert(std::is_same_v<int64_t, Dimension::value_type>, "Rank type not match to input_ranks type.");
         for (size_t i = 0; i < m_node->get_input_size(); ++i) {
             const auto& shape = m_node->get_input_partial_shape(i);
             const auto& rank_length = shape.rank().is_static() ? shape.rank().get_length() : -1;
@@ -149,8 +291,8 @@
     }
 
     std::optional<std::vector<StaticShape>> infer(const std::vector<StaticShapeRef>& input_shapes,
-                                                  const ov::ITensorAccessor&) override {
-        NODE_VALIDATION_CHECK(m_node.get(), input_shapes.size() > 0, "Incorrect number of input shapes");
+                                                  const ov::ITensorAccessor& /*tensor_accessor*/) override {
+        NODE_VALIDATION_CHECK(m_node.get(), !input_shapes.empty(), "Incorrect number of input shapes");
         return {std::vector<StaticShape>{input_shapes[0]}};
     }
 
@@ -183,7 +325,7 @@
         return m_input_ranks;
     }
 
-    port_mask_t get_port_mask() const override {
+    [[nodiscard]] port_mask_t get_port_mask() const override {
         return EMPTY_PORT_MASK;
     }
 
@@ -209,7 +351,7 @@
     using ShapeInferBase::ShapeInferBase;
 
     std::optional<std::vector<StaticShape>> infer(const std::vector<StaticShapeRef>& input_shapes,
-                                                  const ov::ITensorAccessor&) override {
+                                                  [[maybe_unused]] const ov::ITensorAccessor& acc) override {
         return {op::copy_shape_infer(m_node.get(), input_shapes)};
     }
 };
@@ -222,7 +364,7 @@
     using ShapeInferBase::ShapeInferBase;
 
     std::optional<std::vector<StaticShape>> infer(const std::vector<StaticShapeRef>& input_shapes,
-                                                  const ov::ITensorAccessor&) override {
+                                                  [[maybe_unused]] const ov::ITensorAccessor& acc) override {
         return {op::eltwise_shape_infer(m_node.get(), input_shapes)};
     }
 };
@@ -236,18 +378,18 @@
 
     std::optional<std::vector<StaticShape>> infer(const std::vector<StaticShapeRef>& input_shapes,
                                                   const ov::ITensorAccessor& tensor_accessor) override {
-        const auto op = m_node.get();
+        auto* const op = m_node.get();
 
         std::shared_ptr<ov::Node> local_op;
         ov::OutputVector new_inputs;
         for (size_t i = 0; i < op->get_input_size(); ++i) {
             if (auto t = tensor_accessor(i)) {
-                new_inputs.push_back(std::make_shared<ov::opset1::Constant>(t));
-            } else if (auto c = ov::as_type<const op::v0::Constant>(op->get_input_node_ptr(i))) {
-                new_inputs.push_back(c->clone_with_new_inputs(ov::OutputVector{}));
+                new_inputs.emplace_back(std::make_shared<ov::op::v0::Constant>(t));
+            } else if (const auto* c = ov::as_type<const op::v0::Constant>(op->get_input_node_ptr(i))) {
+                new_inputs.emplace_back(c->clone_with_new_inputs(ov::OutputVector{}));
             } else {
-                new_inputs.push_back(std::make_shared<op::v0::Parameter>(op->get_input_element_type(i),
-                                                                         input_shapes[i].to_partial_shape()));
+                new_inputs.emplace_back(std::make_shared<op::v0::Parameter>(op->get_input_element_type(i),
+                                                                            input_shapes[i].to_partial_shape()));
             }
         }
         local_op = op->clone_with_new_inputs(new_inputs);
@@ -267,7 +409,7 @@
         return {std::move(output_shapes)};
     }
 
-    port_mask_t get_port_mask() const override {
+    [[nodiscard]] port_mask_t get_port_mask() const override {
         // For fallback return full port mask to try get data for all node's inputs
         return FULL_PORT_MASK;
     }
@@ -283,7 +425,7 @@
         return {shape_infer(static_cast<TOp*>(m_node.get()), input_shapes, tensor_accessor)};
     }
 
-    port_mask_t get_port_mask() const override {
+    [[nodiscard]] port_mask_t get_port_mask() const override {
         return MASK;
     }
 };
@@ -301,7 +443,7 @@
     using ShapeInferBase::ShapeInferBase;
 
     std::optional<std::vector<StaticShape>> infer(const std::vector<StaticShapeRef>& input_shapes,
-                                                  const ov::ITensorAccessor&) override {
+                                                  [[maybe_unused]] const ov::ITensorAccessor& acc) override {
         return {shape_infer(static_cast<TOp*>(m_node.get()), input_shapes)};
     }
 };
@@ -309,7 +451,7 @@
 /** @brief Base shape inference object implementing the IStaticShapeInfer with padding support. */
 class ShapeInferPaddingBase : public ShapeInferBase {
 public:
-    ShapeInferPaddingBase(std::shared_ptr<Node> node) : ShapeInferBase(std::move(node)), m_pads_begin{}, m_pads_end{} {}
+    ShapeInferPaddingBase(std::shared_ptr<ov::Node> node) : ShapeInferBase(std::move(node)) {}
 
     const ov::CoordinateDiff& get_pads_begin() override {
         return m_pads_begin;
@@ -339,13 +481,13 @@
         return {shape_infer(static_cast<TOp*>(m_node.get()), input_shapes, m_pads_begin, m_pads_end, tensor_accessor)};
     }
 
-    port_mask_t get_port_mask() const override {
+    [[nodiscard]] port_mask_t get_port_mask() const override {
         return MASK;
     }
 };
 
 /**
- * @brief Shape inference using tensor accessor to get constant data and padding
+ * @brief Shape inference without using tensor accessor to get constant data and padding
  *
  * @tparam TOp   Type of operator.
  * @tparam MASK  The bit mask where each bit corresponds to an input port number.
@@ -356,7 +498,7 @@
     using ShapeInferPaddingBase::ShapeInferPaddingBase;
 
     std::optional<std::vector<StaticShape>> infer(const std::vector<StaticShapeRef>& input_shapes,
-                                                  const ov::ITensorAccessor&) override {
+                                                  [[maybe_unused]] const ov::ITensorAccessor& acc) override {
         return {shape_infer(static_cast<TOp*>(m_node.get()), input_shapes, m_pads_begin, m_pads_end)};
     }
 };
@@ -418,20 +560,10 @@
 // Type of key in shape inference Makers maps.
 using ShapeInferKey = ov::NodeTypeInfo;
 
-// Default opset used for 'default' in inference map.
-using namespace ov::opset10;
-
 // Helper macros to make map entries
-<<<<<<< HEAD
-#define _OV_OP_SHAPE_INFER_VA_REG(OP, ...) \
-    { OP::get_type_info_static(), make_shape_infer<__VA_ARGS__> }
-#define _OV_OP_SHAPE_INFER_MASK_REG(OP, SHAPE_INFER, MASK)   _OV_OP_SHAPE_INFER_VA_REG(OP, SHAPE_INFER, OP, MASK)
-#define _OV_OP_SHAPE_INFER_NON_TEMPLATE_REG(OP, SHAPE_INFER) _OV_OP_SHAPE_INFER_VA_REG(OP, SHAPE_INFER)
-=======
 #define _OV_OP_SHAPE_INFER_VA_REG(OP, ...)                  {OP::get_type_info_static(), make_shape_infer<__VA_ARGS__>}
 #define OV_OP_SHAPE_INFER_MASK_REG(OP, SHAPE_INFER, MASK)   _OV_OP_SHAPE_INFER_VA_REG(OP, SHAPE_INFER, OP, MASK)
 #define OV_OP_SHAPE_INFER_NON_TEMPLATE_REG(OP, SHAPE_INFER) _OV_OP_SHAPE_INFER_VA_REG(OP, SHAPE_INFER)
->>>>>>> f52861ce
 
 // Helper types for IStaticShapeInfer makers.
 using IStaticShapeInferFactory =
@@ -444,178 +576,179 @@
 template <>
 const IStaticShapeInferFactory::TRegistry IStaticShapeInferFactory::registry{
     // opset16
-    _OV_OP_SHAPE_INFER_MASK_REG(op::v16::SegmentMax, ShapeInferTA, util::bit::mask(1, 2)),
+    OV_OP_SHAPE_INFER_MASK_REG(op::v16::ISTFT, ShapeInferTA, util::bit::mask(2, 3, 4)),
+    OV_OP_SHAPE_INFER_MASK_REG(op::v16::SegmentMax, ShapeInferTA, util::bit::mask(1, 2)),
+    OV_OP_SHAPE_INFER_MASK_REG(op::v16::SparseFillEmptyRows, ShapeInferTA, util::bit::mask(1, 2)),
     // opset15
-    _OV_OP_SHAPE_INFER_MASK_REG(op::v15::Squeeze, ShapeInferTA, util::bit::mask(1)),
-    _OV_OP_SHAPE_INFER_MASK_REG(op::v15::SearchSorted, ShapeInferTA, util::bit::mask()),
-    _OV_OP_SHAPE_INFER_MASK_REG(op::v15::StringTensorUnpack, ShapeInferTA, util::bit::mask(0)),
-    _OV_OP_SHAPE_INFER_MASK_REG(op::v15::StringTensorPack, ShapeInferTA, util::bit::mask(0, 1)),
-    _OV_OP_SHAPE_INFER_MASK_REG(opset15::EmbeddingBagOffsets, ShapeInferTA, util::bit::mask()),
-    _OV_OP_SHAPE_INFER_MASK_REG(opset15::EmbeddingBagPacked, ShapeInferTA, util::bit::mask()),
-    _OV_OP_SHAPE_INFER_MASK_REG(op::v15::Col2Im, ShapeInferTA, util::bit::mask(1, 2)),
-    _OV_OP_SHAPE_INFER_MASK_REG(op::v15::ScatterNDUpdate, ShapeInferTA, util::bit::mask()),
-    _OV_OP_SHAPE_INFER_MASK_REG(opset15::SliceScatter, ShapeInferTA, util::bit::mask(2, 3, 4, 5)),
-    _OV_OP_SHAPE_INFER_MASK_REG(op::v15::STFT, ShapeInferTA, util::bit::mask(2, 3)),
+    OV_OP_SHAPE_INFER_MASK_REG(op::v15::Squeeze, ShapeInferTA, util::bit::mask(1)),
+    OV_OP_SHAPE_INFER_MASK_REG(op::v15::SearchSorted, ShapeInferTA, util::bit::mask()),
+    OV_OP_SHAPE_INFER_MASK_REG(op::v15::StringTensorUnpack, ShapeInferTA, util::bit::mask(0)),
+    OV_OP_SHAPE_INFER_MASK_REG(op::v15::StringTensorPack, ShapeInferTA, util::bit::mask(0, 1)),
+    OV_OP_SHAPE_INFER_MASK_REG(op::v3::EmbeddingBagOffsetsSum, ShapeInferTA, util::bit::mask()),
+    OV_OP_SHAPE_INFER_MASK_REG(op::v15::EmbeddingBagPacked, ShapeInferTA, util::bit::mask()),
+    OV_OP_SHAPE_INFER_MASK_REG(op::v15::Col2Im, ShapeInferTA, util::bit::mask(1, 2)),
+    OV_OP_SHAPE_INFER_MASK_REG(op::v15::ScatterNDUpdate, ShapeInferTA, util::bit::mask()),
+    OV_OP_SHAPE_INFER_MASK_REG(op::v15::SliceScatter, ShapeInferTA, util::bit::mask(2, 3, 4, 5)),
+    OV_OP_SHAPE_INFER_MASK_REG(op::v15::STFT, ShapeInferTA, util::bit::mask(2, 3)),
     // opset14
-    _OV_OP_SHAPE_INFER_MASK_REG(opset14::Inverse, ShapeInferTA, util::bit::mask()),
-    _OV_OP_SHAPE_INFER_MASK_REG(opset14::MaxPool, ShapeInferPaddingTA, util::bit::mask()),
-    _OV_OP_SHAPE_INFER_MASK_REG(opset14::AvgPool, ShapeInferPaddingTA, util::bit::mask()),
+    OV_OP_SHAPE_INFER_MASK_REG(op::v14::Inverse, ShapeInferTA, util::bit::mask()),
+    OV_OP_SHAPE_INFER_MASK_REG(op::v14::MaxPool, ShapeInferPaddingTA, util::bit::mask()),
+    OV_OP_SHAPE_INFER_MASK_REG(op::v14::AvgPool, ShapeInferPaddingTA, util::bit::mask()),
     // opset13
-    _OV_OP_SHAPE_INFER_MASK_REG(opset13::Multinomial, ShapeInferTA, util::bit::mask(1)),
-    _OV_OP_SHAPE_INFER_MASK_REG(opset13::ScaledDotProductAttention, ShapeInferTA, util::bit::mask(3, 5)),
+    OV_OP_SHAPE_INFER_MASK_REG(op::v13::Multinomial, ShapeInferTA, util::bit::mask(1)),
+    OV_OP_SHAPE_INFER_MASK_REG(op::v13::ScaledDotProductAttention, ShapeInferTA, util::bit::mask(3, 5)),
     // opset12
-    _OV_OP_SHAPE_INFER_MASK_REG(opset12::Pad, ShapeInferTA, util::bit::mask(1, 2)),
-    _OV_OP_SHAPE_INFER_MASK_REG(opset12::ScatterElementsUpdate, ShapeInferTA, util::bit::mask(3)),
+    OV_OP_SHAPE_INFER_MASK_REG(op::v12::Pad, ShapeInferTA, util::bit::mask(1, 2)),
+    OV_OP_SHAPE_INFER_MASK_REG(op::v12::ScatterElementsUpdate, ShapeInferTA, util::bit::mask(3)),
     // opset11
-    _OV_OP_SHAPE_INFER_MASK_REG(opset11::Interpolate, ShapeInferPaddingTA, util::bit::mask(1, 2)),
-    _OV_OP_SHAPE_INFER_MASK_REG(opset11::TopK, ShapeInferTA, util::bit::mask(1)),
+    OV_OP_SHAPE_INFER_MASK_REG(op::v11::Interpolate, ShapeInferPaddingTA, util::bit::mask(1, 2)),
+    OV_OP_SHAPE_INFER_MASK_REG(op::v11::TopK, ShapeInferTA, util::bit::mask(1)),
     // opset9
-    _OV_OP_SHAPE_INFER_MASK_REG(opset9::Eye, ShapeInferTA, util::bit::mask(0, 1, 3)),
-    _OV_OP_SHAPE_INFER_MASK_REG(opset9::GridSample, ShapeInferTA, util::bit::mask()),
-    _OV_OP_SHAPE_INFER_MASK_REG(opset9::IRDFT, ShapeInferTA, util::bit::mask(1, 2)),
-    _OV_OP_SHAPE_INFER_MASK_REG(opset9::RDFT, ShapeInferTA, util::bit::mask(1, 2)),
-    _OV_OP_SHAPE_INFER_MASK_REG(opset9::ROIAlign, ShapeInferTA, util::bit::mask()),
+    OV_OP_SHAPE_INFER_MASK_REG(op::v9::Eye, ShapeInferTA, util::bit::mask(0, 1, 3)),
+    OV_OP_SHAPE_INFER_MASK_REG(op::v9::GridSample, ShapeInferTA, util::bit::mask()),
+    OV_OP_SHAPE_INFER_MASK_REG(op::v9::IRDFT, ShapeInferTA, util::bit::mask(1, 2)),
+    OV_OP_SHAPE_INFER_MASK_REG(op::v9::RDFT, ShapeInferTA, util::bit::mask(1, 2)),
+    OV_OP_SHAPE_INFER_MASK_REG(op::v9::ROIAlign, ShapeInferTA, util::bit::mask()),
     // opset8
-    _OV_OP_SHAPE_INFER_MASK_REG(opset8::AdaptiveAvgPool, ShapeInferTA, util::bit::mask(1)),
-    _OV_OP_SHAPE_INFER_MASK_REG(opset8::AdaptiveMaxPool, ShapeInferTA, util::bit::mask(1)),
-    _OV_OP_SHAPE_INFER_MASK_REG(opset8::DeformableConvolution, ShapeInferPaddingTA, util::bit::mask()),
-    _OV_OP_SHAPE_INFER_MASK_REG(opset8::DetectionOutput, ShapeInferTA, util::bit::mask()),
-    _OV_OP_SHAPE_INFER_MASK_REG(opset8::Gather, ShapeInferTA, util::bit::mask(2)),
-    _OV_OP_SHAPE_INFER_MASK_REG(opset8::GatherND, ShapeInferTA, util::bit::mask()),
-    _OV_OP_SHAPE_INFER_MASK_REG(opset8::I420toBGR, ShapeInferTA, util::bit::mask()),
-    _OV_OP_SHAPE_INFER_MASK_REG(opset8::I420toRGB, ShapeInferTA, util::bit::mask()),
-    _OV_OP_SHAPE_INFER_MASK_REG(opset8::MatrixNms, ShapeInferTA, util::bit::mask()),
-    _OV_OP_SHAPE_INFER_MASK_REG(opset8::MaxPool, ShapeInferPaddingTA, util::bit::mask()),
-    _OV_OP_SHAPE_INFER_MASK_REG(opset8::NV12toBGR, ShapeInferTA, util::bit::mask()),
-    _OV_OP_SHAPE_INFER_MASK_REG(opset8::NV12toRGB, ShapeInferTA, util::bit::mask()),
-    _OV_OP_SHAPE_INFER_MASK_REG(opset8::PriorBox, ShapeInferTA, util::bit::mask(0)),
-    _OV_OP_SHAPE_INFER_MASK_REG(opset8::RandomUniform, ShapeInferTA, util::bit::mask(0, 1, 2)),
-    _OV_OP_SHAPE_INFER_MASK_REG(opset8::Slice, ShapeInferTA, util::bit::mask(1, 2, 3, 4)),
-    _OV_OP_SHAPE_INFER_NON_TEMPLATE_REG(opset8::Softmax, ShapeInferCopy),
+    OV_OP_SHAPE_INFER_MASK_REG(op::v8::AdaptiveAvgPool, ShapeInferTA, util::bit::mask(1)),
+    OV_OP_SHAPE_INFER_MASK_REG(op::v8::AdaptiveMaxPool, ShapeInferTA, util::bit::mask(1)),
+    OV_OP_SHAPE_INFER_MASK_REG(op::v8::DeformableConvolution, ShapeInferPaddingTA, util::bit::mask()),
+    OV_OP_SHAPE_INFER_MASK_REG(op::v8::DetectionOutput, ShapeInferTA, util::bit::mask()),
+    OV_OP_SHAPE_INFER_MASK_REG(op::v8::Gather, ShapeInferTA, util::bit::mask(2)),
+    OV_OP_SHAPE_INFER_MASK_REG(op::v8::GatherND, ShapeInferTA, util::bit::mask()),
+    OV_OP_SHAPE_INFER_MASK_REG(op::v8::I420toBGR, ShapeInferTA, util::bit::mask()),
+    OV_OP_SHAPE_INFER_MASK_REG(op::v8::I420toRGB, ShapeInferTA, util::bit::mask()),
+    OV_OP_SHAPE_INFER_MASK_REG(op::v8::MatrixNms, ShapeInferTA, util::bit::mask()),
+    OV_OP_SHAPE_INFER_MASK_REG(op::v8::MaxPool, ShapeInferPaddingTA, util::bit::mask()),
+    OV_OP_SHAPE_INFER_MASK_REG(op::v8::NV12toBGR, ShapeInferTA, util::bit::mask()),
+    OV_OP_SHAPE_INFER_MASK_REG(op::v8::NV12toRGB, ShapeInferTA, util::bit::mask()),
+    OV_OP_SHAPE_INFER_MASK_REG(op::v8::PriorBox, ShapeInferTA, util::bit::mask(0)),
+    OV_OP_SHAPE_INFER_MASK_REG(op::v8::RandomUniform, ShapeInferTA, util::bit::mask(0, 1, 2)),
+    OV_OP_SHAPE_INFER_MASK_REG(op::v8::Slice, ShapeInferTA, util::bit::mask(1, 2, 3, 4)),
+    OV_OP_SHAPE_INFER_NON_TEMPLATE_REG(op::v8::Softmax, ShapeInferCopy),
     // opset7
-    _OV_OP_SHAPE_INFER_MASK_REG(opset7::DFT, ShapeInferTA, util::bit::mask(1, 2)),
-    _OV_OP_SHAPE_INFER_MASK_REG(opset7::Einsum, ShapeInferTA, util::bit::mask()),
-    _OV_OP_SHAPE_INFER_MASK_REG(opset7::IDFT, ShapeInferTA, util::bit::mask(1, 2)),
-    _OV_OP_SHAPE_INFER_MASK_REG(opset7::Roll, ShapeInferTA, util::bit::mask(2)),
-    _OV_OP_SHAPE_INFER_VA_REG(opset7::Gather, ShapeInferTA, op::util::GatherBase, util::bit::mask(2)),
+    OV_OP_SHAPE_INFER_MASK_REG(op::v7::DFT, ShapeInferTA, util::bit::mask(1, 2)),
+    OV_OP_SHAPE_INFER_MASK_REG(op::v7::Einsum, ShapeInferTA, util::bit::mask()),
+    OV_OP_SHAPE_INFER_MASK_REG(op::v7::IDFT, ShapeInferTA, util::bit::mask(1, 2)),
+    OV_OP_SHAPE_INFER_MASK_REG(op::v7::Roll, ShapeInferTA, util::bit::mask(2)),
+    _OV_OP_SHAPE_INFER_VA_REG(op::v7::Gather, ShapeInferTA, op::util::GatherBase, util::bit::mask(2)),
     // opset6
-    _OV_OP_SHAPE_INFER_MASK_REG(opset6::CTCGreedyDecoderSeqLen, ShapeInferTA, util::bit::mask()),
-    _OV_OP_SHAPE_INFER_MASK_REG(opset6::ExperimentalDetectronDetectionOutput, ShapeInferTA, util::bit::mask()),
-    _OV_OP_SHAPE_INFER_MASK_REG(opset6::ExperimentalDetectronGenerateProposalsSingleImage, ShapeInferTA, util::bit::mask()),
-    _OV_OP_SHAPE_INFER_MASK_REG(opset6::ExperimentalDetectronPriorGridGenerator, ShapeInferTA, util::bit::mask()),
-    _OV_OP_SHAPE_INFER_MASK_REG(opset6::ExperimentalDetectronROIFeatureExtractor, ShapeInferTA, util::bit::mask()),
-    _OV_OP_SHAPE_INFER_MASK_REG(opset6::ExperimentalDetectronTopKROIs, ShapeInferTA, util::bit::mask()),
-    _OV_OP_SHAPE_INFER_MASK_REG(opset6::GatherElements, ShapeInferTA, util::bit::mask()),
-    _OV_OP_SHAPE_INFER_NON_TEMPLATE_REG(opset6::Assign, ShapeInferCopy),
-    _OV_OP_SHAPE_INFER_NON_TEMPLATE_REG(opset6::MVN, ShapeInferBase),
-    _OV_OP_SHAPE_INFER_NON_TEMPLATE_REG(opset6::ReadValue, ShapeInferCopy),
+    OV_OP_SHAPE_INFER_MASK_REG(op::v6::CTCGreedyDecoderSeqLen, ShapeInferTA, util::bit::mask()),
+    OV_OP_SHAPE_INFER_MASK_REG(op::v6::ExperimentalDetectronDetectionOutput, ShapeInferTA, util::bit::mask()),
+    OV_OP_SHAPE_INFER_MASK_REG(op::v6::ExperimentalDetectronGenerateProposalsSingleImage, ShapeInferTA, util::bit::mask()),
+    OV_OP_SHAPE_INFER_MASK_REG(op::v6::ExperimentalDetectronPriorGridGenerator, ShapeInferTA, util::bit::mask()),
+    OV_OP_SHAPE_INFER_MASK_REG(op::v6::ExperimentalDetectronROIFeatureExtractor, ShapeInferTA, util::bit::mask()),
+    OV_OP_SHAPE_INFER_MASK_REG(op::v6::ExperimentalDetectronTopKROIs, ShapeInferTA, util::bit::mask()),
+    OV_OP_SHAPE_INFER_MASK_REG(op::v6::GatherElements, ShapeInferTA, util::bit::mask()),
+    OV_OP_SHAPE_INFER_NON_TEMPLATE_REG(op::v6::Assign, ShapeInferCopy),
+    OV_OP_SHAPE_INFER_NON_TEMPLATE_REG(op::v6::MVN, ShapeInferBase),
+    OV_OP_SHAPE_INFER_NON_TEMPLATE_REG(op::v6::ReadValue, ShapeInferCopy),
     // opset5
-    _OV_OP_SHAPE_INFER_MASK_REG(opset5::GatherND, ShapeInferTA, util::bit::mask()),
-    _OV_OP_SHAPE_INFER_MASK_REG(opset5::GRUSequence, ShapeInferTA, util::bit::mask()),
-    _OV_OP_SHAPE_INFER_MASK_REG(opset5::LSTMSequence, ShapeInferTA, util::bit::mask()),
-    _OV_OP_SHAPE_INFER_MASK_REG(opset5::RNNSequence, ShapeInferTA, util::bit::mask()),
-    _OV_OP_SHAPE_INFER_NON_TEMPLATE_REG(opset5::BatchNormInference, ShapeInferBase),
+    OV_OP_SHAPE_INFER_MASK_REG(op::v5::GatherND, ShapeInferTA, util::bit::mask()),
+    OV_OP_SHAPE_INFER_MASK_REG(op::v5::GRUSequence, ShapeInferTA, util::bit::mask()),
+    OV_OP_SHAPE_INFER_MASK_REG(op::v5::LSTMSequence, ShapeInferTA, util::bit::mask()),
+    OV_OP_SHAPE_INFER_MASK_REG(op::v5::RNNSequence, ShapeInferTA, util::bit::mask()),
+    OV_OP_SHAPE_INFER_NON_TEMPLATE_REG(op::v5::BatchNormInference, ShapeInferBase),
     // opset4
-    _OV_OP_SHAPE_INFER_MASK_REG(opset4::CTCLoss, ShapeInferTA, util::bit::mask()),
-    _OV_OP_SHAPE_INFER_MASK_REG(opset4::Interpolate, ShapeInferPaddingTA, util::bit::mask(1, 2, 3)),
-    _OV_OP_SHAPE_INFER_MASK_REG(opset4::LSTMCell, ShapeInferTA, util::bit::mask()),
-    _OV_OP_SHAPE_INFER_MASK_REG(opset4::NonMaxSuppression, ShapeInferTA, util::bit::mask(2)),
-    _OV_OP_SHAPE_INFER_MASK_REG(opset4::Proposal, ShapeInferTA, util::bit::mask()),
-    _OV_OP_SHAPE_INFER_MASK_REG(opset4::Range, ShapeInferTA, util::bit::mask(0, 1, 2)),
-    _OV_OP_SHAPE_INFER_MASK_REG(opset4::ReduceL1, ShapeInferTA, util::bit::mask(1)),
-    _OV_OP_SHAPE_INFER_MASK_REG(opset4::ReduceL2, ShapeInferTA, util::bit::mask(1)),
-    _OV_OP_SHAPE_INFER_MASK_REG(opset4::ScatterNDUpdate, ShapeInferTA, util::bit::mask()),
-    _OV_OP_SHAPE_INFER_NON_TEMPLATE_REG(opset4::Swish, ShapeInferBase),
+    OV_OP_SHAPE_INFER_MASK_REG(op::v4::CTCLoss, ShapeInferTA, util::bit::mask()),
+    OV_OP_SHAPE_INFER_MASK_REG(op::v4::Interpolate, ShapeInferPaddingTA, util::bit::mask(1, 2, 3)),
+    OV_OP_SHAPE_INFER_MASK_REG(op::v4::LSTMCell, ShapeInferTA, util::bit::mask()),
+    OV_OP_SHAPE_INFER_MASK_REG(op::v4::NonMaxSuppression, ShapeInferTA, util::bit::mask(2)),
+    OV_OP_SHAPE_INFER_MASK_REG(op::v4::Proposal, ShapeInferTA, util::bit::mask()),
+    OV_OP_SHAPE_INFER_MASK_REG(op::v4::Range, ShapeInferTA, util::bit::mask(0, 1, 2)),
+    OV_OP_SHAPE_INFER_MASK_REG(op::v4::ReduceL1, ShapeInferTA, util::bit::mask(1)),
+    OV_OP_SHAPE_INFER_MASK_REG(op::v4::ReduceL2, ShapeInferTA, util::bit::mask(1)),
+    OV_OP_SHAPE_INFER_MASK_REG(op::v3::ScatterNDUpdate, ShapeInferTA, util::bit::mask()),
+    OV_OP_SHAPE_INFER_NON_TEMPLATE_REG(op::v4::Swish, ShapeInferBase),
     // opset3
-    _OV_OP_SHAPE_INFER_MASK_REG(opset3::Assign, ShapeInferTA, util::bit::mask()),
-    _OV_OP_SHAPE_INFER_MASK_REG(opset3::Broadcast, ShapeInferTA, util::bit::mask(1, 2)),
-    _OV_OP_SHAPE_INFER_MASK_REG(opset3::Bucketize, ShapeInferTA, util::bit::mask()),
-    _OV_OP_SHAPE_INFER_MASK_REG(opset3::EmbeddingBagOffsetsSum, ShapeInferTA, util::bit::mask()),
-    _OV_OP_SHAPE_INFER_MASK_REG(opset3::EmbeddingBagPackedSum, ShapeInferTA, util::bit::mask()),
-    _OV_OP_SHAPE_INFER_MASK_REG(opset3::EmbeddingSegmentsSum, ShapeInferTA, util::bit::mask(3)),
-    _OV_OP_SHAPE_INFER_MASK_REG(opset3::ExtractImagePatches, ShapeInferTA, util::bit::mask()),
-    _OV_OP_SHAPE_INFER_MASK_REG(opset3::GRUCell, ShapeInferTA, util::bit::mask()),
-    _OV_OP_SHAPE_INFER_MASK_REG(opset3::NonMaxSuppression, ShapeInferTA, util::bit::mask(2)),
-    _OV_OP_SHAPE_INFER_MASK_REG(opset3::ROIAlign, ShapeInferTA, util::bit::mask()),
-    _OV_OP_SHAPE_INFER_MASK_REG(opset3::ScatterElementsUpdate, ShapeInferTA, util::bit::mask(3)),
-    _OV_OP_SHAPE_INFER_MASK_REG(opset3::ShapeOf, ShapeInferTA, util::bit::mask()),
-    _OV_OP_SHAPE_INFER_MASK_REG(opset3::TopK, ShapeInferTA, util::bit::mask(1)),
-    _OV_OP_SHAPE_INFER_NON_TEMPLATE_REG(opset3::CumSum, ShapeInferBase),
-    _OV_OP_SHAPE_INFER_NON_TEMPLATE_REG(opset3::ReadValue, ShapeInferCopy),
-    _OV_OP_SHAPE_INFER_NON_TEMPLATE_REG(opset3::ScatterUpdate, ShapeInferBase),
+    OV_OP_SHAPE_INFER_MASK_REG(op::v3::Assign, ShapeInferTA, util::bit::mask()),
+    OV_OP_SHAPE_INFER_MASK_REG(op::v3::Broadcast, ShapeInferTA, util::bit::mask(1, 2)),
+    OV_OP_SHAPE_INFER_MASK_REG(op::v3::Bucketize, ShapeInferTA, util::bit::mask()),
+    OV_OP_SHAPE_INFER_MASK_REG(op::v3::EmbeddingBagOffsetsSum, ShapeInferTA, util::bit::mask()),
+    OV_OP_SHAPE_INFER_MASK_REG(op::v3::EmbeddingBagPackedSum, ShapeInferTA, util::bit::mask()),
+    OV_OP_SHAPE_INFER_MASK_REG(op::v3::EmbeddingSegmentsSum, ShapeInferTA, util::bit::mask(3)),
+    OV_OP_SHAPE_INFER_MASK_REG(op::v3::ExtractImagePatches, ShapeInferTA, util::bit::mask()),
+    OV_OP_SHAPE_INFER_MASK_REG(op::v3::GRUCell, ShapeInferTA, util::bit::mask()),
+    OV_OP_SHAPE_INFER_MASK_REG(op::v3::NonMaxSuppression, ShapeInferTA, util::bit::mask(2)),
+    OV_OP_SHAPE_INFER_MASK_REG(op::v3::ROIAlign, ShapeInferTA, util::bit::mask()),
+    OV_OP_SHAPE_INFER_MASK_REG(op::v3::ScatterElementsUpdate, ShapeInferTA, util::bit::mask(3)),
+    OV_OP_SHAPE_INFER_MASK_REG(op::v3::ShapeOf, ShapeInferTA, util::bit::mask()),
+    OV_OP_SHAPE_INFER_MASK_REG(op::v3::TopK, ShapeInferTA, util::bit::mask(1)),
+    OV_OP_SHAPE_INFER_NON_TEMPLATE_REG(op::v0::CumSum, ShapeInferBase),
+    OV_OP_SHAPE_INFER_NON_TEMPLATE_REG(op::v3::ReadValue, ShapeInferCopy),
+    OV_OP_SHAPE_INFER_NON_TEMPLATE_REG(op::v3::ScatterUpdate, ShapeInferBase),
     // opset2
-    _OV_OP_SHAPE_INFER_MASK_REG(opset2::BatchToSpace, ShapeInferTA, util::bit::mask(1, 2, 3)),
-    _OV_OP_SHAPE_INFER_MASK_REG(opset2::PSROIPooling, ShapeInferTA, util::bit::mask()),
-    _OV_OP_SHAPE_INFER_MASK_REG(opset2::RegionYolo, ShapeInferTA, util::bit::mask()),
-    _OV_OP_SHAPE_INFER_MASK_REG(opset2::ReorgYolo, ShapeInferTA, util::bit::mask()),
-    _OV_OP_SHAPE_INFER_MASK_REG(opset2::ROIPooling, ShapeInferTA, util::bit::mask()),
-    _OV_OP_SHAPE_INFER_MASK_REG(opset2::SpaceToBatch, ShapeInferTA, util::bit::mask(1, 2, 3)),
-    _OV_OP_SHAPE_INFER_NON_TEMPLATE_REG(opset2::MVN, ShapeInferBase),
+    OV_OP_SHAPE_INFER_MASK_REG(op::v1::BatchToSpace, ShapeInferTA, util::bit::mask(1, 2, 3)),
+    OV_OP_SHAPE_INFER_MASK_REG(op::v0::PSROIPooling, ShapeInferTA, util::bit::mask()),
+    OV_OP_SHAPE_INFER_MASK_REG(op::v0::RegionYolo, ShapeInferTA, util::bit::mask()),
+    OV_OP_SHAPE_INFER_MASK_REG(op::v0::ReorgYolo, ShapeInferTA, util::bit::mask()),
+    OV_OP_SHAPE_INFER_MASK_REG(op::v0::ROIPooling, ShapeInferTA, util::bit::mask()),
+    OV_OP_SHAPE_INFER_MASK_REG(op::v1::SpaceToBatch, ShapeInferTA, util::bit::mask(1, 2, 3)),
+    OV_OP_SHAPE_INFER_NON_TEMPLATE_REG(op::v0::MVN, ShapeInferBase),
     // opset1
-    _OV_OP_SHAPE_INFER_MASK_REG(opset1::AvgPool, ShapeInferPaddingTA, util::bit::mask()),
-    _OV_OP_SHAPE_INFER_MASK_REG(opset1::BinaryConvolution, ShapeInferPaddingTA, util::bit::mask()),
-    _OV_OP_SHAPE_INFER_MASK_REG(opset1::Broadcast, ShapeInferTA, util::bit::mask(1, 2)),
-    _OV_OP_SHAPE_INFER_MASK_REG(opset1::Concat, ShapeInferTA, util::bit::mask()),
-    _OV_OP_SHAPE_INFER_MASK_REG(opset1::Convolution, ShapeInferPaddingTA, util::bit::mask()),
-    _OV_OP_SHAPE_INFER_MASK_REG(opset1::ConvolutionBackpropData, ShapeInferPaddingTA, util::bit::mask(2)),
-    _OV_OP_SHAPE_INFER_MASK_REG(opset1::CTCGreedyDecoder, ShapeInferTA, util::bit::mask()),
-    _OV_OP_SHAPE_INFER_MASK_REG(opset1::DeformableConvolution, ShapeInferPaddingTA, util::bit::mask()),
-    _OV_OP_SHAPE_INFER_MASK_REG(opset1::DeformablePSROIPooling, ShapeInferTA, util::bit::mask()),
-    _OV_OP_SHAPE_INFER_MASK_REG(opset1::DepthToSpace, ShapeInferTA, util::bit::mask()),
-    _OV_OP_SHAPE_INFER_MASK_REG(opset1::DetectionOutput, ShapeInferTA, util::bit::mask()),
-    _OV_OP_SHAPE_INFER_MASK_REG(opset1::FakeQuantize, ShapeInferTA, util::bit::mask()),
-    _OV_OP_SHAPE_INFER_MASK_REG(opset1::Gather, ShapeInferTA, util::bit::mask(2)),
-    _OV_OP_SHAPE_INFER_MASK_REG(opset1::GatherTree, ShapeInferTA, util::bit::mask()),
-    _OV_OP_SHAPE_INFER_MASK_REG(opset1::GroupConvolution, ShapeInferPaddingTA, util::bit::mask()),
-    _OV_OP_SHAPE_INFER_MASK_REG(opset1::GroupConvolutionBackpropData, ShapeInferPaddingTA, util::bit::mask(2)),
-    _OV_OP_SHAPE_INFER_MASK_REG(opset1::Interpolate, ShapeInferTA, util::bit::mask(1)),
-    _OV_OP_SHAPE_INFER_MASK_REG(opset1::LSTMCell, ShapeInferTA, util::bit::mask()),
-    _OV_OP_SHAPE_INFER_MASK_REG(opset1::MatMul, ShapeInferTA, util::bit::mask()),
-    _OV_OP_SHAPE_INFER_MASK_REG(opset1::MaxPool, ShapeInferPaddingTA, util::bit::mask()),
-    _OV_OP_SHAPE_INFER_MASK_REG(opset1::NonMaxSuppression, ShapeInferTA, util::bit::mask(2)),
-    _OV_OP_SHAPE_INFER_MASK_REG(opset1::OneHot, ShapeInferTA, util::bit::mask(1)),
-    _OV_OP_SHAPE_INFER_MASK_REG(opset1::Pad, ShapeInferTA, util::bit::mask(1, 2)),
-    _OV_OP_SHAPE_INFER_MASK_REG(opset1::PriorBox, ShapeInferTA, util::bit::mask(0)),
-    _OV_OP_SHAPE_INFER_MASK_REG(opset1::PriorBoxClustered, ShapeInferTA, util::bit::mask(0)),
-    _OV_OP_SHAPE_INFER_MASK_REG(opset1::Proposal, ShapeInferTA, util::bit::mask()),
-    _OV_OP_SHAPE_INFER_MASK_REG(opset1::Range, ShapeInferTA, util::bit::mask(0, 1, 2)),
-    _OV_OP_SHAPE_INFER_MASK_REG(opset1::ReduceLogicalAnd, ShapeInferTA, util::bit::mask(1)),
-    _OV_OP_SHAPE_INFER_MASK_REG(opset1::ReduceLogicalOr, ShapeInferTA, util::bit::mask(1)),
-    _OV_OP_SHAPE_INFER_MASK_REG(opset1::ReduceMax, ShapeInferTA, util::bit::mask(1)),
-    _OV_OP_SHAPE_INFER_MASK_REG(opset1::ReduceMean, ShapeInferTA, util::bit::mask(1)),
-    _OV_OP_SHAPE_INFER_MASK_REG(opset1::ReduceMin, ShapeInferTA, util::bit::mask(1)),
-    _OV_OP_SHAPE_INFER_MASK_REG(opset1::ReduceProd, ShapeInferTA, util::bit::mask(1)),
-    _OV_OP_SHAPE_INFER_MASK_REG(opset1::ReduceSum, ShapeInferTA, util::bit::mask(1)),
-    _OV_OP_SHAPE_INFER_MASK_REG(opset1::Reshape, ShapeInferTA, util::bit::mask(1)),
-    _OV_OP_SHAPE_INFER_MASK_REG(opset1::Reverse, ShapeInferTA, util::bit::mask(1)),
-    _OV_OP_SHAPE_INFER_MASK_REG(opset1::ReverseSequence, ShapeInferTA, util::bit::mask()),
-    _OV_OP_SHAPE_INFER_MASK_REG(opset1::RNNCell, ShapeInferTA, util::bit::mask()),
-    _OV_OP_SHAPE_INFER_MASK_REG(opset1::Select, ShapeInferTA, util::bit::mask()),
-    _OV_OP_SHAPE_INFER_MASK_REG(opset1::ShapeOf, ShapeInferTA, util::bit::mask()),
-    _OV_OP_SHAPE_INFER_MASK_REG(opset1::ShuffleChannels, ShapeInferTA, util::bit::mask()),
-    _OV_OP_SHAPE_INFER_MASK_REG(opset1::SpaceToDepth, ShapeInferTA, util::bit::mask()),
-    _OV_OP_SHAPE_INFER_MASK_REG(opset1::Split, ShapeInferTA, util::bit::mask(1)),
-    _OV_OP_SHAPE_INFER_MASK_REG(opset1::Squeeze, ShapeInferTA, util::bit::mask(1)),
-    _OV_OP_SHAPE_INFER_MASK_REG(opset1::StridedSlice, ShapeInferTA, util::bit::mask(1, 2, 3)),
-    _OV_OP_SHAPE_INFER_MASK_REG(opset1::Tile, ShapeInferTA, util::bit::mask(1)),
-    _OV_OP_SHAPE_INFER_MASK_REG(opset1::TopK, ShapeInferTA, util::bit::mask(1)),
-    _OV_OP_SHAPE_INFER_MASK_REG(opset1::Transpose, ShapeInferTA, util::bit::mask(1)),
-    _OV_OP_SHAPE_INFER_MASK_REG(opset1::Unsqueeze, ShapeInferTA, util::bit::mask(1)),
-    _OV_OP_SHAPE_INFER_MASK_REG(opset1::VariadicSplit, ShapeInferTA, util::bit::mask(1, 2)),
-    _OV_OP_SHAPE_INFER_NON_TEMPLATE_REG(opset1::BatchNormInference, ShapeInferBase),
-    _OV_OP_SHAPE_INFER_NON_TEMPLATE_REG(opset1::Convert, ShapeInferCopy),
-    _OV_OP_SHAPE_INFER_NON_TEMPLATE_REG(opset1::HardSigmoid, ShapeInferBase),
-    _OV_OP_SHAPE_INFER_NON_TEMPLATE_REG(opset1::LogicalNot, ShapeInferCopy),
-    _OV_OP_SHAPE_INFER_NON_TEMPLATE_REG(opset1::LRN, ShapeInferBase),
-    _OV_OP_SHAPE_INFER_NON_TEMPLATE_REG(opset1::NormalizeL2, ShapeInferBase),
-    _OV_OP_SHAPE_INFER_NON_TEMPLATE_REG(opset1::PRelu, ShapeInferBase),
-    _OV_OP_SHAPE_INFER_NON_TEMPLATE_REG(opset1::Selu, ShapeInferBase),
-    _OV_OP_SHAPE_INFER_NON_TEMPLATE_REG(opset1::Softmax, ShapeInferCopy),
+    OV_OP_SHAPE_INFER_MASK_REG(op::v1::AvgPool, ShapeInferPaddingTA, util::bit::mask()),
+    OV_OP_SHAPE_INFER_MASK_REG(op::v1::BinaryConvolution, ShapeInferPaddingTA, util::bit::mask()),
+    OV_OP_SHAPE_INFER_MASK_REG(op::v1::Broadcast, ShapeInferTA, util::bit::mask(1, 2)),
+    OV_OP_SHAPE_INFER_MASK_REG(op::v0::Concat, ShapeInferTA, util::bit::mask()),
+    OV_OP_SHAPE_INFER_MASK_REG(op::v1::ConvolutionBackpropData, ShapeInferPaddingTA, util::bit::mask(2)),
+    OV_OP_SHAPE_INFER_MASK_REG(op::v0::CTCGreedyDecoder, ShapeInferTA, util::bit::mask()),
+    OV_OP_SHAPE_INFER_MASK_REG(op::v1::DeformableConvolution, ShapeInferPaddingTA, util::bit::mask()),
+    OV_OP_SHAPE_INFER_MASK_REG(op::v1::DeformablePSROIPooling, ShapeInferTA, util::bit::mask()),
+    OV_OP_SHAPE_INFER_MASK_REG(op::v0::DepthToSpace, ShapeInferTA, util::bit::mask()),
+    OV_OP_SHAPE_INFER_MASK_REG(op::v0::DetectionOutput, ShapeInferTA, util::bit::mask()),
+    OV_OP_SHAPE_INFER_MASK_REG(op::v0::FakeQuantize, ShapeInferTA, util::bit::mask()),
+    OV_OP_SHAPE_INFER_MASK_REG(op::v1::Gather, ShapeInferTA, util::bit::mask(2)),
+    OV_OP_SHAPE_INFER_MASK_REG(op::v1::GatherTree, ShapeInferTA, util::bit::mask()),
+    OV_OP_SHAPE_INFER_MASK_REG(op::v1::GroupConvolution, ShapeInferPaddingTA, util::bit::mask()),
+    OV_OP_SHAPE_INFER_MASK_REG(op::v1::GroupConvolutionBackpropData, ShapeInferPaddingTA, util::bit::mask(2)),
+    OV_OP_SHAPE_INFER_MASK_REG(op::v0::Interpolate, ShapeInferTA, util::bit::mask(1)),
+    OV_OP_SHAPE_INFER_MASK_REG(op::v0::LSTMCell, ShapeInferTA, util::bit::mask()),
+    OV_OP_SHAPE_INFER_MASK_REG(op::v0::MatMul, ShapeInferTA, util::bit::mask()),
+    OV_OP_SHAPE_INFER_MASK_REG(op::v1::MaxPool, ShapeInferPaddingTA, util::bit::mask()),
+    OV_OP_SHAPE_INFER_MASK_REG(op::v1::NonMaxSuppression, ShapeInferTA, util::bit::mask(2)),
+    OV_OP_SHAPE_INFER_MASK_REG(op::v1::OneHot, ShapeInferTA, util::bit::mask(1)),
+    OV_OP_SHAPE_INFER_MASK_REG(op::v1::Pad, ShapeInferTA, util::bit::mask(1, 2)),
+    OV_OP_SHAPE_INFER_MASK_REG(op::v0::PriorBox, ShapeInferTA, util::bit::mask(0)),
+    OV_OP_SHAPE_INFER_MASK_REG(op::v0::PriorBoxClustered, ShapeInferTA, util::bit::mask(0)),
+    OV_OP_SHAPE_INFER_MASK_REG(op::v0::Proposal, ShapeInferTA, util::bit::mask()),
+    OV_OP_SHAPE_INFER_MASK_REG(op::v0::Range, ShapeInferTA, util::bit::mask(0, 1, 2)),
+    OV_OP_SHAPE_INFER_MASK_REG(op::v1::ReduceLogicalAnd, ShapeInferTA, util::bit::mask(1)),
+    OV_OP_SHAPE_INFER_MASK_REG(op::v1::ReduceLogicalOr, ShapeInferTA, util::bit::mask(1)),
+    OV_OP_SHAPE_INFER_MASK_REG(op::v1::ReduceMax, ShapeInferTA, util::bit::mask(1)),
+    OV_OP_SHAPE_INFER_MASK_REG(op::v1::ReduceMean, ShapeInferTA, util::bit::mask(1)),
+    OV_OP_SHAPE_INFER_MASK_REG(op::v1::ReduceMin, ShapeInferTA, util::bit::mask(1)),
+    OV_OP_SHAPE_INFER_MASK_REG(op::v1::ReduceProd, ShapeInferTA, util::bit::mask(1)),
+    OV_OP_SHAPE_INFER_MASK_REG(op::v1::ReduceSum, ShapeInferTA, util::bit::mask(1)),
+    OV_OP_SHAPE_INFER_MASK_REG(op::v1::Reshape, ShapeInferTA, util::bit::mask(1)),
+    OV_OP_SHAPE_INFER_MASK_REG(op::v1::Reverse, ShapeInferTA, util::bit::mask(1)),
+    OV_OP_SHAPE_INFER_MASK_REG(op::v0::ReverseSequence, ShapeInferTA, util::bit::mask()),
+    OV_OP_SHAPE_INFER_MASK_REG(op::v0::RNNCell, ShapeInferTA, util::bit::mask()),
+    OV_OP_SHAPE_INFER_MASK_REG(op::v1::Select, ShapeInferTA, util::bit::mask()),
+    OV_OP_SHAPE_INFER_MASK_REG(op::v0::ShapeOf, ShapeInferTA, util::bit::mask()),
+    OV_OP_SHAPE_INFER_MASK_REG(op::v0::ShuffleChannels, ShapeInferTA, util::bit::mask()),
+    OV_OP_SHAPE_INFER_MASK_REG(op::v0::SpaceToDepth, ShapeInferTA, util::bit::mask()),
+    OV_OP_SHAPE_INFER_MASK_REG(op::v1::Split, ShapeInferTA, util::bit::mask(1)),
+    OV_OP_SHAPE_INFER_MASK_REG(op::v0::Squeeze, ShapeInferTA, util::bit::mask(1)),
+    OV_OP_SHAPE_INFER_MASK_REG(op::v1::StridedSlice, ShapeInferTA, util::bit::mask(1, 2, 3)),
+    OV_OP_SHAPE_INFER_MASK_REG(op::v0::Tile, ShapeInferTA, util::bit::mask(1)),
+    OV_OP_SHAPE_INFER_MASK_REG(op::v1::TopK, ShapeInferTA, util::bit::mask(1)),
+    OV_OP_SHAPE_INFER_MASK_REG(op::v1::Transpose, ShapeInferTA, util::bit::mask(1)),
+    OV_OP_SHAPE_INFER_MASK_REG(op::v0::Unsqueeze, ShapeInferTA, util::bit::mask(1)),
+    OV_OP_SHAPE_INFER_MASK_REG(op::v1::VariadicSplit, ShapeInferTA, util::bit::mask(1, 2)),
+    OV_OP_SHAPE_INFER_NON_TEMPLATE_REG(op::v0::BatchNormInference, ShapeInferBase),
+    OV_OP_SHAPE_INFER_NON_TEMPLATE_REG(op::v0::Convert, ShapeInferCopy),
+    OV_OP_SHAPE_INFER_NON_TEMPLATE_REG(op::v0::HardSigmoid, ShapeInferBase),
+    OV_OP_SHAPE_INFER_NON_TEMPLATE_REG(op::v1::LogicalNot, ShapeInferCopy),
+    OV_OP_SHAPE_INFER_NON_TEMPLATE_REG(op::v0::LRN, ShapeInferBase),
+    OV_OP_SHAPE_INFER_NON_TEMPLATE_REG(op::v0::NormalizeL2, ShapeInferBase),
+    OV_OP_SHAPE_INFER_NON_TEMPLATE_REG(op::v0::PRelu, ShapeInferBase),
+    OV_OP_SHAPE_INFER_NON_TEMPLATE_REG(op::v0::Selu, ShapeInferBase),
+    OV_OP_SHAPE_INFER_NON_TEMPLATE_REG(op::v1::Softmax, ShapeInferCopy),
     //
-    _OV_OP_SHAPE_INFER_MASK_REG(ov::op::internal::AUGRUCell, ShapeInferTA, util::bit::mask()),
-    _OV_OP_SHAPE_INFER_MASK_REG(ov::op::internal::AUGRUSequence, ShapeInferTA, util::bit::mask()),
-    _OV_OP_SHAPE_INFER_MASK_REG(ov::op::internal::RMSNorm, ShapeInferTA, util::bit::mask(1)),
-    _OV_OP_SHAPE_INFER_MASK_REG(ov::op::internal::GLU, ShapeInferTA, util::bit::mask()),
+    OV_OP_SHAPE_INFER_MASK_REG(ov::op::internal::AUGRUCell, ShapeInferTA, util::bit::mask()),
+    OV_OP_SHAPE_INFER_MASK_REG(ov::op::internal::AUGRUSequence, ShapeInferTA, util::bit::mask()),
+    OV_OP_SHAPE_INFER_MASK_REG(ov::op::internal::RMSNorm, ShapeInferTA, util::bit::mask(1)),
+    OV_OP_SHAPE_INFER_MASK_REG(ov::op::internal::GLU, ShapeInferTA, util::bit::mask()),
 };
 // clang-format on
 
