--- conflicted
+++ resolved
@@ -402,13 +402,10 @@
 template <>
 const IStaticShapeInferFactory::TRegistry IStaticShapeInferFactory::registry{
     // opset15
-<<<<<<< HEAD
     _OV_OP_SHAPE_INFER_MASK_REG(op::v15::ScatterNDUpdate, ShapeInferTA, util::bit::mask()),
-=======
     _OV_OP_SHAPE_INFER_MASK_REG(opset15::EmbeddingBagOffsets, ShapeInferTA, util::bit::mask()),
     _OV_OP_SHAPE_INFER_MASK_REG(opset15::EmbeddingBagPacked, ShapeInferTA, util::bit::mask()),
     _OV_OP_SHAPE_INFER_MASK_REG(op::v15::Col2Im, ShapeInferTA, util::bit::mask(1, 2)),
->>>>>>> 1a70c400
     // opset14
     _OV_OP_SHAPE_INFER_MASK_REG(opset14::Inverse, ShapeInferTA, util::bit::mask()),
     // opset13
