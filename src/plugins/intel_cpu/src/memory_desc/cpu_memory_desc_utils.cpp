--- conflicted
+++ resolved
@@ -2,15 +2,9 @@
 // SPDX-License-Identifier: Apache-2.0
 //
 
-<<<<<<< HEAD
-=======
 #include "cpu_memory_desc.h"
 #include "ie_ngraph_utils.hpp"
->>>>>>> 3558f09c
 #include "memory_desc/cpu_memory_desc_utils.h"
-
-#include "cpu_memory_desc.h"
-#include "ie_ngraph_utils.hpp"
 #include "memory_desc/dnnl_blocked_memory_desc.h"
 #include "openvino/runtime/itensor.hpp"
 #include "openvino/runtime/so_ptr.hpp"
@@ -54,7 +48,6 @@
     }
 }
 
-<<<<<<< HEAD
 CpuBlockedMemoryDesc MemoryDescUtils::createCpuBlockedMemoryDesc(const ov::SoPtr<ITensor>& tensor,
                                                                  const bool canEmptyShape) {
     auto element_type = tensor->get_element_type();
@@ -85,59 +78,13 @@
                            return byte_stride / element_type.size();
                        });
     }
-    return CpuBlockedMemoryDesc(InferenceEngine::details::convertPrecision(element_type),
+    return CpuBlockedMemoryDesc(element_type,
                                 Shape(shape),
                                 shape,
                                 blk_order,
                                 0,
                                 dim_offset,
                                 blk_strides);
-=======
-CpuBlockedMemoryDesc MemoryDescUtils::convertToCpuBlockedMemoryDesc(const InferenceEngine::TensorDesc& desc) {
-    if (desc.getLayout() == InferenceEngine::Layout::ANY)
-        IE_THROW() << "Cannot convert InferenceEngine::TensorDesc with ANY layout to CpuBlockedMemoryDesc";
-
-    const auto& blkDesc = desc.getBlockingDesc();
-    const auto& dims = desc.getDims();
-
-    auto strides = blkDesc.getStrides();
-    // for empty tensor case InferenceEngine::TensorDesc fill strides with non zero values before first 0 dims
-    // i.e. dims[1, 0, 2, 3] -> strides [0, 6, 3, 1]
-    if (std::any_of(dims.begin(), dims.end(), [](size_t dim){ return dim == 0; })) {
-        std::fill(strides.begin(), strides.end(), 0);
-    }
-
-    return CpuBlockedMemoryDesc(InferenceEngine::details::convertPrecision(desc.getPrecision()),
-                                Shape(dims),
-                                blkDesc.getBlockDims(),
-                                blkDesc.getOrder(),
-                                blkDesc.getOffsetPadding(),
-                                blkDesc.getOffsetPaddingToData(),
-                                strides);
-}
-
-DnnlBlockedMemoryDesc MemoryDescUtils::convertToDnnlBlockedMemoryDesc(const InferenceEngine::TensorDesc& desc) {
-    if (desc.getLayout() == InferenceEngine::Layout::ANY)
-        IE_THROW() << "Cannot convert InferenceEngine::TensorDesc with ANY layout to DnnlBlockedMemoryDesc";
-
-    const auto& blkDesc = desc.getBlockingDesc();
-    const auto& dims = desc.getDims();
-
-    auto strides = blkDesc.getStrides();
-    // for empty tensor case InferenceEngine::TensorDesc fill strides with non zero values before first 0 dims
-    // i.e. dims[1, 0, 2, 3] -> strides [0, 6, 3, 1]
-    if (std::any_of(dims.begin(), dims.end(), [](size_t dim){ return dim == 0; })) {
-        std::fill(strides.begin(), strides.end(), 0);
-    }
-
-    return DnnlBlockedMemoryDesc(InferenceEngine::details::convertPrecision(desc.getPrecision()),
-                                 Shape(desc.getDims()),
-                                 blkDesc.getBlockDims(),
-                                 blkDesc.getOrder(),
-                                 blkDesc.getOffsetPadding(),
-                                 blkDesc.getOffsetPaddingToData(),
-                                 strides);
->>>>>>> 3558f09c
 }
 
 BlockedMemoryDescPtr MemoryDescUtils::convertToBlockedMemoryDesc(const MemoryDescPtr &desc) {
@@ -148,45 +95,6 @@
     }
 }
 
-<<<<<<< HEAD
-=======
-InferenceEngine::Blob::Ptr MemoryDescUtils::interpretAsBlob(const IMemory &mem) {
-    // TODO [DS]: Rewrite when IE is moved to the new TensorDescriptor
-    auto& memDesc = mem.getDesc();
-    InferenceEngine::TensorDesc desc = convertToTensorDesc(memDesc);
-
-    desc = InferenceEngine::TensorDesc(desc.getPrecision(), memDesc.getShape().getStaticDims(), desc.getBlockingDesc());
-    return make_blob_with_precision(desc, mem.getData());
-}
-
-InferenceEngine::TensorDesc MemoryDescUtils::interpretAsBlobDesc(const IMemory &mem) {
-    auto& memDesc = mem.getDesc();
-    InferenceEngine::TensorDesc desc = convertToTensorDesc(memDesc);
-
-    return InferenceEngine::TensorDesc(desc.getPrecision(), memDesc.getShape().getStaticDims(), desc.getBlockingDesc());
-}
-
-InferenceEngine::TensorDesc MemoryDescUtils::convertToTensorDesc(const MemoryDesc& desc) {
-    if (auto blockingDesc = dynamic_cast<const BlockedMemoryDesc*>(&desc)) {
-        InferenceEngine::BlockingDesc blkDesc =
-            desc.getShape().hasZeroDims() ? InferenceEngine::BlockingDesc(blockingDesc->getBlockDims(),
-                                                                          blockingDesc->getOrder(),
-                                                                          blockingDesc->getOffsetPadding(),
-                                                                          blockingDesc->getOffsetPaddingToData())
-                                          : InferenceEngine::BlockingDesc(blockingDesc->getBlockDims(),
-                                                                          blockingDesc->getOrder(),
-                                                                          blockingDesc->getOffsetPadding(),
-                                                                          blockingDesc->getOffsetPaddingToData(),
-                                                                          blockingDesc->getStrides());
-        return InferenceEngine::TensorDesc(InferenceEngine::details::convertPrecision(blockingDesc->getPrecision()),
-                                           blockingDesc->getShape().getStaticDims(),
-                                           blkDesc);
-    } else {
-        IE_THROW() << "Cannot convert MemoryDesc to InferenceEngine::TensorDesc";
-    }
-}
-
->>>>>>> 3558f09c
 std::string MemoryDescUtils::dim2str(Dim dim) {
     return dim == Shape::UNDEFINED_DIM ? "?" : std::to_string(dim);
 }
