---

### NOTE:
# The 'Checks: >' is a multiline string here. Comment must not be moved into the string.
#
### Scopes to be enabled:
#
# cppcoreguidelines-*,
# readability-*,
# modernize-*,
# bugprone-*,
#
### Checks that are turned off for a reason:
#
# -cppcoreguidelines-pro-bounds-pointer-arithmetic
# -google-readability-todo. No big reason to enforce
# -modernize-use-trailing-return-type. Just stylistic preference
# -misc-const-correctness. No big reason to enforce
# -misc-no-recursion. No big reason to enforce
# -readability-identifier-length. A lot of code use short names for readability, i.e. 'B' for batch
# -readability-uppercase-literal-suffix. 
#
### Checks that are turned off but better be enabled later:
# -bugprone-narrowing-conversions
# -bugprone-easily-swappable-parameters
# -bugprone-exception-escape. There are a lot of legacy code which does not handle exceptions properly and just catches them all. Major refactoring is required to correct this.
# -bugprone-implicit-widening-of-multiplication-result
# -bugprone-incorrect-roundings. There are explicit ways to perform rounding (i.e. std::floor(), std::round(), etc). Requires careful updates case by case
# -bugprone-signed-char-misuse. The source code contains valid logic when pointer to the data is interpreted as int8_t (i.e. weights tensor)
# -cppcoreguidelines-narrowing-conversions
# -google-default-arguments,
# -google-explicit-constructor,
# -google-readability-casting,
# -modernize-avoid-c-arrays,
# -misc-header-include-cycle,
# -misc-include-cleaner,
# -misc-non-private-member-variables-in-classes,
# -misc-use-anonymous-namespace,
# -readability-magic-numbers, cppcoreguidelines-avoid-magic-numbers
# -readability-function-cognitive-complexity. Reasonable way to enforce splitting complex code into simple functions
# Remove warning disablement after CI pipeline migrates to C++17 from C++20 for:
# -modernize-use-constraints,
# -modernize-use-std-numbers

Checks: >
  -*,
  bugprone-*,
  performance-*,
  google-*,
  modernize-*,
  misc-*,
  cppcoreguidelines-prefer-member-initializer,
  cppcoreguidelines-pro-type-cstyle-cast,
  readability-container-size-empty,
  readability-else-after-return,
  readability-implicit-bool-conversion,
  -bugprone-easily-swappable-parameters,
  -bugprone-exception-escape,
  -bugprone-implicit-widening-of-multiplication-result,
  -bugprone-incorrect-roundings,
  -bugprone-narrowing-conversions,
  -bugprone-signed-char-misuse,
  -cppcoreguidelines-narrowing-conversions,
  -cppcoreguidelines-pro-bounds-pointer-arithmetic,
  -google-build-using-namespace,
  -google-explicit-constructor,
  -google-readability-casting,
  -google-readability-todo,
  -modernize-avoid-c-arrays,
  -modernize-use-constraints,
  -modernize-use-std-numbers,
  -modernize-use-trailing-return-type,
  -misc-header-include-cycle,
  -misc-const-correctness,
  -misc-include-cleaner,
  -misc-no-recursion,
  -misc-non-private-member-variables-in-classes,
  -misc-use-anonymous-namespace,
  -readability-identifier-length,
  -readability-magic-numbers,
  -cppcoreguidelines-avoid-magic-numbers,
  -readability-uppercase-literal-suffix,
  -readability-function-cognitive-complexity,
# Treat warnings as errors
WarningsAsErrors: '*'
# Use clang-format for applied fixes
FormatStyle: file
HeaderFilterRegex: ''
CheckOptions:
  - key: cppcoreguidelines-avoid-do-while.IgnoreMacros
    value: true
  # matches with corresponding cpplink check  
  - key: google-readability-namespace-comments.ShortNamespaceLines
    value: "10"
  # matches with corresponding cpplink check  
  - key: google-readability-namespace-comments.SpacesBeforeComments
    value: "2"
  - key: modernize-loop-convert.MinConfidence
    value: reasonable
  - key: modernize-pass-by-value.IncludeStyle
    value: google
  - key: modernize-use-auto.MinTypeNameLength
    value: "3"
  - key: modernize-use-override.AllowOverrideAndFinal
    value: true
<<<<<<< HEAD
  - key: readability-implicit-bool-conversion.AllowIntegerConditions
    value: true
  - key: readability-implicit-bool-conversion.AllowPointerConditions
    value: true
=======
 # Unifies the usage of the statements
  - key: readability-braces-around-statements.ShortStatementLines
    value: "1"
>>>>>>> d80b1fed
### To be considered to enable:
#  Reasonable way to enforce splitting complex code into simple functions
#  - key: google-readability-function-size.StatementThreshold
#    value: "800"
---<|MERGE_RESOLUTION|>--- conflicted
+++ resolved
@@ -103,16 +103,13 @@
     value: "3"
   - key: modernize-use-override.AllowOverrideAndFinal
     value: true
-<<<<<<< HEAD
   - key: readability-implicit-bool-conversion.AllowIntegerConditions
     value: true
   - key: readability-implicit-bool-conversion.AllowPointerConditions
     value: true
-=======
  # Unifies the usage of the statements
   - key: readability-braces-around-statements.ShortStatementLines
     value: "1"
->>>>>>> d80b1fed
 ### To be considered to enable:
 #  Reasonable way to enforce splitting complex code into simple functions
 #  - key: google-readability-function-size.StatementThreshold
