// Copyright (C) 2018-2023 Intel Corporation
// SPDX-License-Identifier: Apache-2.0
//
#include "serialize.h"

#include <pugixml.hpp>

#include "openvino/pass/serialize.hpp"
#include "transformations/utils/utils.hpp"

using namespace InferenceEngine;

namespace ov {
namespace intel_cpu {
namespace {

template <typename T>
void setInfo(pugi::xml_object_range<pugi::xml_named_node_iterator>&& nodes, T&& info) {
    auto nodes_it = nodes.begin();
    auto info_iter = info.begin();
    for (; nodes_it != nodes.end(); ++nodes_it, ++info_iter) {
        auto name_attr = nodes_it->attribute("name");
        auto precision_attr = nodes_it->attribute("precision");
        auto shape_attr = nodes_it->attribute("shape");

        if (!name_attr || !precision_attr || !shape_attr || info_iter == info.end()) {
            IE_THROW(NetworkNotRead) << "The inputs/outputs information is invalid.";
        }
        info_iter->get_tensor_ptr()->set_element_type(ov::element::Type(precision_attr.value()));
        info_iter->get_tensor_ptr()->set_tensor_type(ov::element::Type(precision_attr.value()),
                                                     ov::PartialShape(shape_attr.value()));
    }
}
};  // namespace

ModelSerializer::ModelSerializer(std::ostream & ostream, ExtensionManager::Ptr extensionManager)
    : _ostream(ostream)
    , _extensionManager(extensionManager) {
}

<<<<<<< HEAD
void ModelSerializer::operator<<(
    std::pair<const std::shared_ptr<ov::Model>, const std::shared_ptr<const ov::Model>>& models) {
    auto model = std::get<0>(models);
    auto orig_model = std::get<1>(models);
=======
void ModelSerializer::operator<<(const std::shared_ptr<ov::Model>& model) {
>>>>>>> 6d711132
    auto getCustomOpSets = [this]() {
        std::map<std::string, ngraph::OpSet> custom_opsets;

        if (_extensionManager) {
            auto extensions = _extensionManager->Extensions();
            for (const auto& extension : extensions) {
                auto opset = extension->getOpSets();
                custom_opsets.insert(std::begin(opset), std::end(opset));
            }
        }

        return custom_opsets;
    };

    auto serializeInputsAndOutputs = [&](std::ostream& stream) {
        const std::string name = "cnndata";
        pugi::xml_document xml_doc;
        pugi::xml_node root = xml_doc.append_child(name.c_str());
        pugi::xml_node inputs = root.append_child("inputs");
        pugi::xml_node outputs = root.append_child("outputs");

        // Need it?
<<<<<<< HEAD
        for (const auto& in : orig_model->inputs()) {
=======
        for (const auto& in : model->inputs()) {
>>>>>>> 6d711132
            auto in_node = inputs.append_child("in");
            in_node.append_attribute("name").set_value(ov::op::util::get_ie_output_name(in).c_str());
            in_node.append_attribute("precision").set_value(in.get_element_type().get_type_name().c_str());
            in_node.append_attribute("shape").set_value(in.get_partial_shape().to_string().c_str());
        }

<<<<<<< HEAD
        for (const auto& out : orig_model->outputs()) {
=======
        for (const auto& out : model->outputs()) {
>>>>>>> 6d711132
            auto out_node = outputs.append_child("out");
            const auto node = out.get_node_shared_ptr();
            out_node.append_attribute("name").set_value(ov::op::util::get_ie_output_name(node->input_value(0)).c_str());
            out_node.append_attribute("precision").set_value(out.get_element_type().get_type_name().c_str());
            out_node.append_attribute("shape").set_value(out.get_partial_shape().to_string().c_str());
        }
        xml_doc.save(stream);
    };

    // Serialize to old representation in case of old API
    OPENVINO_SUPPRESS_DEPRECATED_START
    ov::pass::StreamSerialize serializer(_ostream, getCustomOpSets(), serializeInputsAndOutputs);
    OPENVINO_SUPPRESS_DEPRECATED_END
    serializer.run_on_model(std::const_pointer_cast<ov::Model>(model->clone()));
}

ModelDeserializer::ModelDeserializer(std::istream & istream, model_builder fn)
    : _istream(istream)
    , _model_builder(fn) {
}

<<<<<<< HEAD
void ModelDeserializer::operator>>(std::pair<std::shared_ptr<ov::Model>, std::shared_ptr<ov::Model>>& models) {
=======
void ModelDeserializer::operator>>(std::shared_ptr<ov::Model>& model) {
>>>>>>> 6d711132
    using namespace ov::pass;

    std::string xmlString, xmlInOutString;
    ov::Tensor dataBlob;
<<<<<<< HEAD

    auto& network = models.first;
    auto& orig_model = models.second;
=======
>>>>>>> 6d711132

    StreamSerialize::DataHeader hdr = {};
    _istream.read(reinterpret_cast<char*>(&hdr), sizeof hdr);

    // read model input/output precisions
    _istream.seekg(hdr.custom_data_offset);
    xmlInOutString.resize(hdr.custom_data_size);
    _istream.read(const_cast<char*>(xmlInOutString.c_str()), hdr.custom_data_size);
    pugi::xml_document xmlInOutDoc;
    auto res = xmlInOutDoc.load_string(xmlInOutString.c_str());
    if (res.status != pugi::status_ok) {
        IE_THROW(NetworkNotRead) << "The inputs and outputs information is invalid.";
    }

    // read blob content
    _istream.seekg(hdr.consts_offset);
    if (hdr.consts_size) {
        dataBlob = ov::Tensor(ov::element::u8, ov::Shape({hdr.consts_size}));
        _istream.read(static_cast<char *>(dataBlob.data(ov::element::u8)), hdr.consts_size);
    }

    // read XML content
    _istream.seekg(hdr.model_offset);
    xmlString.resize(hdr.model_size);
    _istream.read(const_cast<char*>(xmlString.c_str()), hdr.model_size);

<<<<<<< HEAD
    network = _model_builder(xmlString, std::move(dataBlob));
    orig_model = network->clone();

    // Set input and output precisions
    pugi::xml_node root = xmlInOutDoc.child("cnndata");
    pugi::xml_node inputs = root.child("inputs");
    pugi::xml_node outputs = root.child("outputs");

    setInfo(inputs.children("in"), orig_model->inputs());
    setInfo(outputs.children("out"), orig_model->outputs());
=======
    model = _model_builder(xmlString, std::move(dataBlob));
>>>>>>> 6d711132
}

}   // namespace intel_cpu
}   // namespace ov<|MERGE_RESOLUTION|>--- conflicted
+++ resolved
@@ -38,14 +38,7 @@
     , _extensionManager(extensionManager) {
 }
 
-<<<<<<< HEAD
-void ModelSerializer::operator<<(
-    std::pair<const std::shared_ptr<ov::Model>, const std::shared_ptr<const ov::Model>>& models) {
-    auto model = std::get<0>(models);
-    auto orig_model = std::get<1>(models);
-=======
 void ModelSerializer::operator<<(const std::shared_ptr<ov::Model>& model) {
->>>>>>> 6d711132
     auto getCustomOpSets = [this]() {
         std::map<std::string, ngraph::OpSet> custom_opsets;
 
@@ -68,22 +61,14 @@
         pugi::xml_node outputs = root.append_child("outputs");
 
         // Need it?
-<<<<<<< HEAD
-        for (const auto& in : orig_model->inputs()) {
-=======
         for (const auto& in : model->inputs()) {
->>>>>>> 6d711132
             auto in_node = inputs.append_child("in");
             in_node.append_attribute("name").set_value(ov::op::util::get_ie_output_name(in).c_str());
             in_node.append_attribute("precision").set_value(in.get_element_type().get_type_name().c_str());
             in_node.append_attribute("shape").set_value(in.get_partial_shape().to_string().c_str());
         }
 
-<<<<<<< HEAD
-        for (const auto& out : orig_model->outputs()) {
-=======
         for (const auto& out : model->outputs()) {
->>>>>>> 6d711132
             auto out_node = outputs.append_child("out");
             const auto node = out.get_node_shared_ptr();
             out_node.append_attribute("name").set_value(ov::op::util::get_ie_output_name(node->input_value(0)).c_str());
@@ -105,21 +90,11 @@
     , _model_builder(fn) {
 }
 
-<<<<<<< HEAD
-void ModelDeserializer::operator>>(std::pair<std::shared_ptr<ov::Model>, std::shared_ptr<ov::Model>>& models) {
-=======
 void ModelDeserializer::operator>>(std::shared_ptr<ov::Model>& model) {
->>>>>>> 6d711132
     using namespace ov::pass;
 
     std::string xmlString, xmlInOutString;
     ov::Tensor dataBlob;
-<<<<<<< HEAD
-
-    auto& network = models.first;
-    auto& orig_model = models.second;
-=======
->>>>>>> 6d711132
 
     StreamSerialize::DataHeader hdr = {};
     _istream.read(reinterpret_cast<char*>(&hdr), sizeof hdr);
@@ -146,20 +121,7 @@
     xmlString.resize(hdr.model_size);
     _istream.read(const_cast<char*>(xmlString.c_str()), hdr.model_size);
 
-<<<<<<< HEAD
-    network = _model_builder(xmlString, std::move(dataBlob));
-    orig_model = network->clone();
-
-    // Set input and output precisions
-    pugi::xml_node root = xmlInOutDoc.child("cnndata");
-    pugi::xml_node inputs = root.child("inputs");
-    pugi::xml_node outputs = root.child("outputs");
-
-    setInfo(inputs.children("in"), orig_model->inputs());
-    setInfo(outputs.children("out"), orig_model->outputs());
-=======
     model = _model_builder(xmlString, std::move(dataBlob));
->>>>>>> 6d711132
 }
 
 }   // namespace intel_cpu
