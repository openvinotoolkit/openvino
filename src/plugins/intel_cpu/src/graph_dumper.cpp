// Copyright (C) 2018-2023 Intel Corporation
// SPDX-License-Identifier: Apache-2.0
//

#include "graph_dumper.h"

#include "utils/debug_capabilities.h"
#include <ie_ngraph_utils.hpp>
#include "exec_graph_info.hpp"
#include "ie_common.h"
#include <dnnl_debug.h>
#include <openvino/pass/manager.hpp>
#include <openvino/pass/serialize.hpp>

#include <vector>
#include <string>
#include <memory>
#include <map>

using namespace InferenceEngine;

namespace ov {
namespace intel_cpu {

void serializeToCout(const Graph &graph);
void serializeToXML(const Graph &graph, const std::string& path);

namespace {

std::map<std::string, std::string> extract_node_metadata(const NodePtr &node) {
    std::map<std::string, std::string> serialization_info;

    if (node->getType() == Type::Input && node->isConstant()) {
        // We need to separate Input and Const layers
        serialization_info[ExecGraphInfoSerialization::LAYER_TYPE] = "Const";
    } else if (node->getType() == Type::Generic) {
        // Path to print actual name for extension layers
        serialization_info[ExecGraphInfoSerialization::LAYER_TYPE] = node->getTypeStr();
    } else {
        serialization_info[ExecGraphInfoSerialization::LAYER_TYPE] = NameFromType(node->getType());
    }

    // Original layers
    serialization_info[ExecGraphInfoSerialization::ORIGINAL_NAMES] = node->getOriginalLayers();

    // Implementation type name
    serialization_info[ExecGraphInfoSerialization::IMPL_TYPE] = node->getPrimitiveDescriptorType();

    std::string outputPrecisionsStr;
    if (!node->getChildEdges().empty()) {
        outputPrecisionsStr = node->getChildEdgeAt(0)->getMemory().getDesc().getPrecision().get_type_name();

        bool isAllEqual = true;
        for (size_t i = 1; i < node->getChildEdges().size(); i++) {
            if (node->getChildEdgeAt(i - 1)->getMemory().getDesc().getPrecision() != node->getChildEdgeAt(i)->getMemory().getDesc().getPrecision()) {
                isAllEqual = false;
                break;
            }
        }

        // If all output precisions are the same, we store the name only once
        if (!isAllEqual) {
            for (size_t i = 1; i < node->getChildEdges().size(); i++)
                outputPrecisionsStr += "," + std::string(node->getChildEdgeAt(i)->getMemory().getDesc().getPrecision().get_type_name());
        }
    } else {
        // Branch to correctly handle output nodes
        if (!node->getParentEdges().empty()) {
            outputPrecisionsStr = node->getParentEdgeAt(0)->getMemory().getDesc().getPrecision().get_type_name();
        }
    }
    serialization_info[ExecGraphInfoSerialization::OUTPUT_PRECISIONS] = outputPrecisionsStr;

    std::string outputLayoutsStr;
    auto outDescs = node->getSelectedPrimitiveDescriptor()->getConfig().outConfs;

    if (!outDescs.empty()) {
        outputLayoutsStr = outDescs[0].getMemDesc()->serializeFormat();

        bool isAllEqual = true;
        for (size_t i = 1; i < outDescs.size(); i++) {
            if (outDescs[i - 1].getMemDesc()->serializeFormat() != outDescs[i].getMemDesc()->serializeFormat()) {
                isAllEqual = false;
                break;
            }
        }

        // If all output layouts are the same, we store the name only once
        if (!isAllEqual) {
            for (size_t i = 1; i < outDescs.size(); i++) {
                outputLayoutsStr += "," + outDescs[i].getMemDesc()->serializeFormat();
            }
        }
    } else {
        outputLayoutsStr = dnnl::utils::fmt2str(dnnl::memory::format_tag::undef);
    }
    serialization_info[ExecGraphInfoSerialization::OUTPUT_LAYOUTS] = outputLayoutsStr;

    // Performance
    if (node->PerfCounter().avg() != 0) {
        serialization_info[ExecGraphInfoSerialization::PERF_COUNTER] = std::to_string(node->PerfCounter().avg());
    } else {
        serialization_info[ExecGraphInfoSerialization::PERF_COUNTER] = "not_executed";  // it means it was not calculated yet
    }

    serialization_info[ExecGraphInfoSerialization::EXECUTION_ORDER] = std::to_string(node->getExecIndex());

    serialization_info[ExecGraphInfoSerialization::RUNTIME_PRECISION] = node->getRuntimePrecision().get_type_name();

    return serialization_info;
}

}  // namespace

std::shared_ptr<ov::Model> dump_graph_as_ie_ngraph_net(const Graph &graph) {
    std::map<NodePtr, std::shared_ptr<ov::Node> > node2layer;

    ov::ResultVector results;
    ov::ParameterVector params;
    ov::NodeVector to_hold;

    auto get_inputs = [&] (const NodePtr & node) {
        auto pr_edges = node->getParentEdges();
        ov::OutputVector inputs(pr_edges.size());

        for (size_t i = 0; i < pr_edges.size(); i++) {
            auto edge = node->getParentEdgeAt(i);
            int pr_port = edge->getInputNum();
            int ch_port = edge->getOutputNum();
            auto pr_node = edge->getParent();

            IE_ASSERT(node2layer.count(pr_node) == 1);
            auto pr = node2layer[pr_node];

            inputs[ch_port] = pr->output(pr_port);
        }

        return inputs;
    };

    auto create_ngraph_node = [&](const NodePtr &node) {
        bool is_input = false, is_output = false, should_be_hold = false;
        for (auto && kvp : graph.inputNodesMap) {
            if (kvp.second == node) {
                is_input = true;
                break;
            }
        }

        for (auto && kvp : graph.outputNodesMap) {
            if (kvp.second == node) {
                is_output = true;
                break;
            }
        }

        if (!is_output && node->getChildEdges().empty()) {
            // The node has no consumer and is not an output.
            // Should be hold in other irregular way.
            should_be_hold = true;
        }

        auto meta_data = extract_node_metadata(node);
        std::shared_ptr<ov::Node> return_node;
        if (is_input) {
            auto& desc = node->getChildEdgeAt(0)->getMemory().getDesc();
<<<<<<< HEAD
            auto param = std::make_shared<ngraph::op::Parameter>(desc.getPrecision(), desc.getShape().toPartialShape());
=======
            auto param = std::make_shared<ov::op::v0::Parameter>(details::convertPrecision(desc.getPrecision()), desc.getShape().toPartialShape());
>>>>>>> 89494ab4
            return_node = param;
            params.push_back(param);
        } else if (is_output) {
            results.emplace_back(std::make_shared<ov::op::v0::Result>(get_inputs(node).back()));
            return_node = results.back();
        } else {
            return_node = std::make_shared<ExecGraphInfoSerialization::ExecutionNode>(
                get_inputs(node), node->getSelectedPrimitiveDescriptor()->getConfig().outConfs.size());

            for (size_t port = 0; port < return_node->get_output_size(); ++port) {
                auto& desc = node->getChildEdgeAt(port)->getMemory().getDesc();
                return_node->set_output_type(port, desc.getPrecision(), desc.getShape().toPartialShape());
            }
        }

        if (should_be_hold) {
            to_hold.push_back(return_node);
        }

        for (auto && kvp : meta_data)
            return_node->get_rt_info()[kvp.first] = kvp.second;
        return_node->set_friendly_name(node->getName());

        return return_node;
    };

    ov::NodeVector nodes;
    nodes.reserve(graph.graphNodes.size());
    for (auto &node : graph.graphNodes) {  // important: graph.graphNodes are in topological order
        nodes.emplace_back(create_ngraph_node(node));
        node2layer[node] = nodes.back();
    }

    auto holder = results[0];
    for (auto &node : to_hold) {
        holder->add_control_dependency(node);
    }

    return std::make_shared<ov::Model>(results, params, graph._name);
}

#ifdef CPU_DEBUG_CAPS
void serialize(const Graph &graph) {
    const std::string& path = graph.getConfig().debugCaps.execGraphPath;

    if (path.empty())
        return;

    if (path == "cout")
        serializeToCout(graph);
    else if (!path.compare(path.size() - 4, 4, ".xml"))
        serializeToXML(graph, path);
    else
        IE_THROW() << "Unknown serialize format. Should be either 'cout' or '*.xml'. Got " << path;
}

void serializeToXML(const Graph &graph, const std::string& path) {
    if (path.empty())
        return;

    std::string binPath;
    ov::pass::Manager manager;
    manager.register_pass<ov::pass::Serialize>(path,
                                               binPath,
                                               ov::pass::Serialize::Version::IR_V10);
    manager.run_passes(graph.dump());
}

void serializeToCout(const Graph &graph) {
    for (const auto& node : graph.GetNodes()) {
        std::cout << "name: " << node->getName() << " [ ";
        auto nodeDesc = node->getSelectedPrimitiveDescriptor();
        if (nodeDesc) {
            auto& inConfs = nodeDesc->getConfig().inConfs;
            if (!inConfs.empty()) {
                std::cout << "in: " << inConfs.front().getMemDesc()->getPrecision().get_type_name()
                          << "/l=" << inConfs.front().getMemDesc()->serializeFormat()
                          << "; ";
            }
            auto& outConfs = nodeDesc->getConfig().outConfs;
            if (!outConfs.empty()) {
                std::cout << "out: " << outConfs.front().getMemDesc()->getPrecision().get_type_name()
                          << "/l=" << outConfs.front().getMemDesc()->serializeFormat();
            }
        }
        std::cout << " ]"  << std::endl;
    }
}

void summary_perf(const Graph &graph) {
    if (!graph.getGraphContext()) {
        return;
    }
    const std::string& summaryPerf = graph.getConfig().debugCaps.summaryPerf;

    if (summaryPerf.empty() || !std::stoi(summaryPerf))
        return;

    std::map<std::string, double> perf_by_type;
    std::map<NodePtr, double> perf_by_node;
    double total_avg = 0;
    uint64_t total = 0;
    for (auto &node : graph.GetNodes()) {  // important: graph.graphNodes are in topological order
        double avg = node->PerfCounter().avg();
        auto type = node->getTypeStr() + "_" + node->getPrimitiveDescriptorType();
        auto name = node->getName();

        total += node->PerfCounter().count() * avg;
        total_avg += avg;

        if (perf_by_type.count(type))
            perf_by_type[type] += avg;
        else
            perf_by_type[type] = avg;

        if (perf_by_node.count(node))
            perf_by_node[node] += avg;
        else
            perf_by_node[node] = avg;
    }

    if (total_avg < 1) return;

    std::cout << "======= ENABLE_DEBUG_CAPS:OV_CPU_SUMMARY_PERF ======" << std::endl;
    std::cout << "Summary of " << graph.GetName() << " @" << std::hash<uint64_t>{}(reinterpret_cast<uint64_t>(&graph)) << std::endl;
    std::cout << "     Total(us): " << (uint64_t)(total) << std::endl;
    std::cout << " Total_avg(us): " << (uint64_t)(total_avg) << std::endl;
    {
        std::cout << " perf_by_type:" << std::endl;
        std::vector<std::pair<std::string, double> > A;
        for (auto& it : perf_by_type)
            A.push_back(it);
        sort(A.begin(), A.end(),
             [](std::pair<std::string, double>& a,
                std::pair<std::string, double>& b){
                 return a.second > b.second;
             });

        for (auto& it : A) {
            std::stringstream ss;
            int percentage = static_cast<int>(it.second*100/total_avg);
            if (percentage == 0) break;
            ss << std::setw(10) << std::right << percentage << " % :  " << std::setw(8) << std::right << it.second << "(us)  " << it.first << std::endl;
            std::cout << ss.str();
        }
    }
    {
        std::cout << " perf_by_node:" << std::endl;
        std::vector<std::pair<NodePtr, double> > A;
        for (auto& it : perf_by_node)
            A.push_back(it);
        sort(A.begin(), A.end(),
            [](std::pair<NodePtr, double>& a,
                std::pair<NodePtr, double>& b){
            return a.second > b.second;
        });

        for (auto& it : A) {
            std::stringstream ss;
            auto percentage = it.second*100/total_avg;
            auto node = it.first;
            if (node->PerfCounter().count() == 0) continue;
            if (node->PerfCounter().avg() < 1) continue;
            ss << std::setw(10) << std::right << std::fixed << std::setprecision(2) << percentage << " %  "
               << std::setw(8) << std::right  << node->PerfCounter().avg() << "(us)x" << node->PerfCounter().count()
               << " #" << node->getExecIndex()
               << " " << node->getName()
               << " " << node->getTypeStr() + "_" + node->getPrimitiveDescriptorType() << std::endl;
            std::cout << ss.str();
        }
    }
}

#endif
}   // namespace intel_cpu
}   // namespace ov<|MERGE_RESOLUTION|>--- conflicted
+++ resolved
@@ -164,11 +164,7 @@
         std::shared_ptr<ov::Node> return_node;
         if (is_input) {
             auto& desc = node->getChildEdgeAt(0)->getMemory().getDesc();
-<<<<<<< HEAD
-            auto param = std::make_shared<ngraph::op::Parameter>(desc.getPrecision(), desc.getShape().toPartialShape());
-=======
-            auto param = std::make_shared<ov::op::v0::Parameter>(details::convertPrecision(desc.getPrecision()), desc.getShape().toPartialShape());
->>>>>>> 89494ab4
+            auto param = std::make_shared<ngraph::op::Parameter>(details::convertPrecision(desc.getPrecision()), desc.getShape().toPartialShape());
             return_node = param;
             params.push_back(param);
         } else if (is_output) {
