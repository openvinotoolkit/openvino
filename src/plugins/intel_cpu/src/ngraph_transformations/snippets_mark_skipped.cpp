// Copyright (C) 2018-2022 Intel Corporation
// SPDX-License-Identifier: Apache-2.0
//
#include "snippets_mark_skipped.hpp"
#include "snippets/pass/tokenization.hpp"
#include "snippets/op/subgraph.hpp"
#include "snippets/utils.hpp"
#include <ngraph/opsets/opset1.hpp>
#include <utils/general_utils.h>
#include <utils/cpu_utils.hpp>

#include "itt.hpp"

using namespace ngraph;

namespace ov {
namespace intel_cpu {

namespace {
static const int DEFAULT_AXIS = 1;
NodeFusingType GetNodeFusingType(const std::shared_ptr<const Node> &node) {
    auto &rt = node->get_rt_info();
    const auto rinfo = rt.find("MayBeFusedInPlugin");
    if (rinfo == rt.end())
        return NodeFusingType::NotSet;
    return rinfo->second.as<NodeFusingType>();
}
void SetNodeFusingType(const std::shared_ptr<Node> &node, NodeFusingType nodeType) {
    auto &rt = node->get_rt_info();
    rt["MayBeFusedInPlugin"] = nodeType;
}
std::vector<NodeFusingType> getContinuableChains(const std::shared_ptr<const Node> &node) {
    std::vector<NodeFusingType> result;
    for (const auto& input : node->inputs()) {
        const auto parent = input.get_source_output().get_node_shared_ptr();
        const auto snt = GetNodeFusingType(parent);
        if (snt > NodeFusingType::FusedTerminator) {
            result.push_back(snt);
        }
    }
    return result;
}
int getNumNonConstInputs(const std::shared_ptr<const Node> &node) {
    int num_non_const_inputs = 0;
    for (const auto &parent_out : node->input_values()) {
        const auto parent = parent_out.get_node_shared_ptr();
        if (ov::is_type<ngraph::op::v1::Reshape>(parent)) {
            for (const auto &grandparent_out : parent->input_values()) {
                const auto grandparent = grandparent_out.get_node_shared_ptr();
                if (!ngraph::op::is_constant(grandparent))
                    num_non_const_inputs++;
            }
        } else if (!ngraph::op::is_constant(parent)) {
            num_non_const_inputs++;
        }
    }
    return num_non_const_inputs;
}
bool SupportsFusingWithConvolution_SumActivation(const std::shared_ptr<const Node> &node) {
    // todo: Do all PReLUs are fused? Not sure about round and softRelu
    // EltwiseRoundHalfToEven, EltwiseRoundHalfAwayFromZero, EltwiseSoftRelu
    return  ov::is_type<ngraph::op::Relu>(node) ||
            ov::is_type<ngraph::op::PRelu>(node) ||
            ov::is_type<ngraph::op::Elu>(node) ||
            ov::is_type<ngraph::op::Sigmoid>(node) ||
            ov::is_type<ngraph::op::v5::HSigmoid>(node) ||
            ov::is_type<ngraph::op::Clamp>(node) ||
            ov::is_type<ngraph::op::v4::Swish>(node) ||
            ov::is_type<ngraph::op::v4::HSwish>(node) ||
            ov::is_type<ngraph::op::v4::Mish>(node) ||
            ov::is_type<ngraph::op::v5::Round>(node);
}

bool canBePerformedAsScaleShift(const std::shared_ptr<const Node> &node, const int channelAxis) {
    size_t fusingPort = 0;
    size_t numNonConstInputs = 0;
    ov::PartialShape dataShape;
    for (size_t i = 0; i < node->get_input_size(); i++) {
        const auto parent = node->get_input_node_shared_ptr(i);
        if (!ngraph::op::is_constant(parent)) {
            fusingPort = i;
            dataShape = node->get_input_partial_shape(i);
            // only one non-const parent is allowed
            if (++numNonConstInputs != 1)
                return false;
        } else {
            // every const parent must have exactly one child
            const auto out = parent->outputs();
            const bool has_only_child = (out.size() == 1) && (out[0].get_target_inputs().size() == 1);
            if (!has_only_child)
                return false;
        }
    }

    const auto isBroadcastableToDataInput = [&]() {
        for (size_t i = 0; i < node->get_input_size(); i++) {
            if (i == fusingPort)
                continue;
            const ov::PartialShape weightShape = node->get_input_partial_shape(i);
            if (!isPerTensorOrPerChannelBroadcastable(dataShape.get_max_shape(), weightShape.get_max_shape(), channelAxis, true))
                return false;
        }
        return true;
    };

    // Prelu and MulAdd are still ignored
    // isConvertablePowerStatic() is ignored
    return (ov::is_type<ngraph::opset1::Add>(node) ||
            ov::is_type<ngraph::opset1::Multiply>(node) ||
            ov::is_type<ngraph::opset1::Subtract>(node) ||
            ov::is_type<ngraph::opset1::Divide>(node)) &&
           isBroadcastableToDataInput();
}

inline bool canBeMatMulExecutedInInt8(const ov::element::Type& firstType, const ov::element::Type& secondType) {
    return one_of(firstType, ov::element::i8, ov::element::u8) && secondType == ov::element::i8;
}

bool SupportsFusingWithConvolution_Simple(const std::shared_ptr<const Node> &node, const int channelAxis = DEFAULT_AXIS) {
    return SupportsFusingWithConvolution_SumActivation(node) ||
           ov::is_type<ngraph::op::Tanh>(node) ||
           ov::is_type<ngraph::op::v0::Gelu>(node) ||
           ov::is_type<ngraph::op::v7::Gelu>(node) ||
           ov::is_type<ngraph::op::Abs>(node) ||
           ov::is_type<ngraph::op::Sqrt>(node) ||
           ov::is_type<ngraph::op::FakeQuantize>(node) ||
           canBePerformedAsScaleShift(node, channelAxis);
}
// Convolution is a special case, since it supports peculiar fusings
bool isSuitableConvolutionParent(const std::shared_ptr<const Node> &node) {
    const bool is_suitable_node = ov::is_type<ngraph::op::v1::Convolution>(node) ||
                                  ov::is_type<ngraph::op::v1::GroupConvolution>(node);
    // has a single output, connected to a single child
    const auto out = node->outputs();
    const bool has_only_child = (out.size() == 1) && (out[0].get_target_inputs().size() == 1);
    return is_suitable_node && has_only_child;
}
bool isSuitableBinaryConvolutionParent(const std::shared_ptr<const Node> &node) {
    const bool is_suitable_node = ov::is_type<ngraph::op::v1::BinaryConvolution>(node);
    // has a single output, connected to a single child
    const auto out = node->outputs();
    const bool has_only_child = (out.size() == 1) && (out[0].get_target_inputs().size() == 1);
    return is_suitable_node && has_only_child;
}
int getChannelAxis(const ov::AxisSet &axes, bool keep_dims) {
    int channelAxis = DEFAULT_AXIS;
    if (!keep_dims) {
        for (auto &axis : axes) {
            if (axis == 1) {
                // channel axis has been reduced and doesn't exist any more
                channelAxis = -1;
                break;
            } else if (axis == 0) {
                channelAxis = 0;
            }
        }
    }
    return channelAxis;
}
bool isSuitableMiscParent(const std::shared_ptr<const Node> &node) {
    const bool is_suitable_node = ov::is_type<ngraph::op::v0::MVN>(node) ||
                                  ov::is_type<ngraph::op::v6::MVN>(node) ||
                                  ov::is_type<ngraph::op::v0::NormalizeL2>(node) ||
                                  ov::is_type<ngraph::op::v0::Interpolate>(node) ||
                                  ov::is_type<ngraph::op::v4::Interpolate>(node) ||
                                  ov::is_type<ngraph::op::v0::LSTMCell>(node) ||
                                  ov::is_type<ngraph::op::v4::LSTMCell>(node) ||
                                  ov::is_type<ngraph::opset1::ConvolutionBackpropData>(node) ||
                                  ov::is_type<ngraph::op::util::ArithmeticReductionKeepDims>(node) ||
                                  ov::is_type<ngraph::opset1::GroupConvolutionBackpropData>(node) ||
                                  ov::is_type<ngraph::opset1::AvgPool>(node);
    // has a single output, connected to a single child
    const auto out = node->outputs();
    const bool has_only_child = (out.size() == 1) && (out[0].get_target_inputs().size() == 1);
    return is_suitable_node && has_only_child;
}
// Matmul is a special case, since it supports simple + bias fusings
bool isSuitableMatMulParent(const std::shared_ptr<const Node> &node) {
    const bool is_suitable_node = ov::is_type<ngraph::op::MatMul>(node);
    // has a single output, connected to a single child
    const auto out = node->outputs();
    const bool has_only_child = (out.size() == 1) && (out[0].get_target_inputs().size() == 1);
    return is_suitable_node && has_only_child;
}
// From Reduce::canFuse() corner case. CanFuseSimpleOperation is covered by Misc
inline bool isSuitableReduceParent(const std::shared_ptr<const Node> &node) {
    bool is_suitable_reduce = ov::is_type<ov::op::util::ArithmeticReductionKeepDims>(node) && isSuitableMiscParent(node);
    bool is_not_min_max = !ov::is_type<ov::op::v1::ReduceMax>(node) && !ov::is_type<ov::op::v1::ReduceMin>(node);
    bool out_is_f32 = node->get_output_element_type(0) == ov::element::f32;
    return is_suitable_reduce && is_not_min_max && out_is_f32;
}
// Subtract as ZeroPoints for Convolution
bool isSuitableSubtractAsZeroPointsParent(const std::shared_ptr<const Node> &node) {
    const bool is_suitable_node = ov::is_type<ngraph::op::v1::Subtract>(node);
    const auto out = node->outputs();
    const bool has_only_child = (out.size() == 1) && (out[0].get_target_inputs().size() == 1);
    const bool has_two_parents = node->get_input_size() == 2;
    if (!(is_suitable_node && has_only_child && has_two_parents))
        return false;

    const auto child = node->get_output_target_inputs(0).begin()->get_node()->shared_from_this();
    const bool is_conv = ov::is_type<ov::op::v1::Convolution>(child);
    const bool is_group_conv = ov::is_type<ov::op::v1::GroupConvolution>(child);
    if (!is_conv && !is_group_conv)
        return false;
    const auto weight_pshape = child->get_input_partial_shape(1);
    if (weight_pshape.is_dynamic())
        return false;
    const auto weight_shape = weight_pshape.get_shape();
    const bool is_depthwise = is_group_conv && weight_shape[1] == 1 && weight_shape[2] == 1;
    const auto depthwise_rank = child->get_input_partial_shape(0).rank();
    if (depthwise_rank.is_dynamic())
        return false;
    const bool deptwise_is_suitable = implication(is_depthwise, depthwise_rank.get_length() < 5);
    if (!deptwise_is_suitable)
        return false;

    const auto zp_weights = node->get_input_node_shared_ptr(1);
    const auto zp_weight_pshape = zp_weights->get_output_partial_shape(0);
    if (zp_weight_pshape.is_dynamic())
        return false;
    const auto zp_weight_shape = zp_weight_pshape.get_shape();
    auto correct_shape = ov::Shape(zp_weight_shape.size(), 1);
    if (zp_weight_shape.size() > 1)
        correct_shape[1] = zp_weight_shape[1];
    const bool zp_weights_is_suitable = ov::is_type<ov::op::v0::Constant>(zp_weights) &&
                                        zp_weights->get_element_type() == ov::element::u8 &&
                                        zp_weight_shape.size() >= 2 && correct_shape == zp_weight_shape;
    const bool first_conv_input_is_suitable = node->get_input_element_type(0) == ov::element::u8 &&
                                              zp_weights_is_suitable;

    const auto conv_weights = child->get_input_node_shared_ptr(1);
    bool second_conv_input_is_suitable = ov::is_type<ngraph::op::v0::Constant>(conv_weights) &&
                                         conv_weights->get_output_element_type(0) == ov::element::i8;
    return first_conv_input_is_suitable && second_conv_input_is_suitable;
}
bool isSuitablePoolChild(const std::shared_ptr<const Node> &node) {
    const bool is_suitable_node = ov::is_type<ngraph::op::v1::MaxPool>(node);
    // has a single output, connected to a single child
    const auto out = node->outputs();
    const bool has_only_child = (out.size() == 1) && (out[0].get_target_inputs().size() == 1);
    return is_suitable_node && has_only_child;
}
bool isSuitableChildForFusingSimple(const std::shared_ptr<const Node> &node, const int channelAxis = DEFAULT_AXIS) {
    // Note: Fusing child is allowed to have several users, but that must be the end of the chain
    return SupportsFusingWithConvolution_Simple(node, channelAxis) && getNumNonConstInputs(node) == 1;
}
bool isSuitableChildForFusingMatMul(const std::shared_ptr<const Node> &node, const bool canMatMulBeExecutedInI8,
                                    NodeFusingType &updatedChainType, int& fusingAxis) {
    int num_non_const_inputs = 0;
    bool can_be_converted_to_FC = false;
    ov::PartialShape bias_shape;
    ov::PartialShape matmul_shape;
    for (const auto &parent_out : node->input_values()) {
        const auto parent = parent_out.get_node_shared_ptr();
        if (ngraph::op::is_constant(parent)) {
            bias_shape = parent_out.get_shape();
            num_non_const_inputs++;
        } else {
              matmul_shape = parent_out.get_partial_shape();
              if (matmul_shape.size() == 0)
                return false;
            const auto& grandparents = parent->input_values();
            // first check that weights are constant and both activations and weights have static shape
            if (grandparents.size() == 2 &&
                grandparents[1].get_partial_shape().is_static() &&
                ov::is_type<ov::op::v0::Constant>(grandparents[1].get_node_shared_ptr())) {
                auto rank_a = grandparents[0].get_partial_shape().rank().get_length();
                auto rank_w = grandparents[1].get_partial_shape().rank().get_length();
                if (rank_a != 1 && rank_w != 1 && rank_a <= 3 && rank_w <= 3)
                    can_be_converted_to_FC = true;
            }
        }
    }
    if (num_non_const_inputs != 1)
        return false;

    // Matmul / FC bias fusion
    if (ov::is_type<ngraph::opset1::Add>(node) &&
        bias_shape.rbegin()->get_length() == matmul_shape.rbegin()->get_length() &&
        bias_shape.is_static() &&
        bias_shape.rbegin()->get_length() == shape_size(bias_shape.get_shape())) {
        return true;
    }

    // FuseMatMulAndSimpleOperation or FuseFullyConnectedAndSimpleOperation
    // Invoke SupportsFusingWithConvolution_Simple directly instead of isSuitableChildForFusingSimple to
    // eliminate getNumNonConstInputs() check
    fusingAxis = can_be_converted_to_FC ? (matmul_shape.size() == 3 ? 2 : 1) : matmul_shape.size() - 1;
    if (SupportsFusingWithConvolution_Simple(node, fusingAxis)) {
        updatedChainType = NodeFusingType::FusedWithMisc;
        return true;
    }

    // MatMul specific checks from ::canFuse()
    if (!can_be_converted_to_FC) {
        // can with rank() > 2
        // Algorithm::EltwisePowerStatic is ignored
        const auto rank = node->get_output_partial_shape(0).rank();
        if (rank.is_static() && rank.get_length() > 2) {
            if (ov::is_type<ov::op::v1::Add>(node) ||
                ov::is_type<ov::op::v1::Multiply>(node) ||
                ov::is_type<ov::op::v1::Subtract>(node) ||
                ov::is_type<ov::op::v1::Divide>(node) ||
                ov::is_type<ov::op::v0::PRelu>(node)) {
                const auto const1 = ov::is_type<ov::op::v0::Constant>(node->get_input_node_shared_ptr(0));
                const auto const2 = ov::is_type<ov::op::v0::Constant>(node->get_input_node_shared_ptr(1));
                int constPort = -1;
                if (const2) {
                    constPort = 1;
                } else if (const1) {
                    constPort = 0;
                }

                if (constPort != -1) {
                    auto const_shape = node->get_input_shape(constPort);
                    if (ov::shape_size(const_shape) != 1) {
                        return false;
                    }
                }
            } else if (ov::is_type<ov::op::v0::FakeQuantize>(node)) {
                const bool is_per_tensor_broadcasting = ngraph::snippets::utils::is_scalar_constant(node->get_input_node_shared_ptr(1)) &&
                                                        ngraph::snippets::utils::is_scalar_constant(node->get_input_node_shared_ptr(2)) &&
                                                        ngraph::snippets::utils::is_scalar_constant(node->get_input_node_shared_ptr(3)) &&
                                                        ngraph::snippets::utils::is_scalar_constant(node->get_input_node_shared_ptr(4));
                if (!is_per_tensor_broadcasting) {
                    return false;
                }
            }
        }

        // specific case for FQ
        if (ov::is_type<ov::op::v0::FakeQuantize>(node)) {
            if (one_of(node->get_output_element_type(0), ov::element::i8, ov::element::u8) && canMatMulBeExecutedInI8) {
                return false;
            }
        }
    }

    return true;
}
bool isSuitableParentForFusingSumActivation(const std::shared_ptr<const Node> &node) {
    if (!ov::is_type<ngraph::op::v1::Add>(node))
        return false;
    auto isFusedBiasNode = [](std::shared_ptr<Node> n){
        if (!(ov::is_type<ngraph::op::v1::Add>(n) &&
              GetNodeFusingType(n) ==  NodeFusingType::FusedWithConvolution))
            return false;
        const auto conv = n->get_input_source_output(0);
        const auto bias = n->get_input_source_output(1);
        if (!(ngraph::op::is_constant(bias.get_node_shared_ptr()) && isSuitableConvolutionParent(conv.get_node_shared_ptr())))
            return false;
        const auto conv_shape = conv.get_partial_shape();
        const auto bias_shape = bias.get_partial_shape();
        if  (bias_shape.is_dynamic() || conv_shape.is_dynamic() || bias_shape.size() > conv_shape.size())
            return false;
        auto getNormalizedDims = [](const ov::Shape &dims, size_t ndims) -> std::vector<size_t>{
            std::vector<size_t> normalizedDims = dims;
            for (size_t i = 0; i < (ndims - dims.size()); i++) {
                normalizedDims.insert(normalizedDims.begin(), 1);
            }
            return normalizedDims;
        };
        const auto bias_norm_dims = getNormalizedDims(bias_shape.get_shape(), conv_shape.size());
        if (bias_norm_dims.size() < 2 || bias_norm_dims[0] != 1 || conv_shape[1] != bias_norm_dims[1])
            return false;
        for (size_t i = 2; i < bias_norm_dims.size(); i++) {
            if (bias_norm_dims[i] != 1)
                return false;
        }
        return true;
    };
    auto isFusedFQNode = [&isFusedBiasNode](std::shared_ptr<Node> n) {
        if (!(ov::is_type<ngraph::op::v0::FakeQuantize>(n) &&
            GetNodeFusingType(n) == NodeFusingType::FusedWithConvolution))
            return false;
        const auto& parent = n->get_input_node_shared_ptr(0);
        const bool is_suitable_parent = isSuitableConvolutionParent(parent)
            || isFusedBiasNode(parent)
            || (GetNodeFusingType(parent) == NodeFusingType::FusedWithConvolution);
        return is_suitable_parent;
    };
    int num_conv_parents = 0;
    for (size_t i = 0; i < node->get_input_size(); i++) {
        const auto n = node->get_input_node_shared_ptr(i);
        //BinaryConvolution allows other ops to be fused before the Add, while Convolution doesn't
        num_conv_parents += (isSuitableConvolutionParent(n) || isFusedBiasNode(n) || isFusedFQNode(n) ||
                             GetNodeFusingType(n) == NodeFusingType::FusedWithBinaryConvolution);
    }
    return getNumNonConstInputs(node) == 2 && num_conv_parents >=1;
}
bool isSuitableChildForFusingSumActivation(const std::shared_ptr<const Node> &node) {
    return SupportsFusingWithConvolution_SumActivation(node);
}
bool isSuitableReduceChild(const std::shared_ptr<const Node> &node, const int channelAxis = DEFAULT_AXIS) {
    return node->get_output_element_type(0) == ov::element::f32 && isSuitableChildForFusingSimple(node, channelAxis);
}
// Continue fusing chain of the passed type if the node has one child
// Otherwise mark node as FusedTerminator (Fused, but fusing chain is interrupted)
void PropagateIfHasOnlyChild(const std::shared_ptr<Node> &node, NodeFusingType nodeType) {
    const auto out = node->outputs();
    const bool has_only_child = out.size() == 1 && out[0].get_target_inputs().size() == 1;
    SetNodeFusingType(node, has_only_child ? nodeType : NodeFusingType::FusedTerminator);
}
// todo: Skipping MultiSubGraphOp such as TensorIterator, Loop and If. Snippets might tokenize their bodies in the future.
//  Note that the function is recurrent, since there might be multi-level MultiSubGraphOp, if(){if(){}}else{} for example.
void MarkSubgraphOpAsSkipped(const std::shared_ptr<Node> &node) {
    if (ov::is_type<ov::op::util::MultiSubGraphOp>(node)) {
        std::vector<std::shared_ptr<ov::Model>> models{};
        // Covers TensorIterator and Loop
        if (auto s = ov::as_type_ptr<ov::op::util::SubGraphOp>(node)) {
            models.push_back(s->get_function());
        // Add new multi-body subgraph op here
        } else if (auto if_op  = ov::as_type_ptr<ov::op::v8::If>(node)) {
            models.push_back(if_op->get_then_body());
            models.push_back(if_op->get_else_body());
        }
        for (auto& m : models) {
            for (auto& n : m->get_ops()) {
                snippets::pass::SetSnippetsNodeType(n, snippets::pass::SnippetsNodeType::SkippedByPlugin);
                MarkSubgraphOpAsSkipped(n);
            }
        }
    }
}
} // namespace

bool SnippetsMarkSkipped::run_on_model(const std::shared_ptr<ov::Model> &m) {
    RUN_ON_MODEL_SCOPE(SnippetsMarkSkipped);
    int channelAxis = DEFAULT_AXIS;
    for (auto &node : m->get_ordered_ops()) {
        if (ngraph::op::is_constant(node) || ov::is_type<ov::op::v0::Result>(node))
            continue;
        if (isSuitableConvolutionParent(node)) {
            // Initiate fusing chain
            SetNodeFusingType(node, NodeFusingType::FusedWithConvolution);
            channelAxis = DEFAULT_AXIS;
        } else if (isSuitableBinaryConvolutionParent(node)) {
            SetNodeFusingType(node, NodeFusingType::FusedWithBinaryConvolution);
            channelAxis = DEFAULT_AXIS;
        } else if (isSuitableReduceParent(node)) {
            const auto reduce = std::dynamic_pointer_cast<const ngraph::op::util::ArithmeticReductionKeepDims>(node);
            channelAxis = getChannelAxis(reduce->get_reduction_axes(), reduce->get_keep_dims());
            SetNodeFusingType(node, NodeFusingType::FusedWithReduce);
        } else if (isSuitableMiscParent(node)) {
            if (const auto reduce = std::dynamic_pointer_cast<const ngraph::op::util::ArithmeticReductionKeepDims>(node)) {
                channelAxis = getChannelAxis(reduce->get_reduction_axes(), reduce->get_keep_dims());
            } else {
                channelAxis = DEFAULT_AXIS;
            }
            SetNodeFusingType(node, NodeFusingType::FusedWithMisc);
        } else if (isSuitableMatMulParent(node)) {
            if (canBeMatMulExecutedInInt8(node->get_input_element_type(0), node->get_input_element_type(1)))
                SetNodeFusingType(node, NodeFusingType::FusedWithMatMulI8);
            else
                SetNodeFusingType(node, NodeFusingType::FusedWithMatMul);
            channelAxis = DEFAULT_AXIS;
        } else if (isSuitableSubtractAsZeroPointsParent(node)) {
            SetSnippetsNodeType(node, snippets::pass::SnippetsNodeType::SkippedByPlugin);
            channelAxis = DEFAULT_AXIS;
        } else {
            for (const auto fusingChainType : getContinuableChains(node)) {
                if (fusingChainType == NodeFusingType::FusedWithReduce) {
                    if (isSuitableReduceChild(node, channelAxis))
                        PropagateIfHasOnlyChild(node, fusingChainType);
                } else if (isSuitableChildForFusingSimple(node, channelAxis)) {
                    PropagateIfHasOnlyChild(node, fusingChainType);
                } else if (fusingChainType == NodeFusingType::FusedWithConvolution ||
                           fusingChainType == NodeFusingType::FusedWithBinaryConvolution) {
                    if (isSuitableParentForFusingSumActivation(node)) {
                        PropagateIfHasOnlyChild(node, NodeFusingType::FusedWithConvolutionSumActivation);
                        // Mimic FuseConvolutionAndSimpleOperationThroughMaxPool
                    } else if (isSuitablePoolChild(node)) {
                        PropagateIfHasOnlyChild(node, fusingChainType);
                    }
                } else if (fusingChainType == NodeFusingType::FusedWithConvolutionSumActivation &&
                           isSuitableChildForFusingSumActivation(node)) {
                    // Todo: Chain could be converted from FusedWithBinaryConvolution to FusedWithConvolution at this point
                    // Set FusedWithConvolution, so the fusing chain could be propagated
                    PropagateIfHasOnlyChild(node, NodeFusingType::FusedWithConvolution);
                } else if (fusingChainType == NodeFusingType::FusedWithMatMul ||
                           fusingChainType == NodeFusingType::FusedWithMatMulI8) {
                    const bool isExecutedInINT8 = fusingChainType == NodeFusingType::FusedWithMatMulI8;
                    // Handle fusings for both MatMul and FullyConnected
                    NodeFusingType updatedChainType = fusingChainType;
                    if (isSuitableChildForFusingMatMul(node, isExecutedInINT8, updatedChainType, channelAxis))
                        PropagateIfHasOnlyChild(node, updatedChainType);
<<<<<<< HEAD
                } else if (fusingChainType == NodeFusingType::IgnoredAfterInputs && (snippets::pass::TokenizeSnippets::AppropriateForSubgraph(node) ||
                            ov::is_type<ngraph::op::v0::Convert>(node) || ov::is_type<ngraph::op::v1::Transpose>(node))) {
                    // In OV_API 2.0 after Input node with I8/U8 precisions incerts Convert node, moreother on TF models inserts
                    // Transpose layer. These brakes an idea to leave Eltwise node with I8/U8 inputs and FP32 outputs instead of Subgrath node
                    // TODO Remove an additional check on Convert/Transpose here after enabling Subgraths with I8/U8 inputs and FP32 outputs
                    SetNodeFusingType(node, NodeFusingType::IgnoredAfterInputs);
=======
>>>>>>> 893da358
                }
            }
        }

        if (GetNodeFusingType(node) != NodeFusingType::NotSet) {
            SetSnippetsNodeType(node, snippets::pass::SnippetsNodeType::SkippedByPlugin);
        } else {
            MarkSubgraphOpAsSkipped(node);
        }
    }
    return true;
}

}   // namespace intel_cpu
}   // namespace ov<|MERGE_RESOLUTION|>--- conflicted
+++ resolved
@@ -485,15 +485,6 @@
                     NodeFusingType updatedChainType = fusingChainType;
                     if (isSuitableChildForFusingMatMul(node, isExecutedInINT8, updatedChainType, channelAxis))
                         PropagateIfHasOnlyChild(node, updatedChainType);
-<<<<<<< HEAD
-                } else if (fusingChainType == NodeFusingType::IgnoredAfterInputs && (snippets::pass::TokenizeSnippets::AppropriateForSubgraph(node) ||
-                            ov::is_type<ngraph::op::v0::Convert>(node) || ov::is_type<ngraph::op::v1::Transpose>(node))) {
-                    // In OV_API 2.0 after Input node with I8/U8 precisions incerts Convert node, moreother on TF models inserts
-                    // Transpose layer. These brakes an idea to leave Eltwise node with I8/U8 inputs and FP32 outputs instead of Subgrath node
-                    // TODO Remove an additional check on Convert/Transpose here after enabling Subgraths with I8/U8 inputs and FP32 outputs
-                    SetNodeFusingType(node, NodeFusingType::IgnoredAfterInputs);
-=======
->>>>>>> 893da358
                 }
             }
         }
