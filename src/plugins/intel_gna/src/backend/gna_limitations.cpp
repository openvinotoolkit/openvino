// Copyright (C) 2018-2023 Intel Corporation
// SPDX-License-Identifier: Apache-2.0
//
#include "gna_limitations.hpp"

#include <legacy/ie_layers.h>

#include <cstdint>
#include <layers/gna_layer_info.hpp>
#include <layers/gna_layer_type.hpp>
#include <legacy/graph_tools.hpp>
#include <unordered_set>

#include "common/gna_target.hpp"
#include "common/graph_utils.hpp"
#include "gna/gna_config.hpp"
#include "gna_graph_tools.hpp"
#include "gna_lib_ver_selector.hpp"
#include "ie_ngraph_utils.hpp"
#include "log/log.hpp"
#include "openvino/opsets/opset12.hpp"

namespace std {
inline std::ostream& operator<<(std::ostream& os, const std::set<ov::element::Type>& t) {
    for (auto it = t.begin(); it != t.end(); ++it) {
        if (it != t.begin()) {
            os << ", " << *it;
        } else {
            os << *it;
        }
    }
    return os;
}
}  // namespace std

namespace ov {
namespace intel_gna {
using namespace target;
using namespace opset12;
namespace limitations {

class SupportedElementTypes {
public:
    static bool IsParameterTypeSupported(ov::element::Type type, bool is_exception_allowed = false);
    static bool IsConstantTypeSupported(ov::element::Type type, bool is_exception_allowed = false);

private:
    static const std::set<ov::element::Type> supported_parameter_types;
    static const std::set<ov::element::Type> supported_constant_types;
};

const std::set<ov::element::Type> SupportedElementTypes::supported_parameter_types = {ov::element::u8,
                                                                                      ov::element::i16,
                                                                                      ov::element::f32};

namespace cnn2d {

bool IsEqualToLimit::IsValid(const uint32_t val) const {
    return val == compared_value;
}

std::string IsEqualToLimit::GetErrorOrEmpty(const uint32_t val) const {
    std::ostringstream out;
    if (!IsValid(val)) {
        out << "Unsupported " << what << ", actual value: " << val << ", but should be equal to " << compared_value
            << "\n";
    }
    return out.str();
}

bool IsLessThanLimit::IsValid(const uint32_t val) const {
    return val < compared_value;
}

std::string IsLessThanLimit::GetErrorOrEmpty(const uint32_t val) const {
    std::ostringstream out;
    if (!IsValid(val)) {
        out << "Unsupported " << what << ", actual value: " << val << ", but should be less than " << compared_value
            << "\n";
    }
    return out.str();
}

bool RangeLimit::IsValid(const uint32_t val) const {
    return val >= min && val <= max;
}

std::string RangeLimit::GetErrorOrEmpty(const uint32_t val) const {
    std::ostringstream out;
    if (!IsValid(val)) {
        out << "Unsupported " << what << ", actual value: " << val << ", valid range [" << min << ", " << max << "]\n";
    }
    return out.str();
}

bool RangeLimit2D::IsValid(const uint32_t h, const uint32_t w) const {
    return hLimit.IsValid(h) && wLimit.IsValid(w);
}

std::string RangeLimit2D::GetErrorOrEmpty(const uint32_t h, const uint32_t w) const {
    return hLimit.GetErrorOrEmpty(h) + wLimit.GetErrorOrEmpty(w);
}

RangeMultipleLimit::RangeMultipleLimit(RangeLimit rlIn, uint32_t multiplierIn)
    : RangeLimit(rlIn),
      multiplier(multiplierIn) {}

bool RangeMultipleLimit::IsValid(const uint32_t val) const {
    return RangeLimit::IsValid(val) && (val % multiplier == 0);
}

std::string RangeMultipleLimit::GetErrorOrEmpty(const uint32_t val) const {
    auto e = RangeLimit::GetErrorOrEmpty(val);
    std::ostringstream out;
    if (val % multiplier != 0) {
        out << "Unsupported " << what << ": " << val << ", must be multiple of " << multiplier << "\n";
    }
    return e + out.str();
}

bool VectorOrSquareLimit::IsValid(const uint32_t h, const uint32_t w) const {
    if (w == 1 && h >= 1 && h <= maxVectorHeight)
        return true;
    if (h == 1 && w >= 1 && w <= maxVectorWidth)
        return true;
    if (h == w && h <= maxSquare && h >= 1)
        return true;
    return false;
}

std::string VectorOrSquareLimit::GetErrorOrEmpty(const uint32_t h, const uint32_t w, std::string what) const {
    std::ostringstream out;
    if (!IsValid(h, w)) {
        out << "Unsupported " << what << " shape, actual HxW: " << h << "x" << w << ", only vertical vector up to "
            << maxVectorHeight << "x1, horizontal up to 1x" << maxVectorWidth << " or square up to " << maxSquare << "x"
            << maxSquare << " are valid\n";
    }
    return out.str();
}

bool RectLimit::IsValid(const uint32_t h, const uint32_t w) const {
    if (h >= 1 && h <= maxVectorHeight && w >= 1 && w <= maxVectorWidth)
        return true;
    return false;
}

std::string RectLimit::GetErrorOrEmpty(const uint32_t h, const uint32_t w, std::string what) const {
    std::ostringstream out;
    if (!IsValid(h, w)) {
        out << "Unsupported " << what << " shape, actual HxW: " << h << "x" << w << ", only rectangular shapes up to "
            << maxVectorHeight << "x" << maxVectorWidth << " are valid\n";
    }
    return out.str();
}

RectLimit RectLimitByChannels::GetByChannels(const uint32_t channels) const {
    for (auto&& limit : limitPerChannel) {
        if (limit.first >= channels) {
            return limit.second;
        }
    }
    return RectLimit{0, 0};
}

bool RectLimitByChannels::IsValid(const uint32_t h, const uint32_t w, const uint32_t channels) const {
    return GetByChannels(channels).IsValid(h, w);
}

std::string RectLimitByChannels::GetErrorOrEmpty(const uint32_t h,
                                                 const uint32_t w,
                                                 const uint32_t channels,
                                                 std::string what) const {
    return GetByChannels(channels).GetErrorOrEmpty(h, w, what);
}

RectLimitByChannels RectLimitByChannelsAndPrecision::GetByPrecision(const OvGnaType precision) const {
    return precision == OvGnaTypeInt8 ? limit_for_int8 : limit_for_int16;
}

bool RectLimitByChannelsAndPrecision::IsValid(const uint32_t h,
                                              const uint32_t w,
                                              const OvGnaType precision,
                                              const uint32_t channels) const {
    return GetByPrecision(precision).IsValid(h, w, channels);
}

std::string RectLimitByChannelsAndPrecision::GetErrorOrEmpty(const uint32_t h,
                                                             const uint32_t w,
                                                             const OvGnaType precision,
                                                             const uint32_t channels,
                                                             std::string what) const {
    return GetByPrecision(precision).GetErrorOrEmpty(h, w, channels, what);
}

class Validator_30 : public AbstractValidator {
    static const RangeLimit2D kInputHWLimit;
    static const RangeMultipleLimit kInputChannelsNumberLimit;

    static const RangeMultipleLimit kKernelNumberLimit;
    static const RectLimitByChannelsAndPrecision kKernelLimit;
    static const RangeLimit2D kDilationLimit;

    static const VectorOrSquareLimit kPoolingWindowLimit;

public:
    Validator_30() = default;

    bool ValidateCnn2D(const std::string& name,
                       const uint32_t inHeight,
                       const uint32_t inWidth,
                       const uint32_t inChannels,
                       const uint32_t kH,
                       const uint32_t kW,
                       const uint32_t kN,
                       const uint32_t strideH,
                       const uint32_t strideW,
                       const uint32_t dilationH,
                       const uint32_t dilationW,
                       OvGnaType inPrecision,
                       bool exception = true) const override;

    bool ValidatePooling2D(const std::string& name,
                           const uint32_t windowH,
                           const uint32_t windowW,
                           const uint32_t strideH,
                           const uint32_t strideW,
                           bool exception = true) const override;

    bool ValidateInputPadding(const std::string& name,
                              const uint32_t pad_h_begin,
                              const uint32_t pad_h_end,
                              const uint32_t pad_w_begin,
                              const uint32_t pad_w_end,
                              const uint32_t kernel_h,
                              const uint32_t kernel_w,
                              const bool throwOnError = true) const override;

    bool ShouldUseOnlyConv2DGnaIface() const override;

    bool ValidateCnn1D(const std::string& name,
                       const uint32_t inHeight,
                       const uint32_t inWidth,
                       const uint32_t inChannels,
                       const uint32_t kH,
                       const uint32_t kW,
                       const uint32_t kN,
                       const uint32_t strideH,
                       const uint32_t strideW,
                       const uint32_t dilationH,
                       const uint32_t dilationW,
                       OvGnaType inPrecision,
                       bool exception = true) const override;
};

const RangeLimit2D Validator_30::kInputHWLimit{{16, 384, "input height"}, {16, 240, "input width"}};
const RangeMultipleLimit Validator_30::kInputChannelsNumberLimit{{8, 384, "number of input channels"}, 8};

const RangeMultipleLimit Validator_30::kKernelNumberLimit{{8, 1024, "number of kernels"}, 8};
const RectLimitByChannelsAndPrecision Validator_30::kKernelLimit{
    {{{96, {7, 7}}, {136, {7, 5}}, {168, {7, 4}}, {240, {7, 3}}, {384, {7, 2}}}},
    {{{48, {7, 7}}, {64, {7, 5}}, {80, {7, 4}}, {120, {7, 3}}, {384, {7, 1}}}},
};

const RangeLimit2D Validator_30::kDilationLimit{
    {Limitations::kConvDilationHeight, Limitations::kConvDilationHeight, "dilation height"},
    {Limitations::kConvDilationWidth, Limitations::kConvDilationWidth, "dilation width"}};

bool Validator_30::ValidateCnn2D(const std::string& name,
                                 const uint32_t inHeight,
                                 const uint32_t inWidth,
                                 const uint32_t inChannels,
                                 const uint32_t kernelH,
                                 const uint32_t kernelW,
                                 const uint32_t kernelN,
                                 const uint32_t strideH,
                                 const uint32_t strideW,
                                 const uint32_t dilationH,
                                 const uint32_t dilationW,
                                 const OvGnaType inPrecision,
                                 const bool throwOnError) const {
    const auto& kStrideLimit = kKernelLimit;
    auto error = kInputHWLimit.GetErrorOrEmpty(inHeight, inWidth);

    error += kKernelNumberLimit.GetErrorOrEmpty(kernelN);
    error += kInputChannelsNumberLimit.GetErrorOrEmpty(inChannels);
    error += kKernelLimit.GetErrorOrEmpty(kernelH, kernelW, inPrecision, inChannels, "kernel");
    error += kStrideLimit.GetErrorOrEmpty(strideH, strideW, inPrecision, inChannels, "convolution stride");

    const RangeLimit kKernelStrideHLimit{1, kernelH, "kernel stride height (must be up to kernel height)"};
    const RangeLimit kKernelStrideWLimit{1, kernelW, "kernel stride width (must be up to kernel width)"};

    error += kKernelStrideHLimit.GetErrorOrEmpty(strideH);
    error += kKernelStrideWLimit.GetErrorOrEmpty(strideW);

    error += kDilationLimit.GetErrorOrEmpty(dilationH, dilationW);

    return ValidationSuccesful(throwOnError, error, name, "Convolution2D");
}

bool Validator_30::ValidateCnn1D(const std::string& name,
                                 const uint32_t inHeight,
                                 const uint32_t inWidth,
                                 const uint32_t inChannels,
                                 const uint32_t kH,
                                 const uint32_t kW,
                                 const uint32_t kN,
                                 const uint32_t strideH,
                                 const uint32_t strideW,
                                 const uint32_t dilationH,
                                 const uint32_t dilationW,
                                 OvGnaType inPrecision,
                                 bool exception) const {
    return false;
}

const VectorOrSquareLimit Validator_30::kPoolingWindowLimit{3, 1, 1};

bool Validator_30::ValidatePooling2D(const std::string& name,
                                     const uint32_t windowH,
                                     const uint32_t windowW,
                                     const uint32_t strideH,
                                     const uint32_t strideW,
                                     const bool throwOnError) const {
    auto error = kPoolingWindowLimit.GetErrorOrEmpty(windowH, windowW, "pooling window");
    const RangeLimit poolingStrideHLimit{1, windowH, "pooling stride height (must be up to pooling window height)"};
    const RangeLimit poolingStrideWLimit{1, windowW, "pooling stride width (must be up to pooling window width)"};

    error += poolingStrideHLimit.GetErrorOrEmpty(strideH);
    error += poolingStrideWLimit.GetErrorOrEmpty(strideW);

    return ValidationSuccesful(throwOnError, error, name, "Pooling2D");
}

bool Validator_30::ValidateInputPadding(const std::string& name,
                                        const uint32_t pad_h_begin,
                                        const uint32_t pad_h_end,
                                        const uint32_t pad_w_begin,
                                        const uint32_t pad_w_end,
                                        const uint32_t,
                                        const uint32_t,
                                        const bool throwOnError) const {
    const IsEqualToLimit padding_zero{0, "convolution input padding size (must equal zero)"};
    auto error = padding_zero.GetErrorOrEmpty(pad_h_begin);
    error += padding_zero.GetErrorOrEmpty(pad_h_end);
    error += padding_zero.GetErrorOrEmpty(pad_w_begin);
    error += padding_zero.GetErrorOrEmpty(pad_w_end);
    return ValidationSuccesful(throwOnError, error, name, "Convolution2D");
}

bool Validator_30::ShouldUseOnlyConv2DGnaIface() const {
    return false;
}

class Validator_35 : public AbstractValidator {
    struct CnnLimits {
        const RangeLimit2D kInputHWLimit;
        const RangeLimit kInputChannelsNumberLimit1B;
        const RangeLimit kInputChannelsNumberLimit2B;
        const RangeLimit kKernelNumberLimit;
        const RangeLimit2D kKerneHWlLimit1B;
        const RangeLimit2D kKerneHWlLimit2B;
        const RangeLimit2D kStrideHWLimit1B;
        const RangeLimit2D kStrideHWLimit2B;
        const RangeLimit2D kDilationLimit;
        const RangeLimit2D kPoolingWindowHWLimit;
        const RangeLimit2D kPoolingStrideHWLimit;
    };

    static const CnnLimits kCnn2DLimits;
    static const CnnLimits kCnn1DLimits;

    std::string ValidateCnn(const CnnLimits& limits,
                            const std::string& name,
                            const uint32_t inHeight,
                            const uint32_t inWidth,
                            const uint32_t inChannels,
                            const uint32_t kH,
                            const uint32_t kW,
                            const uint32_t kN,
                            const uint32_t strideH,
                            const uint32_t strideW,
                            const uint32_t dilationH,
                            const uint32_t dilationW,
                            OvGnaType inPrecision) const;

    std::string ValidatePooling(const CnnLimits& limits,
                                const std::string& name,
                                const uint32_t windowH,
                                const uint32_t windowW,
                                const uint32_t strideH,
                                const uint32_t strideW) const;

public:
    Validator_35() = default;

    bool ValidateCnn2D(const std::string& name,
                       const uint32_t inHeight,
                       const uint32_t inWidth,
                       const uint32_t inChannels,
                       const uint32_t kH,
                       const uint32_t kW,
                       const uint32_t kN,
                       const uint32_t strideH,
                       const uint32_t strideW,
                       const uint32_t dilationH,
                       const uint32_t dilationW,
                       OvGnaType inPrecision,
                       bool exception = true) const override;

    bool ValidatePooling2D(const std::string& name,
                           const uint32_t windowH,
                           const uint32_t windowW,
                           const uint32_t strideH,
                           const uint32_t strideW,
                           bool exception = true) const override;

    bool ValidateInputPadding(const std::string& name,
                              const uint32_t pad_h_begin,
                              const uint32_t pad_h_end,
                              const uint32_t pad_w_begin,
                              const uint32_t pad_w_end,
                              const uint32_t kernel_h,
                              const uint32_t kernel_w,
                              const bool throwOnError = true) const override;

    bool ShouldUseOnlyConv2DGnaIface() const override;

    bool ValidateCnn1D(const std::string& name,
                       const uint32_t inHeight,
                       const uint32_t inWidth,
                       const uint32_t inChannels,
                       const uint32_t kH,
                       const uint32_t kW,
                       const uint32_t kN,
                       const uint32_t strideH,
                       const uint32_t strideW,
                       const uint32_t dilationH,
                       const uint32_t dilationW,
                       OvGnaType inPrecision,
                       bool exception = true) const override;
};

const Validator_35::CnnLimits Validator_35::kCnn2DLimits{
    {{1, 65535, "input height"}, {1, 65535, "input width"}},                        // kInputHWLimit
    {1, 2048, "number of input channels"},                                          // kInputChannelsNumberLimit1B
    {1, 1024, "number of input channels"},                                          // kInputChannelsNumberLimit2B
    {1, 8192, "number of kernels"},                                                 // kKernelNumberLimit
    {{1, 255, "kernel height"}, {1, 256, "kernel width"}},                          // kKerneHWlLimit1B
    {{1, 255, "kernel height"}, {1, 256, "kernel width"}},                          // kKerneHWlLimit2B
    {{1, 255, "convolution stride height"}, {1, 256, "convolution stride width"}},  // kStrideHWLimit1B
    {{1, 255, "convolution stride height"}, {1, 256, "convolution stride width"}},  // kStrideHWLimit2B
    {{Limitations::kConvDilationHeight, Limitations::kConvDilationHeight, "dilation height"},  // kDilationLimit
     {Limitations::kConvDilationWidth, Limitations::kConvDilationWidth, "dilation width"}},
    {{1, 255, "pooling window height"}, {1, 255, "pooling window width"}},  // kPoolingWindowHWLimit
    {{1, 255, "pooling stride height"}, {1, 255, "pooling stride width"}}   // kPoolingStrideHWLimit
};

const Validator_35::CnnLimits Validator_35::kCnn1DLimits{
    {{1, 1, "input height"}, {1, 65535, "input width"}},                           // kInputHWLimit
    {1, 1, "number of input channels"},                                            // kInputChannelsNumberLimit1B
    {1, 1, "number of input channels"},                                            // kInputChannelsNumberLimit2B
    {1, 8192, "number of kernels"},                                                // kKernelNumberLimit
    {{1, 1, "kernel height"}, {1, 4096, "kernel width"}},                          // kKerneHWlLimit1B
    {{1, 1, "kernel height"}, {1, 2048, "kernel width"}},                          // kKerneHWlLimit2B
    {{1, 1, "convolution stride height"}, {1, 4096, "convolution stride width"}},  // kStrideHWLimit1B
    {{1, 1, "convolution stride height"}, {1, 2048, "convolution stride width"}},  // kStrideHWLimit2B
    {{Limitations::kConvDilationHeight, Limitations::kConvDilationHeight, "dilation height"},  // kDilationLimit
     {Limitations::kConvDilationWidth, Limitations::kConvDilationWidth, "dilation width"}},
    {{1, 1, "pooling window height"}, {1, 255, "pooling window width"}},  // kPoolingWindowHWLimit
    {{1, 1, "pooling stride height"}, {1, 255, "pooling stride width"}}   // kPoolingStrideHWLimit
};

std::string Validator_35::ValidateCnn(const Validator_35::CnnLimits& limits,
                                      const std::string& name,
                                      const uint32_t inHeight,
                                      const uint32_t inWidth,
                                      const uint32_t inChannels,
                                      const uint32_t kernelH,
                                      const uint32_t kernelW,
                                      const uint32_t kernelN,
                                      const uint32_t strideH,
                                      const uint32_t strideW,
                                      const uint32_t dilationH,
                                      const uint32_t dilationW,
                                      const OvGnaType inPrecision) const {
    auto error = limits.kInputHWLimit.GetErrorOrEmpty(inHeight, inWidth);
    error += limits.kKernelNumberLimit.GetErrorOrEmpty(kernelN);
    auto& inputChannelsNumberLimit =
        (inPrecision == OvGnaTypeInt8) ? limits.kInputChannelsNumberLimit1B : limits.kInputChannelsNumberLimit2B;
    error += inputChannelsNumberLimit.GetErrorOrEmpty(inChannels);
    auto& kerneHWlLimit = (inPrecision == OvGnaTypeInt8) ? limits.kKerneHWlLimit1B : limits.kKerneHWlLimit2B;
    error += kerneHWlLimit.GetErrorOrEmpty(kernelH, kernelW);
    auto& strideHWLimit = (inPrecision == OvGnaTypeInt8) ? limits.kStrideHWLimit1B : limits.kStrideHWLimit2B;
    error += strideHWLimit.GetErrorOrEmpty(strideH, strideW);

    const RangeLimit kKernelStrideHLimit{1, kernelH, "kernel stride height (must be up to kernel height)"};
    const RangeLimit kKernelStrideWLimit{1, kernelW, "kernel stride width (must be up to kernel width)"};

    error += kKernelStrideHLimit.GetErrorOrEmpty(strideH);
    error += kKernelStrideWLimit.GetErrorOrEmpty(strideW);

    error += limits.kDilationLimit.GetErrorOrEmpty(dilationH, dilationW);
    return error;
}

bool Validator_35::ValidateCnn2D(const std::string& name,
                                 const uint32_t inHeight,
                                 const uint32_t inWidth,
                                 const uint32_t inChannels,
                                 const uint32_t kernelH,
                                 const uint32_t kernelW,
                                 const uint32_t kernelN,
                                 const uint32_t strideH,
                                 const uint32_t strideW,
                                 const uint32_t dilationH,
                                 const uint32_t dilationW,
                                 const OvGnaType inPrecision,
                                 const bool throwOnError) const {
    auto error = ValidateCnn(kCnn2DLimits,
                             name,
                             inHeight,
                             inWidth,
                             inChannels,
                             kernelH,
                             kernelW,
                             kernelN,
                             strideH,
                             strideW,
                             dilationH,
                             dilationW,
                             inPrecision);
    return ValidationSuccesful(throwOnError, error, name, "Convolution2D");
}

bool Validator_35::ValidateCnn1D(const std::string& name,
                                 const uint32_t inHeight,
                                 const uint32_t inWidth,
                                 const uint32_t inChannels,
                                 const uint32_t kernelH,
                                 const uint32_t kernelW,
                                 const uint32_t kernelN,
                                 const uint32_t strideH,
                                 const uint32_t strideW,
                                 const uint32_t dilationH,
                                 const uint32_t dilationW,
                                 const OvGnaType inPrecision,
                                 const bool throwOnError) const {
    auto error = ValidateCnn(kCnn1DLimits,
                             name,
                             inHeight,
                             inWidth,
                             inChannels,
                             kernelH,
                             kernelW,
                             kernelN,
                             strideH,
                             strideW,
                             dilationH,
                             dilationW,
                             inPrecision);
    return ValidationSuccesful(throwOnError, error, name, "Convolution1D");
}

std::string Validator_35::ValidatePooling(const CnnLimits& limits,
                                          const std::string& name,
                                          const uint32_t windowH,
                                          const uint32_t windowW,
                                          const uint32_t strideH,
                                          const uint32_t strideW) const {
    auto error = limits.kPoolingWindowHWLimit.GetErrorOrEmpty(windowH, windowW);
    error += limits.kPoolingStrideHWLimit.GetErrorOrEmpty(strideH, strideW);

    const RangeLimit poolingStrideHLimit{1, windowH, "pooling stride height (must be up to pooling window height)"};
    const RangeLimit poolingStrideWLimit{1, windowW, "pooling stride width (must be up to pooling window width)"};

    error += poolingStrideHLimit.GetErrorOrEmpty(strideH);
    error += poolingStrideWLimit.GetErrorOrEmpty(strideW);

    return error;
}

bool Validator_35::ValidatePooling2D(const std::string& name,
                                     const uint32_t windowH,
                                     const uint32_t windowW,
                                     const uint32_t strideH,
                                     const uint32_t strideW,
                                     const bool throwOnError) const {
    auto error = ValidatePooling(kCnn2DLimits, name, windowH, windowW, strideH, strideW);
    return ValidationSuccesful(throwOnError, error, name, "Pooling2D");
}

bool Validator_35::ValidateInputPadding(const std::string& name,
                                        const uint32_t pad_h_begin,
                                        const uint32_t pad_h_end,
                                        const uint32_t pad_w_begin,
                                        const uint32_t pad_w_end,
                                        const uint32_t kernel_h,
                                        const uint32_t kernel_w,
                                        const bool throwOnError) const {
    const IsEqualToLimit padding_h_symetric{pad_h_end,
                                            "convolution input padding along height axis (must be symmetric)"};
    const IsEqualToLimit padding_w_symetric{pad_w_end,
                                            "convolution input padding along width axis (must be symmetric)"};

    const IsLessThanLimit padding_h_limit{kernel_h,
                                          "convolution input padding height (must be less than kernel height)"};
    const IsLessThanLimit padding_w_limit{kernel_w, "convolution input padding width (must be less than kernel width)"};

    auto error = padding_h_symetric.GetErrorOrEmpty(pad_h_begin);
    error += padding_w_symetric.GetErrorOrEmpty(pad_w_begin);

    error += padding_h_limit.GetErrorOrEmpty(pad_h_begin);
    error += padding_w_limit.GetErrorOrEmpty(pad_w_begin);

    return ValidationSuccesful(throwOnError, error, name, "Convolution2D");
}

bool Validator_35::ShouldUseOnlyConv2DGnaIface() const {
    return true;
}

std::shared_ptr<AbstractValidator> AbstractValidator::Create(const DeviceVersion& target) {
    switch (target) {
    case DeviceVersion::GNA3_0:
    case DeviceVersion::GNA3_1:
        return std::make_shared<Validator_30>();
    case DeviceVersion::GNA3_5:
    case DeviceVersion::GNAEmbedded3_5:
    case DeviceVersion::GNA3_6:
    case DeviceVersion::GNA4_0:
        return std::make_shared<Validator_35>();
    default:
        return nullptr;
    }
}

void AbstractValidator::ThrowIfNotEmpty(const std::string& prefix, const std::string& error) {
    if (!error.empty()) {
        THROW_GNA_EXCEPTION << prefix << error;
    }
}

bool AbstractValidator::ValidationSuccesful(const bool throwOnError,
                                            const std::string& error,
                                            const std::string& operationName,
                                            const std::string& type) {
    if (throwOnError) {
        const std::string prefix = "Layer " + type + ": " + operationName + ":";
        ThrowIfNotEmpty(prefix, error);
    }

    return error.empty();
}

}  // namespace cnn2d

constexpr uint32_t Limitations::kBufferMaxSize;
constexpr uint32_t Limitations::kConvMinFiltersNum;
constexpr uint32_t Limitations::kConvMaxFiltersNum;
constexpr uint32_t Limitations::kConvDilationHeight;
constexpr uint32_t Limitations::kConvDilationWidth;
constexpr uint32_t Limitations::kConvFiltersNumDivider;
constexpr uint32_t Limitations::kConvFilterSizeDivider;
constexpr uint32_t Limitations::kConvFilterMaxSize;
constexpr uint32_t Limitations::kConvEachKernelByteAlignment;
constexpr uint32_t Limitations::kNoOfInputsDivisor;
constexpr uint32_t Limitations::kNoOfInputsLowPrecDivisor;
constexpr uint32_t Limitations::kAffineMaxBatchSize;
constexpr uint32_t Limitations::kMaxPoolMaxWindowSize;
constexpr uint32_t Limitations::kCopyMaxGrouping;
constexpr uint32_t Limitations::kTransposeMaxSize;
constexpr uint32_t Limitations::kMaxLayersCountGNA1_0;
constexpr uint32_t Limitations::kMaxLayersCountGNA2_0;
constexpr uint32_t Limitations::kMaxLayersCountGNA3_X;
constexpr uint32_t Limitations::kBytesPerSplitElement;
constexpr uint32_t Limitations::kBytesPerCropElement;
constexpr uint32_t Limitations::kBytesPerConcatElement;
constexpr uint32_t Limitations::kMemoryPageSize;

thread_local std::shared_ptr<Limitations> Limitations::k_instance{nullptr};

Limitations::Limitations(const DeviceVersion& target) {
    m_use_only_16bit_conv_weights = (target == DeviceVersion::GNA1_0 || target == DeviceVersion::GNA2_0 ||
                                     target == DeviceVersion::GNA3_0 || target == DeviceVersion::GNA3_1);

    m_mem_alignment = get_memory_alignment_bytes(target);
    m_cnn_validator = cnn2d::AbstractValidator::Create(target);
}

void Limitations::init(const DeviceVersion& compile_target) {
    k_instance = std::shared_ptr<Limitations>(new Limitations(compile_target));
}

size_t Limitations::get_min_batch_to_fit_in_buffer(InferenceEngine::DataPtr input) {
    auto total_size = InferenceEngine::details::product(std::begin(input->getDims()), std::end(input->getDims()));
    return total_size / kBufferMaxSize + 1;
}

size_t Limitations::get_memory_alignment_bytes(const DeviceVersion& target) const {
    static const std::unordered_map<DeviceVersion, size_t> mem_alignment_map{{DeviceVersion::GNA1_0, 64},
                                                                             {DeviceVersion::GNA2_0, 64},
                                                                             {DeviceVersion::GNA3_0, 64},
                                                                             {DeviceVersion::GNA3_1, 64},
                                                                             {DeviceVersion::GNA3_5, 64},
                                                                             {DeviceVersion::GNAEmbedded3_5, 64},
                                                                             {DeviceVersion::GNA3_6, 16},
                                                                             {DeviceVersion::GNA4_0, 16}};

    return common::GetValueForKey<DeviceVersion, size_t>(target, mem_alignment_map);
}

bool SupportedElementTypes::IsParameterTypeSupported(ov::element::Type elem_type, bool is_exception_allowed) {
    if (supported_parameter_types.count(elem_type) == 0) {
        if (is_exception_allowed) {
            THROW_GNA_EXCEPTION << "The plugin does not support input precision with " << elem_type.get_type_name()
                                << " format. Supported precisions " << supported_parameter_types << "\n";
        }
        return false;
    }
    return true;
}

const std::set<ov::element::Type> SupportedElementTypes::supported_constant_types = {ov::element::i8,
                                                                                     ov::element::u8,
                                                                                     ov::element::i16,
                                                                                     ov::element::u16,
                                                                                     ov::element::i32,
                                                                                     ov::element::f32,
                                                                                     ov::element::f64};

bool SupportedElementTypes::IsConstantTypeSupported(ov::element::Type elem_type, bool is_exception_allowed) {
    if (supported_constant_types.count(elem_type) == 0) {
        if (is_exception_allowed) {
            THROW_GNA_EXCEPTION << "The plugin does not support constant precision with " << elem_type.get_type_name()
                                << " format. Supported precisions " << supported_constant_types << "\n";
        }
        return false;
    }
    return true;
}

bool Limitations::is_transpose_supported(const ov::Shape& shape) {
    const ov::Shape squeezed_shape = graph_utils::squeeze_shape(shape);

    // GNA transpose limitations:
    // - supports 2d transposes only
    // - smaller dimension should be less or equal to 8
    // - bigger dimension should be a multiple of limitations::noOfInputsDivisor
    if (squeezed_shape.size() == 2) {
        const size_t min_input_dim = std::min(squeezed_shape[0], squeezed_shape[1]);
        const size_t max_input_dim = std::max(squeezed_shape[0], squeezed_shape[1]);
        if (min_input_dim <= 8 && max_input_dim % Limitations::kNoOfInputsDivisor == 0 &&
            max_input_dim <= kTransposeMaxSize) {
            return true;
        }
    } else if (squeezed_shape.size() == 1) {
        // it means that transpose has only one valuable dimension (!=1)
        return true;
    }
    return false;
}

bool Limitations::is_transpose_supported(const std::shared_ptr<const ov::Node>& node) {
    OPENVINO_ASSERT(node, "Transpose node is empty!");
    return is_transpose_supported(node->get_input_shape(0));
}

bool Limitations::is_conv_supported(const std::shared_ptr<ov::intel_gna::op::GNAConvolution>& conv_gna,
                                    const InferenceEngine::Precision gna_precision,
                                    bool is_exception_allowed) {
    OPENVINO_ASSERT(conv_gna, "GNAConvolution node is empty!");
    size_t batch_size = conv_gna->input_value(0).get_shape()[0];
    if (batch_size != 1) {
        if (is_exception_allowed) {
            THROW_GNA_EXCEPTION << "topology with layer: " + conv_gna->get_friendly_name() +
                                       ", type: " + conv_gna->get_type_name() + ", and batch size(" +
                                       std::to_string(batch_size) + ") != 1 not supported";
        }
        return false;
    }
    auto check_dilation = [&](size_t filter_dilation_height, size_t filter_stride_width) -> bool {
        cnn2d::RangeLimit2D dilation_limit{{kConvDilationHeight, kConvDilationHeight, "dilation height"},
                                           {kConvDilationWidth, kConvDilationWidth, "dilation width"}};
        std::string error = dilation_limit.GetErrorOrEmpty(static_cast<uint32_t>(filter_dilation_height),
                                                           static_cast<uint32_t>(filter_stride_width));
        return cnn2d::AbstractValidator::ValidationSuccesful(is_exception_allowed,
                                                             error,
                                                             conv_gna->get_friendly_name(),
                                                             conv_gna->get_type_name());
    };
    auto input_shape = conv_gna->input_value(0).get_shape();
    auto filter_shape = conv_gna->input_value(1).get_shape();
    if ((4 == filter_shape.size() && filter_shape[1] > 1 && filter_shape[2] > 1) ||
        (4 == input_shape.size() && input_shape[1] > 1 && input_shape[2] > 1)) {
        pass::helper::ConvData conv_data;
        pass::helper::GetConvData(conv_gna, conv_data);
        if (gna_convolution_layer::isMappableFrom2DTo1D(static_cast<uint32_t>(conv_data.input_height),
                                                        static_cast<uint32_t>(conv_data.input_width),
                                                        static_cast<uint32_t>(conv_data.input_channel_count),
                                                        static_cast<uint32_t>(conv_data.filter_height),
                                                        static_cast<uint32_t>(conv_data.filter_width),
                                                        static_cast<uint32_t>(conv_data.filter_stride_height),
                                                        static_cast<uint32_t>(conv_data.filter_stride_width))) {
            return check_dilation(conv_data.filter_dilation_height, conv_data.filter_dilation_width);
        }

        if (m_cnn_validator) {
            return m_cnn_validator->ValidateCnn2D(conv_gna->get_friendly_name(),
                                                  static_cast<uint32_t>(conv_data.input_height),
                                                  static_cast<uint32_t>(conv_data.input_width),
                                                  static_cast<uint32_t>(conv_data.input_channel_count),
                                                  static_cast<uint32_t>(conv_data.filter_height),
                                                  static_cast<uint32_t>(conv_data.filter_width),
                                                  static_cast<uint32_t>(conv_data.filter_channel_count),
                                                  static_cast<uint32_t>(conv_data.filter_stride_height),
                                                  static_cast<uint32_t>(conv_data.filter_stride_width),
                                                  static_cast<uint32_t>(conv_data.filter_dilation_height),
                                                  static_cast<uint32_t>(conv_data.filter_dilation_width),
                                                  OvGnaTypeIntFromBytes(gna_precision.size()),
                                                  is_exception_allowed);
        }
    }

    return check_dilation(conv_gna->get_dilations()[0],
                          conv_gna->get_dilations()[conv_gna->get_dilations().size() - 1]);
}

bool Limitations::is_pooling_supported(const std::shared_ptr<ov::intel_gna::op::GNAMaxPool> max_pool,
                                       bool is_exception_allowed) {
    OPENVINO_ASSERT(max_pool, "MaxPool node is empty!");
    auto kernels = max_pool->get_kernel();
    if (2 == kernels.size() && kernels[0] > 1 && kernels[1] > 1) {
        if (m_cnn_validator) {
            auto strides = max_pool->get_strides();
            return m_cnn_validator->ValidatePooling2D(max_pool->get_friendly_name(),
                                                      static_cast<uint32_t>(kernels[0]),
                                                      static_cast<uint32_t>(kernels[1]),
                                                      static_cast<uint32_t>(strides[0]),
                                                      static_cast<uint32_t>(strides[1]),
                                                      is_exception_allowed);
        }
    }
    return true;
}

bool Limitations::is_fc_supported(const std::shared_ptr<ngraph::op::FullyConnected>& fully_connected,
                                  bool is_exception_allowed) {
    OPENVINO_ASSERT(fully_connected, "FullyConnected node is empty!");
    size_t output_batch_size = fully_connected->get_output_shape(0)[0];
    if (output_batch_size > 8) {
        if (is_exception_allowed) {
            THROW_GNA_EXCEPTION << "topology with layer: " + fully_connected->get_friendly_name() +
                                       ", type: " + fully_connected->get_type_name() + ", and batch size(" +
                                       std::to_string(output_batch_size) + ") not supported";
        }
        return false;
    }
    return true;
}

bool Limitations::is_split_supported(const std::shared_ptr<ov::Node>& node, bool is_exception_allowed) {
    OPENVINO_ASSERT(node, "Split node is empty!");
    bool is_aligned = true;
    for (size_t i = 0; i < node->get_output_size(); i++) {
        is_aligned &= ov::intel_gna::graph_utils::is_aligned_split(node, i);
    }
    return is_aligned;
}

bool Limitations::is_concat_supported(const std::shared_ptr<const ov::Node>& node, bool is_exception_allowed) {
    OPENVINO_ASSERT(node, "Concat node is empty!");
    auto concat_node = std::dynamic_pointer_cast<const Concat>(node);
    const ov::Shape& concat_shape_out = concat_node->get_output_shape(0);
    auto axis = concat_node->get_axis();

    std::function<bool(std::shared_ptr<ov::Node>)> is_skipped_layer = [](std::shared_ptr<ov::Node> node) {
<<<<<<< HEAD
        return graph_utils::is_non_functional(node) || graph_utils::is_split(node) || graph_utils::is_copy(node) ||
               graph_utils::is_activation(node);
=======
        return graph_utils::is_non_functional(node) || graph_utils::is_copy(node) || graph_utils::is_identity(node);
>>>>>>> 19125a7c
    };

    size_t skipped_ops_count = 0;
    bool is_interleaved = false;
    for (size_t i = 0; i < concat_node->inputs().size(); ++i) {
        auto concat_input =
            graph_utils::get_prev_node_skipping_certain(concat_node->get_input_node_shared_ptr(i), is_skipped_layer);
<<<<<<< HEAD
        if (ov::op::util::is_parameter(concat_input) || ov::op::util::is_constant(concat_input)) {
=======
        if (graph_utils::is_parameter(concat_input) || graph_utils::is_constant(concat_input)) {
>>>>>>> 19125a7c
            skipped_ops_count++;
        }
        const ov::Shape concat_input_shape = concat_input->get_output_shape(0);
        // graph compiler changes the concat axis if one of the inputs is interleaved layer output
        if (graph_utils::squeeze_shape(concat_input_shape).size() >= 2 && graph_utils::is_interleaved(concat_input)) {
            is_interleaved = true;
        }
    }
    bool is_supported = false;
    if (skipped_ops_count == concat_node->inputs().size()) {
        is_supported = true;
    } else if (is_interleaved) {
<<<<<<< HEAD
        // TODO: need to extend interleaved layers detection patterns when migration to ngraph is finished.
=======
>>>>>>> 19125a7c
        // make interleaved shape
        ov::Shape tr_shape(concat_shape_out);
        std::rotate(tr_shape.begin(), tr_shape.begin() + 1, tr_shape.end());

        // make interleaved order
        std::vector<size_t> tr_order(concat_shape_out.size());
        std::iota(tr_order.begin(), tr_order.end(), 0);
        std::rotate(tr_order.begin(), tr_order.begin() + 1, tr_order.end());

        const int64_t tr_axis = std::distance(tr_order.begin(), std::find(tr_order.begin(), tr_order.end(), axis));

        is_supported = graph_utils::get_first_valuable_dim_id(tr_shape) == tr_axis;
    } else {
        is_supported = graph_utils::get_first_valuable_dim_id(concat_shape_out) == axis;
    }

    if (!is_supported && is_exception_allowed) {
        THROW_GNA_EXCEPTION << concat_node->get_friendly_name()
                            << " Unsupported concatenation axis=" << concat_node->get_axis()
                            << " for input dimensions: " << concat_node->get_input_shape(0);
    }

    return is_supported;
}

bool Limitations::is_forward_transposed_concat_supported(const std::shared_ptr<const ov::Node>& node,
                                                         const AxisVector& order) {
    auto concat_node = std::dynamic_pointer_cast<const Concat>(node);
    if (!concat_node) {
        log::debug() << "Concat node is empty!" << std::endl;
        return false;
    }

    const ov::Shape& output_shape = concat_node->get_output_shape(0);
    auto axis = concat_node->get_axis();

    const ov::Shape& transposed_shape =
        graph_utils::transpose_shape(output_shape, pass::helper::reverse_transpose_order(order));
    const size_t transposed_concat_axis = order[axis];

    return graph_utils::get_first_valuable_dim_id(transposed_shape) == static_cast<int64_t>(transposed_concat_axis);
}

bool Limitations::is_backward_transposed_concat_supported(const std::shared_ptr<const ov::Node>& node,
                                                          const AxisVector& order) {
    auto concat_node = std::dynamic_pointer_cast<const Concat>(node);
    if (!concat_node) {
        log::debug() << "Concat node is empty!" << std::endl;
        return false;
    }

    const ov::Shape& output_shape = concat_node->get_output_shape(0);
    auto axis = concat_node->get_axis();

    const ov::Shape& transposed_shape = graph_utils::transpose_shape(output_shape, order);
    const size_t transposed_concat_axis = order[axis];

    return graph_utils::get_first_valuable_dim_id(transposed_shape) == static_cast<int64_t>(transposed_concat_axis);
}

bool Limitations::is_forward_transposed_split_supported(const std::shared_ptr<const ov::Node>& node,
                                                        const AxisVector& order) {
    std::shared_ptr<const ov::Node> split_node = nullptr;
    if (std::dynamic_pointer_cast<const Split>(node)) {
        split_node = std::dynamic_pointer_cast<const Split>(node);
    } else if (std::dynamic_pointer_cast<const VariadicSplit>(node)) {
        split_node = std::dynamic_pointer_cast<const VariadicSplit>(node);
    } else {
        log::debug() << "Split node is empty!" << std::endl;
        return false;
    }

    const ov::Shape& output_shape = split_node->get_output_shape(0);
    auto constant_node = as_type_ptr<Constant>(split_node->input_value(1).get_node_shared_ptr());
    if (!constant_node)
        return false;
    auto axis = constant_node->get_axis_vector_val()[0];

    const ov::Shape& transposed_shape =
        graph_utils::transpose_shape(output_shape, pass::helper::reverse_transpose_order(order));
    const size_t transposed_concat_axis = order[axis];

    return graph_utils::get_first_valuable_dim_id(transposed_shape) == static_cast<int64_t>(transposed_concat_axis);
}

bool Limitations::is_backward_transposed_split_supported(const std::shared_ptr<const ov::Node>& node,
                                                         const AxisVector& order) {
    std::shared_ptr<const ov::Node> split_node = nullptr;
    if (std::dynamic_pointer_cast<const Split>(node)) {
        split_node = std::dynamic_pointer_cast<const Split>(node);
    } else if (std::dynamic_pointer_cast<const VariadicSplit>(node)) {
        split_node = std::dynamic_pointer_cast<const VariadicSplit>(node);
    } else {
        log::debug() << "Split node is empty!" << std::endl;
        return false;
    }

    const ov::Shape& output_shape = split_node->get_output_shape(0);
    auto constant_node = as_type_ptr<Constant>(split_node->input_value(1).get_node_shared_ptr());
    if (!constant_node)
        return false;
    auto axis = constant_node->get_axis_vector_val()[0];

    const ov::Shape& transposed_shape =
        graph_utils::transpose_shape(output_shape, pass::helper::reverse_transpose_order(order));
    const int64_t transposed_concat_axis = order[axis];

    return graph_utils::get_first_valuable_dim_id(transposed_shape) == transposed_concat_axis;
}

bool Limitations::is_op_supported(const std::shared_ptr<ov::Node>& node,
                                  const InferenceEngine::Precision gna_precision,
                                  bool is_exception_allowed) {
    if (ov::op::util::is_parameter(node)) {
        return SupportedElementTypes::IsParameterTypeSupported(node->get_element_type(), is_exception_allowed);
    } else if (ov::op::util::is_constant(node)) {
        return SupportedElementTypes::IsConstantTypeSupported(node->get_element_type(), is_exception_allowed);
    } else if (auto conv = std::dynamic_pointer_cast<ov::intel_gna::op::GNAConvolution>(node)) {
        return is_conv_supported(conv, gna_precision, is_exception_allowed);
    } else if (auto concat = std::dynamic_pointer_cast<Concat>(node)) {
        return is_concat_supported(concat, is_exception_allowed);
    } else if (auto fully_connected = std::dynamic_pointer_cast<ngraph::op::FullyConnected>(node)) {
        return is_fc_supported(fully_connected, is_exception_allowed);
    } else if (ov::intel_gna::graph_utils::is_pooling(node)) {
        return is_pooling_supported(std::dynamic_pointer_cast<ov::intel_gna::op::GNAMaxPool>(node),
                                    is_exception_allowed);
    } else if (ov::op::util::is_output(node) || ov::op::util::is_sink(node) ||
               ov::intel_gna::graph_utils::is_eltwise_add(node) || ov::intel_gna::graph_utils::is_eltwise_mul(node) ||
               ov::intel_gna::graph_utils::is_crop_affined(node) ||
               ov::intel_gna::graph_utils::is_activation(node.get()) ||
               ov::intel_gna::graph_utils::is_gna_precision_agnostic(
                   node) ||  // check concat/split are aligned when transformations will be moved to ngraph
               (std::dynamic_pointer_cast<ov::op::util::ReadValueBase>(node) != nullptr) ||
               (std::dynamic_pointer_cast<ngraph::op::ScaleShiftIE>(node) != nullptr) ||
               (std::dynamic_pointer_cast<ngraph::op::PowerIE>(node) != nullptr) ||
               (std::dynamic_pointer_cast<MatMul>(node) != nullptr)) {
        return true;
    } else if (ov::intel_gna::graph_utils::is_gna_precision_agnostic(node)) {
        if ((std::dynamic_pointer_cast<Split>(node) != nullptr) ||
            (std::dynamic_pointer_cast<VariadicSplit>(node) != nullptr)) {
            return is_split_supported(node, is_exception_allowed);
        }
        // TODO check concat are aligned when transformation will be moved to ngraph
        return true;
    }
    return false;
}

void Limitations::check_all_ops_supported(const std::shared_ptr<ov::Model>& model,
                                          const InferenceEngine::Precision gna_precision) {
    std::stringstream error;
    // Walk through the transformed model
    for (auto& op : model->get_ops()) {
        try {
            if (!is_op_supported(op, gna_precision, true)) {
                error << "The plugin does not support layer " << op->get_friendly_name() << " (type "
                      << op->get_type_name() << ")!" << std::endl;
            }
        } catch (const InferenceEngine::GeneralError& e) {
            error << e.what() << std::endl;
        }
    }
    if (!error.str().empty()) {
        THROW_GNA_EXCEPTION << error.str();
    }
}

bool Limitations::use_only_16bit_convolution_weights() const {
    return m_use_only_16bit_conv_weights;
}

bool Limitations::validate_conv_concat_axis(const InferenceEngine::ConcatLayer* concat_layer) {
    IE_ASSERT(concat_layer);
    auto dims_size = concat_layer->insData[0].lock()->getDims().size();

    if (dims_size >= 2) {
        InferenceEngine::CNNLayerPtr prev_layer;

        // Skipping here all layers which would disappear or otherwise fuse with convolution in the final GNA graph
        auto isFusableWithConv = [](InferenceEngine::CNNLayerPtr ptr) {
            return (LayerInfo(ptr).isFusableWithConv() || LayerInfo(ptr).isNonFunctional() ||
                    LayerInfo(ptr).isConcat());
        };

        auto in_dims = concat_layer->insData[0].lock()->getDims();
        auto concat_axis = concat_layer->_axis;
        auto concat_layout = concat_layer->input()->getLayout();

        for (size_t input_idx = 0; input_idx != concat_layer->insData.size(); input_idx++) {
            // Supported cases for concatenation of a convolution
            prev_layer = InferenceEngine::CNNNetPrevLayerSkipCertain(concat_layer,
                                                                     static_cast<int>(input_idx),
                                                                     isFusableWithConv);
            if (prev_layer && LayerInfo(prev_layer).isConvolution()) {
                // Allow concatenation along N axis for non-interleaved primitives
                // (currently only convolution)
                if (concat_layer->_axis == 0)
                    break;

                // Convert dims to NHWC layout to allow later verification
                auto new_order = permute::GetPermuteOrder(concat_layout, InferenceEngine::Layout::NHWC);
                InferenceEngine::SizeVector new_dims;
                for (size_t i = 0; i < dims_size; ++i) {
                    new_dims.push_back(in_dims[new_order[i]]);
                }
                concat_axis = permute::GetPermuteOrder(InferenceEngine::Layout::NHWC, concat_layout)[concat_axis];

                // Looking for any axis with dimension > 1 before concatentaion axis;
                // in general such concatenation is unsupported
                auto end_dim = new_dims.begin() + concat_axis;
                auto unsupportedconcat_axis = std::find_if(new_dims.begin(), end_dim, [](const size_t& inDim) {
                    return (inDim > 1);
                });

                if (unsupportedconcat_axis != end_dim) {
                    return false;
                }

                break;
            }
        }
    }
    return true;
}

bool Limitations::are_layers_supported(InferenceEngine::CNNNetwork& network, std::string& errMessage) {
    IE_SUPPRESS_DEPRECATED_START
    InferenceEngine::InputsDataMap inputs = network.getInputsInfo();
    std::unordered_set<InferenceEngine::CNNLayer*> allLayers;
    InferenceEngine::CNNLayerPtr startLayer;
    if (inputs.empty()) {
        auto outputs = network.getOutputsInfo();
        IE_ASSERT(!outputs.empty());
        // If there are no inputs start search from an output
        startLayer = getCreatorLayer(outputs.begin()->second).lock();
    } else {
        SupportedElementTypes::IsParameterTypeSupported(
            InferenceEngine::details::convertPrecision(inputs.begin()->second->getPrecision()),
            true);

        auto& secondLayers = getInputTo(inputs.begin()->second->getInputData());
        if (secondLayers.empty()) {
            errMessage = "Network consists of input layer only (GNA)\n";
            return false;
        }
        startLayer = secondLayers.begin()->second;
    }
    auto batch_size = network.getBatchSize();
    bool check_result = true;
    InferenceEngine::details::UnorderedDFS(
        allLayers,
        startLayer,
        [&](const InferenceEngine::CNNLayerPtr layer) {
            LayerInfo info(layer);
            if (LayerTypeFromStr(layer->type) == LayerType::NO_TYPE) {
                errMessage = "The plugin does not support layer: " + layer->name + ":" + layer->type + "\n";
                check_result = false;
            }
            if (batch_size != 1 && info.isBatchSizeConstrained()) {
                errMessage = "topology with layer: " + layer->name + ", type: " + layer->type + ", and batch size(" +
                             std::to_string(batch_size) + ") != 1 not supported";
                check_result = false;
            }
            if (info.isFullyConnected()) {
                size_t output_batch_size = info.getOutputBatchSize();
                if (output_batch_size > 8) {
                    errMessage = "topology with layer: " + layer->name + ", type: " + layer->type +
                                 ", and batch size(" + std::to_string(output_batch_size) + ") not supported";
                    check_result = false;
                }
            }
        },
        false);
    return check_result;
}
IE_SUPPRESS_DEPRECATED_END

}  // namespace limitations
}  // namespace intel_gna
}  // namespace ov<|MERGE_RESOLUTION|>--- conflicted
+++ resolved
@@ -874,12 +874,8 @@
     auto axis = concat_node->get_axis();
 
     std::function<bool(std::shared_ptr<ov::Node>)> is_skipped_layer = [](std::shared_ptr<ov::Node> node) {
-<<<<<<< HEAD
         return graph_utils::is_non_functional(node) || graph_utils::is_split(node) || graph_utils::is_copy(node) ||
                graph_utils::is_activation(node);
-=======
-        return graph_utils::is_non_functional(node) || graph_utils::is_copy(node) || graph_utils::is_identity(node);
->>>>>>> 19125a7c
     };
 
     size_t skipped_ops_count = 0;
@@ -887,11 +883,7 @@
     for (size_t i = 0; i < concat_node->inputs().size(); ++i) {
         auto concat_input =
             graph_utils::get_prev_node_skipping_certain(concat_node->get_input_node_shared_ptr(i), is_skipped_layer);
-<<<<<<< HEAD
         if (ov::op::util::is_parameter(concat_input) || ov::op::util::is_constant(concat_input)) {
-=======
-        if (graph_utils::is_parameter(concat_input) || graph_utils::is_constant(concat_input)) {
->>>>>>> 19125a7c
             skipped_ops_count++;
         }
         const ov::Shape concat_input_shape = concat_input->get_output_shape(0);
@@ -904,10 +896,7 @@
     if (skipped_ops_count == concat_node->inputs().size()) {
         is_supported = true;
     } else if (is_interleaved) {
-<<<<<<< HEAD
         // TODO: need to extend interleaved layers detection patterns when migration to ngraph is finished.
-=======
->>>>>>> 19125a7c
         // make interleaved shape
         ov::Shape tr_shape(concat_shape_out);
         std::rotate(tr_shape.begin(), tr_shape.begin() + 1, tr_shape.end());
