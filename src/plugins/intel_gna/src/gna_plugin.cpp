// Copyright (C) 2018-2023 Intel Corporation
// SPDX-License-Identifier: Apache-2.0
//

#define NOMINMAX

#include "gna_plugin.hpp"

#include <debug.h>
#include <gna2-common-api.h>
#include <gna2-model-api.h>
#include <ie_common.h>

#include <algorithm>
#include <cstdlib>
#include <cstring>
#include <gna/gna_config.hpp>
#include <layers/gna_fake_quantize_layer.hpp>
#include <legacy/convert_function_to_cnn_network.hpp>
#include <legacy/graph_tools.hpp>
#include <limits>
#include <list>
#include <map>
#include <memory>
#include <string>
#include <unordered_map>
#include <unordered_set>
#include <utility>
#include <vector>

#include "backend/am_intel_dnn.hpp"
#include "common/gna_target.hpp"
#include "frontend/model_quantizer.hpp"
#include "frontend/scale_factor_calc.hpp"
#include "frontend/weights_converter.hpp"
#include "gna2-model-api.h"
#include "gna2_model_export_helper.hpp"
#include "gna2_model_helper.hpp"
#include "gna_fused_iterator.hpp"
#include "gna_graph_patterns.hpp"
#include "gna_itt.hpp"
#include "gna_plugin_config.hpp"
#include "gna_tensor_tools.hpp"
#include "gna_transformations_pipeline.hpp"
#include "layers/gna_layer_type.hpp"
#include "log/log.hpp"
#include "memory/gna_memory_state.hpp"
#include "orientation_helper.hpp"
#include "pre_post_process/preprocessing.hpp"
#include "pre_post_process/transposition_info.hpp"
#include "request/model_wrapper_factory.hpp"
#include "request/worker_factory.hpp"
#include "request/worker_pool_impl.hpp"
#include "runtime/gna_float_runtime.hpp"
#include "scale_factor_helper.hpp"
#include "serial/gna_model_serial.hpp"

using namespace ov::intel_gna::ngraph_util;

inline uint32_t ToByteSize(const Gna2DataType type) {
    switch (type) {
    case Gna2DataTypeInt8:
    case Gna2DataTypeUint8:
        return 1;
    case Gna2DataTypeInt16:
    case Gna2DataTypeUint16:
        return 2;
    case Gna2DataTypeInt32:
    case Gna2DataTypeUint32:
        return 4;
    case Gna2DataTypeInt64:
    case Gna2DataTypeUint64:
        return 8;
    default:
        return 0;
    }
}

using namespace std;
using namespace InferenceEngine;
using namespace InferenceEngine::details;

using namespace ov::intel_gna::memory;
using namespace ov::intel_gna::frontend;

namespace InferenceEngine {
template <>
InferenceEngine::TBlob<gna_compound_bias_t, std::enable_if<true, void>>::~TBlob() {
    free();
}
}  // namespace InferenceEngine

template <typename T, typename U>
void GNAPlugin::copyInputData(T* dst,
                              const U* src,
                              uint32_t num_frames,
                              uint32_t num_group,
                              uint32_t num_vector_elements,
                              uint32_t num_vector_stride,
                              intel_dnn_orientation_t orientation,
                              float scaleFactor) {
    if (!dst || !src) {
        return;
    }
    if (orientation == kDnnInterleavedOrientation) {
        for (uint32_t i = 0; i < num_frames; i++) {
            for (uint32_t j = 0; j < num_vector_elements; j++) {
                if (!std::is_same<T, U>::value) {
                    if (!gnaFlags->input_low_precision) {
                        dst[j * num_group + i] = ConvertFloatToInt16(src[i * num_vector_elements + j] * scaleFactor);
                    } else {
                        dst[j * num_group + i] = ConvertFloatToInt8(src[i * num_vector_elements + j] * scaleFactor);
                    }
                } else {
                    dst[j * num_group + i] = src[i * num_vector_elements + j];
                }
            }
            // pad to meet weight matrix row length requirement
            for (uint32_t j = num_vector_elements; j < num_vector_stride; j++) {
                dst[j * num_group + i] = 0;
            }
        }
        // pad partial group
        for (uint32_t i = num_frames; i < num_group; i++) {
            for (uint32_t j = 0; j < num_vector_stride; j++) {
                dst[j * num_group + i] = 0;
            }
        }
    } else {
        if (!std::is_same<T, U>::value) {
            for (uint32_t i = 0; i < num_frames; i++) {
                T* ptr_dst_vec = reinterpret_cast<T*>(dst) + i * num_vector_stride;
                const U* ptr_src_vec = reinterpret_cast<const U*>(src) + i * num_vector_elements;
                std::memset(ptr_dst_vec, 0, num_vector_stride * sizeof(T));
                if (!gnaFlags->input_low_precision) {
                    for (uint32_t j = 0; j < num_vector_elements; j++) {
                        ptr_dst_vec[j] = ConvertFloatToInt16(ptr_src_vec[j] * scaleFactor);
                    }
                } else {
                    for (uint32_t j = 0; j < num_vector_elements; j++) {
                        ptr_dst_vec[j] = ConvertFloatToInt8(ptr_src_vec[j] * scaleFactor);
                    }
                }
            }
        } else {
            for (uint32_t i = 0; i < num_frames; i++) {
                void* ptr_dst_vec = reinterpret_cast<uint8_t*>(dst) + i * num_vector_stride * sizeof(T);
                const void* ptr_src_vec = reinterpret_cast<const uint8_t*>(src) + i * num_vector_elements * sizeof(U);
                std::memset(ptr_dst_vec, 0, num_vector_stride * sizeof(T));
                ie_memcpy(ptr_dst_vec, num_vector_elements * sizeof(T), ptr_src_vec, num_vector_elements * sizeof(T));
            }
        }

        for (uint32_t i = num_frames; i < num_group; i++) {
            void* ptr_dst_vec = reinterpret_cast<uint8_t*>(dst) + i * num_vector_stride * sizeof(T);
            std::memset(ptr_dst_vec, 0, num_vector_stride * sizeof(T));
        }
    }
}

void GNAPlugin::ExportScores(void* ptr_dst,
                             const void* ptr_src,
                             intel_dnn_orientation_t orientation,
                             uint32_t num_frames,
                             uint32_t num_group,
                             uint32_t num_vector_elements,
                             uint32_t num_active_elements,
                             uint32_t num_vector_stride,
                             Precision precision_in,
                             Precision precision_out) {
    if (ptr_src == nullptr || ptr_dst == nullptr) {
        THROW_GNA_EXCEPTION << "Received null pointer arguments";
    }
    if (precision_out != Precision::I32 && precision_out != Precision::FP32) {
        THROW_GNA_EXCEPTION << "Unsupported target precision for infer : " << precision_out.name();
    }
    // source scores are possibly padded to multiple of 8 and possibly interleaved
    // rotate if necessary and only copy actual scores (not padding)
    if (orientation == kDnnInterleavedOrientation) {
        int32_t* dst = reinterpret_cast<int32_t*>(ptr_dst);
        const int8_t* src = reinterpret_cast<const int8_t*>(ptr_src);
        for (uint32_t i = 0; i < num_frames; i++) {
            for (uint32_t j = 0; j < num_active_elements; j++) {
                auto input_ptr = src + (j * num_group + i) * precision_in.size();
                auto dst_ptr = dst + (i * num_vector_elements + j);

                switch (precision_in) {
                case Precision::I8: {
                    *dst_ptr = static_cast<int32_t>(*reinterpret_cast<const int8_t*>(input_ptr));
                    break;
                }
                case Precision::I16: {
                    *dst_ptr = static_cast<int32_t>(*reinterpret_cast<const int16_t*>(input_ptr));
                    break;
                }
                case Precision::I32: {
                    *dst_ptr = *reinterpret_cast<const int32_t*>(input_ptr);
                    break;
                }
                default:
                    THROW_GNA_EXCEPTION << "Unsupported output layer precision: " << precision_in.name();
                }
            }
            for (uint32_t j = num_active_elements; j < num_vector_elements; j++) {
                dst[i * num_vector_elements + j] = 0;
            }
        }
    } else {
        switch (precision_in) {
        case Precision::I8:
        case Precision::I32: {
            for (uint32_t i = 0; i < num_frames; i++) {
                void* ptr_dst_vec =
                    reinterpret_cast<uint8_t*>(ptr_dst) + i * num_vector_elements * precision_out.size();
                const void* ptr_src_vec =
                    reinterpret_cast<const uint8_t*>(ptr_src) + i * num_vector_stride * precision_in.size();
                memset(ptr_dst_vec, 0, num_vector_elements * precision_out.size());
                ie_memcpy(ptr_dst_vec,
                          num_active_elements * precision_out.size(),
                          ptr_src_vec,
                          num_active_elements * precision_in.size());
            }
            break;
        }
        case Precision::I16: {
            for (uint32_t i = 0; i < num_frames; i++) {
                auto ptr_dst_vec = reinterpret_cast<int32_t*>(ptr_dst) + i * num_vector_elements;
                auto ptr_src_vec = reinterpret_cast<const int16_t*>(ptr_src) + i * num_vector_stride;
                for (uint32_t j = 0; j < num_vector_elements; j++) {
                    ptr_dst_vec[j] = ptr_src_vec[j];
                }
            }
            break;
        }
        default:
            THROW_GNA_EXCEPTION << "Unsupported output layer precision: " << precision_in.name();
        }
    }
}

void GNAPlugin::ImportFrames(void* ptr_dst,
                             const void* ptr_src,
                             Precision input_precision,
                             float scaleFactor,
                             intel_dnn_orientation_t orientation,
                             uint32_t num_frames,
                             uint32_t num_group,
                             uint32_t num_vector_elements,
                             uint32_t num_vector_stride) {
    switch (input_precision) {
    case Precision::U8:
    case Precision::I8: {
        auto src = reinterpret_cast<const uint8_t*>(ptr_src);
        if (!gnaFlags->input_low_precision) {
            auto dst = reinterpret_cast<int16_t*>(ptr_dst);
            copyInputData(dst,
                          src,
                          num_frames,
                          num_group,
                          num_vector_elements,
                          num_vector_stride,
                          orientation,
                          scaleFactor);
        } else {
            auto dst = reinterpret_cast<int8_t*>(ptr_dst);
            copyInputData(dst,
                          src,
                          num_frames,
                          num_group,
                          num_vector_elements,
                          num_vector_stride,
                          orientation,
                          scaleFactor);
        }
        break;
    }
    case Precision::I16: {
        auto src = reinterpret_cast<const int16_t*>(ptr_src);
        if (!gnaFlags->input_low_precision) {
            auto dst = reinterpret_cast<int16_t*>(ptr_dst);
            copyInputData(dst,
                          src,
                          num_frames,
                          num_group,
                          num_vector_elements,
                          num_vector_stride,
                          orientation,
                          scaleFactor);
        } else {
            auto dst = reinterpret_cast<int8_t*>(ptr_dst);
            copyInputData(dst,
                          src,
                          num_frames,
                          num_group,
                          num_vector_elements,
                          num_vector_stride,
                          orientation,
                          scaleFactor);
        }
        break;
    }
    case Precision::FP32:
    case Precision::I32: {
        auto src = reinterpret_cast<const float*>(ptr_src);
        if (!gnadevice) {
            auto dst = reinterpret_cast<float*>(ptr_dst);
            copyInputData(dst,
                          src,
                          num_frames,
                          num_group,
                          num_vector_elements,
                          num_vector_stride,
                          orientation,
                          scaleFactor);
        } else {
            if (!gnaFlags->input_low_precision) {
                auto dst = reinterpret_cast<int16_t*>(ptr_dst);
                copyInputData(dst,
                              src,
                              num_frames,
                              num_group,
                              num_vector_elements,
                              num_vector_stride,
                              orientation,
                              scaleFactor);
            } else {
                auto dst = reinterpret_cast<int8_t*>(ptr_dst);
                copyInputData(dst,
                              src,
                              num_frames,
                              num_group,
                              num_vector_elements,
                              num_vector_stride,
                              orientation,
                              scaleFactor);
            }
        }
        break;
    }
    default:
        break;
    }
}

void GNAPlugin::pre_post_process(InferenceEngine::Blob::Ptr input_blob,
                                 InferenceEngine::Blob::Ptr output_blob,
                                 std::shared_ptr<ov::Model> model) {
    const ov::element::Type input_prc = details::convertPrecision(input_blob->getTensorDesc().getPrecision());
    const ov::element::Type output_prc = details::convertPrecision(output_blob->getTensorDesc().getPrecision());
    const ov::Shape& input_shape = input_blob->getTensorDesc().getDims();
    const ov::Shape& output_shape = output_blob->getTensorDesc().getDims();

    for (auto param : model->get_parameters()) {
        param->set_element_type(input_prc);
    }
    model->validate_nodes_and_infer_types();

    ov::TensorVector inputs = {ov::Tensor(input_prc, input_shape, input_blob->cbuffer().as<void*>())};
    ov::TensorVector results = {ov::Tensor(output_prc, output_shape, output_blob->buffer().as<void*>())};

    if (!model->evaluate(results, inputs)) {
        THROW_GNA_EXCEPTION << "Failed to evaluated model " << model->get_friendly_name() << std::endl;
    }
}

GNAPlugin::GNAPlugin() : graphCompiler(config) {
    Init();
    UpdateFieldsFromConfig();
    InitGNADevice();
}

GNAPlugin::GNAPlugin(const std::map<std::string, std::string>& configMap) : graphCompiler(config) {
    Init();
    SetConfig(configMap);
    log::set_log_level(gnaFlags->log_level);
    InitGNADevice();
}

void GNAPlugin::Init() {
    OV_ITT_SCOPED_TASK(itt::domains::GNAPlugin, "Init");
    dnn = std::make_shared<backend::AMIntelDNN>(backend::AMIntelDNN());
    gnaFlags = std::make_shared<GNAFlags>(GNAFlags());
    inputs_ptr_ = std::make_shared<GnaInputs>(GnaInputs());
    outputs_ = GnaOutputs();

    graphCompiler.setDNNPtr(dnn);
    graphCompiler.setInputsPtr(inputs_ptr_);

    requestWorkerPool_ = std::make_shared<request::WorkerPoolImpl>();
}

void GNAPlugin::InitGNADevice() {
    OV_ITT_SCOPED_TASK(itt::domains::GNA_LT, "InitGNADevice");
    if (gnaFlags->sw_fp32) {
        gnamem.reset(new gna_memory_float(memory::GNAFloatAllocator{}));
    } else {
        gnadevice = std::make_shared<GNADeviceHelper>(config.target,
                                                      gnaFlags->performance_counting,
                                                      !config.embedded_export_path.empty());
        size_t page_size_bytes = 4096;
        size_t mem_alignment = gnadevice->getMemAlignment();
        gnamem = std::make_shared<gna_memory_device>(memory::GNAAllocator(gnadevice), mem_alignment, page_size_bytes);
    }
    graphCompiler.setGNAMemoryPtr(gnamem);
}

void GNAPlugin::UpdateInputScaleFromNetwork(InferenceEngine::CNNNetwork& network) {
    OV_ITT_SCOPED_TASK(itt::domains::GNA_LT, "UpdateInputScaleFromNetwork");
    // fp32 emulation mode dont need any modifications to configuration
    if (config.gnaFlags.sw_fp32)
        return;

    // search for FQ layers
    // only supports cases of int16 or int8
    InputsDataMap inputs = network.getInputsInfo();
    size_t inputIdx = 0;
    for (auto&& input : inputs) {
        auto data = input.second->getInputData();
        for (auto&& nextToInputLayer : getInputTo(data)) {
            auto next_layer = CNNNetCheckNextLayerSkipCertain(nextToInputLayer.second, 0, 0, true, [](CNNLayerPtr l) { return LayerInfo(l).isNonFunctional(); }).first;
            if (!LayerInfo(next_layer).isFakeQuantize()) {
                continue;
            }
            // replacing scale factor from this fq layer
            GNAFakeQuantizeLayer fqLayer(next_layer);
            auto inputRange = fqLayer.getInputRange();
            auto outputRange = fqLayer.getOutputRange();
            if (inputRange.second.size() != 1 || inputRange.second.size() != 1 || outputRange.second.size() != 1 ||
                outputRange.second.size() != 1) {
                THROW_GNA_LAYER_EXCEPTION(next_layer)
                    << "unsupported, per-channel quantization for input layer : " << input.second->name();
            }

            // GNA input is always quantized to int16, so number of levels can't be greater than max uint16
            // todo: should be solved in POT (issue 63330)
            size_t levels =
                std::min(fqLayer.getLevels(), static_cast<size_t>(std::numeric_limits<uint16_t>::max() + 1));
            auto scaleInput = ov::intel_gna::frontend::CalculateScaleFactorFromStats(levels,
                                                                                     inputRange.first[0],
                                                                                     inputRange.second[0]);

            if (!config.inputScaleFactorsPerInput.empty() || !config.inputScaleFactors.empty()) {
                log::warning() << "Scale factor calculated during model quantization (" << scaleInput
                               << ") will be used instead of user input (" << (*inputs_ptr_)[input.first].scale_factor
                               << ").\n";
                if ((*inputs_ptr_)[input.first].scale_factor < scaleInput) {
                    log::warning() << "Scale factor calculated based on input values ("
                                   << (*inputs_ptr_)[input.first].scale_factor
                                   << ") is smaller than scale factor used to quantize model (" << scaleInput << "). "
                                   << "Input values will be clamped.\n";
                }
            }
            config.inputScaleFactorsPerInput[input.first] = scaleInput;
            (*inputs_ptr_)[input.first].scale_factor = scaleInput;
        }

        inputIdx++;
    }
}

void GNAPlugin::UpdateInputsAndOutputsInfoFromNetwork(InferenceEngine::CNNNetwork& network) {
    OV_ITT_SCOPED_TASK(itt::domains::GNA_LT, "UpdateInputsAndOutputsInfoFromNetwork");

    // update inputs
    {
        InputsDataMap network_inputs = network.getInputsInfo();
        for (const auto& input : network_inputs) {
            (*inputs_ptr_)[input.first].Update(input.second);
        }
    }

    // update outputs
    {
        OutputsDataMap outputs = network.getOutputsInfo();
        for (const auto& output : outputs) {
            outputs_[output.first].Update(output.second);
        }
    }
}

void GNAPlugin::UpdateInputs(const std::vector<std::shared_ptr<const ov::Node>>& params) {
    OV_ITT_SCOPED_TASK(itt::domains::GNA_LT, "UpdateInputs");
    for (const auto& param : params) {
        const std::string ie_name = param->get_friendly_name();
        (*inputs_ptr_)[ie_name].name = param->get_friendly_name();
        (*inputs_ptr_)[ie_name].tensor_names = param->get_output_tensor(0).get_names();

        // find preprocessing model
<<<<<<< HEAD
        auto subgraph_it = subgraph_cpu_map.find(ie_name);
        if (subgraph_it != subgraph_cpu_map.end()) {
=======
        auto subgraph_it = m_subgraph_cpu_map.find(ie_name);
        if (subgraph_it != m_subgraph_cpu_map.end()) {
>>>>>>> 67a40359
            (*inputs_ptr_)[ie_name].pre_post_process_model = subgraph_it->second;
        }
    }
}

void GNAPlugin::UpdateOutputs(const std::vector<std::shared_ptr<const ov::Node>>& results) {
    OV_ITT_SCOPED_TASK(itt::domains::GNA_LT, "UpdateOutputs");
    for (const auto& result : results) {
        const std::string ie_name = ov::op::util::create_ie_output_name(result->input_value(0));
        outputs_[ie_name].name = ie_name;
        outputs_[ie_name].tensor_names = result->get_output_tensor(0).get_names();

        // find postprocessing model
<<<<<<< HEAD
        auto subgraph_it = subgraph_cpu_map.find(ie_name);
        if (subgraph_it != subgraph_cpu_map.end()) {
=======
        auto subgraph_it = m_subgraph_cpu_map.find(ie_name);
        if (subgraph_it != m_subgraph_cpu_map.end()) {
>>>>>>> 67a40359
            outputs_[ie_name].pre_post_process_model = subgraph_it->second;
        }
    }
}

void GNAPlugin::UpdateInputsAndOutputsInfoFromModel(std::shared_ptr<const ov::Model> model) {
    OV_ITT_SCOPED_TASK(itt::domains::GNA_LT, "UpdateInputsAndOutputsInfoFromFModel");

    // update inputs
    {
        std::vector<std::shared_ptr<const ov::Node>> node_vector;
        for (auto& param : model->get_parameters()) {
            node_vector.emplace_back(param);
        }
        UpdateInputs(node_vector);
    }

    // update outputs
    {
        std::vector<std::shared_ptr<const ov::Node>> node_vector;
        for (auto& result : model->get_results()) {
            node_vector.emplace_back(result);
        }
        UpdateOutputs(node_vector);
    }
}

bool GNAPlugin::TryToInitOutput(const std::string& portName, InferenceEngine::CNNLayerPtr layer) {
    auto initOutput = [this, portName, layer](intel_dnn_orientation_t orientation,
                                              size_t numBytesPerElem,
                                              size_t numElem,
                                              void* outputPtr) {
        auto quantized = InferenceEngine::getInjectedData<ov::intel_gna::frontend::QuantizedLayerParams>(layer);

        outputs_.at(portName).ptrs.resize(gnaFlags->num_requests);
        outputs_.at(portName).orientation = orientation;
        outputs_.at(portName).set_precision(numBytesPerElem);
        outputs_.at(portName).scale_factor =
            quantized != nullptr ? quantized->_dst_quant.GetScale() : kScaleFactorDefault;
        outputs_.at(portName).num_elements = numElem;

        // binding ptr for first infer request - then others will be setup during relocation
        gnamem->getQueue(REGION_AUTO)->bind_ptr(layer, &outputs_.at(portName).ptrs.front(), outputPtr);
    };

    // probing gna_primitives
    auto irLayerAvatar = std::find_if(graphCompiler.dnnComponents.components.begin(),
                                      graphCompiler.dnnComponents.components.end(),
                                      [&layer](const backend::DnnComponents::storage_type::value_type& value) {
                                          return value.name == layer->name;
                                      });
    if (irLayerAvatar != graphCompiler.dnnComponents.components.end()) {
        initOutput(irLayerAvatar->dnnComponent.orientation_out,
                   irLayerAvatar->dnnComponent.num_bytes_per_output,
                   irLayerAvatar->dnnComponent.num_rows_out,
                   &irLayerAvatar->dnnComponent.ptr_outputs);
        return true;
    }

    // probing concatInfo
    if (LayerInfo(layer).isConcat()) {
        auto concatConnection = graphCompiler.concat_connection.find(layer->name);
        if (concatConnection != graphCompiler.concat_connection.end()) {
            auto precision = layer->outData.front()->getPrecision().size();
            initOutput(kDnnInterleavedOrientation,
                       precision,
                       concatConnection->second.reserved_size / precision,
                       &concatConnection->second.gna_ptr);
            return true;
        }
    }

    // probing a constant info, for constant trivial networks support
    if (LayerInfo(layer).isConst()) {
        auto const_blob = layer->blobs["custom"];
        auto constConnection = graphCompiler.const_connections.find(layer->name);
        if (constConnection != graphCompiler.const_connections.end()) {
            initOutput(kDnnInterleavedOrientation,
                       layer->outData.front()->getPrecision().size(),
                       const_blob->size(),
                       &constConnection->second);
            return true;
        }
    }

    return false;
}

#ifdef PLOT
void GNAPlugin::AddDebugProperties(const InferenceEngine::CNNLayerPtr layer,
                                   InferenceEngine::ordered_properties& printed_properties,
                                   InferenceEngine::ordered_properties& node_properties) {
    // printing quantized params
    auto quantized = InferenceEngine::getInjectedData<QuantizedLayerParams>(layer);
    if (!quantized) {
        return;
    }
    if (LayerInfo(layer).isWeightable() || LayerInfo(layer).isEltwise()) {
        printed_properties.emplace_back("weights scale factor", std::to_string(quantized->_weights_quant.GetScale()));
        if (quantized->_weights_quant.IsStatsSet()) {
            for (auto& min : quantized->_weights_quant.GetMinValues()) {
                printed_properties.emplace_back("weights min val", std::to_string(min));
            }
            for (auto& max : quantized->_weights_quant.GetMaxValues()) {
                printed_properties.emplace_back("weights max val", std::to_string(max));
            }
        }

        if (quantized->_bias_quant.IsStatsSet()) {
            for (auto& min : quantized->_bias_quant.GetMinValues()) {
                printed_properties.emplace_back("bias min val", std::to_string(min));
            }
            for (auto& max : quantized->_bias_quant.GetMaxValues()) {
                printed_properties.emplace_back("bias max val", std::to_string(max));
            }
        }
    }
    printed_properties.emplace_back("src scale factor", std::to_string(quantized->_src_quant.GetScale()));
    if (quantized->_src_quant.IsStatsSet()) {
        for (auto& min : quantized->_src_quant.GetMinValues()) {
            printed_properties.emplace_back("src min val", std::to_string(min));
        }
        for (auto& max : quantized->_src_quant.GetMaxValues()) {
            printed_properties.emplace_back("src max val", std::to_string(max));
        }
    }

    printed_properties.emplace_back("dst scale factor", std::to_string(quantized->_dst_quant.GetScale()));
    if (quantized->_dst_quant.IsStatsSet()) {
        for (auto& min : quantized->_dst_quant.GetMinValues()) {
            printed_properties.emplace_back("dst min val", std::to_string(min));
        }
        for (auto& max : quantized->_dst_quant.GetMaxValues()) {
            printed_properties.emplace_back("dst max val", std::to_string(max));
        }
    }
}
#endif

void GNAPlugin::LoadNetwork(const CNNNetwork& _network) {
    OV_ITT_SCOPED_TASK(itt::domains::GNAPlugin, "LoadNetwork");
    _network_name = _network.getName();
    std::shared_ptr<InferenceEngine::details::CNNNetworkImpl> convertedNetwork;

    const auto effectiveCompileTarget = config.target->get_effective_compile_target();
    graphCompiler.SetValidatorTarget(effectiveCompileTarget);

    auto transformer = TransformationsPipeline(config);

    if (_network.getFunction()) {
        CNNNetwork clonedNetwork = InferenceEngine::cloneNetwork(_network);
        auto model = clonedNetwork.getFunction();
        transformer.apply(model, &m_subgraph_cpu_map);
        limitations::check_all_ops_supported(model, effectiveCompileTarget, config.gnaPrecision);
        convertedNetwork = InferenceEngine::details::convertFunctionToICNNNetwork(model, clonedNetwork);
    }
    IE_SUPPRESS_DEPRECATED_START
    InferenceEngine::CNNNetwork network = convertedNetwork ? InferenceEngine::CNNNetwork{convertedNetwork} : _network;
    IE_SUPPRESS_DEPRECATED_END

    transformer.convert_precision_legacy(network);

    //  Check the network

    std::string error;
    if (!limitations::AreLayersSupported(network, error)) {
        THROW_GNA_EXCEPTION << error.c_str();
    }

    // Set input and output information from ngraph function
    if (_network.getFunction()) {
        UpdateInputsAndOutputsInfoFromModel(_network.getFunction());
    }

    // Set input and output information from orginal network
    UpdateInputsAndOutputsInfoFromNetwork(network);

    // DEPRECATED: To be removed after fully switching to POT optimized models.
    // Set Scale Factors for inputs according to configuration.
    ov::intel_gna::helpers::ApplyInputScaleFactors(*inputs_ptr_, config);

    if (transformer.is_fake_quantized()) {
        UpdateInputScaleFromNetwork(network);
    }

    InferenceEngine::CNNNetwork newNet;

    if (gnaFlags->sw_fp32) {
        auto visitor = [&](InferenceEngine::CNNLayerPtr lp) {
            ov::intel_gna::frontend::convert_blobs_precision(*lp);
            return lp;
        };
        newNet = InferenceEngine::CNNNetCopy(network, visitor);
        // to run all passes need to have two calls to pass manager
        transformer.apply_legacy(newNet, true);
        transformer.apply_legacy(newNet, false);
    } else {
        ov::intel_gna::frontend::ModelQuantizer modelQuantizer(transformer);
        newNet = modelQuantizer.quantize(network, *inputs_ptr_);
    }

    auto inputLayers = CNNNetGetAllInputLayers(newNet);

#ifdef PLOT
    std::ofstream file("gna_passes.dot");
    saveGraphToDot(
        newNet,
        file,
        [this](const CNNLayerPtr layer, ordered_properties& printed_properties, ordered_properties& node_properties) {
            AddDebugProperties(layer, printed_properties, node_properties);
        });
#endif

    auto sortedNet = CNNNetSortTopologicallyEx(newNet, make_fuzed_order);

    if (sortedNet.empty()) {
        THROW_GNA_EXCEPTION << "Sorted network is empty";
    }
    // Copy operations connected to memory layer (Assign to state variable) should be executed when all functional
    // layers are calculated. To simplify, just moving these Copy operations at the end of the execution list
    std::stable_partition(sortedNet.begin(), sortedNet.end(), [&](CNNLayerPtr layer) {
        return !LayerInfo(layer).isCopyToMemory();
    });

    std::vector<CNNLayerPtr> sortedNoMem;
    std::unordered_map<std::string, std::vector<InferenceEngine::CNNLayerPtr>> memoryPairs;
    // find all memory layers pairs and mark which one used as outputs
    int id = 0;
    for (auto& layer : sortedNet) {
        // set order id for layers to use it in compact mode
        LayerInfo layerInfo(layer);
        IE_SUPPRESS_DEPRECATED_START
        // Increase lifetime of input data buffer needed by DelayedCopy layer to avoid overwritting buffer
        // by downstream layers.
        layer->userValue.v_int = layerInfo.isCopyDelayed() ? std::numeric_limits<int>::max() : id++;
        IE_SUPPRESS_DEPRECATED_END
        auto generic = dynamic_cast<GenericLayer*>(layer.get());
        if (generic == nullptr) {
            sortedNoMem.push_back(layer);
            continue;
        }

        if (layerInfo.isMemory()) {
            // collect all memory pairs
            auto id = generic->GetParamAsString("id");
            memoryPairs[id].resize(generic->GetParamAsInt("size"));
            memoryPairs[id][generic->GetParamAsInt("index")] = layer;
            continue;
        } else if (layerInfo.isConcat()) {
            graphCompiler.fillConcatConnections(layer);
        } else if (layerInfo.isSplit() || layerInfo.isSlice()) {
            graphCompiler.fillSplitConnections(layer);
        }
        sortedNoMem.push_back(layer);
    }

    // fill in extra storage with memory layers
    graphCompiler.fillMemoryConnections(memoryPairs);

    if (!graphCompiler.memory_connection.empty() && gnaFlags->num_requests != 1) {
        gnaFlags->num_requests = 1;
    }

    // keep inputs information and create input primitives
    inputs_data_map_ = newNet.getInputsInfo();
    if (inputs_data_map_.empty()) {
        log::warning() << "No inputs for the topology\n";
    }

    // keep output dims
    outputs_data_map_ = newNet.getOutputsInfo();
    if (outputs_data_map_.empty()) {
        THROW_GNA_EXCEPTION << "No outputs for the topology";
    }

    for (auto&& input : inputs_data_map_) {
        inputs_ptr_->at(input.first).ptrs.resize(gnaFlags->num_requests);
    }

    // Creating Layer primitives
    for (auto& layer : sortedNoMem) {
        graphCompiler.CreateLayerPrimitive(layer);
    }

    for (auto& inputLayer : inputLayers) {
        auto layerInfo = LayerInfo(inputLayer);
        if (layerInfo.isInput() && 0 == inputs_ptr_->at(inputLayer->name).get_allocated_size()) {
            graphCompiler.connectOutput(inputLayer, &inputs_ptr_->at(inputLayer->name).ptrs.front(), 0);
        }
    }

    if (graphCompiler.dnnComponents.components.empty()) {
        log::warning() << "No GNA primitives created based on topology. This might indicate trivial topology\n";
        trivialTopology = true;
    }

    /// setting-up output layers information
    int portId = 0;
    for (auto&& outPort : outputs_data_map_) {
        // gets output layer pointer in original topology not in cloned
        auto outLayer = getCreatorLayer(outPort.second).lock();

        // Memory layers are not dnnComponents hence we need to make switch with identity layer
        if (outLayer->type == "Memory") {
            // traverse memory connection to find corresponding output_memory
            for (auto&& memConnection : graphCompiler.memory_connection) {
                if (memConnection.second.getInput()->name == outLayer->name) {
                    // if connection is found, replace memory input layer with memory output layer
                    outLayer = memConnection.second.getOutput();
                    break;
                }
            }
        }

        // searching for outData represented in GNA blob
        // using ufs - upper first search
        log::debug() << "[UFS] searching for : " << outPort.first << " representation in GNA\n";
        bool stopSearching = false;

        CNNNetDFS(
            outLayer,
            [this, &outPort, &stopSearching](CNNLayerPtr layer) {
                log::debug() << "[UFS] from : " << outPort.first << " reached: " << layer->name << "\n";
                stopSearching = TryToInitOutput(outPort.first, layer);
            },
            true,
            [&stopSearching](InferenceEngine::CNNLayer* from) {
                return make_upstream_order(!stopSearching ? from : nullptr);
            });
        if (!stopSearching) {
            THROW_GNA_EXCEPTION << "unsupported topology: cannot locate " << outPort.first
                                << " after compiling GNA graph";
        }
        portId++;
    }

    void* pParallelExecutionData = nullptr;

    // reserving more bytes for intermediate data in parallel case
    // TODO: this works incorrectly in compact mode at lest
    rwSegmentSize = gnamem->getRegionBytes(REGION_SCRATCH);
    rwSegmentSize += gnamem->getRegionBytes(REGION_INPUTS);
    rwSegmentSize += gnamem->getRegionBytes(REGION_OUTPUTS);
    if (gnaFlags->num_requests > 1) {
        gnamem->getQueue(REGION_SCRATCH)
            ->reserve_ptr(nullptr, &pParallelExecutionData, rwSegmentSize * (gnaFlags->num_requests - 1));
    }

    gnamem->commit(gnaFlags->compact_mode);

    dnn->Init(gnamem.get(), gnaFlags->sw_fp32 ? kDnnFloat : kDnnInt, 1);

    // TODO: this copy is unneeded; in fact, we can directly create gna structs from list
    auto execOrder = graphCompiler.dnnComponents.getExecutionOrder();
    dnn->component.insert(dnn->component.begin(), execOrder.begin(), execOrder.end());

    // in fp32 mode last PWL cannot be computed without that
    if (!graphCompiler.dnnComponents.components.empty()) {
        dnn->InitActiveList(NULL);
    }

    auto worker = createWorkerForLoadNetwork(trivialTopology, isFP32ModeActive());
    requestWorkerPool_->addModelWorker(std::move(worker));

    // initialize paraler requests model
    // creating same gna RW segment for parallel infer requests
    for (int i = 1; i != gnaFlags->num_requests; i++) {
        auto basePtr = reinterpret_cast<uint8_t*>(pParallelExecutionData) + rwSegmentSize * (i - 1);

        auto relocate = [basePtr, this](void*& ptr_out, void* ptr_in) {
            if (ptr_in == nullptr) {
                ptr_out = nullptr;
            } else {
                const auto found = gnamem->getOffsetForMerged(ptr_in);
                if (!found.first) {
                    THROW_GNA_EXCEPTION << "Relocation offset for parallel infer requests was not found\n";
                }
                ptr_out = basePtr + found.second;
            }
        };

        for (auto& input : inputs_ptr_->Get()) {
            relocate(input.ptrs[i], input.ptrs[0]);
        }

        // relocating all output pointers
        for (auto& output : outputs_.Get()) {
            relocate(output.ptrs[i], output.ptrs[0]);
        }

        auto worker = createWorkerForLoadNetwork(trivialTopology, isFP32ModeActive());
        auto model = worker->model();

        // relocating all operations data pointers
        for (int j = 0; j != model->NumberOfOperations; j++) {
            auto& gnaOperation = model->Operations[j];
            relocate(const_cast<Gna2Tensor*>(gnaOperation.Operands[0])->Data, gnaOperation.Operands[0]->Data);
            relocate(const_cast<Gna2Tensor*>(gnaOperation.Operands[1])->Data, gnaOperation.Operands[1]->Data);
        }
        requestWorkerPool_->addModelWorker(std::move(worker));
    }

    // calculating input orientation without memory layers, since their orientation not changed during infer right now
    std::unordered_map<string, std::vector<string>> skippedLayers;

    // update orientation of model intput layer
    for (auto& inputLayer : inputLayers) {
        if (LayerInfo(inputLayer).isInput()) {
            ov::intel_gna::helpers::updateModelInputOrientationWithoutConvolution(*inputLayer,
                                                                                  graphCompiler.dnnComponents,
                                                                                  *inputs_ptr_);
        }
    }

    // update orientation of model output layer
    for (auto&& outPort : outputs_data_map_) {
        auto outLayer = getCreatorLayer(outPort.second).lock();
        if (outLayer && LayerInfo(outLayer).isOutput()) {
            ov::intel_gna::helpers::updateModelOutputOrientation(outPort.first,
                                                                 outLayer->name,
                                                                 graphCompiler.dnnComponents,
                                                                 outputs_);
        }
    }

    // TODO: Need to remove this conversation when ngraph NCHW<->NHWC transformation is enabled
    if (!transpose_inputs_info.empty()) {
        ConvertTransposeMapToModel(transpose_inputs_info, inputs_ptr_->Get());
    }
    if (!transpose_outputs_info.empty()) {
        ConvertTransposeMapToModel(transpose_outputs_info, outputs_.Get());
    }

<<<<<<< HEAD
    // TODO: Need to remove this conversation when ngraph NCHW<->NHWC transformation is enabled
    if (!transpose_inputs_info.empty()) {
        ConvertTransposeMapToModel(transpose_inputs_info, inputs_ptr_->Get());
    }
    if (!transpose_outputs_info.empty()) {
        ConvertTransposeMapToModel(transpose_outputs_info, outputs_.Get());
    }

=======
>>>>>>> 67a40359
    DumpXNNToFile();

#ifdef PLOT
    dnn->WriteGraphWizModel("gna-blob.dot");
#endif
}

bool GNAPlugin::isFP32ModeActive() const {
    return gnaFlags->sw_fp32 || !gnadevice;
}

std::shared_ptr<request::Worker> GNAPlugin::createWorkerForLoadNetwork(bool trivial, bool fp32Mode) {
    // Do not initialize gna model for fp32 mode (create trivial model wraper)
    return createWorker(createModelWrapperForLoadNetwork(trivial || fp32Mode), trivial, fp32Mode);
}

std::shared_ptr<request::Worker> GNAPlugin::createWorker(std::shared_ptr<request::ModelWrapper> modelWrapper,
                                                         bool trivial,
                                                         bool fp32Mode) {
    if (trivial) {
        return request::WorkerFactory::createWorkerTrivialTopology(std::move(modelWrapper));
    }

    if (fp32Mode) {
        if (!dnn) {
            THROW_GNA_EXCEPTION << "dnn is nullptr cannot run fp32 mode";
        }
        return request::WorkerFactory::createWorkerFP32(std::move(modelWrapper), dnn);
    }

    // This shouldn't happend due the fact device is created when gnaFlags->sw_fp32 is false.
    if (!gnadevice) {
        THROW_GNA_EXCEPTION << "device is nullptr cannot run in device mode";
    }

    return request::WorkerFactory::createWorker(std::move(modelWrapper), gnadevice, config.pluginGna2AccMode);
}

std::shared_ptr<request::ModelWrapper> GNAPlugin::createModelWrapperForLoadNetwork(bool trivial) {
    if (trivial) {
        return request::ModelWrapperFactory::createTrivial();
    }

    if (!dnn) {
        THROW_GNA_EXCEPTION << "dnn is nullptr cannot load network";
    }

    std::weak_ptr<backend::AMIntelDNN> weakDnn = dnn;
    auto initializer = [weakDnn](Gna2Model* model) {
        if (auto dnn = weakDnn.lock()) {
            dnn->InitGNAStruct(model);
            return;
        }
        THROW_GNA_EXCEPTION << "dnn is nullptr";
    };

    return request::ModelWrapperFactory::createInitialized(std::move(initializer));
}

std::shared_ptr<request::ModelWrapper> GNAPlugin::createModelWrapperForImportNetwork(uint32_t numberOfOperations) {
    return request::ModelWrapperFactory::createWithNumberOfEmptyOperations(numberOfOperations);
}

void GNAPlugin::DumpXNNToFile() const {
    // TODO: output  precision as well as pointer might be incorrect, LSTM for sure
    // gna looks automatically set layer 0 as output and adjust it's pointer / precision/ size respectively
    if (config.embedded_export_path.empty()) {
        return;
    }

    if (!gnadevice) {
        THROW_GNA_EXCEPTION << "Cannot generate XNNDump for float network";
    }

    if (requestWorkerPool_->empty()) {
        THROW_GNA_EXCEPTION << "Cannot generate XNNDump for not exsisting model";
    }

    std::ofstream dumpStream(config.embedded_export_path, std::ios::out | std::ios::binary);

    auto model = const_cast<Gna2Model*>(requestWorkerPool_->firstWorker().model());

    auto const modelId = gnadevice->createModel(*model);
    const auto& inputsDesc = inputs_ptr_->Get();
    const auto& outputsDesc = outputs_.Get();

    if (config.target->get_effective_compile_target() == target::DeviceVersion::GNA1_0) {
        auto dump = gnadevice->dumpXnn(modelId);
        dump.header.RwRegionSize = gnamem->getRegionBytes(REGION_SCRATCH);
        dump.header.InputScalingFactor = inputsDesc.begin()->scale_factor;
        dump.header.OutputScalingFactor = outputsDesc.begin()->scale_factor;
        dumpStream.write(reinterpret_cast<char*>(&dump.header), sizeof(Gna2ModelSueCreekHeader));
        dumpStream.write(reinterpret_cast<char*>(dump.model.get()), dump.header.ModelSize);
    } else {
        const auto inputsForTlv = GnaEndpoint::CreateFromDescriptorContainer(inputsDesc);
        const auto outputsForTlv = GnaEndpoint::CreateFromDescriptorContainer(outputsDesc);
        gnadevice->dumpTLVForDeviceVersion(modelId, dumpStream, inputsForTlv, outputsForTlv);
    }
    gnadevice->releaseModel(modelId);
}

uint32_t GNAPlugin::QueueInference(const InferenceEngine::BlobMap& inputs, InferenceEngine::BlobMap& result) {
    auto freeWorker = requestWorkerPool_->findFreeModelWorker();
    if (freeWorker == nullptr) {
        if (!graphCompiler.memory_connection.empty()) {
            Wait(requestWorkerPool_->firstWorker().representingIndex());
            freeWorker = requestWorkerPool_->findFreeModelWorker();
            if (freeWorker == nullptr) {
                THROW_GNA_EXCEPTION << "could not find free executable network for request" << std::endl;
            }
        } else {
            IE_THROW(RequestBusy) << "GNA executable network has max of "
                                  << static_cast<uint32_t>(gnaFlags->num_requests)
                                  << " parallel infer requests, please sync one of already running";
        }
    }

    auto index = freeWorker->representingIndex();

    int inputNum = 0;
    for (auto& input : inputs) {
        std::string input_name = input.first;
<<<<<<< HEAD
        Blob::Ptr gna_input_blob = input.second;  // this copy is needed to split user input and plugin's
        InferenceEngine::Layout input_layout = gna_input_blob->getTensorDesc().getLayout();
=======
        InferenceEngine::Layout input_layout = input.second->getTensorDesc().getLayout();
>>>>>>> 67a40359

        if (input_layout != InferenceEngine::Layout::C && input_layout != InferenceEngine::Layout::NC &&
            input_layout != InferenceEngine::Layout::CN && input_layout != InferenceEngine::Layout::CHW &&
            input_layout != InferenceEngine::Layout::NCHW) {
            THROW_GNA_EXCEPTION << "Expected input blob to have Layout::C, Layout::NC, Layout::CN, Layout::NCHW or "
                                   "Layout::CHW. But was: "
                                << input_layout;
        }

        if (input_layout == InferenceEngine::Layout::NCHW || input_layout == InferenceEngine::Layout::CHW) {
            // specific case that can be squeezed to 2d
            input_layout = InferenceEngine::Layout::NC;
        }

        auto is1D = input_layout == InferenceEngine::Layout::C;
        auto is3D = input_layout == InferenceEngine::Layout::CHW;

        if (inputs_ptr_->at(input_name).ptrs.empty()) {
            // should not happen in user code however might happen if there any non executable network based integration
            // of GNAPlugin instance
            THROW_GNA_EXCEPTION << "network not loaded : input pointer for " << input_name << " not set";
        }

        if (inputs_ptr_->at(input_name).ptrs[index] == nullptr) {
            // should not happen in user code however might happen if there any non executable network based integration
            // of GNAPlugin instance
            THROW_GNA_EXCEPTION << "network not loaded : input pointer for (" << input_name << " at inferRequest #"
                                << index << " not set";
        }
        const auto inputOrientation = inputs_ptr_->at(input_name).orientation;
        if (inputOrientation == kDnnUnknownOrientation) {
            // should not happen in user code however might happen if there any non executable network based integration
            // of GNAPlugin instance
            THROW_GNA_EXCEPTION << "network not loaded : input orientation for " << input_name << " not set";
        }

        for (auto& output : outputs_.Get()) {
            if (output.orientation == kDnnUnknownOrientation) {
                // should not happen in user code however might happen if there any non executable network based
                // integration of GNAPlugin instance
                THROW_GNA_EXCEPTION << "network not loaded : output orientation not set";
            }
        }

        auto dims = input.second->getTensorDesc().getDims();
        auto importedElements =
            is1D ? dims[0] : InferenceEngine::details::product(std::next(std::begin(dims)), std::end(dims));
        auto importedFrames = (is3D || is1D) ? 1 : dims[0];
        auto targetGroups = is1D ? 1 : dims[0];  // TODO: no proper support for groups yet

        auto importedElementSizeBytes = gnaFlags->sw_fp32 ? 4 : (gnaFlags->input_low_precision ? 1 : 2);
        auto importedBytes = importedElements * importedFrames * importedElementSizeBytes;

        if (inputs_ptr_->at(input_name).get_required_size() < importedBytes) {
            THROW_GNA_EXCEPTION << "Cannot import input frames for :" << input_name
                                << ", allocated size: " << inputs_ptr_->at(input_name).get_required_size()
                                << ", but input blob size: " << importedBytes;
        }

<<<<<<< HEAD
        // Perform preprocessing on CPU
        std::shared_ptr<ov::Model> model = inputs_ptr_->at(input_name).pre_post_process_model;
        if (model != nullptr) {
            Precision output_prc = inputs_ptr_->at(input_name).model_precision;
            SizeVector output_dims = model->get_result()->get_shape();
            TensorDesc output_desc(output_prc, output_dims, InferenceEngine::Layout::ANY);
            Blob::Ptr output_blob = make_blob_with_precision(output_desc);
            output_blob->allocate();
            pre_post_process(gna_input_blob, output_blob, model);
            gna_input_blob = output_blob;
        } else {
            log::debug() << "Postprocessing for input " << input_name << " is not required" << std::endl;
        }

        ImportFrames(inputs_ptr_->at(input_name).ptrs[index],
                     gna_input_blob->cbuffer().as<float*>(),
                     gna_input_blob->getTensorDesc().getPrecision(),
=======
        // Perform preprocessing on CPU.
        // When we need to perform preprocessing on CPU using ngraph model we copy user input to the buffer,
        // then directly use prerocessing output as gna input.
        std::shared_ptr<ov::Model> model = inputs_ptr_->at(input_name).pre_post_process_model;
        Blob::Ptr buff_blob = nullptr;
        TensorDesc buff_tensor_desc(input.second->getTensorDesc());
        buff_tensor_desc.setPrecision(inputs_ptr_->at(input_name).tensor_precision);

        if (model) {
            // WA: evaluate gather with int16 precision as fp16
            if (buff_tensor_desc.getPrecision() == Precision::I16) {
                buff_tensor_desc.setPrecision(Precision::FP16);
            }
            buff_blob = make_blob_with_precision(buff_tensor_desc);
            buff_blob->allocate();
        } else {
            buff_blob = make_blob_with_precision(buff_tensor_desc, inputs_ptr_->at(input_name).ptrs[index]);
        }

        ImportFrames(buff_blob->buffer(),
                     input.second->cbuffer().as<float*>(),
                     input.second->getTensorDesc().getPrecision(),
>>>>>>> 67a40359
                     gnaFlags->sw_fp32 ? kScaleFactorDefault : inputs_ptr_->at(input_name).scale_factor,
                     inputOrientation,
                     importedFrames,
                     targetGroups,
                     importedElements,
                     importedElements);

<<<<<<< HEAD
=======
        if (model) {
            Precision output_prc = buff_blob->getTensorDesc().getPrecision();
            SizeVector output_dims = model->get_result()->get_shape();
            TensorDesc output_desc(output_prc, output_dims, InferenceEngine::Layout::ANY);
            Blob::Ptr output_blob = make_blob_with_precision(output_desc, inputs_ptr_->at(input_name).ptrs[index]);
            pre_post_process(buff_blob, output_blob, model);
        }

>>>>>>> 67a40359
        ++inputNum;
    }

    if (!freeWorker->enqueueRequest()) {
        THROW_GNA_EXCEPTION << "Error with enqueueing inference request";
    }

    freeWorker->setResult(result);

#ifdef PLOT
    dnn->BeginNewWrite(dnn_dump_write_index);
    if (dnn->num_components() != 0) {
        dnn->WriteDnnText("Net_.txt", kDnnFloat);
    }
    dnn_dump_write_index++;
#endif

    return index;
}

bool GNAPlugin::Wait(uint32_t request_idx) {
    auto result = WaitFor(request_idx, MAX_TIMEOUT);

    if (result == RequestStatus::kCompletedWithError) {
        THROW_GNA_EXCEPTION << "Error when waiting for inference results!";
    }

    return result == RequestStatus::kCompleted;
}

RequestStatus GNAPlugin::WaitFor(uint32_t request_idx, int64_t millisTimeout) {
    // TODO: GNA2: check whether
    if (requestWorkerPool_->size() <= request_idx) {
        return RequestStatus::kCompleted;
    }

    auto& worker = requestWorkerPool_->worker(request_idx);

    if (worker.isFree()) {
        return RequestStatus::kCompleted;
    }

    const auto waitStatus = worker.wait(millisTimeout);

    if (waitStatus == RequestStatus::kCompletedWithError) {
        return waitStatus;
    }

    if (waitStatus == RequestStatus::kAborted) {
        return waitStatus;
    }

    if (waitStatus == RequestStatus::kPending) {
        return waitStatus;
    }

    auto& requestResult = worker.result();

#ifdef PLOT
    if (dnn->num_components() != 0) {
        dnn->WriteInputAndOutputText();
    }

    // TODO test
    dnn->WriteInputAndOutputTextGNA(*worker.model());
#endif
    for (auto&& outputBlobIt : requestResult) {
        const std::string& output_name = outputBlobIt.first;
        Blob::Ptr output_blob = outputBlobIt.second;
        const InferenceEngine::Layout& output_layout = output_blob->getTensorDesc().getLayout();

        if (output_layout != InferenceEngine::Layout::C && output_layout != InferenceEngine::Layout::NC &&
            output_layout != InferenceEngine::Layout::CN && output_layout != InferenceEngine::Layout::NCHW &&
            output_layout != InferenceEngine::Layout::CHW && output_layout != InferenceEngine::Layout::SCALAR) {
            THROW_GNA_EXCEPTION << "Expected output blob to have Layout::C, Layout::NC, Layout::CN, Layout::NCHW or "
                                   "Layout::CHW. But was "
                                << output_layout;
        }

        auto dims = output_blob->getTensorDesc().getDims();
        auto is1D = output_layout == InferenceEngine::Layout::C;
        auto isScalar = output_layout == InferenceEngine::Layout::SCALAR;
        auto is3D = output_layout == InferenceEngine::Layout::CHW;
        auto batchSize = (is1D || isScalar || is3D) ? 1 : dims[0];
        auto elementsPerBatch =
            isScalar ? 1 : (is1D ? dims.front() : details::product(++std::begin(dims), std::end(dims)));

        OutputDesc& gna_output_desc = outputs_.at(output_name);
<<<<<<< HEAD
        // WA: evaluate gather with int16 precision as fp16
        Precision preproc_prc = (gna_output_desc.tensor_precision == Precision::I16) ? Precision(Precision::FP16)
                                                                                     : gna_output_desc.tensor_precision;
        TensorDesc tensor_desc(preproc_prc, gna_output_desc.dims, gna_output_desc.model_layout);
        Blob::Ptr gna_output_blob = make_blob_with_precision(tensor_desc, gna_output_desc.ptrs[request_idx]);
=======
        Blob::Ptr gna_output_blob = nullptr;
>>>>>>> 67a40359

        // Perform postprocessing on CPU
        std::shared_ptr<ov::Model> model = gna_output_desc.pre_post_process_model;
        if (model) {
<<<<<<< HEAD
            SizeVector output_dims = model->get_result()->get_shape();
            TensorDesc output_desc(preproc_prc, output_dims, InferenceEngine::Layout::ANY);
            Blob::Ptr output_blob = make_blob_with_precision(output_desc);
            output_blob->allocate();
            pre_post_process(gna_output_blob, output_blob, model);
            gna_output_blob = output_blob;
        } else {
            log::debug() << "Postprocessing for output " << output_name << " is not required" << std::endl;
=======
            // WA: evaluate gather with int16 precision as fp16
            Precision preproc_prc = (gna_output_desc.tensor_precision == Precision::I16)
                                        ? Precision(Precision::FP16)
                                        : gna_output_desc.tensor_precision;
            const SizeVector& input_dims = model->get_parameters().front()->get_shape();
            TensorDesc input_desc(preproc_prc, input_dims, InferenceEngine::Layout::ANY);
            Blob::Ptr input_blob = make_blob_with_precision(input_desc, gna_output_desc.ptrs[request_idx]);

            const SizeVector& output_dims = model->get_result()->get_shape();
            TensorDesc output_desc(preproc_prc, output_dims, InferenceEngine::Layout::ANY);
            gna_output_blob = make_blob_with_precision(output_desc);
            gna_output_blob->allocate();

            pre_post_process(input_blob, gna_output_blob, model);
        } else {
            log::debug() << "Postprocessing for output " << output_name << " is not required" << std::endl;
            TensorDesc output_desc(gna_output_desc.tensor_precision,
                                   gna_output_desc.dims,
                                   gna_output_desc.model_layout);
            gna_output_blob = make_blob_with_precision(output_desc, gna_output_desc.ptrs[request_idx]);
>>>>>>> 67a40359
        }

        ExportScores(output_blob->buffer(),
                     gna_output_blob->cbuffer(),
                     gna_output_desc.orientation,
                     batchSize,
                     batchSize,
                     elementsPerBatch,
                     elementsPerBatch,
                     elementsPerBatch,
                     gna_output_desc.tensor_precision,
                     gna_output_desc.model_precision);

        if (gnadevice) {
#ifdef PLOT
            FILE* f = nullptr;
            static int num_infers = 0;
            {
                f = std::fopen("ex_scores.txt", "w");
                if (!f) {
                    THROW_GNA_EXCEPTION << "ex_scores.txt opening failed";
                }
            }
            num_infers++;
            if (f) {
                if (isScalar) {
                    fprintf(f, "%d ", output_blob->cbuffer().as<int32_t*>()[0]);
                } else {
                    for (int i = 0; i < batchSize; i++) {
                        for (int j = 0; j < dims[dims.size() - 1]; j++) {
                            fprintf(f, "%d ", output_blob->cbuffer().as<int32_t*>()[dims[dims.size() - 1] * i + j]);
                        }
                        fprintf(f, "\n");
                    }
                }
                fprintf(f, "\n\n");
            }
#endif
            switch (output_blob->getTensorDesc().getPrecision()) {
            case InferenceEngine::Precision::FP32:
                UnscaleAndCast(output_blob->buffer().as<float*>(),
                               output_blob->buffer().as<int32_t*>(),
                               elementsPerBatch,
                               batchSize,
                               gna_output_desc.scale_factor);
                break;

            case InferenceEngine::Precision::I32:
                UnscaleAndCast(output_blob->buffer().as<int32_t*>(),
                               output_blob->buffer().as<int32_t*>(),
                               elementsPerBatch,
                               batchSize,
                               gna_output_desc.scale_factor);
                break;

            default:
                THROW_GNA_EXCEPTION << "Unsupported target precision: " << output_blob->getTensorDesc().getPrecision()
                                    << std::endl;
                break;
            }

#ifdef PLOT
            if (f) {
                if (isScalar) {
                    fprintf(f, "%.7f ", output_blob->cbuffer().as<float*>()[0]);
                } else {
                    auto dims = output_blob->getTensorDesc().getDims();
                    for (int i = 0; i < batchSize; i++) {
                        for (int j = 0; j < dims[dims.size() - 1]; j++) {
                            fprintf(f, "%.7f ", output_blob->cbuffer().as<float*>()[dims[dims.size() - 1] * i + j]);
                        }
                        fprintf(f, "\n");
                    }
                }
                fclose(f);
            }
#endif
        }
    }
    return RequestStatus::kCompleted;
}

void GNAPlugin::Reset() {
    graphCompiler.Reset();
}

bool GNAPlugin::Infer(const InferenceEngine::Blob& input, InferenceEngine::Blob& output) {
    BlobMap bmInput;
    BlobMap bmOutput;
    if (inputs_data_map_.size() != 1) {
        THROW_GNA_EXCEPTION << "cannot infer using Infer(Blob&, Blob&)"
                            << "model accepts " << inputs_data_map_.size() << " inputs";
    }

    IE_ASSERT(!inputs_data_map_.empty());
    bmInput[inputs_data_map_.begin()->first] = std::shared_ptr<Blob>(const_cast<Blob*>(&input), [](Blob*) {});
    IE_ASSERT(!outputs_data_map_.empty());
    bmOutput[outputs_data_map_.begin()->first] = std::shared_ptr<Blob>(&output, [](Blob*) {});
    return Infer(bmInput, bmOutput);
}

bool GNAPlugin::Infer(const InferenceEngine::BlobMap& input, InferenceEngine::BlobMap& result) {
    return Wait(QueueInference(input, result));
}

static InferenceEngine::Layout GetLayoutForDims(const InferenceEngine::SizeVector& dims) {
    switch (dims.size()) {
    case 0:
        return SCALAR;
    case 1:
        return C;
    case 2:
        return NC;
    case 3:
        return CHW;
    case 4:
        return NCHW;
    default:
        THROW_GNA_EXCEPTION << "Unsupported dimensions size in GNA: " << dims.size();
    }
}

Blob::Ptr GNAPlugin::GetOutputBlob(const std::string& name, InferenceEngine::Precision precision) {
    // need to have intermediate blob for interleave conversion
    InferenceEngine::Blob::Ptr outputBlob;
    auto outputDataIt = outputs_data_map_.find(name);
    if (outputDataIt == std::end(outputs_data_map_)) {
        THROW_GNA_EXCEPTION << "Output " << name << " isn't found";
    }
    auto outputDims = outputDataIt->second->getTensorDesc().getDims();
    outputBlob = make_blob_with_precision(TensorDesc(precision, outputDims, GetLayoutForDims(outputDims)));
    outputBlob->allocate();
    return outputBlob;
}

Blob::Ptr GNAPlugin::GetInputBlob(const std::string& name, InferenceEngine::Precision precision) {
    InferenceEngine::Blob::Ptr inputBlob;
    // need to have intermediate blob for interleave conversion
    // TODO: NCHW format support is experimental = c++ MO did insert reshape, while TF mo - not
    auto inputDataIt = inputs_data_map_.find(name);
    if (inputDataIt == std::end(inputs_data_map_)) {
        THROW_GNA_EXCEPTION << "Input " << name << " isn't found";
    }
    auto inputDims = inputDataIt->second->getTensorDesc().getDims();
    inputBlob = make_blob_with_precision(TensorDesc(precision, inputDims, GetLayoutForDims(inputDims)));
    inputBlob->allocate();
    return inputBlob;
}

std::vector<InferenceEngine::IVariableStateInternal::Ptr> GNAPlugin::QueryState() {
    if (memoryStates.size() != graphCompiler.memory_connection.size()) {
        memoryStates.clear();
        for (auto& connection : graphCompiler.memory_connection) {
            auto state =
                std::make_shared<memory::GNAVariableState>(connection.first,
                                                           std::make_shared<GNAMemoryLayer>(connection.second));
            memoryStates.emplace_back(state);
        }
    }
    return memoryStates;
}

std::string GNAPlugin::GetName() const noexcept {
    return _pluginName;
}

void GNAPlugin::SetName(const std::string& pluginName) noexcept {
    _pluginName = pluginName;
}

InferenceEngine::IExecutableNetworkInternal::Ptr GNAPlugin::ImportNetwork(std::istream& networkModel) {
    auto header = GNAModelSerial::ReadHeader(networkModel);

    void* basePtr = nullptr;
    std::string modelLibVersion;  //!< OpenVINO and GNA Library versions read from GNA model file

    gnamem->getQueue(REGION_SCRATCH)->reserve_ptr(nullptr, &basePtr, header.gnaMemSize, false);

    gnamem->commit();

    auto model = createModelWrapperForImportNetwork(header.layersCount);
    GNAModelSerial::MemoryType mt;
    auto serial = GNAModelSerial(&model->object(), mt);

    serial.setHeader(header);
    serial.Import(basePtr,
                  header.gnaMemSize,
                  networkModel,
                  *(inputs_ptr_),
                  outputs_,
                  transpose_inputs_info,
                  transpose_outputs_info,
                  modelLibVersion);

    // Print OV and GNA Lib versions used for model export
    if (gnaFlags->log_level >= ov::log::Level::DEBUG) {
        if (modelLibVersion.length()) {
            std::cout << modelLibVersion << std::endl;
        } else {
            std::cout
                << "Unable to read OpenVINO or GNA Library version from model file, consider model export with current "
                   "version of GNA plugin"
                << std::endl;
        }
    }

    trivialTopology = (model->object().NumberOfOperations == 0);

    requestWorkerPool_->addModelWorker(createWorker(model, trivialTopology, isFP32ModeActive()));

    SetNetworkInputs();
    SetNetworkOutputs();

    ov::intel_gna::helpers::ApplyInputScaleFactors(*inputs_ptr_, config, header);

    auto getOrientation = [](Gna2Operation& gnaOperation) {
        return gnaOperation.Type == Gna2OperationTypeConvolution ? kDnnNonInterleavedOrientation
                                                                 : kDnnInterleavedOrientation;
    };
    (void)getOrientation;

    if (header.doRotateInput) {
        for (auto&& input : inputs_data_map_) {
            transpose_inputs_info.insert(
                {input.first, {{header.doRotateInput, header.nRotateRows, header.nRotateColumns}}});
        }
    }
    if (header.doRotateOutput) {
        for (auto&& output : outputs_data_map_) {
            transpose_outputs_info.insert(
                {output.first, {{header.doRotateOutput, header.nRotateOutputRows, header.nRotateOutputColumns}}});
        }
    }

    //  Support models versions <= 2.8
    if (!transpose_inputs_info.empty()) {
        ConvertTransposeMapToModel(transpose_inputs_info, inputs_ptr_->Get());
    }
    if (!transpose_outputs_info.empty()) {
        ConvertTransposeMapToModel(transpose_outputs_info, outputs_.Get());
    }

    for (auto&& memory : mt) {
        GNAMemoryLayer memoryLayer(nullptr, nullptr, gnaFlags->sw_fp32 ? 4 : 2);
        std::string name;
        std::tie(memoryLayer.gna_ptr, memoryLayer.reserved_size, name, memoryLayer.scale_factor) = memory;
        graphCompiler.memory_connection.emplace_back(make_pair(name, memoryLayer));
    }

    // TODO update documenation to allow exporting tlv with importing cep only for sue creek
    // TODO tlv + cep import + export
    DumpXNNToFile();

#ifdef PLOT
    dnn->WriteGraphWizModel("gna-blob-imported.dot");
#endif
    return {};
}

void GNAPlugin::Export(const std::string& fileName) {
    std::fstream outStream(fileName, ios_base::out | ios_base::binary);
    Export(outStream);
}

void GNAPlugin::Export(std::ostream& outStream) {
    if (inputs_ptr_->empty() || outputs_.empty()) {
        THROW_GNA_EXCEPTION << " network not loaded";
    }

    // TODO: nnet group parameter looks only used in application - so can we move this line into load network.
    IE_ASSERT(!inputs_data_map_.empty());
    auto inputDims = inputs_data_map_.begin()->second->getTensorDesc().getDims();

    Gna2Model* model_to_serial = requestWorkerPool_->firstWorker().model();
    auto serial = GNAModelSerial(model_to_serial, *(inputs_ptr_), outputs_)
                      .SetInputRotation(transpose_inputs_info)
                      .SetOutputRotation(transpose_outputs_info);

    for (auto&& memoryConnection : graphCompiler.memory_connection) {
        auto state =
            std::make_shared<memory::GNAVariableState>(memoryConnection.first,
                                                       std::make_shared<GNAMemoryLayer>(memoryConnection.second));
        log::debug() << "Scale factor Memory layer " << state->GetScaleFactor() << std::endl;
        serial.AddState(memoryConnection.second.gna_ptr,
                        memoryConnection.second.reserved_size,
                        memoryConnection.first,
                        state->GetScaleFactor());
    }

    serial.Export(gnadevice->getAllAllocations(), outStream);
}

std::map<std::string, InferenceEngine::InferenceEngineProfileInfo> GNAPlugin::GetPerformanceCounts() {
    if (gnaFlags->performance_counting) {
        std::map<std::string, InferenceEngine::InferenceEngineProfileInfo> perfMap;
        gnadevice->getGnaPerfCounters(perfMap);
        return perfMap;
    } else {
        return {};
    }
}

void GNAPlugin::AddExtension(const InferenceEngine::IExtensionPtr& extension) {}

void GNAPlugin::SetConfig(const std::map<std::string, std::string>& config_map) {
    config.UpdateFromMap(config_map);
    UpdateFieldsFromConfig();
}

void GNAPlugin::UpdateFieldsFromConfig() {
    *gnaFlags = config.gnaFlags;
}

void GNAPlugin::SetNetworkInputs() {
    inputs_data_map_.clear();
    for (auto& input : inputs_ptr_->Get()) {
        inputs_data_map_[input.name] = input.ToIEInputInfo();
    }
}

void GNAPlugin::SetNetworkOutputs() {
    outputs_data_map_.clear();
    for (auto& output : outputs_.Get()) {
        outputs_data_map_[output.name] = output.to_ie_data();
    }
}

std::vector<std::shared_ptr<const ov::Node>> GNAPlugin::GetInputs() {
    std::vector<std::shared_ptr<const ov::Node>> params;
    params.reserve(inputs_ptr_->size());
    for (auto&& input : inputs_ptr_->Get()) {
        auto param = std::make_shared<ov::op::v0::Parameter>(convertPrecision(input.model_precision),
                                                             ov::PartialShape(input.dims));
        param->set_friendly_name(input.name);
        param->get_output_tensor(0).add_names(input.tensor_names);
        params.emplace_back(move(param));
    }
    return params;
}

std::vector<std::shared_ptr<const ov::Node>> GNAPlugin::GetOutputs() {
    std::vector<std::shared_ptr<const ov::Node>> results;
    results.reserve(outputs_.size());
    for (auto&& output : outputs_.Get()) {
        auto param = std::make_shared<ov::op::v0::Parameter>(convertPrecision(output.model_precision),
                                                             ov::PartialShape(output.dims));
        param->set_friendly_name(output.name);
        auto result = std::make_shared<ov::op::v0::Result>(param);
        result->get_output_tensor(0).add_names(output.tensor_names);
        results.emplace_back(std::move(result));
    }
    return results;
}

InferenceEngine::QueryNetworkResult GNAPlugin::QueryNetwork(
    const InferenceEngine::CNNNetwork& network,
    const std::map<std::string, std::string>& config_map) const {
    InferenceEngine::QueryNetworkResult res;

    Config qn_config(config);
    qn_config.UpdateFromMap(config_map);

    const auto effectiveCompileTarget = qn_config.target->get_effective_compile_target();
    auto model = network.getFunction();
    if (model) {
        auto supported = GetSupportedNodes(
            model,
            [&](std::shared_ptr<ov::Model>& model) {
                TransformationsPipeline(qn_config).apply(model);
            },
            [&](const std::shared_ptr<ngraph::Node>& op) {
                return limitations::is_op_supported(op, effectiveCompileTarget, qn_config.gnaPrecision);
            });
        for (auto&& op_name : supported) {
            res.supportedLayersMap.emplace(op_name, GetName());
        }
        return res;
    }

    std::unordered_set<CNNLayer*> allLayers;
    InferenceEngine::InputsDataMap inputs = network.getInputsInfo();
    std::vector<CNNLayerPtr> sortedLayers = CNNNetSortTopologically(network);

    if (inputs.empty()) {
        THROW_GNA_EXCEPTION << "Network is empty (GNA)\n";
    }

    auto const& secondLayers = getInputTo(inputs.begin()->second->getInputData());
    if (secondLayers.empty()) {
        THROW_GNA_EXCEPTION << "Network consists of input layer only (GNA)\n";
    }

    InferenceEngine::details::UnorderedDFS(
        allLayers,
        secondLayers.begin()->second,
        [&](CNNLayerPtr const& layer) {
            if (LayerTypeFromStr(layer->type) != LayerType::NO_TYPE) {
                res.supportedLayersMap.insert({layer->name, GetName()});
            }
        },
        false);

    return res;
}

GNAPlugin::~GNAPlugin() {
    if (gnadevice)
        gnadevice->close();
}<|MERGE_RESOLUTION|>--- conflicted
+++ resolved
@@ -486,13 +486,8 @@
         (*inputs_ptr_)[ie_name].tensor_names = param->get_output_tensor(0).get_names();
 
         // find preprocessing model
-<<<<<<< HEAD
         auto subgraph_it = subgraph_cpu_map.find(ie_name);
         if (subgraph_it != subgraph_cpu_map.end()) {
-=======
-        auto subgraph_it = m_subgraph_cpu_map.find(ie_name);
-        if (subgraph_it != m_subgraph_cpu_map.end()) {
->>>>>>> 67a40359
             (*inputs_ptr_)[ie_name].pre_post_process_model = subgraph_it->second;
         }
     }
@@ -506,13 +501,8 @@
         outputs_[ie_name].tensor_names = result->get_output_tensor(0).get_names();
 
         // find postprocessing model
-<<<<<<< HEAD
         auto subgraph_it = subgraph_cpu_map.find(ie_name);
         if (subgraph_it != subgraph_cpu_map.end()) {
-=======
-        auto subgraph_it = m_subgraph_cpu_map.find(ie_name);
-        if (subgraph_it != m_subgraph_cpu_map.end()) {
->>>>>>> 67a40359
             outputs_[ie_name].pre_post_process_model = subgraph_it->second;
         }
     }
@@ -601,6 +591,52 @@
     return false;
 }
 
+void GNAPlugin::FillInputsAndOutputsTranspositionInfo(const InferenceEngine::CNNNetwork& net) {
+    OV_ITT_SCOPED_TASK(itt::domains::GNA_LT, "FillInputsAndOutputsTranspositionInfo");
+    auto printTranspositionInfo = [](const std::vector<TranspositionInfo>& transpositionInfo) {
+        for (const auto& transpositionInfoPart : transpositionInfo) {
+            log::debug() << "transpose=" << transpositionInfoPart.transpose
+                         << " rows_num=" << transpositionInfoPart.num_transpose_rows
+                         << " columns_num=" << transpositionInfoPart.num_transpose_columns << "\n";
+        }
+    };
+
+    auto inputLayers = CNNNetGetAllInputLayers(net);
+    for (const auto& inputLayer : inputLayers) {
+        // Collect information for inputs transposition
+        if (!LayerInfo(inputLayer).isInput())
+            continue;
+        auto transpositionInfo = FindTranspositionInfoFromNextLayers(inputLayer);
+        if (transpositionInfo.empty())
+            continue;
+
+        transpose_inputs_info.insert({inputLayer->name, transpositionInfo});
+        log::debug() << "Input " << inputLayer->name << " transposition info: \n";
+        printTranspositionInfo(transpositionInfo);
+    }
+
+    auto outputsMap = net.getOutputsInfo();
+    for (const auto& outPort : outputsMap) {
+        auto outLayer = getCreatorLayer(outPort.second).lock();
+        // Collect information for outputs transposition
+        if (!LayerInfo(outLayer).isOutput())
+            continue;
+        auto transpositionInfo = FindTranspositionInfoFromPrevLayers(outLayer);
+        if (transpositionInfo.empty())
+            continue;
+
+        // Swap transposition info rows and columns since we need to transpose output back from NHWC to NCHW
+        for (auto&& transpositionInfoPart : transpositionInfo) {
+            if (transpositionInfoPart.transpose) {
+                std::swap(transpositionInfoPart.num_transpose_rows, transpositionInfoPart.num_transpose_columns);
+            }
+        }
+        transpose_outputs_info.insert({outLayer->name, transpositionInfo});
+        log::debug() << "Output " << outLayer->name << " transposition info: \n";
+        printTranspositionInfo(transpositionInfo);
+    }
+}
+
 #ifdef PLOT
 void GNAPlugin::AddDebugProperties(const InferenceEngine::CNNLayerPtr layer,
                                    InferenceEngine::ordered_properties& printed_properties,
@@ -696,6 +732,10 @@
 
     if (transformer.is_fake_quantized()) {
         UpdateInputScaleFromNetwork(network);
+    }
+
+    if (MustBeConvertedFromNCHWToNHWC(CNNNetSortTopologically(network))) {
+        FillInputsAndOutputsTranspositionInfo(network);
     }
 
     InferenceEngine::CNNNetwork newNet;
@@ -938,6 +978,14 @@
         }
     }
 
+    if (dnn->do_rotate_input && transpose_inputs_info.empty()) {
+        for (auto& inputLayer : inputLayers) {
+            transpose_inputs_info.insert(
+                {inputLayer->name,
+                 {TranspositionInfo{dnn->do_rotate_input, dnn->num_rotate_rows, dnn->num_rotate_columns}}});
+        }
+    }
+
     // TODO: Need to remove this conversation when ngraph NCHW<->NHWC transformation is enabled
     if (!transpose_inputs_info.empty()) {
         ConvertTransposeMapToModel(transpose_inputs_info, inputs_ptr_->Get());
@@ -946,17 +994,6 @@
         ConvertTransposeMapToModel(transpose_outputs_info, outputs_.Get());
     }
 
-<<<<<<< HEAD
-    // TODO: Need to remove this conversation when ngraph NCHW<->NHWC transformation is enabled
-    if (!transpose_inputs_info.empty()) {
-        ConvertTransposeMapToModel(transpose_inputs_info, inputs_ptr_->Get());
-    }
-    if (!transpose_outputs_info.empty()) {
-        ConvertTransposeMapToModel(transpose_outputs_info, outputs_.Get());
-    }
-
-=======
->>>>>>> 67a40359
     DumpXNNToFile();
 
 #ifdef PLOT
@@ -1079,12 +1116,7 @@
     int inputNum = 0;
     for (auto& input : inputs) {
         std::string input_name = input.first;
-<<<<<<< HEAD
-        Blob::Ptr gna_input_blob = input.second;  // this copy is needed to split user input and plugin's
-        InferenceEngine::Layout input_layout = gna_input_blob->getTensorDesc().getLayout();
-=======
         InferenceEngine::Layout input_layout = input.second->getTensorDesc().getLayout();
->>>>>>> 67a40359
 
         if (input_layout != InferenceEngine::Layout::C && input_layout != InferenceEngine::Layout::NC &&
             input_layout != InferenceEngine::Layout::CN && input_layout != InferenceEngine::Layout::CHW &&
@@ -1144,25 +1176,6 @@
                                 << ", but input blob size: " << importedBytes;
         }
 
-<<<<<<< HEAD
-        // Perform preprocessing on CPU
-        std::shared_ptr<ov::Model> model = inputs_ptr_->at(input_name).pre_post_process_model;
-        if (model != nullptr) {
-            Precision output_prc = inputs_ptr_->at(input_name).model_precision;
-            SizeVector output_dims = model->get_result()->get_shape();
-            TensorDesc output_desc(output_prc, output_dims, InferenceEngine::Layout::ANY);
-            Blob::Ptr output_blob = make_blob_with_precision(output_desc);
-            output_blob->allocate();
-            pre_post_process(gna_input_blob, output_blob, model);
-            gna_input_blob = output_blob;
-        } else {
-            log::debug() << "Postprocessing for input " << input_name << " is not required" << std::endl;
-        }
-
-        ImportFrames(inputs_ptr_->at(input_name).ptrs[index],
-                     gna_input_blob->cbuffer().as<float*>(),
-                     gna_input_blob->getTensorDesc().getPrecision(),
-=======
         // Perform preprocessing on CPU.
         // When we need to perform preprocessing on CPU using ngraph model we copy user input to the buffer,
         // then directly use prerocessing output as gna input.
@@ -1185,7 +1198,6 @@
         ImportFrames(buff_blob->buffer(),
                      input.second->cbuffer().as<float*>(),
                      input.second->getTensorDesc().getPrecision(),
->>>>>>> 67a40359
                      gnaFlags->sw_fp32 ? kScaleFactorDefault : inputs_ptr_->at(input_name).scale_factor,
                      inputOrientation,
                      importedFrames,
@@ -1193,8 +1205,6 @@
                      importedElements,
                      importedElements);
 
-<<<<<<< HEAD
-=======
         if (model) {
             Precision output_prc = buff_blob->getTensorDesc().getPrecision();
             SizeVector output_dims = model->get_result()->get_shape();
@@ -1203,7 +1213,6 @@
             pre_post_process(buff_blob, output_blob, model);
         }
 
->>>>>>> 67a40359
         ++inputNum;
     }
 
@@ -1292,29 +1301,11 @@
             isScalar ? 1 : (is1D ? dims.front() : details::product(++std::begin(dims), std::end(dims)));
 
         OutputDesc& gna_output_desc = outputs_.at(output_name);
-<<<<<<< HEAD
-        // WA: evaluate gather with int16 precision as fp16
-        Precision preproc_prc = (gna_output_desc.tensor_precision == Precision::I16) ? Precision(Precision::FP16)
-                                                                                     : gna_output_desc.tensor_precision;
-        TensorDesc tensor_desc(preproc_prc, gna_output_desc.dims, gna_output_desc.model_layout);
-        Blob::Ptr gna_output_blob = make_blob_with_precision(tensor_desc, gna_output_desc.ptrs[request_idx]);
-=======
         Blob::Ptr gna_output_blob = nullptr;
->>>>>>> 67a40359
 
         // Perform postprocessing on CPU
         std::shared_ptr<ov::Model> model = gna_output_desc.pre_post_process_model;
         if (model) {
-<<<<<<< HEAD
-            SizeVector output_dims = model->get_result()->get_shape();
-            TensorDesc output_desc(preproc_prc, output_dims, InferenceEngine::Layout::ANY);
-            Blob::Ptr output_blob = make_blob_with_precision(output_desc);
-            output_blob->allocate();
-            pre_post_process(gna_output_blob, output_blob, model);
-            gna_output_blob = output_blob;
-        } else {
-            log::debug() << "Postprocessing for output " << output_name << " is not required" << std::endl;
-=======
             // WA: evaluate gather with int16 precision as fp16
             Precision preproc_prc = (gna_output_desc.tensor_precision == Precision::I16)
                                         ? Precision(Precision::FP16)
@@ -1335,7 +1326,6 @@
                                    gna_output_desc.dims,
                                    gna_output_desc.model_layout);
             gna_output_blob = make_blob_with_precision(output_desc, gna_output_desc.ptrs[request_idx]);
->>>>>>> 67a40359
         }
 
         ExportScores(output_blob->buffer(),
