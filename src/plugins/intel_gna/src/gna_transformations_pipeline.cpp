--- conflicted
+++ resolved
@@ -36,10 +36,7 @@
 #include "transformations/fuse_conv_bias_activation.hpp"
 #include "transformations/gather_sinking.hpp"
 #include "transformations/gather_sinking_transpose.hpp"
-<<<<<<< HEAD
-=======
 #include "transformations/gather_sinking_transpose_reshape.hpp"
->>>>>>> 1d5e6f86
 #include "transformations/handle_transposes_around_matmul.hpp"
 #include "transformations/init_node_info.hpp"
 #include "transformations/insert_copy_layer.hpp"
@@ -70,11 +67,7 @@
 #include "transformations/split_eltwise.hpp"
 #include "transformations/substitute_softsign.hpp"
 #include "transformations/swap_input_matmul_gna.hpp"
-<<<<<<< HEAD
 #include "transformations/transpose_compress.hpp"
-=======
-#include "transformations/transpose_2d.hpp"
->>>>>>> 1d5e6f86
 #include "transformations/transpose_sinking/ts_concat.hpp"
 #include "transformations/transpose_sinking/ts_fuse.hpp"
 #include "transformations/transpose_sinking/ts_general.hpp"
@@ -157,16 +150,9 @@
     if (has_convolution || has_maxpool || has_mvn || has_matmul) {
         manager.register_pass<ov::intel_gna::pass::ReplaceGnaNHWCLayers>();
         manager.register_pass<ov::intel_gna::pass::InsertConvolutionTransposeHW>();
-<<<<<<< HEAD
-        manager.register_pass<ov::intel_gna::pass::GatherSinkingTranspose>();
+        manager.register_pass<ov::intel_gna::pass::ReshapeReduction>();
         manager.register_pass<ov::pass::TransposeSinkingGeneral>();
         manager.register_pass<ov::intel_gna::pass::TransposeCompress>();
-        manager.register_pass<ov::intel_gna::pass::TSConcatForward>();
-        manager.register_pass<ov::intel_gna::pass::TSSplitBackward>();
-=======
-        manager.register_pass<ov::intel_gna::pass::ReshapeReduction>();
-        manager.register_pass<ov::pass::TransposeSinkingGeneral>();
-        manager.register_pass<ov::intel_gna::pass::Transpose2D>();
         manager.register_pass<ov::intel_gna::pass::ReplaceBigTranspose>();
         manager.register_pass<ov::intel_gna::pass::ReshapeReduction>();
         manager.register_pass<ov::pass::transpose_sinking::TSFuse>();
@@ -177,15 +163,10 @@
         manager.register_pass<ov::intel_gna::pass::GatherSinkingTransposeReshapeBackward>();
         manager.register_pass<ov::intel_gna::pass::GatherSinkingTranspose>();
         manager.register_pass<ov::intel_gna::pass::ReshapeReduction>();
->>>>>>> 1d5e6f86
         manager.register_pass<ov::intel_gna::pass::GatherSinkingGeneral>();
         manager.register_pass<ov::pass::TransposeToReshape>();
         // TODO: crashes with fm network
         manager.register_pass<ov::intel_gna::pass::GnaConvolutionFusion>();
-<<<<<<< HEAD
-        manager.register_pass<ov::pass::transpose_sinking::TSFuse>();
-=======
->>>>>>> 1d5e6f86
     }
     // manager.register_pass<ov::intel_gna::pass::ReplaceBigTranspose>();
     manager.register_pass<ov::intel_gna::pass::RemoveInputsProcessing>(input_output_subgraphs);
