// Copyright (C) 2018-2023 Intel Corporation
// SPDX-License-Identifier: Apache-2.0
//
#include "transformations/split_convolution_with_large_buffer_size.hpp"

#include <ngraph/opsets/opset7.hpp>
#include <ngraph/pattern/op/or.hpp>
#include <ngraph/pattern/op/wrap_type.hpp>
#include <ngraph/rt_info.hpp>
#include <numeric>
#include <openvino/cc/ngraph/itt.hpp>

#include "backend/gna_limitations.hpp"
#include "layers/gna_convolution_layer.hpp"
#include "layers/gna_split_layer.hpp"

using namespace ov::intel_gna::limitations;

namespace ov {
namespace intel_gna {
namespace pass {

// Don't split when convolution is 2D and is not mappable to 1D
static bool shouldSplitCnn(const ngraph::Output<ngraph::Node>& node) {
    auto convolution = dynamic_cast<ngraph::opset7::Convolution*>(node.get_node());
    IE_ASSERT_F(convolution != nullptr);
    auto& input = convolution->get_input_shape(0);
    auto& filters = convolution->get_input_shape(1);
    auto width = static_cast<uint32_t>(input.back());
    auto in_channels = static_cast<uint32_t>(input.at(1));
    if (input.size() >= 4 && filters.size() >= 4) {
        auto height = static_cast<uint32_t>(input.at(2));
        auto kH = static_cast<uint32_t>(filters.at(2));
        auto kW = static_cast<uint32_t>(filters.at(3));
        auto sH = static_cast<uint32_t>(convolution->get_strides().at(0));
        auto sW = static_cast<uint32_t>(convolution->get_strides().at(1));
        if (gna_convolution_layer::is3DInputOr2DKernel(height, width, in_channels, kH, kW) &&
            !gna_convolution_layer::isMappableFrom2DTo1D(height, width, in_channels, kH, kW, sH, sW)) {
            return false;
        }
    }
    return true;
}

static std::shared_ptr<ngraph::Node> getConvForMatcher() {
    return ngraph::pattern::wrap_type<ngraph::opset7::Convolution>(
        {ngraph::pattern::any_input(), ngraph::pattern::any_input()},
        [](const ngraph::Output<ngraph::Node>& convolution) {
            return shouldSplitCnn(convolution);
        });
}

static bool Convert(std::shared_ptr<ngraph::Node> conv,
                    std::shared_ptr<ngraph::Node> add,
                    std::shared_ptr<ngraph::Node> bias,
                    std::shared_ptr<ngraph::Node> fq) {
    auto input_size = std::accumulate(std::begin(conv->get_input_shape(0)),
                                      std::end(conv->get_input_shape(0)),
                                      size_t(1),
                                      std::multiplies<size_t>());
    if (input_size <= Limitations::kBufferMaxSize) {
        return false;
    }
    auto& input = conv->get_input_shape(0);
    uint32_t width = static_cast<uint32_t>(input.back());
    uint32_t in_channels = static_cast<uint32_t>(input.at(1));
    auto split_sizes = GetAlignedSplitSizes(width,
                                            Limitations::kBufferMaxSize / in_channels,
<<<<<<< HEAD
                                            Limitations::get_instance()->get_memory_alignment());
    IE_ASSERT_F(split_sizes.size() > 1);
=======
                                            static_cast<uint32_t>(Limitations::get_instance()->get_memory_alignment()));
    IE_ASSERT(split_sizes.size() > 1);
>>>>>>> 92fbf963
    std::vector<int64_t> split_sizes_casted(split_sizes.size());
    std::transform(std::begin(split_sizes), std::end(split_sizes), std::begin(split_sizes_casted), [](uint32_t size) {
        return static_cast<int64_t>(size);
    });

    /* TODO check if it's NHWC convolution wrapped with transposes or all input dimensions except of width == 1,
        otherwise this split axis isn't supported */
    const int64_t width_axis = input.size() - 1;
    auto split_node = std::make_shared<ngraph::opset7::VariadicSplit>(
        conv->input_value(0),
        ngraph::opset7::Constant::create(ngraph::element::i64, ngraph::Shape({1}), std::vector<int64_t>{width_axis}),
        ngraph::opset7::Constant::create(ngraph::element::i64,
                                         ngraph::Shape({split_sizes_casted.size()}),
                                         split_sizes_casted));
    ngraph::copy_runtime_info(conv, split_node);
    split_node->set_friendly_name(conv->get_friendly_name() + "/split");
    ngraph::OutputVector convOutputs;
    std::shared_ptr<ngraph::Node> root_node = fq ? fq : (add ? add : conv);
    for (size_t i = 0; i < split_sizes.size(); ++i) {
        std::shared_ptr<ngraph::Node> output =
            conv->clone_with_new_inputs({split_node->output(i), conv->input_value(1)});
        ngraph::copy_runtime_info(split_node, output);
        output->set_friendly_name(conv->get_friendly_name() + "_" + std::to_string(i));
        if (bias) {
            output = std::make_shared<ngraph::opset7::Add>(output, bias);
            ngraph::copy_runtime_info(conv, output);
        }

        if (fq) {
            output = fq->clone_with_new_inputs(
                {output, fq->input_value(1), fq->input_value(2), fq->input_value(3), fq->input_value(4)});
            ngraph::copy_runtime_info(fq, output);
        }
        convOutputs.push_back(output);
    }

    auto concat = std::make_shared<ngraph::opset7::Concat>(convOutputs, width_axis);
    ngraph::copy_runtime_info(conv, concat);
    concat->set_friendly_name(conv->get_friendly_name());
    ngraph::replace_node(root_node, concat);
    return true;
}

SplitConvolution::SplitConvolution() {
    MATCHER_SCOPE(SplitConvolution);
    auto conv = getConvForMatcher();
    ngraph::matcher_pass_callback callback = [=](ngraph::pattern::Matcher& m) {
        const auto& pattern_map = m.get_pattern_value_map();
        return Convert(pattern_map.at(conv).get_node_shared_ptr(), nullptr, nullptr, nullptr);
    };

    auto m = std::make_shared<ngraph::pattern::Matcher>(conv, matcher_name);
    this->register_matcher(m, callback);
}

SplitConvolutionWithBias::SplitConvolutionWithBias() {
    MATCHER_SCOPE(SplitConvolutionWithBias);
    auto conv = getConvForMatcher();
    auto bias = ngraph::pattern::wrap_type<ngraph::opset7::Constant>();
    auto add = ngraph::pattern::wrap_type<ngraph::opset7::Add>({conv, bias});

    ngraph::matcher_pass_callback callback = [=](ngraph::pattern::Matcher& m) {
        const auto& pattern_map = m.get_pattern_value_map();
        return Convert(pattern_map.at(conv).get_node_shared_ptr(),
                       pattern_map.at(add).get_node_shared_ptr(),
                       pattern_map.at(bias).get_node_shared_ptr(),
                       nullptr);
    };

    auto m = std::make_shared<ngraph::pattern::Matcher>(add, matcher_name);
    this->register_matcher(m, callback);
}

SplitConvolutionWithFq::SplitConvolutionWithFq() {
    MATCHER_SCOPE(SplitConvolutionWithFq);
    auto conv = getConvForMatcher();
    auto bias = ngraph::pattern::wrap_type<ngraph::opset7::Constant>();
    auto add = ngraph::pattern::wrap_type<ngraph::opset7::Add>({conv, bias});
    auto conv_output = std::make_shared<ngraph::pattern::op::Or>(ngraph::OutputVector{conv, add});
    auto out_fq = ngraph::pattern::wrap_type<ngraph::opset7::FakeQuantize>(
        {conv_output,
         ngraph::pattern::wrap_type<ngraph::opset7::Constant>(),
         ngraph::pattern::wrap_type<ngraph::opset7::Constant>(),
         ngraph::pattern::wrap_type<ngraph::opset7::Constant>(),
         ngraph::pattern::wrap_type<ngraph::opset7::Constant>()});

    ngraph::matcher_pass_callback callback = [=](ngraph::pattern::Matcher& m) {
        const auto& pattern_map = m.get_pattern_value_map();
        auto add_it = pattern_map.find(add);
        auto add_node = (add_it == std::end(pattern_map) ? nullptr : add_it->second.get_node_shared_ptr());
        auto bias_it = pattern_map.find(bias);
        auto bias_node = (bias_it == std::end(pattern_map) ? nullptr : bias_it->second.get_node_shared_ptr());
        return Convert(pattern_map.at(conv).get_node_shared_ptr(),
                       add_node,
                       bias_node,
                       pattern_map.at(out_fq).get_node_shared_ptr());
    };

    auto m = std::make_shared<ngraph::pattern::Matcher>(out_fq, matcher_name);
    this->register_matcher(m, callback);
}

}  // namespace pass
}  // namespace intel_gna
}  // namespace ov<|MERGE_RESOLUTION|>--- conflicted
+++ resolved
@@ -66,13 +66,8 @@
     uint32_t in_channels = static_cast<uint32_t>(input.at(1));
     auto split_sizes = GetAlignedSplitSizes(width,
                                             Limitations::kBufferMaxSize / in_channels,
-<<<<<<< HEAD
-                                            Limitations::get_instance()->get_memory_alignment());
+                                            static_cast<uint32_t>(Limitations::get_instance()->get_memory_alignment()));
     IE_ASSERT_F(split_sizes.size() > 1);
-=======
-                                            static_cast<uint32_t>(Limitations::get_instance()->get_memory_alignment()));
-    IE_ASSERT(split_sizes.size() > 1);
->>>>>>> 92fbf963
     std::vector<int64_t> split_sizes_casted(split_sizes.size());
     std::transform(std::begin(split_sizes), std::end(split_sizes), std::begin(split_sizes_casted), [](uint32_t size) {
         return static_cast<int64_t>(size);
