// Copyright (C) 2018-2023 Intel Corporation
// SPDX-License-Identifier: Apache-2.0
//

#pragma once

#include <legacy/graph_tools.hpp>
#include <limits>
#include <memory>
#include <string>
#include <utility>
#include <vector>

#include "frontend/quantized_layer_params.hpp"
#include "log/debug.hpp"
#include "log/log.hpp"

using namespace ov::intel_gna;

namespace InferenceEngine {

static constexpr size_t invalid_data_idx = std::numeric_limits<size_t>::max();

inline bool DoNotSkip(CNNLayerPtr layer) {
    return false;
};

// compares data, for copied network and in old network
inline bool areEqualDatas(DataPtr source, DataPtr target) {
    if (source.get() == target.get()) {
        return true;
    }

    // dims comparison -
    // actual dims value might be incorrect dueto syntetic case
    // , when getbatch() size returns value not reflect in actual data

    if (source->getTensorDesc().getDims().size() != target->getTensorDesc().getDims().size()) {
        return false;
    }

    // name comparison
    if (source->getName() != target->getName()) {
        return false;
    }

    // inputTO layers are identical by design
    return true;
}

/// @brief utility to locate input data idx from given outdata and given layer
inline std::vector<int> CNNLayerFindInsDataIdxes(DataPtr sourceData, CNNLayerPtr layer) {
    std::vector<int> dataIdxes;
    auto outLayers = getInputTo(sourceData);
    for (auto& outLayer : outLayers) {
        if (outLayer.second.get() != layer.get()) {
            continue;
        }
        for (size_t j = 0; j < layer->insData.size(); j++) {
            if (areEqualDatas(layer->insData[j].lock(), sourceData)) {
                dataIdxes.push_back(static_cast<int>(j));
            }
        }
    }
    IE_ASSERT_F(!dataIdxes.empty());
    return dataIdxes;
}

/**
 * @brief pointer of previous layers
 * @param idx - index in previous layer collection
 * @param layer
 */
inline InferenceEngine::CNNLayerPtr CNNNetPrevLayer(const InferenceEngine::CNNLayerPtr& layer, int idx = 0) {
    if (CNNNetHasPrevLayer(layer.get(), idx)) {
        auto prevData = layer->insData[idx].lock();
        IE_ASSERT_F(prevData != nullptr);
        return getCreatorLayer(prevData).lock();
    } else {
        IE_THROW() << "Layer " << layer->name << " has no previous layer";
    }
}

/**
 * @brief pointer of previous layers
 * @param idx - index in previous layer collection
 * @param layer
 */
inline InferenceEngine::CNNLayerPtr CNNNetPrevLayer(const InferenceEngine::CNNLayer* layer, int idx = 0) {
    IE_ASSERT_F(layer != nullptr);
    if (CNNNetHasPrevLayer(layer, idx)) {
        auto prevData = layer->insData[idx].lock();
        return getCreatorLayer(prevData).lock();
    } else {
        IE_THROW() << "Layer " << layer->name << " has no previous layer";
    }
}

template <class T>
class ExtractRawPtr {
    T ptr;

public:
    using raw_ptr_type = T;
    explicit ExtractRawPtr(T ptr) : ptr(ptr) {}
    T raw() {
        return ptr;
    }
};

template <class U>
class ExtractRawPtr<std::shared_ptr<U>> {
    std::shared_ptr<U> ptr;

public:
    using raw_ptr_type = U*;
    explicit ExtractRawPtr(const std::shared_ptr<U>& ptr) : ptr(ptr) {}
    U* raw() {
        return ptr.get();
    }
};

template <class T>
inline typename ExtractRawPtr<T>::raw_ptr_type raw_ptr(T obj) {
    ExtractRawPtr<T> x(obj);
    return x.raw();
}

/**
 * @brief gets pointer to previous layer
 * @param idx - index in previous layer connection - in other layers only zero idx will be used
 * @param layer - source layer
 * @param shouldSkip - skip kriteria
 */
template <class Layer>
inline InferenceEngine::CNNLayerPtr CNNNetPrevLayerSkipCertain(Layer layer,
                                                               int idx,
                                                               const std::function<bool(CNNLayerPtr)>& shouldSkip) {
    IE_ASSERT_F(layer != nullptr);
    if (!CNNNetHasPrevLayer(raw_ptr(layer), idx)) {
        THROW_GNA_EXCEPTION << "Can't find PrevLayer. All layers are skipped.";
        return nullptr;
    }
    auto prev = CNNNetPrevLayer(layer, idx);

    /// using upper search simplified version
    while (shouldSkip(prev)) {
        if (!CNNNetHasPrevLayer(prev.get(), 0)) {
            THROW_GNA_EXCEPTION << "Can't find PrevLayer. All layers are skipped.";
            return nullptr;
        }
        prev = CNNNetPrevLayer(prev, 0);
    }

    return prev;
}

/**
 * @brief returns next layer, skipping certain layers based on given functor
 * @param layer - given start layer
 * @param oidx - index of output data for start layer, in other layers only zero oidx will be used
 * @param iidx - index of input layers for given output right after start layer, in other layers only zero oidx will be
 * used
 * @param bOnlyCheck - doesn't throw exception if next layer missed
 * @param shouldSkip
 * @return layer pointer and it's insData index that uses to connect to previous layer in chain
 */

template <class Layer>
inline std::pair<InferenceEngine::CNNLayerPtr, std::vector<int>> CNNNetCheckNextLayerSkipCertain(
    Layer layer,
    int oidx,
    int iidx,
    bool bOnlyCheck,
    const std::function<bool(CNNLayerPtr)>& shouldSkip) {
    if (oidx >= static_cast<int>(layer->outData.size())) {
        if (bOnlyCheck)
            return {nullptr, {}};
        THROW_GNA_LAYER_EXCEPTION(layer) << " no next output layer for outdata: " << oidx;
    }
    if (getInputTo(layer->outData[oidx]).empty() || iidx >= static_cast<int>(getInputTo(layer->outData[oidx]).size())) {
        if (bOnlyCheck)
            return {nullptr, {}};
        THROW_GNA_LAYER_EXCEPTION(layer) << " no next output layer for outdata: " << oidx
                                         << " and inputTo index: " << iidx;
    }

    auto outLayer = getInputTo(layer->outData[oidx]).begin();
    std::advance(outLayer, iidx);

    int new_oidx = shouldSkip(outLayer->second) ? 0 : oidx;
    int new_iidx = shouldSkip(outLayer->second) ? 0 : iidx;

    while (shouldSkip(outLayer->second)) {
        if (static_cast<int>(outLayer->second->outData.size()) <= new_oidx) {
            if (bOnlyCheck)
                return {nullptr, {}};
            THROW_GNA_LAYER_EXCEPTION(outLayer->second) << " no next output layer for outdata: " << new_oidx;
        }

        if (static_cast<int>(getInputTo(outLayer->second->outData[new_oidx]).size()) <= new_iidx) {
            if (bOnlyCheck)
                return {nullptr, {}};
            THROW_GNA_LAYER_EXCEPTION(outLayer->second)
                << " no next output layer for outdata: " << new_oidx << " and inputTo index: " << new_iidx;
        }

        layer = outLayer->second;
        outLayer = getInputTo(layer->outData[new_oidx]).begin();
    }

    auto insDataIdx = CNNLayerFindInsDataIdxes(layer->outData[new_oidx], outLayer->second);
    return {outLayer->second, insDataIdx};
}

/**
 * @brief return all layers reachable from given one
 * @param layer
 * @param oDataIdx - -1 means iterate over all odata indexes
 * @param shouldSkip
 * @return
 */
template <class Layer>
inline std::vector<CNNLayerPtr> CNNNetGetAllNextLayersSkipCertain(Layer layer,
                                                                  int oDataIdx,
                                                                  const std::function<bool(CNNLayerPtr)>& shouldSkip) {
    std::list<CNNLayerPtr> currentSet;
    std::vector<CNNLayerPtr> resultSet;

    std::vector<std::map<std::string, CNNLayerPtr>> start;
    if (oDataIdx == -1) {
        for (size_t i = 0; i != layer->outData.size(); i++) {
            start.push_back(getInputTo(layer->outData[i]));
        }
    } else {
        start.push_back(getInputTo(layer->outData[oDataIdx]));
    }

    auto separate_layers = [&currentSet, &resultSet, &shouldSkip](std::map<std::string, CNNLayerPtr>& inputTo) {
        for (auto&& bfsLayer : inputTo) {
            if (shouldSkip(bfsLayer.second)) {
                currentSet.push_back(bfsLayer.second);
                continue;
            }
            resultSet.push_back(bfsLayer.second);
        }
    };

    int startIdx, endIdx;
    if (oDataIdx == -1) {
        startIdx = 0;
        endIdx = static_cast<int>(layer->outData.size());
    } else {
        startIdx = oDataIdx;
        endIdx = oDataIdx + 1;
    }

    for (int i = startIdx; i != endIdx; i++) {
        separate_layers(getInputTo(layer->outData[i]));
    }

    std::set<CNNLayerPtr> visited;
    while (!currentSet.empty()) {
        auto currentLayer = currentSet.front();
        currentSet.pop_front();
        if (visited.count(currentLayer)) {
            continue;
        }
        visited.insert(currentLayer);
        for (auto&& oData : currentLayer->outData) {
            separate_layers(getInputTo(oData));
        }
    }
    return resultSet;
}

/// @brief alias for strict checkNextLayer (false)
template <class Layer>
inline std::pair<InferenceEngine::CNNLayerPtr, std::vector<int>>
CNNNetGetNextLayerSkipCertain(Layer layer, int oidx, int iidx, const std::function<bool(CNNLayerPtr)>& shouldSkip) {
    return CNNNetCheckNextLayerSkipCertain(layer, oidx, iidx, false, shouldSkip);
}

/// @brief alias for non-strict checkNextLayer (false)
template <class Layer>
inline bool CNNNetHasNextLayerSkipCertain(Layer layer,
                                          int oidx,
                                          int iidx,
                                          const std::function<bool(CNNLayerPtr)>& shouldSkip) {
    auto l = CNNNetCheckNextLayerSkipCertain(layer, oidx, iidx, true, shouldSkip);
    return l.first.get() != nullptr;
}

/// @brief utility to locate output data idx from given insData index and given layer
inline int CNNLayerFindOutDataIdx(CNNLayerPtr layer, int insDataIdx) {
    auto prevLayer = CNNNetPrevLayer(layer, insDataIdx);
    auto outDataToSearch = layer->insData[insDataIdx].lock();
    auto outDataIt = std::find(prevLayer->outData.begin(), prevLayer->outData.end(), outDataToSearch);
    return static_cast<int>(std::distance(prevLayer->outData.begin(), outDataIt));
}

/// @brief utility to locate output data from given insData index and given layer
/// also it returns iterator that represent link to this layer in inputToMap
inline std::pair<DataPtr, std::map<std::string, CNNLayerPtr>::iterator> CNNLayerFindOutData(CNNLayerPtr layer,
                                                                                            int insDataIdx) {
    auto oDataIdx = CNNLayerFindOutDataIdx(layer, insDataIdx);
    auto prevLayer = CNNNetPrevLayer(layer, insDataIdx);
    auto oData = prevLayer->outData[oDataIdx];
    for (auto inputTo = getInputTo(oData).begin(); inputTo != getInputTo(oData).end(); inputTo++) {
        if (inputTo->second == layer) {
            return {oData, inputTo};
        }
    }
    THROW_GNA_LAYER_EXCEPTION(layer) << "cannot locate input data for: " << insDataIdx;
}

/**
 * @brief swap two layer in graph - with modifying input/output references
 * also if layers have different dimensions they are preserved, so layers should be dimensions agnostic
 * lhs is a first node in topological order - this is current limitation to avoid passing cnnnetwork object
 */
inline void CNNNetSwapLayers(InferenceEngine::CNNLayerPtr lhs, InferenceEngine::CNNLayerPtr rhs) {
    if (lhs == nullptr || rhs == nullptr) {
        IE_THROW() << "CNNNetSwapLayers : nullptr";
    }
    if (lhs.get() == rhs.get())
        return;

    if (lhs->outData.size() > 1) {
        IE_THROW() << "Unsupported layer for swap operation : " << lhs->name;
    }
    if (rhs->outData.size() > 1) {
        IE_THROW() << "Unsupported layer for swap operation : " << rhs->name;
    }

    auto& rhs_outputs = getInputTo(rhs->outData.front());
    auto& lhs_outputs = getInputTo(lhs->outData.front());

    // fixing input layers edges
    for (int i = 0; true; i++) {
        if (!CNNNetHasPrevLayer(lhs.get(), i))
            break;
        auto prev_lhs = CNNNetPrevLayer(lhs, i);
        if (!prev_lhs)
            break;
        if (prev_lhs == rhs)
            continue;

        for (auto& prev_next : prev_lhs->outData) {
            auto lhs_ptr = getInputTo(prev_next).find(lhs->name);
            lhs_ptr->second = rhs;
        }
    }

    for (int i = 0; true; i++) {
        if (!CNNNetHasPrevLayer(rhs.get(), i))
            break;
        auto prev_rhs = CNNNetPrevLayer(rhs, i);
        if (!prev_rhs)
            break;
        if (prev_rhs == lhs)
            continue;

        for (auto& prev_next : prev_rhs->outData) {
            auto lhs_ptr = getInputTo(prev_next).find(rhs->name);
            lhs_ptr->second = lhs;
        }
    }

    // fixing output layers back edges
    for (auto& next_lhs : lhs_outputs) {
        if (next_lhs.second == rhs)
            continue;

        bool hasHrsConnection = false;
        for (auto& ins_for_lhs_next : next_lhs.second->insData) {
            if (getCreatorLayer(ins_for_lhs_next.lock()).lock() != rhs)
                continue;
            hasHrsConnection = true;
            break;
        }
        if (!hasHrsConnection) {
            for (auto& ins_for_lhs_next : next_lhs.second->insData) {
                if (getCreatorLayer(ins_for_lhs_next.lock()).lock() != lhs)
                    continue;
                ins_for_lhs_next = rhs->outData.front();
            }
        }
    }

    for (auto& next_rhs : rhs_outputs) {
        if (next_rhs.second == lhs)
            continue;

        bool hasLHSConnection = false;
        for (auto& ins_for_rhs_next : next_rhs.second->insData) {
            if (getCreatorLayer(ins_for_rhs_next.lock()).lock() != lhs)
                continue;
            hasLHSConnection = true;
            break;
        }
        if (!hasLHSConnection) {
            for (auto& ins_for_rhs_next : next_rhs.second->insData) {
                if (getCreatorLayer(ins_for_rhs_next.lock()).lock() != rhs)
                    continue;
                ins_for_rhs_next = lhs->outData.front();
            }
        }
    }

    // fixing layers itself output references
    {
        // c++11 lacks generic lambda
        using inputTo_element = std::remove_reference<decltype(*lhs_outputs.begin())>::type;

        std::remove_reference<decltype(lhs_outputs)>::type tmp;
        bool bHadInterconnectR2L = false;

        // 0. remove interconnect rhs->lhs
        details::erase_if(rhs_outputs, [&bHadInterconnectR2L, &lhs](inputTo_element& element) {
            bHadInterconnectR2L |= element.second == lhs;
            return element.second == lhs;
        });

        // 1. move all output references from rhs to tmp
        tmp.insert(std::begin(rhs_outputs), std::end(rhs_outputs));
        rhs_outputs.clear();

        // 2. removing lhs->rhs interconnect
        bool bHadInterConnect = false;
        details::erase_if(lhs_outputs, [&bHadInterConnect, &rhs](inputTo_element& element) {
            bHadInterConnect |= element.second == rhs;
            return element.second == rhs;
        });

        // 3. move all output references from lhs to rhs
        rhs_outputs.insert(std::begin(lhs_outputs), std::end(lhs_outputs));
        lhs_outputs.clear();

        // 4. move from tmp to lhs
        lhs_outputs.insert(std::begin(tmp), std::end(tmp));

        // 5.restore interconnects
        if (bHadInterConnect) {
            rhs_outputs[lhs->name] = lhs;
        }
        if (bHadInterconnectR2L) {
            lhs_outputs[rhs->name] = rhs;
        }
    }

    // fixing layers itself input references
    {
        // 1. removing interconnects lhs->rhs
        bool interConnectBackL2R = false;
        details::erase_if(lhs->insData, [&interConnectBackL2R, &rhs](DataWeakPtr weakData) {
            InferenceEngine::CNNLayerPtr creator = nullptr;
            auto data = weakData.lock();
            if (data != nullptr)
                creator = getCreatorLayer(data).lock();
            interConnectBackL2R |= creator == rhs;
            return creator == rhs;
        });

        // 2. removing interconnects rhs->lhs
        auto interConnectBackR2L = false;
        if (!interConnectBackL2R) {
            details::erase_if(rhs->insData, [&interConnectBackR2L, &lhs](DataWeakPtr weakData) {
                auto data = weakData.lock();
                IE_ASSERT_F(data != nullptr);
                interConnectBackR2L |= getCreatorLayer(data).lock() == lhs;
                return getCreatorLayer(data).lock() == lhs;
            });
        }

        // swap back edges
        std::swap(lhs->insData, rhs->insData);

        // 4. Restoring interconnections
        if (interConnectBackL2R) {
            rhs->insData.push_back(lhs->outData.front());
        }
        if (interConnectBackR2L) {
            lhs->insData.push_back(rhs->outData.front());
        }
    }

    // TODO :
    // 1. step find out what layer is first in topological order
    // 2. integrate shape infer mechanism starting from lhs
    lhs->outData.front()->setDims(rhs->outData.front()->getDims());
}

/**
 * @brief changes the Tensor Desctiption if data by created a new one with correct description and replacing original
 * one
 */
inline DataPtr CNNReplaceDataWithChangedTensorDescription(DataPtr old_data, TensorDesc& new_td) {
    auto new_dataPtr = std::make_shared<Data>(old_data->getName() + "_reshaped", new_td);
    getInputTo(new_dataPtr) = getInputTo(old_data);
    auto creatorLayer = getCreatorLayer(old_data).lock();
    getCreatorLayer(new_dataPtr) = creatorLayer;
    size_t idx = invalid_data_idx;
    for (size_t i = 0; i < creatorLayer->outData.size(); i++) {
        if (areEqualDatas(old_data, creatorLayer->outData[i])) {
            idx = i;
            break;
        }
    }
    if (idx == invalid_data_idx)
        THROW_GNA_EXCEPTION << "No idx for data was found";

    creatorLayer->outData[idx] = new_dataPtr;
    auto input_to = getInputTo(new_dataPtr);
    for (auto& input : input_to) {
        for (auto& input_idx : CNNLayerFindInsDataIdxes(old_data, input.second)) {
            input.second->insData[input_idx] = new_dataPtr;
        }
    }
    return new_dataPtr;
}

/**
 * @brief Creates a Reshape with given name and tensor description
 */
inline CNNLayerPtr CNNNetworkCreateReshape(const TensorDesc& td, const std::string& name, bool quantized) {
    auto reshape = std::make_shared<ReshapeLayer>(LayerParams({name, "reshape", Precision::FP32}));
    auto reshapeLayerWithQuant =
        quantized ? InferenceEngine::injectData<ov::intel_gna::frontend::QuantizedLayerParams>(reshape) : reshape;
    auto dataPtr = std::make_shared<Data>(name + "_data", td);
    getCreatorLayer(dataPtr) = reshapeLayerWithQuant;
    reshapeLayerWithQuant->outData.push_back(dataPtr);

    return reshapeLayerWithQuant;
}

/**
 * @@brief insertLayer between given layers
 * @param after, insertion happened after this layer, if after is nullptr, insertion happened after all inputLayers for
 * before layer
 * @param before, insertion happened before layer, if before is nullptr, insertion happened before all outputLayers of
 * after layer
 * @param layerToInsert inserted layer
 * @param outDataIndex index data to be used to insert layer after it. Cannot be used to specify allOutputDatas
 */
inline void CNNNetworkInsertLayer(CNNLayerPtr after,
                                  CNNLayerPtr before,
                                  CNNLayerPtr layerToInsert,
                                  size_t outDataIndex = invalid_data_idx,
                                  size_t inDataIndex = invalid_data_idx) {
    if (after == nullptr && before == nullptr) {
        IE_THROW() << "Cannot Insert Layer: before or after layers should be valid layer pointers";
    }

    bool bLocated = false;
    bool hasOutputIndex = outDataIndex != invalid_data_idx;
    int number_of_connections_between_after_n_before = 0;

    if (after != nullptr) {
        int nUnconnectedOData = 0;
        for (auto&& data : after->outData) {
            if (hasOutputIndex && outDataIndex) {
                --outDataIndex;
                continue;
            }
            auto inputTo = getInputTo(data);
            for (auto inputIt = inputTo.begin(); inputIt != inputTo.end(); ++inputIt) {
                auto input = inputIt->second;
                if (before != nullptr && input.get() != before.get())
                    continue;

                // located data
                for (auto input_port_idx : CNNLayerFindInsDataIdxes(data, input)) {
                    if ((inDataIndex == input_port_idx) || inDataIndex == invalid_data_idx)
                        input->insData[input_port_idx] = layerToInsert->outData.front();
                    number_of_connections_between_after_n_before++;
                }

                getInputTo(layerToInsert->outData.front())[inputIt->first] = input;

                bLocated = true;

                // erasing only one particular connection
                // we must check if there is only one connection between after <=> before
                if (number_of_connections_between_after_n_before == 1)
                    getInputTo(data).erase(inputIt->first);

                if (before != nullptr) {
                    break;
                }
            }
            if (inputTo.empty()) {
                nUnconnectedOData++;
            }
            if (bLocated) {
                // erasing all connection
                if (before == nullptr) {
                    getInputTo(data).clear();
                }

                getInputTo(data)[layerToInsert->outData.front()->getName()] = layerToInsert;
                layerToInsert->insData.push_back(data);
                break;
            }
            if (hasOutputIndex) {
                break;
            }
        }

        // separately checking case of possible single unconnected output of given layer
        if (!bLocated && !before && !hasOutputIndex) {
            if (nUnconnectedOData != 1 && number_of_connections_between_after_n_before <= 1) {
                THROW_GNA_EXCEPTION << "Cannot insert layer: " << LAYER_NAME(layerToInsert)
                                    << " after: " << LAYER_NAME(after);
            }

            for (auto&& data : after->outData) {
                if (!getInputTo(data).empty())
                    continue;

                bLocated = true;
                getInputTo(data)[layerToInsert->outData.front()->getName()] = layerToInsert;
                layerToInsert->insData.push_back(data);

                break;
            }
        }

        // if given outputDataIndex is not correct, lets find index that matches *before* layer
        if (!bLocated) {
            if (before != nullptr) {
<<<<<<< HEAD
                IE_ASSERT_F(before->insData.size() == 1 ||
                            inDataIndex != invalid_data_idx && inDataIndex < before->insData.size());
=======
                IE_ASSERT(before->insData.size() == 1 ||
                          (inDataIndex != invalid_data_idx && inDataIndex < before->insData.size()));
>>>>>>> 92fbf963
                auto prevLayer = after;
                for (auto idx = prevLayer->outData.begin(); idx != prevLayer->outData.end(); idx++) {
                    auto& outputports = getInputTo(*idx);
                    for (auto ll = outputports.begin(); ll != outputports.end(); ll++) {
                        if (ll->second.get() == before.get()) {
                            // looks we found where need to remove
                            outputports.erase(ll);
                            before->insData[inDataIndex != invalid_data_idx ? inDataIndex : 0] =
                                layerToInsert->outData.front();
                            getInputTo(layerToInsert->outData.front())[before->name] = before;

                            bLocated = true;
                            break;
                        }
                    }
                    if (bLocated) {
                        break;
                    }
                }
                // now we have a before layer with one input less
            }
            if (bLocated) {
                // inserting into node that doesnt have child
                IE_ASSERT_F(!after->outData.empty());
                for (auto&& next : after->outData) {
                    if (!getInputTo(next).empty())
                        continue;
                    getInputTo(next)[layerToInsert->name] = layerToInsert;
                    layerToInsert->insData.push_back(next);
                }
            }
        }
    }
    if (!bLocated) {
        IE_THROW() << "Cannot insert layer between: " << ((after == nullptr) ? std::string("nullptr") : after->name)
                   << " and " << ((before == nullptr) ? std::string("nullptr") : before->name);
    }
}

/**
 * @brief returns previous layers and outData index for it
 * @tparam T
 * @param origin
 * @param acceptanceCriteria
 * @param idx
 */
template <class T>
std::vector<std::pair<CNNLayerPtr, int>> CNNNetGetPrevLayersSkip(CNNLayerPtr origin,
                                                                 const T& acceptanceCriteria,
                                                                 int idx = -1) {
    std::vector<std::pair<CNNLayerPtr, int>> prevLayers;
    for (int i = idx == -1 ? 0 : idx; CNNNetHasPrevLayer(origin.get(), i) && (idx == -1 || i == idx); i++) {
        auto prevLayer = CNNNetPrevLayer(origin, i);
        if (acceptanceCriteria(prevLayer)) {
            prevLayers.push_back({prevLayer, CNNLayerFindOutDataIdx(origin, i)});
        } else {
            // if for some input we need to look in upper layers - original index not used here intentionally
            auto prevPrevLayers = CNNNetGetPrevLayersSkip(prevLayer, acceptanceCriteria);
            prevLayers.insert(prevLayers.end(), prevPrevLayers.begin(), prevPrevLayers.end());
        }
    }

    return prevLayers;
}

/**
 * @brief Removes 'to_remove' layer from between two other - 'prev' and 'next', then connects 'prev' and 'next'
 * @param prev           Layer before 'to_remove'
 * @param to_remove      Layer to be removed
 * @param prevOutputNo   Output number of 'prev', which will be connected with 'next'
 * @param nextInputNo    Input number of 'next', which will be connected with 'prev'
 * @return true if layer was removed, otherwise return false
 */

inline bool CNNRemoveAndConnect(CNNLayerPtr prev, CNNLayerPtr to_remove, int prevOutputNo = 0, int nextInputNo = 0) {
    CNNLayerPtr next = CNNNetCheckNextLayerSkipCertain(to_remove, 0, 0, true, DoNotSkip).first;

    if (!prev || !next) {
        return false;
    }

    IE_ASSERT_F(prev->outData.size() > 0);
    IE_ASSERT_F(next->outData.size() > 0);

    if (to_remove->outData.size() != 1) {
        // Cannot remove layer, which has different number of outputs than 1
        return false;
    }

    // Get first output ptr of 'prev'
    auto prevDPtr = prev->outData[prevOutputNo];

    // Assign first output of 'prev' to first input of 'next'
    next->insData[nextInputNo] = prevDPtr;

    // Add 'next' to inputTo map of 'prev',
    // so now it will point 'next' as a layer, which uses 'prev' as its input.
    auto& prevInputToMap = getInputTo(prevDPtr);
    prevInputToMap[next->name] = next;

    // Remove reference to 'to_remove' from inputTo map of 'prev'
    prevInputToMap.erase(to_remove->name);

    return true;
}

/**
 * @brief remove given layer from topology, currently only layers with one input data and one output data supported
 */
inline void CNNNetworkRemoveLayer(CNNLayerPtr layer, bool checkDims = true) {
    if (!layer) {
        IE_THROW() << "Cannot remove layer pointed to NULL";
    }
    log::debug() << "Removing " << layer->name << " layer\n";
    if (layer->insData.size() != 1) {
        IE_THROW() << "Cannot remove layer : " << layer->name << " that has different number of inputs than 1";
    }
    if (layer->outData.size() != 1) {
        IE_THROW() << "Cannot remove layer : " << layer->name << " that has different number of outputs than 1";
    }

    auto isp = layer->insData.front().lock();
    if (!isp) {
        IE_THROW() << "Cannot remove layer : " << layer->name << " cannot get it's input";
    }
    // if dimensions of input layer not equal target dimensions - shape infer  or reshape layer required, so skipping
    // those cases
    auto osp = layer->outData.front();
    if (checkDims && isp->getDims() != osp->getDims()) {
        IE_THROW() << "Cannot remove layer : " << layer->name << " its input layer(" << isp->getName()
                   << ") and output(" << osp->getName() << ") have incompatible dimensions";
    }

    // remove isp->layer connection
    for (auto i = getInputTo(isp).begin(); i != getInputTo(isp).end(); i++) {
        if (i->second.get() == layer.get()) {
            getInputTo(isp).erase(i);
            break;
        }
    }

    // remove osp->layer connection
    for (auto&& outData : getInputTo(osp)) {
        for (size_t i = 0; i < outData.second->insData.size(); i++) {
            auto insData = outData.second->insData[i].lock();
            if (!insData) {
                IE_THROW() << "Cannot remove layer : " << layer->name << ", its output layer(" << outData.first
                           << " has invalid input configuration";
            }
            auto creator = getCreatorLayer(insData).lock();
            if (!creator) {
                IE_THROW() << "Cannot remove layer : " << layer->name << ", its output layer(" << outData.first
                           << " has invalid input configuration";
            }

            // found layer that need to be removed
            if (creator.get() == layer.get()) {
                outData.second->insData[i] = isp;
                break;
            }
        }
    }

    // add isp->osp connections
    for (auto&& outData : getInputTo(osp)) {
        // new syntetic name to avoid duplicates in map
        getInputTo(isp)[layer->name + "_" + outData.first] = outData.second;
    }

    // removing layer->osp, and layer->isp connection not necessary - layer will delete it by itself
}

/**
 * @brief reconnects given layer to different parent
 * before:
 *   old_prev_layer --> layer
 * after:
 *   new_prev_layer --> layer
 * limitations:
 *    - new & old prev layer must have exactly one outgoing port
 */
inline void CNNNetworkReconnectLayer(CNNLayerPtr old_prev_layer,
                                     CNNLayerPtr new_prev_layer,
                                     CNNLayerPtr layer,
                                     bool checkDims = true) {
    if (!layer) {
        IE_THROW() << "Cannot reconnect layer pointed to NULL";
    }
    if (!old_prev_layer) {
        IE_THROW() << "Cannot reconnect layer old parent is NULL";
    }
    if (!new_prev_layer) {
        IE_THROW() << "Cannot reconnect layer new parent is NULL";
    }

    log::debug() << "Reconnecting " << old_prev_layer->name << " --> " << layer->name << " layer to "
                 << new_prev_layer->name << " -- > " << layer->name << "layer\n";

    if (layer->insData.size() < 1) {
        IE_THROW() << "Cannot reconnect layer : " << layer->name
                   << " operation supports only layers with at least 1 incomming port";
    }

    if (old_prev_layer->outData.size() != 1) {
        IE_THROW() << "Cannot reconnect layer : " << old_prev_layer->name << " must have exactly 1 outgoing port";
    }

    if (new_prev_layer->outData.size() != 1) {
        IE_THROW() << "Cannot reconnect layer : " << new_prev_layer->name << " must have exactly 1 outgoing port";
    }
    // layer has ports
    // each port has several layers connected to port
    // we are assuming that old & new prev has only one outgoing port
    auto old_prev_layer_out_port_0 = old_prev_layer->outData.front();
    auto new_prev_layer_out_port_0 = new_prev_layer->outData.front();

    if (checkDims && old_prev_layer_out_port_0->getDims() != new_prev_layer_out_port_0->getDims()) {
        IE_THROW() << "Cannot reconnect layer : " << old_prev_layer->name << " as its output have different dims than"
                   << new_prev_layer->name;
    }

    // find connection between old_prev & layer connection in layer input collection
    for (auto layer_input_port : CNNLayerFindInsDataIdxes(old_prev_layer_out_port_0, layer)) {
        layer->insData[layer_input_port] = new_prev_layer_out_port_0;
    }

    // remove old_prev->layer connection
    for (auto i = getInputTo(old_prev_layer_out_port_0).begin(); i != getInputTo(old_prev_layer_out_port_0).end();
         i++) {
        if (i->second.get() == layer.get()) {
            getInputTo(new_prev_layer_out_port_0).insert({layer->name, layer});
            getInputTo(old_prev_layer_out_port_0).erase(i);
            break;
        }
    }
}

inline uint32_t GetDimFromFront(const InferenceEngine::SizeVector& dims, uint32_t dim) {
    if (dim >= dims.size()) {
        return 1;
    }
    return static_cast<uint32_t>(dims[dim]);
}

/**
 * @brief returns a specified dimension depending on its back offset
 * @param dims vector of dimensions
 * @param backOffset back dimension offset
 */

inline uint32_t GetDimFromBack(const InferenceEngine::SizeVector& dims, const uint32_t backOffset) {
    if (backOffset > dims.size()) {
        return 1;
    }
    const auto indexFromFront = static_cast<uint32_t>(dims.size()) - backOffset;
    return GetDimFromFront(dims, indexFromFront);
}

enum class DataDimName { N, C, H, W };

/**
 * @brief returns a size of a specified data dimension depending on the layout
 * @param data a pointer to the data
 * @param dimName dimension name
 */
inline uint32_t GetDataDimByName(InferenceEngine::DataPtr data, DataDimName dimName) {
    uint32_t dimIxInNCHW = static_cast<uint32_t>(dimName);
    IE_ASSERT_F(dimIxInNCHW <= 3);

    std::vector<uint32_t> backOffsets;
    switch (data->getLayout()) {
    case Layout::C:
    case Layout::NC:
        // 1 will be returned for offsets > 2
        backOffsets = std::vector<uint32_t>{2, 1, 3, 4};
        break;
    case Layout::HWC:
        // 1 will be returned for offset 4
    case Layout::NHWC:
        backOffsets = std::vector<uint32_t>{4, 1, 3, 2};
        break;
    case Layout::CHW:
        // 1 will be returned for offset 4
    case Layout::NCHW:
        backOffsets = std::vector<uint32_t>{4, 3, 2, 1};
        break;
    default:
        THROW_GNA_EXCEPTION << data->getName() << " Unexpected layout " << data->getLayout();
    }
    auto dims = data->getDims();
    return GetDimFromBack(dims, backOffsets[dimIxInNCHW]);
}

}  // namespace InferenceEngine<|MERGE_RESOLUTION|>--- conflicted
+++ resolved
@@ -629,13 +629,8 @@
         // if given outputDataIndex is not correct, lets find index that matches *before* layer
         if (!bLocated) {
             if (before != nullptr) {
-<<<<<<< HEAD
                 IE_ASSERT_F(before->insData.size() == 1 ||
-                            inDataIndex != invalid_data_idx && inDataIndex < before->insData.size());
-=======
-                IE_ASSERT(before->insData.size() == 1 ||
-                          (inDataIndex != invalid_data_idx && inDataIndex < before->insData.size()));
->>>>>>> 92fbf963
+                            (inDataIndex != invalid_data_idx && inDataIndex < before->insData.size()));
                 auto prevLayer = after;
                 for (auto idx = prevLayer->outData.begin(); idx != prevLayer->outData.end(); idx++) {
                     auto& outputports = getInputTo(*idx);
