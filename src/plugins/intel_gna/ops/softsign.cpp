// Copyright (C) 2018-2022 Intel Corporation
// SPDX-License-Identifier: Apache-2.0
//

#include "softsign.hpp"

#include <ngraph/validation_util.hpp>

#include "ngraph/attribute_visitor.hpp"
#include "ngraph/runtime/host_tensor.hpp"

#include <cmath>
#include <cstddef>

<<<<<<< HEAD
NGRAPH_RTTI_DEFINITION(ov::intel_gna::op::SoftSign, "SoftSign", 0);

namespace ov {
namespace intel_gna {
namespace op {
=======
namespace GNAPluginNS {
>>>>>>> a6583965

template <typename T>
void softsign(const T* arg, T* out, size_t count) {
    for (size_t i = 0; i < count; i++) {
        out[i] = arg[i] / (1 + std::abs(arg[i]));
    }
}

SoftSign::SoftSign(const ngraph::Output<ngraph::Node>& arg) : ov::op::util::UnaryElementwiseArithmetic(arg) {
    constructor_validate_and_infer_types();
}

std::shared_ptr<ngraph::Node> SoftSign::clone_with_new_inputs(const ngraph::OutputVector& new_args) const {
    check_new_args_count(this, new_args);
    return std::make_shared<SoftSign>(new_args.at(0));
}

template <ngraph::element::Type_t ET>
inline bool evaluate(const ov::Tensor& arg, ov::Tensor& out, const size_t count) {
    using T = typename ngraph::element_type_traits<ET>::value_type;
    softsign<T>(arg.data<T>(), out.data<T>(), count);
    return true;
}

namespace {
bool evaluate_softsign(const ov::Tensor& arg, ov::Tensor& out) {
    bool rc = true;
    size_t count = shape_size(arg.get_shape());

    switch (arg.get_element_type()) {
    case ov::element::Type_t::f16:
        rc = evaluate<ov::element::Type_t::f16>(arg, out, count);
        break;
    case ov::element::Type_t::f32:
        rc = evaluate<ov::element::Type_t::f32>(arg, out, count);
        break;
    default:
        rc = false;
        break;
    }
    return rc;
}
} // namespace

bool SoftSign::evaluate(ov::TensorVector& outputs,
                        const ov::TensorVector& inputs,
                        const ov::EvaluationContext& evaluation_context) const {
    return evaluate_softsign(inputs[0], outputs[0]);
}

bool SoftSign::has_evaluate() const {
    switch (get_input_element_type(0)) {
    case ngraph::element::f16:
    case ngraph::element::f32:
        return true;
    default:
        break;
    }
    return false;
}

} // namespace op
} // namespace intel_gna
} // namespace ov<|MERGE_RESOLUTION|>--- conflicted
+++ resolved
@@ -12,15 +12,9 @@
 #include <cmath>
 #include <cstddef>
 
-<<<<<<< HEAD
-NGRAPH_RTTI_DEFINITION(ov::intel_gna::op::SoftSign, "SoftSign", 0);
-
 namespace ov {
 namespace intel_gna {
 namespace op {
-=======
-namespace GNAPluginNS {
->>>>>>> a6583965
 
 template <typename T>
 void softsign(const T* arg, T* out, size_t count) {
