// Copyright (C) 2018-2022 Intel Corporation
// SPDX-License-Identifier: Apache-2.0
//

#include <vector>
#include <string>
#include <memory>
#include <utility>
#include <algorithm>
#include <list>
#include <unordered_set>
#include <set>
#include <fstream>
#include <limits>
#include <iomanip>

#include <legacy/graph_transformer.h>
#include <blob_factory.hpp>
#include <ie_memcpy.h>
#include <ie_algorithm.hpp>
#include <legacy/details/ie_cnn_network_tools.h>
#include <legacy/ie_util_internal.hpp>
#include <legacy/graph_tools.hpp>
#include <legacy/net_pass.h>
#include <layers/gna_copy_layer.hpp>

#include "backend/dnn_types.h"
#include "gna_plugin_log.hpp"
#include "frontend/quantization.h"
#include "frontend/quantized_layer_params.hpp"
#include <layers/gna_copy_layer.hpp>
#include <layers/gna_fake_quantize_layer.hpp>
#include <runtime/pwl.h>
#include "gna_graph_tools.hpp"
#include "gna_pass_manager.hpp"
#include "layers/gna_layer_info.hpp"
#include "gna_upstream_iterator.hpp"
#include "frontend/quantization.h"
#include "gna_groups.hpp"
#include "gna_graph_patterns.hpp"
#include "gna_data_types.hpp"
#include "gna_tensor_tools.hpp"
#include "gna_itt.hpp"
#include "backend/gna_limitations.hpp"

using namespace InferenceEngine;
using namespace InferenceEngine::details;
using namespace GNAPluginNS;

#define pass_trace() gnalog() << "[" << getName() << "] "

std::shared_ptr<IPassManager> BasePass::getPassManager() {
    auto sharedMgr = mgr.lock();
    if (!sharedMgr) {
        THROW_GNA_EXCEPTION << getName() << ": cannot get PassManager object";
    }
    return sharedMgr;
}


static bool fp32eq(float p1, float p2) {
    return (std::abs(p1 - p2) <= 0.00001f * std::min(std::abs(p1), std::abs(p2)));
}
// indexes stored in pass manager
static const char identityLayersCounterName[] = "identityLayerCounter";
static const char diagonalLayersCounterName[] = "diagonalLayerCounter";
static const char copyLayersCounter[] = "numCopyLayers";
static const char softSignLayersCounter[] = "numSoftSignLayers";

/**
 * @brief helper injections of diagonal layer with certain value
 */

static void insertDiagonalLayerBetween(InferenceEngine::CNNLayerPtr prevLayer,
                                       InferenceEngine::CNNLayerPtr nextLayer,
                                       std::shared_ptr<IPassManager> passmanager,
                                       float fillValue,
                                       size_t in_data_idx = invalid_data_idx) {
    auto quantized = InferenceEngine::getInjectedData<QuantizedLayerParams>(prevLayer);
    auto diagName = std::string("SyntheticScaleShift_") + std::to_string(passmanager->getIntVar(diagonalLayersCounterName)++);
    gnalog() << "Inserted Diagonal Layer " << diagName <<" between: " << prevLayer->name << " and " << nextLayer->name << "\n" << std::flush;

    auto diagLayer = std::make_shared<ScaleShiftLayer>(LayerParams({diagName, "ScaleShift", Precision::FP32}));
    IE_ASSERT(diagLayer != nullptr);

    auto inputLayer = InferenceEngine::CNNNetPrevLayerSkipCertain(nextLayer, 0, [](InferenceEngine::CNNLayerPtr ptr) {
        return LayerInfo(ptr).isNonValuesChangable();
    });
    IE_ASSERT(inputLayer != nullptr);
    size_t weightsSize = LayerInfo(prevLayer).has32BOutput() ? nextLayer->outData[0]->getDims().back() :
        Get2DReshapedData(nextLayer->outData[0], GNALimitations::GetMinBatchToFitInBuffer(nextLayer->outData[0]), 8)->getDims()[1];
    std::vector<float> weightsValues(weightsSize, fillValue);
    IE_ASSERT(diagLayer != nullptr);
    diagLayer->_weights = make_shared_blob<float>(
            TensorDesc(
                nextLayer->outData[0]->getTensorDesc().getPrecision(),
                SizeVector({weightsValues.size()}),
                Layout::C));
    diagLayer->_weights->allocate();
    CopyVectorToBlob(diagLayer->_weights, weightsValues);
    auto dataPtr = std::make_shared<Data>(diagName, nextLayer->outData[0]->getTensorDesc());

    auto diagonalWithQuant = quantized ?
                             InferenceEngine::injectData<QuantizedLayerParams>(diagLayer) : diagLayer;
    getCreatorLayer(dataPtr) = diagonalWithQuant;
    diagonalWithQuant->outData.push_back(dataPtr);
    // actual insertion
    CNNNetworkInsertLayer(prevLayer, nextLayer, diagonalWithQuant, invalid_data_idx, in_data_idx);
}

/**
 * @brief copy layer inserted by several passes
 * @returns pointer to newly created COPYLayer
 */
static CNNLayerPtr InsertCopyLayer(CNNLayerPtr prevLayer, CNNLayerPtr nextLayer, int beforeIdx,
                                   std::shared_ptr<IPassManager> passmanager,  std::string copyLayerType) {
    OV_ITT_SCOPED_TASK(itt::domains::GNA_LT, "InsertCopyLayer");
    auto quantized = InferenceEngine::getInjectedData<QuantizedLayerParams>(prevLayer);
    std::string copyName = copyLayerType + std::string("_") + std::to_string(passmanager->getIntVar(copyLayersCounter)++);
    gnalog() << "Inserted " << copyName << " between: " << prevLayer->name << " and " << nextLayer->name << std::endl;

    CNNLayerPtr copyLayer = std::make_shared<GenericLayer>(LayerParams({copyName, copyLayerType, Precision::FP32}));

    auto inputData = nextLayer->insData[beforeIdx].lock();
    auto dataPtr = std::make_shared<Data>(copyName, inputData->getTensorDesc());
    auto copyWithQuant = quantized ?
                         InferenceEngine::injectData<QuantizedLayerParams>(copyLayer) :
                         copyLayer;
    getCreatorLayer(dataPtr) = copyWithQuant;
    copyWithQuant->outData.push_back(dataPtr);
    CNNNetworkInsertLayer(prevLayer, nextLayer, copyWithQuant, invalid_data_idx, beforeIdx);
    return copyWithQuant;
}

static bool hasNextFuncLayer(const CNNLayerPtr layer) {
    return CNNNetHasNextLayerSkipCertain(layer, 0, 0, [](CNNLayerPtr layer) {
                return LayerInfo(layer).isNonFunctional();
            });
}

static std::vector<CNNLayerPtr> getCandidatesForIdentityInsertion(const CNNLayerPtr l, std::shared_ptr<IPassManager> passmanager,
                                                                  bool skipFq = false) {
    std::vector<CNNLayerPtr> prevLayers;

    // skipping memory inputs and true inputs layers
    if (l->insData.empty()) return {};

    auto eltwise = dynamic_cast<InferenceEngine::EltwiseLayer *>(l.get());
    auto concat = dynamic_cast<InferenceEngine::ConcatLayer *>(l.get());

    auto PrevFunctionalLayer = [skipFq](CNNLayerPtr l, int idx = 0) {
        auto prevLayer = CNNNetPrevLayerSkipCertain(l, idx, [skipFq](CNNLayerPtr ptr) {
            return LayerInfo(ptr).isNonFunctional() || skipFq && LayerInfo(ptr).isFakeQuantize();
        });
        gnalog() << "CNNNetPrevLayerSkipCertain for :: " << l->name << "returned: " << prevLayer->name << std::endl;
        return prevLayer;
    };


    // eltwise
    if (eltwise != nullptr) {
        // eltwise layer has 2 inputs, so depends on situation identity should or should not be inserted

        // for sum with 16-bit input precision
        //          if we have 4-4 inputs - we will handle that by inserting identity activation case (1)
        //          if we have 4-2 inputs - OK
        //          if we have 2-2 inputs - we need to insert diagonal

        // for sum with 8-bit input precision
        //          if we have 1-1 inputs - OK
        //          if we have 4-4 inputs - there are 2 options
        //              option 1 both inputs came from single outdata - we need to insert 1 identity activation to just convert single input into 1 byte
        //              option 2 each input came from its own outdata - we need to insert 2 identity activations to convert both and feed weights and inputs

        // for mul if we have 2-2 or 1-1 (low precision case) inputs - OK
        // for mul if we have 2-4 or 1-4 (low precision case) inputs - we need to insert identity activation to make 2 bytes input
        //                                                             or 1 byte input (low precision case)
        // for mul if we have 4-4 inputs - there are 2 options
        //          option 1 both inputs came from single outdata - we need to insert 1 identity activation to just convert single input into 2 bytes
        //                                                          or 1 byte (low precision case)
        //          option 2 each input came from its own outdata - we need to insert 2 identity activations to convert both and feed weights and inputs

        auto prev0 = PrevFunctionalLayer(l, 0);
        auto prev1 = PrevFunctionalLayer(l, 1);

        switch (eltwise->_operation) {
            case EltwiseLayer::Sub:
            case EltwiseLayer::Sum:
                if (!passmanager->isLowPrecision()) {
                    if (!LayerInfo(prev0).has32BOutput() || !LayerInfo(prev1).has32BOutput()) {
                        return prevLayers;
                    }
                    // TODO: whether there are possibility to select after what layer identity gets inserted
                    prevLayers.push_back(CNNNetPrevLayer(l, 0));
                } else {
                    if (LayerInfo(prev0).has8BOr16BOutput() && LayerInfo(prev1).has8BOr16BOutput()) {
                        return prevLayers;
                    }

                    if (LayerInfo(prev0).has32BOutput()) {
                        prevLayers.push_back(CNNNetPrevLayer(l, 0));
                    }

                    // if layers of outdata are different
                    auto prevData0 = l->insData[0].lock();
                    auto prevData1 = l->insData[1].lock();

                    if ((prev0 != prev1 || prevData0 != prevData1) && LayerInfo(prev1).has32BOutput()) {
                        prevLayers.push_back(CNNNetPrevLayer(l, 1));
                    }
                }
                break;
            case EltwiseLayer::Prod: {
                if (LayerInfo(prev0).has8BOr16BOutput() && LayerInfo(prev1).has8BOr16BOutput()) {
                    return prevLayers;
                }

                if (LayerInfo(prev0).has32BOutput()) {
                    prevLayers.push_back(CNNNetPrevLayer(l, 0));
                }

                // if layers of outdata are different
                auto prevData0 = l->insData[0].lock();
                auto prevData1 = l->insData[1].lock();

                if ((prev0 != prev1 || prevData0 != prevData1) && LayerInfo(prev1).has32BOutput()) {
                        prevLayers.push_back(CNNNetPrevLayer(l, 1));
                }

                break;
            }
            default :
                THROW_GNA_EXCEPTION << "Eltwise Layer of type: " << eltwise->_operation << " not supported";
        }
    } else if (concat != nullptr) {
        for (int i = 0; CNNNetHasPrevLayer(l.get(), i); ++i) {
            auto prev = PrevFunctionalLayer(l, i);
            if (LayerInfo(prev).has32BOutput()) {
                prevLayers.push_back(CNNNetPrevLayer(l, i));
            }
        }
    } else {
        // not eltwise or concat
        // other layers has 1 inputs - situation is easier
        // ex. activation or pooling - no need to insert identity activation.
        if (LayerInfo(l).isNonFunctional() || LayerInfo(l).has32BInput())
            return prevLayers;

        auto prevLayer = PrevFunctionalLayer(l, LayerInfo(l).isGemm() ? 1 : 0);

        // No need to instert identity activation
        // when activation was already there before pooling
        // in case of CNN -> Activation -> Pooling order
        if (LayerInfo(prevLayer).isPooling()) {
            auto prevPrevLayer = PrevFunctionalLayer(prevLayer, 0);
            if (LayerInfo(prevPrevLayer).isActivation()) {
                return prevLayers;
            }
        }

        if (!LayerInfo(prevLayer).has32BOutput())
            return prevLayers;

        prevLayers.push_back(CNNNetPrevLayer(l, 0));
    }
    return prevLayers;
}

void InsertDiagonalLayerPass::run() {
    OV_ITT_SCOPED_TASK(itt::domains::GNA_LT, "InsertDiagonalLayerPass");
    bool lowPrecision = getPassManager()->isLowPrecision();

    for (auto & l : *pLayers) {
        if (l->insData.empty()) continue;
        auto prevLayer = CNNNetPrevLayerSkipCertain(l, 0, [](CNNLayerPtr ptr) {
            return LayerInfo(ptr).isNonFunctional();
        });
        if (LayerInfo(l).isActivation()) {
            if (LayerInfo(prevLayer).has32BOutput()) {
                continue;
            }
        } else {
            auto eltwise = dynamic_cast<InferenceEngine::EltwiseLayer *>(l.get());
            if (!eltwise) {
                continue;
            }
            // in case of eltwise sum in 16-bit input precision one of input would be 4 bytes one - 2
            // in case of eltwise mul in 16-bit input precision one of input would be 2 bytes one - 2
            // in case of eltwise sum in low (8-bit) input precision both inputs are 1 byte
            // in case of eltwise mul in low (8-bit) input precision both inputs are 1 byte
            // for e sum if we have 4-4 inputs we will handle that by inserting identity activation
            // for e sum if we have 4-2 - OK
            // for e sum if we have 2-2 inputs we need to insert diagonal -- handling here
            // for e sum if we have 1-1 inputs in low precision mode - OK
            // for e mul if we have 2-2 - OK
            // for e mul if we have 1-1 in low precision mode - OK
            // for e mul if we have 2-4 - inputs we need to insert identity to put 4 bytes input into weights
            // for e mul if we have 4-4 - inputs we need to insert 2 identities to put both 4 bytes input into weights

            if (eltwise->_operation != EltwiseLayer::Sum && eltwise->_operation != EltwiseLayer::Sub)
                continue;

            auto prevLayer1 = CNNNetPrevLayerSkipCertain(l, 1, [](CNNLayerPtr ptr) {
                return LayerInfo(ptr).isNonFunctional();
            });
            if (!LayerInfo(prevLayer).has8BOr16BOutput() || !LayerInfo(prevLayer1).has8BOr16BOutput())
                continue;

            if (lowPrecision && LayerInfo(prevLayer).has8BOr16BOutput() && LayerInfo(prevLayer1).has8BOr16BOutput())
                continue;
        }
        auto prevDirectLayer = CNNNetPrevLayer(l, 0);
        insertDiagonalLayerBetween(prevDirectLayer, l, getPassManager(), 1.f, 0);
    }
}

void HandleMultipleActivationsForTheLayerPass::run() {
    OV_ITT_SCOPED_TASK(itt::domains::GNA_LT, "HandleMultipleActivationsForTheLayerPass");
    // found layer followed by multiple activations
    for (auto & l : *pLayers) {
        CNNLayerSet activations;

        for (auto && odata : l->outData) {
            for (auto && inputTo : getInputTo(odata)) {
                LayerInfo info(inputTo.second);

                if (info.isActivation()) {
                    if (odata->getDims().empty()) continue;
                    if (!activations.empty() && odata->getDims()[0] != 1) {
                        THROW_GNA_EXCEPTION << "Unsupported batch size " << odata->getDims()[0]
                                            << " for diagonal layer insertion";
                    }
                    activations.insert(inputTo.second);
                }
            }
        }
        // single or not activations case
        if (activations.size() < 2) continue;

        // insert diagonals one per each activation
        for (auto && activation : activations) {
            insertDiagonalLayerBetween(l, activation, getPassManager(), 0.0f);
        }
    }
}

void ForbidActivationFusingPass::run() {
    OV_ITT_SCOPED_TASK(itt::domains::GNA_LT, "ForbidActivationFusingPass");
    for (auto& l : *pLayers) {
        if (LayerInfo(l).isActivation()) {
            auto prevLayer = CNNNetPrevLayer(l);
            if (LayerInfo(prevLayer).has32BOutput()) {
                // find all layers directly connected to the outputs of the previous layer
                const auto allUsingPrev = CNNNetGetAllNextLayersSkipCertain(prevLayer, -1,
                    [&](CNNLayerPtr nextLayer) -> bool {
                        for (const auto& input : nextLayer->insData) {
                            for (const auto& output : prevLayer->outData) {
                                if (areEqualDatas(input.lock(), output) &&
                                    areEqualDatas(l->insData[0].lock(), output) &&
                                    (LayerInfo(nextLayer).isEltwiseSum() || nextLayer == l)) {
                                    return false;
                                }
                            }
                        }
                        return true;
                    });
                if (allUsingPrev.size() > 1) {
                    // the weights of MAX_VAL_2B_WEIGHT are used to enforce 1.0 scale factor
                    // so the scores are more correct
                    insertDiagonalLayerBetween(prevLayer, l, getPassManager(), MAX_VAL_2B_WEIGHT);
                }
                continue;
            }
        }
    }
}

namespace {
    template<class T>
    bool is2D(T&& vec) {
        return vec.size() >= 2 && vec[0] > 1 && vec[1] > 1;
    }
} // namespace

void ReorderMaxPoolPass::run() {
    OV_ITT_SCOPED_TASK(itt::domains::GNA_LT, "ReorderMaxPoolPass");
    // detecting following pattern
    // conv->activation->maxpooling
    // changing it to conv->maxpooling->activation
    for (auto & l : *pLayers) {
        auto pool = LayerInfo(l);
        if (!pool.isMaxPooling()) continue;

        // don't reorder if pooling is 2D for CNN2D
        auto pooling = dynamic_cast<PoolingLayer*>(l.get());
        // todo: return the check for stride after it'll be fixed in MO for Kaldi models
        if (pooling == nullptr || (is2D(pooling->_kernel))) continue;

        // checking prev layer type
        auto actLayer = CNNNetPrevLayer(l);
        auto activation = LayerInfo(actLayer);
        if (!activation.isActivation() || actLayer->insData.size() > 1) continue;

        // if activation came from convolution
        auto convolution = LayerInfo(CNNNetPrevLayer(static_cast<InferenceEngine::CNNLayer*>(activation)));
        if (!convolution.isConvolution()) continue;

        gnalog() << "MaxPooling: " << pool << ", reordered with activation: " << activation << "\n";

        CNNNetSwapLayers(activation, pool);
    }
}

void SubstituteSoftSignPass::run() {
    OV_ITT_SCOPED_TASK(itt::domains::GNA_LT, "SubstituteSoftSignPass");
    //detecting following pattern
    // irv7 model:          irv10 model:
    // a layer                  a layer
    // |  \                     |  \
    // abs  \                   abs  \
    // |     |                  |     |
    // |     |                  add   |
    // |     |                  |     |
    // power |                  power |
    //  \   /                    \   /
    //    mul                      mul
    auto fp32eq = [](float p1, float p2) {
        return (std::abs(p1 - p2) <= 0.00001f * std::min(std::abs(p1), std::abs(p2)));
    };

    auto hasNChildren = [](CNNLayerPtr l, int N){
        if (l->outData.size() != 1) return false;
        if (getInputTo(l->outData.front()).size() != N) return false;
        return true;
    };
    auto getNthChild = [](CNNLayerPtr l, int N) {
        auto first = getInputTo(l->outData.front()).begin();
        auto last = getInputTo(l->outData.front()).end();
        IE_ASSERT(first != last);
        IE_ASSERT(N <= std::distance(first, last));
        std::advance(first, N);
        return first->second;
    };
    for (auto & l : *pLayers) {
        if (!hasNChildren(l, 2)) continue;
        auto mul = getNthChild(l, 0);
        auto abs = getNthChild(l, 1);

        bool cont = true;
        if (LayerInfo(mul).isEltwiseMul() && LayerInfo(abs).isAbs()) {
            cont = false;
        }
        if (cont && LayerInfo(abs).isEltwiseMul() && LayerInfo(mul).isAbs()) {
            std::swap(mul, abs);
            cont = false;
        }
        if (cont) continue;
        if (!hasNChildren(abs, 1)) continue;
        auto addition = getNthChild(abs, 0);
        InferenceEngine::CNNLayerPtr power = nullptr;

        if (!LayerInfo(addition).isPower()) continue;
        auto powerLayer = LayerInfo(addition).as<PowerLayer*>();

        // first layer after abs must have scale of 1, offset of 1 and power of either 1 or -1
        if (!fp32eq(powerLayer->scale, 1.0f) || !fp32eq(powerLayer->offset, 1.0f) || !fp32eq(std::abs(powerLayer->power), 1.0f)) continue;
        // power == -1, offset = 1, scale = 1
        if (fp32eq(powerLayer->power, -1.0f)) {
            std::swap(addition, power);
        } else { // power = 1, offset = 1, scale - 1
            power = getNthChild(addition, 0);
            if (!LayerInfo(power).isPower()) continue;
            auto powerLayer_1 = LayerInfo(power).as<PowerLayer*>();
            // layer after addition must have power of -1, offset of 0 and scale of 1
            if (!fp32eq(powerLayer_1->power, -1.0f) || !fp32eq(powerLayer_1->offset, 0.0f) || !fp32eq(powerLayer_1->scale, 1.0f)) continue;
        }

        if (!hasNChildren(power, 1)) continue;
        auto mulSame = getNthChild(power, 0);
        if (mulSame != mul) continue;

        // pattern matched - lets substitute
        gnalog() << "SoftSign subgraph found consits of: \n"
                 << "\t" << abs->name << "\n";
        if (addition != nullptr) gnalog() << "\t" << addition->name << "\n";
        gnalog() << "\t" << mul->name << "\n"
                 << std::endl;

        // creating softsign layer
        auto quantized = InferenceEngine::getInjectedData<QuantizedLayerParams>(l);
        auto layerName = std::string("Synthetic_SoftSign_")
                + std::to_string(getPassManager()->getIntVar(softSignLayersCounter)++);

        CNNLayerPtr activationLayer =
                std::make_shared<GenericLayer>(LayerParams({layerName, "SoftSign", Precision::FP32}));
        IE_ASSERT(activationLayer != nullptr);
        auto activationLayerWithQuant = quantized ?
                                        InferenceEngine::injectData<QuantizedLayerParams>(activationLayer) :
                                        activationLayer;

        auto mulData = mul->outData;

        // rebind outdata of mull to be outdata of softsign
        for (auto && data : mulData) {
            getCreatorLayer(data) = activationLayerWithQuant;
            data->setName("softsign_data_" + std::to_string(getPassManager()->getIntVar(softSignLayersCounter)));
            activationLayerWithQuant->outData.push_back(data);
        }

        // making connection l->softsign
        getInputTo(l->outData.front()).clear();
        getInputTo(l->outData.front())[layerName] = activationLayerWithQuant;

        // making back connection softsign->mul
        activationLayerWithQuant->insData.push_back(l->outData.front());
    }
}
void SubstitutePReluPass::run() {
    OV_ITT_SCOPED_TASK(itt::domains::GNA_LT, "SubstitutePReluPass");
    auto getScale = [](CNNLayer* layer) {
        auto powerCandidate = LayerInfo(layer);
        if (!powerCandidate.isPower()) return 0.0f;
        auto power = powerCandidate.as<PowerLayer*>();

        return power->power == 1 && power->offset == 0.0f ? power->scale : 0.0f;
    };

    auto isScale = [getScale](CNNLayer* layer) {
        return getScale(layer) != 0.0f;
    };

    auto isNegate = [getScale](CNNLayer* layer) {
        return getScale(layer) == -1.0f;
    };

    auto getNext = [](CNNLayer* layer) {
        CNNLayer* next = nullptr;
        if (layer == nullptr) return next;
        if (layer->outData.size() != 1) return next;
        return getInputTo(layer->outData[0]).begin()->second.get();
    };

    // TODO: unit tests for bad cases
    for (auto & l : *pLayers) {
        // assume l is starting layer, that is followed by eltwise_sum(relu, negate/relu/scale/negate)
        if (l->outData.size() != 1) continue;
        auto &outputLayers = getInputTo(l->outData[0]);
        if (outputLayers.size() != 2) continue;

        // one of followed layers need to be generic relu
        auto first = LayerInfo(outputLayers.begin()->second);
        auto second = LayerInfo((++outputLayers.begin())->second);

        auto relu1 = outputLayers.begin()->second;
        auto neg1 = (++outputLayers.begin())->second;
        if (second.isRelu()) {
            std::swap(first, second);
            std::swap(relu1, neg1);
        }
        if (!first.isRelu()) continue;
        // now we have relu as first layer, lets check second
        // negate
        if (!isNegate(neg1.get())) continue;

        // relu
        auto relu2 = getNext(second);
        if (!LayerInfo(relu2).isRelu()) continue;

        // scale
        auto scale = getNext(relu2);
        if (!isScale(scale)) continue;

        // negate2
        auto negate = getNext(scale);
        if (!isNegate(negate)) continue;

        // sum
        auto sum = getNext(negate);
        IE_ASSERT(sum != nullptr);
        if (!LayerInfo(sum).isEltwiseSum()) continue;
        if (sum->insData.size() != 2
                || sum->insData[0].lock() == nullptr
                || sum->insData[1].lock() == nullptr) continue;

        auto inData_0 = sum->insData[0].lock();
        IE_ASSERT(inData_0 != nullptr);
        auto creatorLayer_0 = getCreatorLayer(inData_0).lock();
        IE_ASSERT(creatorLayer_0 != nullptr);
        auto inData_1 = sum->insData[1].lock();
        IE_ASSERT(inData_1 != nullptr);
        auto creatorLayer_1 = getCreatorLayer(inData_1).lock();
        IE_ASSERT(creatorLayer_1 != nullptr);

        auto s1 = creatorLayer_0.get();
        auto s2 = creatorLayer_1.get();

        if (s1 != static_cast<InferenceEngine::CNNLayer *>(first) &&
            s2 != static_cast<InferenceEngine::CNNLayer *>(first)) {
            continue;
        }

        // hurray we found parametric relu group - dont know what to do with it though
        gnalog() << "PRelu with negative slope of " << -LayerInfo(scale).as<PowerLayer*>()->scale << " found" << std::endl;

        // removing all layers references except of relu layer
        outputLayers.clear();
        outputLayers[relu1->name] = relu1;
        // pointing relu to output of eltwise_summ
        relu1->outData = sum->outData;
        // changing creator layer
        getCreatorLayer(relu1->outData[0]) = relu1;
        // pointing back to relu if any
        if (!getInputTo(relu1->outData[0]).empty()) {
            auto summOutputLayer = getInputTo(relu1->outData[0]).begin()->second;
            summOutputLayer->insData.clear();
            summOutputLayer->insData.push_back(relu1->outData[0]);
        }

        // changing negative slope
        first.as<ReLULayer*>()->negative_slope = LayerInfo(scale).as<PowerLayer*>()->scale;
    }
}

void RemovePermutationsNHWCToNCHWPass::run() {
    OV_ITT_SCOPED_TASK(itt::domains::GNA_LT, "RemovePermutationsNHWCToNCHWPass");
    std::set<CNNLayerPtr> permutations_to_remove;
    std::list<std::pair<CNNLayerPtr, CNNLayerPtr>> nhwc_layout_patterns;
    for (auto& l : *pLayers) {
        if (!LayerInfo(l).isConvolution()) {
            continue;
        }

        CNNLayerPtr prev, next;
        std::tie(prev, next) = FindPermutationsAroundConvolutionInNHWCModel(l);

        if (prev == nullptr || next == nullptr) continue;

        if (LayerInfo(prev).isPermute() || LayerInfo(prev).isPermuteViaReshape()) {
            permutations_to_remove.insert(prev);
        }

        if (LayerInfo(next).isPermute() || LayerInfo(prev).isPermuteViaReshape()) {
            permutations_to_remove.insert(next);
        }

        nhwc_layout_patterns.push_back({prev, next});
    }

    for (const auto& layers : nhwc_layout_patterns) {
        auto pattern_start = layers.first;
        auto pattern_end = layers.second;

        auto getTransposedLayout = [](InferenceEngine::DataPtr data) {
            size_t dims_size = data->getDims().size();
            if (dims_size < 3 || dims_size > 4) {
                THROW_GNA_EXCEPTION << data->getName() <<
                    " unexpected dimensions size in Permute - Conv - Permute pattern";
            }
            // HWC layout enum is used here as the only available in CNNNetwork for 3D vectors,
            // but the real layout is NCW and it's the one used in order vector later
            return dims_size == 4 ? Layout::NHWC : Layout::HWC;
        };

        auto setTransposedOrder = [getTransposedLayout](InferenceEngine::DataPtr data) {
            auto layout = getTransposedLayout(data);
            if (data->getLayout() == layout) return;

            auto current_layer = getCreatorLayer(data).lock();
            if (LayerInfo(current_layer).isConcat()) {
                auto concat_layer = dynamic_cast<InferenceEngine::ConcatLayer*> (current_layer.get());
                auto dims_size = data->getDims().size();
                concat_layer->_axis = (dims_size == 4 ? GetPermuteOrder(Layout::NHWC, Layout::NCHW) :
                    std::vector<int32_t>{0, 2, 1})[concat_layer->_axis];
            }

            // NWC->NCW layouts are used here for order vector, see comments a few lines above
            auto dims = data->getDims();
            auto order = dims.size() == 4 ? GetPermuteOrder(Layout::NCHW, Layout::NHWC) :
                std::vector<int32_t>{0, 2, 1};
            InferenceEngine::SizeVector new_dims;
            for (int i = 0; i < dims.size(); ++i) {
                new_dims.push_back(dims[order[i]]);
            }
            data->setDims(new_dims);
            data->setLayout(layout);
        };

        auto input_to = getInputTo(pattern_start->outData[0]);
        IE_ASSERT(!input_to.empty());
        auto current_layer = input_to.begin()->second;
        setTransposedOrder(current_layer->input());
        std::function<void(CNNLayerPtr)> propogateNHWCOrderRecursive =
            [pattern_end, &propogateNHWCOrderRecursive, &setTransposedOrder](CNNLayerPtr current_layer) {
            if (current_layer == pattern_end) return;
            for (size_t i = 0; i < current_layer->outData.size(); ++i) {
                setTransposedOrder(current_layer->outData[i]);
                auto input_to = getInputTo(current_layer->outData[i]);
                IE_ASSERT(!input_to.empty());
                propogateNHWCOrderRecursive(input_to.begin()->second);
            }
        };
        propogateNHWCOrderRecursive(current_layer);

        if ((LayerInfo(pattern_start).isPermute() || LayerInfo(pattern_start).isPermuteViaReshape()) &&
         !getInputTo(pattern_start->outData.front()).empty()) {
            auto layer_before_permute = CNNNetPrevLayer(pattern_start);
            DataPtr output = nullptr;
            for (auto before_output : layer_before_permute->outData) {
                if (areEqualDatas(pattern_start->input(), before_output)) {
                    output = before_output;
                    output->setLayout(getTransposedLayout(output));
                    break;
                }
            }
            if (output == nullptr) {
                THROW_GNA_EXCEPTION << "Could not find correct data link between " << pattern_start->name << " and " << layer_before_permute->name;
            }
        }

        if (!pattern_end->outData.empty() && !getInputTo(pattern_end->outData.front()).empty()) {
            auto layer_after_permute = getInputTo(pattern_end->outData.front()).begin()->second;
            layer_after_permute->input()->setLayout(getTransposedLayout(layer_after_permute->input()));
        }
    }

    for (auto&& to_remove : permutations_to_remove) {
        gnalog() << to_remove->type << " layer '" << to_remove->name << "' will be removed" << '\n';
        CNNNetworkRemoveLayer(to_remove, false);
    }
}

void InsertIdentityLayerPass::run() {
    OV_ITT_SCOPED_TASK(itt::domains::GNA_LT, "InsertIdentityLayerPass");
    auto quantized = InferenceEngine::getInjectedData<QuantizedLayerParams>(pLayers->front());
    auto createIdentityLayer = [quantized, this](const TensorDesc& tensorDesc) {
        int numOfIdentityLayers = this->getPassManager()->getIntVar(identityLayersCounterName)++;
        auto activationName = std::string("identity_") + std::to_string(numOfIdentityLayers);
        CNNLayerPtr activationLayer =
            std::make_shared<GenericLayer>(LayerParams({activationName, "identity", Precision::FP32}));
        CNNLayerPtr activationLayerWithQuant = quantized ?
                                        InferenceEngine::injectData<QuantizedLayerParams>(activationLayer) :
                                        activationLayer;
        auto dataPtr = std::make_shared<Data>("identity_data_" + std::to_string(numOfIdentityLayers), tensorDesc);
        getCreatorLayer(dataPtr) = activationLayerWithQuant;
        activationLayerWithQuant->outData.push_back(dataPtr);
        return activationLayerWithQuant;
    };

    for (auto & l : *pLayers) {
        if (LayerInfo(l).isPooling()) {
            // Identity should be inserted after 1D pooling if it's the last functional layer.
            auto pooling = LayerInfo(l).as<PoolingLayer*>();
            IE_ASSERT(pooling != nullptr);
            if (is2D(pooling->_kernel)) continue;

            auto hasNextFuncLayer = CNNNetHasNextLayerSkipCertain(l, 0, 0, [](CNNLayerPtr layer) {
                return LayerInfo(layer).isNonFunctional();
            });
            if (hasNextFuncLayer) continue;

            auto identityLayer = createIdentityLayer(l->outData[0]->getTensorDesc());
            gnalog() << "Inserted "<< identityLayer->name << " after " << l->name << std::endl;

            auto nextLayer = CNNNetCheckNextLayerSkipCertain(l, 0, 0, true, [](CNNLayerPtr layer) { return false; }).first;
            CNNNetworkInsertLayer(l, nextLayer, identityLayer);
        }

        for (auto && prev : getCandidatesForIdentityInsertion(l, getPassManager())) {
            // Do an upstream search until Functional layer is found
            auto original_prev_layer = prev;
            auto true_layer = l;
            while (LayerInfo(prev).isNonFunctional()) {
                if (CNNNetHasPrevLayer(prev.get()) && prev->outData.size() == 1) {
                    true_layer = prev;
                    prev = CNNNetPrevLayer(prev);
                } else {
                    gnawarn() << "Could not find Functional parent for " << original_prev_layer->name << ", using original layer";
                    prev = original_prev_layer;
                    true_layer = l;
                    break;
                }
            }
            // check if prev layer have id layer already connected to output
            // if so reuse it instead of create new one
            bool reconnected = false;
            for (auto prev_layer_output : prev->outData) {
                // prev ---------+--> identity --> layer XYZ
                //               |
                //               |  <= here we want to inject identity
                //               |
                //               +--> l layer
                // but we may just connect l layer with existing identity
                for (auto&& next_layer : getInputTo(prev_layer_output)) {
                    auto child_of_prev_layer = next_layer.second;
                    if (child_of_prev_layer.get() == true_layer.get()) {
                        continue;
                    } else if (LayerInfo(child_of_prev_layer).isIdentity()) {
                        CNNNetworkReconnectLayer(prev, child_of_prev_layer, true_layer);
                        reconnected = true;
                        break;
                    }
                }
            }
            if (reconnected)
                continue;

            // TODO: why index is 0 ? - better use direct indexing in getCandidateFunction
            // detecting ins-data-idx
            size_t insDataIdx = std::numeric_limits<size_t>::max();
            for (size_t i = 0; i != true_layer->insData.size(); i++) {
                if (getCreatorLayer(true_layer->insData[i].lock()).lock() == prev) {
                    insDataIdx = i;
                    break;
                }
            }
            if (insDataIdx == std::numeric_limits<size_t>::max()) {
                THROW_GNA_EXCEPTION << "cannot insert identity layer after" << prev->name << " and before " << true_layer->name;
            }

            auto inputData = true_layer->insData[insDataIdx].lock();
            auto identityLayer = createIdentityLayer(inputData->getTensorDesc());

            gnalog() << "Inserted "<< identityLayer->name << " between: " << prev->name << " and " << true_layer->name << "\n" << std::flush;

            // copy offset - to be used while connecting outputs
            if (prev->params.find("output_offset") != prev->params.end()) {
                identityLayer->params["output_offset"] = prev->params["output_offset"];
            }
            // copy offset - to be used while connecting outputs
            if (prev->params.find("original_num_rows") != prev->params.end()) {
                identityLayer->params["original_num_rows"] = prev->params["original_num_rows"];
            }

            CNNNetworkInsertLayer(prev, CNNLayerPtr(nullptr), identityLayer);
        }
    }
}

void InsertCopyLayerPass::run() {
    OV_ITT_SCOPED_TASK(itt::domains::GNA_LT, "InsertCopyLayerPass");
    using FuncChildrenInfo = std::tuple<
        CNNLayerPtr,   // parent layer
        CNNLayerPtr,   // child layer
        int32_t        // input index
    >;
    // recursively searches for children functional layers skipping non-functional ones
    std::function<std::vector<FuncChildrenInfo>(CNNLayerPtr, CNNLayerPtr, int32_t)> find_func_layers =
        [&find_func_layers](CNNLayerPtr currentLayer, CNNLayerPtr parentLayer, int32_t input_idx) {
        if (!LayerInfo(currentLayer).isNonFunctional() ||
            currentLayer->outData.size() == 0 ||
            getInputTo(currentLayer->outData[0]).size() == 0) {
            return std::vector<FuncChildrenInfo>{std::make_tuple(parentLayer, currentLayer, input_idx)};
        }
        std::vector<FuncChildrenInfo> results;
        for (size_t i = 0; i < getInputTo(currentLayer->outData[0]).size(); ++i) {
            auto next_layer = CNNNetGetNextLayerSkipCertain(currentLayer, 0, i,
                [](CNNLayerPtr origin) {return false; }).first;
            auto result = find_func_layers(next_layer, currentLayer,
                CNNLayerFindInsDataIdxes(currentLayer->outData[0], next_layer)[0]);
            results.insert(std::end(results), std::begin(result), std::end(result));
        }
        return results;
    };

    // Copy layer insertion happens in few cases:
    // Crop output goes to concat layer -> copy layer insertion
    // Splitted part of input goes to concat layer -> copy layer insertion
    // Concat|Split|Crop layer goes to memory layer -> delayed copy layer insertion
    // One output goes to multiple concat and/or memory layers -> delayed copies before memory layers
    // and copies before concat layers (one less copy than outputs)
    // Concat has multiple connections to the same input
    // Subgraph has only non-functional layers
    for (auto & l : *pLayers) {
        if (!LayerInfo(l).isConcat()) continue;

        // Insert copy layers after concat inputs with multiple connections to concat
        std::set<DataPtr> parents;
        for (size_t input_idx = 0; input_idx < l->insData.size(); ++input_idx) {
            IE_ASSERT(l->insData[input_idx].lock() != nullptr);
            auto inputData = l->insData[input_idx].lock();
            if (parents.find(inputData) != std::end(parents)) {
                auto parent = getCreatorLayer(inputData);
                IE_ASSERT(parent.lock() != nullptr);
                InsertCopyLayer(parent.lock(), l, input_idx, this->getPassManager(), CopyLayerName);
            } else {
                parents.insert(inputData);
            }
        }
    }

    for (auto & l : *pLayers) {
        if (LayerInfo(l).isNonFunctional()) continue;

        // Crop -> Concat, Input -> Split -> Concat and Concat -> Memory cases
        if ((LayerInfo(l).isCrop() && !LayerInfo(l).isCropAffined()) || LayerInfo(l).isConcat() || LayerInfo(l).isSplit()) {
            std::vector<FuncChildrenInfo> copy_insertion_tuples;
            std::vector<FuncChildrenInfo> delayed_copy_insertion_tuples;
            for (auto output : l->outData) {
                auto& inputTo = getInputTo(output);
                for (auto& childLayer : inputTo) {
                    std::vector<int> connections = CNNLayerFindInsDataIdxes(output, childLayer.second);
                    for (auto input_idx : connections) {
                        auto children_info = find_func_layers(childLayer.second, l, input_idx);
                        for (const auto &child_info : children_info) {
                            CNNLayerPtr child = std::get<1>(child_info);
                            if ((LayerInfo(l).isConcat() || LayerInfo(l).isCrop() || LayerInfo(l).isSplit()) && LayerInfo(child).isMemory()) {
                                // Concat|Split|Crop -> Memory case
                                delayed_copy_insertion_tuples.push_back(child_info);
                            } else if ((LayerInfo(l).isSplit() || LayerInfo(l).isCrop()) && LayerInfo(child).isConcat()) {
                                // Split|Crop -> Concat case
                                // concat may be connected to previous layer with multiple connections
                                copy_insertion_tuples.push_back(child_info);
                            }
                        }
                    }
                }
            }

            for (auto& tuple : delayed_copy_insertion_tuples) {
                // Concat -> Memory case
                InsertCopyLayer(std::get<0>(tuple), std::get<1>(tuple), std::get<2>(tuple), this->getPassManager(), DelayedCopyLayerName);
            }
            for (auto& tuple : copy_insertion_tuples) {
                // Crop -> Concat case
                InsertCopyLayer(std::get<0>(tuple), std::get<1>(tuple), std::get<2>(tuple), this->getPassManager(), CopyLayerName);
            }
        }

        // Layer -> multiple concat/memory case
        for (auto output : l->outData) {
            std::vector<std::pair<CNNLayerPtr, size_t>> MemoryLayers;
            std::vector<std::pair<CNNLayerPtr, size_t>> ConcatLayers;
            auto& inputTo = getInputTo(output);
            if (inputTo.size() < 2) continue;
            for (auto& childLayer : inputTo) {
                auto layer_to_insert = childLayer.second;
                auto current_layer = childLayer.second;
                auto previous_layer = l;
                size_t input_idx = CNNLayerFindInsDataIdxes(output, current_layer)[0];

                while (LayerInfo(current_layer).isNonFunctional()) {
                    if (current_layer->outData.size() == 0) break;
                    if (getInputTo(current_layer->outData[0]).size() == 0) break;
                    previous_layer = current_layer;
                    current_layer = CNNNetGetNextLayerSkipCertain(current_layer, 0, 0, [](CNNLayerPtr origin){return false;}).first;
                }
                if (LayerInfo(current_layer).isConcat()) {
                    ConcatLayers.push_back(make_pair(layer_to_insert, input_idx));
                } else if (LayerInfo(current_layer).isMemory()) {
                    MemoryLayers.push_back(make_pair(layer_to_insert, input_idx));
                }
            }
            if (MemoryLayers.empty() && ConcatLayers.empty()) continue;
            auto toCopyCount = MemoryLayers.size() + ConcatLayers.size() - (LayerInfo(l).isInput() ? 0 : 1);
            size_t currentCopyIdx = 0;
            while (currentCopyIdx < toCopyCount) {
                if (currentCopyIdx < MemoryLayers.size()) {
                    size_t memoryIdx = currentCopyIdx;
                    auto memoryLayer = MemoryLayers[memoryIdx].first;
                    auto inputIdx = MemoryLayers[memoryIdx].second;
                    InsertCopyLayer(l, memoryLayer, inputIdx, this->getPassManager(), DelayedCopyLayerName);
                } else {
                    size_t concatIdx = currentCopyIdx - MemoryLayers.size();
                    auto concatLayer = ConcatLayers[concatIdx].first;
                    auto inputIdx = ConcatLayers[concatIdx].second;
                    InsertCopyLayer(l, concatLayer, inputIdx, this->getPassManager(), CopyLayerName);
                }
                currentCopyIdx++;
            }
        }
    }

    for (auto & l : *pLayers) {
        if (l->outData.size() > 0 &&
            getInputTo(l->outData[0]).size() > 0) continue;

        bool bNeedInsertCopyLayer = true;
        CNNNetDFS(l, [&l, &bNeedInsertCopyLayer](CNNLayerPtr layer) {
            if (!(LayerInfo(layer).isNonFunctional() || LayerInfo(layer).isSplit() || LayerInfo(layer).isCrop() || LayerInfo(layer).isInput())) {
                bNeedInsertCopyLayer = false;
            }
            }, true, [&bNeedInsertCopyLayer](InferenceEngine::CNNLayer* from) {
                    // aborting UFS if we found functional layer (excluding Splits and Crops)
                    return make_upstream_order(bNeedInsertCopyLayer ? from : nullptr);
            });

        if (bNeedInsertCopyLayer) {
            for (size_t inputIdx = 0; inputIdx < l->insData.size(); ++inputIdx) {
                IE_ASSERT(l->insData[inputIdx].lock() != nullptr);
                auto inputData = l->insData[inputIdx].lock();
                auto parentLayer = getCreatorLayer(inputData);
                IE_ASSERT(parentLayer.lock() != nullptr);
                InsertCopyLayer(parentLayer.lock(), l, inputIdx, this->getPassManager(), CopyLayerName);
            }
        }
    }
}

void FlattenTrivialConcatPass::run() {
    OV_ITT_SCOPED_TASK(itt::domains::GNA_LT, "FlattenTrivialConcatPass");
    // change all trivial concatenations (concatenation where output buffer is a buffer made by appending input buffers)
    // by reshaping its inputs to 1 x total_input_size and its output to 1 x total_concat_size and changing the axis to 1
    // for example if 4D concat have unaligned inputs then ConcatAlignFilters need to be used; if sizes before concat
    // axis are all ones then concat can be changed to 2D for example, let's say all inputs have the same shape equal to:
    // 1, 1, 5, 3 then for axis 0, 1, 2 the change will be made and inputs will be reshaped to 1, 15,
    // but for shape 2, 1, 5, 3 only axis 0 is valid and in such case inputs will be reshaped to 1, 30
    // TODO: detection of trivial cases could be moved to one common place when all transformations are migrated to ngraph.
    // See as well code for detection of unsupported concat
    auto quantized = InferenceEngine::getInjectedData<QuantizedLayerParams>(pLayers->front());

    auto getLayerByIndex = [](int idx, ConcatLayer* concatLayer) {
        auto input = concatLayer->insData[idx];
        auto lockedInput = input.lock();
        if (!lockedInput) {
            THROW_GNA_EXCEPTION << "cannot get insdata : "<< idx << " for layer: " << concatLayer->name;
        }
        return lockedInput;
    };

    for (auto & l : *pLayers) {
        LayerInfo info(l);
        auto concatLayer = info.as<ConcatLayer*>();
        if (!concatLayer) continue;
        if (concatLayer->insData.size() < 1) continue;

        // Skip obvious supported cases
        auto dims_size = concatLayer->insData[0].lock()->getDims().size();
        if (dims_size < 2 || concatLayer->_axis == dims_size - 1) continue;

        // Skip cases which cannot be flattened (these might be unsupported at all)
        auto axis = concatLayer->_axis;
        bool skip_layer = false;
        for (unsigned int i = 0; i < axis; i++) {
            if (concatLayer->insData[0].lock()->getDims()[i] != 1) skip_layer = true;
        }
        if (skip_layer) continue;

        // Calculate total input sizes
        std::vector<size_t> total_sizes;
        for (auto& input : concatLayer->insData) {
            auto input_dims = input.lock()->getDims();
            total_sizes.push_back(std::accumulate(input_dims.begin(), input_dims.end(), size_t(1), std::multiplies<size_t>()));
        }

        // Reshape concat inputs
        for (size_t input_idx = 0; input_idx != concatLayer->insData.size(); input_idx++) {
            auto concatInput = getLayerByIndex(input_idx, concatLayer);

            auto tensor = InferenceEngine::TensorDesc(concatInput->getTensorDesc());
            tensor.reshape(SizeVector({1, total_sizes[input_idx]}), Layout::NC);
            auto reshapeName = l->name + "_input_"+ std::to_string(input_idx) +"_reshape";
            auto reshape = CNNNetworkCreateReshape(tensor, reshapeName, quantized);

            CNNNetworkInsertLayer(getCreatorLayer(concatInput).lock(), l, reshape);
            gnalog() << "\tInserted " << reshapeName << " between " << getCreatorLayer(concatInput).lock()->name << " and " << l->name << std::endl;
        }

        // Reshape concat outputs back to the original size
        for (auto output_idx = 0; output_idx != concatLayer->outData.size(); output_idx++) {
            auto output = concatLayer->outData[output_idx];
            auto output_tensor_copy = TensorDesc(output->getTensorDesc());

            auto dims = output_tensor_copy.getDims();
            auto total_size = std::accumulate(dims.begin(), dims.end(), size_t(1), std::multiplies<size_t>());

            auto new_tensor = output->getTensorDesc();
            new_tensor.reshape(SizeVector({1, total_size}), Layout::NC);

            auto new_output = CNNReplaceDataWithChangedTensorDescription(output, new_tensor);
            gnalog() << "\tChanged " << output->getName() << " dims to 2D" << std::endl;

            auto reshapeName = l->name + "_output_"+ std::to_string(output_idx) +"_reshape";

            auto reshape = CNNNetworkCreateReshape(output_tensor_copy, reshapeName, quantized);
            if (getInputTo(new_output).empty()) {
                reshape->insData.push_back(new_output);
                getInputTo(new_output)[reshape->name] = reshape;
            } else {
                CNNNetworkInsertLayer(l, nullptr, reshape, output_idx);
            }
            gnalog() << "\tInserted " << reshapeName << " after " << l->name << std::endl;
        }

        concatLayer->_axis = 1;
    }
}

void InsertConcatAligningFilterPass::run() {
    OV_ITT_SCOPED_TASK(itt::domains::GNA_LT, "InsertConcatAligningFilterPass");
    auto quantized = InferenceEngine::getInjectedData<QuantizedLayerParams>(pLayers->front());
    // currently concat layer only supports 2 bytes in int16 and int8 mode. In fp32 mode this no necessary but usefull for testing
    const int bytesPerConcatElement = 2;

    int numOfFilterLayers = 0;

    for (auto & l : *pLayers) {
        LayerInfo info(l);
        if (!info.isConcat()) continue;
        size_t offset = 0;
        auto concatLayer = info.as<ConcatLayer*>();
        IE_ASSERT(concatLayer != nullptr);

        for (auto input_idx = 0; input_idx != concatLayer->insData.size(); input_idx++) {
            auto getLayerByIndex = [&concatLayer](int idx) {
                auto input = concatLayer->insData[idx];
                auto lockedInput = input.lock();
                if (!lockedInput) {
                    THROW_GNA_EXCEPTION << "cannot get insdata : "<< idx << " for layer: " << concatLayer->name;
                }
                return lockedInput;
            };

            auto concatInput = getLayerByIndex(input_idx);
            auto dims = concatInput->getDims();
            auto outputSize = details::product(++dims.begin(), dims.end()) * bytesPerConcatElement;

            auto useAlignFilterIf = [&concatLayer, &getLayerByIndex](int concat_input_idx) {
                if (concatLayer->insData.size() <= concat_input_idx) return false;

                auto nextInput = getCreatorLayer(getLayerByIndex(concat_input_idx)).lock();

                if (LayerInfo(nextInput).isInput()) return false;

                return true;
            };

            // correcting offset by copy layer insertion. This can be improved by collapsing copy and affine or diagonal later-on
            // if next concat inputs requires align filter - then current input also requires either copy or align filter
            if (ALIGN64(offset) != offset || (ALIGN64(outputSize) != outputSize && useAlignFilterIf(input_idx + 1))) {
                auto prevLayer = getCreatorLayer(concatInput).lock();
                // input layer parameters are copied not using GNA-primitives - so nothing to allign here.
                if (!useAlignFilterIf(input_idx)) continue;

                gnalog() << "Inserted Concat Aligning Layer between: " << prevLayer->name << " and " << l->name << std::endl;

                // insert the filter
                auto filterName = std::string("ConcatAlignFilter_") + std::to_string(numOfFilterLayers++);
                auto concatAligningFilter =
                    std::make_shared<WeightableLayer>(LayerParams({filterName, "ConcatAlignFilter", Precision::FP32}));

                if (dims.size() != 2) {
                    THROW_GNA_EXCEPTION << "unsupported concat input of dims.size()=" << dims.size() << ", layer=" << prevLayer->name;
                }

                auto num_rows_in = dims[1];
                size_t aligned64_offset = std::max(0, static_cast<int>(ALIGN64(offset) - 64));
                size_t num_rows_padded = (offset - aligned64_offset) / bytesPerConcatElement;
                size_t num_rows_out = num_rows_padded + num_rows_in;

                // encodes offset to beginning of split layer input
                size_t bytesOffset = (aligned64_offset / bytesPerConcatElement) * (quantized ? bytesPerConcatElement : 4);
                concatAligningFilter->params["output_offset"] =
                        std::to_string(bytesOffset);

                // for padded rows we cannot use copy layer - TBD how to implement
                concatAligningFilter->params["num_rows_padded"] = std::to_string(num_rows_padded);

                // encodes original output size
                concatAligningFilter->params["original_num_rows"] = std::to_string(num_rows_in);

                std::vector<float> filterWeights(num_rows_out * num_rows_in, 0.f);

                auto identityIdx = num_rows_padded * num_rows_in;
                for (int i = 0; i != num_rows_in; i++) {
                    filterWeights[identityIdx] = 1.0f;
                    identityIdx += num_rows_in + 1;
                }

                concatAligningFilter->_weights = make_shared_blob<float>(
                                        TensorDesc(
                                            concatInput->getTensorDesc().getPrecision(),
                                            SizeVector({filterWeights.size()}),
                                            Layout::C));
                concatAligningFilter->_weights->allocate();
                if (!concatAligningFilter->_weights->buffer().as<float*>()) {
                    THROW_GNA_EXCEPTION << "Failed to allocate weights of size " << filterWeights.size() << " for " << filterName;
                }

                CopyVectorToBlob(concatAligningFilter->_weights, filterWeights);

                // modifying output rows to be used - to avoid modification to original concat we are store num of elements in params
                dims[1] = num_rows_out;

                if ((concatInput->getLayout() == Layout::NC && dims[0] > 8) ||
                    (concatInput->getLayout() == Layout::CN && dims[1] > 8)) {
                    THROW_GNA_EXCEPTION << "unsupported batch number '" <<
                        (concatInput->getLayout() == Layout::NC ? dims[0] : dims[1]) <<
                        "' in layer '" << concatLayer->name << "'";
                }

                auto outData = std::make_shared<Data>(filterName,
                                                      TensorDesc(concatInput->getPrecision(),
                                                                 dims,
                                                                 concatInput->getLayout()));

                auto filterWithQuant = quantized ?
                                       InferenceEngine::injectData<QuantizedLayerParams>(concatAligningFilter) :
                                       concatAligningFilter;
                getCreatorLayer(outData) = filterWithQuant;
                filterWithQuant->outData.push_back(outData);

                CNNNetworkInsertLayer(prevLayer, l, filterWithQuant);
            }
            offset += outputSize;
        }
    }
}

void ReorderConcatInputsPass::run() {
    OV_ITT_SCOPED_TASK(itt::domains::GNA_LT, "ReorderConcatInputsPass");
    auto quantized = InferenceEngine::getInjectedData<QuantizedLayerParams>(pLayers->front());
    int numOfLinkLayers = 0;

    for (auto& l : *pLayers) {
        // 1st stage locate concat
        LayerInfo info(l);
        if (!info.isConcat()) {
            continue;
        }

        // 2nd stage locate first input in concat
        if (l->insData.size() < 2) {
            THROW_GNA_EXCEPTION << "Concat layer has unsupported number of incoming layers: " << l->name;
        }

        auto concatLayer = info.as<ConcatLayer*>();
        auto getLayerByIndex = [&concatLayer](int idx) {
            auto input = concatLayer->insData[idx];
            auto lockedInput = input.lock();
            if (!lockedInput) {
                THROW_GNA_EXCEPTION << "cannot get insdata : " << idx << " for layer: " << concatLayer->name;
            }
            return lockedInput;
        };

        for (auto input_idx = 1; input_idx != concatLayer->insData.size(); input_idx++) {
            auto concatInput = getLayerByIndex(input_idx);
            auto currConcatLayer = getCreatorLayer(concatInput).lock();

            LayerInfo infoConcatInput(currConcatLayer);
            if (!infoConcatInput.isConcatAlignFilter()) {
                continue;
            }

            auto inputsToConcatPrev = CNNNetGetPrevLayersSkip(l, [](CNNLayerPtr origin) {
                return !LayerInfo(origin).isNonFunctional() && !LayerInfo(origin).isSplit();
                }, input_idx - 1);

            if (inputsToConcatPrev.empty()) {
                THROW_GNA_EXCEPTION << "cannot locate first input into concat layer: " << currConcatLayer;
            }

            auto prevInputToConcat = inputsToConcatPrev.front().first;

            // concat has first input of concat align filter - dont need to reorder it
            if (prevInputToConcat == currConcatLayer) {
                continue;
            }

            bool bFinish = false;
            // making a link activation possible without extra layer if first input to concat not a parent / indirect parent of second input
            // using ufs - upper first search
            gnalog() << "[UFS] searching for: " << prevInputToConcat->name << "\n";

            CNNNetDFS(currConcatLayer, [&currConcatLayer, &prevInputToConcat, &bFinish](CNNLayerPtr layer) {
                gnalog() << "[UFS] from : " << currConcatLayer->name << " reached: " << layer->name << "\n";
                // found that direct input to concat is a indirect parent of align filter - so no link required
                if (layer.get() == prevInputToConcat.get() || LayerInfo(prevInputToConcat).isInput()) {
                    gnalog() << "[UFS] copy layer insertion needed\n";
                    bFinish = true;
                }
                }, true, [&bFinish](InferenceEngine::CNNLayer* from) {
                    // aborting UFS once link not needed
                    return make_upstream_order(!bFinish ? from : nullptr);
                });

            auto linkName = std::string("link_") + std::to_string(numOfLinkLayers++);

            auto linkWithoutQuant = std::make_shared<CNNLayer>(LayerParams({ linkName, "link", Precision::FP32 }));

            auto link = quantized ?
                InferenceEngine::injectData<QuantizedLayerParams>(linkWithoutQuant) :
                linkWithoutQuant;


            auto linkOutData = std::make_shared<Data>(linkName,
                TensorDesc(Precision::FP32,
                    SizeVector({ 1 }),
                    Layout::C));
            getCreatorLayer(linkOutData) = link;

            link->outData.push_back(linkOutData);
            link->insData.push_back(currConcatLayer->outData.front());

            getInputTo(linkOutData)[prevInputToConcat->name + ".via.link"] = prevInputToConcat;
            prevInputToConcat->insData.push_back(linkOutData);

            getInputTo(currConcatLayer->outData.front())[linkName] = link;
        }
    }
}

void InsertSplitAligningFilterPass::run() {
    OV_ITT_SCOPED_TASK(itt::domains::GNA_LT, "InsertSplitAligningFilterPass");
    // currently split layer only supports 2 bytes in int16 and int8 mode. In fp32 mode this is not necessary but is useful for testing
    const int bytesPerSplitElement = 2;
    auto quantized = InferenceEngine::getInjectedData<QuantizedLayerParams>(pLayers->front());

    int numOfFilterLayers = 0;
    for (auto &l : *pLayers) {
        auto info = LayerInfo(l);
        if (!info.isSplit() && !info.isSlice()) {
            continue;
        }

        auto outFunctionalLayers = CNNNetGetAllNextLayersSkipCertain(l, -1, [](CNNLayerPtr next_layer) {
            return GNAPluginNS::LayerInfo(next_layer).isNonFunctional();
        });
        size_t padding = 0;
        for (auto &&outFunctionalLayer : outFunctionalLayers) {
            padding = std::max(padding, LayerInfo(outFunctionalLayer.first).paddingSize());
        }

        size_t currentOffset = 0;
        int splitOutIndex = 0;
        for (auto &&splitOutput  : l->outData) {
            auto outputSize = product(begin(splitOutput->getDims()), end(splitOutput->getDims()));

            if ((currentOffset != ALIGN64(currentOffset)) || (padding != 0)) {
                // check that this split output actually connected to further layers
                if (getInputTo(splitOutput).empty()) {
                    gnalog() << "Output port: " << splitOutIndex << " of " << l->name << " unconnected, skipping\n";
                } else {
                    auto lastDimSize = GetDataDimSize(splitOutput, 1);
                    if (lastDimSize != outputSize) {
                        THROW_GNA_EXCEPTION << l->name << " Convolution Filter doesn't support these input dimensions: lastDimSize="
                            << lastDimSize << ", outputSize=" << outputSize;
                    }

                    // this split output not beginning from 64 bytes aligned boundary - need to correct by aligning filter layer
                    // insert the filter
                    auto filterName = std::string("AlignFilter_") + std::to_string(numOfFilterLayers++);

#ifdef PLOT
                    // getting list of layers attached to current split output
                    gnalog() << "Inserted Affine Filter: " << filterName << " between: " << l->name << " and ";
                    for (auto &&followingLayers : getInputTo(splitOutput)) {
                        if (getInputTo(splitOutput).size() != 1) {
                            gnalog() << "\n    ";
                        }
                        gnalog() << followingLayers.second->name;
                    }
                    gnalog() << std::endl;
#endif
                    auto filterLayer =
                            std::make_shared<ConvolutionLayer>(LayerParams({filterName, "ConvolutionFilter", Precision::FP32}));

                    auto inputData = splitOutput;

                    size_t aligned64_offset = std::max(0, static_cast<int>(ALIGN64(currentOffset) - 64));

                    IE_ASSERT(filterLayer != nullptr);

                    // encodes offset to beginning of split layer input
                    filterLayer->params["offset"] = std::to_string(aligned64_offset / bytesPerSplitElement);
                    auto dims = splitOutput->getTensorDesc().getDims();
                    if (dims.size() > 3) {
                        THROW_GNA_EXCEPTION << "unsupported split layer dims size: " << dims.size();
                    }

                    const auto offsetOfUnalignment = (currentOffset - aligned64_offset) / bytesPerSplitElement;
                    // TODO consider to use a different number of filters do decrese the number of trailing zeros (additionalPaddingOfFilter)
                    const auto numberOfFilters = GNALimitations::convMinFiltersNum;
                    const auto filterSize = ALIGN(offsetOfUnalignment + numberOfFilters, GNALimitations::convFilterSizeDivider);

                    // filterWeights: numberOfFilters X (offsetOfUnalignment + additionalPaddingOfFilter + numberOfFilters)
                    // offsetOfUnalignment - the leading zeros in the filter
                    //       |
                    //       |             additionalPaddingOfFilter = filterSize - offsetOfUnalignment - numberOfFilters
                    //   ____|___         ___|___
                    //  |        |       |       |
                    //  0 0 ... 0 1 0 0 0 0 ... 0
                    //  0 0 ... 0 0 1 0 0 0 ... 0
                    //  0 0 ... 0 0 0 1 0 0 ... 0
                    //  0 0 ... 0 0 0 0 1 0 ... 0
                    std::vector<float> filterWeights(filterSize * 4, 0.f);
                    for (auto f = 0u; f < numberOfFilters; f++) {
                        filterWeights[f * filterSize + f + offsetOfUnalignment] = 1;
                    }

                    filterLayer->_out_depth = numberOfFilters;
                    filterLayer->_stride_x = numberOfFilters;
                    filterLayer->_stride_y = 1;
                    filterLayer->_kernel_x = filterSize;
                    filterLayer->_kernel_y = 1;
                    filterLayer->_padding_x = 0;
                    filterLayer->_padding_y = 0;

                    filterLayer->_weights = make_shared_blob<float>(TensorDesc(
                            inputData->getTensorDesc().getPrecision(),
                            SizeVector({filterWeights.size()}),
                            Layout::C));
                    filterLayer->_weights->allocate();
                    CopyVectorToBlob(filterLayer->_weights, filterWeights);

                    std::vector<float> biasWeights(numberOfFilters, 0.f);

                    filterLayer->_biases = make_shared_blob<float>(TensorDesc(
                        inputData->getTensorDesc().getPrecision(),
                        SizeVector({ biasWeights.size() }),
                        Layout::C));
                    filterLayer->_biases->allocate();
                    CopyVectorToBlob(filterLayer->_biases, biasWeights);

                    auto outData = std::make_shared<Data>(filterName,
                                                          TensorDesc(splitOutput->getTensorDesc().getPrecision(),
                                                                     splitOutput->getTensorDesc().getDims(),
                                                                     inputData->getTensorDesc().getLayout()));

                    auto filterWithQuant = quantized ?
                                           InferenceEngine::injectData<QuantizedLayerParams>(filterLayer) :
                                           filterLayer;
                    getCreatorLayer(outData) = filterWithQuant;
                    filterWithQuant->outData.push_back(outData);
                    CNNNetworkInsertLayer(l, nullptr, filterWithQuant, splitOutIndex);
                }
            }

            // search data that starts from unaligned location
            currentOffset += outputSize * bytesPerSplitElement;
            splitOutIndex++;
        }
    }
}

static InferenceEngine::Blob::Ptr tileBlob(Blob::Ptr& blob, size_t TileTo) {
    auto weightsElements = blob->size();
    auto weightsBytes = blob->byteSize();
    if (weightsElements == 0) {
        IE_THROW() << "Blob size is 0";
    }

    auto tiledBlob = make_plain_blob(blob->getTensorDesc().getPrecision(), { TileTo });
    tiledBlob->allocate();

    for (int i = 0; i < (TileTo / weightsElements); ++i) {
        ie_memcpy(tiledBlob->buffer().as<uint8_t*>() + i * weightsBytes, weightsBytes, blob->cbuffer(), weightsBytes);
    }
    return tiledBlob;
}

void EltwiseSplitOverChannelsPass::run() {
    OV_ITT_SCOPED_TASK(itt::domains::GNA_LT, "EltwiseSplitOverChannelsPass");

    for (auto & l : *pLayers) {
        if (!LayerInfo(l).isEltwise()) {
            continue;
        }
        auto masterEltwise = std::dynamic_pointer_cast<EltwiseLayer>(l);
        IE_ASSERT(masterEltwise != nullptr);

        if (l->outData.size() != 1) {
            THROW_GNA_LAYER_EXCEPTION(l) << "number of outputs expected to be 1";
        }
        auto oData = l->outData.front();
        auto oDims = oData->getDims();
        auto totalElementsSize = details::product(std::begin(oDims), std::end(oDims));
        if (totalElementsSize <= GNALimitations::bufferMaxSize) {
            continue;
        }

        auto firstValuableDim = std::find_if(std::begin(oDims), std::end(oDims), [](size_t val) { return val > 1; });
        IE_ASSERT(firstValuableDim != std::end(oDims));
        auto splittedElementsSize = *firstValuableDim;
        auto splittedDimIx = std::distance(std::begin(oDims), firstValuableDim);
        auto alignment = GNALimitations::inputByteAlignment;

        // Split output size should be multiple by 64 to avoid align filters insertion,
        // but we need to check if our input size to split exceeds 64; if not we can always
        // split if the remaining size is aligned
        if (splittedElementsSize <= 64) {
            if ((totalElementsSize / splittedElementsSize) % alignment == 0) {
                alignment = 1;
            } else {
                THROW_GNA_LAYER_EXCEPTION(l) << "splitting didn't succeed\n";
            }
        }

        auto splitSizes = GetAlignedSplitSizes(splittedElementsSize,
            GNALimitations::bufferMaxSize * splittedElementsSize / totalElementsSize, alignment);

        pass_trace() << "transforming " << LAYER_NAME(l) << " by splitting it to multiple eltwise operations\n";
        auto quantized = InferenceEngine::getInjectedData<QuantizedLayerParams>(l);

        bool sameInputs = l->insData[0].lock() == l->insData[1].lock();
        std::vector<CNNLayerPtr> splitLayers(2);
        for (size_t kThEltwiseInput = 0; kThEltwiseInput != 2; kThEltwiseInput++) {
            // create split layer
            auto splitRaw = std::make_shared<SplitLayer>(
                    LayerParams{l->name + "/split/" + std::to_string(kThEltwiseInput), "Split", Precision::FP32});
            auto split = quantized ? InferenceEngine::injectData<QuantizedLayerParams>(splitRaw) : splitRaw;
            splitLayers[kThEltwiseInput] = split;

            split->insData.push_back(l->insData[kThEltwiseInput]);
            auto inputDesc = l->insData[kThEltwiseInput].lock()->getTensorDesc();

            // create split layer outputs
            for (auto elementsNum : splitSizes) {
                auto newDims = oDims;
                newDims[splittedDimIx] = elementsNum;
                auto newDesc = TensorDesc(inputDesc.getPrecision(), newDims, inputDesc.getLayout());
                auto data = std::make_shared<Data>(l->name + "/" + std::to_string(kThEltwiseInput) + "/1", newDesc);
                getCreatorLayer(data) = split;
                split->outData.push_back(data);
            }
            // replacing connection X->eltwise to X->split
            auto oData = CNNLayerFindOutData(l, kThEltwiseInput);
            oData.second->second = split;

            if (sameInputs) {
                splitLayers[1] = splitLayers[0];
                break;
            }
        }

        // create concatlayer
        auto concatRaw = std::make_shared<ConcatLayer>(
                LayerParams{l->name + "/concat", "Concat", Precision::FP32});
        auto concat = quantized ? InferenceEngine::injectData<QuantizedLayerParams>(concatRaw) : concatRaw;

        concat->outData.push_back(masterEltwise->outData.front());
        getCreatorLayer(masterEltwise->outData.front()) = concat;

        for (size_t k = 0; k != splitSizes.size(); k++) {
            auto eltwiseRaw = std::make_shared<EltwiseLayer>(
                    LayerParams{l->name + "/eltwise/" + std::to_string(k), "Eltwise", Precision::FP32});
            IE_ASSERT(eltwiseRaw != nullptr);
            eltwiseRaw->_operation = masterEltwise->_operation;
            eltwiseRaw->coeff = masterEltwise->coeff;
            auto eltwise = quantized ? InferenceEngine::injectData<QuantizedLayerParams>(eltwiseRaw) : eltwiseRaw;

            eltwise->insData.push_back(splitLayers[0]->outData[k]);
            eltwise->insData.push_back(splitLayers[1]->outData[k]);
            getInputTo(splitLayers[0]->outData[k])[eltwise->name] = eltwise;
            getInputTo(splitLayers[1]->outData[k])[eltwise->name] = eltwise;

            SizeVector newDims = splitLayers[1]->outData[k]->getDims();
            auto newDesc = TensorDesc(splitLayers[1]->outData[k]->getPrecision(), newDims,
                    splitLayers[1]->outData[k]->getLayout());
            auto data = std::make_shared<Data>(l->name + "/elwise/out/" + std::to_string(k), newDesc);
            getCreatorLayer(data) = eltwise;
            eltwise->outData.push_back(data);
            if (quantized) {
                auto eltwiseQuant = InferenceEngine::getInjectedData<QuantizedLayerParams>(eltwise);
                if (quantized->_src_quant.IsStatsSet()) {
                    eltwiseQuant->_src_quant.CopyStats(quantized->_src_quant);
                }
                if (quantized->_dst_quant.IsStatsSet()) {
                    eltwiseQuant->_dst_quant.CopyStats(quantized->_dst_quant);
                }
            }
            getInputTo(data)[concat->name] = concat;
            concat->insData.push_back(data);
        }
    }
}

void SubstituteScaleShiftBroadCastPass::run() {
    OV_ITT_SCOPED_TASK(itt::domains::GNA_LT, "SubstituteScaleShiftBroadCastPass");
    std::map<std::string, InferenceEngine::SizeVector> reshaped_data;
    auto quantized = InferenceEngine::getInjectedData<QuantizedLayerParams>(pLayers->front());

    for (auto & l : *pLayers) {
        LayerInfo layerInfo(l);

        if (!layerInfo.isScaleShift()) {
            continue;
        }

        auto scaleShift = layerInfo.as<ScaleShiftLayer*>();
        IE_ASSERT(scaleShift != nullptr);

        auto insData = scaleShift->insData.front().lock();
        if (!insData) {
            THROW_GNA_EXCEPTION << "Cannot get inputs data for layer: " << l->name;
        }

        bool was_reshaped = reshaped_data.count(insData->getName()) != 0;
        bool reshape_batch = HasTo2DReshapeData(l);
        InferenceEngine::SizeVector dataDims;
        if (was_reshaped) {
            dataDims = reshaped_data[insData->getName()];
        } else {
            dataDims = HasTo2DReshapeData(l) ?
                Get2DReshapedData(insData, GNALimitations::GetMinBatchToFitInBuffer(insData), 8)->getDims() :
                insData->getDims();
        }

        if (dataDims.size() <= 2) {
            // NC or C cannot do broadcast
            continue;
        }

        auto batchSize = dataDims[0];
        auto nElements = product(begin(dataDims), end(dataDims)) / batchSize;
        auto weightsElements = scaleShift->_weights->size();

        if (!reshape_batch && nElements == weightsElements) {
            continue;
        }

        // TODO: add broadcasting rules checks

        gnalog() << "Substitution ScaleShift broadcast for layer: " << l->name << "\n";
        if (nElements % scaleShift->_weights->size()) {
            THROW_GNA_EXCEPTION << "Cannot tile weights for layer: " << l->name << ", due to weights size not GCD of dims product";
        }
        scaleShift->_weights = tileBlob(scaleShift->_weights, nElements);
        if (scaleShift->_biases) {
            if (nElements % scaleShift->_biases->size()) {
                THROW_GNA_EXCEPTION << "Cannot tile biases for layer: " << l->name << ", due to biases size not GCD of dims product";
            }
            scaleShift->_biases = tileBlob(scaleShift->_biases, nElements);
        }

        auto tensor = InferenceEngine::TensorDesc(insData->getTensorDesc());
        tensor.reshape(SizeVector{ batchSize, nElements }, Layout::NC);
        auto reshapeName = scaleShift->name + "_input_" + std::to_string(0) + "_reshape";
        auto reshape = CNNNetworkCreateReshape(tensor, reshapeName, quantized);
        auto layer_before_scale_shift = getCreatorLayer(insData);

        CNNNetworkInsertLayer(layer_before_scale_shift.lock(), l, reshape);
        gnalog() << "\tInserted " << reshapeName << " between " << layer_before_scale_shift.lock()->name << " and " << l->name << std::endl;
    }
}

void BroadcastConstPass::run() {
    OV_ITT_SCOPED_TASK(itt::domains::GNA_LT, "BroadcastConstPass");
    for (auto constLayer : *pLayers) {
        if (!LayerInfo(constLayer).isConst()) {
            continue;
        }

        auto isNonFunctional = [](CNNLayerPtr layer) {
            return LayerInfo(layer).isNonFunctional();
        };

        auto nextLayer = CNNNetCheckNextLayerSkipCertain(constLayer, 0, 0, true, isNonFunctional).first;
        if (!nextLayer || (!LayerInfo(nextLayer).isEltwise() && !LayerInfo(nextLayer).isFakeQuantize())) {
            continue;
        }

        auto prevLayer = nextLayer;
        if (LayerInfo(nextLayer).isFakeQuantize()) {
            if (CNNNetPrevLayer(nextLayer, 0) != constLayer) {
                continue;
            }

            nextLayer = CNNNetCheckNextLayerSkipCertain(nextLayer, 0, 0, true, isNonFunctional).first;
            if (!nextLayer || !LayerInfo(nextLayer).isEltwise()) {
                continue;
            }
        }

        auto constDims = constLayer->outData.front()->getTensorDesc().getDims();
        auto constDimsSize = product(constDims.begin(), constDims.end());
        auto eltwiseDims = nextLayer->outData.front()->getTensorDesc().getDims();
        auto eltwiseDimsSize = product(eltwiseDims.begin(), eltwiseDims.end());
        if (constDimsSize == eltwiseDimsSize || eltwiseDimsSize % constDimsSize) {
            continue;
        }

        auto blobsIter = constLayer->blobs.find("custom");
        if (blobsIter == constLayer->blobs.end()) {
            THROW_GNA_LAYER_EXCEPTION(constLayer) << "Const layer " << constLayer->name << " is missing 'custom' parameter";
        }

        auto currentConstBlob = blobsIter->second;
        blobsIter->second = tileBlob(currentConstBlob, eltwiseDimsSize);
        constLayer->outData.front()->setDims(nextLayer->outData.front()->getDims());
        constLayer->outData.front()->setLayout(nextLayer->outData.front()->getLayout());
        if (prevLayer != nextLayer) {
            prevLayer->outData.front()->setDims(nextLayer->outData.front()->getDims());
            prevLayer->outData.front()->setLayout(nextLayer->outData.front()->getLayout());
        }
        gnalog() << "Const layer '" << constLayer->name << "' was changed to match output of '" << nextLayer->name << "'\n";
    }
}

void BreakFusingOfOutputLayersPass::run() {
    OV_ITT_SCOPED_TASK(itt::domains::GNA_LT, "BreakFusingOfOutputLayersPass");
    OutputsDataMap outputsMap = this->getPassManager()->getNetwork().getOutputsInfo();
    for (auto layer : *pLayers) {
        /* Inserion of the second activation after pooling will break Conv - Pooling - Activation component
         * since scaleshift layers will be inserted between the pooling and activations
         */
        if (LayerInfo(layer).isPooling()) continue;
        for (int output_idx = 0; output_idx < layer->outData.size(); output_idx++) {
            auto& output = layer->outData[output_idx];
            auto& input_to = getInputTo(output);

            auto output_name = output->getName();
            auto is_network_output = outputsMap.find(output_name) != outputsMap.end();
            // In cases that this layer is network output you cannot use identity as sole output on
            // it since it will possibly be fused and layer outputs will be unavailable
            if (is_network_output) {
                if (input_to.size() != 1) continue;
                if (!LayerInfo(input_to.begin()->second).isActivation()) continue;

                CNNLayerPtr additional_output =
                    std::make_shared<GenericLayer>(LayerParams({output_name + "_side_identity", "identity", InferenceEngine::Precision::FP32}));

                auto quantized = InferenceEngine::getInjectedData<QuantizedLayerParams>(layer);
                auto additional_output_quant = quantized ? InferenceEngine::injectData<QuantizedLayerParams>(additional_output) : additional_output;

                additional_output_quant->insData.resize(1);
                additional_output_quant->outData.resize(1);

                auto out_data = DataPtr(new Data(output_name + "_side_identity_data", output->getTensorDesc()));
                getCreatorLayer(out_data) = additional_output_quant;

                additional_output_quant->outData[0] = out_data;

                input_to[additional_output_quant->name] = additional_output_quant;
                additional_output_quant->insData[0] = output;
            }
        }
    }
}

void UnrollLSTMCellPass::run() {
    OV_ITT_SCOPED_TASK(itt::domains::GNA_LT, "UnrollLSTMCellPass");
    InferenceEngine::NetPass::UnrollRNN_if(getPassManager()->getNetwork(), [] (const RNNCellBase& rnn) -> bool {
        if (rnn.clip != 0.0f)
            return true;
        if (rnn.type == "GRUCell" ||
            rnn.type == "GRUSequence" ||
            rnn.type == "RNNCell" ||
            rnn.type == "RNNSequence")
            return true;
        if (!(rnn.type == "LSTMCell" || rnn.type == "LSTMSequence") ||
            rnn.activations == std::vector<std::string>{"relu"})
            return false;
        return true;
    });
}

void UnrollTIPass::run() {
    OV_ITT_SCOPED_TASK(itt::domains::GNA_LT, "UnrollTIPass");
    auto sts = InferenceEngine::NetPass::UnrollTI(getPassManager()->getNetwork());
    if (!sts) {
        THROW_GNA_EXCEPTION << "TensorIterator layer cannot be unrolled!";
    }
}

void RemoveConstPass::run() {
    OV_ITT_SCOPED_TASK(itt::domains::GNA_LT, "RemoveConstPass");
    auto network = getPassManager()->getNetwork();
    IE_SUPPRESS_DEPRECATED_START
    auto & icnnnet = static_cast<ICNNNetwork &>(network);
    IE_SUPPRESS_DEPRECATED_END
    auto* implNetwork = dynamic_cast<details::CNNNetworkImpl*>(&icnnnet);
    if (!implNetwork) {
        THROW_GNA_EXCEPTION << "Remove const layers pass can only work on cnnnetworkimpl type";
    }
    ConstTransformer transformer(implNetwork);
    transformer.fullTrim();
}

void RemoveSingleInputConcatPass::run() {
    OV_ITT_SCOPED_TASK(itt::domains::GNA_LT, "RemoveSingleInputConcatPass");
    for (auto &l : *pLayers) {
        if (l->type == "Concat") {
            auto concat = dynamic_cast<ConcatLayer*>(l.get());
            if (concat == nullptr) {
                THROW_GNA_EXCEPTION << "Layer has type Concat but faild during casting to ConcatLayer";
            }
            if (concat->insData.size() == 1 && concat->outData.size() > 0) {
                auto in = concat->insData[0];
                auto in_layer = getCreatorLayer(in.lock());

                auto out = concat->outData[0];

                for (auto out_layer : getInputTo(out)) {
                    for (int i = 0; i < out_layer.second->insData.size(); i++) {
                        if (out_layer.second->insData[i].lock() == out) {
                            out_layer.second->insData[i] = in;
                            getInputTo(in.lock())[out_layer.second->name] = out_layer.second;
                        }
                    }
                }
                getInputTo(in.lock()).erase(concat->name);
                getInputTo(out).clear();
                concat->insData.clear();
                concat->outData.clear();
            }
        }
    }
}

void FuseMultipleIdentitiesPass::run() {
    OV_ITT_SCOPED_TASK(itt::domains::GNA_LT, "FuseMultipleIdentitiesPass");
    for (auto &l : *pLayers) {
        if (l->insData.empty()) continue;

        auto isNonFunctional = [](CNNLayerPtr ptr) {
            return LayerInfo(ptr).isNonFunctional();
        };
        if (LayerInfo(l).hasMultipleInputs()) {
            continue;
        }
        if (LayerInfo(l).isNonFunctional() || LayerInfo(l).has32BInput()) {
            continue;
        }
        gnalog() << "CNNNetPrevLayer skip non functional from :: " << l->name;
        auto isFunctional = [](CNNLayerPtr ptr) {
            return !LayerInfo(ptr).isNonFunctional();
        };

        auto prevLayersReached = CNNNetGetPrevLayersSkip(l, isFunctional);
        if (!prevLayersReached.empty()) {
            prevLayersReached.erase(std::remove_if(prevLayersReached.begin(),
                                                prevLayersReached.end(),
                                                [] (const std::pair<CNNLayerPtr, int> & candidate) {
                return LayerInfo(candidate.first).isLink();
            }), prevLayersReached.end());
            if (prevLayersReached.empty()) {
                gnalog() << ", connected to link output only" << std::endl;
                continue;
            }
        }

        if (prevLayersReached.size() != 1) {
            std::stringstream layers;
            for (auto && prevLayer : prevLayersReached) {
                layers << prevLayer.first->name;
                layers << ", ";
            }
            THROW_GNA_LAYER_EXCEPTION(l) << "unsupported case: connected to "
            << (prevLayersReached.empty() ? "zero" : "multiple") << " outputs : " << layers.str();
        }
        auto prevLayer = prevLayersReached.front().first;
        auto outDataIdx = prevLayersReached.front().second;
        gnalog() << ", reached " << prevLayer->name << " at " << outDataIdx << std::endl;

        if (!LayerInfo(prevLayer).has32BOutput())
            continue;

        auto resultSet = CNNNetGetAllNextLayersSkipCertain(prevLayer, outDataIdx, isNonFunctional);

        // now result set should have all needed layers
        // checking that result set consist of already identity
        CNNLayerPtr  alreadyIdentity;
        for (auto &&res : resultSet) {
            if (LayerInfo(res.first).isIdentity()) {
                alreadyIdentity = res.first;
                break;
            }
        }
        if (!alreadyIdentity) {
            continue;
        } else {
            // just figure out how to connect to that "already identity"
            // 1st stage - disconnect given layer from previous
            auto directPrev = getCreatorLayer(l->insData.front().lock()).lock();
            auto oDataIdx = CNNLayerFindOutDataIdx(directPrev, 0);
            auto &inputTo = getInputTo(directPrev->outData[oDataIdx]);
            for (auto inIterator = inputTo.begin(); inIterator != inputTo.end(); inIterator++) {
                if (inIterator->second == l) {
                    inputTo.erase(inIterator);
                    break;
                }
            }
            l->insData.clear();

            //2nd stage - now setting up new connection
            l->insData.push_back(alreadyIdentity->outData.front());
            getInputTo(alreadyIdentity->outData.front())[l->name] = l;
        }
    }
}

void FuseFQIntoWeightsPass::run() {
    OV_ITT_SCOPED_TASK(itt::domains::GNA_LT, "FuseFQIntoWeightsPass");
    auto isNonFunctional = [](CNNLayerPtr ptr) {
        return LayerInfo(ptr).isNonFunctional();
    };

    auto assignWeightsAndBiases = [](CNNLayerPtr layer, Blob::Ptr weights, Blob::Ptr biases) {
        auto weigtableLayer = std::dynamic_pointer_cast<WeightableLayer>(layer);
        if (nullptr == weigtableLayer) {
            THROW_GNA_LAYER_EXCEPTION(layer) << " not a weightable layer";
        }
        weigtableLayer->_weights = weights;
        weigtableLayer->_biases = biases;
        weigtableLayer->blobs["weights"] = weights;
        weigtableLayer->blobs["biases"] = biases;
    };

    for (auto& l : *pLayers) {
        if (!LayerInfo(l).isFakeQuantize()) {
            continue;
        }
        // determine whether this FQ is actually ends into weigtable layer
        auto fqLayer = l;
        if (!CNNNetHasNextLayerSkipCertain(fqLayer, 0, 0, isNonFunctional)) {
            continue;
        }

        GNAFakeQuantizeLayer gnaFakeQuantizeLayer(fqLayer);
        auto inputTo = getInputTo(fqLayer->outData[0]);
        size_t layers_connected_to_fq_count = inputTo.size();
        auto layerBeforeWeightable = fqLayer;
        while (layers_connected_to_fq_count == 1 && LayerInfo(inputTo.begin()->second).isNonFunctional()) {
            layerBeforeWeightable = inputTo.begin()->second;
            inputTo = getInputTo(layerBeforeWeightable->outData[0]);
            layers_connected_to_fq_count = inputTo.size();
        }
        for (int index = 0; index < layers_connected_to_fq_count; index++) {
            auto weightableLayer = CNNNetCheckNextLayerSkipCertain(layerBeforeWeightable, 0, index, true, isNonFunctional).first;
            if (!weightableLayer || !LayerInfo(weightableLayer).isWeightable()) {
                continue;
            }
            if (weightableLayer->insData.size() < 2) {
                continue;
            }

            // check whether this FQ represents weights - it need to be at index 1 of weightable layer
            const size_t weightsIdx = 1;
            const size_t biasesIdx = 2;
            auto prevLayerAt1 = CNNNetPrevLayerSkipCertain(weightableLayer, weightsIdx, isNonFunctional);

            if (prevLayerAt1 != fqLayer) {
                continue;
            }

            // now this FQ layer represents weights - lets apply it and fuse to given weightable layer.
            pass_trace() << "found " << LAYER_NAME(fqLayer) << " that will be converted to weights of "
                << LAYER_NAME(weightableLayer) << "\n";

            auto biases = weightableLayer->insData.size() == 3 ?
                LayerUtils::getParamFromInputAsBlob(weightableLayer, biasesIdx) : nullptr;
            auto quantizedWeights = gnaFakeQuantizeLayer.getConstInputData();

            // 1. broke existing connections - by detaching fq subgraph from rest of graph
            auto prevData = weightableLayer->insData[weightsIdx].lock();
            auto prevLayer = getCreatorLayer(prevData).lock();
            auto weightDims = prevLayer->outData.front()->getDims();
            // input related to FakeQuantize layer is removed
            auto& relatedInputs = getInputTo(prevLayer->outData[0]);
            auto relatedInputsIter = relatedInputs.begin();
            while (relatedInputsIter != relatedInputs.end()) {
                if (LayerInfo(relatedInputsIter->second).isFakeQuantize()) {
                    relatedInputsIter = relatedInputs.erase(relatedInputsIter);
                } else {
                    ++relatedInputsIter;
                }
            }

            weightableLayer->insData.resize(1);

            // 2. running FQ function for given layer
            auto outputSize = details::product(weightDims.begin(), weightDims.end());

            // depending on compute precision weights will be recreated
            // for integer mode - weights might be simply copied - to avoid furter quantisations overhead
            auto quantized = InferenceEngine::getInjectedData<QuantizedLayerParams>(weightableLayer);
            if (quantized) {
                // assign already quantized Weights
                assignWeightsAndBiases(weightableLayer, quantizedWeights, biases);

                // modify scale factors for quantized component
                auto levels = gnaFakeQuantizeLayer.getLevels();
                auto inputRange = gnaFakeQuantizeLayer.getInputRange();
                auto outputRange = gnaFakeQuantizeLayer.getOutputRange();
                if (outputRange.first.size() != outputRange.second.size()) {
                    THROW_GNA_LAYER_EXCEPTION(fqLayer) << " number of min and max data must be equal, min size: "
                        << outputRange.first.size() << ", max size: " << outputRange.second.size();
                }

                if (inputRange.first.size() != outputRange.first.size() ||
                    inputRange.second.size() != outputRange.second.size()) {
                    THROW_GNA_LAYER_EXCEPTION(fqLayer) << " size of input and output range differs. "
                        << "input min size: " << inputRange.first.size() << ", "
                        << "output min size: " << outputRange.first.size() << ", "
                        << "input max size: " << inputRange.second.size() << ", "
                        << "output max size: " << outputRange.second.size();
                }

                if (levels > std::numeric_limits<uint8_t>::max() && outputRange.first.size() > 1) {
                    // find min and max for input and output range
                    THROW_GNA_LAYER_EXCEPTION(fqLayer) << " unsupported per-channel quantization for int16 weights."
                        << " Per-channel quantization ";
                }

                // check if
                // - weights were float values and need to be quantized,
                // - weights are integer values and quantization can be skipped
                quantized->_weights_quant.SetMinValues(inputRange.first, true);
                quantized->_weights_quant.SetMaxValues(inputRange.second, true);
                quantized->_weights_quant.SetMinValues(outputRange.first, false);
                quantized->_weights_quant.SetMaxValues(outputRange.second, false);
                quantized->_weights_quant.SetLevels(levels);

                // lets find out minimum scale factor among channels
                if (!quantized->_weights_quant.IsStatsSet()) {
                    THROW_GNA_LAYER_EXCEPTION(fqLayer) << " per channel/tensor weigths scales are missed";
                }
                continue;
            }

            size_t depth = 1;
            intel_dnn_component_t component;
            component.num_columns_in = weightDims[1];
            component.num_rows_in = weightDims[0];

            if (LayerInfo(weightableLayer).isConvolution()) {
                depth = (weightDims.size() == 4) ? weightDims[2] * weightDims[3] : 1;
            }

            intel_piecewiselinear_t* transform = reinterpret_cast<intel_piecewiselinear_t*>(&component.op.pwl);
            transform->func_id = gnaFakeQuantizeLayer.parseAsActivation();

            auto quantizedWeightsData = quantizedWeights->buffer();
            auto dequantizedWeights = make_shared_blob<float>(TensorDesc(Precision::FP32, { outputSize }, Layout::C));
            dequantizedWeights->allocate();

            auto resultBuffer = dequantizedWeights->buffer();
            for (size_t i = 0; i < depth; ++i) {
                component.ptr_inputs = quantizedWeightsData.as<float*>() + i * component.num_columns_in * component.num_rows_in;
                component.ptr_outputs = resultBuffer.as<float*>() + i * component.num_columns_in * component.num_rows_in;

                PwlApply32(&component, 0, component.num_rows_in - 1, 0, component.num_columns_in - 1);
            }

            // 3. assign dequantized const blob to weightable layer
            assignWeightsAndBiases(weightableLayer, dequantizedWeights, biases);
        }
    }
}

void MoveFakeQuantizeLayerIntoQuantParamsPass :: run() {
    OV_ITT_SCOPED_TASK(itt::domains::GNA_LT, "MoveFakeQuantizeLayerIntoQuantParamsPass");
    auto quantized = InferenceEngine::getInjectedData<QuantizedLayerParams>(pLayers->front());
    if (!quantized) {
        return;
    }

    auto donotSkip = [](CNNLayerPtr) {
        return false;
    };

    auto allowFQFuse = [this](CNNLayerPtr layer) -> bool {
        auto skipNonFunctionalOrMemory = [](CNNLayerPtr layer) {
            return LayerInfo(layer).isNonFunctional() || LayerInfo(layer).isMemory();
        };
        auto skipNonFunctional = [](CNNLayerPtr layer) {
            return LayerInfo(layer).isNonFunctional();
        };
        // Don't fuse FQ if it's the output layer for the network
        if (CNNNetGetAllNextLayersSkipCertain(layer, -1, skipNonFunctionalOrMemory).empty()) {
            return false;
        }
        // Fuse FQ if it's not required to change precision from int32 to int16
        auto nextLayers = CNNNetGetAllNextLayersSkipCertain(layer, -1, skipNonFunctional);
        for (auto& l : nextLayers) {
<<<<<<< HEAD
            if (!LayerInfo(l.first).isActivation()) {
                return false;
=======
            if (getCandidatesForIdentityInsertion(l, getPassManager(), true).empty()) {
                return true;
>>>>>>> 4da0941c
            }
        }
        return false;
    };

    std::function<void(QuantizedLayerParams*, CNNLayerPtr)> propagateStatistics =
        [&propagateStatistics](QuantizedLayerParams* srcQuantParams, CNNLayerPtr layer) {
        if (LayerInfo(layer).isFakeQuantize()) {
            return;
        }

        auto donotSkip = [](CNNLayerPtr) {
            return false;
        };

        auto quantParams = InferenceEngine::getInjectedData<QuantizedLayerParams>(layer);
        IE_ASSERT(quantParams != nullptr);

        // Find all output layers connected to FQ
        auto nextLayers = CNNNetGetAllNextLayersSkipCertain(layer.get(), -1, donotSkip);
        if (nextLayers.empty()) {
            quantParams->_src_quant.CopyStats(srcQuantParams->_dst_quant);
            if (LayerInfo(layer).isNonFunctional()) {
                quantParams->_dst_quant.CopyStats(srcQuantParams->_dst_quant);
            }
            return;
        }

        auto srcMinVals = srcQuantParams->_dst_quant.GetMinValues().front();
        auto srcMaxVals = srcQuantParams->_dst_quant.GetMaxValues().front();
        // If a next layer is concat, find minimum nad maximum statistics
        if (LayerInfo(layer).isConcat() && quantParams->_src_quant.IsStatsSet()) {
            auto concatMinVal = quantParams->_src_quant.GetMinValues().front();
            auto concatMaxVal = quantParams->_src_quant.GetMaxValues().front();
            quantParams->_src_quant.SetMinValues({ std::min(srcMinVals, concatMinVal) });
            quantParams->_src_quant.SetMaxValues({ std::max(srcMaxVals, concatMaxVal) });
        } else if (quantParams->_src_quant.IsStatsSet()) {
            return;
        } else {
            quantParams->_src_quant.CopyStats(srcQuantParams->_dst_quant);
        }

        if (!LayerInfo(layer).isWeightable() && !LayerInfo(layer).isEltwise() &&
            !LayerInfo(layer).isActivation() && !LayerInfo(layer).isFakeQuantize()) {
            auto doNotSetDstStats = false;
            for (auto& l : nextLayers) {
                if (LayerInfo(l.first).isFakeQuantize()) {
                    doNotSetDstStats = true;
                    continue;
                }
            }

            if (doNotSetDstStats) {
                return;
            }

            quantParams->_dst_quant.CopyStats(quantParams->_src_quant);

            for (auto& l : nextLayers) {
                if (LayerInfo(l.first).isFakeQuantize()) {
                    continue;
                }

                propagateStatistics(quantParams, l.first);
            }
        }
    };

    for (auto &&l : *pLayers) {
        if (!LayerInfo(l).isFakeQuantize()) {
            continue;
        }
        GNAFakeQuantizeLayer fqLayer(l);
        auto prevLayer = CNNNetPrevLayerSkipCertain(*fqLayer, 0, donotSkip);
        auto prevDataIt = std::find_if(std::begin(prevLayer->outData), std::end(prevLayer->outData), [l](DataPtr data) {
            return getInputTo(data).find(l->name) != std::end(getInputTo(data));
        });
        if (prevDataIt == std::end(prevLayer->outData)) {
            THROW_GNA_LAYER_EXCEPTION(fqLayer) << "Invalid connection between " << prevLayer->name << " and " << l->name;
        }

        auto inputRange = fqLayer.getInputRange();
        auto outputRange = fqLayer.getOutputRange();
        if (inputRange.first.size() != 1 || inputRange.second.size() != 1 ||
            outputRange.first.size() != 1 || outputRange.second.size() != 1) {
            THROW_GNA_LAYER_EXCEPTION(fqLayer) << " unsupported per-channel quantisation";
        }

        if (!LayerInfo(prevLayer).isConst() &&
            !fp32eq(inputRange.first.front(), outputRange.first.front()) &&
            !fp32eq(inputRange.second.front(), outputRange.second.front())) {
            THROW_GNA_LAYER_EXCEPTION(fqLayer) << " unsupported data range conversion. Input: (" <<
                inputRange.first.front() << "," << inputRange.second.front() << "), output: (" <<
                outputRange.first.front() << "," << outputRange.second.front() << ")";
        }

        auto fqLevels = fqLayer.getLevels();
        if (fqLevels == 0) {
            THROW_GNA_LAYER_EXCEPTION(fqLayer) << "Zero levels";
        }

        // Before FQ layer is removed, the previous functional layer has to be updated with its quantization data
        auto prevFuncLayer = CNNNetPrevLayerSkipCertain(*fqLayer, 0, [](CNNLayerPtr layer) {
            return LayerInfo(layer).isNonFunctional() || LayerInfo(layer).isPooling();
        });
        auto quantParamsPrevLayer = InferenceEngine::getInjectedData<QuantizedLayerParams>(prevFuncLayer);
        quantParamsPrevLayer->_dst_quant.SetLevels(fqLevels);
        quantParamsPrevLayer->_dst_quant.SetMinValues({ inputRange.first[0] }, true);
        quantParamsPrevLayer->_dst_quant.SetMaxValues({ inputRange.second[0] }, true);
        quantParamsPrevLayer->_dst_quant.SetMinValues({ outputRange.first[0] }, false);
        quantParamsPrevLayer->_dst_quant.SetMaxValues({ outputRange.second[0] }, false);

        // Propogate destination statistics to multiply layer if it's set for the next sum/sub layer (is considered as bias)
        if (LayerInfo(prevLayer).isEltwiseSum() || LayerInfo(prevLayer).isEltwiseSub()) {
            auto eltwPrevLayer = CNNNetPrevLayerSkipCertain(prevLayer, 0, donotSkip);
            auto constLayer = CNNNetPrevLayerSkipCertain(prevLayer, 1, donotSkip);
            if (LayerInfo(eltwPrevLayer).isEltwise() && LayerInfo(constLayer).isConst()) {
                auto quantParamsEltwLayer = InferenceEngine::getInjectedData<QuantizedLayerParams>(eltwPrevLayer);
                quantParamsEltwLayer->_dst_quant.CopyStats(quantParamsPrevLayer->_dst_quant);
            }
        }

        auto fqQauntParams = InferenceEngine::getInjectedData<QuantizedLayerParams>(l);
        fqQauntParams->_dst_quant.SetLevels(UINT16_MAX);
        fqQauntParams->_dst_quant.SetMinValues({ inputRange.first[0] }, true);
        fqQauntParams->_dst_quant.SetMaxValues({ inputRange.second[0] }, true);
        fqQauntParams->_dst_quant.SetMinValues({ outputRange.first[0] }, false);
        fqQauntParams->_dst_quant.SetMaxValues({ outputRange.second[0] }, false);
        fqQauntParams->_src_quant = fqQauntParams->_dst_quant;

        l->insData.resize(1);
        if (!CNNNetHasPrevLayer(prevLayer.get())) {
            quantParamsPrevLayer->_src_quant = quantParamsPrevLayer->_dst_quant;
        }

        // Allow FQ Fuse checks if FQ layer can be fused to a layer before or after.
        // FQ Layer is fused if it's not required for precision change.
        bool isFQFuseAllowed = allowFQFuse(l);
        auto prevData = *prevDataIt;

        // Find all output layers connected to FQ
        auto nextLayers = CNNNetGetAllNextLayersSkipCertain(*fqLayer, -1, donotSkip);
        if (nextLayers.empty()) {
            continue;
        }

        if (isFQFuseAllowed) {
            getInputTo(prevData).erase(l->name);
        }

        // Connect all next layers after FQ to the layer that is before FQ
        // and propagate quantization data
        for (size_t i = 0; i < nextLayers.size(); ++i) {
            if (isFQFuseAllowed) {
                auto insDatas = CNNLayerFindInsDataIdxes(fqLayer->outData.front(), nextLayers[i].first);
                if (insDatas.empty()) {
                    THROW_GNA_LAYER_EXCEPTION(fqLayer) << " fake quantize connection to layer: "
                        << LAYER_NAME(nextLayers[i].first) << " is not correct";
                }
                for (int insDataIdx : insDatas) {
                    nextLayers[i].first->insData[insDataIdx] = prevData;
                }
                getInputTo(prevData)[nextLayers[i].first->name] = nextLayers[i].first;
            }

            propagateStatistics(quantParamsPrevLayer, nextLayers[i].first);
        }
    }
}

void TransposeWeightsFromNCHWToNHWCPass::run() {
    OV_ITT_SCOPED_TASK(itt::domains::GNA_LT, "TransposeWeightsFromNCHWToNHWCPass");
    if (!MustBeConvertedFromNCHWToNHWC(*pLayers)) return;

    auto printTranspositionInfo = [](const std::vector<TranspositionInfo> &transpositionInfo) {
        for (const auto &transpositionInfoPart : transpositionInfo) {
            gnalog() << "transpose=" << transpositionInfoPart.transpose << " rows_num=" << transpositionInfoPart.num_transpose_rows
                     << " columns_num=" << transpositionInfoPart.num_transpose_columns << "\n";
        }
    };

    auto transpInfoMatchWeightsSize = [](const std::vector<TranspositionInfo> &transpositionInfo, size_t weightsSize, const std::string &layerName) {
        size_t totalElements = 0;
        for (auto && transpositionInfoPart : transpositionInfo) {
            totalElements += transpositionInfoPart.num_transpose_rows * transpositionInfoPart.num_transpose_columns;
        }
        if (totalElements != weightsSize) {
            THROW_GNA_EXCEPTION << layerName << " weights elements from transposition info (" << totalElements
                                << ") don't match input dimensions (" << weightsSize << ")";
        }
    };

    for (auto &&l : *pLayers) {
        if (LayerInfo(l).isScaleShift()) {
            std::vector<TranspositionInfo> transpositionInfo;
            // Try to find a convolution in previous layers
            if (InferenceEngine::CNNNetHasPrevLayer(l.get())) {
                transpositionInfo = FindTranspositionInfoFromPrevLayers(InferenceEngine::CNNNetPrevLayer(l));
                // If no convolutions are found try to find them in next layers
                if (!FoundPartToTranspose(transpositionInfo) && !l->outData.empty() && !getInputTo(l->outData[0]).empty()) {
                    transpositionInfo = FindTranspositionInfoFromNextLayers(getInputTo(l->outData[0]).begin()->second);
                }
            }
            if (FoundPartToTranspose(transpositionInfo)) {
                if (l->input()->getDims().front() > 1) {
                    THROW_GNA_EXCEPTION << l->name << " Weights transposition is not supported for a layer with batch size > 1";
                }
                auto weightable = dynamic_cast<WeightableLayer*>(l.get());
                IE_ASSERT(weightable != nullptr);

                size_t totalWeights = weightable->_weights->size();
                transpInfoMatchWeightsSize(transpositionInfo, totalWeights, l->name);

                ConvertTensorFromNCHWToNHWC(weightable->precision.size(), 1, weightable->_weights->size(),
                    weightable->_weights->cbuffer().as<uint8_t*>(), true, transpositionInfo);
                if (weightable->_biases) {
                    ConvertTensorFromNCHWToNHWC(weightable->precision.size(), 1, weightable->_biases->size(),
                        weightable->_biases->cbuffer().as<uint8_t*>(), true, transpositionInfo);
                }
                gnalog() << l->name << " weights and biases rows transposition info:\n";
                printTranspositionInfo(transpositionInfo);
            }
        }

        if (LayerInfo(l).isFullyConnected()) {
            auto weightable = dynamic_cast<WeightableLayer*>(l.get());
            IE_ASSERT(weightable != nullptr);
            IE_ASSERT(weightable->_weights != nullptr);
            auto precision = weightable->precision.size();
            auto out_dims = l->outData[0]->getDims();
            auto in_dims = l->input()->getDims();
            auto weightsRows = InferenceEngine::details::product(std::begin(out_dims) + 1, std::end(out_dims));
            auto weightsColumns = InferenceEngine::details::product(std::begin(in_dims) + 1, std::end(in_dims));
            // Find a convolution in previous layers to rotate weights rows
            if (InferenceEngine::CNNNetHasPrevLayer(l.get())) {
                std::vector<TranspositionInfo> transpositionInfo;
                auto prevLayer = InferenceEngine::CNNNetPrevLayer(l);
                transpositionInfo = FindTranspositionInfoFromPrevLayers(prevLayer);
                if (FoundPartToTranspose(transpositionInfo)) {
                    if (l->input()->getDims().front() > 1) {
                        THROW_GNA_EXCEPTION << l->name << " Weights transposition is not supported for a layer with batch size > 1";
                    }
                    if (LayerInfo(prevLayer).isSplit()) {
                        // If we found a split it's not possible to rotate data
                        THROW_GNA_EXCEPTION << l->name << " won't be transposed due to a split before it";
                    }

                    transpInfoMatchWeightsSize(transpositionInfo, weightsColumns, l->name);

                    ConvertTensorFromNCHWToNHWC(precision, weightsRows, weightsColumns, weightable->_weights->cbuffer().as<uint8_t*>(),
                                                true, transpositionInfo);
                    gnalog() << l->name << " weights rows transposition info:\n";
                    printTranspositionInfo(transpositionInfo);
                }
            }
            // Find a convolution in next layers to rotate weights columns
            if (!l->outData.empty() && !getInputTo(l->outData[0]).empty()) {
                std::vector<TranspositionInfo> transpositionInfo;
                auto nextLayer = getInputTo(l->outData[0]).begin()->second;
                transpositionInfo = FindTranspositionInfoFromNextLayers(nextLayer);
                if (FoundPartToTranspose(transpositionInfo)) {
                    if (l->outData[0]->getDims().front() > 1) {
                        THROW_GNA_EXCEPTION << l->name << " Weights transposition is not supported for a layer with batch size > 1";
                    }
                    if (LayerInfo(nextLayer).isConcat()) {
                        // If we found a concat it's not possible to rotate data
                        THROW_GNA_EXCEPTION << l->name << " won't be transposed due to a concat after it";
                    }

                    transpInfoMatchWeightsSize(transpositionInfo, weightsRows, l->name);

                    ConvertTensorFromNCHWToNHWC(precision, weightsRows, weightsColumns, weightable->_weights->cbuffer().as<uint8_t*>(),
                                                false, transpositionInfo);
                    gnalog() << l->name << " weights columns transposition info:\n";
                    printTranspositionInfo(transpositionInfo);
                }
            }
        }

        if (LayerInfo(l).isEltwise()) {
            // We need to transpose a constant which is an eltwise input
            auto firstInput = InferenceEngine::CNNNetPrevLayer(l, 0);
            auto secondInput = InferenceEngine::CNNNetPrevLayer(l, 1);
            if (!LayerInfo(firstInput).isConst() && !LayerInfo(secondInput).isConst()) {
                continue;
            }
            // Let a constant to be the second input
            if (LayerInfo(firstInput).isConst()) {
                std::swap(firstInput, secondInput);
            }
            // Find a convolution in previous or next layers
            auto transpositionInfo = FindTranspositionInfoFromPrevLayers(firstInput);
            if (!FoundPartToTranspose(transpositionInfo) && !l->outData.empty() && !getInputTo(l->outData[0]).empty()) {
                transpositionInfo = FindTranspositionInfoFromNextLayers(getInputTo(l->outData[0]).begin()->second);
            }
            if (FoundPartToTranspose(transpositionInfo)) {
                auto blob = secondInput->blobs["custom"];
                ConvertTensorFromNCHWToNHWC(blob->getTensorDesc().getPrecision().size(), 1, blob->size(),
                                            blob->buffer().as<uint8_t*>(), true, transpositionInfo);
                gnalog() << secondInput->name << " data transposition info:\n";
                printTranspositionInfo(transpositionInfo);
            }
        }

        if (LayerInfo(l).isConcat()) {
            auto concatLayer = LayerInfo(l).as<InferenceEngine::ConcatLayer*>();
            IE_ASSERT(concatLayer != nullptr);
            // If concatenation is along channel axis constant input transposition isn't required
            if (concatLayer->_axis <= 1) continue;

            std::vector<InferenceEngine::CNNLayerPtr> constInputs;
            bool transpose = false;
            int nonConstInputIx = 0;
            // Check if non-const inputs are transposed
            for (int i = 0; InferenceEngine::CNNNetHasPrevLayer(l.get(), i); ++i) {
                auto input = InferenceEngine::CNNNetPrevLayer(l, i);
                if (LayerInfo(input).isConst()) {
                    constInputs.push_back(input);
                    continue;
                }
                auto transpositionInfo = FindTranspositionInfoFromPrevLayers(input);
                bool transposeInput = FoundPartToTranspose(transpositionInfo);
                if (nonConstInputIx == 0) {
                    transpose = transposeInput;
                } else if (transposeInput != transpose) {
                    THROW_GNA_EXCEPTION << "Concat layer " << l->name << " inputs have different layouts";
                }
                ++nonConstInputIx;
            }
            if (!transpose) continue;

            // Transpose all constant inputs
            for (auto && input : constInputs) {
                auto rows = GetDataDimSize(input->outData[0], DataDimName::C);
                auto columns = GetDataDimSize(input->outData[0], DataDimName::H) * GetDataDimSize(input->outData[0], DataDimName::W);
                auto blob = input->blobs["custom"];
                // A constant should have the same number of channels since concatenation will be in height/weight dimension
                TranspositionInfo concatTranspositionInfo{true, rows, columns};
                ConvertTensorFromNCHWToNHWC(blob->getTensorDesc().getPrecision().size(), 1, blob->size(),
                                            blob->buffer().as<uint8_t*>(), true, {concatTranspositionInfo});
                gnalog() << input->name << " data transposition info:\n";
                printTranspositionInfo({concatTranspositionInfo});
            }
        }
    }
}

int PassManager::run(int index) {
#if defined PLOT || defined ENABLE_V7_SERIALIZE
    auto dumpNetworkAfterPass = [&index, this] (std::shared_ptr<Pass> pass) {
        std::string name = std::string("gna_passes_") + (index < 10 ? "0" : "") + std::to_string(index) + "_" + pass->getName();
#ifdef PLOT
        std::ofstream out(name + ".dot");
        saveGraphToDot(network, out, [](const CNNLayerPtr layer,
                                        ordered_properties &printed_properties,
                                        ordered_properties &node_properties) {});
#endif
#ifdef ENABLE_V7_SERIALIZE
        network.serialize(name + ".xml", name + ".bin");
#endif
    };
#else
    auto dumpNetworkAfterPass = [] (std::shared_ptr<Pass> ) {};
#endif

    for (auto && pass : passes) {
        if (settings.runBeforeCopy != pass->runBeforeCopyPass()) {
            continue;
        }
        auto layers = CNNNetSortTopologically(network);
        pass->attach(layers);
        gnalog() << "PASS: " << ++index << "/" << passes.size() << ":" << pass->getName() << "\n";
        pass->run();
        dumpNetworkAfterPass(pass);
    }
    return index;
}<|MERGE_RESOLUTION|>--- conflicted
+++ resolved
@@ -2064,13 +2064,11 @@
         // Fuse FQ if it's not required to change precision from int32 to int16
         auto nextLayers = CNNNetGetAllNextLayersSkipCertain(layer, -1, skipNonFunctional);
         for (auto& l : nextLayers) {
-<<<<<<< HEAD
             if (!LayerInfo(l.first).isActivation()) {
                 return false;
-=======
+
             if (getCandidatesForIdentityInsertion(l, getPassManager(), true).empty()) {
                 return true;
->>>>>>> 4da0941c
             }
         }
         return false;
