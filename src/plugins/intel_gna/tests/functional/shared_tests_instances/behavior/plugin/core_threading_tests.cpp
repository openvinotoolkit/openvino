// Copyright (C) 2018-2023 Intel Corporation
// SPDX-License-Identifier: Apache-2.0
//

#include <behavior/plugin/core_threading.hpp>

namespace {
Params params[] = {
<<<<<<< HEAD
    std::tuple<Device, Config>{ CommonTestUtils::DEVICE_GNA, {{ CONFIG_KEY(PERF_COUNT), CONFIG_VALUE(YES) }}},
    std::tuple<Device, Config>{ CommonTestUtils::DEVICE_HETERO, {{ "TARGET_FALLBACK", CommonTestUtils::DEVICE_GNA }}},
};
// TODO: Consider to append params[1] after issue *-45658 resolved
std::vector< std::tuple<Device, Config> > paramsWithIterations{ params[0] };
=======
    std::tuple<Device, Config>{CommonTestUtils::DEVICE_GNA, {{CONFIG_KEY(PERF_COUNT), CONFIG_VALUE(YES)}}},
    std::tuple<Device, Config>{CommonTestUtils::DEVICE_HETERO, {{"TARGET_FALLBACK", CommonTestUtils::DEVICE_GNA}}},
    std::tuple<Device, Config>{CommonTestUtils::DEVICE_MULTI,
                               {{MULTI_CONFIG_KEY(DEVICE_PRIORITIES), CommonTestUtils::DEVICE_GNA}}},
};
// TODO: Consider to append params[1] after issue *-45658 resolved
std::vector<std::tuple<Device, Config>> paramsWithIterations{params[0], params[2]};
>>>>>>> 36df508b
}  // namespace

INSTANTIATE_TEST_SUITE_P(GNA, CoreThreadingTests, testing::ValuesIn(params), CoreThreadingTests::getTestCaseName);

INSTANTIATE_TEST_SUITE_P(GNA,
                         CoreThreadingTestsWithIterations,
                         testing::Combine(testing::ValuesIn(paramsWithIterations),
                                          testing::Values(3),
                                          testing::Values(4),
                                          testing::Values(ModelClass::ConvPoolRelu)),
                         CoreThreadingTestsWithIterations::getTestCaseName);<|MERGE_RESOLUTION|>--- conflicted
+++ resolved
@@ -6,21 +6,11 @@
 
 namespace {
 Params params[] = {
-<<<<<<< HEAD
     std::tuple<Device, Config>{ CommonTestUtils::DEVICE_GNA, {{ CONFIG_KEY(PERF_COUNT), CONFIG_VALUE(YES) }}},
     std::tuple<Device, Config>{ CommonTestUtils::DEVICE_HETERO, {{ "TARGET_FALLBACK", CommonTestUtils::DEVICE_GNA }}},
 };
 // TODO: Consider to append params[1] after issue *-45658 resolved
 std::vector< std::tuple<Device, Config> > paramsWithIterations{ params[0] };
-=======
-    std::tuple<Device, Config>{CommonTestUtils::DEVICE_GNA, {{CONFIG_KEY(PERF_COUNT), CONFIG_VALUE(YES)}}},
-    std::tuple<Device, Config>{CommonTestUtils::DEVICE_HETERO, {{"TARGET_FALLBACK", CommonTestUtils::DEVICE_GNA}}},
-    std::tuple<Device, Config>{CommonTestUtils::DEVICE_MULTI,
-                               {{MULTI_CONFIG_KEY(DEVICE_PRIORITIES), CommonTestUtils::DEVICE_GNA}}},
-};
-// TODO: Consider to append params[1] after issue *-45658 resolved
-std::vector<std::tuple<Device, Config>> paramsWithIterations{params[0], params[2]};
->>>>>>> 36df508b
 }  // namespace
 
 INSTANTIATE_TEST_SUITE_P(GNA, CoreThreadingTests, testing::ValuesIn(params), CoreThreadingTests::getTestCaseName);
