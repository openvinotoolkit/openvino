// Copyright (C) 2018-2022 Intel Corporation
// SPDX-License-Identifier: Apache-2.0
//

#include <vector>
#include <string>

#include "functional_test_utils/skip_tests_config.hpp"

std::vector<std::string> disabledTestPatterns() {
    return {
        // TODO: FIX BUG 31661
        // TODO: support InferRequest in GNAPlugin
        ".*InferRequestMultithreadingTests\\.canRun3AsyncRequestsConsistentlyFromThreadsWithoutWait.*",
        // TODO: FIX BUG 23741
        ".*InferRequestMultithreadingTests\\.canRun3SyncRequestsConsistentlyFromThreads.*",
        // TODO: FIX BUG 59041
        ".*Behavior.*CallbackThrowException.*",
        // TODO: FIX BUG 32210
        R"(.*ActivationFQSubgraph.*activation=(Exp|Log).*)",
        // TODO: Issue 32542
        R"(.*(EltwiseLayerTest).*eltwiseOpType=(Sum|Sub).*opType=SCALAR.*)",
        // TODO: Issue 32541
        R"(.*(EltwiseLayerTest).*eltwiseOpType=Prod.*secondaryInputType=PARAMETER.*opType=SCALAR.*)",
        // TODO: Issue: 34348
        R"(.*IEClassGetAvailableDevices.*)",
        // TODO: Issue 32923
        R"(.*IEClassHeteroExecutableNetworkGetMetricTest_TARGET_FALLBACK.*)",
        // TODO: Issue 39358
        R"(.*unaligned.*MultipleConcatTest.*)",
        R"(.*ActivationConcatsEltwise.*CS=35.*)",
        // TODO: Issue 38974
        R"(.*ConcatMultiInput.CompareWithRefConstOnly.*IS=\(1.8\).*)",
        R"(.*ConcatMultiInput.CompareWithRefConstOnly.*IS=\(1.16\).*)",
        R"(.*ConcatMultiInput.CompareWithRefConstOnly.*IS=\(1.32\).*)",
        // TODO: Issue: 29577
        R"(.*CoreThreadingTests.smoke_QueryNetwork.*)",
        //TODO: Issue: 46416
        R"(.*InferRequestVariableStateTest.inferreq_smoke_VariableState_2infers*.*)",
        // TODO: Issue 24839
        R"(.*ConvolutionLayerTest.CompareWithRefs.*D=\(1.3\).*)",
        R"(.*ConvolutionLayerTest.CompareWithRefs.*D=\(3.1\).*)",
        R"(.*ConstantResultSubgraphTest.*IS=\(2\.3\.4\.5\).*)",
        R"(.*ConstantResultSubgraphTest.*inPrc=(U8|I8|I32|U64|I64|BOOL).*)",
        R"(.*importExportedFunctionParameterResultOnly.*)",
        R"(.*importExportedFunctionConstantResultOnly.*)",
        R"(.*importExportedIENetworkConstantResultOnly.*)",
        R"(.*importExportedIENetworkParameterResultOnly.*)",

        // TODO: Issue 57368 (accuracy)
        R"(.*smoke_MemoryTest.*LOW_LATENCY.*IS=\(1.10\).*)",
        R"(.*smoke_MemoryTest.*iteration_count=3.*IS=\(1.10\).*)",
        R"(.*smoke_MemoryTest.*iteration_count=4.*IS=\(1.10\).*)",
        R"(.*smoke_MemoryTest.*iteration_count=10.*IS=\(1.10\).*)",
        R"(.*smoke_MemoryTest.*LOW_LATENCY.*iteration_count=10.*IS=\(1.2\).*)",
        // Not implemented yet
        R"(.*Behavior.*ExecutableNetworkBaseTest.*(canSetConfigToExecNet|canSetConfigToExecNetWithIncorrectConfig).*)",
        R"(.*Behavior.*ExecutableNetworkBaseTest.*(CheckExecGraphInfoBeforeExecution|CheckExecGraphInfoAfterExecution|CheckExecGraphInfoSerialization).*)",
        R"(.*Behavior.*ExecutableNetworkBaseTest.*canExport.*)",
        R"(.*Behavior.*ExecutableNetworkBaseTest.*(CanCreateTwoExeNetworksAndCheckFunction).*)",
        R"(.*Behavior.*ExecutableNetworkBaseTest.*(checkGetExecGraphInfoIsNotNullptr).*)",
        // Not implemented yet (dynamic cases)
        R"(.*Behavior.*OVInferenceChaining.*(StaticOutputToDynamicInput).*)",
        R"(.*Behavior.*OVInferenceChaining.*(DynamicOutputToDynamicInput).*)",
        R"(.*Behavior.*OVInferenceChaining.*(DynamicInputToDynamicOutput).*)",
        R"(.*Behavior.*OVInferRequestDynamicTests.*)",
        // Not expected behavior
        R"(.*Behavior.*ExecNetSetPrecision.*canSetInputPrecisionForNetwork.*FP16.*)",
        R"(.*OVExecutableNetworkBaseTest.*CanSetConfigToExecNet.*)",
        R"(.*OVExecutableNetworkBaseTest.*CanGetInputsInfoAndCheck.*)",
        R"(.*OVExecutableNetworkBaseTest.*getOutputsFromSplitFunctionWithSeveralOutputs.*)",
        R"(.*OVClassHeteroExecutableNetworkGetMetricTest_TARGET_FALLBACK.*GetMetricNoThrow.*)",
        R"(.*Behavior.*OVExecutableNetworkBaseTest.*get(Inputs|Outputs)FromFunctionWithSeveral(Inputs|Outputs).*)",
        // TODO: temporary disabled. Need to be enabled when PR 9282 is merged
        R"(.*OVExecGraphImportExportTest.*readFromV10IR.*)",
        // TODO: Issue: 29577
        R"(.*QueryNetwork.*)",
        // Issue connected with OV2.0
        R"(.*EltwiseLayerTest.*NetType=f16.*)",
        // TODO: Issue: 69639
        R"(.*EltwiseLayerTest.*OpType=Prod.*)",
        R"(.*EltwiseLayerTest.*OpType=Sum.*PARAMETER.*VECTOR.*)",
        // TODO: Issue:27391
        // TODO: Issue:28036
        R"(.*ActivationLayerGNATest.*(Log|Exp).*netPRC=(FP16|FP32).*)",
        // TODO: Issue: 71068
        R"(.*OVInferRequestCancellationTests.*)",
        // TODO: Issue: 71070
        R"(.*OVInferenceChaining.*(StaticOutputToStaticInput).*)",
<<<<<<< HEAD
        // TODO: Issue: 95609
        R"(.*CompileModelCacheTestBase.*(ConvPoolRelu|TIwithLSTMcell1).*batch2.*)",
        R"(.*CompileModelCacheTestBase.*(SplitConvConcat|KSOFunction).*)",
        R"(.*CompileModelCacheTestBase.*(SingleConv|NestedSplitConvConcat).*)",
        R"(.*CompileModelCacheTestBase.*(Bias|ReadConcatSplitAssign).*)",
        R"(.*OVClassLoadNetworkTest.*LoadNetwork.*)",
=======
        // TODO: Issue: 95234
        R"(.*smoke_CachingSupportCase_GNA.*)"
>>>>>>> fce64834
    };
}<|MERGE_RESOLUTION|>--- conflicted
+++ resolved
@@ -87,16 +87,13 @@
         R"(.*OVInferRequestCancellationTests.*)",
         // TODO: Issue: 71070
         R"(.*OVInferenceChaining.*(StaticOutputToStaticInput).*)",
-<<<<<<< HEAD
         // TODO: Issue: 95609
         R"(.*CompileModelCacheTestBase.*(ConvPoolRelu|TIwithLSTMcell1).*batch2.*)",
         R"(.*CompileModelCacheTestBase.*(SplitConvConcat|KSOFunction).*)",
         R"(.*CompileModelCacheTestBase.*(SingleConv|NestedSplitConvConcat).*)",
         R"(.*CompileModelCacheTestBase.*(Bias|ReadConcatSplitAssign).*)",
         R"(.*OVClassLoadNetworkTest.*LoadNetwork.*)",
-=======
         // TODO: Issue: 95234
-        R"(.*smoke_CachingSupportCase_GNA.*)"
->>>>>>> fce64834
+        R"(.*smoke_CachingSupportCase_GNA.*)",
     };
 }