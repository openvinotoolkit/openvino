--- conflicted
+++ resolved
@@ -87,13 +87,10 @@
         R"(.*OVInferRequestCancellationTests.*)",
         // TODO: Issue: 71070
         R"(.*OVInferenceChaining.*(StaticOutputToStaticInput).*)",
-<<<<<<< HEAD
         // TODO: Issue: 95609
         R"(.*CachingSupportCase.*LoadNet.*(Bias|Split|Concat|KSO|SingleConv).*)",
         R"(.*CachingSupportCase.*LoadNet.*(ConvPoolRelu|TIwithLSTMcell1)_f32_batch2.*)",
-=======
         // TODO: Issue: 95234
-        R"(.*smoke_CachingSupportCase_GNA.*)"
->>>>>>> fce64834
+        R"(.*smoke_CachingSupportCase_GNA.*)",
     };
 }