// Copyright (C) 2023 Intel Corporation
// SPDX-License-Identifier: Apache-2.0
//

#include "transformations/gather_sinking_transpose_reshape.hpp"

#include <gtest/gtest.h>

#include "common_test_utils/ngraph_test_utils.hpp"
#include "gtest/gtest.h"
#include "openvino/opsets/opset12.hpp"
#include "openvino/pass/manager.hpp"
#include "transformations/init_node_info.hpp"

using namespace ov;
using namespace ov::opset12;

namespace testing {

TEST(GatherSinkingTransposeReshape, ForwardSinking) {
    std::shared_ptr<Model> function;
    {
        auto input_params = std::make_shared<Parameter>(element::Type_t::f32, Shape{1, 3, 4});
        auto tanh0 = std::make_shared<Tanh>(input_params);

        auto transpose_order = std::make_shared<Constant>(element::u64, Shape{3}, Shape{0, 2, 1});
        auto transpose = std::make_shared<Transpose>(tanh0, transpose_order);

        auto reshape_const = std::make_shared<Constant>(element::i64, Shape{2}, std::vector<int>{1, -1});
        auto reshape = std::make_shared<Reshape>(transpose, reshape_const, false);

        auto tanh1 = std::make_shared<Tanh>(reshape);
        const auto result = std::make_shared<Result>(tanh1);
        function = std::make_shared<Model>(OutputVector{result}, ParameterVector{input_params});
    }

    std::shared_ptr<Model> orig_function = function->clone();
    ov::pass::Manager manager;
    manager.register_pass<ov::pass::InitNodeInfo>();
    manager.register_pass<ov::intel_gna::pass::GatherSinkingTransposeReshapeForward>();
    manager.run_passes(function);
    ASSERT_NO_THROW(check_rt_info(function));

    std::shared_ptr<Model> reference_function;
    {
        auto input_params = std::make_shared<Parameter>(element::Type_t::f32, Shape{1, 3, 4});
        auto tanh0 = std::make_shared<Tanh>(input_params);

        auto reshape_const = std::make_shared<Constant>(element::i64, Shape{2}, std::vector<int>{1, -1});
        auto reshape = std::make_shared<Reshape>(tanh0, reshape_const, false);

        std::vector<size_t> gather_indices = {0, 4, 8, 1, 5, 9, 2, 6, 10, 3, 7, 11};
        auto gather_indices_const =
            std::make_shared<Constant>(element::i64, Shape{gather_indices.size()}, gather_indices);
        auto gather_axis_const = std::make_shared<Constant>(element::i64, Shape{}, 1);
        auto gather = std::make_shared<Gather>(reshape, gather_indices_const, gather_axis_const);

        auto reshape_out_const = std::make_shared<Constant>(element::i64, Shape{2}, std::vector<int>{1, -1});
        auto reshape_out = std::make_shared<Reshape>(gather, reshape_out_const, false);

        auto tanh1 = std::make_shared<Tanh>(reshape_out);
        const auto result = std::make_shared<Result>(tanh1);
        reference_function = std::make_shared<Model>(OutputVector{result}, ParameterVector{input_params});
    }

    const FunctionsComparator func_comparator =
        FunctionsComparator::with_default().enable(FunctionsComparator::ATTRIBUTES);
    const FunctionsComparator::Result result = func_comparator(function, reference_function);
    EXPECT_TRUE(result.valid) << result.message;
}

TEST(GatherSinkingTransposeReshape, ForwardSinking3D) {
    std::shared_ptr<Model> function;
    {
        auto input_params = std::make_shared<Parameter>(element::Type_t::f32, Shape{1, 1, 14, 4});
        auto tanh0 = std::make_shared<Tanh>(input_params);

        auto transpose_order = std::make_shared<Constant>(element::u64, Shape{4}, Shape{0, 3, 1, 2});
        auto transpose = std::make_shared<Transpose>(tanh0, transpose_order);

        auto reshape_const = std::make_shared<Constant>(element::i64, Shape{2}, std::vector<int>{1, 56});
        auto reshape = std::make_shared<Reshape>(transpose, reshape_const, false);

        auto tanh1 = std::make_shared<Tanh>(reshape);
        const auto result = std::make_shared<Result>(tanh1);
        function = std::make_shared<Model>(OutputVector{result}, ParameterVector{input_params});
    }

    std::shared_ptr<Model> orig_function = function->clone();
    ov::pass::Manager manager;
    manager.register_pass<ov::pass::InitNodeInfo>();
    manager.register_pass<ov::intel_gna::pass::GatherSinkingTransposeReshapeForward>();
    manager.run_passes(function);
    ASSERT_NO_THROW(check_rt_info(function));

    std::shared_ptr<Model> reference_function;
    {
        auto input_params = std::make_shared<Parameter>(element::Type_t::f32, Shape{1, 1, 14, 4});
        auto tanh0 = std::make_shared<Tanh>(input_params);

        auto reshape_const = std::make_shared<Constant>(element::i64, Shape{2}, std::vector<int>{1, -1});
        auto reshape = std::make_shared<Reshape>(tanh0, reshape_const, false);

        auto generate_indices = []() -> std::vector<int64_t> {
            std::vector<int64_t> indices;
            for (int j = 0; j < 4; ++j) {
                for (int i = 0; i < 14; ++i) {
                    indices.push_back(j + 4 * i);
                }
            }
            return indices;
        };
        auto gather_indices = generate_indices();
        auto gather_indices_const =
            std::make_shared<Constant>(element::i64, Shape{gather_indices.size()}, gather_indices);
        auto gather_axis_const = std::make_shared<Constant>(element::i64, Shape{}, 1);
        auto gather = std::make_shared<Gather>(reshape, gather_indices_const, gather_axis_const);

        auto reshape_out_const = std::make_shared<Constant>(element::i64, Shape{2}, std::vector<int>{1, 56});
        auto reshape_out = std::make_shared<Reshape>(gather, reshape_out_const, false);

        auto tanh1 = std::make_shared<Tanh>(reshape_out);
        const auto result = std::make_shared<Result>(tanh1);
        reference_function = std::make_shared<Model>(OutputVector{result}, ParameterVector{input_params});
    }

    const FunctionsComparator func_comparator =
        FunctionsComparator::with_default().enable(FunctionsComparator::ATTRIBUTES);
    const FunctionsComparator::Result result = func_comparator(function, reference_function);
<<<<<<< HEAD
    ASSERT_TRUE(result.valid) << result.message;
=======
    EXPECT_TRUE(result.valid) << result.message;
>>>>>>> 1d5e6f86
}

TEST(GatherSinkingTransposeReshape, BackwardSinking) {
    std::shared_ptr<Model> function;
    {
        auto input_params = std::make_shared<Parameter>(element::Type_t::f32, Shape{1, 1, 2, 2});
        auto tanh0 = std::make_shared<Tanh>(input_params);

        auto reshape_const = std::make_shared<Constant>(element::i64, Shape{4}, std::vector<int>{1, 2, 1, 2});
        auto reshape = std::make_shared<Reshape>(tanh0, reshape_const, false);

        auto transpose_order = std::make_shared<Constant>(element::u64, Shape{4}, Shape{0, 2, 3, 1});
        auto transpose = std::make_shared<Transpose>(reshape, transpose_order);

        auto tanh1 = std::make_shared<Tanh>(transpose);
        const auto result = std::make_shared<Result>(tanh1);
        function = std::make_shared<Model>(OutputVector{result}, ParameterVector{input_params});
    }

    std::shared_ptr<Model> orig_function = function->clone();
    ov::pass::Manager manager;
    manager.register_pass<ov::pass::InitNodeInfo>();
    manager.register_pass<ov::intel_gna::pass::GatherSinkingTransposeReshapeBackward>();
    manager.run_passes(function);
    ASSERT_NO_THROW(check_rt_info(function));

    std::shared_ptr<Model> reference_function;
    {
        auto input_params = std::make_shared<Parameter>(element::Type_t::f32, Shape{1, 1, 2, 2});
        auto tanh0 = std::make_shared<Tanh>(input_params);

        auto reshape_const1 = std::make_shared<Constant>(element::i64, Shape{4}, std::vector<int>{1, 2, 1, 2});
        auto reshape1 = std::make_shared<Reshape>(tanh0, reshape_const1, false);

        auto reshape_const2 = std::make_shared<Constant>(element::i64, Shape{4}, std::vector<int>{1, 1, 2, 2});
        auto reshape2 = std::make_shared<Reshape>(reshape1, reshape_const2, false);

        auto tanh1 = std::make_shared<Tanh>(reshape2);
        const auto result = std::make_shared<Result>(tanh1);
        reference_function = std::make_shared<Model>(OutputVector{result}, ParameterVector{input_params});
    }

    const FunctionsComparator func_comparator =
        FunctionsComparator::with_default().enable(FunctionsComparator::ATTRIBUTES);
    const FunctionsComparator::Result result = func_comparator(function, reference_function);
    EXPECT_TRUE(result.valid) << result.message;
}

}  // namespace testing<|MERGE_RESOLUTION|>--- conflicted
+++ resolved
@@ -127,11 +127,7 @@
     const FunctionsComparator func_comparator =
         FunctionsComparator::with_default().enable(FunctionsComparator::ATTRIBUTES);
     const FunctionsComparator::Result result = func_comparator(function, reference_function);
-<<<<<<< HEAD
     ASSERT_TRUE(result.valid) << result.message;
-=======
-    EXPECT_TRUE(result.valid) << result.message;
->>>>>>> 1d5e6f86
 }
 
 TEST(GatherSinkingTransposeReshape, BackwardSinking) {
