--- conflicted
+++ resolved
@@ -17,16 +17,12 @@
 endif()
 
 if(OV_COMPILER_IS_CLANG)
-<<<<<<< HEAD
-    # ov_add_compiler_flags(-Wno-delete-non-abstract-non-virtual-dtor)
-=======
     # -Wno-delete-non-abstract-non-virtual-dtor is support > clang 9.0
         if(CMAKE_CXX_COMPILER_VERSION VERSION_GREATER_EQUAL 9.0)
         ov_add_compiler_flags(-Wno-delete-non-abstract-non-virtual-dtor)
     else()
         ov_add_compiler_flags(-Wno-delete-non-virtual-dtor)
     endif()
->>>>>>> 606950d2
 endif()
 
 if(CMAKE_CXX_COMPILER_ID STREQUAL "MSVC")
