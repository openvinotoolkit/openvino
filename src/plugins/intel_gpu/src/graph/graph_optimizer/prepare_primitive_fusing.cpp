// Copyright (C) 2018-2024 Intel Corporation
// SPDX-License-Identifier: Apache-2.0
//

#include "program_helpers.h"
#include "pass_manager.h"

#include "pooling_inst.h"
#include "proposal_inst.h"
#include "roi_pooling_inst.h"
#include "quantize_inst.h"
#include "activation_inst.h"
#include "batch_to_space_inst.h"
#include "crop_inst.h"
#include "eltwise_inst.h"
#include "gemm_inst.h"
#include "lrn_inst.h"
#include "mvn_inst.h"
#include "pooling_inst.h"
#include "normalize_inst.h"
#include "permute_inst.h"
#include "reshape_inst.h"
#include "softmax_inst.h"
#include "resample_inst.h"
#include "depth_to_space_inst.h"
#include "fully_connected_inst.h"
#include "space_to_depth_inst.h"
#include "gather_inst.h"
#include "gather_nd_inst.h"
#include "gather_elements_inst.h"
#include "scatter_update_inst.h"
#include "scatter_nd_update_inst.h"
#include "scatter_elements_update_inst.h"
#include "reverse_sequence_inst.h"
#include "shuffle_channels_inst.h"
#include "space_to_batch_inst.h"
#include "strided_slice_inst.h"
#include "cum_sum_inst.h"
#include "embedding_bag_inst.h"
#include "extract_image_patches_inst.h"
#include "reduce_inst.h"
#include "group_normalization_inst.h"
#include <vector>
#include <map>
#include <list>
#include <memory>
#include <string>
#include <utility>
#include <deque>
#ifdef ENABLE_ONEDNN_FOR_GPU
#include <impls/onednn/utils.hpp>
#endif

using namespace cldnn;

void prepare_primitive_fusing::run(program& p) {
    fuse_reorders(p);
    remove_redundant_reshape(p);
    fuse_bias(p);
    fuse_simple_primitives(p);
    fuse_constant_transposes(p);
    optimize_fused_ops(p);
}

void prepare_primitive_fusing::remove_redundant_reshape(program &p) {
    auto node_itr = p.get_processing_order().begin();
    while (node_itr != p.get_processing_order().end()) {
        auto node = (*node_itr++);
        program_helpers::do_for_types<reshape>(*node, [&p](reshape_node& node) {
            for (const auto& prev : node.get_dependencies()) {
                if (!prev.first->is_type<reshape>())
                    return;
                if (prev.first->get_users().size() > 1 || prev.first->get_dependencies().size() > 1)
                    return;
                if (prev.first->as<reshape>().get_input_layout() == node.get_output_layout()) {
                    p.add_optimized_primitive_info(prev.first->id());
                    p.add_optimized_primitive_info(node.id());
                    p.extract_and_remove(*prev.first);
                    p.extract_and_remove(node);
                }
            }
        });
    }

    node_itr = p.get_processing_order().begin();
    while (node_itr != p.get_processing_order().end()) {
        auto node = (*node_itr++);
        program_helpers::do_for_types<reshape>(*node, [&p](reshape_node& node) {
            auto input_lay = node.get_input_layout();
            auto output_lay = node.get_output_layout();

            if (!node.is_in_place())
                return;

            if (input_lay.identical(output_lay)) {
                p.add_optimized_primitive_info(node.id());
                p.extract_and_remove(node);
            }
        });
    }

    node_itr = p.get_processing_order().begin();
    while (node_itr != p.get_processing_order().end()) {
        auto node = (*node_itr++);
        program_helpers::do_for_types<reorder>(*node, [&p](reorder_node& node) {
            auto& input_node = node.input();
            if (input_node.get_users().size() > 1 || node.get_users().size() > 1 || node.is_endpoint() || input_node.is_input())
                return;
            auto input_lay = input_node.get_output_layout();
            auto output_lay = node.get_output_layout();
            auto user_node = *node.get_users().begin();
            if (input_lay.identical(output_lay)) {
                if (node.has_mean() || !node.get_primitive()->subtract_per_feature.empty()) {
                    return;
                }
                if (!node.get_users().empty() && user_node->is_type<reshape>()) {
                    return;
                }
                p.add_optimized_primitive_info(node.id());
                p.extract_and_remove(node);
            }
        });
    }
}

void prepare_primitive_fusing::fuse_reorders(program &p) {
    // This loop tries fusing several reorders one by one (if present) into one reorder
    auto itr = p.get_processing_order().begin();
    while (itr != p.get_processing_order().end()) {
        auto node_itr = itr++;
        auto& node = (*node_itr);

        if (node->is_output())
            continue;

        program_helpers::do_for_types<reorder>(*node, [&p](reorder_node& node) {
            auto& input = node.input();

            // Restrictions:
            // - inputs cannot be padded
            // - primitives input cannot be output
            // - input was optimized
            if (node.has_padded_dependency() || input.is_output() ||
                node.get_dependencies().size() != 1 || input.can_be_optimized())
                return;

            // - check if previous node is reorder with 1 user (and if the layouts are the same - remove reorder)
            // - do not fuse if current node has mean subtract
            if (input.get_users().size() != 1 || !input.is_type<reorder>() ||
                input.get_output_layout() != node.get_output_layout() || node.has_mean() ||
                !node.get_primitive()->subtract_per_feature.empty() ||
                node.get_primitive()->has_surface_input())
                return;

            p.add_optimized_primitive_info(node.id());

            auto output_layout = node.get_output_layout();
            input.set_output_layout(output_layout, false);
            p.extract_and_remove(node);
        });
    }
}

void prepare_primitive_fusing::fuse_bias(program &p) {
    auto itr = p.get_processing_order().begin();
    while (itr != p.get_processing_order().end()) {
        auto node_itr = itr++;
        auto& node = (*node_itr);

        if (node->is_output() || node->is_constant() || !node->is_type<eltwise>())
            continue;

        auto& eltw_node = node->as<eltwise>();
        auto get_eltw_const_dep_idx = [](typed_program_node<eltwise>& eltw_node) {
            for (auto i = 0; i < static_cast<int32_t>(eltw_node.get_dependencies().size()); ++i) {
                if (eltw_node.get_dependency(i).is_constant())
                    return i;
            }
            return -1;
        };
        auto const_dep_idx = get_eltw_const_dep_idx(eltw_node);
        auto non_const_dep_idx = 1 - const_dep_idx;

        bool is_bias_add = eltw_node.get_primitive()->mode == eltwise_mode::sum &&
                           eltw_node.get_dependencies().size() == 2 &&
                           const_dep_idx >= 0 && const_dep_idx < 2;

        if (!is_bias_add)
            continue;

        auto is_3d_fully_connected = [](program_node& node) {
            if (!node.is_type<fully_connected>())
                return false;

            return node.as<fully_connected>().get_primitive()->input_size == 3;
        };


        if (node->get_output_layout().is_dynamic()) {
            if (eltw_node.get_dependency(non_const_dep_idx).is_type<fully_connected>()) {
                auto broadcast_type = eltw_node.get_primitive()->broadcast_spec.m_type;
                if (broadcast_type != ov::op::AutoBroadcastType::NUMPY && broadcast_type != ov::op::AutoBroadcastType::NONE)
                    continue;

                // Numpy broadcast rule requires the dimension size which is not one to be same as the corresponding dimension of the other operand.
                // So we can ensure that the feature size is same for this broadcasting rule, thereby being considered as bias.
                auto const_shape = eltw_node.get_dependency(const_dep_idx).get_output_layout().get_shape();
                int32_t count_elements_not_one = 0;
                int32_t idx_element_not_one = -1;
                for (size_t i = 0; i < const_shape.size(); ++i) {
                    if (const_shape[i] != 1) {
                        count_elements_not_one++;
                        idx_element_not_one = static_cast<int32_t>(i);
                    }
                    if (count_elements_not_one > 1)
                        break;
                }

                if (count_elements_not_one != 1 ||
                    (idx_element_not_one != (static_cast<int32_t>(const_shape.size()) - 1))) {
                    continue;
                }
            } else if (!eltw_node.get_dependency(non_const_dep_idx).is_type<convolution>()) {
                continue;
            }
        } else {
            cldnn::tensor::value_type out_features = node->get_output_layout().feature();
            bool is_3d_fc = false;

            // Change out_features value to proper dimension for 3D FC case
            if (is_3d_fully_connected(node->get_dependency(0))) {
                out_features = node->get_input_layout(0).spatial(1);
                is_3d_fc = true;
            } else if (is_3d_fully_connected(node->get_dependency(1))) {
                out_features = node->get_input_layout(1).spatial(1);
                is_3d_fc = true;
            }
            auto& const_dep = eltw_node.get_dependency(const_dep_idx);
            if ((const_dep.get_output_layout().feature() != out_features && !is_3d_fc) ||
                const_dep.get_output_layout().count() != static_cast<size_t>(out_features)) {
                continue;
            }
        }
        auto& bias_node = eltw_node.get_dependency(const_dep_idx);
        primitive_id bias_name = bias_node.id();
        auto& replace_candidate = eltw_node.get_dependency(non_const_dep_idx);

        if (bias_node.get_output_layout().data_type != replace_candidate.get_output_layout().data_type)
            continue;

        auto fuse_bias_f = [&p](program_node& prev_node, program_node& new_node, program_node& bias_node, program_node& eltw_node) {
            auto eltw_id = eltw_node.id();
            p.replace(prev_node, new_node);
            // Insert bias_node into 3-rd position in dependencies vector to get correct order in case of asymmetric quantization
            // which means that node can have > 2 dependencies even without bias
            auto port_idx = new_node.get_port_from_deps(bias_node.id());
            new_node.dependencies.insert(new_node.dependencies.begin() + 2, {&bias_node, port_idx});
            bias_node.users.push_back(&new_node);

            // Remove all edges connected with peer node
            while (eltw_node.get_dependencies().size() > 0) {
                auto& dep = eltw_node.get_dependency(eltw_node.get_dependencies().size() - 1);
                p.remove_connection(dep, eltw_node);
            }

            p.replace_all_usages(eltw_node, new_node);

            p.add_optimized_primitive_info(eltw_id, {new_node.id()});

            new_node.recalc_output_layout();
        };

        auto recalculate_biases = [&](data_node& original_node, data_node& second_node) -> bool {
            auto original_mem = original_node.get_attached_memory_ptr();
            auto second_mem = second_node.get_attached_memory_ptr();
            if (original_mem->count() != second_mem->count() || original_mem->get_layout().data_type != second_mem->get_layout().data_type)
                return false;

            switch (original_mem->get_layout().data_type) {
                case data_types::f32: {
                    cldnn::memory_ptr new_mem = p.get_engine().allocate_memory(original_mem->get_layout());
                    mem_lock<float, mem_lock_type::write> new_bias_mem(new_mem, p.get_stream());
                    mem_lock<float, mem_lock_type::read> original_bias_mem(original_mem, p.get_stream());
                    mem_lock<float, mem_lock_type::read> second_bias_mem(second_mem, p.get_stream());
                    float* original_data = original_bias_mem.data();
                    float* new_data = second_bias_mem.data();
                    for (size_t i = 0; i < original_bias_mem.size(); i++)
                        new_bias_mem[i] = original_data[i] + new_data[i];

                    original_node.attach_memory(new_mem);
                    break;
                }
                case data_types::f16: {
                    cldnn::memory_ptr new_mem = p.get_engine().allocate_memory(original_mem->get_layout());
                    mem_lock<ov::float16, mem_lock_type::write> new_bias_mem(new_mem, p.get_stream());
                    mem_lock<ov::float16, mem_lock_type::read> original_bias_mem(original_mem, p.get_stream());
                    mem_lock<ov::float16, mem_lock_type::read> second_bias_mem(second_mem, p.get_stream());
                    ov::float16* original_data = original_bias_mem.data();
                    ov::float16* new_data = second_bias_mem.data();
                    for (size_t i = 0; i < original_bias_mem.size(); i++) {
                        new_bias_mem[i] = original_data[i] + new_data[i];
                    }

                    original_node.attach_memory(new_mem);
                    break;
                }
                default:
                    return false;
            }
            return true;
        };

        if (replace_candidate.is_type<convolution>()) {
            auto& conv = replace_candidate.as<convolution>();
            auto desc = conv.get_primitive();
            primitive_id biases = bias_name;

            // If the primitive has biases, then we try to combine the values, or do nothing and keep as fused sum.
            if (conv.bias_term()) {
                if (conv.bias().is_type<data>() && bias_node.is_type<data>()) {
                    if (recalculate_biases(conv.bias().as<data>(), bias_node.as<data>())) {
                        p.replace_all_usages(eltw_node, conv);
                        p.add_optimized_primitive_info(eltw_node.id(), {conv.id()});
                        p.remove_all_connections(eltw_node);
                        p.remove_if_dangling(eltw_node);
                    }
                }
                continue;
            }

            auto conv_with_bias_prim = std::make_shared<convolution>(desc->id + "_tmp",
                                                                     desc->input[0],
                                                                     desc->weights,
                                                                     biases,
                                                                     desc->weights_zero_points,
                                                                     desc->activations_zero_points,
                                                                     desc->compensation,
                                                                     desc->groups,
                                                                     desc->stride,
                                                                     desc->dilation,
                                                                     desc->padding_begin,
                                                                     desc->padding_end,
                                                                     desc->grouped_weights_shape,
                                                                     conv.get_output_layout().data_type);

            // Copy transposed flag to new prim as convolution node might be produced by deconv -> conv replacement before this pass
            conv_with_bias_prim->transposed = desc->transposed;
            auto& new_conv_node = p.get_or_create(conv_with_bias_prim);

            fuse_bias_f(conv, new_conv_node, bias_node, eltw_node);
        } else if (replace_candidate.is_type<deconvolution>()) {
            auto& deconv = replace_candidate.as<deconvolution>();
            auto desc = deconv.get_primitive();
            std::vector<primitive_id> biases = {bias_name};

            // If the primitive has biases, then we try to combine the values, or do nothing and keep as fused sum.
            if (deconv.bias_term()) {
                if (deconv.bias().is_type<data>() && bias_node.is_type<data>()) {
                    if (recalculate_biases(deconv.bias().as<data>(), bias_node.as<data>())) {
                        p.replace_all_usages(eltw_node, deconv);
                        p.add_optimized_primitive_info(eltw_node.id(), {deconv.id()});
                        p.remove_all_connections(eltw_node);
                        p.remove_if_dangling(eltw_node);
                    }
                }
                continue;
            }

            auto deconv_with_bias_prim = std::make_shared<deconvolution>(desc->id + "_tmp",
                                                                         desc->input[0],
                                                                         desc->weights,
                                                                         biases,
                                                                         desc->groups,
                                                                         desc->stride,
                                                                         desc->pad,
                                                                         desc->dilations,
                                                                         deconv.get_output_layout().get_tensor(),
                                                                         desc->grouped_weights_shape);

            auto& new_deconv_node = p.get_or_create(deconv_with_bias_prim);
            fuse_bias_f(deconv, new_deconv_node, bias_node, eltw_node);
        } else if (replace_candidate.is_type<fully_connected>()) {
            auto& fc = replace_candidate.as<fully_connected>();
            auto desc = fc.get_primitive();

            // If the primitive has biases, then we try to combine the values, or do nothing and keep as fused sum.
            if (fc.bias_term()) {
                if (fc.bias().is_type<data>() && bias_node.is_type<data>()) {
                    if (recalculate_biases(fc.bias().as<data>(), bias_node.as<data>())) {
                        p.replace_all_usages(eltw_node, fc);
                        p.add_optimized_primitive_info(eltw_node.id(), {fc.id()});
                        p.remove_all_connections(eltw_node);
                        p.remove_if_dangling(eltw_node);
                    }
                }
                continue;
            }

            auto fc_with_bias_prim = std::make_shared<fully_connected>(desc->id + "_tmp",
                                                                       desc->input[0],
                                                                       desc->weights,
                                                                       bias_name,
                                                                       fc.get_output_layout().data_type,
                                                                       desc->input_size);

            if (desc->compressed_weights) {
                fc_with_bias_prim->compressed_weights = true;
                fc_with_bias_prim->decompression_scale = desc->decompression_scale;
                fc_with_bias_prim->decompression_zero_point = desc->decompression_zero_point;
                if (desc->decompression_zero_point_scalar.has_value())
                    fc_with_bias_prim->decompression_zero_point_scalar = desc->decompression_zero_point_scalar.value();
                fc_with_bias_prim->activation_scale = desc->activation_scale;
                fc_with_bias_prim->dynamic_quantized_activation = desc->dynamic_quantized_activation;
            }
            auto& new_fc_node = p.get_or_create(fc_with_bias_prim);
            fuse_bias_f(fc, new_fc_node, bias_node, eltw_node);
        }
    }
}

void prepare_primitive_fusing::fuse_simple_primitives(program &p) {
    bool recalc_processing_order = false;
    std::map<primitive_id, std::vector<std::pair<primitive_id, size_t>>> fusing_history;

    auto& lo = p.get_layout_optimizer();

    const auto supports_immad = p.get_engine().get_device_info().supports_immad;
    auto itr = p.get_processing_order().begin();
    while (itr != p.get_processing_order().end()) {
        auto node_itr = itr++;
        auto& node = (*node_itr);

        if (node->is_output() || node->is_constant())
            continue;

        auto is_grouped_conv = [](convolution_node& node) -> bool {
            auto in_layout = node.get_input_layout(0);
            return (node.get_groups() > 1 && node.get_groups() != static_cast<uint32_t>(in_layout.feature()));
        };

        auto conv_supports_fusings = [&](convolution_node& node) -> bool {
            if (lo.get_optimization_attributes().use_onednn_impls == 1 &&
                lo.get_preferred_impl_type(node, format::byxf /*dummy value to disable format checking*/) == impl_types::onednn) {
                return true;
            }

            if (node.get_output_layout().is_dynamic() || node.get_input_layout().is_dynamic()) {
                return true;
            }

            if (node.get_primitive()->deformable_mode)
                return false;

            // Since reorder inputs is called after this pass
            // we have to check that blocked formats can be used in the network and layer is optimized for it.
            if ((node.get_output_layout().format == format::b_fs_yx_fsv16 ||
                lo.should_select_b_fs_yx_fsv16_layout(node, node.get_input_layout(1))) &&
                 !is_grouped_conv(node))
                return true;

            if ((node.get_output_layout().format == format::bfzyx &&
                (!lo.get_optimization_attributes().b_fs_zyx_fsv16_network || !lo.is_format_optimized(node, format::b_fs_zyx_fsv16))))
                return true;

            if ((node.get_output_layout().format == format::fs_b_yx_fsv32 ||
                (lo.get_optimization_attributes().fs_b_yx_fsv32_network &&
                 lo.is_format_optimized(node, format::fs_b_yx_fsv32) && node.get_primitive()->groups == 1)))
                    return true;

            const size_t in_feature = node.get_input_layout(0).feature();
            if ((node.get_output_layout().format == format::b_fs_zyx_fsv16 ||
                 (lo.is_format_optimized(node, format::b_fs_zyx_fsv16) &&
                  lo.get_optimization_attributes().b_fs_zyx_fsv16_network)) && in_feature != 3)
                return true;

            if ((node.get_output_layout().format == format::bs_fs_yx_bsv16_fsv16 ||
                 (lo.is_format_optimized(node, format::bs_fs_yx_bsv16_fsv16) &&
                  lo.get_optimization_attributes().bs_fs_yx_bsv16_fsv16_network)) && node.get_primitive()->groups == 1)
                return true;

            if (node.get_output_layout().format == format::bs_fs_yx_bsv32_fsv32 || lo.is_format_optimized(node, format::bs_fs_yx_bsv32_fsv32))
                return true;

            if (node.get_output_layout().format == format::bs_fs_yx_bsv32_fsv16 || lo.is_format_optimized(node, format::bs_fs_yx_bsv32_fsv16))
                return true;

            auto in_dt = node.get_input_layout(0).data_type;

            // TODO: check if that's enough for correct work
            return data_type_traits::is_i8_u8(in_dt);
        };

        auto fc_supports_fusings = [&](fully_connected_node& node) -> bool {
            if (lo.get_optimization_attributes().use_onednn_impls &&
                lo.get_preferred_impl_type(node, format::any /*dummy*/) == impl_types::onednn) {
                return true;
            } else {
                auto in_dt = node.get_input_layout(0).data_type;
                return node.is_dynamic() || data_type_traits::is_i8_u8(in_dt);
            }
        };

        auto gemm_supports_fusings = [](gemm_node& node) -> bool {
            bool does_support_fusings = false;
            auto in0_dt = node.get_input_layout(0).data_type;
            auto in1_dt = node.get_input_layout(1).data_type;
            auto in0_fmt = node.get_input_layout(0).format;
            auto in1_fmt = node.get_input_layout(1).format;

            if (data_type_traits::is_floating_point(in0_dt) &&
                data_type_traits::is_floating_point(in1_dt))
                does_support_fusings = true;

            if (data_type_traits::is_i8_u8(in0_dt) && in0_fmt == format::bfyx &&
                data_type_traits::is_i8_u8(in1_dt) && in1_fmt == format::bfyx) {
                if (node.get_inputs_count() == 3) {
                    auto in2_dt = node.get_input_layout(2).data_type;
                    auto in2_fmt = node.get_input_layout(2).format;
                    does_support_fusings = data_type_traits::is_i8_u8(in2_dt) && in2_fmt == format::bfyx ? true : false;
                } else {
                    does_support_fusings = true;
                }
            }

            auto gemm_prim = node.get_primitive();
            for (size_t idx = 0; idx < gemm_prim->output_transpose_order.size(); ++idx) {
                size_t output_order_idx = static_cast<size_t>(gemm_prim->output_transpose_order[idx]);
                if (idx != output_order_idx) {
                    does_support_fusings = false;
                    break;
                }
            }

            return does_support_fusings;
        };

        auto mvn_supports_fusings = [](mvn_node& node) -> bool {
            auto in_layout = node.get_input_layout(0);
            if (node.get_primitive()->requires_alignment(in_layout.get_partial_shape()))
                return false;
            return true;
        };

        auto dts_supports_fusings = [](depth_to_space_node& node) -> bool {
            bool input_conv = node.get_dependency(0).is_type<convolution>();
            bool out_eltw = node.get_users().front()->is_type<eltwise>();
            if (input_conv && out_eltw) {
                if (node.is_dynamic())
                    return false;
                auto& eltw = static_cast<const eltwise&>(*node.get_users().front()->get_primitive());
                auto& conv = node.get_dependency(0).as<convolution>();
                auto eltw_mode = eltw.mode == eltwise_mode::sum;
                auto conv_size = conv.get_input_layout(0).spatial(0) % 128 == 0 &&
                                 conv.get_input_layout(0).spatial(1) % 2 == 0;
                auto format = conv.get_output_layout().format == format::bfyx;
                auto dt = conv.get_output_layout().data_type == data_types::f16;
                if (eltw_mode && conv_size && format && dt)
                    return false;
            }

            return true;
        };

        auto reduce_supports_fusings = [&](reduce_node& node) -> bool {
            auto keep_dims = node.as<reduce>().get_primitive()->keep_dims;

            if (keep_dims)
                return true;

            return false;
        };

        auto eltwise_supports_fusings = [&](eltwise_node& node) -> bool {
            auto has_reorder_behind_mvn = [&]() -> bool {
                // MVN with rank size 3 always requires Reorder and Reshape. This pattern always run simple formats(bfyx..).
                if (node.get_dependencies().size() > 0 && node.get_dependency(0).is_type<reshape>()) {
                    auto& reshape_node = node.get_dependency(0);
                    if (reshape_node.get_dependencies().size() > 0 && reshape_node.get_dependency(0).is_type<reorder>()) {
                        auto& reorder_node = reshape_node.get_dependency(0);
                        if (reorder_node.get_dependencies().size() > 0 && reorder_node.get_dependency(0).is_type<mvn>()) {
                            return true;
                        }
                    }
                }
                return false;
            };

            auto out_layout = node.get_output_layout();
            // Do not fuse if the estimated format is fs_b_yx_fsv32 because the optimized kernel does not support fusion
            if (out_layout.data_type == data_types::f16 && out_layout.is_static() && out_layout.batch() > 1 &&
                ((lo.get_optimization_attributes().fs_b_yx_fsv32_network &&
                  !lo.get_optimization_attributes().use_onednn_impls && !has_reorder_behind_mvn()) ||
                 out_layout.format == format::fs_b_yx_fsv32)) {
                return false;
            }
            return true;
        };

        auto get_users_from_fusing_history = [&](const primitive_id& id) {
            std::vector<primitive_id> users;
            for (auto fusing_info : fusing_history) {
                auto key = fusing_info.first;
                auto dep_info_vec = fusing_info.second;
                auto iter = std::find_if(dep_info_vec.begin(), dep_info_vec.end(), [&](std::pair<primitive_id, size_t>& dep_info) {
                    return (id == dep_info.first);
                });
                if (iter != dep_info_vec.end()) {
                    users.push_back(key);
                }
            }
            return users;
        };

        auto input_data_supports_fusings = [&](cldnn::program_node& input_data, primitive_id current_node_id) -> bool {
            if (input_data.get_users().size() != 1) {
                // If input_data has fused primitives,
                // find original dependency of current_node using fusing_history
                // and check the number of users of it.
                // If the node has multiple users it's not fusible.
                if (!supports_immad && input_data.has_fused_primitives()) {
                    size_t num_original_dependencies = 0;
                    auto iter = fusing_history.find(current_node_id);
                    if (iter != fusing_history.end()) {
                        // Find current_node's original dependency list
                        for (auto& prim_id : iter->second) {
                            // find input_data's fused_prims in the prim_deps_ids
                            auto& fused_descs = input_data.get_fused_primitives();
                            auto origin_input_iter = std::find_if(fused_descs.begin(), fused_descs.end(),
                                                                    [&](cldnn::fused_primitive_desc& desc) {
                                return (desc.desc->id == prim_id.first);
                            });
                            if (origin_input_iter != fused_descs.end()) {
                                auto users = get_users_from_fusing_history(origin_input_iter->desc->id);
                                if (users.size() != 1) {
                                    return false;
                                }
                                num_original_dependencies++;
                            }
                        }
                    }
                    // If num_original_dependencies is zero, input_data is original parent
                    if (num_original_dependencies == 0) {
                        return false;
                    }
                } else {
                    return false;
                }
            }
            return true;
        };

        auto fuse_activation_f = [&](activation_node& activation_node) {
            auto activation_func = activation_node.get_primitive()->activation_function;
            if (supports_immad && activation_func == cldnn::activation_func::hyperbolic_tan) {
                return;
            }

            auto& input = activation_node.get_dependency(0);
            if (activation_node.get_dependencies().size() >= 3)
                return;

            if (!input_data_supports_fusings(input, activation_node.id()) || input.get_dependencies().empty())
                return;

            if (input.in_shape_of_subgraph || node->in_shape_of_subgraph)
                return;

            if (lo.get_optimization_attributes().use_onednn_impls && supports_immad) {
                if (input.is_type<reshape>() || input.is_type<concatenation>())
                    return;
                auto additional_params_input = activation_node.get_primitive()->additional_params_input;
                if (activation_func == cldnn::activation_func::relu_negative_slope && !additional_params_input.empty() &&
                    (input.is_type<fully_connected>() || input.is_type<gemm>())) {
                    // prelu fusion is not implemented in oneDNN3.1 (CVS-108233)
                    return;
                }
                // Activation should not be fused if oneDNN does NOT support it
                if (lo.is_primitive_implemented_for_onednn(input))  {
                    #ifdef ENABLE_ONEDNN_FOR_GPU
                    try {
                        onednn::convert_activation_func(activation_func);
                    } catch (...) {
                        return;
                    }
                    #endif
                }
            }

            bool should_fuse = input.is_type<convolution>() && conv_supports_fusings(input.as<convolution>());

            should_fuse |= input.is_type<fully_connected>() && fc_supports_fusings(input.as<fully_connected>());

            should_fuse |= input.is_type<gemm>() && gemm_supports_fusings(input.as<gemm>());

            should_fuse |= input.is_type<pooling>();

            should_fuse |= input.is_type<resample>();

            should_fuse |= input.is_type<mvn>();

            should_fuse |= input.is_type<group_normalization>();

            should_fuse |= input.is_type<normalize>() && data_type_traits::is_i8_u8(input.get_input_layout(0).data_type);

            should_fuse |= input.is_type<deconvolution>();

            should_fuse |= input.is_type<permute>();

            should_fuse |= input.is_type<activation>();

            should_fuse |= input.is_type<lrn>();

            should_fuse |= input.is_type<gather>();

            should_fuse |= input.is_type<gather_nd>();

            should_fuse |= input.is_type<gather_elements>();

            should_fuse |= input.is_type<scatter_update>();

            should_fuse |= input.is_type<scatter_nd_update>();

            should_fuse |= input.is_type<scatter_elements_update>();

            should_fuse |= input.is_type<depth_to_space>();

            should_fuse |= input.is_type<space_to_depth>();

            should_fuse |= input.is_type<batch_to_space>();

            should_fuse |= input.is_type<space_to_batch>();

            should_fuse |= input.is_type<reduce>() && reduce_supports_fusings(input.as<reduce>());

            should_fuse |= input.is_type<eltwise>() && eltwise_supports_fusings(input.as<eltwise>());

            should_fuse |= input.is_type<strided_slice>();

            should_fuse |= input.is_type<crop>();

            bool legacy_fusion = activation_node.get_dependencies().size() == 1 &&
                                 !input.can_be_optimized() &&
                                 !activation_node.is_constant() &&
                                 !activation_node.has_fused_primitives() &&
                                 (input.is_type<concatenation>() ||
                                  input.is_type<convolution>() ||
                                  input.is_type<crop>() ||
                                  input.is_type<eltwise>() ||
                                  input.is_type<fully_connected>() ||
                                  input.is_type<normalize>() ||
                                  input.is_type<reorder>() ||
                                  (input.is_type<reshape>() && !input.is_dynamic()) ||
                                  input.is_type<roi_pooling>() ||
                                  input.is_type<softmax>() ||
                                  input.is_type<depth_to_space>() ||
                                  input.is_type<shuffle_channels>() ||
                                  input.is_type<strided_slice>() ||
                                  input.is_type<cum_sum>() ||
                                  input.is_type<reverse_sequence>() ||
                                  input.is_type<embedding_bag>() ||
                                  input.is_type<extract_image_patches>());

            if (!should_fuse && legacy_fusion) {
                GPU_DEBUG_LOG << activation_node.id() << " is fused by legacy conditions! Consider adding selected kernel with fused ops support\n";
            }

            should_fuse |= legacy_fusion;

            if (!should_fuse)
                return;

            // Onednn reorder does not support eltwise nor binary post operation
            if (lo.get_optimization_attributes().use_onednn_impls && input.is_type<reorder>()) {
                return;
            }

            p.fuse_nodes(input, activation_node, &fusing_history);
        };

        auto fuse_quantize_f = [&](quantize_node& quantize_node) {
            auto& input_data = quantize_node.get_dependency(0);
            if (input_data.get_users().size() != 1 || input_data.get_dependencies().empty())
                return;

            if (input_data.in_shape_of_subgraph || node->in_shape_of_subgraph)
                return;

            auto out_layout = quantize_node.get_output_layout();
            auto in_layout = input_data.get_output_layout();
            if (in_layout.is_dynamic() || out_layout.is_dynamic())
                return;

            auto out_dt = out_layout.data_type;
            auto in_dt = input_data.get_input_layout(0).data_type;
            auto out_dt_is_i8_u8 = data_type_traits::is_i8_u8(out_dt);
            auto in_dt_is_i8_u8 = data_type_traits::is_i8_u8(in_dt);

            bool per_tensor_values = quantize_node.get_scale_shift_opt() &&
                                     quantize_node.get_per_tensor_input_scale() &&
                                     quantize_node.get_per_tensor_input_shift() &&
                                     quantize_node.get_per_tensor_input_range() &&
                                     quantize_node.get_per_tensor_output_scale() &&
                                     quantize_node.get_per_tensor_output_shift() &&
                                     quantize_node.get_per_tensor_output_range();

            bool should_fuse = input_data.is_type<convolution>() && conv_supports_fusings(input_data.as<convolution>()) &&
                           quantize_node.get_scale_shift_opt() &&
                           ((out_dt == data_types::f32 || out_dt == data_types::f16)  ||
                            in_layout.format == format::b_fs_yx_fsv16 ||
                            in_layout.format == format::bs_fs_yx_bsv32_fsv16 ||
                            (lo.should_select_b_fs_yx_fsv16_layout(input_data.as<convolution>(), input_data.get_input_layout(1)) &&
                             !is_grouped_conv(input_data.as<convolution>())) ||
                           // Avoid fusing to b_fs_yx_fsv16 (and similar) kernels
                           (lo.get_optimization_attributes().use_onednn_impls && supports_immad) ||
                           (in_dt_is_i8_u8 && out_dt_is_i8_u8));

            should_fuse |= input_data.is_type<pooling>() && quantize_node.get_scale_shift_opt();

            should_fuse |= input_data.is_type<fully_connected>() && quantize_node.get_scale_shift_opt();

            should_fuse |= input_data.is_type<lrn>() && quantize_node.get_scale_shift_opt();

            should_fuse |= input_data.is_type<gemm>() && gemm_supports_fusings(input_data.as<gemm>()) &&
                           quantize_node.get_scale_shift_opt();

            should_fuse |= input_data.is_type<resample>() &&
                           quantize_node.get_scale_shift_opt() &&
                           out_dt_is_i8_u8;

            should_fuse |= input_data.is_type<mvn>() && mvn_supports_fusings(input_data.as<mvn>()) &&
                           quantize_node.get_scale_shift_opt();

            should_fuse |= input_data.is_type<activation>() && quantize_node.get_scale_shift_opt();

            should_fuse |= input_data.is_type<normalize>() && quantize_node.get_scale_shift_opt() &&
                           in_dt_is_i8_u8;

            should_fuse |= input_data.is_type<deconvolution>() && quantize_node.get_scale_shift_opt();

            should_fuse |= input_data.is_type<gather>() && quantize_node.get_scale_shift_opt();

            should_fuse |= input_data.is_type<gather_nd>() && quantize_node.get_scale_shift_opt();

            should_fuse |= input_data.is_type<gather_elements>() && quantize_node.get_scale_shift_opt();

            should_fuse |= input_data.is_type<scatter_update>() && quantize_node.get_scale_shift_opt();

            should_fuse |= input_data.is_type<scatter_nd_update>() && quantize_node.get_scale_shift_opt();

            should_fuse |= input_data.is_type<scatter_elements_update>() && quantize_node.get_scale_shift_opt();

            should_fuse |= input_data.is_type<permute>() && quantize_node.get_scale_shift_opt();

            should_fuse |= input_data.is_type<depth_to_space>() && quantize_node.get_scale_shift_opt();

            should_fuse |= input_data.is_type<space_to_depth>() && quantize_node.get_scale_shift_opt();

            should_fuse |= input_data.is_type<batch_to_space>() && quantize_node.get_scale_shift_opt();

            should_fuse |= input_data.is_type<space_to_batch>() && quantize_node.get_scale_shift_opt();

            should_fuse |= input_data.is_type<reduce>() &&
                           reduce_supports_fusings(input_data.as<reduce>())
                           && quantize_node.get_scale_shift_opt();

            should_fuse |= input_data.is_type<eltwise>() && eltwise_supports_fusings(input_data.as<eltwise>()) && quantize_node.get_scale_shift_opt();

            should_fuse |= input_data.is_type<softmax>() &&
                           input_data.as<softmax>().get_primitive()->dimension == 1 &&
                           per_tensor_values;


            if (!should_fuse)
                return;

            p.fuse_nodes(input_data, quantize_node, &fusing_history);
        };

        auto fuse_eltwise_f = [&](eltwise_node& node) {
            std::shared_ptr<const cldnn::eltwise> prim = node.get_primitive();
            const std::vector<eltwise_mode> supported_modes = {
                eltwise_mode::sum,
                eltwise_mode::prod,
                eltwise_mode::sub,
                eltwise_mode::div
            };

            if (node.is_output() || node.get_inputs_count() != 2 ||
                std::find(supported_modes.begin(), supported_modes.end(), prim->mode) == supported_modes.end() ||
                !prim->stride.empty())
                return;

            std::vector<std::pair<program_node*, int32_t>> parents = node.get_dependencies();

            std::vector<bool> can_fuse_parents = { false, false };

            for (size_t i = 0; i < parents.size(); i++) {
                can_fuse_parents[i] = (parents[i].first->is_type<convolution>() &&
                                       conv_supports_fusings(parents[i].first->as<convolution>())) ||
                                      (parents[i].first->is_type<mvn>() &&
                                       mvn_supports_fusings(parents[i].first->as<mvn>())) ||
                                      (parents[i].first->is_type<group_normalization>()) ||
                                      (parents[i].first->is_type<deconvolution>()) ||
                                      (parents[i].first->is_type<permute>()) ||
                                      (parents[i].first->is_type<resample>()) ||
                                      (parents[i].first->is_type<space_to_depth>()) ||
                                      (parents[i].first->is_type<fully_connected>() &&
                                       fc_supports_fusings(parents[i].first->as<fully_connected>())) ||
                                      (parents[i].first->is_type<gemm>() &&
                                       gemm_supports_fusings(parents[i].first->as<gemm>())) ||
                                      (parents[i].first->is_type<batch_to_space>()) ||
                                      (parents[i].first->is_type<space_to_batch>()) ||
                                      (parents[i].first->is_type<eltwise>() &&
                                       eltwise_supports_fusings(parents[i].first->as<eltwise>())) ||
                                      (parents[i].first->is_type<gather_nd>()) ||
                                      (parents[i].first->is_type<gather_elements>()) ||
                                      (parents[i].first->is_type<scatter_nd_update>()) ||
                                      (parents[i].first->is_type<scatter_elements_update>()) ||
                                      (parents[i].first->is_type<pooling>()) ||
                                      (parents[i].first->is_type<depth_to_space>() &&
                                       dts_supports_fusings(parents[i].first->as<depth_to_space>())) ||
                                      (parents[i].first->is_type<gather>()) ||
                                      (parents[i].first->is_type<reduce>() &&
                                       reduce_supports_fusings(parents[i].first->as<reduce>())) ||
                                      (parents[i].first->is_type<lrn>()) ||
                                      (parents[i].first->is_type<crop>());
            }

            // Disable fusion to a node on constant path when second input is in data flow
            for (size_t i = 0; i < parents.size(); i++) {
                can_fuse_parents[i] = can_fuse_parents[i] && (!parents[i].first->is_constant() || parents[parents.size() - 1 - i].first->is_constant());
            }

            if (node.in_shape_of_subgraph || parents[0].first->in_shape_of_subgraph || parents[1].first->in_shape_of_subgraph)
                return;

            auto parent1 = parents[0];
            auto parent2 = parents[1];

            if (parent1.first->get_output_layout().is_static() && parent2.first->get_output_layout().is_static()) {
                auto p1_raw_size = parent1.first->get_output_layout().get_tensor().sizes();
                auto p2_raw_size = parent2.first->get_output_layout().get_tensor().sizes();
                for (unsigned k = 0; k < p1_raw_size.size(); k++) {
                    if (p1_raw_size[k] < p2_raw_size[k]) {
                        if (p1_raw_size[k] != 1)
                            return;
                        can_fuse_parents[0] = false;
                    } else if (p2_raw_size[k] < p1_raw_size[k]) {
                        if (p2_raw_size[k] != 1)
                            return;
                        can_fuse_parents[1] = false;
                    }
                }
            } else {
                // In case of dynamic shapes we check that parent & peer shapes are compatible to allow merge
                // This is required to avoid an issue when shape is partially defined and incorrectly propagated to further nodes
                // which may ruin shape inference
                // E.g. parent1 [?,?,768], parent2 [?,?,1]
                // expected eltw out shape: [?,?,768]
                // but w/o this check we can fuse eltwise to parent2 and return [?,?,1] as output shape which is unexpected
                auto parent1_pshape = parent1.first->get_output_pshape(0);
                auto parent2_pshape = parent2.first->get_output_pshape(0);
                auto out_pshape = node.get_output_pshape(0);

                auto are_compatible = [](const ov::PartialShape& out_shape, const ov::PartialShape& in_shape) -> bool {
                    if (out_shape.rank().get_length() != in_shape.rank().get_length())
                        return false;
                    bool compatible = true;
                    for (size_t i = 0; i < out_shape.size(); i++) {
                        auto& od = out_shape[i];
                        auto& id = in_shape[i];

                        if (od.is_static() && id.is_static()) {
                            compatible &= od.get_length() == id.get_length();
                        } else if (id.is_static()) {
                            compatible &= id.get_length() != 1;
                        }
                    }
                    return compatible;
                };

                can_fuse_parents[0] = can_fuse_parents[0] && are_compatible(out_pshape, parent1_pshape);
                can_fuse_parents[1] = can_fuse_parents[1] && are_compatible(out_pshape, parent2_pshape);
            }

            // We should have at least one node to fuse
            if (!can_fuse_parents[0] && !can_fuse_parents[1])
                return;

            // Choose node to fuse
            size_t fused_idx = can_fuse_parents[0] ? 0 : 1;
            size_t peer_idx  = can_fuse_parents[0] ? 1 : 0;

            auto can_swap_parents = [&]() -> bool {
                // Swap in below two cases
                //     1. Both branches have same data type. Select branch with lower processing number.
                //     2. Peer node has fp32 output type, but fused node - int8.
                //         - In that case we have to fuse to the branch with fp32 out type to avoid fp32 blobs in the quantized graph.
                //
                if (can_fuse_parents[peer_idx]) {
                    auto p1_pnum = p.get_processing_order().get_processing_number(parents[fused_idx].first);
                    auto p2_pnum = p.get_processing_order().get_processing_number(parents[peer_idx].first);
                    auto p1_dt = parents[fused_idx].first->get_output_layout().data_type;
                    auto p2_dt = parents[peer_idx].first->get_output_layout().data_type;
                    // Notice:
                    //     - If current node has two parent nodes and one of the parent nodes is what has been fused with some nodes,
                    //       and which is not the last one of the fused primitives, the current node should be fused to that node.
                    //     - See example graph and description below.
                    //         : Where [convolution1 - parent1 - eltwise1] have been fused to convolution1,
                    //               1) if parent1 exists in fusing_history as the node to which the current node will be fused,
                    //               2) and parent1 is not the last one among the primitives fused to convolution1
                    //                  (e.g. eltwise1, eltwise2, eltwise3 and eltwise4 will be fused to convolution1 the last one is eltwise4),
                    //           current node should be fused into [convolution1 - parent1 - eltwise1] without index swapping.
                    //         : There is no problem with swapping index when eltwise1 has not yet been fused at the time of fusing current node.
                    //
                    //                convolution1    convolution2
                    //                      |             |
                    //                   parent1       parent2
                    //                   /     \       /
                    //           eltwise1       current
                    //               |             |
                    //           eltwise2          |
                    //                \            |
                    //             eltwise3 -- eltwise4
                    //
                    for (auto& fused_prim : parents[fused_idx].first->get_fused_primitives()) {
                        auto iter = fusing_history.find(node.id());
                        if (iter != fusing_history.end()) {
                            for (auto id : iter->second) {
                                if (id.first == fused_prim.desc->id &&
                                    id.first != parents[fused_idx].first->get_fused_primitives().back().desc->id) {
                                    return false;
                                }
                            }
                        }
                    }
                    if (p1_pnum < p2_pnum && p1_dt == p2_dt) {
                        return true;
                    }
                    if (data_type_traits::is_floating_point(p2_dt) && !data_type_traits::is_floating_point(p1_dt)) {
                        return true;
                    }
                }
                return false;
            };

            if (can_swap_parents()) {
                std::swap(fused_idx, peer_idx);
            }

            auto fused_node = parents[fused_idx].first;
            auto peer_node = parents[peer_idx].first;
<<<<<<< HEAD
            if (lo.get_optimization_attributes().use_onednn_impls && supports_immad && lo.is_primitive_implemented_for_onednn(*fused_node)) {
=======

            // Avoid fusing with GEMM from the LoRA pattern, that can be optimized in case of empty adapters
            if (fused_node->is_type<gemm>()) {
                bool is_fc_lora = peer_node->is_type<fully_connected>() ||
                                  (peer_node->is_type<crop>() &&
                                   peer_node->get_dependency(0).is_type<fully_connected>());

                bool is_conv_lora = peer_node->is_type<convolution>();

                bool is_gemm_lora = peer_node->is_type<gemm>() &&
                                    fused_node->get_input_pshape().rbegin()->is_dynamic();

                if (is_fc_lora || is_conv_lora || is_gemm_lora) {
                    std::swap(peer_node, fused_node);
                }
            }

            if (lo.get_optimization_attributes().use_onednn_impls && lo.is_primitive_implemented_for_onednn(*fused_node)) {
>>>>>>> 6644fc81
                auto eltw_in_size = peer_node->get_output_layout();
                if (eltw_in_size.is_dynamic()
                    // this whitelist condition is temporarily and to be relaxed soon.
                    && !fused_node->is_type<fully_connected>())
                    return;
            }
            if (parent1.first->is_type<convolution>() && !conv_supports_fusings(parent1.first->as<convolution>()))
                return;

            if (parent2.first->is_type<convolution>() && !conv_supports_fusings(parent2.first->as<convolution>()))
                return;

            bool merge_allowed = true;
            // If fused node is not convolution and fused node has multiple users,
            //  follow the legacy checking rule
            if (!supports_immad && fused_node->is_type<convolution>() && fused_node->get_users().size() > 1) {
                // Allowed new pattern: Elt1, Act, Elt2, Elt3, Elt4 are fused to Conv1
                // * Conv1 -> Eltw1(Add) -> Act(Clamp) -> Eltw2(Mul) -> Eltw3(Mul) -> Eltw4(Add) -> Conv2
                // *   \–----------------------------------->/                          \---------> Eltw5(Div)
                //
                // Extended eltwise fusiblity checking rules
                //
                // 1. All fusing nodes should be eltwise or activation node
                // 2. All intermediate fusing nodes except last fusing node(i.e. Elt4) should have only eltwise or activation node as user.
                // 3. Currently eltwise and activations are allowed to be fused from multiple branches,
                //      but technically other fusable operations can be allowed too in the future.
                // 4. When node_queue has only one node, the while loop is ended and this node is fused to fused node(Conv1)
                //      node_queue having one node means all user nodes from fused node(Conv1) converge at that node.
                // 5. if node_queue has multiple nodes even if the level of current_node is max_levels, it cannot be fused.
                std::deque<std::pair<cldnn::program_node*, size_t>> node_queue; //std::pair<cldnn::program_node*, layer level>
                std::vector<cldnn::program_node*> node_history;
                node_queue.push_back(std::make_pair(fused_node, 0));

                const uint8_t max_levels = 5;
                do {
                    // Pop the current node from node_queue
                    // Add the current node to the node_history to verfiy the trace of checking
                    auto current_node = node_queue.front();
                    node_queue.pop_front();
                    if (std::find(node_history.begin(), node_history.end(), current_node.first) == node_history.end()) {
                        node_history.push_back(current_node.first);
                    }

                    if (current_node.second > max_levels) {
                        return;
                    }

                    // Push node to node_queue
                    // If the node is already existed in node_queue, do not add it to the node_queue.
                    auto push_node_queue = [&](cldnn::program_node* in_node, size_t level) {
                        auto iter = std::find_if(node_queue.begin(), node_queue.end(), [&](std::pair<cldnn::program_node*, size_t> element) {
                            return (in_node->id() == element.first->id());
                        });
                        if (iter == node_queue.end()) {
                            node_queue.push_back(std::make_pair(in_node, level));
                        }
                    };

                    // If the any user node is not eltwise(mul / add mode) and activation,
                    // the current node will be considered as last node and put it back into the node_queue
                    auto curr_users = current_node.first->get_users();
                    auto invalid_user_iter = std::find_if(curr_users.begin(), curr_users.end(), [&](cldnn::program_node* user) {
                        return (user->is_output() ||
                                    (!(user->is_type<eltwise>() && user->get_primitive()->input.size() == 2 &&
                                        (std::find(supported_modes.begin(), supported_modes.end(),
                                        (user->as<eltwise>()).get_primitive()->mode) != supported_modes.end())) &&
                                    !(user->is_type<activation>() && user->get_dependency(0).get_users().size() == 1)));
                    });

                    if (invalid_user_iter != curr_users.end()) {
                        // If fused_node(i.e. Conv1) have invalid user node(that is not activation and eltwise ndoe), it cannot be fused
                        if (fused_node->id() == current_node.first->id()) {
                            return;
                        }
                        push_node_queue(current_node.first, (current_node.second+1));
                        continue;
                    }

                    // Add user node in current node to the queue
                    // But, do not add the node that passed once, it is checked using node_history
                    for (auto& user : curr_users) {
                        auto iter = std::find(node_history.begin(), node_history.end(), user);
                        if (iter == node_history.end())
                            push_node_queue(user, current_node.second+1);
                    }
                } while (node_queue.size() > 1);
            } else {
                merge_allowed = fused_node->get_users().size() == 1;
                for (auto& parent : fused_node->get_dependencies())
                    if (parent.first->id() == peer_node->id())
                        merge_allowed = false;
            }

            if (!merge_allowed)
                return;

            if (p.get_processing_order().get_processing_number(fused_node) <
                p.get_processing_order().get_processing_number(peer_node))
                recalc_processing_order = true;

            // [WA]: Resample + Eltwise fusing causes accuracy issues without processing order update.
            // As in both cases processing order is valid, the issue might be connected with memory pool
            if (fused_node->is_type<resample>()) {
                recalc_processing_order = true;
            }

            p.fuse_nodes(*fused_node, node, &fusing_history);
        };

        program_helpers::do_for_types<activation, quantize, eltwise>(*node,
                fuse_activation_f,
                fuse_quantize_f,
                fuse_eltwise_f);
    }

    // Need to update processing order to handle cases when peer node processing number is greater
    // than fused node one
    if (recalc_processing_order)
        p.get_processing_order().calc_processing_order(p);
}

void prepare_primitive_fusing::fuse_constant_transposes(program& p) {
    auto& lo = p.get_layout_optimizer();

    std::function<const program_node*(const program_node*)> get_weightable_node =
        [&get_weightable_node](const program_node* node) -> const program_node* {
        if (node->get_users().empty())
            return nullptr;

        const auto* next_node = node->get_users().front();

        if (next_node->is_type<fully_connected>() ||
            next_node->is_type<deconvolution>() ||
            next_node->is_type<convolution>()) {
            size_t weights_offset = next_node->get_primitive()->input_size();
            std::vector<size_t> valid_weights_indices = {next_node->get_primitive()->input_size()};
            if (next_node->is_type<fully_connected>()) {
                auto& fc = next_node->as<fully_connected>();
                auto desc = fc.get_primitive();
                if (desc->compressed_weights) {
                    size_t scale_idx = weights_offset + (fc.bias_term() ? 2 : 1);
                    valid_weights_indices.push_back(scale_idx);
                    if (!desc->decompression_zero_point.empty()) {
                        valid_weights_indices.push_back(scale_idx + 1);
                    }
                }
            }

            for (auto& widx : valid_weights_indices) {
                if (&next_node->get_dependency(widx) == node) {
                    return next_node;
                }
            }
            return nullptr;
        }

        if (node->is_constant() && node->get_users().size() == 1)
            return get_weightable_node(next_node);

        return nullptr;
    };

    auto convert_data_format_by_order = [](format fmt, const std::vector<uint16_t>& order) -> format {
        const auto& old_order = fmt.dims_order();
        auto new_order = old_order;

        for (size_t i = 0; i < order.size(); ++i) {
            new_order[i] = old_order[order[i]];
        }

        return format::find_format(new_order, fmt.block_sizes());
    };

    std::vector<std::pair<program_node*, program_node*>> to_replace_nodes;

    auto& proc_order = p.get_processing_order();
    auto itr = proc_order.begin();
    while (itr != proc_order.end()) {
        auto& node = *itr++;

        if (!node->is_type<permute>())
            continue;

        auto& permute_node = node->as<permute>();

        auto weightable_node = get_weightable_node(&permute_node);

        if (weightable_node == nullptr || !permute_node.get_dependency(0).is_type<data>())
            continue;

        auto& prev_const = permute_node.get_dependency(0).as<data>();

        if (prev_const.get_users().size() != 1)
            continue;

        auto permute_order = permute_node.get_primitive()->permute_order;
        // Assumption that fc weights will be reshaped to 2d
        if (permute_order.size() != 2 && weightable_node->is_type<fully_connected>()) {
            if (permute_order == std::vector<uint16_t>{0, 2, 1} ||
                permute_order == std::vector<uint16_t>{0, 1, 3, 2}) {
                permute_order = {1, 0};
            } else {
                continue;
            }
        }

        format new_fmt = format::any;
        try {
            new_fmt = convert_data_format_by_order(prev_const.get_output_layout().format, permute_order);
        } catch(ov::Exception&) {
            continue;
        }

        layout updated_const_layout = prev_const.get_output_layout();
        updated_const_layout.format = new_fmt;
        updated_const_layout.set_partial_shape(permute_node.get_output_pshape());

        p.extract_and_remove(permute_node);

        const auto& new_mem = p.get_engine().reinterpret_buffer(prev_const.get_attached_memory(), updated_const_layout);

        auto new_const_prim = std::make_shared<data>(prev_const.id() + "_fused_with_transpose", new_mem);
        auto& new_const_node = p.get_or_create(new_const_prim);

        p.replace(prev_const, new_const_node);
        new_const_node.recalc_output_layout(false);

        // Add format reorder in case of onednn to avoid overhead during execution on weights memory allocation
        if (lo.get_preferred_impl_type(const_cast<program_node&>(*weightable_node), format::any /*dummy*/) == impl_types::onednn) {
            auto next_node = new_const_node.get_users().front();
            bool can_be_fused = next_node->is_type<reorder>() &&
                                next_node->as<reorder>().is_simple_reorder() &&
                                next_node->get_users().size() == 1;
            if (can_be_fused) {
                layout reorder_layout = next_node->get_output_layout();
                reorder_layout.format = format::bfyx;

                auto new_reorder = std::make_shared<reorder>(next_node->id() + "_reorder_fmt", new_const_node.id(), reorder_layout);
                auto& new_reorder_node = p.get_or_create(new_reorder);
                to_replace_nodes.emplace_back(std::make_pair(next_node, &new_reorder_node));
            } else {
                layout reorder_layout = new_const_node.get_output_layout();
                reorder_layout.format = format::bfyx;

                auto new_reorder = std::make_shared<reorder>(new_const_node.id() + "_reorder_fmt", new_const_node.id(), reorder_layout);
                auto& new_reorder_node = p.get_or_create(std::move(new_reorder));
                p.add_intermediate(new_reorder_node, *new_const_node.get_users().front(), new_const_node);
                new_reorder_node.recalc_output_layout(false);
            }
        }
    }

    for (auto& nodes : to_replace_nodes) {
        p.replace(*nodes.first, *nodes.second);
        nodes.second->recalc_output_layout(false);
    }
}

void prepare_primitive_fusing::optimize_fused_ops(program& p) {
    auto itr = p.get_processing_order().begin();
    while (itr != p.get_processing_order().end()) {
        auto node_itr = itr++;
        auto& node = (*node_itr);

        if (!node->has_fused_primitives())
            continue;

        // TODO: try more optimizations:
        // 1. clamp optimization
        // 2. fuse conv bias to quantize shift
        auto& fused_prims = node->get_fused_primitives();

        auto remove_deps_of_node = [&](cldnn::fused_primitive_desc& desc) {
            for (auto& prim : fused_prims) {
                if (desc.desc->id == prim.desc->id) {
                    continue;
                }
                auto rm_iter = prim.fused_deps.find(desc.desc->id);
                if (rm_iter != prim.fused_deps.end()) {
                    prim.fused_deps.erase(rm_iter);
                    prim.fused_deps.insert(desc.fused_deps.begin(), desc.fused_deps.end());
                }
            }
        };

        // Drop relu if the next fused op is quantize with u8 output and no in_shift
        auto fp_itr = fused_prims.begin();
        while (fp_itr != fused_prims.end()) {
            auto curr_itr = fp_itr++;
            if (fp_itr == fused_prims.end())
                break;

            auto& fp = *curr_itr;
            auto& fp_next = *fp_itr;
            if (fp.is_type<activation>() && fp_next.is_type<quantize>()) {
                const auto& act_prim = fp.typed_desc<activation>();;
                const auto& quant_param = fp_next.get_typed_fuse_params<QuantizeFuseParams>();

                bool can_skip = fp.deps.empty() && data_type_traits::is_i8_u8(fp_next.output_layout.data_type);
                can_skip &= ((act_prim->activation_function == activation_func::relu) && (act_prim->additional_params.a == 0.0f));
                can_skip &= (quant_param->_scale_shift_opt && !quant_param->_need_pre_shift);

                if (can_skip) {
                    remove_deps_of_node(fp);
                    fp_itr = fused_prims.erase(curr_itr);
                }
            }
        }
    }
}<|MERGE_RESOLUTION|>--- conflicted
+++ resolved
@@ -1050,9 +1050,6 @@
 
             auto fused_node = parents[fused_idx].first;
             auto peer_node = parents[peer_idx].first;
-<<<<<<< HEAD
-            if (lo.get_optimization_attributes().use_onednn_impls && supports_immad && lo.is_primitive_implemented_for_onednn(*fused_node)) {
-=======
 
             // Avoid fusing with GEMM from the LoRA pattern, that can be optimized in case of empty adapters
             if (fused_node->is_type<gemm>()) {
@@ -1070,8 +1067,7 @@
                 }
             }
 
-            if (lo.get_optimization_attributes().use_onednn_impls && lo.is_primitive_implemented_for_onednn(*fused_node)) {
->>>>>>> 6644fc81
+            if (lo.get_optimization_attributes().use_onednn_impls && supports_immad && lo.is_primitive_implemented_for_onednn(*fused_node)) {
                 auto eltw_in_size = peer_node->get_output_layout();
                 if (eltw_in_size.is_dynamic()
                     // this whitelist condition is temporarily and to be relaxed soon.
