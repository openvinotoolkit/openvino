--- conflicted
+++ resolved
@@ -67,15 +67,9 @@
                 auto prim_desc = onednn::get_deconvolution_primitive_descriptor(*n->get_kernel_impl_params(),
                                                                                 dnnl::primitive_attr(),
                                                                                 dnnl::memory::format_tag::any);
-<<<<<<< HEAD
                 _lo.select_preferred_formats_for_onednn(*n, *prim_desc);
             } else if (n->is_type<fully_connected>() || n->is_type<gemm>() || n->is_type<lstm_seq>()) {
                 _lo.select_preferred_formats_for_onednn(*n);
-=======
-                lo.select_preferred_formats_for_onednn(*n, *prim_desc);
-            } else if (n->is_type<fully_connected>() || n->is_type<gemm>()) {
-                lo.select_preferred_formats_for_onednn(*n);
->>>>>>> e1c167a8
             }
         } catch(std::exception &exception) {
             GPU_DEBUG_INFO << "WARNING(select_preferred_formats): " << exception.what() << std::endl;
