// Copyright (C) 2018-2025 Intel Corporation
// SPDX-License-Identifier: Apache-2.0
//

#include "intel_gpu/plugin/variable_state.hpp"
#include "intel_gpu/primitives/read_value.hpp"
#include "intel_gpu/primitives/lora.hpp"
#include "intel_gpu/primitives/data.hpp"
#include "intel_gpu/primitives/mutable_data.hpp"
#include "intel_gpu/primitives/input_layout.hpp"

#include "intel_gpu/runtime/error_handler.hpp"
#include "intel_gpu/runtime/memory.hpp"
#include "intel_gpu/runtime/engine.hpp"
#include "intel_gpu/runtime/event.hpp"
#include "intel_gpu/runtime/stream.hpp"
#include "intel_gpu/runtime/compilation_context.hpp"
#include "intel_gpu/runtime/debug_configuration.hpp"
#include "intel_gpu/runtime/itt.hpp"

#include "intel_gpu/graph/kernel_impl_params.hpp"
#include "intel_gpu/graph/program.hpp"
#include "intel_gpu/graph/network.hpp"
#include "intel_gpu/graph/serialization/map_serializer.hpp"

#include "primitive_inst.h"
#include "input_layout_inst.h"
#include "fully_connected_inst.h"
#include "paged_attention_inst.h"
#include "convolution_inst.h"
#include "deconvolution_inst.h"
#include "mutable_data_inst.h"
#include "condition_inst.h"
#include "read_value_inst.h"
#include "reshape_inst.h"
#include "kv_cache_inst.h"
#include "program_helpers.h"
#include "program_dump_graph.h"

#include <algorithm>
#include <string>
#include <vector>
#include <stack>
#include <memory>
#include <set>
#include <utility>
#include <map>
#include <functional>
#include <fstream>

#include "debug_helper.hpp"
#ifdef GPU_DEBUG_CONFIG
#include <fstream>
#include <sys/stat.h>
#include <chrono>
#include <thread>
#endif

namespace cldnn {
namespace {

#ifdef GPU_DEBUG_CONFIG
void dump_perf_data_raw(std::string dump_path, bool per_iter_mode, const std::list<std::shared_ptr<primitive_inst>>& exec_order) {
    auto layouts_to_str = [](const std::vector<layout>& layouts) -> std::string {
        std::stringstream s;
        for (size_t i = 0; i < layouts.size(); i++) {
            s << layouts[i].to_short_string();
            if (i != layouts.size() - 1)
                s << ";";
        }
        return s.str();
    };

    const std::string perf_raw_csv_header = per_iter_mode ? "prim_id,prim_type,stage,net_in_shapes,in_shapes,out_shapes,impl,iter,time_usec\n"
                                                          : "prim_id,prim_type,stage,net_in_shapes,in_shapes,out_shapes,impl,iters,time_usec\n";
    std::ofstream of(dump_path);
    if (of.is_open()) {
        of << perf_raw_csv_header;
        for (auto& inst : exec_order) {
            auto prim_id = inst->id();
            auto& perf_data = inst->get_profiling_data();
            auto& perf_info = inst->get_profiling_info();
            std::vector<size_t> sorted_entries;
            std::transform(perf_data.begin(), perf_data.end(), std::back_inserter(sorted_entries),
            [](const std::pair<size_t, std::tuple<int64_t, size_t>>& e) {
                return e.first;
            });
            std::sort(sorted_entries.begin(), sorted_entries.end(), [&](size_t a, size_t b) -> bool {
                auto& a_info = perf_info.at(a);
                auto& b_info = perf_info.at(b);

                if (a_info.stage != b_info.stage) {
                    return static_cast<std::underlying_type<instrumentation::pipeline_stage>::type>(a_info.stage) <
                           static_cast<std::underlying_type<instrumentation::pipeline_stage>::type>(b_info.stage);
                }

                if (a_info.cache_hit != b_info.cache_hit)
                    return a_info.cache_hit;

                if (a_info.memalloc_info != b_info.memalloc_info)
                    return a_info.memalloc_info.length() < b_info.memalloc_info.length();

                size_t total_out_size_a = 0;
                size_t total_out_size_b = 0;
                for (auto& ol : a_info.output_layouts) {
                    total_out_size_a += ol.count();
                }
                for (auto& ol : b_info.output_layouts) {
                    total_out_size_b += ol.count();
                }
                return total_out_size_a < total_out_size_b;
            });
            for (auto& hash : sorted_entries) {
                auto& key = perf_info.at(hash);
                auto& entry = perf_data.at(hash);
                auto& time = std::get<0>(entry);
                auto num_iters = per_iter_mode ? key.iteration_num : std::get<1>(entry);
                int64_t time_avg = per_iter_mode ? time : time / num_iters;
                std::string net_in_l_str = layouts_to_str(key.network_input_layouts);
                std::string in_l_str = layouts_to_str(key.input_layouts);
                std::string out_l_str = layouts_to_str(key.output_layouts);
                std::string stage_suffix = "";
                if (key.cache_hit)
                    stage_suffix += " (cache_hit) ";
                if (key.memalloc_info != "")
                    stage_suffix += " (" + key.memalloc_info + ") ";
                of << prim_id << ","
                << inst->desc()->type_string() << ","
                << key.stage << stage_suffix << ","
                << net_in_l_str << ","
                << in_l_str << ","
                << out_l_str << ","
                << (key.stage == instrumentation::pipeline_stage::inference ? key.impl_name : "undef") << ","
                << num_iters << ","
                << time_avg << "\n";
            }
        }
    }
}

#else
void dump_perf_data_raw(std::string, bool per_iter_mode, const std::list<std::shared_ptr<primitive_inst>>&) {}
#endif
}  // namespace

static uint32_t get_unique_net_id() {
    static std::atomic<uint32_t> id_gen{0};
    return ++id_gen;
}

/*
Network will always have net_id = 0 when it will be cldnn internal micronetwork (created i.e by propagate_constants
opt pass).
*/
network::network(program::ptr program, stream::ptr stream, bool is_internal, bool is_primary_stream)
    : _program(program)
    , _engine(program->get_engine())
    , _stream(stream)
    , _memory_pool(new memory_pool(program->get_engine(), program->get_config()))
    , _internal(is_internal)
    , _is_primary_stream(is_primary_stream)
    , _enable_profiling(program->get_config().get_enable_profiling())
    , _reset_arguments(true)
    , _shape_predictor(new ShapePredictor(&program->get_engine(), program->get_config().get_shape_predictor_settings())) {
    if (!_internal) {
        net_id = get_unique_net_id();
    }

    calculate_weights_cache_capacity();
    allocate_primitives();
    configure_primitives_second_output();
    build_insts_deps();
    build_exec_order();
    validate_primitives();
    preallocate_shape_info_buffers();
    add_default_output_chains();
}

network::network(program::ptr program, bool is_internal, bool is_primary_stream)
    :  network(program, program->get_engine().create_stream(program->get_config()), is_internal, is_primary_stream) {}

network::network(engine& engine,
                 const topology& topo,
                 const ExecutionConfig& config,
                 bool is_internal,
                 std::shared_ptr<ov::threading::IStreamsExecutor> task_executor)
    : network(program::build_program(engine, topo, config, task_executor, is_internal), is_internal, true) {}

network::network(engine& engine,
                 const std::set<std::shared_ptr<program_node>>& nodes,
                 const ExecutionConfig& config,
                 std::shared_ptr<ov::threading::IStreamsExecutor> task_executor,
                 bool is_internal)
    : network(program::build_program(engine, nodes, config, task_executor, is_internal), is_internal, true) {}

network::network(program::ptr program, uint16_t stream_id)
    : network(program, program->get_engine().create_stream(program->get_config()), false, stream_id == 0) {}

network::network(program::ptr program, stream::ptr stream, uint16_t stream_id)
    : network(program, stream, false, stream_id == 0) {}

network::~network() {
    if (_program != nullptr)
        _program->cancel_compilation_context();

    // Clear the command queue to prevent errors caused by remaining tasks.
    if (_stream != nullptr)
        _stream->finish();

    _memory_pool->clear_pool_for_network(net_id);
    std::string dump_path = GPU_DEBUG_VALUE_OR(get_config().get_dump_profiling_data_path(), "");
    GPU_DEBUG_IF(!dump_path.empty()) {
        dump_perf_data_raw(dump_path + "/perf_raw" + std::to_string(net_id) + ".csv", false, _exec_order);
    }
}

network::ptr network::allocate_network(stream::ptr stream, program::ptr program, bool is_internal, bool is_primary_stream) {
    return std::make_shared<network>(program, stream, is_internal, is_primary_stream);
}

network::ptr network::allocate_network(engine& engine, program::ptr program, bool is_internal, bool is_primary_stream) {
    auto stream = engine.create_stream(program->get_config());
    return std::make_shared<network>(program, stream, is_internal, is_primary_stream);
}

network::ptr network::build_network(engine& engine,
                                    const topology& topology,
                                    const ExecutionConfig& config,
                                    std::shared_ptr<ov::threading::IStreamsExecutor> task_executor,
                                    bool is_internal) {
    return std::make_shared<network>(engine, topology, config, is_internal, task_executor);
}

network::ptr network::build_network(engine& engine,
                                    const std::set<std::shared_ptr<program_node>>& nodes,
                                    const ExecutionConfig& config,
                                    std::shared_ptr<ov::threading::IStreamsExecutor> task_executor,
                                    bool is_internal) {
    return std::make_shared<network>(engine, nodes, config, task_executor, is_internal);
}

void network::validate_primitives() {
    GPU_DEBUG_DEFINE_MEM_LOGGER("validate_primitives");
    for (auto const& prim : _exec_order) {
        prim->validate();
    }
}

void network::preallocate_shape_info_buffers() {
    GPU_DEBUG_DEFINE_MEM_LOGGER("preallocate_shape_info_buffers");
    int64_t sum = 0;

    /* Use 512 byte alignment for performance */
    const int alignment = 512;

    for (auto const& prim : _exec_order) {
        auto& node = prim->get_node();
        int64_t shape_elements = align_to(node.get_total_shape_info_size(), alignment);
        sum += shape_elements;
    }

    if (sum == 0)
        return;

    auto& engine = get_engine();
    _shape_info_ptr = engine.allocate_memory(layout{{sum}, data_types::i32, format::bfyx}, false);
    size_t offset = 0;
    for (auto const& prim : _exec_order) {
        auto& node = prim->get_node();
        const int64_t shape_elements = node.get_total_shape_info_size();

        if (shape_elements == 0)
            continue;

        auto new_mem = engine.create_subbuffer(*_shape_info_ptr, layout{{shape_elements}, data_types::i32, format::bfyx}, offset);
        prim->set_shape_info_memory(new_mem);

        offset += align_to(shape_elements, alignment) * sizeof(int32_t);
    }
}

void network::set_arguments() {
    if (!_reset_arguments)
        return;

    for (auto const& prim : _exec_order) {
        if (!prim->is_dynamic()) {
            bool can_set_args = true;
            for (auto& dep : prim->dependencies()) {
                // Skip set args for nodes with dynamic & optimized_out dependency
                // This is needed to handle dynamic -> static cases like
                // (dynamic) -> reshape -> (static) -> some_op
                // In that case some_op is static and we may want to set arguments once,
                // but dynamic optimized out reshape means that output buffer of reshape is unavailable
                // and attempt to set args will fail.

                // (dynamic) -> static optimizable reshape -> static optimizable reshape -> some_op
                // In that case, it is a limit about second reshape.
                auto prim = dep.first->get_impl_params()->desc;
                if (dep.first->can_be_optimized() && (dep.first->is_dynamic() ||
                                                      dep.first->output_memory_ptr() == nullptr ||
                                                      prim->type == read_value::type_id()))
                    can_set_args = false;
            }

            if (can_set_args)
                prim->set_arguments();
        }
    }
    _reset_arguments = false;
}

void network::reset_execution(bool wait) {
    if (wait) {
        get_stream().finish();
    }
}

event::ptr network::set_input_data(const primitive_id& id, memory::ptr data, bool need_to_check_memory_to_set) {
    GPU_DEBUG_TRACE_DETAIL << "Set input " << id << " " << data->get_layout().to_short_string() << std::endl;
    auto primitive_inst = find_primitive(id);

    if (primitive_inst->type() != input_layout::type_id()) {
        CLDNN_ERROR_MESSAGE(id, "primitive " + id + " is not an input");
    }

    auto input = std::static_pointer_cast<input_layout_inst>(primitive_inst);

    return input->set_data(data, need_to_check_memory_to_set);
}

void network::add_default_output_chains() {
    GPU_DEBUG_DEFINE_MEM_LOGGER("add_default_output_chains");
    for (auto& output : _outputs) {
        add_output_chain(output);
    }
}

void network::calculate_weights_cache_capacity() {
    auto get_buffer_size = [](const program_node& node) {
        size_t weights_size = 0;
        auto get_size = [](const layout& layout) {
            return layout.is_dynamic() ? 0 : layout.bytes_count();
        };

        #define is_weightable(T) node.is_type<T>() && node.as<T>().weights().is_constant()
        if (node.is_type<data>())
            weights_size = get_size(node.get_output_layout());
        else if (is_weightable(fully_connected))
            weights_size = get_size(node.as<fully_connected>().weights().get_output_layout());
        else if (is_weightable(convolution))
            weights_size = get_size(node.as<convolution>().weights().get_output_layout());
        else if (is_weightable(deconvolution))
            weights_size = get_size(node.as<deconvolution>().weights().get_output_layout());
        #undef is_weightable

        return weights_size;
    };

    size_t total_const_size = 0;
    size_t weights_const_size = 0;
    size_t required_mem_size = 0;
    for (auto node : _program->get_processing_order()) {
        if (node->is_type<fully_connected>() || node->is_type<convolution>() || node->is_type<deconvolution>())
            weights_const_size += get_buffer_size(*node);
        else if (node->is_type<data>())
            total_const_size += get_buffer_size(*node);
    }

    // Sum all weights constants for each stream
    required_mem_size += weights_const_size * get_config().get_num_streams();
    // Add all other constants (shared between streams)
    required_mem_size += total_const_size - weights_const_size;

    if (required_mem_size != 0) {
        const size_t required_weights_cache_capacity = 3;
        const size_t max_device_mem_size = _engine.get_device_info().max_global_mem_size;
        const size_t max_weights_cache_capacity = max_device_mem_size / required_mem_size;

        if (max_weights_cache_capacity > 1)
            _weights_cache_capacity = std::min(max_weights_cache_capacity, required_weights_cache_capacity);
    }
}

network::output_chains_map::iterator network::add_output_chain(std::shared_ptr<primitive_inst>& p_inst) {
    std::vector<primitive_inst*> chain;
    std::stack<const primitive_inst*> candidates;
    auto& eng = get_engine();
    const auto& mem_orig = p_inst->output_memory();

    auto add_mdata_chain = [&](primitive_inst* p_inst) {
        auto mdata_ptr = dynamic_cast<mutable_data_inst*>(p_inst);
        if (!mdata_ptr)
            return;
        // special handling for mutable data, which can share
        // its attached memory with both its inputs and outputs
        for (auto& dep : p_inst->dependencies()) {
            // check dependencies
            if (eng.is_the_same_buffer(mem_orig, dep.first->output_memory())) {
                chain.push_back(const_cast<primitive_inst*>(dep.first));
            }
            // then second order dependencies
            for (auto& second_dep : dep.first->dependencies()) {
                if (eng.is_the_same_buffer(mem_orig, second_dep.first->output_memory())) {
                    chain.push_back(const_cast<primitive_inst*>(second_dep.first));
                }
            }
        }

        //then users
        const auto& user_ids = mdata_ptr->get_user_ids();
        for (const auto& id : user_ids) {
            auto usr_prim = get_primitive(id).get();
            if (eng.is_the_same_buffer(mem_orig, usr_prim->output_memory())) {
                chain.push_back(usr_prim);
            }
        }
    };

    if (p_inst->can_be_optimized()) {
        candidates.push(p_inst.get());
    } else {
        chain.push_back(p_inst.get());
    }
    add_mdata_chain(p_inst.get());

    // find all dependencies that are 'optimized'
    while (!candidates.empty()) {
        auto cand = candidates.top();
        candidates.pop();
        const auto& mem_cand = cand->output_memory();
        // Add cand inst to the chain when cand's output is not allocated yet.
        if (!p_inst->outputs_allocated()
            || eng.is_the_same_buffer(mem_orig, mem_cand)) {
            auto nc_cand = const_cast<primitive_inst*>(cand);
            chain.push_back(nc_cand);
            add_mdata_chain(nc_cand);
        }

        for (auto& dep : cand->dependencies()) {
            if (dep.first->can_be_optimized()) {
                candidates.push(dep.first);
            } else {
                if (dep.first->outputs_allocated()) {
                    const auto& mem_dep = dep.first->output_memory();
                    // Add dep inst to the chain when dep's output is not allocated yet.
                    if (!p_inst->outputs_allocated()
                        || eng.is_the_same_buffer(mem_orig, mem_dep)) {
                        auto nc_dep = const_cast<primitive_inst*>(dep.first);
                        chain.push_back(nc_dep);
                        add_mdata_chain(nc_dep);
                    }
                }
            }
        }
    }

    std::sort(chain.begin(), chain.end());
    chain.erase(std::unique(chain.begin(), chain.end()), chain.end());
    return _output_chains.insert({ p_inst->id(), chain }).first;
}

std::vector<event::ptr> network::set_output_memory(const primitive_id& id, memory::ptr mem_new, bool is_remote) {
    GPU_DEBUG_TRACE_DETAIL << "Set output " << id << " " << mem_new->get_layout().to_short_string() << std::endl;
    std::vector<event::ptr> ret_ev;
    std::shared_ptr<primitive_inst> p_inst = find_primitive(id);

    auto iter = std::find(_outputs.begin(), _outputs.end(), p_inst);
    if (iter == _outputs.end())
        throw std::runtime_error("primitive: " + id + " is not a network output");

    if (is_remote) {
        _output_remote_mem_ptrs[id] = mem_new;
    }

    auto& eng = get_engine();
    // locate primitive chain for this output
    // if no chain found - add it
    auto o_iter = _output_chains.find(id);
    if (o_iter == _output_chains.end()) {
        o_iter = add_output_chain(p_inst);
    }

    for (auto& prim : o_iter->second) {
        auto mem = mem_new;
        if (!prim->is_dynamic() && mem_new && prim->output_memory_ptr())
            mem = eng.reinterpret_buffer(*mem_new, prim->output_memory().get_layout());

        ret_ev.push_back(prim->set_output_memory(mem, (!prim->is_dynamic() || !is_remote)));
        if (!_reset_arguments &&
            (prim->type() != cldnn::data::type_id() && !(prim->type() == cldnn::mutable_data::type_id() && prim->dependencies().empty()))) {
            prim->set_arguments();
        }
    }
    return ret_ev;
}

std::shared_ptr<primitive_inst> cldnn::network::find_primitive(const primitive_id& id) const {
    auto it = _primitives.find(id);
    OPENVINO_ASSERT(it != _primitives.end(), "[GPU] Network doesn't contain primitive ", id);
    return it->second;
}

std::string network::get_primitive_info(const primitive_id& id) const {
    const auto& node = _program->get_node(id);
    return node.type()->to_string(node);
}

bool network::does_node_need_lockable_output(const primitive_id& id) const {
    auto prim_inst = find_primitive(id);

    const auto& node = prim_inst->get_node();
    if (node.is_type<input_layout>()) {
        for (const auto& user : node.get_users()) {
            const auto& lockable_input_ids = user->get_lockable_input_ids();
            if (lockable_input_ids.count(user->get_dependency_index(node))) {
                return true;
            }
        }

        return false;
    } else {
        return prim_inst->get_impl() ? prim_inst->get_impl()->is_cpu() : true;
    }
}

std::string network::get_implementation_info(const primitive_id& id) const {
    return _program->get_implementation_info(id);
}

memory::ptr network::get_output_memory(const primitive_id& output_id) {
    return get_primitive(output_id)->output_memory_ptr();
}

layout network::get_output_layout(const primitive_id& output_id) const {
    return get_primitive(output_id)->get_output_layout();
}

void network::allocate_primitives() {
    GPU_DEBUG_DEFINE_MEM_LOGGER("allocate_primitives");
    const auto& ao = _program->get_allocating_order();
    for (auto& node_id : ao) {
        allocate_primitive_instance(_program->get_node(node_id));
    }

    auto& po = _program->get_processing_order();

    for (auto const& node : po) {
        if (node->get_preferred_impl_type() == impl_types::onednn) {
            size_t eltw_dep = 0;
            for (auto& fused_op : node->get_fused_primitives()) {
                if (fused_op.is_type<eltwise>() && fused_op.deps.size() == 1) {
                    // If it is first sum, reuse the buffer
                    auto fusing_type = onednn_add_fusing_helpers::get_add_fusing_type(*node, fused_op);
                    if (fusing_type != add_fusing_type::sum || eltw_dep != 0)
                        continue;
                    if (!fused_op.has_outer_dep())
                        continue;
                    eltw_dep = fused_op.outer_dep_start_idx;
                    auto& eltw_in = node->get_dependency(eltw_dep);
                    if (_primitives.find(eltw_in.id()) != _primitives.end() && _primitives.find(node->id()) != _primitives.end()) {
                        auto& eltw_inst = _primitives.at(eltw_in.id());
                        auto& prim_inst = _primitives.at(node->id());
                        auto& eltw_mem = eltw_inst->output_memory();
                        auto new_mem = eltw_mem.get_engine()->reinterpret_buffer(eltw_mem, node->get_output_layout());
                        prim_inst->set_output_memory(new_mem);
                    }
                }
            }
        }
    }

    // Update the output memory address of optimized-out layer if it is not valid.
    for (auto const& node : po) {
        if (node->can_be_optimized() && !node->is_dynamic() &&
            (node->get_dependencies().empty() || !node->get_dependency(0).is_type<read_value>())) {
            auto opt_inst = _primitives.at(node->id());
            // build deps when prim_inst does not update dependencies yet.
            if (!node->get_dependencies().empty() && opt_inst->dependencies().empty()) {
                opt_inst->build_deps();
            }
            opt_inst->update_output_memory();
        }
    }

    // allocate intermediate buffers
    for (auto const& node : po) {
        auto prim = _primitives[node->id()];
        prim->allocate_internal_buffers();
    }
}

void network::configure_primitives_second_output() {
    GPU_DEBUG_DEFINE_MEM_LOGGER("configure_primitives_second_output");
    std::map<cldnn::memory::ptr, std::vector<const cldnn::program_node*>> mutable_datas_ptrs;
    for (auto& inst : _primitives) {
        auto& node = inst.second->get_node();

        if (!node.is_type<mutable_data>())
            continue;

        mutable_datas_ptrs[node.as<mutable_data>().get_attached_memory_ptr()].push_back(&node);
    }

    for (auto item : mutable_datas_ptrs) {
        if (item.second.size() != 2)
            continue;

        auto is_first_node_input_md = [&](const cldnn::program_node* first,
                                          const cldnn::program_node* second) {
            for (auto user : first->get_users()) {
                for (auto next_user : user->get_users()) {
                    if (next_user == second)
                        return true;
                }
            }
            return false;
        };

        auto is_first_node_input = is_first_node_input_md(item.second[0], item.second[1]);

        auto input_md_inst = is_first_node_input ? _primitives[item.second[0]->id()] : _primitives[item.second[1]->id()];
        auto output_md_inst = is_first_node_input ? _primitives[item.second[1]->id()] : _primitives[item.second[0]->id()];

        output_md_inst->set_output_memory(input_md_inst->output_memory_ptr(), false);
    }
}

void network::build_insts_deps() {
    GPU_DEBUG_DEFINE_MEM_LOGGER("build_insts_deps");
    for (auto& inst : _primitives) {
        inst.second->build_deps();
        inst.second->init_users();
        inst.second->configure_shape_of_dependencies();
    }
}

void network::build_exec_order() {
    GPU_DEBUG_DEFINE_MEM_LOGGER("build_exec_order");
    if (!_is_dynamic) {
        for (auto& node : _program->get_processing_order()) {
            if (!node->is_type<data>() && !(node->is_type<mutable_data>() && node->get_dependencies().empty())) {
                add_to_exec_order(node->id());
            }
        }
    } else {
        auto is_runtime_optimized_concat = [&](const program_node* node) {
            return (node->is_dynamic() && node->is_type<concatenation>() && node->can_be_optimized());
        };
        auto is_allowed_pred_for_runtime_optimized_concat = [&](const program_node* node) {
            return (!node->is_type<data>() && !(node->is_type<mutable_data>() && node->get_dependencies().empty()) &&
                    node->get_users().size() == 1 && is_runtime_optimized_concat(node->get_users().front()));
        };
        for (auto& node : _program->get_processing_order()) {
            if (!node->is_type<data>() && !(node->is_type<mutable_data>() && node->get_dependencies().empty())) {
                if (is_allowed_pred_for_runtime_optimized_concat(node)) {
                    continue;
                } else if (is_runtime_optimized_concat(node)) {
                    // For in-place concat applied at runtime, we need to do update_shape for all other predecessors of the concat user.
                    // i.e., We need to make sure that all the preds of them are already updated too.
                    for (auto dep : node->get_dependencies()) {
                        if (!dep.first->is_type<data>()) {
                            add_to_exec_order(dep.first->id());
                        }
                    }
                }
                add_to_exec_order(node->id());
            }
        }
    }
}

bool network::contains_state(const std::string& variable_id) {
    auto it = _state_initializers.find(variable_id);
    if (it != _state_initializers.end())
        return true;
    else
        return false;
}

memory& network::get_output_remote_memory(const primitive_id& id) const {
    OPENVINO_ASSERT(_output_remote_mem_ptrs.count(id) == 1, "[GPU] Can't get output remote memory with ", id);
    return *_output_remote_mem_ptrs.at(id);
}

bool network::has_output_remote_memory_ptr(const primitive_id& id) const {
    auto it = _output_remote_mem_ptrs.find(id);
    if (it != _output_remote_mem_ptrs.end())
        return true;
    else
        return false;
}

void network::reset_output_remote_memory_ptrs() {
    if (!_output_remote_mem_ptrs.empty()) {
        _output_remote_mem_ptrs.clear();
    }
}

void network::add_to_exec_order(const primitive_id& id) {
    auto inst = get_primitive(id);
    _exec_order.push_back(inst);
}

std::map<primitive_id, network_output> network::execute(const std::vector<event::ptr>& dependencies) {
    OV_ITT_SCOPED_TASK(ov::intel_gpu::itt::domains::intel_gpu_plugin, "NetworkImpl::Execute");
    NETWORK_DEBUG(*this);

    // Wait for previous execution completion
    reset_execution(false);

    std::vector<memory::ptr> in_out_mem;
    auto is_surface_lock_check_needed = [&](const shared_mem_type& shared_mem_type) {
        return shared_mem_type == shared_mem_type::shared_mem_vasurface ||
               shared_mem_type == shared_mem_type::shared_mem_dxbuffer ||
               shared_mem_type == shared_mem_type::shared_mem_image;
    };

    bool shared_mem_found = std::any_of(_in_out_shared_mem_types.begin(),
                                        _in_out_shared_mem_types.end(),
                                        is_surface_lock_check_needed);

    if (shared_mem_found) {
        for (auto& inst : _inputs) {
            if (inst->output_memory_ptr() &&
                is_surface_lock_check_needed(inst->output_memory_ptr()->get_internal_params().mem_type))
                in_out_mem.push_back(inst->output_memory_ptr());
        }

        for (auto& inst : _outputs) {
            if (inst->output_memory_ptr() &&
                is_surface_lock_check_needed(inst->output_memory_ptr()->get_internal_params().mem_type))
                in_out_mem.push_back(inst->output_memory_ptr());
        }
    }

    for (auto& inst : _read_values) {
        const auto& prim = inst->get_node().as<read_value>().get_primitive();
        auto it = _state_initializers.find(prim->variable_id);
        if (it != _state_initializers.end()) {
            const auto& variable = get_variable(prim->variable_id);
            if (variable.is_set()) {
                for (auto& init_inst : it->second) {
                    init_inst->set_flag(ExecutionFlags::SKIP);
                }
            }
        }
    }

    // We shouldn't call surfaces_lock::create() function constantly here, but due to
    // some changes in assembler code, performance drops in case if we move it under
    // `shared_mem_found` condition (it somehow connected with get_cl_queue() - this function call
    // makes asm faster for some reasons). So, as WA we keep this surfaces_lock::create() here
    // with empty memory vector and do nothing inside this function for saving performance
    // in some cases.
    auto surf_lock = surfaces_lock::create(get_engine().type(), in_out_mem, get_stream());

    execute_impl(dependencies);

    std::map<primitive_id, network_output> result;
    for (auto& inst : _outputs) {
        event::ptr ev = nullptr;
        const auto& id = inst->id();
        if (get_stream().get_queue_type() == QueueTypes::out_of_order || _enable_profiling)
            ev = inst->get_impl_params()->out_event;

        result.emplace(id, network_output(ev, inst->output_memory_ptr(0), get_stream_ptr(), inst->get_output_layout(0)));
    }
    return result;
}

const event::ptr& network::get_primitive_event(const primitive_id& id) const {
    return get_primitive(id)->get_impl_params()->out_event;
}

bool network::has_event(const primitive_id& id) const {
    auto it = _primitives.find(id);
    if (it == _primitives.end())
        return false;

    return it->second->get_impl_params()->out_event != nullptr;
}

void network::execute_impl(const std::vector<event::ptr>& events) {
    set_arguments();

    // This extra flush command is needed for dynamic models in both cases of out_of_order / in_order operating mode
    // since it reduces `bubbles` number in pipeline and GPU's idle time by timely flushing new kernels to device.
    // The freqency of flushing (16) is selected empirically, see details in tickets 116365, 116287, 139931.
    const bool needs_flushing = _is_dynamic;
    const size_t flush_frequency = needs_flushing ? 16 : 0;
    size_t executed_prims = 0;

    for (auto& inst : _exec_order) {
        NODE_DEBUG(*inst);

        inst->reset_events();

        if (inst->is_input()) {
            inst->add_dep_events(events);
        }

        inst->prepare_primitive();
        inst->execute();

        executed_prims++;
        if (needs_flushing && executed_prims % flush_frequency == 0)
            get_stream().flush();
    }

    // Using output of previous network as input to another one may cause hazard (in OOOQ mode) if user would not
    // provide proper event to execution. Flushing pipeline should prevent this kind of issues.
    // In scenarios with a big number of very small networks it can provide performance drop.
    get_stream().flush();

    // Reset all flags for the next execution
    for (auto& inst : _exec_order) {
        inst->reset_flags();
    }
}

std::vector<primitive_id> network::get_input_ids() const {
    std::vector<primitive_id> ret;
    ret.reserve(_inputs.size());
    for (auto const& input : _inputs) ret.push_back(input->id());
    return ret;
}

std::vector<layout> network::get_input_layouts() const {
    std::vector<layout> ret;
    ret.reserve(_inputs.size());
    for (auto const& input : _inputs) ret.push_back(input->output_memory_ptr()->get_layout());
    return ret;
}

std::vector<primitive_id> network::get_output_ids() const {
    std::vector<primitive_id> ret;
    ret.reserve(_outputs.size());
    for (auto const& output : _outputs) ret.push_back(output->id());
    return ret;
}

std::vector<primitive_id> network::get_executed_primitive_ids() const {
    std::vector<primitive_id> ret;
    ret.reserve(_exec_order.size());
    for (auto const& executed_primitive : _exec_order) {
        ret.push_back(executed_primitive->id());
    }
    return ret;
}

std::vector<primitive_id> network::get_all_primitive_ids() const {
    std::vector<primitive_id> ret;
    ret.reserve(_primitives.size());
    for (auto const& primitive : _primitives)
        if (primitive.second->can_be_optimized())
            ret.push_back("_optimized_");
        else
            ret.push_back(primitive.second->id());
    return ret;
}

std::vector<primitive_id> network::get_all_primitive_org_ids() const {
    std::vector<primitive_id> ret;
    ret.reserve(_primitives.size());
    for (auto const& primitive : _primitives) ret.push_back(primitive.second->org_id());
    return ret;
}

const program::primitives_info& network::get_primitives_info() const {
    return (_program == nullptr) ? _prims_info : _program->get_primitives_info();
}

const program::graph_optimizer_info& network::get_optimizer_passes_info() const {
    return _program->get_optimizer_passes_info();
}

std::map<primitive_id, primitive_id> network::get_ext_id_mapping() const {
    std::map<primitive_id, primitive_id> result;
    for (auto& prim : _primitives) {
        result.emplace(prim.first, prim.second->get_node().get_primitive()->origin_op_name);
    }
    for (auto& opt_id : _program->get_optimized_out()) {
        std::string ext_id = opt_id;
        if (opt_id.find(":") != std::string::npos) {
            ext_id = opt_id.substr(opt_id.find(":") + 1, opt_id.length());
        }
        result.emplace(opt_id, ext_id);
    }
    return result;
}

std::shared_ptr<primitive_inst> network::get_primitive(const primitive_id& id) {
    if (!_primitives.count(id))
        allocate_primitive_instance(_program->get_node(id));

    return _primitives.at(id);
}

std::shared_ptr<const primitive_inst> network::get_primitive(const primitive_id& id) const {
    OPENVINO_ASSERT(_primitives.count(id) == 1, "[GPU] Can't get primitive with ", id, " id: primitive with such name hasn't been found in processing order");
    return _primitives.at(id);
}

std::vector<primitive_inst*> network::get_primitives(const std::vector<primitive_id>& ids) {
    std::vector<primitive_inst*> result(ids.size());
    std::transform(std::begin(ids), std::end(ids), std::begin(result), [&](const primitive_id& id) {
        return get_primitive(id).get();
    });
    return result;
}

std::vector<std::pair<primitive_inst*, int>> network::get_primitives(const std::vector<std::pair<program_node*, int>>& nodes) {
    std::vector<std::pair<primitive_inst*, int>> result(nodes.size());
    std::transform(std::begin(nodes), std::end(nodes), std::begin(result), [&](const std::pair<program_node*, int>& node) {
        return std::make_pair(get_primitive(node.first->id()).get(), node.second);
    });
    return result;
}

void network::allocate_primitive_instance(program_node const& node) {
    if (_primitives.count(node.id()))
        return;

    GPU_DEBUG_TRACE_DETAIL << node.id() << ": allocate primitive instance" << std::endl;

    auto inst = node.type()->create_instance(*this, node);

    std::function<bool(const program_node&)> is_mutable_input = [&is_mutable_input](const program_node& node) {
        for (auto& dep : node.get_dependencies()) {
            const auto dep_node = dep.first;
            if (dep_node->is_type<input_layout>() || dep_node->is_type<mutable_data>() || (dep_node->is_type<read_value>() && !dep_node->can_be_optimized())) {
                return true;
            }
            if (dep_node->can_be_optimized()) {
                if (is_mutable_input(*dep_node)) {
                    return true;
                }
            }
        }
        return false;
    };

    if (is_mutable_input(node)) {
        inst->set_mutable_input(true);
    }

    if (inst->is_dynamic()) {
        _is_dynamic = true;
    }

    if (!node.is_type<data>()) {
        inst->set_flag(ExecutionFlags::IMPL_CHANGED);
        inst->set_flag(ExecutionFlags::SHAPE_CHANGED);
        inst->set_flag(ExecutionFlags::MEMORY_CHANGED);
    }


    _primitives[node.id()] = inst;
    if (node.is_type<input_layout>()) {
        if (inst->output_memory_ptr())
            _in_out_shared_mem_types.push_back(inst->output_memory_ptr()->get_internal_params().mem_type);
        _inputs.push_back(inst);
    }

    if (node.is_output()) {
        if (inst->output_memory_ptr())
            _in_out_shared_mem_types.push_back(inst->output_memory_ptr()->get_internal_params().mem_type);
        _outputs.push_back(inst);
        if (node.is_type<data>())
            _data_outputs.push_back(inst);
    }

    bool is_lora_state = false;
    if (node.is_type<read_value>()) {
        _read_values.push_back(inst);
        const auto& variable_id = node.as<read_value>().get_primitive()->variable_id;
        if (_program->contains_state(variable_id)) {
            for (const auto& id : _program->get_initializers(variable_id)) {
                _state_initializers[variable_id].push_back(get_primitive(id));
            }
        }
        const auto& users = node.get_users();
        if (!users.empty()) {
            is_lora_state = users.front()->is_type<lora>();
        }
    }

    if (auto state_prim = std::dynamic_pointer_cast<memory_state::variable>(inst)) {
        auto prim = inst->get_node().get_primitive();

        bool transpose_required = false;
        if (is_lora_state) {
            const auto& lora_prim = node.get_users().front()->as<lora>().get_primitive();
<<<<<<< HEAD
            bool is_cm_user_platfom = get_engine().get_device_info().supports_immad;
            for (size_t state_idx : {2, 4}) {
                if (is_cm_user_platfom && state_idx == 2) {
                    transpose_required = !lora_prim->transposed_states;
                } else if (lora_prim->input[state_idx].pid == node.id()) {
=======
            for (size_t state_idx : {2, 4, 5, 7, 8, 10}) {
                if (state_idx < lora_prim->input.size() &&
                    lora_prim->input[state_idx].pid == node.id()) {
>>>>>>> 7f750358
                    transpose_required = lora_prim->transposed_states;
                }
            }
        }
        set_variables_state_info(state_prim->variable_id(), node.get_output_layout(0), state_prim->get_user_specified_type(), prim.get(), transpose_required);
    }

    if (node.is_constant()) {
        transfer_memory_to_device(inst, node);
    }
}

void network::transfer_memory_to_device(std::shared_ptr<primitive_inst> instance, program_node const& node) {
    OV_ITT_SCOPED_TASK(ov::intel_gpu::itt::domains::intel_gpu_plugin, "NetworkImpl::TransferMemory");
    auto& inst_mem = instance->output_memory();
    auto alloc_type = inst_mem.get_allocation_type();

    const auto& users = node.get_users();
    if (users.size() == 1
        && users.front()->is_type<reshape>()
        && users.front()->is_dynamic())
            return;

    // Do not transfer memory if a user requires lockable memory.
    // If memory is used in both gpu and cpu implementations, primitive itself is responsible for correct allocation type
    if (node.need_lockable_memory())
        return;

    if (!get_engine().supports_allocation(allocation_type::usm_device))
        return;

    if (!get_engine().get_device_info().has_separate_cache)
        return;

    if (node.is_shape_infer_dep())
        return;

    if (inst_mem.count() == 0)
        return;

    if (alloc_type == allocation_type::usm_host || alloc_type == allocation_type::usm_shared) {
        // Allocate and transfer memory
        auto device_mem = inst_mem.get_engine()->allocate_memory(inst_mem.get_layout(), allocation_type::usm_device, false);
        device_mem->copy_from(get_stream(), inst_mem);
        GPU_DEBUG_LOG << "[" << node.id() << ": constant]" << std::endl;
        _memory_pool->release_memory(&inst_mem, node.get_unique_id(), node.id(), get_id());
        instance->set_output_memory(device_mem);
    }
}

void network::set_variable(const std::string& name, const std::shared_ptr<ov::intel_gpu::VariableStateBase>& variable) {
    GPU_DEBUG_TRACE_DETAIL << "Set variable " << name << " " << variable->get_layout().to_short_string() << std::endl;
    _variables_states[name] = variable;
}

bool network::has_variable(const std::string &variable_id) const {
    return _variables_states.find(variable_id) != _variables_states.end();
}

ov::intel_gpu::VariableStateBase& network::get_variable(const std::string &variable_id) const {
    auto it = _variables_states.find(variable_id);
    OPENVINO_ASSERT(it != _variables_states.end(), "[GPU] ", variable_id, " variable not found");
    return *it->second;
}

const ov::intel_gpu::VariableStateInfo& network::get_variable_info(const std::string &variable_id) const {
    auto it = _variables_state_info.find(variable_id);
    OPENVINO_ASSERT(it != _variables_state_info.end(), "[GPU] ", variable_id, " variable info not found");
    return it->second;
}

const ov::intel_gpu::VariablesMap& network::get_variables() const {
    return _variables_states;
}

const ov::intel_gpu::VariablesInfoMap& network::get_variables_info() const {
    return _variables_state_info;
}

void network::set_variables_state_info(const std::string& variable_id,
                                       const layout& variable_layout,
                                       ov::element::Type user_specified_type,
                                       const primitive* p,
                                       bool transpose_required) {
    _variables_state_info.emplace(variable_id, ov::intel_gpu::VariableStateInfo{variable_id, variable_layout, user_specified_type});

    _variables_state_info.at(variable_id).m_primitives.insert(p);
    _variables_state_info.at(variable_id).transpose_required = transpose_required;
}

void network::set_reuse_variable_mem(bool reuse) {
    _reuse_variable_mem = reuse;
}


}  // namespace cldnn<|MERGE_RESOLUTION|>--- conflicted
+++ resolved
@@ -992,17 +992,12 @@
         bool transpose_required = false;
         if (is_lora_state) {
             const auto& lora_prim = node.get_users().front()->as<lora>().get_primitive();
-<<<<<<< HEAD
             bool is_cm_user_platfom = get_engine().get_device_info().supports_immad;
-            for (size_t state_idx : {2, 4}) {
+            for (size_t state_idx : {2, 4, 5, 7, 8, 10}) {
                 if (is_cm_user_platfom && state_idx == 2) {
                     transpose_required = !lora_prim->transposed_states;
-                } else if (lora_prim->input[state_idx].pid == node.id()) {
-=======
-            for (size_t state_idx : {2, 4, 5, 7, 8, 10}) {
-                if (state_idx < lora_prim->input.size() &&
+                } else if (state_idx < lora_prim->input.size() &&
                     lora_prim->input[state_idx].pid == node.id()) {
->>>>>>> 7f750358
                     transpose_required = lora_prim->transposed_states;
                 }
             }
