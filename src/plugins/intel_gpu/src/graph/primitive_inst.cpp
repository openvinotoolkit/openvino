--- conflicted
+++ resolved
@@ -1249,21 +1249,6 @@
             }
         }
 #endif
-        if (_node->is_type<rms>()) {
-            const auto& input_layout = _impl_params->get_input_layout();
-            const auto& data_padding = input_layout.data_padding;
-            if (data_padding.is_dynamic() && _impl_params->_input_has_padding == false) {
-                const auto& lower_pads = data_padding._lower_size;
-                const auto& upper_pads = data_padding._upper_size;
-                _impl_params->_input_has_padding = std::any_of(lower_pads.begin(), lower_pads.end(), [](int value) {
-                    return value != 0;
-                });
-                _impl_params->_input_has_padding |= std::any_of(upper_pads.begin(), upper_pads.end(), [](int value) {
-                    return value != 0;
-                });
-            }
-        }
-
         _impl = _impls_factory->get_primitive_impl_for_params(*this, *_impl_params, use_async_compilation);
         GPU_DEBUG_TRACE_DETAIL << id() << " impl update: was: " << prev_impl_str << " now: " << _impl->get_kernel_name() << std::endl;
     }
@@ -1865,11 +1850,7 @@
     const bool prev_execution_skipped = can_be_optimized()
                         || (_impl_params->output_layouts[0].is_static() && _impl_params->output_layouts[0].count() == 0);
     const auto orig_outputs = _outputs;
-<<<<<<< HEAD
-    if ((is_dynamic() || _node->is_in_shape_of_subgraph()) && !has_inner_networks() && !_node->is_type<moe_expert>()) {
-=======
-    if ((is_dynamic() || get_node().is_in_shape_of_subgraph()) && !has_inner_networks()) {
->>>>>>> dcc99569
+    if ((is_dynamic() || get_node().is_in_shape_of_subgraph()) && !has_inner_networks() && !get_node().is_type<moe_expert>()) {
         do_runtime_in_place_concat();
         update_shape();
 
@@ -1978,11 +1959,7 @@
     }
     on_execute();
 
-<<<<<<< HEAD
-    if (!_node->is_type<condition>() && !_node->is_type<loop>() && !_node->is_type<moe_expert>()) {
-=======
-    if (!get_node().is_type<condition>() && !get_node().is_type<loop>()) {
->>>>>>> dcc99569
+    if (!get_node().is_type<condition>() && !get_node().is_type<loop>() && !get_node().is_type<moe_expert>()) {
         for (size_t i = 0; i < _outputs.size(); ++i) {
             if (!orig_outputs[i] && !_outputs[i])
                 continue;
