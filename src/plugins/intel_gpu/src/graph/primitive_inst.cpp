--- conflicted
+++ resolved
@@ -710,21 +710,6 @@
         if (updated_params.output_layouts[i].get_buffer_size().count() < updated_layouts[i].get_buffer_size().count()) {
             updated_params.output_layouts[i] = updated_layouts[i];
         }
-<<<<<<< HEAD
-        GPU_DEBUG_PROFILED_STAGE_MEMALLOC_INFO("reuse_buffer");
-    } else {
-        GPU_DEBUG_TRACE_DETAIL << id() << ": realloc output memory. "
-                               <<  " Current buffer_size=" << _max_output_layout_count
-                               <<  " Requested buffer_size=" << updated_layout.count() << std::endl;
-        _outputs = allocate_outputs(&updated_params, need_reset_output_memory(), true);
-        GPU_DEBUG_CODE(std::string memalloc_info = "");
-        GPU_DEBUG_CODE(for (size_t out_idx = 0; out_idx < _outputs.size(); ++out_idx) {
-            memalloc_info += (((_outputs.size() > 1) ? ("o" + to_string(out_idx) + ":") : "") +
-                              (_outputs[out_idx] ? (_outputs[out_idx]->from_memory_pool ? "from_pool" : "new_alloc") : "not allocated"));
-        })
-        GPU_DEBUG_PROFILED_STAGE_MEMALLOC_INFO(memalloc_info);
-=======
->>>>>>> 91dd4a8c
 
         if (can_reuse_buffer) {
             GPU_DEBUG_TRACE_DETAIL << id() << ": reuse previously allocated output buffer - "
