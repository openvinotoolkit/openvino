--- conflicted
+++ resolved
@@ -2046,12 +2046,9 @@
             GPU_DEBUG_LOG << "select_preferred_formats:" << node.id() << ": " << fmt_to_str(target_format) << " --> " << fmt_to_str(target_format)
                           << " For index : " << idx << std::endl;
         }
-<<<<<<< HEAD
     } else if (node.is_type<lstm_seq>()) {
         node.set_preferred_input_fmt(0, format::bfxy);
         node.set_preferred_input_fmt(1, format::ybfx);
-=======
->>>>>>> e1c167a8
     }
 }
 #endif  // ENABLE_ONEDNN_FOR_GPU
