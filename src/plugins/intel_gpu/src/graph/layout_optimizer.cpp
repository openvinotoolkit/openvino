--- conflicted
+++ resolved
@@ -2019,13 +2019,13 @@
         GPU_DEBUG_GET_INSTANCE(debug_config);
         GPU_DEBUG_IF(debug_config->disable_onednn_permute_fusion == 1)
             disable_permute_fuse_onednn_gemm = true;
+
         // Optimized out permute from permute-gemm pattern. i.e. permute -> gemm
-<<<<<<< HEAD
-        if (node.is_type<gemm>() && node.get_preferred_impl_type() != impl_types::any) {
-=======
-        if (node.is_type<gemm>() && !disable_permute_fuse_onednn_gemm && node.get_program().get_config().get_property(ov::intel_gpu::optimize_data)) {
->>>>>>> 6e67d7f8
-            // Only the formats below support permute opt out in gemm and permute pattern. For other formats, need to check the gemm performance.
+        if (node.is_type<gemm>() && !disable_permute_fuse_onednn_gemm &&
+            node.get_program().get_config().get_property(ov::intel_gpu::optimize_data) &&
+            node.get_preferred_impl_type() != impl_types::any) {
+            // Only the formats below support permute opt out in gemm and permute pattern. For other formats, need to
+            // check the gemm performance.
             for (size_t idx = 0 ; idx < node.get_dependencies().size() ; idx++) {
                 if (node.get_dependency(idx).is_type<permute>()) {
                     auto& pnode = node.get_dependency(idx);
