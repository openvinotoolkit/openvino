--- conflicted
+++ resolved
@@ -29,39 +29,7 @@
     auto ret_data_t = input_layout.data_type;
     auto ret_format = input_layout.format;
 
-<<<<<<< HEAD
-    switch (ret_format) {
-        case format::bfwzyx:
-            return layout{ ret_data_t, ret_format, tensor(batch(new_size.batch[0]), feature(new_size.feature[0]),
-                spatial(new_size.spatial[0], new_size.spatial[1], new_size.spatial[2], new_size.spatial[3])) };
-            break;
-        case format::bfzyx:
-        case format::b_fs_zyx_fsv16:
-        case format::b_fs_zyx_fsv32:
-            return layout{ ret_data_t, ret_format, tensor(batch(new_size.batch[0]), feature(new_size.feature[0]),
-                spatial(new_size.spatial[0], new_size.spatial[1], new_size.spatial[2])) };
-            break;
-        case format::bfyx:
-        case format::yxfb:
-        case format::b_fs_yx_fsv4:
-        case format::b_fs_yx_fsv16:
-        case format::b_fs_yx_fsv32:
-        case format::bs_fs_yx_bsv4_fsv2:
-        case format::bs_fs_yx_bsv4_fsv4:
-        case format::bs_fs_yx_bsv8_fsv2:
-        case format::bs_fs_yx_bsv8_fsv4:
-        case format::bs_fs_yx_bsv16_fsv16:
-        case format::bs_fs_yx_bsv32_fsv16:
-        case format::bs_fs_yx_bsv32_fsv32:
-            return layout{ ret_data_t, ret_format, tensor(batch(new_size.batch[0]), feature(new_size.feature[0]),
-                spatial(new_size.spatial[0], new_size.spatial[1])) };
-            break;
-        default:
-            throw "Format <something> not supported";
-    }
-=======
     return layout{ ret_data_t, ret_format, new_size };
->>>>>>> 54e5af95
 }
 
 std::string border_inst::to_string(border_node const& node) {
