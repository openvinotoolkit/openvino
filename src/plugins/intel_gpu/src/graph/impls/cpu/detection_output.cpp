--- conflicted
+++ resolved
@@ -14,20 +14,11 @@
 #include <vector>
 #include <utility>
 
-<<<<<<< HEAD
 #ifdef HAVE_SSE
 #include <immintrin.h>
 #include <xmmintrin.h>
 #endif // HAVE_SSE
 
-#ifdef FIX_OPENMP_RELEASE_ISSUE
-#ifdef OPENMP_FOUND
-#include <omp.h>
-#endif
-#endif // FIX_OPENMP_RELEASE_ISSUE
-
-=======
->>>>>>> bde65c25
 namespace cldnn {
 namespace cpu {
 
