// Copyright (C) 2018-2023 Intel Corporation
// SPDX-License-Identifier: Apache-2.0
//

#include "pooling/pooling_kernel_base.h"
#include "pooling/pooling_kernel_selector.h"
#include "pooling_inst.h"
<<<<<<< HEAD
=======
#include "pooling_shape_inference_util.hpp"
>>>>>>> 8321a411
#include "primitive_base.hpp"
#include "validation_util.hpp"

namespace cldnn {
namespace ocl {

namespace {

kernel_selector::pool_type cldnn_2_pool_type(pooling_mode mode) {
    switch (mode) {
        case pooling_mode::max:
            return kernel_selector::pool_type::MAX;
        case pooling_mode::average:
            return kernel_selector::pool_type::AVG;
        case pooling_mode::average_no_padding:
            return kernel_selector::pool_type::AVG;
        default:
            assert(0);
            return kernel_selector::pool_type::MAX;
    }
}

kernel_selector::kernel_divider_mode cldnn_2_kernel_divider_mode(pooling_mode mode) {
    switch (mode) {
        case pooling_mode::max:
        case pooling_mode::average:
            return kernel_selector::kernel_divider_mode::FIXED;
        case pooling_mode::average_no_padding:
            return kernel_selector::kernel_divider_mode::DYNAMIC;
        default:
            assert(0);
            return kernel_selector::kernel_divider_mode::DONT_CARE;
    }
}
}  // namespace

struct pooling_impl : typed_primitive_impl_ocl<pooling> {
    using parent = typed_primitive_impl_ocl<pooling>;
    using parent::parent;
    using kernel_selector_t = kernel_selector::pooling_kernel_selector;
    using kernel_params_t = std::pair<kernel_selector::pooling_params, kernel_selector::pooling_optional_params>;

    DECLARE_OBJECT_TYPE_SERIALIZATION(cldnn::ocl::pooling_impl)

    std::unique_ptr<primitive_impl> clone() const override {
        return make_unique<pooling_impl>(*this);
    }

protected:
    kernel_arguments_data get_arguments(const typed_primitive_inst<pooling>& instance) const override {
        kernel_arguments_data args = parent::get_arguments(instance);
        return args;
    }

public:
    static kernel_params_t get_kernel_params(const kernel_impl_params& impl_param) {
        const auto& primitive = impl_param.typed_desc<pooling>();
        auto params = get_default_params<kernel_selector::pooling_params>(impl_param);
        auto optional_params = get_default_optional_params<kernel_selector::pooling_optional_params>(impl_param.get_program());

        params.maxPoolOpset8Features = primitive->maxPoolOpset8Features;
        if (params.maxPoolOpset8Features) {
            switch (primitive->index_element_type) {
                case cldnn::data_types::i32: {
                    params.poolIndexElementType = kernel_selector::Datatype::INT32;
                    break;
                }
                case cldnn::data_types::i64: {
                    params.poolIndexElementType = kernel_selector::Datatype::INT64;
                    break;
                }
                default:
                    throw std::runtime_error{"Not supported index element type"};
            }
            params.poolAxis = primitive->axis;
        }

        const auto& input_layout = impl_param.get_input_layout();
        const auto& output_layout = impl_param.get_output_layout();

        auto kernel = primitive->size;
        auto stride = primitive->stride;
        auto dilation = primitive->dilation.empty() ? ov::Strides(stride.size(), 1)
                                                    : primitive->dilation;

        ov::CoordinateDiff pads_begin(primitive->pads_begin.begin(), primitive->pads_begin.end());
        ov::CoordinateDiff pads_end(primitive->pads_end.begin(), primitive->pads_end.end());
        auto auto_pad = primitive->auto_pad;

<<<<<<< HEAD
        if (auto_pad == ov::op::PadType::SAME_UPPER || auto_pad == ov::op::PadType::SAME_LOWER) {
            pads_begin.clear();
            pads_end.clear();
            ov::util::try_apply_auto_padding(input_layout.get_partial_shape(),
                                             kernel,
                                             stride,
                                             dilation,
                                             auto_pad,
                                             pads_end,
                                             pads_begin);
        }
        if (auto_pad == ov::op::PadType::VALID) {
            pads_begin = ov::CoordinateDiff(pads_begin.size(), 0);
            pads_end = ov::CoordinateDiff(pads_end.size(), 0);
        }
=======
        ov::op::v8::MaxPool op;
        op.set_strides(stride);
        op.set_kernel(kernel);
        op.set_auto_pad(auto_pad);

        ov::op::pooling::apply_padding(&op, input_layout.get_partial_shape(), dilation, pads_begin, pads_end);
>>>>>>> 8321a411

        auto spatial_rank = output_layout.get_spatial_rank();

        kernel.resize(std::max<size_t>(2, kernel.size()), 1);
        stride.resize(std::max<size_t>(2, stride.size()), 1);
        dilation.resize(std::max<size_t>(2, dilation.size()), 1);
        pads_begin.resize(std::max<size_t>(2, pads_begin.size()), 0);
        pads_end.resize(std::max<size_t>(2, pads_end.size()), 0);

        auto& pp = params;

        pp.poolType = cldnn_2_pool_type(primitive->mode);
        pp.remainderAction = primitive->rounding_type == ov::op::RoundingType::CEIL ? kernel_selector::pool_remainder::CEIL
                                                                                    : kernel_selector::pool_remainder::FLOOR;

        // check if last pooling window goes outside of input size + padding. If so the avg pooling size will be
        // adjusted to that, to work properly this calculation must take pad_end into account.
        auto dynamic_mode = false;
        for (size_t i = 0; i < spatial_rank; i++) {
            dynamic_mode |= (((output_layout.spatial(i) - 1) * stride[spatial_rank - i - 1]) + kernel[spatial_rank - i - 1]) >
                                 static_cast<size_t>(pads_end[spatial_rank - i - 1] + pads_begin[spatial_rank - i - 1] + input_layout.spatial(i));
        }

        if (primitive->mode == pooling_mode::average && dynamic_mode)
            pp.divMode = kernel_selector::kernel_divider_mode::DYNAMIC_WITH_PADDING;
        else
            pp.divMode = cldnn_2_kernel_divider_mode(primitive->mode);

        uint32_t kernel_z = kernel.size() >= 3 ? static_cast<uint32_t>(kernel[kernel.size() - 3]) : 1;
        uint32_t kernel_y = kernel.size() >= 2 ? static_cast<uint32_t>(kernel[kernel.size() - 2]) : 1;
        uint32_t kernel_x = kernel.size() >= 1 ? static_cast<uint32_t>(kernel[kernel.size() - 1]) : 1;
        pp.poolSize = {kernel_x, kernel_y, kernel_z};

        uint32_t pad_z = std::max<std::ptrdiff_t>(pads_begin.size() >= 3 ? pads_begin[pads_begin.size() - 3] : 0, 0);
        uint32_t pad_y = std::max<std::ptrdiff_t>(pads_begin.size() >= 2 ? pads_begin[pads_begin.size() - 2] : 0, 0);
        uint32_t pad_x = std::max<std::ptrdiff_t>(pads_begin.size() >= 1 ? pads_begin[pads_begin.size() - 1] : 0, 0);
        pp.poolPad  = {pad_x, pad_y, pad_z};

        uint32_t stride_z = stride.size() >= 3 ? static_cast<uint32_t>(stride[stride.size() - 3]) : 1;
        uint32_t stride_y = stride.size() >= 2 ? static_cast<uint32_t>(stride[stride.size() - 2]) : 1;
        uint32_t stride_x = stride.size() >= 1 ? static_cast<uint32_t>(stride[stride.size() - 1]) : 1;
        pp.poolStride = {stride_x, stride_y, stride_z};

        uint32_t dilation_z = dilation.size() >= 3 ? static_cast<uint32_t>(dilation[dilation.size() - 3]) : 1;
        uint32_t dilation_y = dilation.size() >= 2 ? static_cast<uint32_t>(dilation[dilation.size() - 2]) : 1;
        uint32_t dilation_x = dilation.size() >= 1 ? static_cast<uint32_t>(dilation[dilation.size() - 1]) : 1;
        pp.poolDilation = {dilation_x, dilation_y, dilation_z};

        return {params, optional_params};
    }
};

namespace detail {

attach_pooling_impl::attach_pooling_impl() {
    auto types = { data_types::f16, data_types::f32, data_types::i8, data_types::u8 };
    auto formats = { format::bfyx,
                     format::byxf,
                     format::yxfb,
                     format::b_fs_yx_fsv4,
                     format::b_fs_yx_fsv16,
                     format::b_fs_yx_fsv32,
                     format::bs_fs_yx_bsv16_fsv16,
                     format::bs_fs_yx_bsv16_fsv32,
                     format::bs_fs_yx_bsv32_fsv16,
                     format::bs_fs_yx_bsv32_fsv32,

                     format::bfzyx,
                     format::b_fs_zyx_fsv16,
                     format::b_fs_zyx_fsv32,
                     format::bs_fs_zyx_bsv16_fsv16,
                     format::bs_fs_zyx_bsv16_fsv32,
                     format::bs_fs_zyx_bsv32_fsv16,
                     format::bs_fs_zyx_bsv32_fsv32 };

    auto keys = implementation_map<pooling>::combine(types, formats);
    keys.emplace(data_types::f16, format::fs_b_yx_fsv32);
    keys.emplace(data_types::f32, format::fs_b_yx_fsv32);

    implementation_map<pooling>::add(impl_types::ocl, typed_primitive_impl_ocl<pooling>::create<pooling_impl>, keys);
}

}  // namespace detail
}  // namespace ocl
}  // namespace cldnn

BIND_BINARY_BUFFER_WITH_TYPE(cldnn::ocl::pooling_impl)
BIND_BINARY_BUFFER_WITH_TYPE(cldnn::pooling)<|MERGE_RESOLUTION|>--- conflicted
+++ resolved
@@ -5,10 +5,7 @@
 #include "pooling/pooling_kernel_base.h"
 #include "pooling/pooling_kernel_selector.h"
 #include "pooling_inst.h"
-<<<<<<< HEAD
-=======
 #include "pooling_shape_inference_util.hpp"
->>>>>>> 8321a411
 #include "primitive_base.hpp"
 #include "validation_util.hpp"
 
@@ -98,30 +95,12 @@
         ov::CoordinateDiff pads_end(primitive->pads_end.begin(), primitive->pads_end.end());
         auto auto_pad = primitive->auto_pad;
 
-<<<<<<< HEAD
-        if (auto_pad == ov::op::PadType::SAME_UPPER || auto_pad == ov::op::PadType::SAME_LOWER) {
-            pads_begin.clear();
-            pads_end.clear();
-            ov::util::try_apply_auto_padding(input_layout.get_partial_shape(),
-                                             kernel,
-                                             stride,
-                                             dilation,
-                                             auto_pad,
-                                             pads_end,
-                                             pads_begin);
-        }
-        if (auto_pad == ov::op::PadType::VALID) {
-            pads_begin = ov::CoordinateDiff(pads_begin.size(), 0);
-            pads_end = ov::CoordinateDiff(pads_end.size(), 0);
-        }
-=======
         ov::op::v8::MaxPool op;
         op.set_strides(stride);
         op.set_kernel(kernel);
         op.set_auto_pad(auto_pad);
 
         ov::op::pooling::apply_padding(&op, input_layout.get_partial_shape(), dilation, pads_begin, pads_end);
->>>>>>> 8321a411
 
         auto spatial_rank = output_layout.get_spatial_rank();
 
