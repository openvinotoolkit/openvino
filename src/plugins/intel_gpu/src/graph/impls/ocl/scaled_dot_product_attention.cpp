// Copyright (C) 2024 Intel Corporation
// SPDX-License-Identifier: Apache-2.0
//

#include "multi_stage_primitive.hpp"
#include "scaled_dot_product_attention_inst.h"
#include "kv_cache_inst.h"

#include "sdpa/sdpa_kernel_selector.h"
#include "sdpa/sdpa_kernel_base.h"

namespace cldnn {
namespace ocl {

// SDPA impl may create 2 versions of the kernel internally
// 1. Default SDPA kernels
// 2. SDPA kernels with indirect access to one of the inputs
// This feature is used to avoid perf drop when we create single kernel which checks batch size in runtime
// Can be reverted once performance of the kernel is improved
struct scaled_dot_product_attention_impl : multi_stage_primitive<scaled_dot_product_attention> {
    using parent = multi_stage_primitive<scaled_dot_product_attention>;
    using parent::parent;
    using kernel_selector_t = kernel_selector::sdpa_kernel_selector;
    using kernel_params_t = kernel_selector::sdpa_params;

    DECLARE_OBJECT_TYPE_SERIALIZATION(cldnn::ocl::scaled_dot_product_attention_impl)

    const uint32_t default_sdpa = 0;
    const uint32_t indirect_sdpa = 1;

    std::unique_ptr<primitive_impl> clone() const override {
        return make_deep_copy<scaled_dot_product_attention_impl, kernel_params_t>(*this);
    }

    scaled_dot_product_attention_impl() = default;

    scaled_dot_product_attention_impl(const std::vector<kernel_selector::kernel_data>& kd) : parent(kd) {
        this->can_reuse_memory = true;
    }

    void load(BinaryInputBuffer& ib) override {
        parent::load(ib);
        if (is_dynamic()) {
            auto& kernel_selector = kernel_selector_t::Instance();
            auto kernel_impl = kernel_selector.GetImplementation(_kernels_data[default_sdpa].kernelName);
            kernel_impl->GetUpdateDispatchDataFunc(_kernels_data[default_sdpa]);
            if (_kernels_data.size() >= 2) {
                auto bt_kernel_impl = kernel_selector.GetImplementation(_kernels_data[indirect_sdpa].kernelName);
                bt_kernel_impl->GetUpdateDispatchDataFunc(_kernels_data[indirect_sdpa]);
            }
            if (_kernels_data.size() == 3) {
                auto bt_kernel_impl = kernel_selector.GetImplementation(_kernels_data[2].kernelName);
                bt_kernel_impl->GetUpdateDispatchDataFunc(_kernels_data[2]);
            }
        }
    }

protected:
    std::vector<layout> get_internal_buffer_layouts_impl() const override {
        // Look for the first sdpa_opt kernel entry. Currently, it can be used as default sdpa, indirect sdpa, or for both default
        // and indirect cases. All of sdpa_opt kernels use the same internal buffers, so we can find the first sdpa_opt and
        // use its` internal buffers configuration. The following scenarios are possible:
        // 1) _kernels_data[0] - micro_sdpa (default)
        //   => internal buffers are not needed
        // 2) _kernels_data[0] - sdpa_opt (default)
        //   => use internal buffers from [0] kernel
        // 2) _kernels_data[0] - sdpa_opt (default)
        //    _kernels_data[1] - sdpa_opt (indirect)
        //   => use internal buffers from [0] kernel
        // 3) _kernels_data[0] - micro_sdpa (default)
        //    _kernels_data[1] - sdpa_opt (indirect)
        //   => use internal buffers from [1] kernel
        size_t kernel_idx = _kernels_data.size();
        if (_kernels_data.size() >= 1 && !_kernels_data[0].internalBufferSizes.empty()) {
            kernel_idx = 0;
        } else if (_kernels_data.size() >= 2 && !_kernels_data[1].internalBufferSizes.empty()) {
            kernel_idx = 1;
        }

        std::vector<layout> layouts;
<<<<<<< HEAD
        if (kernel_idx < _kernels_data.size()) {
            auto dtype = from_data_type(_kernels_data[kernel_idx].internalBufferDataType);
            const auto bpp = data_type_traits::size_of(dtype);
            for (auto size : _kernels_data[kernel_idx].internalBufferSizes) {
                layout inbuf_layout = {dtype, format::bfyx, // simple linear format (flattern to x channel)
                                        {1, 1, 1, (tensor::value_type)(size / bpp)}};
                layouts.push_back(inbuf_layout);
=======
        for (size_t i = 0; i < _kernels_data.size(); i++) {
            if (!_kernels_data[i].internalBufferSizes.empty()) {
                auto dtype = from_data_type(_kernels_data[i].internalBufferDataType);
                const auto bpp = data_type_traits::size_of(dtype);
                for (auto size : _kernels_data[i].internalBufferSizes) {
                    layout inbuf_layout = {dtype, format::bfyx, // simple linear format (flattern to x channel)
                                            {1, 1, 1, (tensor::value_type)(size / bpp)}};
                    layouts.push_back(inbuf_layout);
                }
>>>>>>> 82503ac8
            }
        }

        return layouts;
    }

    static size_t get_beam_table_id(std::shared_ptr<const scaled_dot_product_attention> primitive) {
        return primitive->input_size() - 1;
    }

    static bool has_indirect_inputs(const kernel_impl_params& impl_param) {
        const auto& desc = impl_param.typed_desc<scaled_dot_product_attention>();
        return desc->indirect_axis != -1;
    }

    kernel_arguments_data get_arguments(const scaled_dot_product_attention_inst& instance, size_t stage) const override {
        kernel_arguments_data args;

        auto inputs_num = instance.inputs_memory_count();
        if (instance.has_indirect_inputs() && stage == default_sdpa)
            inputs_num--;

        for (size_t i = 0; i < inputs_num; i++) {
            args.inputs.push_back(instance.input_memory_ptr(i));
        }

        if (instance.has_fused_primitives()) {
            size_t count = instance.get_fused_mem_count();
            for (size_t i = 0; i < count; i++) {
                args.fused_op_inputs.push_back(instance.fused_memory(i));
            }
        }

        for (size_t i = 0; i < instance.outputs_memory_count(); i++) {
            args.outputs.push_back(instance.output_memory_ptr(i));
        }

        args.shape_info = instance.shape_info_memory_ptr();

        return args;
    }

    void set_arguments_impl(scaled_dot_product_attention_inst& instance) override {}

    event::ptr execute_stage(const std::vector<event::ptr>& events, scaled_dot_product_attention_inst& instance, size_t stage) {
        stream& stream = instance.get_network().get_stream();
        std::vector<event::ptr> tmp_events(events);
        std::vector<event::ptr> all_events;
        size_t kernel_offset = 0;

        for (size_t s = 0; s < stage; s++) {
            kernel_offset += _kernels_data[s].kernels.size();
        }
        for (size_t kd_idx = 0; kd_idx < _kernels_data[stage].kernels.size(); ++kd_idx) {
            if (_kernels_data[stage].kernels[kd_idx].skip_execution)
                continue;

            size_t idx_final = kernel_offset + kd_idx;
            // If any user of the desc's users is CPU implementation or network's output, set desc as a output event (event won't be nullptr)
            bool needs_completion_event = instance.needs_completion_event();

            auto& params = _kernels_data[stage].kernels[kd_idx].params;
            auto args = get_arguments(instance, stage);
            args.scalars = &params.scalars;

            for (size_t i = 0; i < instance.get_intermediates_memories().size(); i++)
                args.intermediates.push_back(instance.get_intermediates_memories()[i]);

            stream.set_arguments(*_kernels[idx_final], _kernels_data[stage].kernels[kd_idx].params, args);

            const auto& gws = params.workGroups.global;
            const auto& lws = params.workGroups.local;

            GPU_DEBUG_TRACE_DETAIL << "Enqueue stage " << stage << " kernel " << idx_final << ": gws=[" << gws[0] << ", " << gws[1] << ", " << gws[2] << "] "
                                   << "lws=[" << lws[0] << ", " << lws[1] << ", " << lws[2] << "]"
                                   << (needs_completion_event ? " has_completion_event=true" : "") << std::endl;

            auto ev = stream.enqueue_kernel(*_kernels[idx_final], params, args, tmp_events, needs_completion_event);
            if (_kernels_data[stage].needs_sub_kernels_sync) {
                tmp_events = {ev};
            }
            all_events.push_back(ev);
        }

        return stream.aggregate_events(all_events, all_events.size() > 1);
    }

    bool need_indirect_load(const scaled_dot_product_attention_inst& instance) const {
        auto desc = instance.get_typed_desc<scaled_dot_product_attention>();

        if (!instance.has_indirect_inputs())
            return false;

        const auto& params = *instance.get_impl_params();
        const auto indirect_axis = desc->indirect_axis;
        if (params.input_layouts[get_beam_table_id(desc)].get_partial_shape()[indirect_axis].get_length() == 1)
            return false;

        const auto& deps = instance.dependencies();

        const auto indirect_dep_idx = 1;
        const auto& indirect_dep = deps[indirect_dep_idx].first;
        if (dynamic_cast<const kv_cache_inst*>(indirect_dep) == nullptr) {
            return true;
        }

        auto state_layout = indirect_dep->get_impl_params()->get_input_layout(0);
        bool is_prefill = state_layout.count() == 0;
        return !is_prefill;
    }

    bool need_sdpa_opt_load(const scaled_dot_product_attention_inst& instance) const {
        if (_kernels_data.size() < 2)
            return false;

        if (instance.has_indirect_inputs() && _kernels_data.size() < 3)
            return false;

        const auto& query_layout = instance.get_impl_params()->get_input_layout(0);

        auto get_reordered_dimension = [](const ov::PartialShape& pshape, const std::vector<int64_t>& order, size_t idx) -> const ov::Dimension& {
            if (order.empty())
                return pshape[idx];

            return pshape[order[idx]];
        };

        const auto& desc = instance.get_impl_params()->typed_desc<scaled_dot_product_attention>();
        const auto dim_L = get_reordered_dimension(query_layout.get_partial_shape(), desc->input_q_transpose_order, 2 /* y */);

        bool is_generate = dim_L.get_length() == 1;  // L
        return is_generate;
    }

    event::ptr execute_impl(const std::vector<event::ptr>& events, scaled_dot_product_attention_inst& instance) override {
        if (need_indirect_load(instance)) {
            return execute_stage(events, instance, indirect_sdpa);
        } else if (need_sdpa_opt_load(instance)) {
            return execute_stage(events, instance, _kernels_data.size() -1 /* the last */);
        } else {
            return execute_stage(events, instance, default_sdpa);
        }
    }

    static kernel_selector::sdpa_configuration get_sdpa_configuration(const kernel_impl_params& impl_param) {
        kernel_selector::sdpa_configuration config;

        auto transpose_pshape = [](const ov::PartialShape& pshape, const std::vector<int64_t>& order) {
            if (order.empty())
                return pshape;

            auto transposed_pshape = ov::PartialShape::dynamic(pshape.rank());
            for (size_t i = 0; i < order.size(); i++) {
                transposed_pshape[i] = pshape[order[i]];
            }
            return transposed_pshape;
        };

        const auto& desc = impl_param.typed_desc<scaled_dot_product_attention>();
        const auto query_shape = transpose_pshape(impl_param.get_input_layout(0).get_partial_shape(), desc->input_q_transpose_order);
        const auto key_shape = transpose_pshape(impl_param.get_input_layout(1).get_partial_shape(), desc->input_k_transpose_order);
        const auto value_shape = transpose_pshape(impl_param.get_input_layout(2).get_partial_shape(), desc->input_v_transpose_order);

        OPENVINO_ASSERT(key_shape == value_shape, "[GPU] The shapes of key and value inputs are expected to be equal");
        for (size_t i = 0; i < query_shape.size(); ++i) {
            if (query_shape[i].is_static() && key_shape[i].is_static() && value_shape[i].is_static()) {
                if (query_shape[i].get_length() > key_shape[i].get_length()) {
                    config.broadcast_axis = desc->input_k_transpose_order[i];
                    config.group_size = query_shape[i].get_length() / key_shape[i].get_length();
                }
            }
        }

        if (query_shape[query_shape.size() - 1].is_static())
            config.head_size = query_shape[query_shape.size() - 1].get_length();

        config.is_causal = desc->is_causal;

        if (desc->is_kv_compressed) {
            const auto& group_sizes = desc->quantization_attributes.group_sizes;
            const auto non_compressed_dims = std::count(group_sizes.begin(), group_sizes.end(), 1);

            config.per_head_quantization = (group_sizes.size() - non_compressed_dims) == 1;
            config.is_kv_compressed = desc->is_kv_compressed;
            config.use_asymmetric_quantization =
                desc->quantization_attributes.quantization_type == ov::op::internal::DynamicQuantize::QuantizationType::Asymmetric;
            config.combine_scales_and_zp =
                desc->quantization_attributes.output_storage_type != ov::op::internal::DynamicQuantize::OutputStorageType::Planar;
        }

        return config;
    }

public:
    static kernel_params_t get_kernel_params(const kernel_impl_params& impl_param, bool is_dynamic, bool indirect = false) {
        const auto& desc = impl_param.typed_desc<scaled_dot_product_attention>();
        auto params = get_default_params<kernel_selector::sdpa_params>(impl_param, is_dynamic);

        auto data_inputs_num = impl_param.input_layouts.size();
        if (has_indirect_inputs(impl_param))
            data_inputs_num--;

        auto has_zp_input_buffers = false;
        if (desc->is_kv_compressed) {
            data_inputs_num -= 2; // key and value compression scales are handled separately

            if (desc->get_compression_zp_inputs_num() > 0)
                data_inputs_num -= 2; // key and value compression zp are handled separately
        }

        params.inputs.resize(data_inputs_num);
        for (size_t i = 0; i < data_inputs_num; i++) {
            params.inputs[i] = convert_data_tensor(impl_param.get_input_layout(i));
        }

        params.conf = get_sdpa_configuration(impl_param);

        params.input0_order = desc->input_q_transpose_order;
        params.input1_order = desc->input_k_transpose_order;
        params.input2_order = desc->input_v_transpose_order;
        params.output_order = desc->output_transpose_order;

        if (indirect && has_indirect_inputs(impl_param)) {
            params.beam_table = convert_data_tensor(impl_param.get_input_layout(get_beam_table_id(desc)));
            params.indirect_axis = desc->indirect_axis;
        }

        if (desc->is_kv_compressed) {
            params.key_cache_comp_scale = convert_data_tensor(impl_param.get_input_layout(data_inputs_num));
            params.value_cache_comp_scale = convert_data_tensor(impl_param.get_input_layout(data_inputs_num + 1));

            if (has_zp_input_buffers) {
                params.key_cache_comp_zp = convert_data_tensor(impl_param.get_input_layout(data_inputs_num + 2));
                params.value_cache_comp_zp = convert_data_tensor(impl_param.get_input_layout(data_inputs_num + 3));
            }
        }

        const auto& in_offsets_map = impl_param.in_port_to_shape_info_offset;
        std::map<size_t, size_t> in_tensor_to_offset_map;
        for (size_t i = 0; i < data_inputs_num; i++) {
            in_tensor_to_offset_map[i] = in_offsets_map.at(i);
        }

        const auto& out_offsets_map = impl_param.out_port_to_shape_info_offset;
        std::map<size_t, size_t> out_tensor_to_offset_map = {
            {0, out_offsets_map.at(0)},
        };

        params.set_dynamic_shape_offsets(in_tensor_to_offset_map, out_tensor_to_offset_map);

        if (desc->is_kv_compressed) {
            params.key_cache_comp_scale.SetDynamicShapeOffset(in_offsets_map.at(data_inputs_num));
            params.value_cache_comp_scale.SetDynamicShapeOffset(in_offsets_map.at(data_inputs_num + 1));

            if (has_zp_input_buffers) {
                params.key_cache_comp_zp.SetDynamicShapeOffset(in_offsets_map.at(data_inputs_num + 2));
                params.value_cache_comp_zp.SetDynamicShapeOffset(in_offsets_map.at(data_inputs_num + 3));
            }
        }

        if (indirect && has_indirect_inputs(impl_param)) {
            params.beam_table.SetDynamicShapeOffset(in_offsets_map.at(get_beam_table_id(desc)));
        }

        return params;
    }

    static std::unique_ptr<primitive_impl> create(const typed_program_node<scaled_dot_product_attention>& arg, const kernel_impl_params& impl_param) {
        std::vector<kernel_selector::kernel_data> kernels_data;
        auto sdpa_kernel_params = get_kernel_params(impl_param, impl_param.is_dynamic());
        auto& kernel_selector = kernel_selector_t::Instance();
        kernels_data.push_back(kernel_selector.get_best_kernel(sdpa_kernel_params));

        if (has_indirect_inputs(impl_param)) {
            auto indirect_kernel_params = get_kernel_params(impl_param, impl_param.is_dynamic(), true);
            kernels_data.push_back(kernel_selector.get_best_kernel(indirect_kernel_params));
        }

        const auto& gfx_ver = impl_param.get_program().get_engine().get_device_info().gfx_ver;
        if (gfx_ver.major == 12 && gfx_ver.minor == 74) { // ARL only
            sdpa_kernel_params.should_use_sdpa_opt = true;
            kernels_data.push_back(kernel_selector.get_best_kernel(sdpa_kernel_params));
        }

        return cldnn::make_unique<scaled_dot_product_attention_impl>(kernels_data);
    }

    void update_dispatch_data(const kernel_impl_params& impl_param) override {
        // If model loaded from cache, params are not initialized, so we create a new object and reuse it in the future
        if (_kernels_data[default_sdpa].params == nullptr) {
            _kernels_data[default_sdpa].params = std::make_shared<kernel_params_t>(get_kernel_params(impl_param, true));
        }
        update_shapes(*_kernels_data[default_sdpa].params, impl_param);
        (_kernels_data[default_sdpa].update_dispatch_data_func)(*_kernels_data[default_sdpa].params, _kernels_data[default_sdpa]);

        if (_kernels_data.size() >= 2) {
            if (_kernels_data[indirect_sdpa].params == nullptr) {
                _kernels_data[indirect_sdpa].params = std::make_shared<kernel_params_t>(get_kernel_params(impl_param, true));
            }
            update_shapes(*_kernels_data[indirect_sdpa].params, impl_param);
            (_kernels_data[indirect_sdpa].update_dispatch_data_func)(*_kernels_data[indirect_sdpa].params, _kernels_data[indirect_sdpa]);
        }
        if (_kernels_data.size() == 3) {
            (_kernels_data[2].update_dispatch_data_func)(*_kernels_data[default_sdpa].params, _kernels_data[2]);
        }
    }
};

namespace detail {

attach_scaled_dot_product_attention_impl::attach_scaled_dot_product_attention_impl() {
    using sdpa_prim = scaled_dot_product_attention;

    auto types = {
        data_types::f32,
        data_types::f16,
        data_types::i8,
    };

    auto formats = {
        format::bfyx,
    };

    implementation_map<sdpa_prim>::add(impl_types::ocl,
                                       shape_types::static_shape,
                                       scaled_dot_product_attention_impl::create,
                                       types,
                                       formats);

    implementation_map<sdpa_prim>::add(impl_types::ocl,
                                       shape_types::dynamic_shape,
                                       scaled_dot_product_attention_impl::create,
                                       types,
                                       formats);
}

}  // namespace detail
}  // namespace ocl
}  // namespace cldnn

BIND_BINARY_BUFFER_WITH_TYPE(cldnn::ocl::scaled_dot_product_attention_impl)
BIND_BINARY_BUFFER_WITH_TYPE(cldnn::scaled_dot_product_attention)<|MERGE_RESOLUTION|>--- conflicted
+++ resolved
@@ -78,25 +78,13 @@
         }
 
         std::vector<layout> layouts;
-<<<<<<< HEAD
-        if (kernel_idx < _kernels_data.size()) {
-            auto dtype = from_data_type(_kernels_data[kernel_idx].internalBufferDataType);
+        for (size_t i = 0; i < _kernels_data.size(); i++) {
+            auto dtype = from_data_type(_kernels_data[i].internalBufferDataType);
             const auto bpp = data_type_traits::size_of(dtype);
-            for (auto size : _kernels_data[kernel_idx].internalBufferSizes) {
+            for (auto size : _kernels_data[i].internalBufferSizes) {
                 layout inbuf_layout = {dtype, format::bfyx, // simple linear format (flattern to x channel)
                                         {1, 1, 1, (tensor::value_type)(size / bpp)}};
                 layouts.push_back(inbuf_layout);
-=======
-        for (size_t i = 0; i < _kernels_data.size(); i++) {
-            if (!_kernels_data[i].internalBufferSizes.empty()) {
-                auto dtype = from_data_type(_kernels_data[i].internalBufferDataType);
-                const auto bpp = data_type_traits::size_of(dtype);
-                for (auto size : _kernels_data[i].internalBufferSizes) {
-                    layout inbuf_layout = {dtype, format::bfyx, // simple linear format (flattern to x channel)
-                                            {1, 1, 1, (tensor::value_type)(size / bpp)}};
-                    layouts.push_back(inbuf_layout);
-                }
->>>>>>> 82503ac8
             }
         }
 
