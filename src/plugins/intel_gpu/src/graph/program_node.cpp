--- conflicted
+++ resolved
@@ -3,46 +3,39 @@
 //
 
 #include "program_node.h"
-
+#include "program_helpers.h"
+#include "primitive_inst.h"
+#include "loop_inst.h"
 #include "intel_gpu/runtime/debug_configuration.hpp"
-#include "loop_inst.h"
-#include "primitive_inst.h"
-#include "program_helpers.h"
 #ifdef ENABLE_ONEDNN_FOR_GPU
-#    include <impls/onednn/utils.hpp>
-
-#    include "convolution_inst.h"
-#    include "deconvolution_inst.h"
-#    include "fully_connected_inst.h"
-#    include "gemm_inst.h"
-#    include "pooling_inst.h"
-#    include "quantize_inst.h"
-#    include "reduce_inst.h"
-#    include "reorder_inst.h"
-#endif  // ENABLE_ONEDNN_FOR_GPU
-
+#include "convolution_inst.h"
+#include "gemm_inst.h"
+#include "fully_connected_inst.h"
+#include "deconvolution_inst.h"
+#include "quantize_inst.h"
+#include "reorder_inst.h"
+#include "pooling_inst.h"
+#include "reduce_inst.h"
+#include <impls/onednn/utils.hpp>
+#endif // ENABLE_ONEDNN_FOR_GPU
+
+#include "to_string_utils.h"
+#include "json_object.h"
+#include <vector>
 #include <memory>
+#include <utility>
+#include <string>
 #include <set>
-#include <string>
-#include <utility>
-#include <vector>
-
-#include "json_object.h"
-#include "to_string_utils.h"
 
 using namespace cldnn;
 
 thread_local size_t program_node::cur_id = 0;
 
 program_node::program_node(std::shared_ptr<primitive> prim, program& prog)
-    : desc(prim),
-      myprog(prog),
-      preferred_input_fmts({}),
-      preferred_output_fmts({}),
-      org_id(prim ? (prim->id) : 0) {
+    : desc(prim), myprog(prog), preferred_input_fmts({}), preferred_output_fmts({}), org_id(prim ? (prim->id) : 0) {
     if (prim) {
         num_outputs = prim->num_outputs;
-        for (size_t i = 0; i < num_outputs; ++i) {
+        for (size_t i = 0 ; i < num_outputs; ++i) {
             layout output_layout = layout{ov::PartialShape{}, data_types::f32, format::bfyx};
             output_layout.data_padding = prim->output_paddings[i];
             output_layouts.push_back(output_layout);
@@ -82,8 +75,7 @@
 
 std::vector<primitive_id> program_node::get_dependencies_ids() const {
     std::vector<primitive_id> dep_ids;
-    for (auto& dependency : dependencies)
-        dep_ids.push_back(dependency.first->get_primitive()->id);
+    for (auto& dependency : dependencies) dep_ids.push_back(dependency.first->get_primitive()->id);
     return dep_ids;
 }
 
@@ -96,13 +88,9 @@
     dependencies.erase(dependencies.begin() + idx);
 }
 
-std::set<primitive_id> program_node::get_memory_dependencies() const {
-    return memory_dependencies;
-}
-
-void program_node::add_memory_dependency(primitive_id prim) {
-    memory_dependencies.insert(prim);
-}
+std::set<primitive_id> program_node::get_memory_dependencies() const { return memory_dependencies; }
+
+void program_node::add_memory_dependency(primitive_id prim) { memory_dependencies.insert(prim); }
 
 void program_node::add_memory_dependency(std::vector<primitive_id> prim_list) {
     memory_dependencies.insert(prim_list.begin(), prim_list.end());
@@ -198,12 +186,12 @@
         impls.push_back("null");
     } else {
 #ifdef __clang__
-#    pragma clang diagnostic push
-#    pragma clang diagnostic ignored "-Wpotentially-evaluated-expression"
+#pragma clang diagnostic push
+#pragma clang diagnostic ignored "-Wpotentially-evaluated-expression"
 #endif
         impls.push_back(selected_impl->get_kernel_name());
 #ifdef __clang__
-#    pragma clang diagnostic pop
+#pragma clang diagnostic pop
 #endif
     }
     node_info->add("implementation", impls);
@@ -371,27 +359,23 @@
 }
 
 bool program_node::is_dynamic_output_layout(size_t idx) const {
-    return (output_layouts[idx].is_dynamic()) || (output_layouts[idx].get_partial_shape().size() == 0);
+    return (output_layouts[idx].is_dynamic()) ||  (output_layouts[idx].get_partial_shape().size() == 0);
 }
 
 bool program_node::is_dynamic_output_layout(size_t idx) {
-    return (output_layouts[idx].is_dynamic()) || (output_layouts[idx].get_partial_shape().size() == 0);
+    return (output_layouts[idx].is_dynamic()) ||  (output_layouts[idx].get_partial_shape().size() == 0);
 }
 
 bool program_node::has_padded_dependency() {
-    return std::any_of(get_dependencies().begin(),
-                       get_dependencies().end(),
-                       [](const std::pair<program_node*, int32_t>& dep) {
-                           return dep.first->is_padded();
-                       });
+    return std::any_of(get_dependencies().begin(), get_dependencies().end(), [](const std::pair<program_node*, int32_t>& dep) {
+        return dep.first->is_padded();
+    });
 }
 
 bool program_node::has_padded_dependency() const {
-    return std::any_of(get_dependencies().begin(),
-                       get_dependencies().end(),
-                       [](const std::pair<program_node*, int32_t>& dep) {
-                           return dep.first->is_padded();
-                       });
+    return std::any_of(get_dependencies().begin(), get_dependencies().end(), [](const std::pair<program_node*, int32_t>& dep) {
+        return dep.first->is_padded();
+    });
 }
 
 std::map<size_t, memory::ptr> program_node::get_const_memory_deps() const {
@@ -456,16 +440,15 @@
     return true;
 }
 
-void program_node::set_selected_impl(std::unique_ptr<primitive_impl> impl) {
+ void program_node::set_selected_impl(std::unique_ptr<primitive_impl> impl) {
     selected_impl = std::move(impl);
 }
 
 bool program_node::need_lockable_memory() const {
-    bool need_lockable_mem =
-        get_users().empty() || std::any_of(get_users().begin(), get_users().end(), [](const program_node* n) {
-            auto impl = n->get_selected_impl();
-            return impl ? impl->is_cpu() : n->get_preferred_impl_type() == impl_types::cpu;
-        });
+    bool need_lockable_mem = get_users().empty() || std::any_of(get_users().begin(), get_users().end(), [](const program_node* n) {
+        auto impl = n->get_selected_impl();
+        return impl ? impl->is_cpu() : n->get_preferred_impl_type() == impl_types::cpu;
+    });
 
     return need_lockable_mem;
 }
@@ -477,39 +460,38 @@
 
 void program_node::set_preferred_input_fmt(size_t idx, format::type type) {
     if (idx >= preferred_input_fmts.size())
-        preferred_input_fmts.resize(idx + 1, format::any);
+        preferred_input_fmts.resize(idx+1, format::any);
 
     preferred_input_fmts.at(idx) = type;
 }
 
 void program_node::set_preferred_output_fmt(size_t idx, format::type type) {
     if (idx >= preferred_output_fmts.size())
-        preferred_output_fmts.resize(idx + 1, format::any);
+        preferred_output_fmts.resize(idx+1, format::any);
 
     preferred_output_fmts.at(idx) = type;
 }
 
-/* ----------------------------------------- */
-/* Onednn fused operations integration logic */
-/* ----------------------------------------- */
+    /* ----------------------------------------- */
+    /* Onednn fused operations integration logic */
+    /* ----------------------------------------- */
 
 #ifdef ENABLE_ONEDNN_FOR_GPU
 
-dnnl::post_ops program_node::try_optimize_post_ops(dnnl::post_ops& p_ops,
-                                                   const std::shared_ptr<dnnl::primitive_attr>& attr,
+dnnl::post_ops program_node::try_optimize_post_ops(dnnl::post_ops& p_ops, const std::shared_ptr<dnnl::primitive_attr>& attr,
                                                    bool& optimization_is_completed) {
     // Create new dnnl::post_ops object which will be filled inside the optimization process
     dnnl::post_ops optimized_p_ops;
 
     // Add new post-op into optimized_p_ops structure
-    auto add_post_op =
-        [&](onednn_post_op_type type, const dnnl::post_ops& cur_p_ops, dnnl::post_ops& new_p_ops, int idx) {
-            switch (type) {
+    auto add_post_op = [&](onednn_post_op_type type, const dnnl::post_ops& cur_p_ops, dnnl::post_ops& new_p_ops, int idx) {
+        switch (type) {
             case onednn_post_op_type::eltwise_act:
             case onednn_post_op_type::eltwise_clip:
             case onednn_post_op_type::eltwise_linear:
             case onednn_post_op_type::eltwise_round:
-            case onednn_post_op_type::eltwise_hardsigmoid: {
+            case onednn_post_op_type::eltwise_hardsigmoid:
+            {
                 dnnl::algorithm alg;
                 float alpha, beta;
                 cur_p_ops.get_params_eltwise(idx, alg, alpha, beta);
@@ -521,7 +503,8 @@
             case onednn_post_op_type::binary_sub:
             case onednn_post_op_type::binary_mul:
             case onednn_post_op_type::binary_max:
-            case onednn_post_op_type::binary_min: {
+            case onednn_post_op_type::binary_min:
+            {
                 dnnl::algorithm alg;
                 dnnl::memory::desc desc;
                 cur_p_ops.get_params_binary(idx, alg, desc);
@@ -529,25 +512,27 @@
                 break;
             }
 
-            case onednn_post_op_type::binary_relu: {
+            case onednn_post_op_type::binary_relu:
+            {
                 int mask;
                 cur_p_ops.get_params_prelu(idx, mask);
                 new_p_ops.append_prelu(mask);
                 break;
             }
 
-            case onednn_post_op_type::scale: {
+            case onednn_post_op_type::scale:
+            {
                 break;
             }
 
-            case onednn_post_op_type::sum: {
+            case onednn_post_op_type::sum:
+            {
                 float scale;
                 dnnl::memory::data_type data_type;
                 cur_p_ops.get_params_sum(idx, scale, data_type);
-                // Only conv supports data type specification in append_sum. Other primitives(deconv, fc) do not support
-                // it.
+                // Only conv supports data type specification in append_sum. Other primitives(deconv, fc) do not support it.
                 if (is_type<convolution>()) {
-                    new_p_ops.append_sum(scale, 0 /*zero_point*/, data_type);
+                    new_p_ops.append_sum(scale, 0/*zero_point*/, data_type);
                 } else {
                     new_p_ops.append_sum(scale);
                 }
@@ -559,19 +544,21 @@
             case onednn_post_op_type::optimized_eltwise_act:
             case onednn_post_op_type::optimized_eltwise_linear:
             case onednn_post_op_type::optimized_eltwise_clip:
-            case onednn_post_op_type::optimized_eltwise_round: {
+            case onednn_post_op_type::optimized_eltwise_round:
+            {
                 // Current operation already has been optimized => don't need extra actions
                 break;
             }
 
             default:
                 throw std::runtime_error("Unsupported onednn post-operation type");
-            }
-        };
+        }
+    };
 
     // Check that post-op type is any optimized
     auto type_is_any_optimized = [](onednn_post_op_type type) -> bool {
-        return type == onednn_post_op_type::optimized || type == onednn_post_op_type::optimized_sum ||
+        return type == onednn_post_op_type::optimized ||
+               type == onednn_post_op_type::optimized_sum ||
                type == onednn_post_op_type::optimized_eltwise_act ||
                type == onednn_post_op_type::optimized_eltwise_linear ||
                type == onednn_post_op_type::optimized_eltwise_clip ||
@@ -581,7 +568,7 @@
     // Check that post-op type is eltwise
     auto type_is_eltwise = [](onednn_post_op_type type) -> bool {
         return type == onednn_post_op_type::eltwise_round || type == onednn_post_op_type::eltwise_linear ||
-               type == onednn_post_op_type::eltwise_clip || type == onednn_post_op_type::eltwise_act;
+               type == onednn_post_op_type::eltwise_clip  || type == onednn_post_op_type::eltwise_act;
     };
 
     // Check that post-op type is binary_add or binary_mul
@@ -590,44 +577,26 @@
     };
 
     // Simple post-op type checks
-    auto type_is_optimized = [](onednn_post_op_type type) -> bool {
-        return type == onednn_post_op_type::optimized;
+    auto type_is_optimized         = [](onednn_post_op_type type) -> bool { return type == onednn_post_op_type::optimized; };
+    auto type_is_eltwise_linear    = [](onednn_post_op_type type) -> bool { return type == onednn_post_op_type::eltwise_linear; };
+    auto type_is_optimized_eltwise = [](onednn_post_op_type type) -> bool {
+         return type == onednn_post_op_type::optimized_eltwise_act || type == onednn_post_op_type::optimized_eltwise_linear ||
+                type == onednn_post_op_type::optimized_eltwise_round || type == onednn_post_op_type::optimized_eltwise_clip;
     };
-    auto type_is_eltwise_linear = [](onednn_post_op_type type) -> bool {
-        return type == onednn_post_op_type::eltwise_linear;
-    };
-    auto type_is_optimized_eltwise = [](onednn_post_op_type type) -> bool {
-        return type == onednn_post_op_type::optimized_eltwise_act ||
-               type == onednn_post_op_type::optimized_eltwise_linear ||
-               type == onednn_post_op_type::optimized_eltwise_round ||
-               type == onednn_post_op_type::optimized_eltwise_clip;
-    };
-    auto type_is_binary_add = [](onednn_post_op_type type) -> bool {
-        return type == onednn_post_op_type::binary_add;
-    };
-    auto type_is_binary_mul = [](onednn_post_op_type type) -> bool {
-        return type == onednn_post_op_type::binary_mul;
-    };
-    auto type_is_optimized_sum = [](onednn_post_op_type type) -> bool {
-        return type == onednn_post_op_type::optimized_sum;
-    };
-    auto type_is_scale = [](onednn_post_op_type type) -> bool {
-        return type == onednn_post_op_type::scale;
-    };
+    auto type_is_binary_add        = [](onednn_post_op_type type) -> bool { return type == onednn_post_op_type::binary_add; };
+    auto type_is_binary_mul        = [](onednn_post_op_type type) -> bool { return type == onednn_post_op_type::binary_mul; };
+    auto type_is_optimized_sum     = [](onednn_post_op_type type) -> bool { return type == onednn_post_op_type::optimized_sum; };
+    auto type_is_scale             = [](onednn_post_op_type type) -> bool { return type == onednn_post_op_type::scale; };
 
     auto get_eltwise_type = [](onednn_post_op_type type) {
         switch (type) {
-        case onednn_post_op_type::optimized_eltwise_act:
-            return onednn_post_op_type::eltwise_act;
-        case onednn_post_op_type::optimized_eltwise_clip:
-            return onednn_post_op_type::eltwise_clip;
-        case onednn_post_op_type::optimized_eltwise_linear:
-            return onednn_post_op_type::eltwise_linear;
-        case onednn_post_op_type::optimized_eltwise_round:
-            return onednn_post_op_type::eltwise_round;
-        default:
-            throw std::runtime_error("Unsupported optimized eltwise post-operation type");
-            break;
+            case onednn_post_op_type::optimized_eltwise_act: return onednn_post_op_type::eltwise_act;
+            case onednn_post_op_type::optimized_eltwise_clip: return onednn_post_op_type::eltwise_clip;
+            case onednn_post_op_type::optimized_eltwise_linear: return onednn_post_op_type::eltwise_linear;
+            case onednn_post_op_type::optimized_eltwise_round: return onednn_post_op_type::eltwise_round;
+            default:
+                throw std::runtime_error("Unsupported optimized eltwise post-operation type");
+                break;
         }
     };
 
@@ -673,17 +642,13 @@
 
     auto get_optimized_eltwise_type = [](onednn_post_op_type type) {
         switch (type) {
-        case onednn_post_op_type::eltwise_linear:
-            return onednn_post_op_type::optimized_eltwise_linear;
-        case onednn_post_op_type::eltwise_act:
-            return onednn_post_op_type::optimized_eltwise_act;
-        case onednn_post_op_type::eltwise_round:
-            return onednn_post_op_type::optimized_eltwise_round;
-        case onednn_post_op_type::eltwise_clip:
-            return onednn_post_op_type::optimized_eltwise_clip;
-        default:
-            throw std::runtime_error("Unsupported optimized eltwise post-operation type");
-            break;
+            case onednn_post_op_type::eltwise_linear: return onednn_post_op_type::optimized_eltwise_linear;
+            case onednn_post_op_type::eltwise_act: return onednn_post_op_type::optimized_eltwise_act;
+            case onednn_post_op_type::eltwise_round: return onednn_post_op_type::optimized_eltwise_round;
+            case onednn_post_op_type::eltwise_clip: return onednn_post_op_type::optimized_eltwise_clip;
+            default:
+                throw std::runtime_error("Unsupported optimized eltwise post-operation type");
+                break;
         }
     };
 
@@ -692,8 +657,7 @@
         auto cur_type = cur_post_ops[cur_post_op_idx].op_type;
         auto prev_type = cur_post_ops[prev_post_op_idx].op_type;
 
-        GPU_DEBUG_TRACE << "before prev_post_op_idx: " << prev_post_op_idx << ", cur_post_op_idx: " << cur_post_op_idx
-                        << std::endl;
+        GPU_DEBUG_TRACE << "before prev_post_op_idx: " << prev_post_op_idx << ", cur_post_op_idx: " << cur_post_op_idx << std::endl;
 
         // Ignore optimized operations for "previous" operation in our operation pair
         while (type_is_any_optimized(prev_type) && prev_post_op_idx < post_ops_size - 1) {
@@ -710,19 +674,16 @@
             cur_type = cur_post_ops[cur_post_op_idx].op_type;
         }
 
-        GPU_DEBUG_TRACE << "after prev_post_op_idx: " << prev_post_op_idx << ", cur_post_op_idx: " << cur_post_op_idx
-                        << std::endl;
+        GPU_DEBUG_TRACE << "after prev_post_op_idx: " << prev_post_op_idx << ", cur_post_op_idx: " << cur_post_op_idx << std::endl;
 
         // If prev_post_op_idx and cur_idx are same, add the last post-op to dnnl::post_ops
-        if (prev_post_op_idx == post_ops_size - 1 && prev_post_op_idx == cur_post_op_idx &&
-            !type_is_any_optimized(prev_type)) {
+        if (prev_post_op_idx == post_ops_size - 1 && prev_post_op_idx == cur_post_op_idx && !type_is_any_optimized(prev_type)) {
             add_post_op(prev_type, p_ops, optimized_p_ops, prev_post_op_idx);
             break;
         }
 
         // If this is the last pair and it's optimized - add the last post-op and go out from the cycle
-        if (cur_post_op_idx == post_ops_size - 1 &&
-            (type_is_any_optimized(cur_type) || type_is_any_optimized(prev_type))) {
+        if (cur_post_op_idx == post_ops_size - 1 && (type_is_any_optimized(cur_type) || type_is_any_optimized(prev_type))) {
             if (!type_is_any_optimized(prev_type)) {
                 add_post_op(prev_type, p_ops, optimized_p_ops, prev_post_op_idx);
             }
@@ -733,12 +694,15 @@
         }
 
         // Post-ops combinations which can be simplified
-        auto eltw_and_eltw = type_is_eltwise(cur_type) && type_is_eltwise(prev_type);
-        auto bin_and_eltw = type_is_binary_add_or_mul(cur_type) && type_is_eltwise_linear(prev_type);
-        auto eltw_and_bin = type_is_eltwise_linear(cur_type) && type_is_binary_add_or_mul(prev_type);
+        auto eltw_and_eltw  = type_is_eltwise(cur_type) && type_is_eltwise(prev_type);
+        auto bin_and_eltw   = type_is_binary_add_or_mul(cur_type) && type_is_eltwise_linear(prev_type);
+        auto eltw_and_bin   = type_is_eltwise_linear(cur_type) && type_is_binary_add_or_mul(prev_type);
         auto eltw_and_scale = type_is_eltwise_linear(cur_type) && type_is_scale(prev_type);
 
-        auto can_try_optimize = eltw_and_eltw || bin_and_eltw || eltw_and_bin || eltw_and_scale;
+        auto can_try_optimize = eltw_and_eltw ||
+                                bin_and_eltw ||
+                                eltw_and_bin ||
+                                eltw_and_scale;
 
         bool cur_ops_pair_is_optimized = false;
 
@@ -750,8 +714,7 @@
                 p_ops.get_params_eltwise(prev_post_op_idx, prev_alg, prev_alpha, prev_beta);
                 p_ops.get_params_eltwise(cur_post_op_idx, cur_alg, cur_alpha, cur_beta);
 
-                auto eltw_linear_and_eltw_linear =
-                    type_is_eltwise_linear(cur_type) && type_is_eltwise_linear(prev_type);
+                auto eltw_linear_and_eltw_linear = type_is_eltwise_linear(cur_type) && type_is_eltwise_linear(prev_type);
 
                 // eltwise_linear + eltwise_linear combination can be optimized always
                 if (eltw_linear_and_eltw_linear) {
@@ -763,8 +726,7 @@
                     // Combine 2 eltwises into one
                     add_post_op(cur_type, eltw_p_op, optimized_p_ops, 0);
 
-                    // Marked current and previous eltwise operations as 'optimized' (they will be ignored on the next
-                    // iteration of cycle)
+                    // Marked current and previous eltwise operations as 'optimized' (they will be ignored on the next iteration of cycle)
                     cur_post_ops[cur_post_op_idx].op_type = onednn_post_op_type::optimized;
                     cur_post_ops[prev_post_op_idx].op_type = get_optimized_eltwise_type(prev_type);
 
@@ -789,8 +751,7 @@
                 p_ops.get_params_binary(cur_post_op_idx, alg, desc);
                 p_ops.get_params_eltwise(prev_post_op_idx, alg, alpha, beta);
 
-                // Eltwise operations can use runtime non-constant data buffers, so check that memory buffers consist of
-                // constant data only
+                // Eltwise operations can use runtime non-constant data buffers, so check that memory buffers consist of constant data only
                 auto bin_ops_can_be_optimized = cur_node.is_type<data>() && cur_node.is_constant() &&
                                                 cur_node.get_users().size() == 1 && desc.get_data_type() == dnnl_f32;
 
@@ -817,8 +778,7 @@
                         }
                     }
 
-                    // Marked previous eltwise operation as 'optimized' (it will be ignored on the next iteration of
-                    // cycle)
+                    // Marked previous eltwise operation as 'optimized' (it will be ignored on the next iteration of cycle)
                     cur_post_ops[prev_post_op_idx].op_type = onednn_post_op_type::optimized;
 
                     cur_ops_pair_is_optimized = true;
@@ -833,8 +793,7 @@
                 p_ops.get_params_eltwise(cur_post_op_idx, alg, alpha, beta);
                 p_ops.get_params_binary(prev_post_op_idx, alg, desc);
 
-                // Eltwise operations can use runtime non-constant data buffers, so check that memory buffers consist of
-                // constant data only
+                // Eltwise operations can use runtime non-constant data buffers, so check that memory buffers consist of constant data only
                 auto bin_ops_can_be_optimized = prev_node.is_type<data>() && prev_node.is_constant() &&
                                                 prev_node.get_users().size() == 1 && desc.get_data_type() == dnnl_f32;
 
@@ -861,8 +820,7 @@
                         }
                     }
 
-                    // Marked current eltwise operation as 'optimized' (it will be ignored on the next iteration of
-                    // cycle)
+                    // Marked current eltwise operation as 'optimized' (it will be ignored on the next iteration of cycle)
                     cur_post_ops[cur_post_op_idx].op_type = onednn_post_op_type::optimized;
 
                     cur_ops_pair_is_optimized = true;
@@ -879,8 +837,7 @@
                 if (beta == 0.f && prev_node.get_output_layout().data_type == data_types::f32) {
                     memory::ptr prev_scale_mem_ptr = prev_node.as<data>().get_attached_memory_ptr();
                     if (prev_scale_mem_ptr == nullptr)
-                        throw std::runtime_error(
-                            "OneDNN post-ops optimization error: nonexistent node for eltw + scale");
+                        throw std::runtime_error("OneDNN post-ops optimization error: nonexistent node for eltw + scale");
                     auto& stream = prev_scale_mem_ptr->get_engine()->get_service_stream();
                     mem_lock<float, mem_lock_type::read_write> eltw_and_scale_lock(prev_scale_mem_ptr, stream);
 
@@ -891,8 +848,7 @@
                         eltw_and_scale_lock[data_idx] *= alpha;
                     }
 
-                    // Marked current eltwise operation as 'optimized' (it will be ignored on the next iteration of
-                    // cycle)
+                    // Marked current eltwise operation as 'optimized' (it will be ignored on the next iteration of cycle)
                     cur_post_ops[cur_post_op_idx].op_type = onednn_post_op_type::optimized;
 
                     cur_ops_pair_is_optimized = true;
@@ -908,8 +864,7 @@
         if (cur_post_op_idx == post_ops_size - 1 && !cur_ops_pair_is_optimized) {
             add_post_op(cur_type, p_ops, optimized_p_ops, cur_post_op_idx);
             optimization_done = true;
-        } else if (cur_post_ops[cur_post_op_idx].op_type != onednn_post_op_type::optimized &&
-                   cur_post_op_idx < post_ops_size - 1) {
+        } else if (cur_post_ops[cur_post_op_idx].op_type != onednn_post_op_type::optimized && cur_post_op_idx < post_ops_size - 1) {
             cur_post_op_idx++;
             prev_post_op_idx++;
         }
@@ -930,6 +885,7 @@
 
     return optimized_p_ops;
 }
+
 
 void program_node::init_onednn_primitive_attributes() {
     const std::vector<fused_primitive_desc>& cldnn_post_ops = get_fused_primitives();
@@ -944,17 +900,20 @@
     size_t empty_mem = 0xff;
 
     // Add information about post-operation into the list, update indices
-    auto update_onednn_post_op_list = [&](onednn_post_op_type type,
-                                          size_t m_dep,
+    auto update_onednn_post_op_list = [&](onednn_post_op_type type, size_t m_dep,
                                           dnnl::memory::format_tag tag = dnnl::memory::format_tag::undef,
                                           bool flatten = false) {
-        fused_primitive_desc_onednn cur_op_desc = {type, memory_offset, m_dep, tag, flatten};
+        fused_primitive_desc_onednn cur_op_desc = { type, memory_offset, m_dep, tag, flatten };
         fused_ops.push_back(cur_op_desc);
 
-        auto has_memory_buffers = type == onednn_post_op_type::binary_add || type == onednn_post_op_type::binary_sub ||
-                                  type == onednn_post_op_type::binary_mul || type == onednn_post_op_type::binary_max ||
-                                  type == onednn_post_op_type::binary_min || type == onednn_post_op_type::binary_relu ||
-                                  type == onednn_post_op_type::scale || type == onednn_post_op_type::sum;
+        auto has_memory_buffers = type == onednn_post_op_type::binary_add ||
+                                  type == onednn_post_op_type::binary_sub ||
+                                  type == onednn_post_op_type::binary_mul ||
+                                  type == onednn_post_op_type::binary_max ||
+                                  type == onednn_post_op_type::binary_min ||
+                                  type == onednn_post_op_type::binary_relu ||
+                                  type == onednn_post_op_type::scale ||
+                                  type == onednn_post_op_type::sum;
 
         if (has_memory_buffers)
             memory_offset++;
@@ -965,16 +924,14 @@
         auto& desc = cldnn_post_ops[idx];
         if (desc.is_type<activation>()) {
             auto fused_desc = desc.typed_desc<activation>();
-            if (fused_desc->activation_function == cldnn::activation_func::relu_negative_slope &&
-                !fused_desc->additional_params_input.empty()) {
+            if (fused_desc->activation_function == cldnn::activation_func::relu_negative_slope
+                && !fused_desc->additional_params_input.empty()) {
                 auto dep_idx = cldnn_post_ops[idx].dep_start_idx;
                 int oc_dim = static_cast<int>(desc.output_layout.get_tensor().feature.size());
                 post_ops.append_prelu(1 << oc_dim);
                 update_onednn_post_op_list(onednn_post_op_type::binary_relu, dep_idx);
             } else if (fused_desc->activation_function == cldnn::activation_func::hard_sigmoid) {
-                post_ops.append_eltwise(dnnl::algorithm::eltwise_hardsigmoid,
-                                        fused_desc->additional_params.a,
-                                        fused_desc->additional_params.b);
+                post_ops.append_eltwise(dnnl::algorithm::eltwise_hardsigmoid, fused_desc->additional_params.a, fused_desc->additional_params.b);
                 update_onednn_post_op_list(onednn_post_op_type::eltwise_hardsigmoid, empty_mem);
             } else if (fused_desc->activation_function == cldnn::activation_func::hsigmoid) {
                 // hard_sigmoid(x,a,b) = clamp(ax+b, 0, 1)
@@ -989,13 +946,11 @@
                 if (alg == dnnl::algorithm::undef)
                     IE_THROW() << "Activations that are undef algorithms must be converted to other activations before "
                                   "pushing to post-op.";
-                // Usage of alpha and beta between cldnn::pow and dnnl::eltwise::pow is different : d = pow(src, a) / d
-                // = a * pow(src, b)
+                // Usage of alpha and beta between cldnn::pow and dnnl::eltwise::pow is different : d = pow(src, a) / d = a * pow(src, b)
                 if (alg == dnnl::algorithm::eltwise_pow)
                     post_ops.append_eltwise(alg, 1.0f, fused_desc->additional_params.a);
-                else if (alg == dnnl::algorithm::eltwise_hardswish)  // mapping val * min(max(0, val + 3), 6) / 6 to val
-                                                                     // * max(min(1, alpha * val + beta), 0)
-                    post_ops.append_eltwise(alg, 1 / 6.f, 0.5f);
+                else if (alg == dnnl::algorithm::eltwise_hardswish) // mapping val * min(max(0, val + 3), 6) / 6 to val * max(min(1, alpha * val + beta), 0)
+                    post_ops.append_eltwise(alg, 1/6.f, 0.5f);
                 else
                     post_ops.append_eltwise(alg, fused_desc->additional_params.a, fused_desc->additional_params.b);
 
@@ -1031,7 +986,7 @@
                 auto fusing_type = onednn_add_fusing_helpers::get_add_fusing_type(*this, cldnn_post_ops[idx]);
                 if (fusing_type == add_fusing_type::sum && num_sum_post_ops == 0) {
                     if (is_type<convolution>()) {
-                        post_ops.append_sum(1.0f, 0 /*zero-point*/, onednn::convert_data_type(in.data_type));
+                        post_ops.append_sum(1.0f, 0/*zero-point*/, onednn::convert_data_type(in.data_type));
                     } else {
                         post_ops.append_sum(1.0f);
                     }
@@ -1053,24 +1008,13 @@
         } else if (desc.is_type<quantize>()) {
             auto dep_idx = desc.dep_start_idx;
 
-<<<<<<< HEAD
-            // ********************************* Common case with output range usage *********************************
-            // //
-=======
             // ********************************* Common case with output range usage ********************************* //
->>>>>>> 33e0b8ca
             const auto& q_param = desc.get_typed_fuse_params<QuantizeFuseParams>();
             if (q_param->_per_tensor_output_range && q_param->_out_lo < q_param->_out_hi) {
                 // 1. pre-scale & pre-shift
                 {
                     if (q_param->_per_tensor_input_scale && q_param->_per_tensor_input_shift) {
-<<<<<<< HEAD
-                        post_ops.append_eltwise(dnnl::algorithm::eltwise_linear,
-                                                q_param->_in_scale,
-                                                q_param->_in_shift);
-=======
                         post_ops.append_eltwise(dnnl::algorithm::eltwise_linear, q_param->_in_scale, q_param->_in_shift);
->>>>>>> 33e0b8ca
                         update_onednn_post_op_list(onednn_post_op_type::eltwise_linear, empty_mem);
                     } else {
                         if (q_param->_per_tensor_input_scale) {
@@ -1078,13 +1022,9 @@
                             update_onednn_post_op_list(onednn_post_op_type::eltwise_linear, empty_mem);
                         } else {
                             auto in_scale = get_dependency(dep_idx++).get_output_layout();
-                            dnnl::memory::desc in_scale_desc =
-                                onednn::layout_to_memory_desc(in_scale, dnnl::memory::format_tag::ab, true);
+                            dnnl::memory::desc in_scale_desc = onednn::layout_to_memory_desc(in_scale, dnnl::memory::format_tag::ab, true);
                             post_ops.append_binary(dnnl::algorithm::binary_mul, in_scale_desc);
-                            update_onednn_post_op_list(onednn_post_op_type::binary_mul,
-                                                       dep_idx - 1,
-                                                       dnnl::memory::format_tag::ab,
-                                                       true);
+                            update_onednn_post_op_list(onednn_post_op_type::binary_mul, dep_idx - 1, dnnl::memory::format_tag::ab, true);
                         }
 
                         if (q_param->_need_pre_shift) {
@@ -1093,13 +1033,9 @@
                                 update_onednn_post_op_list(onednn_post_op_type::eltwise_linear, empty_mem);
                             } else {
                                 auto in_shift = get_dependency(dep_idx++).get_output_layout();
-                                dnnl::memory::desc in_shift_desc =
-                                    onednn::layout_to_memory_desc(in_shift, dnnl::memory::format_tag::ab, true);
+                                dnnl::memory::desc in_shift_desc = onednn::layout_to_memory_desc(in_shift, dnnl::memory::format_tag::ab, true);
                                 post_ops.append_binary(dnnl::algorithm::binary_add, in_shift_desc);
-                                update_onednn_post_op_list(onednn_post_op_type::binary_add,
-                                                           dep_idx - 1,
-                                                           dnnl::memory::format_tag::ab,
-                                                           true);
+                                update_onednn_post_op_list(onednn_post_op_type::binary_add, dep_idx - 1, dnnl::memory::format_tag::ab, true);
                             }
                         }
                     }
@@ -1117,17 +1053,9 @@
 
                 // 3. post-scale & post-shift
                 {
-<<<<<<< HEAD
-                    if (q_param->_need_post_scale && q_param->_need_post_shift && q_param->_per_tensor_output_scale &&
-                        q_param->_per_tensor_output_shift) {
-                        post_ops.append_eltwise(dnnl::algorithm::eltwise_linear,
-                                                q_param->_out_scale,
-                                                q_param->_out_shift);
-=======
                     if (q_param->_need_post_scale && q_param->_need_post_shift &&
                         q_param->_per_tensor_output_scale && q_param->_per_tensor_output_shift) {
                         post_ops.append_eltwise(dnnl::algorithm::eltwise_linear, q_param->_out_scale, q_param->_out_shift);
->>>>>>> 33e0b8ca
                         update_onednn_post_op_list(onednn_post_op_type::eltwise_linear, empty_mem);
                     } else {
                         if (q_param->_need_post_scale) {
@@ -1136,13 +1064,9 @@
                                 update_onednn_post_op_list(onednn_post_op_type::eltwise_linear, empty_mem);
                             } else {
                                 auto out_scale = get_dependency(dep_idx++).get_output_layout();
-                                dnnl::memory::desc out_scale_desc =
-                                    onednn::layout_to_memory_desc(out_scale, dnnl::memory::format_tag::ab, true);
+                                dnnl::memory::desc out_scale_desc = onednn::layout_to_memory_desc(out_scale, dnnl::memory::format_tag::ab, true);
                                 post_ops.append_binary(dnnl::algorithm::binary_mul, out_scale_desc);
-                                update_onednn_post_op_list(onednn_post_op_type::binary_mul,
-                                                           dep_idx - 1,
-                                                           dnnl::memory::format_tag::ab,
-                                                           true);
+                                update_onednn_post_op_list(onednn_post_op_type::binary_mul, dep_idx - 1, dnnl::memory::format_tag::ab, true);
                             }
                         }
 
@@ -1152,13 +1076,9 @@
                                 update_onednn_post_op_list(onednn_post_op_type::eltwise_linear, empty_mem);
                             } else {
                                 auto out_shift = get_dependency(dep_idx++).get_output_layout();
-                                dnnl::memory::desc out_shift_desc =
-                                    onednn::layout_to_memory_desc(out_shift, dnnl::memory::format_tag::ab, true);
+                                dnnl::memory::desc out_shift_desc = onednn::layout_to_memory_desc(out_shift, dnnl::memory::format_tag::ab, true);
                                 post_ops.append_binary(dnnl::algorithm::binary_add, out_shift_desc);
-                                update_onednn_post_op_list(onednn_post_op_type::binary_add,
-                                                           dep_idx - 1,
-                                                           dnnl::memory::format_tag::ab,
-                                                           true);
+                                update_onednn_post_op_list(onednn_post_op_type::binary_add, dep_idx - 1, dnnl::memory::format_tag::ab, true);
                             }
                         }
                     }
@@ -1167,21 +1087,13 @@
                 // 4. clamp
                 {
                     if (q_param->_need_clamp || idx < cldnn_post_ops.size() - 1) {
-<<<<<<< HEAD
-                        float out_lo =
-                            q_param->_need_min_clamp ? q_param->_out_lo : data_type_traits::min<float>(out_dt);
-                        float out_hi =
-                            q_param->_need_max_clamp ? q_param->_out_hi : data_type_traits::max<float>(out_dt);
-=======
                         float out_lo = q_param->_need_min_clamp ? q_param->_out_lo : data_type_traits::min<float>(out_dt);
                         float out_hi = q_param->_need_max_clamp ? q_param->_out_hi : data_type_traits::max<float>(out_dt);
->>>>>>> 33e0b8ca
                         post_ops.append_eltwise(dnnl::algorithm::eltwise_clip, out_lo, out_hi);
                         update_onednn_post_op_list(onednn_post_op_type::eltwise_clip, empty_mem);
                     }
                 }
-                // ********************************* Rare case with input range usage *********************************
-                // //
+            // ********************************* Rare case with input range usage ********************************* //
             } else {
                 // 1. clamp
                 {
@@ -1190,34 +1102,20 @@
                         auto in_hi = get_dependency(dep_idx++).get_output_layout();
                         dnnl::algorithm clamp_max = dnnl::algorithm::binary_max;
                         dnnl::algorithm clamp_min = dnnl::algorithm::binary_min;
-                        dnnl::memory::desc in_lo_desc =
-                            onednn::layout_to_memory_desc(in_lo, dnnl::memory::format_tag::ab, true);
-                        dnnl::memory::desc in_hi_desc =
-                            onednn::layout_to_memory_desc(in_hi, dnnl::memory::format_tag::ab, true);
+                        dnnl::memory::desc in_lo_desc = onednn::layout_to_memory_desc(in_lo, dnnl::memory::format_tag::ab, true);
+                        dnnl::memory::desc in_hi_desc = onednn::layout_to_memory_desc(in_hi, dnnl::memory::format_tag::ab, true);
 
                         post_ops.append_binary(clamp_max, in_lo_desc);
-                        update_onednn_post_op_list(onednn_post_op_type::binary_max,
-                                                   dep_idx - 2,
-                                                   dnnl::memory::format_tag::ab,
-                                                   true);
+                        update_onednn_post_op_list(onednn_post_op_type::binary_max, dep_idx - 2, dnnl::memory::format_tag::ab, true);
                         post_ops.append_binary(clamp_min, in_hi_desc);
-                        update_onednn_post_op_list(onednn_post_op_type::binary_min,
-                                                   dep_idx - 1,
-                                                   dnnl::memory::format_tag::ab,
-                                                   true);
+                        update_onednn_post_op_list(onednn_post_op_type::binary_min, dep_idx - 1, dnnl::memory::format_tag::ab, true);
                     }
                 }
 
                 // 2. pre-scale & pre-shift
                 {
                     if (q_param->_per_tensor_input_scale && q_param->_per_tensor_input_shift) {
-<<<<<<< HEAD
-                        post_ops.append_eltwise(dnnl::algorithm::eltwise_linear,
-                                                q_param->_in_scale,
-                                                q_param->_in_shift);
-=======
                         post_ops.append_eltwise(dnnl::algorithm::eltwise_linear, q_param->_in_scale, q_param->_in_shift);
->>>>>>> 33e0b8ca
                         update_onednn_post_op_list(onednn_post_op_type::eltwise_linear, empty_mem);
                     } else {
                         if (q_param->_per_tensor_input_scale) {
@@ -1225,13 +1123,9 @@
                             update_onednn_post_op_list(onednn_post_op_type::eltwise_linear, empty_mem);
                         } else {
                             auto in_scale = get_dependency(dep_idx++).get_output_layout();
-                            dnnl::memory::desc in_scale_desc =
-                                onednn::layout_to_memory_desc(in_scale, dnnl::memory::format_tag::ab, true);
+                            dnnl::memory::desc in_scale_desc = onednn::layout_to_memory_desc(in_scale, dnnl::memory::format_tag::ab, true);
                             post_ops.append_binary(dnnl::algorithm::binary_mul, in_scale_desc);
-                            update_onednn_post_op_list(onednn_post_op_type::binary_mul,
-                                                       dep_idx - 1,
-                                                       dnnl::memory::format_tag::ab,
-                                                       true);
+                            update_onednn_post_op_list(onednn_post_op_type::binary_mul, dep_idx - 1, dnnl::memory::format_tag::ab, true);
                         }
 
                         if (q_param->_need_pre_shift) {
@@ -1240,13 +1134,9 @@
                                 update_onednn_post_op_list(onednn_post_op_type::eltwise_linear, empty_mem);
                             } else {
                                 auto in_shift = get_dependency(dep_idx++).get_output_layout();
-                                dnnl::memory::desc in_shift_desc =
-                                    onednn::layout_to_memory_desc(in_shift, dnnl::memory::format_tag::ab, true);
+                                dnnl::memory::desc in_shift_desc = onednn::layout_to_memory_desc(in_shift, dnnl::memory::format_tag::ab, true);
                                 post_ops.append_binary(dnnl::algorithm::binary_add, in_shift_desc);
-                                update_onednn_post_op_list(onednn_post_op_type::binary_add,
-                                                           dep_idx - 1,
-                                                           dnnl::memory::format_tag::ab,
-                                                           true);
+                                update_onednn_post_op_list(onednn_post_op_type::binary_add, dep_idx - 1, dnnl::memory::format_tag::ab, true);
                             }
                         }
                     }
@@ -1260,17 +1150,9 @@
 
                 // 4. post-scale & post-shift
                 {
-<<<<<<< HEAD
-                    if (q_param->_need_post_scale && q_param->_need_post_shift && q_param->_per_tensor_output_scale &&
-                        q_param->_per_tensor_output_shift) {
-                        post_ops.append_eltwise(dnnl::algorithm::eltwise_linear,
-                                                q_param->_out_scale,
-                                                q_param->_out_shift);
-=======
                     if (q_param->_need_post_scale && q_param->_need_post_shift &&
                         q_param->_per_tensor_output_scale && q_param->_per_tensor_output_shift) {
                         post_ops.append_eltwise(dnnl::algorithm::eltwise_linear, q_param->_out_scale, q_param->_out_shift);
->>>>>>> 33e0b8ca
                         update_onednn_post_op_list(onednn_post_op_type::eltwise_linear, empty_mem);
                     } else {
                         if (q_param->_need_post_scale) {
@@ -1279,13 +1161,9 @@
                                 update_onednn_post_op_list(onednn_post_op_type::eltwise_linear, empty_mem);
                             } else {
                                 auto out_scale = get_dependency(dep_idx++).get_output_layout();
-                                dnnl::memory::desc out_scale_desc =
-                                    onednn::layout_to_memory_desc(out_scale, dnnl::memory::format_tag::ab, true);
+                                dnnl::memory::desc out_scale_desc = onednn::layout_to_memory_desc(out_scale, dnnl::memory::format_tag::ab, true);
                                 post_ops.append_binary(dnnl::algorithm::binary_mul, out_scale_desc);
-                                update_onednn_post_op_list(onednn_post_op_type::binary_mul,
-                                                           dep_idx - 1,
-                                                           dnnl::memory::format_tag::ab,
-                                                           true);
+                                update_onednn_post_op_list(onednn_post_op_type::binary_mul, dep_idx - 1, dnnl::memory::format_tag::ab, true);
                             }
                         }
 
@@ -1295,13 +1173,9 @@
                                 update_onednn_post_op_list(onednn_post_op_type::eltwise_linear, empty_mem);
                             } else {
                                 auto out_shift = get_dependency(dep_idx++).get_output_layout();
-                                dnnl::memory::desc out_shift_desc =
-                                    onednn::layout_to_memory_desc(out_shift, dnnl::memory::format_tag::ab, true);
+                                dnnl::memory::desc out_shift_desc = onednn::layout_to_memory_desc(out_shift, dnnl::memory::format_tag::ab, true);
                                 post_ops.append_binary(dnnl::algorithm::binary_add, out_shift_desc);
-                                update_onednn_post_op_list(onednn_post_op_type::binary_add,
-                                                           dep_idx - 1,
-                                                           dnnl::memory::format_tag::ab,
-                                                           true);
+                                update_onednn_post_op_list(onednn_post_op_type::binary_add, dep_idx - 1, dnnl::memory::format_tag::ab, true);
                             }
                         }
                     }
@@ -1310,8 +1184,7 @@
         } else if (desc.is_type<reorder>()) {
             continue;
         } else {
-            throw std::runtime_error("Unsupported fused op of " + desc.desc->type_string() +
-                                     " type for oneDNN primitive");
+            throw std::runtime_error("Unsupported fused op of " + desc.desc->type_string() + " type for oneDNN primitive");
         }
     }
 
@@ -1327,7 +1200,7 @@
         do {
             GPU_DEBUG_GET_INSTANCE(debug_config);
             GPU_DEBUG_IF(debug_config->disable_onednn_opt_post_ops)
-            break;
+                break;
             optimized_post_ops = try_optimize_post_ops(optimized_post_ops, attrs, optimization_is_finished);
         } while (!optimization_is_finished);
 
@@ -1341,4 +1214,5 @@
     add_onednn_attrs(attrs);
 }
 
-#endif  // ENABLE_ONEDNN_FOR_GPU+
+#endif // ENABLE_ONEDNN_FOR_GPU