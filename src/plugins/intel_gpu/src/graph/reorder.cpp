// Copyright (C) 2018-2025 Intel Corporation
// SPDX-License-Identifier: Apache-2.0
//
#include "reorder_inst.h"
#include "primitive_type_base.h"
#include "intel_gpu/runtime/error_handler.hpp"
#include "json_object.h"
#include "intel_gpu/primitives/convolution.hpp"
#include "intel_gpu/primitives/eltwise.hpp"
#ifdef ENABLE_ONEDNN_FOR_GPU
#include "graph/impls/onednn/utils.hpp"
#endif // ENABLE_ONEDNN_FOR_GPU
#include <algorithm>
#include <string>

namespace cldnn {
GPU_DEFINE_PRIMITIVE_TYPE_ID(reorder)

layout reorder_inst::calc_output_layout(reorder_node const& node, kernel_impl_params const& impl_param) {
    auto input_layout = impl_param.get_input_layout();
    auto ifmt = input_layout.format;

    auto desc = impl_param.typed_desc<reorder>();
    auto odt = desc->output_data_types[0].value_or(input_layout.data_type);
    auto ofmt = desc->output_format;
    auto op = desc->output_paddings[0];

    if (ofmt == format::any) {
        ofmt = ifmt;
    }

    if (ifmt.is_nv12() && !desc->has_surface_input()) {
        const size_t h_dim = 1;
        const size_t c_dim = 3;

        auto out_shape = input_layout.get_partial_shape();
        out_shape[c_dim] = 3;
        if (desc->input_size() == 1)
            out_shape[h_dim] = out_shape[h_dim] * 2 / 3;

        if (ofmt != ifmt)
            return layout(out_shape, odt, ofmt, op);

        CLDNN_ERROR_MESSAGE(desc->id, "No image_nv12 to image_nv12 reorder is supported");
    } else if (ofmt.is_winograd() && ifmt.is_winograd()) {
        if (ofmt == ifmt)
            return layout(odt, ofmt, input_layout.get_tensor(), op);

        CLDNN_ERROR_MESSAGE(desc->id, "Reordering between winograd weights and data formats is unsupported");
    } else if (ifmt == format::image_2d_rgba) {
        return layout(data_types::f16, format::bfyx, input_layout.get_tensor(), op);
    }

    // transformation of data from standard to winograd
    if (ofmt == format::winograd_2x3_s1_data) {
        // some constants which are defined by F(2,3) with stride 1 -- todo: think about generic way to calculate them
        // for any F(r,m) with stride s
        // NOTE: FOR THE FOLLOWING CONSTANTS 'OUTPUT' MEANS OUTPUT OF WINOGRAD CONV (in standard domain) AND 'INPUT'
        // MEANS INPUT FOR WINOGRAD CONV (in winograd domain), THEREFORE 'INPUT' ACTUALLY REFERS TO THE OUTPUT OF THIS
        // CONVERSION (which is later fed as input for winograd conv)
        constexpr tensor::value_type output_tile_width = 2;  // by definition of F(2,3)
        constexpr tensor::value_type filter_width = 3;       // by definition of F(2,3)
        constexpr tensor::value_type filter_stride =
            1;  // by definition of format::winograd_2x3_s1_data (our assumption)

        constexpr tensor::value_type input_tile_width =
            filter_width +
            (output_tile_width - 1) * filter_stride;  // input tile should be large enought to hold data for
                                                      // computations of output tile (for given filter size and stride)

        // how many tiles do we need to produce
        // each input tile produces one output tile so we can find no. of input tiles by calculating no. of output tiles
        // (which is equal to width of an output divided by output tile width)
        tensor::value_type conv_output_width =
            input_layout.spatial(0) - filter_width + 1;
        tensor::value_type input_tiles_count_x = conv_output_width / output_tile_width;
        tensor::value_type output_width = input_tiles_count_x * input_tile_width;
        tensor::value_type output_height = input_layout.spatial(1);

        tensor::value_type padd_x = 0;
        tensor::value_type padd_y = (8 - ((output_height - 2) % 8)) % 8;
        if (conv_output_width % output_tile_width != 0) {  // leftovers
            output_width += 3;  // one tile is 4 elements from which only 3 first are used to generate first output
                                // value
            padd_x = 1;
        }

        auto data_size = tensor{input_layout.batch(), input_layout.feature(), output_width, output_height};
        tensor upper_padd = tensor{0, 0, padd_x, padd_y};
        return layout(odt, ofmt, data_size, padding{{0, 0, 0, 0}, upper_padd.sizes()});
    }

    // transformation of weights from standard to winograd
    if (ofmt == format::winograd_2x3_s1_weights || ofmt == format::winograd_2x3_s1_fused_weights) {
        CLDNN_ERROR_NOT_EQUAL(desc->id,
                              "input_layout.spatial(0)",
                              input_layout.spatial(0),
                              "expected value",
                              3,
                              "input for conversion to winograd_2x3_s1 weights format should have spatial size 3x3");
        CLDNN_ERROR_NOT_EQUAL(desc->id,
                              "input_layout.spatial(1)",
                              input_layout.spatial(1),
                              "expected value",
                              3,
                              "input for conversion to winograd_2x3_s1 weights format should have spatial size 3x3");

        return layout(odt, ofmt, tensor{input_layout.batch(), input_layout.feature(), 4, 3});
    } else if (ofmt == format::winograd_6x3_s1_fused_weights) {
        CLDNN_ERROR_NOT_EQUAL(desc->id,
                              "input_layout.spatial(0)",
                              input_layout.spatial(0),
                              "expected value",
                              3,
                              "input for conversion to winograd_2x3_s1 weights format should have spatial size 3x3");
        CLDNN_ERROR_NOT_EQUAL(desc->id,
                              "input_layout.spatial(1)",
                              input_layout.spatial(1),
                              "expected value",
                              3,
                              "input for conversion to winograd_2x3_s1 weights format should have spatial size 3x3");

        return layout(odt, ofmt, tensor{input_layout.batch(), input_layout.feature(), 8, 3});
    }

    // transformation of data from winograd to standard
    if (ifmt == format::winograd_2x3_s1_data) {
        constexpr tensor::value_type output_tile_width = 2;  // by definition of F(2,3)
        constexpr tensor::value_type filter_width = 3;       // by definition of F(2,3)
        constexpr tensor::value_type filter_stride =
            1;  // by definition of format::winograd_2x3_s1_data (our assumption)

        constexpr tensor::value_type input_tile_width =
            filter_width +
            (output_tile_width - 1) * filter_stride;  // input tile should be large enought to hold data for
                                                      // computations of output tile (for given filter size and stride)

        auto output_width = input_layout.spatial(0) / input_tile_width * output_tile_width;
        if (input_layout.spatial(0) % input_tile_width != 0)  // leftovers
            ++output_width;  // output tile is 2 by default, so we can have only 1 value as leftover

        return layout(odt,
                      ofmt,
                      tensor{input_layout.batch(),
                             input_layout.feature(),
                             output_width,
                             input_layout.spatial(1)});
    }

    // transformation of weights from winograd to standard
    if (ifmt == format::winograd_2x3_s1_weights || ifmt == format::winograd_2x3_s1_fused_weights ||
        ifmt == format::winograd_6x3_s1_fused_weights) {
        CLDNN_ERROR_MESSAGE(desc->id,
                            "Conversion of weights from winograd to standard domain is currently unsupported");
    }

    if (desc->weights_reorder_params) {
        return desc->weights_reorder_params->get_output_layout();
    }

    if ((ofmt == format::bs_fs_fsv8_bsv8 || ofmt == format::os_i_osv8__ai8 || ofmt == format::os_i_osv16__ai8 || ofmt == format::os_i_osv16 ||
        ofmt == format::bfzyx || ifmt == format::bfzyx || ofmt == format::b_fs_zyx_fsv16 || ifmt == format::b_fs_zyx_fsv16 ||
        ofmt == format::bs_fs_zyx_bsv16_fsv16 || ifmt == format::bs_fs_zyx_bsv16_fsv16 ||
        ofmt == format::bs_fs_zyx_bsv16_fsv32 || ifmt == format::bs_fs_zyx_bsv16_fsv32 ||
        ofmt == format::b_fs_zyx_fsv32 || ifmt == format::b_fs_zyx_fsv32 ||
        ofmt == format::bs_fs_yx_bsv16_fsv16 || ifmt == format::bs_fs_yx_bsv16_fsv16) && input_layout.is_static()) {
        return layout(odt, ofmt, input_layout.get_tensor().transform(ofmt, 1), op);
    } else if (ofmt != ifmt && (ofmt == format::bfwzyx || ifmt == format::bfwzyx)) {
        // TODO Shouldn't transform be called every time ifmt != ofmt?
        return layout(odt, ofmt, input_layout.get_tensor().transform(ofmt, 1), op);
    } else {
        return layout(odt, ofmt, input_layout.get_tensor(), op);
    }
}

template<typename ShapeType>
std::vector<layout> reorder_inst::calc_output_layouts(reorder_node const& /*node*/, const kernel_impl_params& impl_param) {
    auto desc = impl_param.typed_desc<reorder>();
    auto input_layout = impl_param.get_input_layout();

    auto ifmt = input_layout.format;
    auto ofmt = desc->output_format == format::any ? ifmt : desc->output_format;

    if (desc->weights_reorder_params) {
#ifdef ENABLE_ONEDNN_FOR_GPU
        auto onednn_weights_params = std::dynamic_pointer_cast<onednn::WeightsReorderParamsOneDNN>(desc->weights_reorder_params);
        if (onednn_weights_params && input_layout.format != onednn::find_data_format(onednn_weights_params->_in_desc)) {
            onednn_weights_params->_in_desc = onednn::layout_to_memory_desc(input_layout);
        }
#endif // ENABLE_ONEDNN_FOR_GPU
        return { desc->weights_reorder_params->get_output_layout() };
    } else {
        return { layout(input_layout.get<ShapeType>(), desc->output_data_types[0].value(), ofmt, desc->output_paddings[0]) };
    }
}

std::string reorder_inst::to_string(reorder_node const& node) {
    auto desc = node.get_primitive();
    auto mean = desc->mean;
    auto node_info = node.desc_to_json();
    auto& input = node.input();

    std::stringstream primitive_description;

    auto input_mem_type = desc->input_mem_type ==
        reorder::memory_type::buffer ? "buffer" : "surface";

    json_composite reorder_info;
    reorder_info.add("input id", input.id());
    reorder_info.add("mean", mean);
    reorder_info.add("input mem type", input_mem_type);
    if (desc->subtract_per_feature.size() > 0) {
        reorder_info.add("subtract per feature", desc->subtract_per_feature);
    }

    node_info->add("reorder info", reorder_info);
    node_info->dump(primitive_description);

    return primitive_description.str();
}

reorder_inst::typed_primitive_inst(network& network) : parent(network) {
    _type = reorder::type_id();
}

reorder_inst::typed_primitive_inst(network& network, reorder_node const& node) :
        parent(network, node, !node.can_be_optimized()
                              && (node.get_output_layout().is_static() || node.get_output_layout().has_upper_bound()))
        , _req_reinterpr(node.requires_reinterpret()) {
    update_output_memory();

    if (is_dynamic())
        return;

    auto input_layout = node.get_input_layout();
    auto output_layout = node.get_output_layout();
    if (input_layout.is_static() && output_layout.is_static()) {
        CLDNN_ERROR_LESS_THAN(node.id(),
                              "Input dimension size",
                              input_layout.get_tensor().raw.size(),
                              "ouput dimension size",
                              output_layout.get_tensor().raw.size(),
                              "Input dimension < output dimension. Reorder primitive woks only with same dimension sizes "
                              "(reorder) or when input > output (flatten).");
    }
    if (!argument->subtract_per_feature.empty()) {
        CLDNN_ERROR_GREATER_THAN(node.id(),
                                 "Input feature dimension size",
                                 input_layout.get_tensor().feature.size(),
                                 "value",
                                 1,
                                 "Subtracting values work only for formats that have feature dimension == 1");
        if (input_layout.format != format::nv12) {
            CLDNN_ERROR_NOT_EQUAL(node.id(),
                "Input feature size[0]",
                static_cast<size_t>(input_layout.feature()),
                "argument subtract per feature size",
                argument->subtract_per_feature.size(),
                "Number of features/channels in input does not match the number of features/channels in "
                "values to subtract");
        }
    }
}

void reorder_inst::on_execute() {
    update_output_memory();
}

void reorder_inst::update_output_memory() {
    if (!can_be_optimized())
        return;

    if (static_cast<bool>(_outputs[0])
        && _network.get_engine().is_the_same_buffer(output_memory(), input_memory())
        && output_memory().get_layout().identical(get_output_layout()))
        return;

    if (_node != nullptr)
        build_deps();

    // Do not update output memory when reorder is optimized out
    // but input memory is not allocated yet because input is dynamic.
    // Since dep's _outputs may be empty, Check whether input memory is null by dep's outputs_allocated()
    if (!dependencies().front().first->outputs_allocated())
        return;

    // Can_be_optimized nodes are allocating from memory_pool too. In this case,
    // we need release the legacy output memory from memory pool explicitly.
<<<<<<< HEAD
    // Ensure the output layout is static in case the output memory is reinterpreted with a dynamic layout
    if (static_cast<bool>(_outputs[0]) && _outputs[0]->get_layout().is_static() &&
        _node->get_program().get_config().get_property(ov::intel_gpu::enable_memory_pool)) {
        _network.get_memory_pool().release_memory(_outputs[0].get(),
                                                  _node->get_unique_id(),
                                                  _node->id(),
                                                  _network.get_id());
=======
    if (static_cast<bool>(_outputs[0]) &&
        _node->get_program().get_config().get_enable_memory_pool()) {
        _network.get_memory_pool().release_memory(_outputs[0].get(), _node->get_unique_id(), _node->id(), _network.get_id());
>>>>>>> 132bf421
    }

    if (requires_reinterpret()) {
        _outputs[0] = _network.get_engine().reinterpret_buffer(input_memory(), get_output_layout());
    } else {
        _outputs[0] = input_memory_ptr();
    }
    _mem_allocated = false;
}
}  // namespace cldnn<|MERGE_RESOLUTION|>--- conflicted
+++ resolved
@@ -286,19 +286,9 @@
 
     // Can_be_optimized nodes are allocating from memory_pool too. In this case,
     // we need release the legacy output memory from memory pool explicitly.
-<<<<<<< HEAD
     // Ensure the output layout is static in case the output memory is reinterpreted with a dynamic layout
-    if (static_cast<bool>(_outputs[0]) && _outputs[0]->get_layout().is_static() &&
-        _node->get_program().get_config().get_property(ov::intel_gpu::enable_memory_pool)) {
-        _network.get_memory_pool().release_memory(_outputs[0].get(),
-                                                  _node->get_unique_id(),
-                                                  _node->id(),
-                                                  _network.get_id());
-=======
-    if (static_cast<bool>(_outputs[0]) &&
-        _node->get_program().get_config().get_enable_memory_pool()) {
+    if (static_cast<bool>(_outputs[0]) && _outputs[0]->get_layout().is_static() && _node->get_program().get_config().get_enable_memory_pool()) {
         _network.get_memory_pool().release_memory(_outputs[0].get(), _node->get_unique_id(), _node->id(), _network.get_id());
->>>>>>> 132bf421
     }
 
     if (requires_reinterpret()) {
