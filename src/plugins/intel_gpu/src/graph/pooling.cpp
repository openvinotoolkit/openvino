// Copyright (C) 2018-2023 Intel Corporation
// SPDX-License-Identifier: Apache-2.0
//

#include <string>

#include "intel_gpu/runtime/error_handler.hpp"
#include "json_object.h"
<<<<<<< HEAD
=======
#include "max_pool_shape_inference.hpp"
>>>>>>> 8321a411
#include "pooling_inst.h"
#include "primitive_type_base.h"
#include "sliding_window_utils.hpp"
#include "validation_util.hpp"

using namespace ov::intel_gpu;

namespace cldnn {
GPU_DEFINE_PRIMITIVE_TYPE_ID(pooling)

layout pooling_inst::calc_output_layout(parent::typed_node const& node, kernel_impl_params const& impl_param) {
    auto desc = impl_param.typed_desc<pooling>();

    auto input_layout = impl_param.get_input_layout();

    auto pad = desc->pads_begin;
    auto stride = desc->stride;
    auto window_size = desc->size;

    // auto output_type = node.get_primitive()->output_data_type ? *node.get_primitive()->output_data_type : input_layout.data_type;
    // FIXME: dirty hack. Replace it with optional output data type (above) once IE returns correct precision on edges
    auto output_type = input_layout.data_type;

    if (output_type == data_types::u8 || output_type == data_types::i8) {
        if (desc->mode == pooling_mode::average_no_padding || desc->mode == pooling_mode::average) {
            output_type = data_types::f32;
        }
    }

    if (impl_param.has_fused_primitives()) {
        output_type = impl_param.get_fused_output_layout().data_type;

        // pooling doesn't support i32 data type
        // FIXME: Someday delete this, when pooling supports i32 output.
        if (desc->mode == pooling_mode::max && output_type == data_types::i32) {
            output_type = data_types::f32;
        }
    }

    auto stride_z = stride.size() >= 3 ? stride[stride.size() - 3] : 1;
    auto stride_y = stride.size() >= 2 ? stride[stride.size() - 2] : 1;
    auto stride_x = stride.size() >= 1 ? stride[stride.size() - 1] : 1;

    auto kernel_z = window_size.size() >= 3 ? window_size[window_size.size() - 3] : 1;
    auto kernel_y = window_size.size() >= 2 ? window_size[window_size.size() - 2] : 1;
    auto kernel_x = window_size.size() >= 1 ? window_size[window_size.size() - 1] : 1;

    // TODO: Consider moving general parameter verification to arguments constructor.
    CLDNN_ERROR_LESS_OR_EQUAL_THAN(desc->id,
                                   "stride spatial X",
                                   stride_x,
                                   "",
                                   0,
                                   "Stride spatial X must be positive (>= 1)");
    CLDNN_ERROR_LESS_OR_EQUAL_THAN(desc->id,
                                   "stride spatial Y",
                                   stride_y,
                                   "",
                                   0,
                                   "Stride spatial Y must be positive (>= 1)");
    CLDNN_ERROR_LESS_OR_EQUAL_THAN(desc->id,
                                   "window size spatial X",
                                   kernel_x,
                                   "",
                                   0,
                                   "Size X (of pooling window) must be positive (>= 1)");
    CLDNN_ERROR_LESS_OR_EQUAL_THAN(desc->id,
                                   "window size spatial Y",
                                   kernel_y,
                                   "",
                                   0,
                                   "Size Y (of pooling window) must be positive (>= 1)");
    if (input_layout.format.spatial_num() == 3) {
        // 3D
        CLDNN_ERROR_LESS_OR_EQUAL_THAN(desc->id,
                                       "stride spatial Z",
                                       stride_z,
                                       "",
                                       0,
                                       "Stride spatial Z must be positive (>= 1)");
        CLDNN_ERROR_LESS_OR_EQUAL_THAN(desc->id,
                                       "window size spatial Z",
                                       kernel_z,
                                       "",
                                       0,
                                       "Size Z (of pooling window) must be positive (>= 1)");
    }

    if (desc->with_output_size) {
        CLDNN_ERROR_LESS_OR_EQUAL_THAN(desc->id,
                                       "User-defined size of output X",
                                       desc->output_size.spatial[0],
                                       "",
                                       0,
                                       "User-defined size of output layout (spatial X) must be positive (>= 1)");
        CLDNN_ERROR_LESS_OR_EQUAL_THAN(desc->id,
                                       "User-defined size of output Y",
                                       desc->output_size.spatial[1],
                                       "",
                                       0,
                                       "User-defined size of output layout (spatial Y) must be positive (>= 1)");
        CLDNN_ERROR_LESS_OR_EQUAL_THAN(desc->id,
                                       "User-defined size of output Z",
                                       desc->output_size.spatial[2],
                                       "",
                                       0,
                                       "User-defined size of output layout (spatial Z) must be positive (>= 1)");

        tensor output_size(input_layout.batch(),
                           input_layout.feature(),
                           desc->output_size.spatial[0],
                           desc->output_size.spatial[1],
                           desc->output_size.spatial[2]);
        return {output_type, input_layout.format, output_size};
    }

    // TODO: Check compatibility of output size calculation (with caffe).
    tensor size(1);
    for (size_t i = 0; i < window_size.size(); i++) {
        size.spatial[i] = static_cast<tensor::value_type>(window_size[window_size.size() - i - 1]);
    }
    auto output_range = calc_sliding_window_output_range<swor_mode::exceed_once_data>(input_layout.get_tensor(),
                                                                                      size,
                                                                                      ov::CoordinateDiff(pad.begin(), pad.end()),
                                                                                      stride,
                                                                                      ov::Strides(window_size.size(), 1),
                                                                                      true,
                                                                                      1);

    tensor output_size(input_layout.batch(),
                       input_layout.feature(),
                       output_range.spatial[0],
                       output_range.spatial[1],
                       output_range.spatial[2]);
    return {output_type, input_layout.format, output_size};
}

template<typename ShapeType>
std::vector<layout> pooling_inst::calc_output_layouts(pooling_node const& /*node*/, const kernel_impl_params& impl_param) {
    auto desc = impl_param.typed_desc<pooling>();
    auto input_layout = impl_param.get_input_layout();
    auto input_shape = input_layout.get<ShapeType>();

    auto output_dtype = input_layout.data_type;
    if (output_dtype == data_types::u8 || output_dtype == data_types::i8) {
        if (desc->mode == pooling_mode::average_no_padding || desc->mode == pooling_mode::average) {
            output_dtype = data_types::f32;
        }
    }
    if (impl_param.has_fused_primitives()) {
        output_dtype = impl_param.get_fused_output_layout().data_type;

        // pooling doesn't support i32 data type
        // FIXME: Someday delete this, when pooling supports i32 output.
        if (desc->mode == pooling_mode::max && output_dtype == data_types::i32) {
            output_dtype = data_types::f32;
        }
    }

    ShapeType output_shape = ShapeType::dynamic(input_shape.size());
    output_shape[0] = input_shape[0];
    output_shape[1] = input_shape[1];

    if (input_shape.is_dynamic()) {
        return { layout{output_shape, input_layout.data_type, input_layout.format} };
    }

    if (desc->with_output_size) {
        CLDNN_ERROR_LESS_OR_EQUAL_THAN(desc->id,
                                       "User-defined size of output X",
                                       desc->output_size.spatial[0],
                                       "",
                                       0,
                                       "User-defined size of output layout (spatial X) must be positive (>= 1)");
        CLDNN_ERROR_LESS_OR_EQUAL_THAN(desc->id,
                                       "User-defined size of output Y",
                                       desc->output_size.spatial[1],
                                       "",
                                       0,
                                       "User-defined size of output layout (spatial Y) must be positive (>= 1)");
        CLDNN_ERROR_LESS_OR_EQUAL_THAN(desc->id,
                                       "User-defined size of output Z",
                                       desc->output_size.spatial[2],
                                       "",
                                       0,
                                       "User-defined size of output layout (spatial Z) must be positive (>= 1)");

        tensor output_size(input_layout.batch(),
                           input_layout.feature(),
                           desc->output_size.spatial[0],
                           desc->output_size.spatial[1],
                           desc->output_size.spatial[2]);
        return {{output_dtype, input_layout.format, output_size}};
    }

    auto kernel_size = desc->size;
    auto stride = desc->stride;
    auto dilation = desc->dilation.empty() ? ov::Strides(stride.size(), 1)
                                           : desc->dilation;
    bool ceil_mod = desc->rounding_type == ov::op::RoundingType::CEIL;

    auto is_positive_values = [](const std::vector<size_t>& values) {
        return !std::any_of(values.begin(), values.end(), [](size_t val) { return val == 0; });
    };

    OPENVINO_ASSERT(is_positive_values(kernel_size), "Size of pooling window must be positive (>= 1)");
    OPENVINO_ASSERT(is_positive_values(stride), "Strides must be positive (>= 1)");
    OPENVINO_ASSERT(is_positive_values(dilation), "Dilations must be positive (>= 1)");

    ov::CoordinateDiff pads_begin(desc->pads_begin.begin(), desc->pads_begin.end());
    ov::CoordinateDiff pads_end(desc->pads_end.begin(), desc->pads_end.end());
    auto auto_pad = desc->auto_pad;

<<<<<<< HEAD
    if (auto_pad == ov::op::PadType::SAME_UPPER || auto_pad == ov::op::PadType::SAME_LOWER) {
        pads_begin.clear();
        pads_end.clear();
        ov::util::try_apply_auto_padding(input_shape, kernel_size, stride, dilation, auto_pad, pads_end, pads_begin);
    }
    if (auto_pad == ov::op::PadType::VALID) {
        pads_begin = ov::CoordinateDiff(pads_begin.size(), 0);
        pads_end = ov::CoordinateDiff(pads_end.size(), 0);
    }
=======
    ov::op::v8::MaxPool op;
    op.set_strides(stride);
    op.set_kernel(kernel_size);
    op.set_auto_pad(auto_pad);

    ov::op::pooling::apply_padding(&op, input_layout.get_partial_shape(), dilation, pads_begin, pads_end);
>>>>>>> 8321a411

    size_t spatial_size = input_shape.size() - 2;
    for (size_t i = 0; i < spatial_size; ++i) {
        int64_t padded_input_dim = input_shape[i + 2].get_length() + pads_begin[i] + pads_end[i];
        int64_t kernel_dilated_dim = dilation[i] * (kernel_size[i] - 1) + 1;
        int64_t out_dim = ceil_mod ? ceil_div(padded_input_dim - kernel_dilated_dim, stride[i]) + 1 :
                                     (padded_input_dim - kernel_dilated_dim) / stride[i] + 1;
        output_shape[i + 2] = out_dim;
    }

    return { layout{output_shape, output_dtype, input_layout.format} };
}

template std::vector<layout> pooling_inst::calc_output_layouts<ov::PartialShape>(pooling_node const& node, const kernel_impl_params& impl_param);

std::string pooling_inst::to_string(pooling_node const& node) {
    auto desc = node.get_primitive();
    auto strd = desc->stride;
    auto mode = desc->mode == pooling_mode::max ? "max" : "average";
    auto node_info = node.desc_to_json();
    auto kernel_size = desc->size;

    std::stringstream primitive_description;

    json_composite pooling_info;
    pooling_info.add("mode", mode);
    pooling_info.add("stride", cldnn::to_string(strd));
    pooling_info.add("kernel size", cldnn::to_string(kernel_size));
    if (desc->with_output_size) {
        json_composite ud_out_size_info;
        ud_out_size_info.add("size", desc->output_size.to_string());
        pooling_info.add("with_user_defined_output_size", ud_out_size_info);
    }

    node_info->add("pooling info", pooling_info);
    node_info->dump(primitive_description);

    return primitive_description.str();
}

}  // namespace cldnn<|MERGE_RESOLUTION|>--- conflicted
+++ resolved
@@ -6,10 +6,7 @@
 
 #include "intel_gpu/runtime/error_handler.hpp"
 #include "json_object.h"
-<<<<<<< HEAD
-=======
 #include "max_pool_shape_inference.hpp"
->>>>>>> 8321a411
 #include "pooling_inst.h"
 #include "primitive_type_base.h"
 #include "sliding_window_utils.hpp"
@@ -223,24 +220,12 @@
     ov::CoordinateDiff pads_end(desc->pads_end.begin(), desc->pads_end.end());
     auto auto_pad = desc->auto_pad;
 
-<<<<<<< HEAD
-    if (auto_pad == ov::op::PadType::SAME_UPPER || auto_pad == ov::op::PadType::SAME_LOWER) {
-        pads_begin.clear();
-        pads_end.clear();
-        ov::util::try_apply_auto_padding(input_shape, kernel_size, stride, dilation, auto_pad, pads_end, pads_begin);
-    }
-    if (auto_pad == ov::op::PadType::VALID) {
-        pads_begin = ov::CoordinateDiff(pads_begin.size(), 0);
-        pads_end = ov::CoordinateDiff(pads_end.size(), 0);
-    }
-=======
     ov::op::v8::MaxPool op;
     op.set_strides(stride);
     op.set_kernel(kernel_size);
     op.set_auto_pad(auto_pad);
 
     ov::op::pooling::apply_padding(&op, input_layout.get_partial_shape(), dilation, pads_begin, pads_end);
->>>>>>> 8321a411
 
     size_t spatial_size = input_shape.size() - 2;
     for (size_t i = 0; i < spatial_size; ++i) {
