// Copyright (C) 2024 Intel Corporation
// SPDX-License-Identifier: Apache-2.0
//

#include "include/batch_headers/fetch_data.cl"
#include "include/batch_headers/common.cl"
#include "include/batch_headers/sub_group_block_read.cl"
#include "include/batch_headers/sub_group_block_write.cl"
#include "include/batch_headers/sub_group_shuffle.cl"

// query_input   [batch, heads_num, q_len, head_size]
// key_input     [batch, kv_heads_num, kv_len, head_size]
// value_input   [batch, kv_heads_num, kv_len, head_size]
// attn_mask     [1, 1, q_len, kv_len]
// output        [batch, heads_num, q_len, head_size]
// exp_sums      [batch, heads_num, q_len, partition_idx]
// max_logits    [batch, heads_num, q_len, partition_idx]
// tmp_out       [batch, heads_num, q_len, partition_idx, head_size]

inline uint FUNC(get_input0_index_nt)(OPTIONAL_SHAPE_INFO_ARG uint b, uint f, uint w, uint z, uint y, uint x) {
#if INPUT0_SIMPLE
    return GET_DATA_INDEX_6D(INPUT0, b, f, w, z, y, x);
#else
#if INPUT0_DIMS == 4
    return INPUT0_GET_INDEX(b, f, y, x);
#elif INPUT0_DIMS == 5
    return INPUT0_GET_INDEX(b, f, z, y, x);
#elif INPUT0_DIMS == 6
    return INPUT0_GET_INDEX(b, f, w, z, y, x);
#else
#   error sdpa_opt.cl : Unsupported input 0 format
#endif
#endif
}

inline uint FUNC(get_input0_index)(OPTIONAL_SHAPE_INFO_ARG uint b, uint f, uint w, uint z, uint y, uint x) {
#ifdef INPUT0_DIMS_ORDER
    return FUNC_CALL(get_input0_index_nt)(OPTIONAL_SHAPE_INFO_TENSOR INPUT0_DIMS_ORDER);
#else
    return FUNC_CALL(get_input0_index_nt)(OPTIONAL_SHAPE_INFO_TENSOR b, f, w, z, y, x);
#endif
}

inline uint FUNC(get_input1_index_nt)(OPTIONAL_SHAPE_INFO_ARG uint b, uint f, uint w, uint z, uint y, uint x) {
#ifdef DO_BROADCAST_KEY_VALUE
    DO_BROADCAST_KEY_VALUE;
#endif
#if INPUT1_SIMPLE
    return GET_DATA_INDEX_6D(INPUT1, b, f, w, z, y, x);
#else
#if INPUT1_DIMS == 4
    return INPUT1_GET_INDEX(b, f, y, x);
#elif INPUT1_DIMS == 5
    return INPUT1_GET_INDEX(b, f, z, y, x);
#elif INPUT1_DIMS == 6
    return INPUT1_GET_INDEX(b, f, w, z, y, x);
#else
#   error sdpa_opt.cl : Unsupported input 1 format
#endif
#endif
}

inline uint FUNC(get_input1_index)(OPTIONAL_SHAPE_INFO_ARG uint b, uint f, uint w, uint z, uint y, uint x) {
#ifdef INPUT1_DIMS_ORDER
    return FUNC_CALL(get_input1_index_nt)(OPTIONAL_SHAPE_INFO_TENSOR INPUT1_DIMS_ORDER);
#else
    return FUNC_CALL(get_input1_index_nt)(OPTIONAL_SHAPE_INFO_TENSOR b, f, w, z, y, x);
#endif
}

inline uint FUNC(get_input2_index_nt)(OPTIONAL_SHAPE_INFO_ARG uint b, uint f, uint w, uint z, uint y, uint x) {
#ifdef DO_BROADCAST_KEY_VALUE
    DO_BROADCAST_KEY_VALUE;
#endif
#if INPUT2_SIMPLE
    return GET_DATA_INDEX_6D_SAFE(INPUT2, b, f, w, z, y, x);
#else
#if INPUT2_DIMS == 4
    return INPUT2_GET_INDEX(b, f, y, x);
#elif INPUT2_DIMS == 5
    return INPUT2_GET_INDEX(b, f, z, y, x);
#elif INPUT2_DIMS == 6
    return INPUT2_GET_INDEX(b, f, w, z, y, x);
#else
#   error sdpa_opt.cl : Unsupported input 1 format
#endif
#endif
}

inline uint FUNC(get_input2_index)(OPTIONAL_SHAPE_INFO_ARG uint b, uint f, uint w, uint z, uint y, uint x) {
#ifdef INPUT2_DIMS_ORDER
    return FUNC_CALL(get_input2_index_nt)(OPTIONAL_SHAPE_INFO_TENSOR INPUT2_DIMS_ORDER);
#else
    return FUNC_CALL(get_input2_index_nt)(OPTIONAL_SHAPE_INFO_TENSOR b, f, w, z, y, x);
#endif
}

#ifdef BEAM_TABLE_TYPE
inline uint FUNC(get_bt_index_nt)(OPTIONAL_SHAPE_INFO_ARG uint b, uint f, uint w, uint z, uint y, uint x) {
#if BEAM_TABLE_SIMPLE
    return GET_DATA_INDEX_6D_SAFE(BEAM_TABLE, b, f, w, z, y, x);
#else
#   error sdpa_opt.cl : Unsupported beam table format
#endif
}

inline uint FUNC(get_bt_index_key)(OPTIONAL_SHAPE_INFO_ARG uint b, uint f, uint w, uint z, uint y, uint x) {
    return FUNC_CALL(get_bt_index_nt)(OPTIONAL_SHAPE_INFO_TENSOR INPUT1_DIMS_ORDER);
}

inline uint FUNC(get_bt_index_value)(OPTIONAL_SHAPE_INFO_ARG uint b, uint f, uint w, uint z, uint y, uint x) {
    return FUNC_CALL(get_bt_index_nt)(OPTIONAL_SHAPE_INFO_TENSOR INPUT2_DIMS_ORDER);
}
#endif

#define OUTPUT_BLOCK_READ(ptr, offset) BLOCK_READN(OUTPUT_TYPE, 1, ptr, offset)
#define OUTPUT_BLOCK_WRITE(ptr, offset, val) BLOCK_WRITEN(OUTPUT_TYPE, 1, ptr, offset, val)
#define VALUE_BLOCK_READ(ptr, offset) BLOCK_READN(INPUT2_TYPE, 1, ptr, offset)
#define SUBGROUPS_PER_WG (HEAD_SIZE * SG_SCALE_FACTOR / SUBGROUP_SIZE)

#if IS_KV_COMPRESSED
#if COMPRESSED_PER_HEAD
    #define GET_COMPRESSION_INDEX(INPUT, b, f, y, x) GET_DATA_INDEX(INPUT, (b), (f), (y), (0));
#else
    #define GET_COMPRESSION_INDEX(INPUT, b, f, y, x) GET_DATA_INDEX(INPUT, (b), (0), (y), (0));
#endif
#endif

#ifdef SDPA_STAGE_0

#if TARGET_SEQ_LEN_BLOCK_SIZE == 1
/* This version is used for 2nd token */

REQD_SUB_GROUP_SIZE(SUBGROUP_SIZE)
__attribute__((reqd_work_group_size(1, 1, HEAD_SIZE * SG_SCALE_FACTOR)))
KERNEL(sdpa_opt)(
    OPTIONAL_SHAPE_INFO_ARG
    const __global INPUT0_TYPE* query_input,
    const __global INPUT1_TYPE* key_input,
    const __global INPUT2_TYPE* value_input,
#if HAS_ATTN_MASK_INPUT
    const __global INPUT3_TYPE* attn_mask,
#endif
#if HAS_SCALE_INPUT
    const __global INPUT4_TYPE* scale,
#endif
    __global OUTPUT_TYPE* output,
#if IS_KV_COMPRESSED
    const __global KEY_COMPRESSION_SCALE_TYPE* key_scale,
    const __global VALUE_COMPRESSION_SCALE_TYPE* val_scale,
#endif
#ifdef BEAM_TABLE_TYPE
    const __global BEAM_TABLE_TYPE* beam_table,
#endif
    __global SOFTMAX_ACCUMULATOR_TYPE* exp_sums,
    __global SOFTMAX_ACCUMULATOR_TYPE* max_logits,
    __global OUTPUT_TYPE* tmp_out
)
{
    const uint batch_idx = get_global_id(0);
    const uint b0_idx = batch_idx / NUM_HEADS; /* BATCH dim */
    const uint b1_idx = batch_idx % NUM_HEADS; /* HEADS_NUM dim */
    const uint target_seq_idx = get_global_id(1);
    const uint lid = get_local_id(2);

#if SG_SCALE_FACTOR == 2
    const uint head_size_idx = lid % HEAD_SIZE;
#elif SG_SCALE_FACTOR == 1
    const uint head_size_idx = lid;
#else
    #error "sdpa_opt.cl: Unsupported scale factor"
#endif

#if SUBGROUPS_PER_WG > SUBGROUP_SIZE
    #error "sdpa_opt.cl: Number of subgroups per work group should be no more than subgroup_size"
#endif

    const uint sgid = get_sub_group_id();
    const uint sglid = get_sub_group_local_id();

    const uint partition_idx = get_group_id(2);
    const uint num_of_partitions = get_num_groups(2);
    const uint wi_num_per_partition = get_local_size(2);

    const uint start_partition_idx = partition_idx * SEQ_LEN_PARTITION_SIZE;
    const uint partition_seq_len =
        ((partition_idx + 1) < num_of_partitions) ? (SEQ_LEN_PARTITION_SIZE)
                                                  : (SOURCE_SEQ_LEN - partition_idx * SEQ_LEN_PARTITION_SIZE);

    // SLM for query inputs
    __local INPUT0_TYPE query_local[HEAD_SIZE * TARGET_SEQ_LEN_BLOCK_SIZE];
    // SLM for intermediate QK results
    __local SOFTMAX_ACCUMULATOR_TYPE qk_local[SEQ_LEN_PARTITION_SIZE * TARGET_SEQ_LEN_BLOCK_SIZE];
    // SLM buffers for SoftMax calculation and qk_max/qk_sums results aggregation across all WG
    __local SOFTMAX_ACCUMULATOR_TYPE qk_max_vals[SUBGROUPS_PER_WG * TARGET_SEQ_LEN_BLOCK_SIZE];
    __local SOFTMAX_ACCUMULATOR_TYPE qk_sum_vals[SUBGROUPS_PER_WG * TARGET_SEQ_LEN_BLOCK_SIZE];

    {
        // Gemm1 and SoftMax calculation

        SOFTMAX_ACCUMULATOR_TYPE qk_max[TARGET_SEQ_LEN_BLOCK_SIZE] = {SOFTMAX_ACCUMULATOR_VAL_MIN};
        for (uint i = 0; i < TARGET_SEQ_LEN_BLOCK_SIZE; i++) {
            qk_max[i] = SOFTMAX_ACCUMULATOR_VAL_MIN;
        }

        {
            // Gemm1 calculation
#if HAS_SCALE_INPUT
            const OUTPUT_TYPE scale_val = *scale;
#else
            const OUTPUT_TYPE scale_val = OUTPUT_VAL_ONE / sqrt(TO_OUTPUT_TYPE(HEAD_SIZE));
#endif
            {
                // Query input loading to SLM
                #define QUERY_STEP_LOCAL SUBGROUP_SIZE * SUBGROUPS_PER_WG
                uint query_local_offset = sgid * SUBGROUP_SIZE + sglid;
                const uint seq_idx_end = 1;
#ifdef INPUT0_DIMS_ORDER
                uint query_offset = FUNC_CALL(get_input0_index)(OPTIONAL_SHAPE_INFO_TENSOR b0_idx, b1_idx, 0, 0, target_seq_idx, (sgid * SUBGROUP_SIZE));
                uint query_offset_next_seq = FUNC_CALL(get_input0_index)(OPTIONAL_SHAPE_INFO_TENSOR b0_idx, b1_idx, 0, 0, target_seq_idx + 1, (sgid * SUBGROUP_SIZE));
                const uint query_pitch = query_offset_next_seq - query_offset;
#else
                uint query_offset = INPUT0_GET_INDEX(b0_idx, b1_idx, target_seq_idx, (sgid * SUBGROUP_SIZE));
                const uint query_pitch = QUERY_STEP_LOCAL;
#endif
#if SG_SCALE_FACTOR == 2
                if (sgid < HEAD_SIZE / SUBGROUP_SIZE) {
#else
                {
#endif
                    for (uint seq_idx = 0; seq_idx < seq_idx_end; seq_idx++) {
                        #define QUERY_BLOCK_SIZE 1

                        INPUT0_TYPE val = BLOCK_READN(INPUT0_TYPE, QUERY_BLOCK_SIZE, query_input, query_offset);
                        query_local[query_local_offset] = val * scale_val;
                        query_local_offset += QUERY_STEP_LOCAL;
                        query_offset += query_pitch;
                    }
                }
                #undef QUERY_BLOCK_SIZE
                #undef QUERY_STEP

                barrier(CLK_LOCAL_MEM_FENCE);
            }

            // Main Gemm1 calculation loop
            // Each SG performs element-wise multiplications of Q[HEAD_SIZE]xK[HEAD_SIZE] values
            // HEAD_SIZE / SUBGROUPS_PER_WG times in the loop and saves the result to the qk_local SLM buffer
            for (uint seq_len = sgid; seq_len < partition_seq_len; seq_len += (HEAD_SIZE / SUBGROUP_SIZE) * SG_SCALE_FACTOR) {
#ifdef BEAM_TABLE_TYPE
                const uint b_idx = beam_table[FUNC_CALL(get_bt_index_key)(OPTIONAL_SHAPE_INFO_TENSOR b0_idx, b1_idx, 0, 0, start_partition_idx + seq_len, 0)];
#else
                const uint b_idx = b0_idx;
#endif

#ifdef INPUT1_DIMS_ORDER
                uint key_offset = FUNC_CALL(get_input1_index)(OPTIONAL_SHAPE_INFO_TENSOR b_idx, b1_idx, 0, 0, start_partition_idx + seq_len, 0);
#else
                uint key_offset = INPUT1_GET_INDEX(b_idx, b1_idx, start_partition_idx + seq_len, 0);
#endif

                SOFTMAX_ACCUMULATOR_TYPE acc[TARGET_SEQ_LEN_BLOCK_SIZE] = {SOFTMAX_ACCUMULATOR_VAL_ZERO};

#if IS_KV_COMPRESSED
                const uint comp_offset = GET_COMPRESSION_INDEX(KEY_COMPRESSION_SCALE, b_idx, b1_idx / BROADCAST_GROUP_SIZE, start_partition_idx + seq_len, 0);
                KEY_COMPRESSION_SCALE_TYPE comp_scale = key_scale[comp_offset];
#if USE_ASYMMETRIC_QUANTIZATION
                KEY_COMPRESSION_SCALE_TYPE comp_zp = key_scale[comp_offset + 1];
#endif
#endif
                uint head_idx_index = 0;
                #define KEY_BLOCK_SIZE 8
                for (; head_idx_index + (KEY_BLOCK_SIZE * SUBGROUP_SIZE) <= HEAD_SIZE; head_idx_index += SUBGROUP_SIZE * KEY_BLOCK_SIZE) {
                    #define KEY_BLOCK_READ(ptr, offset) BLOCK_READN(INPUT1_TYPE, KEY_BLOCK_SIZE, ptr, offset);
                    #define KEY_BLOCK MAKE_VECTOR_TYPE(INPUT1_TYPE, KEY_BLOCK_SIZE)
                    #define KEY_BLOCK_UNCOMPRESSED MAKE_VECTOR_TYPE(KEY_COMPRESSION_SCALE_TYPE, KEY_BLOCK_SIZE)
                    #define TO_KEY_BLOCK_UNCOMPRESSED_TYPE(val) CAT(convert_, KEY_BLOCK_UNCOMPRESSED)(val)
                    #define QUERY_BLOCK MAKE_VECTOR_TYPE(INPUT0_TYPE, KEY_BLOCK_SIZE)

                    KEY_BLOCK key_vec_packed = KEY_BLOCK_READ(key_input, key_offset + head_idx_index);
#if IS_KV_COMPRESSED && USE_ASYMMETRIC_QUANTIZATION
                    KEY_BLOCK_UNCOMPRESSED key_vals = (TO_KEY_BLOCK_UNCOMPRESSED_TYPE(key_vec_packed) - comp_zp) * comp_scale;
#elif IS_KV_COMPRESSED
                    KEY_BLOCK_UNCOMPRESSED key_vals = (TO_KEY_BLOCK_UNCOMPRESSED_TYPE(key_vec_packed)) * comp_scale;
#else
                    KEY_BLOCK key_vals = key_vec_packed;
#endif

                    uint query_offset = head_idx_index + sglid;
                    unroll_for (uint seq_idx = 0; seq_idx < TARGET_SEQ_LEN_BLOCK_SIZE; seq_idx++) {
                        QUERY_BLOCK query_vals_reg;
                        unroll_for(uint i = 0; i < KEY_BLOCK_SIZE; i++) {
                            query_vals_reg[i] = query_local[query_offset + i * SUBGROUP_SIZE];
                        }

                        unroll_for(uint i = 0; i < KEY_BLOCK_SIZE; i++) {
                            acc[seq_idx] = mad(TO_SOFTMAX_ACCUMULATOR_TYPE(query_vals_reg[i]), TO_SOFTMAX_ACCUMULATOR_TYPE(key_vals[i]), acc[seq_idx]);
                        }

                        query_offset += HEAD_SIZE;
                    }
                }

                #define KEY_BLOCK_SIZE 4
                for (; head_idx_index + (KEY_BLOCK_SIZE * SUBGROUP_SIZE) <= HEAD_SIZE; head_idx_index += SUBGROUP_SIZE * KEY_BLOCK_SIZE) {
                    #define KEY_BLOCK_READ(ptr, offset) BLOCK_READN(INPUT1_TYPE, KEY_BLOCK_SIZE, ptr, offset);
                    #define KEY_BLOCK MAKE_VECTOR_TYPE(INPUT1_TYPE, KEY_BLOCK_SIZE)
                    #define KEY_BLOCK_UNCOMPRESSED MAKE_VECTOR_TYPE(KEY_COMPRESSION_SCALE_TYPE, KEY_BLOCK_SIZE)
                    #define TO_KEY_BLOCK_UNCOMPRESSED_TYPE(val) CAT(convert_, KEY_BLOCK_UNCOMPRESSED)(val)
                    #define QUERY_BLOCK MAKE_VECTOR_TYPE(INPUT0_TYPE, KEY_BLOCK_SIZE)

                    KEY_BLOCK key_vec_packed = KEY_BLOCK_READ(key_input, key_offset + head_idx_index);
#if IS_KV_COMPRESSED && USE_ASYMMETRIC_QUANTIZATION
                    KEY_BLOCK_UNCOMPRESSED key_vals = (TO_KEY_BLOCK_UNCOMPRESSED_TYPE(key_vec_packed) - comp_zp) * comp_scale;
#elif IS_KV_COMPRESSED
                    KEY_BLOCK_UNCOMPRESSED key_vals = (TO_KEY_BLOCK_UNCOMPRESSED_TYPE(key_vec_packed)) * comp_scale;
#else
                    KEY_BLOCK key_vals = key_vec_packed;
#endif

                    uint query_offset = head_idx_index + sglid;
                    unroll_for (uint seq_idx = 0; seq_idx < TARGET_SEQ_LEN_BLOCK_SIZE; seq_idx++) {
                        QUERY_BLOCK query_vals_reg;
                        unroll_for(uint i = 0; i < KEY_BLOCK_SIZE; i++) {
                            query_vals_reg[i] = query_local[query_offset + i * SUBGROUP_SIZE];
                        }

                        unroll_for(uint i = 0; i < KEY_BLOCK_SIZE; i++) {
                            acc[seq_idx] = mad(TO_SOFTMAX_ACCUMULATOR_TYPE(query_vals_reg[i]), TO_SOFTMAX_ACCUMULATOR_TYPE(key_vals[i]), acc[seq_idx]);
                        }

                        query_offset += HEAD_SIZE;
                    }
                }

                #define KEY_BLOCK_SIZE 2
                for (; head_idx_index + (KEY_BLOCK_SIZE * SUBGROUP_SIZE) <= HEAD_SIZE; head_idx_index += SUBGROUP_SIZE * KEY_BLOCK_SIZE) {
                    #define KEY_BLOCK_READ(ptr, offset) BLOCK_READN(INPUT1_TYPE, KEY_BLOCK_SIZE, ptr, offset);
                    #define KEY_BLOCK MAKE_VECTOR_TYPE(INPUT1_TYPE, KEY_BLOCK_SIZE)
                    #define KEY_BLOCK_UNCOMPRESSED MAKE_VECTOR_TYPE(KEY_COMPRESSION_SCALE_TYPE, KEY_BLOCK_SIZE)
                    #define TO_KEY_BLOCK_UNCOMPRESSED_TYPE(val) CAT(convert_, KEY_BLOCK_UNCOMPRESSED)(val)
                    #define QUERY_BLOCK MAKE_VECTOR_TYPE(INPUT0_TYPE, KEY_BLOCK_SIZE)

                    KEY_BLOCK key_vec_packed = KEY_BLOCK_READ(key_input, key_offset + head_idx_index);
#if IS_KV_COMPRESSED && USE_ASYMMETRIC_QUANTIZATION
                    KEY_BLOCK_UNCOMPRESSED key_vals = (TO_KEY_BLOCK_UNCOMPRESSED_TYPE(key_vec_packed) - comp_zp) * comp_scale;
#elif IS_KV_COMPRESSED
                    KEY_BLOCK_UNCOMPRESSED key_vals = (TO_KEY_BLOCK_UNCOMPRESSED_TYPE(key_vec_packed)) * comp_scale;
#else
                    KEY_BLOCK key_vals = key_vec_packed;
#endif

                    uint query_offset = head_idx_index + sglid;
                    unroll_for (uint seq_idx = 0; seq_idx < TARGET_SEQ_LEN_BLOCK_SIZE; seq_idx++) {
                        QUERY_BLOCK query_vals_reg;
                        unroll_for(uint i = 0; i < KEY_BLOCK_SIZE; i++) {
                            query_vals_reg[i] = query_local[query_offset + i * SUBGROUP_SIZE];
                        }

                        unroll_for(uint i = 0; i < KEY_BLOCK_SIZE; i++) {
                            acc[seq_idx] = mad(TO_SOFTMAX_ACCUMULATOR_TYPE(query_vals_reg[i]), TO_SOFTMAX_ACCUMULATOR_TYPE(key_vals[i]), acc[seq_idx]);
                        }

                        query_offset += HEAD_SIZE;
                    }
                }

                #define KEY_BLOCK_SIZE 1
                for (; head_idx_index + (KEY_BLOCK_SIZE * SUBGROUP_SIZE) <= HEAD_SIZE; head_idx_index += SUBGROUP_SIZE * KEY_BLOCK_SIZE) {
                    #define KEY_BLOCK_READ(ptr, offset) BLOCK_READN(INPUT1_TYPE, KEY_BLOCK_SIZE, ptr, offset);
                    #define KEY_BLOCK MAKE_VECTOR_TYPE(INPUT1_TYPE, KEY_BLOCK_SIZE)
                    #define KEY_BLOCK_UNCOMPRESSED MAKE_VECTOR_TYPE(KEY_COMPRESSION_SCALE_TYPE, KEY_BLOCK_SIZE)
                    #define TO_KEY_BLOCK_UNCOMPRESSED_TYPE(val) CAT(convert_, KEY_BLOCK_UNCOMPRESSED)(val)
                    #define QUERY_BLOCK MAKE_VECTOR_TYPE(INPUT0_TYPE, KEY_BLOCK_SIZE)

                    KEY_BLOCK key_vec_packed = KEY_BLOCK_READ(key_input, key_offset + head_idx_index);
#if IS_KV_COMPRESSED && USE_ASYMMETRIC_QUANTIZATION
                    KEY_BLOCK_UNCOMPRESSED key_vals = (TO_KEY_BLOCK_UNCOMPRESSED_TYPE(key_vec_packed) - comp_zp) * comp_scale;
#elif IS_KV_COMPRESSED
                    KEY_BLOCK_UNCOMPRESSED key_vals = (TO_KEY_BLOCK_UNCOMPRESSED_TYPE(key_vec_packed)) * comp_scale;
#else
                    KEY_BLOCK key_vals = key_vec_packed;
#endif

                    uint query_offset = head_idx_index + sglid;
                    unroll_for (uint seq_idx = 0; seq_idx < TARGET_SEQ_LEN_BLOCK_SIZE; seq_idx++) {
                        QUERY_BLOCK query_vals_reg;
                        unroll_for(uint i = 0; i < KEY_BLOCK_SIZE; i++) {
                            query_vals_reg = query_local[query_offset + i * SUBGROUP_SIZE];
                        }

                        acc[seq_idx] = mad(TO_SOFTMAX_ACCUMULATOR_TYPE(query_vals_reg), TO_SOFTMAX_ACCUMULATOR_TYPE(key_vals), acc[seq_idx]);
                        query_offset += HEAD_SIZE;
                    }
                }

                // Sum up all accumulators accross single SG and save result to SLM
                unroll_for (uint seq_idx = 0; seq_idx < TARGET_SEQ_LEN_BLOCK_SIZE; seq_idx++) {
                    acc[seq_idx] = sub_group_reduce_add(acc[seq_idx]);
                    qk_local[seq_idx * SEQ_LEN_PARTITION_SIZE + seq_len] = acc[seq_idx];
                }
            }

            {
                // Wait until all SG finishes their calculations and apply scale and attention mask to the results
                barrier(CLK_LOCAL_MEM_FENCE);

                SOFTMAX_ACCUMULATOR_TYPE qk_val[TARGET_SEQ_LEN_BLOCK_SIZE];
                const uint seq_idx_end = 1;
                for (uint seq_idx = 0; seq_idx < seq_idx_end; seq_idx++) {
                    // Iterate over all values QK values in SLM and apply scale and attention mask
                    for (uint seq_len = sgid * SUBGROUP_SIZE + sglid; seq_len < partition_seq_len; seq_len += (HEAD_SIZE * SG_SCALE_FACTOR)) {
                        // Read value from SLM and apply scale
                        qk_val[seq_idx] = qk_local[seq_idx * SEQ_LEN_PARTITION_SIZE + seq_len];

                        // Apply attention mask
#if IS_CAUSAL
                        if (start_partition_idx + seq_len > target_seq_idx + seq_idx)
                            qk_val[seq_idx] += INPUT0_VAL_MIN;
#elif !IS_CAUSAL && HAS_ATTN_MASK_INPUT
                        const uint attn_mask_offset = INPUT3_GET_INDEX_SAFE(b0_idx, b1_idx, target_seq_idx + seq_idx, start_partition_idx + seq_len);
                        qk_val[seq_idx] += attn_mask[attn_mask_offset];
#endif

                        // Update qk_max value
                        qk_max[seq_idx] = SOFTMAX_ACCUMULATOR_MAX_FUNC(qk_max[seq_idx], TO_SOFTMAX_ACCUMULATOR_TYPE(qk_val[seq_idx]));

                        // Save modified qk value back to SLM
                        qk_local[seq_idx * SEQ_LEN_PARTITION_SIZE + seq_len] = qk_val[seq_idx];
                    }
                }
            }
        } // Gemm1 calculation end

        {
            // SoftMax calculation
            const uint seq_idx_end = 1;
            // Find the maximum value of qk in the subgroup
            for (uint seq_idx = 0; seq_idx < seq_idx_end; seq_idx++) {
                qk_max[seq_idx] = sub_group_reduce_max(qk_max[seq_idx]);
            }

            // Find the maximum value of qk across all subgroups in the workgroup
            if (sglid == 0) {
                for (uint seq_idx = 0; seq_idx < seq_idx_end; seq_idx++) {
                    qk_max_vals[seq_idx * SUBGROUPS_PER_WG + sgid] = qk_max[seq_idx];
                }
            }

            barrier(CLK_LOCAL_MEM_FENCE);

            for (uint seq_idx = 0; seq_idx < TARGET_SEQ_LEN_BLOCK_SIZE; seq_idx++) {
                qk_max[seq_idx] = SOFTMAX_ACCUMULATOR_VAL_MIN;

                if (sglid < SUBGROUPS_PER_WG)
                    qk_max[seq_idx] = qk_max_vals[seq_idx * SUBGROUPS_PER_WG + sglid];

                // Final maximum value of qk after reduction across all subgroups
                qk_max[seq_idx] = sub_group_reduce_max(qk_max[seq_idx]);
            }

            SOFTMAX_ACCUMULATOR_TYPE exp_sum[TARGET_SEQ_LEN_BLOCK_SIZE] = {SOFTMAX_ACCUMULATOR_VAL_ZERO};
            const uint qk_num_per_wi = CEIL_DIV(partition_seq_len, SUBGROUPS_PER_WG * SUBGROUP_SIZE);
            for (uint qk_idx = 0; qk_idx < qk_num_per_wi; qk_idx++) {
                const uint local_data_idx = qk_idx * (SUBGROUPS_PER_WG * SUBGROUP_SIZE) + lid;
                if (local_data_idx < partition_seq_len) {
                    for (uint seq_idx = 0; seq_idx < seq_idx_end; seq_idx++) {
                        SOFTMAX_ACCUMULATOR_TYPE qk_new = native_exp(TO_SOFTMAX_ACCUMULATOR_TYPE(qk_local[seq_idx * SEQ_LEN_PARTITION_SIZE + local_data_idx]) - qk_max[seq_idx]);
                        qk_local[seq_idx * SEQ_LEN_PARTITION_SIZE + local_data_idx] = TO_OUTPUT_TYPE(qk_new);

                        exp_sum[seq_idx] += qk_new;
                    }
                }
            }

            for (uint seq_idx = 0; seq_idx < seq_idx_end; seq_idx++) {
                exp_sum[seq_idx] = sub_group_reduce_add(exp_sum[seq_idx]);

                if (sglid == 0)
                    qk_sum_vals[seq_idx * SUBGROUPS_PER_WG + sgid] = exp_sum[seq_idx];
            }

            barrier(CLK_LOCAL_MEM_FENCE);

            unroll_for (uint seq_idx = 0; seq_idx < TARGET_SEQ_LEN_BLOCK_SIZE; seq_idx++) {
                exp_sum[seq_idx] = SOFTMAX_ACCUMULATOR_VAL_ZERO;

                if (sglid < SUBGROUPS_PER_WG)
                    exp_sum[seq_idx] = qk_sum_vals[seq_idx * SUBGROUPS_PER_WG + sglid];

                // Find the final sum of all exp_sum[seq_idx] values in workgroup
                exp_sum[seq_idx] = sub_group_reduce_add(exp_sum[seq_idx]);
            }

            // const SOFTMAX_ACCUMULATOR_TYPE inv_exp_sum = SOFTMAX_ACCUMULATOR_VAL_ONE / exp_sum[seq_idx];
            for (uint qk_idx = 0; qk_idx < qk_num_per_wi; qk_idx++) {
                const uint local_data_idx = qk_idx * (SUBGROUPS_PER_WG * SUBGROUP_SIZE) + lid;
                if (local_data_idx < partition_seq_len) {
                    for (uint seq_idx = 0; seq_idx < seq_idx_end; seq_idx++) {
                        SOFTMAX_ACCUMULATOR_TYPE qk_new = TO_SOFTMAX_ACCUMULATOR_TYPE(qk_local[seq_idx * SEQ_LEN_PARTITION_SIZE + local_data_idx]) / exp_sum[seq_idx];
                        qk_local[seq_idx * SEQ_LEN_PARTITION_SIZE + local_data_idx] = TO_OUTPUT_TYPE(qk_new);
                    }
                }
            }

            barrier(CLK_LOCAL_MEM_FENCE);

            {
                // If the number of partitions is greater than 1, save exm_sums and max_logits to the temporary buffers
                // Use single WI in the WG, since all the WIs have the same value
                if (num_of_partitions > 1 && lid == 0) {
                    for (uint seq_idx = 0; seq_idx < seq_idx_end; seq_idx++) {
                        const uint exp_sums_offset = b0_idx * (NUM_HEADS * TARGET_SEQ_LEN * num_of_partitions) +
                                                     b1_idx * (TARGET_SEQ_LEN * num_of_partitions) +
                                                     (seq_idx + target_seq_idx) * (num_of_partitions) +
                                                     partition_idx;
                        exp_sums[exp_sums_offset] = exp_sum[seq_idx];

                        const uint max_logits_offset = exp_sums_offset;
                        max_logits[max_logits_offset] = qk_max[seq_idx];
                    }
                }
            }
        } // SoftMax calculation end
    } // Gemm1 + SoftMax calculations end

    {
        // Gemm2 calculation
        OUTPUT_TYPE acc[TARGET_SEQ_LEN_BLOCK_SIZE] = {OUTPUT_VAL_ZERO};
#ifndef BEAM_TABLE_TYPE
#ifdef INPUT2_DIMS_ORDER
        uint value_offset = FUNC_CALL(get_input2_index)(OPTIONAL_SHAPE_INFO_TENSOR b0_idx, b1_idx, 0, 0, 0, 0);
        uint value_offset_next_seq = FUNC_CALL(get_input2_index)(OPTIONAL_SHAPE_INFO_TENSOR b0_idx, b1_idx, 0, 0, 1, 0);
        const uint value_pitch = value_offset_next_seq - value_offset;
#else
        const uint value_pitch = HEAD_SIZE;
#endif
#endif

#if SG_SCALE_FACTOR > 1
        const uint seq_len_start = (sgid / (HEAD_SIZE / SUBGROUP_SIZE)) * (SEQ_LEN_PARTITION_SIZE / SG_SCALE_FACTOR / SUBGROUP_SIZE);
        const uint seq_len_end = min(seq_len_start + (SEQ_LEN_PARTITION_SIZE / SG_SCALE_FACTOR / SUBGROUP_SIZE), partition_seq_len / SUBGROUP_SIZE);
#else
        const uint seq_len_start = 0;
        const uint seq_len_end = partition_seq_len / SUBGROUP_SIZE;
#endif

        for (uint seq_len = seq_len_start; seq_len < seq_len_end; seq_len++) {
#ifdef BEAM_TABLE_TYPE
            const uint b_idx = beam_table[FUNC_CALL(get_bt_index_value)(OPTIONAL_SHAPE_INFO_TENSOR b0_idx, b1_idx, 0, 0, start_partition_idx + (seq_len * SUBGROUP_SIZE) + sglid, sgid * SUBGROUP_SIZE)];
            uint value_offset = FUNC_CALL(get_input2_index)(OPTIONAL_SHAPE_INFO_TENSOR b_idx, b1_idx, 0, 0, start_partition_idx + (seq_len * SUBGROUP_SIZE) + sglid, sgid * SUBGROUP_SIZE);
#else
            const uint b_idx = b0_idx;
#ifdef INPUT2_DIMS_ORDER
            uint value_offset = FUNC_CALL(get_input2_index)(OPTIONAL_SHAPE_INFO_TENSOR b_idx, b1_idx, 0, 0, start_partition_idx + (seq_len * SUBGROUP_SIZE), head_size_idx);
#else
            uint value_offset = INPUT2_GET_INDEX(b_idx, b1_idx, start_partition_idx + (seq_len * SUBGROUP_SIZE), head_size_idx);
#endif
#endif

#if IS_KV_COMPRESSED
            const uint comp_offset = GET_COMPRESSION_INDEX(VALUE_COMPRESSION_SCALE, b_idx, b1_idx / BROADCAST_GROUP_SIZE, start_partition_idx + (seq_len * SUBGROUP_SIZE) + sglid, 0);
            VALUE_COMPRESSION_SCALE_TYPE comp_scale = val_scale[comp_offset];
#if USE_ASYMMETRIC_QUANTIZATION
            VALUE_COMPRESSION_SCALE_TYPE comp_zp = val_scale[comp_offset + 1];
#endif
#endif

            OUTPUT_TYPE qk_val[TARGET_SEQ_LEN_BLOCK_SIZE];
            unroll_for (uint seq_idx = 0; seq_idx < TARGET_SEQ_LEN_BLOCK_SIZE; seq_idx++) {
                qk_val[seq_idx] = qk_local[seq_idx * SEQ_LEN_PARTITION_SIZE + seq_len * SUBGROUP_SIZE + sglid];
            }

            unroll_for (uint i = 0; i < SUBGROUP_SIZE; i++) {
#ifdef BEAM_TABLE_TYPE
                const INPUT2_TYPE value_packed = VALUE_BLOCK_READ(value_input, sub_group_broadcast(value_offset, i));
#else
                const INPUT2_TYPE value_packed = VALUE_BLOCK_READ(value_input, value_offset);
#endif

#if IS_KV_COMPRESSED && USE_ASYMMETRIC_QUANTIZATION
                VALUE_COMPRESSION_SCALE_TYPE value_val = (value_packed - sub_group_broadcast(comp_zp, i)) * sub_group_broadcast(comp_scale, i);
#elif IS_KV_COMPRESSED
                VALUE_COMPRESSION_SCALE_TYPE value_val = (value_packed * sub_group_broadcast(comp_scale, i));
#else
                INPUT2_TYPE value_val = value_packed;
#endif
                unroll_for (uint seq_idx = 0; seq_idx < TARGET_SEQ_LEN_BLOCK_SIZE; seq_idx++) {
                    acc[seq_idx] = mad(sub_group_broadcast(qk_val[seq_idx], i), value_val, acc[seq_idx]);
                }

#ifndef BEAM_TABLE_TYPE
                value_offset += value_pitch;
#endif
            }
        }


#if SG_SCALE_FACTOR > 1
        if (sgid >= HEAD_SIZE / SUBGROUP_SIZE) {
#endif

        for (uint seq_len = (partition_seq_len / SUBGROUP_SIZE) * SUBGROUP_SIZE; seq_len < partition_seq_len; seq_len++) {
#ifdef BEAM_TABLE_TYPE
            const uint b_idx = beam_table[FUNC_CALL(get_bt_index_value)(OPTIONAL_SHAPE_INFO_TENSOR b0_idx, b1_idx, 0, 0, start_partition_idx + seq_len, head_size_idx)];
#else
            const uint b_idx = b0_idx;
#endif

#ifdef INPUT2_DIMS_ORDER
            const uint value_offset = FUNC_CALL(get_input2_index)(OPTIONAL_SHAPE_INFO_TENSOR b_idx, b1_idx, 0, 0, start_partition_idx + seq_len, head_size_idx);
#else
            const uint value_offset = INPUT2_GET_INDEX(b_idx, b1_idx, start_partition_idx + seq_len, head_size_idx);
#endif

#if IS_KV_COMPRESSED
            const uint comp_offset = GET_COMPRESSION_INDEX(VALUE_COMPRESSION_SCALE, b_idx, b1_idx / BROADCAST_GROUP_SIZE, start_partition_idx + seq_len, 0);
            VALUE_COMPRESSION_SCALE_TYPE comp_scale = val_scale[comp_offset];
#if USE_ASYMMETRIC_QUANTIZATION
            VALUE_COMPRESSION_SCALE_TYPE comp_zp = val_scale[comp_offset + 1];
#endif
#endif

            OUTPUT_TYPE qk_val[TARGET_SEQ_LEN_BLOCK_SIZE];
            unroll_for (uint seq_idx = 0; seq_idx < TARGET_SEQ_LEN_BLOCK_SIZE; seq_idx++) {
                qk_val[seq_idx] = qk_local[seq_idx * SEQ_LEN_PARTITION_SIZE + seq_len];
            }

            const INPUT2_TYPE value_packed = VALUE_BLOCK_READ(value_input, value_offset);
#if IS_KV_COMPRESSED && USE_ASYMMETRIC_QUANTIZATION
            const VALUE_COMPRESSION_SCALE_TYPE value_val = (value_packed - comp_zp) * comp_scale;
#elif IS_KV_COMPRESSED
            const VALUE_COMPRESSION_SCALE_TYPE value_val = (value_packed * comp_scale);
#else
            const INPUT2_TYPE value_val = value_packed;
#endif

            unroll_for (uint seq_idx = 0; seq_idx < TARGET_SEQ_LEN_BLOCK_SIZE; seq_idx++) {
                acc[seq_idx] = mad(qk_val[seq_idx], value_val, acc[seq_idx]);
            }
        }

#if SG_SCALE_FACTOR > 1
        } // if (sgid >= HEAD_SIZE / SUBGROUP_SIZE)
#endif

#if SG_SCALE_FACTOR > 1
        if ((partition_seq_len > (SEQ_LEN_PARTITION_SIZE / SG_SCALE_FACTOR)) || (partition_seq_len % SUBGROUP_SIZE != 0)) {
            if (sgid >= HEAD_SIZE / SUBGROUP_SIZE) {
                // Reuse query_local SLM to sum-up results between two groups of subgroups
                query_local[head_size_idx] = acc[0];
            }
            barrier(CLK_LOCAL_MEM_FENCE);
            if (sgid < HEAD_SIZE / SUBGROUP_SIZE) {
                acc[0] += query_local[head_size_idx];
            }
        }
#endif

        // If the number of partitions is greater than 1, save results to the temporary buffer;
        // otherwise, save results directly to the main output.
#if SG_SCALE_FACTOR > 1
        if (sgid < HEAD_SIZE / SUBGROUP_SIZE) {
#endif
        if (num_of_partitions > 1) {
            const uint seq_idx_end = 1;
            for (uint seq_idx = 0; seq_idx < seq_idx_end; seq_idx++) {
                // Data layout of tmp_output buf: [batch, heads_num, q_len, partition_idx, head_size]
                const uint tmp_out_offset = b0_idx * (NUM_HEADS * TARGET_SEQ_LEN * num_of_partitions * HEAD_SIZE) +
                                            b1_idx * (TARGET_SEQ_LEN * num_of_partitions * HEAD_SIZE) +
                                            (target_seq_idx + seq_idx) * (num_of_partitions * HEAD_SIZE) +
                                            partition_idx * (HEAD_SIZE) +
                                            head_size_idx;
                tmp_out[tmp_out_offset] = acc[seq_idx];
            }
        } else {
            const uint seq_idx_end = 1;
            for (uint seq_idx = 0; seq_idx < seq_idx_end; seq_idx++) {
                const uint output_offset = OUTPUT_GET_INDEX(b0_idx, b1_idx, target_seq_idx + seq_idx, head_size_idx);

                output[output_offset] = acc[seq_idx];
            }
        }
#if SG_SCALE_FACTOR > 1
        } // if (sgid < HEAD_SIZE / SUBGROUP_SIZE) {
#endif
    } // Gemm2 calculation end
}

#else
/* This version is used for 1st token */

#if IS_PAGED_ATTENTION
    #define SOURCE_SEQ_LEN (subsequence_begins[gws_seq_indexes_correspondence[((uint)get_global_id(1))] + 1] - subsequence_begins[gws_seq_indexes_correspondence[((uint)get_global_id(1))]])

    #define TARGET_SEQ_LEN (subsequence_begins[gws_seq_indexes_correspondence[((uint)get_global_id(1))] + 1] - subsequence_begins[gws_seq_indexes_correspondence[((uint)get_global_id(1))]])

    #define PA_BUFFERS      , subsequence_begins,                                 \
                              blocked_indexes_start,                              \
                              blocked_indexes_end,                                \
                              gws_seq_indexes_correspondence

    #define PA_BUFFERS_ARGS , const __global INPUT3_TYPE* subsequence_begins,     \
                              const __global int* blocked_indexes_start,          \
                              const __global int* blocked_indexes_end,            \
                              const __global int* gws_seq_indexes_correspondence
#else
    #define PA_BUFFERS
    #define PA_BUFFERS_ARGS
#endif
#if HAS_ATTN_MASK_INPUT
    #define ATTN_MASK_BUFFER , attn_mask
    #define ATTN_MASK_BUFFER_ARG , const __global INPUT3_TYPE* attn_mask
#else
    #define ATTN_MASK_BUFFER
    #define ATTN_MASK_BUFFER_ARG
#endif

#if HAS_SCALE_INPUT
    #define ATTN_SCALE_BUFFER , scale
    #define ATTN_SCALE_BUFFER_ARG , const __global INPUT4_TYPE* scale
#else
    #define ATTN_SCALE_BUFFER
    #define ATTN_SCALE_BUFFER_ARG
#endif

// Applying scales to query input improves the accuracy, but leads to performance drop for FP16 KV-cache case,
// so use it only for compressed version
#if IS_KV_COMPRESSED
#define APPLY_SCALES_TO_QUERY 1
#endif

#define MASK_VECTOR_TYPE MAKE_VECTOR_TYPE(INPUT0_TYPE, TARGET_SEQ_LEN_BLOCK_SIZE)

inline MASK_VECTOR_TYPE FUNC(load_attn_mask)(OPTIONAL_SHAPE_INFO_ARG
                                             uint b0_idx,
                                             uint b1_idx,
                                             uint target_seq_idx,
                                             uint source_seq_idx
                                             ATTN_MASK_BUFFER_ARG
                                             ATTN_SCALE_BUFFER_ARG
                                             PA_BUFFERS_ARGS
                                             ) {
    MASK_VECTOR_TYPE mask_vec = INPUT0_VAL_ZERO;
#if !IS_CAUSAL && HAS_ATTN_MASK_INPUT
    const uint attn_mask_offset = INPUT3_GET_INDEX_SAFE(b0_idx, b1_idx, target_seq_idx, source_seq_idx);
    if (target_seq_idx >= (uint)TARGET_SEQ_LEN) {
        unroll_for (uint i = 0; i < SUBGROUP_SIZE; i++) {
            mask_vec[i] = NAN;
        }
    } else {
        if (source_seq_idx + SUBGROUP_SIZE <= (uint)SOURCE_SEQ_LEN) {
            unroll_for (uint i = 0; i < SUBGROUP_SIZE; i++) {
                const INPUT3_TYPE mask_val = attn_mask[attn_mask_offset + i];
                mask_vec[i] = mask_val;
            }
        } else {
            const uint max_mask_offset = min(source_seq_idx + SUBGROUP_SIZE, (uint)SOURCE_SEQ_LEN);
            for (uint i = 0; i < SUBGROUP_SIZE; i++) {
                const INPUT3_TYPE mask_val = source_seq_idx + i < max_mask_offset ? attn_mask[attn_mask_offset + i] : NAN;
                mask_vec[i] = mask_val;
            }
        }
    }
#endif

#if !IS_CAUSAL && !HAS_ATTN_MASK_INPUT
    if (target_seq_idx >= (uint)TARGET_SEQ_LEN) {
        unroll_for (uint i = 0; i < SUBGROUP_SIZE; i++) {
            mask_vec[i] = NAN;
        }
    } else {
        const uint max_mask_offset = min(source_seq_idx + SUBGROUP_SIZE, (uint)SOURCE_SEQ_LEN);
        for (uint i = 0; i < SUBGROUP_SIZE; i++) {
            mask_vec[i] = source_seq_idx + i < max_mask_offset ? 0 : NAN;
        }
    }
#endif

#if IS_CAUSAL
    if (target_seq_idx >= (uint)TARGET_SEQ_LEN) {
        unroll_for (uint i = 0; i < SUBGROUP_SIZE; i++) {
            mask_vec[i] = NAN;
        }
    } else {
        for (uint i = 0; i < SUBGROUP_SIZE; i++) {
            if (source_seq_idx + i > target_seq_idx)
                mask_vec[i] = NAN;
        }
    }
#endif

#if HAS_SCALE_INPUT
    const OUTPUT_TYPE scale_val = OUTPUT_VAL_ONE / *scale;
#else
    const INPUT0_TYPE scale_val = TO_INPUT0_TYPE(STATIC_SCALE_VALUE_INV);
#endif

    // Apply scale to attn_mask
#if IS_CAUSAL || HAS_ATTN_MASK_INPUT
    mask_vec *= scale_val;
#endif

    return mask_vec;
}

#if IS_PAGED_ATTENTION && HAS_ALIBI
#if HAS_SCALE_INPUT
#define ALIBI_TYPE INPUT5_TYPE
#else
#define ALIBI_TYPE INPUT4_TYPE
#endif
#endif

REQD_SUB_GROUP_SIZE(SUBGROUP_SIZE)
KERNEL(sdpa_opt)(
    OPTIONAL_SHAPE_INFO_ARG
    const __global INPUT0_TYPE* query_input,
    const __global INPUT1_TYPE* key_input,
    const __global INPUT2_TYPE* value_input,
#if IS_PAGED_ATTENTION
    const __global INPUT3_TYPE* subsequence_begins,
#endif
#if HAS_ATTN_MASK_INPUT
    const __global INPUT3_TYPE* attn_mask,
#endif
#if HAS_SCALE_INPUT
    const __global INPUT4_TYPE* scale,
#endif
#if IS_PAGED_ATTENTION && HAS_ALIBI
    const __global ALIBI_TYPE* alibi_slopes,
#endif
    __global OUTPUT_TYPE* output,
#if IS_KV_COMPRESSED
    const __global KEY_COMPRESSION_SCALE_TYPE* key_scale,
    const __global VALUE_COMPRESSION_SCALE_TYPE* val_scale,
#endif
#ifdef BEAM_TABLE_TYPE
    const __global BEAM_TABLE_TYPE* beam_table,
#endif
#if IS_PAGED_ATTENTION
    const __global int* blocked_indexes_start,
    const __global int* blocked_indexes_end,
    const __global int* gws_seq_indexes_correspondence
#if PAGED_ATTENTION_SCORES_OUTPUT
    , __global SOFTMAX_ACCUMULATOR_TYPE* softmax_results
    , const __global int* subsequence_offsets
    , __global SOFTMAX_ACCUMULATOR_TYPE* exp_sums
    , __global SOFTMAX_ACCUMULATOR_TYPE* max_logits
    , __global OUTPUT_TYPE* tmp_out
    , const uint aligned_max_context_len
#endif
#else
    __global SOFTMAX_ACCUMULATOR_TYPE* exp_sums,
    __global SOFTMAX_ACCUMULATOR_TYPE* max_logits,
    __global OUTPUT_TYPE* tmp_out
#endif
)
{
#if TARGET_SEQ_LEN_BLOCK_SIZE != 16
    #error sdpa_opt.cl: unsupported TARGET_SEQ_LEN_BLOCK_SIZE
#endif

    // Define indexes variables using macro declarations to avoid register spills
    #define batch_idx ((uint)get_global_id(0))
    #define num_heads_dim ((uint)get_global_id(0))
    #define b0_idx (batch_idx / NUM_HEADS)
    #define b1_idx (batch_idx % NUM_HEADS)
    #define target_seq_dim ((uint)get_global_id(1))
    #define target_seq_idx ((uint)get_global_id(1) * TARGET_SEQ_LEN_BLOCK_SIZE)
    #define head_size_idx ((uint)get_local_id(2) % HEAD_SIZE)
    #define sglid (uint)get_sub_group_local_id()
    #define sgid (uint)get_sub_group_id()

    // SLM buffer for query inputs
    __local INPUT0_TYPE slm_query[HEAD_SIZE * TARGET_SEQ_LEN_BLOCK_SIZE];

    // SLM buffer for intermediate QK results
    __local OUTPUT_TYPE slm_qk_vals[TARGET_SEQ_LEN_BLOCK_SIZE][SEQ_LEN_PARTITION_SIZE];

    // SLM buffers for SoftMax calculation and qk_max/qk_sums results aggregation across all WGs
    __local SOFTMAX_ACCUMULATOR_TYPE slm_qk_max_vals[TARGET_SEQ_LEN_BLOCK_SIZE][SUBGROUPS_PER_WG];

    // SLM buffers for SoftMax recalculation for current iteration based on the previous results
    __local SOFTMAX_ACCUMULATOR_TYPE slm_exp_sum_prev[TARGET_SEQ_LEN_BLOCK_SIZE];
    __local SOFTMAX_ACCUMULATOR_TYPE slm_max_val_prev[TARGET_SEQ_LEN_BLOCK_SIZE];
    __local SOFTMAX_ACCUMULATOR_TYPE slm_update_factor[TARGET_SEQ_LEN_BLOCK_SIZE];

#if IS_PAGED_ATTENTION
    const uint block_start_pos = blocked_indexes_start[target_seq_dim];
    const uint block_end_pos = blocked_indexes_end[target_seq_dim];
    const uint seq_idx_end = block_end_pos - block_start_pos;
#else
    const uint seq_idx_end = min(TARGET_SEQ_LEN - target_seq_idx, (uint)TARGET_SEQ_LEN_BLOCK_SIZE);
#endif
    {
        // Load Q input to SLM and transpose it
#if IS_PAGED_ATTENTION
        uint query_offset = INPUT0_OFFSET +
                            block_start_pos * (HEAD_SIZE * NUM_HEADS + INPUT0_PAD_BEFORE_FEATURE_NUM + INPUT0_PAD_AFTER_FEATURE_NUM) +
                            num_heads_dim * HEAD_SIZE + head_size_idx;
        const uint query_pitch = (HEAD_SIZE * NUM_HEADS + INPUT0_PAD_BEFORE_FEATURE_NUM + INPUT0_PAD_AFTER_FEATURE_NUM);
#else
#ifdef INPUT0_DIMS_ORDER
        uint query_offset = FUNC_CALL(get_input0_index)(OPTIONAL_SHAPE_INFO_TENSOR b0_idx, b1_idx, 0, 0, target_seq_idx, (head_size_idx));
        uint query_offset_next_seq = FUNC_CALL(get_input0_index)(OPTIONAL_SHAPE_INFO_TENSOR b0_idx, b1_idx, 0, 0, target_seq_idx + 1, (head_size_idx));
        const uint query_pitch = query_offset_next_seq - query_offset;
#else
        uint query_offset = INPUT0_GET_INDEX(b0_idx, b1_idx, target_seq_idx, (head_size_idx));
        const uint query_pitch = HEAD_SIZE;
#endif
#endif
        uint query_local_offset = head_size_idx * TARGET_SEQ_LEN_BLOCK_SIZE;

#if APPLY_SCALES_TO_QUERY
#if HAS_SCALE_INPUT
        const INPUT0_TYPE scale_val = *scale;
#else
        const INPUT0_TYPE scale_val = TO_INPUT0_TYPE(STATIC_SCALE_VALUE);
#endif
#else
        const INPUT0_TYPE scale_val = INPUT0_VAL_ONE;
#endif

        if (seq_idx_end != TARGET_SEQ_LEN_BLOCK_SIZE) {
            if (sgid * SUBGROUP_SIZE < HEAD_SIZE) {
                for (uint seq_idx = 0; seq_idx < seq_idx_end; seq_idx++) {
                    INPUT0_TYPE val = BLOCK_READN(INPUT0_TYPE, 1, query_input, query_offset);

                    slm_query[query_local_offset] = val * scale_val;
                    query_offset += query_pitch;
                    query_local_offset++;
                }
            }
        } else {
            #if SG_SCALE_FACTOR == 2
                if ((sgid < (SUBGROUPS_PER_WG / SG_SCALE_FACTOR))) {
                    unroll_for (uint seq_idx = 0; seq_idx < (TARGET_SEQ_LEN_BLOCK_SIZE / SG_SCALE_FACTOR); seq_idx++) {
                        INPUT0_TYPE val = BLOCK_READN(INPUT0_TYPE, 1, query_input, query_offset);

                        slm_query[query_local_offset] = val * scale_val;
                        query_offset += query_pitch;
                        query_local_offset++;
                    }
                } else {
                    query_local_offset += (TARGET_SEQ_LEN_BLOCK_SIZE / SG_SCALE_FACTOR);
                    query_offset += query_pitch * (TARGET_SEQ_LEN_BLOCK_SIZE / SG_SCALE_FACTOR);
                    unroll_for (uint seq_idx = 0; seq_idx < (TARGET_SEQ_LEN_BLOCK_SIZE / SG_SCALE_FACTOR); seq_idx++) {
                        INPUT0_TYPE val = BLOCK_READN(INPUT0_TYPE, 1, query_input, query_offset);

                        slm_query[query_local_offset] = val * scale_val;
                        query_offset += query_pitch;
                        query_local_offset++;
                    }
                }
            #elif SG_SCALE_FACTOR == 4
                query_local_offset += (sgid / (SUBGROUPS_PER_WG / SG_SCALE_FACTOR)) * (TARGET_SEQ_LEN_BLOCK_SIZE / SG_SCALE_FACTOR);
                query_offset += query_pitch * (sgid / (SUBGROUPS_PER_WG / SG_SCALE_FACTOR)) * (TARGET_SEQ_LEN_BLOCK_SIZE / SG_SCALE_FACTOR);
                unroll_for (uint seq_idx = 0; seq_idx < (TARGET_SEQ_LEN_BLOCK_SIZE / SG_SCALE_FACTOR); seq_idx++) {
                    INPUT0_TYPE val = BLOCK_READN(INPUT0_TYPE, 1, query_input, query_offset);

                    slm_query[query_local_offset] = val * scale_val;
                    query_offset += query_pitch;
                    query_local_offset++;
                }
            #else
                unroll_for (uint seq_idx = 0; seq_idx < TARGET_SEQ_LEN_BLOCK_SIZE; seq_idx++) {
                    INPUT0_TYPE val = BLOCK_READN(INPUT0_TYPE, 1, query_input, query_offset);

                    slm_query[query_local_offset] = val * scale_val;
                    query_offset += query_pitch;
                    query_local_offset++;
                }
            #endif
        }
        barrier(CLK_LOCAL_MEM_FENCE);
    }

    {
        #if TARGET_SEQ_LEN_BLOCK_SIZE <= SUBGROUP_SIZE
            // Initialize slm buffers with MIN and ZERO values
            if (sgid == 0 && sglid < TARGET_SEQ_LEN_BLOCK_SIZE) {
                slm_max_val_prev[sglid] = SOFTMAX_ACCUMULATOR_VAL_MIN;
                slm_exp_sum_prev[sglid] = SOFTMAX_ACCUMULATOR_VAL_ZERO;
            }
        #else
            #error sdpa_opt.cl: unsupported TARGET_SEQ_LEN_BLOCK_SIZE
        #endif
    }

    // Q*K calculation loop
    MAKE_VECTOR_TYPE(OUTPUT_TYPE, TARGET_SEQ_LEN_BLOCK_SIZE) output_acc = OUTPUT_VAL_ZERO;

    __attribute__((opencl_unroll_hint(1)))
    for (uint start_partition_idx = 0; start_partition_idx < SOURCE_SEQ_LEN; start_partition_idx += SEQ_LEN_PARTITION_SIZE) {
        const uint seq_len = start_partition_idx + sgid * SUBGROUP_SIZE;
        const uint partition_seq_len = min((uint)SOURCE_SEQ_LEN - start_partition_idx, (uint)SEQ_LEN_PARTITION_SIZE);

#if IS_PAGED_ATTENTION
#ifdef BROADCAST_GROUP_SIZE
        const uint heads_dim = num_heads_dim / BROADCAST_GROUP_SIZE;
#else
        const uint heads_dim = num_heads_dim;
#endif
        #define KEY_SEQ_OFFSET subsequence_begins[gws_seq_indexes_correspondence[target_seq_dim]]
        const uint key_pitch = (HEAD_SIZE * NUM_KV_HEADS + INPUT1_PAD_BEFORE_FEATURE_NUM + INPUT1_PAD_AFTER_FEATURE_NUM);
        uint key_offset = INPUT1_OFFSET +
                          KEY_SEQ_OFFSET * key_pitch +
                          heads_dim * HEAD_SIZE +
                          seq_len * key_pitch;
#else
#ifdef BEAM_TABLE_TYPE
            const uint b_idx = beam_table[FUNC_CALL(get_bt_index_key)(OPTIONAL_SHAPE_INFO_TENSOR b0_idx, b1_idx, 0, 0, seq_len + sglid, 0)];
            const uint key_offset = FUNC_CALL(get_input1_index)(OPTIONAL_SHAPE_INFO_TENSOR b_idx, b1_idx, 0, 0, seq_len + sglid, 0);
#else
            const uint b_idx = b0_idx;
    #ifdef INPUT1_DIMS_ORDER
            uint key_offset = FUNC_CALL(get_input1_index)(OPTIONAL_SHAPE_INFO_TENSOR b0_idx, b1_idx, 0, 0, seq_len, 0);
            uint key_offset_next_seq = FUNC_CALL(get_input1_index)(OPTIONAL_SHAPE_INFO_TENSOR b0_idx, b1_idx, 0, 0, seq_len + 1, 0);
            const uint key_pitch = key_offset_next_seq - key_offset;
    #else
            uint key_offset = INPUT1_GET_INDEX(b0_idx, b1_idx, seq_len, 0);
            const uint key_pitch = HEAD_SIZE;
    #endif
#endif
#endif

            int seq_len_calc_size = min((int)(SOURCE_SEQ_LEN) - (int)seq_len, (int)SUBGROUP_SIZE);
            MAKE_VECTOR_TYPE(INPUT0_TYPE, TARGET_SEQ_LEN_BLOCK_SIZE) qk_acc;

            qk_acc = FUNC_CALL(load_attn_mask)(OPTIONAL_SHAPE_INFO_TENSOR
                            b0_idx,
                            b1_idx,
#if IS_PAGED_ATTENTION
                            block_start_pos - subsequence_begins[gws_seq_indexes_correspondence[target_seq_dim]] + sglid,
#else
                            target_seq_idx + sglid,
#endif
                            // TODO: pass seq_len_calc_size here
                            seq_len
                            ATTN_MASK_BUFFER
                            ATTN_SCALE_BUFFER
                            PA_BUFFERS);

            if (seq_len_calc_size >= SUBGROUP_SIZE) {
#if IS_KV_COMPRESSED
                const uint comp_offset = GET_COMPRESSION_INDEX(KEY_COMPRESSION_SCALE, b_idx, b1_idx / BROADCAST_GROUP_SIZE, seq_len + sglid, 0);
                KEY_COMPRESSION_SCALE_TYPE comp_scale = key_scale[comp_offset];
#if USE_ASYMMETRIC_QUANTIZATION
                KEY_COMPRESSION_SCALE_TYPE comp_zp = key_scale[comp_offset + 1];
#endif
#endif
                __attribute__((opencl_unroll_hint(1)))
                for (uint head_idx_index = 0; head_idx_index < HEAD_SIZE; head_idx_index += SUBGROUP_SIZE) {
                    #define KEY_BLOCK_READ(ptr, offset) BLOCK_READN(INPUT1_TYPE, 1, ptr, offset);
                    #define QUERY_VEC MAKE_VECTOR_TYPE(INPUT0_TYPE, TARGET_SEQ_LEN_BLOCK_SIZE)

                    QUERY_VEC queries_vec;
                    uint query_local_offset = (head_idx_index * TARGET_SEQ_LEN_BLOCK_SIZE) + sglid;
                    unroll_for (uint q_row_idx = 0; q_row_idx < TARGET_SEQ_LEN_BLOCK_SIZE; q_row_idx++) {
                        queries_vec[q_row_idx] = slm_query[query_local_offset];
                        query_local_offset += TARGET_SEQ_LEN_BLOCK_SIZE;
                    }

                    unroll_for (uint key_row_idx = 0; key_row_idx < TARGET_SEQ_LEN_BLOCK_SIZE; key_row_idx++) {
#ifdef BEAM_TABLE_TYPE
                        const INPUT1_TYPE key_packed = KEY_BLOCK_READ(key_input, sub_group_broadcast(key_offset, key_row_idx) + head_idx_index);
#else
                        const INPUT1_TYPE key_packed = KEY_BLOCK_READ(key_input, key_offset + key_row_idx * key_pitch + head_idx_index);
#endif

#if IS_KV_COMPRESSED && USE_ASYMMETRIC_QUANTIZATION
                        KEY_COMPRESSION_SCALE_TYPE key_vals = (TO_KEY_COMPRESSION_SCALE_TYPE(key_packed) - sub_group_broadcast(comp_zp, key_row_idx)) * sub_group_broadcast(comp_scale, key_row_idx);
#elif IS_KV_COMPRESSED
                        KEY_COMPRESSION_SCALE_TYPE key_vals = (TO_KEY_COMPRESSION_SCALE_TYPE(key_packed) * sub_group_broadcast(comp_scale, key_row_idx));
#else
                        INPUT1_TYPE key_vals = key_packed;
#endif

                        unroll_for (uint i = 0; i < SUBGROUP_SIZE; i++) {
                            qk_acc[key_row_idx] = mad(sub_group_broadcast(key_vals, i), queries_vec[i], qk_acc[key_row_idx]);
                        }
                    }
                }
            } else if (seq_len_calc_size > 0) {
#if IS_KV_COMPRESSED
                const uint comp_offset = GET_COMPRESSION_INDEX(KEY_COMPRESSION_SCALE, b_idx, b1_idx / BROADCAST_GROUP_SIZE, seq_len + min(sglid, (uint)seq_len_calc_size - 1), 0);
                // const uint comp_offset = GET_COMPRESSION_INDEX(KEY_COMPRESSION_SCALE, b_idx, b1_idx / BROADCAST_GROUP_SIZE, seq_len + sglid, 0);
                KEY_COMPRESSION_SCALE_TYPE comp_scale = key_scale[comp_offset];
#if USE_ASYMMETRIC_QUANTIZATION
                KEY_COMPRESSION_SCALE_TYPE comp_zp = key_scale[comp_offset + 1];
#endif
#endif
                __attribute__((opencl_unroll_hint(1)))
                for (uint head_idx_index = 0; head_idx_index < HEAD_SIZE; head_idx_index += SUBGROUP_SIZE) {
                    #define KEY_BLOCK_READ(ptr, offset) BLOCK_READN(INPUT1_TYPE, 1, ptr, offset)
                    #define QUERY_VEC_TYPE MAKE_VECTOR_TYPE(INPUT0_TYPE, TARGET_SEQ_LEN_BLOCK_SIZE)
#if IS_KV_COMPRESSED
                    #define KEY_UNPACKED_TYPE KEY_COMPRESSION_SCALE_TYPE
                    #define KEY_UNPACKED_VEC_TYPE MAKE_VECTOR_TYPE(KEY_COMPRESSION_SCALE_TYPE, TARGET_SEQ_LEN_BLOCK_SIZE)
                    #define TO_KEY_UNPACKED_TYPE(val) TO_KEY_COMPRESSION_SCALE_TYPE(val)
#else
                    #define KEY_UNPACKED_TYPE INPUT1_TYPE
                    #define KEY_UNPACKED_VEC_TYPE MAKE_VECTOR_TYPE(INPUT1_TYPE, TARGET_SEQ_LEN_BLOCK_SIZE)
                    #define TO_KEY_UNPACKED_TYPE(val) TO_INPUT1_TYPE(val)
#endif

                    QUERY_VEC_TYPE queries_vec;
                    uint query_local_offset = (head_idx_index * TARGET_SEQ_LEN_BLOCK_SIZE) + sglid;
                    unroll_for (uint q_row_idx = 0; q_row_idx < TARGET_SEQ_LEN_BLOCK_SIZE; q_row_idx++) {
                        queries_vec[q_row_idx] = slm_query[query_local_offset];
                        query_local_offset += TARGET_SEQ_LEN_BLOCK_SIZE;
                    }

#ifndef LOAD_KEY_LEFTOVERS_IN_CALC_LOOP
                    KEY_UNPACKED_VEC_TYPE key_vec = 0;
                    unroll_for (uint key_row_idx = 0; key_row_idx < seq_len_calc_size; key_row_idx++) {
#ifdef BEAM_TABLE_TYPE
                        key_vec[key_row_idx] = TO_KEY_UNPACKED_TYPE(KEY_BLOCK_READ(key_input, sub_group_broadcast(key_offset, key_row_idx) + head_idx_index));
#else
                        key_vec[key_row_idx] = TO_KEY_UNPACKED_TYPE(KEY_BLOCK_READ(key_input, key_offset + key_row_idx * key_pitch + head_idx_index));
#endif

#if IS_KV_COMPRESSED && USE_ASYMMETRIC_QUANTIZATION
                        key_vec[key_row_idx] = (key_vec[key_row_idx] - sub_group_broadcast(comp_zp, key_row_idx)) * sub_group_broadcast(comp_scale, key_row_idx);
#elif IS_KV_COMPRESSED
                        key_vec[key_row_idx] *= sub_group_broadcast(comp_scale, key_row_idx);
#endif
                    }
#endif

                    unroll_for (uint key_row_idx = 0; key_row_idx < TARGET_SEQ_LEN_BLOCK_SIZE; key_row_idx++) {
#ifdef LOAD_KEY_LEFTOVERS_IN_CALC_LOOP
                        KEY_UNPACKED_TYPE key_vals = 0;
                        if (key_row_idx < seq_len_calc_size) {
#ifdef BEAM_TABLE_TYPE
                            key_vals = TO_KEY_UNPACKED_TYPE(KEY_BLOCK_READ(key_input, sub_group_broadcast(key_offset, key_row_idx) + head_idx_index));
#else
                            key_vals = TO_KEY_UNPACKED_TYPE(KEY_BLOCK_READ(key_input, key_offset + key_row_idx * key_pitch + head_idx_index));
#endif
                        }
#if IS_KV_COMPRESSED && USE_ASYMMETRIC_QUANTIZATION
                            key_vals = (key_vals - sub_group_broadcast(comp_zp, key_row_idx)) * sub_group_broadcast(comp_scale, key_row_idx);
#elif IS_KV_COMPRESSED
                            key_vals *= sub_group_broadcast(comp_scale, key_row_idx);
#endif
#else
    #define key_vals key_vec[key_row_idx]
#endif
                        unroll_for (uint i = 0; i < SUBGROUP_SIZE; i++) {
                            qk_acc[key_row_idx] = mad(sub_group_broadcast(key_vals, i), queries_vec[i], qk_acc[key_row_idx]);
                        }
                    }
                }
            }

            {
                SOFTMAX_ACCUMULATOR_TYPE qk_max = SOFTMAX_ACCUMULATOR_VAL_MIN;
                unroll_for (uint i = 0; i < TARGET_SEQ_LEN_BLOCK_SIZE; i++) {
#if !APPLY_SCALES_TO_QUERY
#if HAS_SCALE_INPUT
                    const OUTPUT_TYPE scale_val = *scale;
#else
                    const OUTPUT_TYPE scale_val = TO_OUTPUT_TYPE(STATIC_SCALE_VALUE);
#endif
                    qk_acc[i] *= scale_val;
#endif

#ifdef HAS_ALIBI
                    const int alibi_val = (1 - SOURCE_SEQ_LEN) + seq_len + i;
                    qk_acc[i] += alibi_slopes[num_heads_dim] * alibi_val;
#endif

                    qk_acc[i] = INPUT0_MIN_FUNC(INPUT0_MAX_FUNC(qk_acc[i], INPUT0_VAL_MIN), INPUT0_VAL_MAX);

                    qk_max = SOFTMAX_ACCUMULATOR_MAX_FUNC(qk_max, TO_SOFTMAX_ACCUMULATOR_TYPE(qk_acc[i]));
                    slm_qk_vals[sglid][sgid * TARGET_SEQ_LEN_BLOCK_SIZE + i] = qk_acc[i];
                }
                slm_qk_max_vals[sglid][sgid] = qk_max;
            }

        barrier(CLK_LOCAL_MEM_FENCE);

        {
            // SoftMax calculation
            // each sg will compute a whole row of query
            uint aligned_width = ((SUBGROUPS_PER_WG + (SUBGROUP_SIZE-1)) & ~(SUBGROUP_SIZE-1));
            for (uint m = sgid; m < seq_idx_end; m += SUBGROUPS_PER_WG) {
                // rowmax
                SOFTMAX_ACCUMULATOR_TYPE max_val_prev = slm_max_val_prev[m];
                SOFTMAX_ACCUMULATOR_TYPE qk_max_new, qk_max_last = max_val_prev;
                for (uint k = sglid; k <  aligned_width; k += SUBGROUP_SIZE) {
                    if (k < SUBGROUPS_PER_WG) {
                        qk_max_new = slm_qk_max_vals[m][k];
                    } else {
                        qk_max_new = SOFTMAX_ACCUMULATOR_VAL_MIN;
                    }
                    qk_max_new = SOFTMAX_ACCUMULATOR_MAX_FUNC(sub_group_reduce_max(qk_max_new), qk_max_last);
                    qk_max_last = qk_max_new;
                }

                // softmax
                SOFTMAX_ACCUMULATOR_TYPE exp_sum_new = SOFTMAX_ACCUMULATOR_VAL_ZERO;
                for (uint k = sglid; k < partition_seq_len; k += SUBGROUP_SIZE) {
                    SOFTMAX_ACCUMULATOR_TYPE a = native_exp(TO_SOFTMAX_ACCUMULATOR_TYPE(slm_qk_vals[m][k]) - qk_max_new);
                    slm_qk_vals[m][k] = TO_OUTPUT_TYPE(a);
                    exp_sum_new += a;
                }
                exp_sum_new = sub_group_reduce_add(exp_sum_new);

                // update
                if (sglid == 0) {
                    float pre_exp_sum = slm_exp_sum_prev[m];
                    float correction_factor = native_exp(max_val_prev - qk_max_new);
                    float pre_exp_sum_fixed = pre_exp_sum * correction_factor;
                    exp_sum_new += pre_exp_sum_fixed;

                    slm_update_factor[m] = correction_factor;
                    slm_max_val_prev[m] = qk_max_new;
                    slm_exp_sum_prev[m] = exp_sum_new;
                }
            }
<<<<<<< HEAD
=======

#if PAGED_ATTENTION_SCORES_OUTPUT
            const uint subsequence_idx = gws_seq_indexes_correspondence[target_seq_dim];
            const uint subsequence_end_pos = subsequence_begins[subsequence_idx + 1];
            const uint block_start_pos = blocked_indexes_start[target_seq_dim];
            const uint block_end_pos = blocked_indexes_end[target_seq_dim];

            // PagedAttention is supposed to save only last "row" of the QK matrix multiplication,
            // so save SEQ_LEN_PARTITION_SIZE elements for each partition
            if (subsequence_end_pos == block_end_pos) {
                const uint last_row_idx = block_end_pos - block_start_pos - 1;
                if (sglid == last_row_idx) {
                    const uint partition_idx = start_partition_idx / SEQ_LEN_PARTITION_SIZE;

                    if (sgid == 0) {
                        const uint max_partitions_num = aligned_max_context_len / SEQ_LEN_PARTITION_SIZE;
                        const uint exp_sums_output_offset = subsequence_idx * NUM_HEADS * max_partitions_num +
                                                            num_heads_dim * max_partitions_num +
                                                            partition_idx;
                        exp_sums[exp_sums_output_offset] = exp_sum_new;
                        max_logits[exp_sums_output_offset] = qk_max_new;
                    }

                    const uint output_offset = subsequence_idx * NUM_HEADS * aligned_max_context_len +
                                               num_heads_dim * aligned_max_context_len +
                                               partition_idx * SEQ_LEN_PARTITION_SIZE + sgid * TARGET_SEQ_LEN_BLOCK_SIZE;
                    for (uint i = 0; i < TARGET_SEQ_LEN_BLOCK_SIZE; i++) {
                        softmax_results[output_offset + i] = qk_acc[i];
                    }

                }
            }
#endif

            barrier(CLK_LOCAL_MEM_FENCE);
>>>>>>> 517ad68d
        }
        barrier(CLK_LOCAL_MEM_FENCE);

        {
            // QK*V calculation
            MAKE_VECTOR_TYPE(OUTPUT_TYPE, TARGET_SEQ_LEN_BLOCK_SIZE) acc_output_res = OUTPUT_VAL_ZERO;
#if IS_PAGED_ATTENTION
            const uint value_pitch = (HEAD_SIZE * NUM_KV_HEADS + INPUT2_PAD_BEFORE_FEATURE_NUM + INPUT2_PAD_AFTER_FEATURE_NUM);
#else
#ifdef INPUT2_DIMS_ORDER
            uint value_offset_base = FUNC_CALL(get_input2_index)(OPTIONAL_SHAPE_INFO_TENSOR b0_idx, b1_idx, 0, 0, 0, 0);
            uint value_offset_next_seq = FUNC_CALL(get_input2_index)(OPTIONAL_SHAPE_INFO_TENSOR b0_idx, b1_idx, 0, 0, 1, 0);
            const uint value_pitch = value_offset_next_seq - value_offset_base;
#else
            const uint value_pitch = HEAD_SIZE;
#endif
#endif

            if (partition_seq_len == SEQ_LEN_PARTITION_SIZE) {
                uint seq_len_start = (sgid / (SUBGROUPS_PER_WG / SG_SCALE_FACTOR)) * (SEQ_LEN_PARTITION_SIZE / SG_SCALE_FACTOR);
                for (uint seq_len = seq_len_start; seq_len < seq_len_start + (SEQ_LEN_PARTITION_SIZE / SG_SCALE_FACTOR); seq_len += SUBGROUP_SIZE) {
#if IS_PAGED_ATTENTION
#ifdef BROADCAST_GROUP_SIZE
                    const uint heads_dim = num_heads_dim / BROADCAST_GROUP_SIZE;
#else
                    const uint heads_dim = num_heads_dim;
#endif
                    const uint value_seq_offset = subsequence_begins[gws_seq_indexes_correspondence[target_seq_dim]];
                    uint value_offset = INPUT2_OFFSET +
                                        value_seq_offset * value_pitch +
                                        heads_dim * HEAD_SIZE +
                                        (start_partition_idx + (seq_len)) * value_pitch + head_size_idx;
#else
#ifdef BEAM_TABLE_TYPE
                    const uint b_idx = beam_table[FUNC_CALL(get_bt_index_value)(OPTIONAL_SHAPE_INFO_TENSOR b0_idx, b1_idx, 0, 0, start_partition_idx + (seq_len) + sglid, sgid * SUBGROUP_SIZE)];
                    const uint value_offset = FUNC_CALL(get_input2_index)(OPTIONAL_SHAPE_INFO_TENSOR b_idx, b1_idx, 0, 0, start_partition_idx + (seq_len) + sglid, sgid * SUBGROUP_SIZE);
#else
                    const uint b_idx = b0_idx;
    #ifdef INPUT2_DIMS_ORDER
                    uint value_offset = FUNC_CALL(get_input2_index)(OPTIONAL_SHAPE_INFO_TENSOR b0_idx, b1_idx, 0, 0, start_partition_idx + (seq_len), head_size_idx);
    #else
                    uint value_offset = INPUT2_GET_INDEX(b0_idx, b1_idx, start_partition_idx + (seq_len), head_size_idx);
    #endif
#endif
#endif

                    MAKE_VECTOR_TYPE(OUTPUT_TYPE, TARGET_SEQ_LEN_BLOCK_SIZE) qk_val;
                    unroll_for (uint seq_idx = 0; seq_idx < TARGET_SEQ_LEN_BLOCK_SIZE; seq_idx++) {
                        qk_val[seq_idx] = slm_qk_vals[seq_idx][seq_len + sglid];
                    }

#if IS_KV_COMPRESSED
                    const uint comp_offset = GET_COMPRESSION_INDEX(VALUE_COMPRESSION_SCALE, b_idx, b1_idx / BROADCAST_GROUP_SIZE, start_partition_idx + seq_len + sglid, 0);
                    VALUE_COMPRESSION_SCALE_TYPE comp_scale = val_scale[comp_offset];
#if USE_ASYMMETRIC_QUANTIZATION
                    VALUE_COMPRESSION_SCALE_TYPE comp_zp = val_scale[comp_offset + 1];
#endif
#endif
                    unroll_for (uint i = 0; i < SUBGROUP_SIZE; i++) {
#ifdef BEAM_TABLE_TYPE
                        const INPUT2_TYPE value_packed = VALUE_BLOCK_READ(value_input, sub_group_broadcast(value_offset, i));
#else
                        const INPUT2_TYPE value_packed = VALUE_BLOCK_READ(value_input, value_offset);
#endif

#if IS_KV_COMPRESSED && USE_ASYMMETRIC_QUANTIZATION
                        VALUE_COMPRESSION_SCALE_TYPE value_val = (value_packed - sub_group_broadcast(comp_zp, i)) * sub_group_broadcast(comp_scale, i);
#elif IS_KV_COMPRESSED
                        VALUE_COMPRESSION_SCALE_TYPE value_val = (value_packed * sub_group_broadcast(comp_scale, i));
#else
                        INPUT2_TYPE value_val = value_packed;
#endif

                        unroll_for (uint seq_idx = 0; seq_idx < TARGET_SEQ_LEN_BLOCK_SIZE; seq_idx++) {
                            acc_output_res[seq_idx] = mad(sub_group_broadcast(qk_val[seq_idx], i), value_val, acc_output_res[seq_idx]);
                        }

#ifndef BEAM_TABLE_TYPE
                        value_offset += value_pitch;
#endif
                    }
                }
            } else {
                const uint seq_len_start = (sgid / (SUBGROUPS_PER_WG / SG_SCALE_FACTOR)) * (SEQ_LEN_PARTITION_SIZE / SG_SCALE_FACTOR);
                uint seq_len_end = 0;
                if (seq_len_start < partition_seq_len)
                    seq_len_end = seq_len_start + min(partition_seq_len - seq_len_start, (uint)(SEQ_LEN_PARTITION_SIZE / SG_SCALE_FACTOR));;

                for (uint seq_len = seq_len_start / SUBGROUP_SIZE; seq_len < seq_len_end / SUBGROUP_SIZE; seq_len++) {
#if IS_PAGED_ATTENTION
#ifdef BROADCAST_GROUP_SIZE
                    const uint heads_dim = num_heads_dim / BROADCAST_GROUP_SIZE;
#else
                    const uint heads_dim = num_heads_dim;
#endif
                    const uint value_seq_offset = subsequence_begins[gws_seq_indexes_correspondence[target_seq_dim]];
                    uint value_offset = INPUT2_OFFSET +
                                        value_seq_offset * value_pitch +
                                        heads_dim * HEAD_SIZE +
                                        (start_partition_idx + (seq_len * SUBGROUP_SIZE)) * value_pitch + head_size_idx;
#else
#ifdef BEAM_TABLE_TYPE
                    const uint b_idx = beam_table[FUNC_CALL(get_bt_index_value)(OPTIONAL_SHAPE_INFO_TENSOR b0_idx, b1_idx, 0, 0, start_partition_idx + (seq_len * SUBGROUP_SIZE) + sglid, sgid * SUBGROUP_SIZE)];
                    uint value_offset = FUNC_CALL(get_input2_index)(OPTIONAL_SHAPE_INFO_TENSOR b_idx, b1_idx, 0, 0, start_partition_idx + (seq_len * SUBGROUP_SIZE) + sglid, sgid * SUBGROUP_SIZE);
#else
                    const uint b_idx = b0_idx;
    #ifdef INPUT2_DIMS_ORDER
                    uint value_offset = FUNC_CALL(get_input2_index)(OPTIONAL_SHAPE_INFO_TENSOR b0_idx, b1_idx, 0, 0, start_partition_idx + (seq_len * SUBGROUP_SIZE), head_size_idx);
    #else
                    uint value_offset = INPUT2_GET_INDEX(b0_idx, b1_idx, start_partition_idx + (seq_len * SUBGROUP_SIZE), head_size_idx);
    #endif
#endif
#endif

#if IS_KV_COMPRESSED
                    const uint comp_offset = GET_COMPRESSION_INDEX(VALUE_COMPRESSION_SCALE, b_idx, b1_idx / BROADCAST_GROUP_SIZE, start_partition_idx + (seq_len * SUBGROUP_SIZE) + sglid, 0);
                    VALUE_COMPRESSION_SCALE_TYPE comp_scale = val_scale[comp_offset];
#if USE_ASYMMETRIC_QUANTIZATION
                    VALUE_COMPRESSION_SCALE_TYPE comp_zp = val_scale[comp_offset + 1];
#endif
#endif

                    MAKE_VECTOR_TYPE(OUTPUT_TYPE, TARGET_SEQ_LEN_BLOCK_SIZE) qk_val;
                    unroll_for (uint seq_idx = 0; seq_idx < TARGET_SEQ_LEN_BLOCK_SIZE; seq_idx++) {
                        qk_val[seq_idx] = slm_qk_vals[seq_idx][seq_len * SUBGROUP_SIZE + sglid];
                    }

                    unroll_for (uint i = 0; i < SUBGROUP_SIZE; i++) {
#ifdef BEAM_TABLE_TYPE
                        const INPUT2_TYPE value_packed = VALUE_BLOCK_READ(value_input, sub_group_broadcast(value_offset, i));
#else
                        const INPUT2_TYPE value_packed = VALUE_BLOCK_READ(value_input, value_offset);
#endif

#if IS_KV_COMPRESSED && USE_ASYMMETRIC_QUANTIZATION
                        VALUE_COMPRESSION_SCALE_TYPE value_val = (value_packed - sub_group_broadcast(comp_zp, i)) * sub_group_broadcast(comp_scale, i);
#elif IS_KV_COMPRESSED
                        VALUE_COMPRESSION_SCALE_TYPE value_val = (value_packed * sub_group_broadcast(comp_scale, i));
#else
                        INPUT2_TYPE value_val = value_packed;
#endif
                        unroll_for (uint seq_idx = 0; seq_idx < TARGET_SEQ_LEN_BLOCK_SIZE; seq_idx++) {
                            acc_output_res[seq_idx] = mad(sub_group_broadcast(qk_val[seq_idx], i), value_val, acc_output_res[seq_idx]);
                        }

#ifndef BEAM_TABLE_TYPE
                        value_offset += value_pitch;
#endif
                    }
                }

                // QK*V leftovers processing
                const uint seq_len_leftovers_start = ((seq_len_end / SUBGROUP_SIZE) * SUBGROUP_SIZE);
                if (seq_len_leftovers_start != seq_len_end) {
                    MAKE_VECTOR_TYPE(OUTPUT_TYPE, TARGET_SEQ_LEN_BLOCK_SIZE) qk_val;
                    unroll_for (uint seq_idx = 0; seq_idx < TARGET_SEQ_LEN_BLOCK_SIZE; seq_idx++) {
                        qk_val[seq_idx] = slm_qk_vals[seq_idx][seq_len_leftovers_start+sglid];
                    }
#if IS_PAGED_ATTENTION
#ifdef BROADCAST_GROUP_SIZE
                    const uint heads_dim = num_heads_dim / BROADCAST_GROUP_SIZE;
#else
                    const uint heads_dim = num_heads_dim;
#endif
                    const uint value_seq_offset = subsequence_begins[gws_seq_indexes_correspondence[target_seq_dim]];
                    uint value_offset = INPUT2_OFFSET +
                                        value_seq_offset * value_pitch +
                                        heads_dim * HEAD_SIZE +
                                        (start_partition_idx + seq_len_leftovers_start) * value_pitch + head_size_idx;
#else
#ifdef BEAM_TABLE_TYPE
                    const uint b_idx = beam_table[FUNC_CALL(get_bt_index_value)(OPTIONAL_SHAPE_INFO_TENSOR b0_idx, b1_idx, 0, 0, start_partition_idx + seq_len_leftovers_start + sglid, sgid * SUBGROUP_SIZE)];
                    const uint value_offset = FUNC_CALL(get_input2_index)(OPTIONAL_SHAPE_INFO_TENSOR b_idx, b1_idx, 0, 0, start_partition_idx + seq_len_leftovers_start + sglid, sgid * SUBGROUP_SIZE);
#else
                    const uint b_idx = b0_idx;
    #ifdef INPUT2_DIMS_ORDER
                    uint value_offset = FUNC_CALL(get_input2_index)(OPTIONAL_SHAPE_INFO_TENSOR b0_idx, b1_idx, 0, 0, start_partition_idx + seq_len_leftovers_start, head_size_idx);
    #else
                    uint value_offset = INPUT2_GET_INDEX(b0_idx, b1_idx, start_partition_idx + seq_len_leftovers_start, head_size_idx);
    #endif
#endif
#endif

#if IS_KV_COMPRESSED
                    const uint comp_offset = GET_COMPRESSION_INDEX(VALUE_COMPRESSION_SCALE, b_idx, b1_idx / BROADCAST_GROUP_SIZE, start_partition_idx + min(seq_len_leftovers_start + sglid, seq_len_end - 1), 0);
                    // const uint comp_offset = GET_COMPRESSION_INDEX(VALUE_COMPRESSION_SCALE, b_idx, b1_idx / BROADCAST_GROUP_SIZE, start_partition_idx + seq_len_leftovers_start + sglid, 0);
                    VALUE_COMPRESSION_SCALE_TYPE comp_scale = val_scale[comp_offset];
#if USE_ASYMMETRIC_QUANTIZATION
                    VALUE_COMPRESSION_SCALE_TYPE comp_zp = val_scale[comp_offset + 1];
#endif
#endif

                    for (uint seq_len_idx = 0; seq_len_idx < partition_seq_len - seq_len_leftovers_start; seq_len_idx++) {
#ifdef BEAM_TABLE_TYPE
                        const INPUT2_TYPE value_packed = VALUE_BLOCK_READ(value_input, sub_group_broadcast(value_offset, seq_len_idx));
#else
                        const INPUT2_TYPE value_packed = VALUE_BLOCK_READ(value_input, value_offset);
#endif

#if IS_KV_COMPRESSED && USE_ASYMMETRIC_QUANTIZATION
                        VALUE_COMPRESSION_SCALE_TYPE value_val = (value_packed - sub_group_broadcast(comp_zp, seq_len_idx)) * sub_group_broadcast(comp_scale, seq_len_idx);
#elif IS_KV_COMPRESSED
                        VALUE_COMPRESSION_SCALE_TYPE value_val = (value_packed * sub_group_broadcast(comp_scale, seq_len_idx));
#else
                        INPUT2_TYPE value_val = value_packed;
#endif

                        for (uint seq_idx = 0; seq_idx < TARGET_SEQ_LEN_BLOCK_SIZE; seq_idx++) {
                            acc_output_res[seq_idx] = mad(sub_group_broadcast(qk_val[seq_idx], seq_len_idx), value_val, acc_output_res[seq_idx]);
                        }

#ifndef BEAM_TABLE_TYPE
                        value_offset += value_pitch;
#endif
                    }
                }

            }

            // protect slm_qk_vals as it is read in w*v stage and write in next round q*k stage.
            barrier(CLK_LOCAL_MEM_FENCE);

            {
                // Rescale acc_output_res values and save current iter results to global accumulator
                for (uint seq_idx = 0; seq_idx < seq_idx_end; seq_idx++) {
                    if (start_partition_idx > 0) {
                        OUTPUT_TYPE updated_prev_res = TO_SOFTMAX_ACCUMULATOR_TYPE(output_acc[seq_idx]) * slm_update_factor[seq_idx];
                        acc_output_res[seq_idx] += updated_prev_res;
                    }
                    output_acc[seq_idx] = acc_output_res[seq_idx];
                }
            }
        }
    }

    // Combine results from multiple SGs and store to output buffer

    if (sgid >= (SUBGROUPS_PER_WG / SG_SCALE_FACTOR)) {
        unroll_for (uint seq_idx = 0; seq_idx < TARGET_SEQ_LEN_BLOCK_SIZE; seq_idx++) {
            slm_qk_vals[seq_idx][(uint)get_local_id(2)] = output_acc[seq_idx];
        }
    }

    barrier(CLK_LOCAL_MEM_FENCE);

    if (sgid < (SUBGROUPS_PER_WG / SG_SCALE_FACTOR)) {
        unroll_for (uint seq_idx = 0; seq_idx < TARGET_SEQ_LEN_BLOCK_SIZE; seq_idx++) {
            unroll_for (uint i = 1; i < SG_SCALE_FACTOR; i++) {
                output_acc[seq_idx] += slm_qk_vals[seq_idx][(i * HEAD_SIZE) + head_size_idx];
            }
        }

#if IS_PAGED_ATTENTION
        uint output_offset = block_start_pos * HEAD_SIZE * NUM_HEADS + num_heads_dim * HEAD_SIZE + sgid * SUBGROUP_SIZE;
        const uint output_pitch = HEAD_SIZE * NUM_HEADS;
#else
        uint output_offset = OUTPUT_GET_INDEX(b0_idx, b1_idx, target_seq_idx, sgid * SUBGROUP_SIZE);
        const uint output_pitch = HEAD_SIZE;
#endif

        if (TARGET_SEQ_LEN_BLOCK_SIZE > seq_idx_end) {
            for (uint seq_idx = 0; seq_idx < seq_idx_end; seq_idx++) {
                output_acc[seq_idx] /= slm_exp_sum_prev[seq_idx];
                OUTPUT_BLOCK_WRITE(output, output_offset, output_acc[seq_idx]);
                output_offset += output_pitch;
            }
        } else {
            unroll_for (uint seq_idx = 0; seq_idx < TARGET_SEQ_LEN_BLOCK_SIZE; seq_idx++) {
                output_acc[seq_idx] /= slm_exp_sum_prev[seq_idx];
                OUTPUT_BLOCK_WRITE(output, output_offset, output_acc[seq_idx]);
                output_offset += output_pitch;
            }
        }
    }
}

#endif // TARGET_SEQ_LEN_BLOCK_SIZE != 1

#endif  // SDPA_STAGE_0

#ifdef SDPA_STAGE_1

// MTL iGPU faces high register pressure issue with a higher number of REG_VERSION_MAX_VALUES_PER_WI.
// To mitigate this, add an additional level of SDPA results processing
// with lower register pressure (REG_VERSION_MAX_VALUES_PER_WI_LOWER).

#if SOFTMAX_ACCUMULATOR_TYPE_SIZE == 4
#define REG_VERSION_MAX_VALUES_PER_WI 24
#define REG_VERSION_MAX_VALUES_PER_WI_LOWER 8
#elif SOFTMAX_ACCUMULATOR_TYPE_SIZE == 2
#define REG_VERSION_MAX_VALUES_PER_WI 48
#define REG_VERSION_MAX_VALUES_PER_WI_LOWER 16
#else
#error Unexpected SOFTMAX_ACCUMULATOR data type size
#endif

// query_input   [batch, heads_num, q_len, head_size]
// key_input     [batch, kv_heads_num, kv_len, head_size]
// value_input   [batch, kv_heads_num, kv_len, head_size]
// attn_mask     [1, 1, q_len, kv_len]
// output        [batch, heads_num, q_len, head_size]
// exp_sums      [batch, heads_num, q_len, partition_idx]
// max_logits    [batch, heads_num, q_len, partition_idx]
// tmp_out       [batch, heads_num, q_len, partition_idx, head_size]

REQD_SUB_GROUP_SIZE(SUBGROUP_SIZE)
KERNEL(sdpa_opt_finalization_stage)(
    OPTIONAL_SHAPE_INFO_ARG
    __global OUTPUT_TYPE* output,
    const __global SOFTMAX_ACCUMULATOR_TYPE* exp_sums,
    const __global SOFTMAX_ACCUMULATOR_TYPE* max_logits,
    const __global OUTPUT_TYPE* tmp_out,
    const uint num_of_partitions) {
    const uint batch_idx = get_global_id(0);
    const uint b0_idx = batch_idx / NUM_HEADS;
    const uint b1_idx = batch_idx % NUM_HEADS;
    const uint target_seq_idx = get_global_id(1);
    const uint sglid = get_sub_group_local_id();

    if (num_of_partitions <= SUBGROUP_SIZE * REG_VERSION_MAX_VALUES_PER_WI_LOWER) {
        /* Registers kernel version, can handle up to SEQ_LEN_PARTITION_SIZE(256) * SUBGROUP_SIZE(16) * REG_VERSION_MAX_VALUES_PER_WI_LOWER(8/16) = 32768/65536 tokens */
        SOFTMAX_ACCUMULATOR_TYPE exp_sum[REG_VERSION_MAX_VALUES_PER_WI_LOWER] = {SOFTMAX_ACCUMULATOR_VAL_ZERO};
        SOFTMAX_ACCUMULATOR_TYPE max_logit[REG_VERSION_MAX_VALUES_PER_WI_LOWER] = {SOFTMAX_ACCUMULATOR_VAL_MIN};
        SOFTMAX_ACCUMULATOR_TYPE local_exp_sum = SOFTMAX_ACCUMULATOR_VAL_ZERO;
        SOFTMAX_ACCUMULATOR_TYPE local_max_logit = SOFTMAX_ACCUMULATOR_VAL_MIN;

        const uint iters_num = CEIL_DIV(num_of_partitions, SUBGROUP_SIZE);
        for (uint i = 0; i < iters_num; i++) {
            const uint partition_idx = i * SUBGROUP_SIZE + sglid;
            const uint exp_sums_offset = b0_idx * (NUM_HEADS * TARGET_SEQ_LEN * num_of_partitions) +
                                         b1_idx * (TARGET_SEQ_LEN * num_of_partitions) +
                                         target_seq_idx * (num_of_partitions) +
                                         partition_idx;
            const uint max_logit_offset = exp_sums_offset;

            if (partition_idx < num_of_partitions) {
                exp_sum[i] = exp_sums[exp_sums_offset];
                max_logit[i] = max_logits[max_logit_offset];
                local_max_logit = SOFTMAX_ACCUMULATOR_MAX_FUNC(local_max_logit, max_logit[i]);
            }
        }

        SOFTMAX_ACCUMULATOR_TYPE global_max = sub_group_reduce_max(local_max_logit);

        // Update exp_sum with respect to the global maximum
        for (uint i = 0; i < iters_num; i++) {
            const uint partition_idx = i * SUBGROUP_SIZE + sglid;
            if (partition_idx < num_of_partitions) {
                exp_sum[i] = exp_sum[i] * native_exp(max_logit[i] - global_max);
                local_exp_sum += exp_sum[i];
            }
        }

        SOFTMAX_ACCUMULATOR_TYPE global_sum = sub_group_reduce_add(local_exp_sum);

        for (uint head_size_idx = 0; head_size_idx < HEAD_SIZE / SUBGROUP_SIZE; head_size_idx++) {
            SOFTMAX_ACCUMULATOR_TYPE acc = 0.0f;
            for (uint partition_idx = 0; partition_idx < num_of_partitions; partition_idx++) {
                const uint tmp_out_offset = b0_idx * (NUM_HEADS * TARGET_SEQ_LEN * num_of_partitions * HEAD_SIZE) +
                                            b1_idx * (TARGET_SEQ_LEN * num_of_partitions * HEAD_SIZE) +
                                            target_seq_idx * (num_of_partitions * HEAD_SIZE) +
                                            partition_idx * (HEAD_SIZE) +
                                            (head_size_idx * SUBGROUP_SIZE + sglid);
                OUTPUT_TYPE out_val = tmp_out[tmp_out_offset];
                acc += TO_SOFTMAX_ACCUMULATOR_TYPE(out_val) *
                    TO_SOFTMAX_ACCUMULATOR_TYPE(sub_group_broadcast(exp_sum[partition_idx / SUBGROUP_SIZE], partition_idx % SUBGROUP_SIZE)) /
                    TO_SOFTMAX_ACCUMULATOR_TYPE(global_sum);
            }
            const uint out_offset = b0_idx * (NUM_HEADS * TARGET_SEQ_LEN * HEAD_SIZE) +
                                    b1_idx * (TARGET_SEQ_LEN * HEAD_SIZE) +
                                    target_seq_idx * (HEAD_SIZE) +
                                    (head_size_idx * SUBGROUP_SIZE + sglid);

            output[out_offset] = TO_OUTPUT_TYPE(acc);
        }
    } else if (num_of_partitions <= SUBGROUP_SIZE * REG_VERSION_MAX_VALUES_PER_WI) {
        /* Registers kernel version, can handle up to SEQ_LEN_PARTITION_SIZE(256) * SUBGROUP_SIZE(16) * REG_VERSION_MAX_VALUES_PER_WI(24/48) = 98304/196608 tokens */
        SOFTMAX_ACCUMULATOR_TYPE exp_sum[REG_VERSION_MAX_VALUES_PER_WI] = {SOFTMAX_ACCUMULATOR_VAL_ZERO};
        SOFTMAX_ACCUMULATOR_TYPE max_logit[REG_VERSION_MAX_VALUES_PER_WI] = {SOFTMAX_ACCUMULATOR_VAL_MIN};
        SOFTMAX_ACCUMULATOR_TYPE local_exp_sum = SOFTMAX_ACCUMULATOR_VAL_ZERO;
        SOFTMAX_ACCUMULATOR_TYPE local_max_logit = SOFTMAX_ACCUMULATOR_VAL_MIN;

        const uint iters_num = CEIL_DIV(num_of_partitions, SUBGROUP_SIZE);
        for (uint i = 0; i < iters_num; i++) {
            const uint partition_idx = i * SUBGROUP_SIZE + sglid;
            const uint exp_sums_offset = b0_idx * (NUM_HEADS * TARGET_SEQ_LEN * num_of_partitions) +
                                         b1_idx * (TARGET_SEQ_LEN * num_of_partitions) +
                                         target_seq_idx * (num_of_partitions) +
                                         partition_idx;
            const uint max_logit_offset = exp_sums_offset;

            if (partition_idx < num_of_partitions) {
                exp_sum[i] = exp_sums[exp_sums_offset];
                max_logit[i] = max_logits[max_logit_offset];
                local_max_logit = SOFTMAX_ACCUMULATOR_MAX_FUNC(local_max_logit, max_logit[i]);
            }
        }

        SOFTMAX_ACCUMULATOR_TYPE global_max = sub_group_reduce_max(local_max_logit);

        // Update exp_sum with respect to the global maximum
        for (uint i = 0; i < iters_num; i++) {
            const uint partition_idx = i * SUBGROUP_SIZE + sglid;
            if (partition_idx < num_of_partitions) {
                exp_sum[i] = exp_sum[i] * native_exp(max_logit[i] - global_max);
                local_exp_sum += exp_sum[i];
            }
        }

        SOFTMAX_ACCUMULATOR_TYPE global_sum = sub_group_reduce_add(local_exp_sum);

        for (uint head_size_idx = 0; head_size_idx < HEAD_SIZE / SUBGROUP_SIZE; head_size_idx++) {
            SOFTMAX_ACCUMULATOR_TYPE acc = 0.0f;
            for (uint partition_idx = 0; partition_idx < num_of_partitions; partition_idx++) {
                const uint tmp_out_offset = b0_idx * (NUM_HEADS * TARGET_SEQ_LEN * num_of_partitions * HEAD_SIZE) +
                                            b1_idx * (TARGET_SEQ_LEN * num_of_partitions * HEAD_SIZE) +
                                            target_seq_idx * (num_of_partitions * HEAD_SIZE) +
                                            partition_idx * (HEAD_SIZE) +
                                            (head_size_idx * SUBGROUP_SIZE + sglid);
                OUTPUT_TYPE out_val = tmp_out[tmp_out_offset];
                acc += TO_SOFTMAX_ACCUMULATOR_TYPE(out_val) *
                    TO_SOFTMAX_ACCUMULATOR_TYPE(sub_group_broadcast(exp_sum[partition_idx / SUBGROUP_SIZE], partition_idx % SUBGROUP_SIZE)) /
                    TO_SOFTMAX_ACCUMULATOR_TYPE(global_sum);
            }
            const uint out_offset = b0_idx * (NUM_HEADS * TARGET_SEQ_LEN * HEAD_SIZE) +
                                    b1_idx * (TARGET_SEQ_LEN * HEAD_SIZE) +
                                    target_seq_idx * (HEAD_SIZE) +
                                    (head_size_idx * SUBGROUP_SIZE + sglid);

            output[out_offset] = TO_OUTPUT_TYPE(acc);
        }
    } else {
        /* Global memory kernel version, can handle any number of tokens, but could be very slow. */
        SOFTMAX_ACCUMULATOR_TYPE local_exp_sum = SOFTMAX_ACCUMULATOR_VAL_ZERO;
        SOFTMAX_ACCUMULATOR_TYPE local_max_logit = SOFTMAX_ACCUMULATOR_VAL_MIN;

        const uint iters_num = CEIL_DIV(num_of_partitions, SUBGROUP_SIZE);
        for (uint i = 0; i < iters_num; i++) {
            const uint partition_idx = i * SUBGROUP_SIZE + sglid;
            const uint max_logit_offset = b0_idx * (NUM_HEADS * TARGET_SEQ_LEN * num_of_partitions) +
                                          b1_idx * (TARGET_SEQ_LEN * num_of_partitions) +
                                          target_seq_idx * (num_of_partitions) +
                                          partition_idx;


            if (partition_idx < num_of_partitions) {
                local_max_logit = SOFTMAX_ACCUMULATOR_MAX_FUNC(local_max_logit, max_logits[max_logit_offset]);
            }
        }

        SOFTMAX_ACCUMULATOR_TYPE global_max = sub_group_reduce_max(local_max_logit);

        // Calculate global sum
        for (uint i = 0; i < iters_num; i++) {
            const uint partition_idx = i * SUBGROUP_SIZE + sglid;
            const uint exp_sums_offset = b0_idx * (NUM_HEADS * TARGET_SEQ_LEN * num_of_partitions) +
                                         b1_idx * (TARGET_SEQ_LEN * num_of_partitions) +
                                         target_seq_idx * (num_of_partitions) +
                                         partition_idx;
            const uint max_logit_offset = exp_sums_offset;

            if (partition_idx < num_of_partitions) {
                local_exp_sum += exp_sums[exp_sums_offset] * native_exp(max_logits[max_logit_offset] - global_max);
            }
        }

        SOFTMAX_ACCUMULATOR_TYPE global_sum = sub_group_reduce_add(local_exp_sum);

        for (uint head_size_idx = 0; head_size_idx < HEAD_SIZE / SUBGROUP_SIZE; head_size_idx++) {
            SOFTMAX_ACCUMULATOR_TYPE acc = 0.0f;
            for (uint partition_idx = 0; partition_idx < num_of_partitions; partition_idx++) {
                const uint tmp_out_offset = b0_idx * (NUM_HEADS * TARGET_SEQ_LEN * num_of_partitions * HEAD_SIZE) +
                                            b1_idx * (TARGET_SEQ_LEN * num_of_partitions * HEAD_SIZE) +
                                            target_seq_idx * (num_of_partitions * HEAD_SIZE) +
                                            partition_idx * (HEAD_SIZE) +
                                            (head_size_idx * SUBGROUP_SIZE + sglid);

                const uint exp_sums_offset = b0_idx * (NUM_HEADS * TARGET_SEQ_LEN * num_of_partitions) +
                                            b1_idx * (TARGET_SEQ_LEN * num_of_partitions) +
                                            target_seq_idx * (num_of_partitions) +
                                            partition_idx;
                const uint max_logit_offset = exp_sums_offset;

                SOFTMAX_ACCUMULATOR_TYPE new_exp_sum = exp_sums[exp_sums_offset] * native_exp(max_logits[max_logit_offset] - global_max);

                OUTPUT_TYPE out_val = tmp_out[tmp_out_offset];
                acc += TO_SOFTMAX_ACCUMULATOR_TYPE(out_val) * new_exp_sum / TO_SOFTMAX_ACCUMULATOR_TYPE(global_sum);
            }

            const uint out_offset = b0_idx * (NUM_HEADS * TARGET_SEQ_LEN * HEAD_SIZE) +
                                    b1_idx * (TARGET_SEQ_LEN * HEAD_SIZE) +
                                    target_seq_idx * (HEAD_SIZE) +
                                    (head_size_idx * SUBGROUP_SIZE + sglid);

            output[out_offset] = TO_OUTPUT_TYPE(acc);
        }
    }
}

#endif<|MERGE_RESOLUTION|>--- conflicted
+++ resolved
@@ -1220,8 +1220,6 @@
                     slm_exp_sum_prev[m] = exp_sum_new;
                 }
             }
-<<<<<<< HEAD
-=======
 
 #if PAGED_ATTENTION_SCORES_OUTPUT
             const uint subsequence_idx = gws_seq_indexes_correspondence[target_seq_dim];
@@ -1257,9 +1255,7 @@
 #endif
 
             barrier(CLK_LOCAL_MEM_FENCE);
->>>>>>> 517ad68d
-        }
-        barrier(CLK_LOCAL_MEM_FENCE);
+        }
 
         {
             // QK*V calculation
