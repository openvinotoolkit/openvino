// Copyright (C) 2018-2023 Intel Corporation
// SPDX-License-Identifier: Apache-2.0
//

#include"slice_kernel_ref.h"
#include <kernel_selector_utils.h>
#include <vector>

namespace {

std::string ovElementTypeToOCLStr(ov::element::Type_t type) {
#define CASE(TYPE, STR)     \
    case ov::element::TYPE: \
        return #STR;
    switch (type) {
        CASE(u64, ulong)
        CASE(i64, long)
        CASE(u32, uint)
        CASE(i32, int)
        CASE(u16, ushort)
        CASE(i16, short)
        CASE(u8, char)
        CASE(i8, uchar)

    default: {
        OPENVINO_ASSERT(false, "Unknown type!");
        return "unknown";
    }
    }

#undef CASE
}

// Generates macros:
// - name_BUFFER
// - name_DIM0, name_DIM1 ...
void addJitConstantsForParam(kernel_selector::JitConstants& jit,
                             const std::string& name,
                             const std::vector<std::int32_t>& compile_time_param,
                             const std::vector<std::int32_t>& compile_time_axes,
                             ov::element::Type_t type) {
    using namespace kernel_selector;

    const bool param_available_now = !compile_time_param.empty();
    const bool axes_available_now = !compile_time_axes.empty();

    if (param_available_now) {
        jit.AddConstant(MakeJitConstant(name + "_BUFFER", ""));
    } else {
        const std::string type_str = ovElementTypeToOCLStr(type);
        jit.AddConstant(MakeJitConstant(name + "_BUFFER", "__global const " + type_str + "* " + name + "_buffer_ptr,"));
    }

    if (param_available_now && axes_available_now) {
        // Generate macros for compile_time_param available now and compile_time_axes available now.
        OPENVINO_ASSERT(compile_time_param.size() == compile_time_axes.size());
        for (size_t i = 0; i < compile_time_axes.size(); ++i) {
            jit.AddConstant(
                MakeJitConstant(name + "_DIM" + std::to_string(i), compile_time_param[compile_time_axes[i]]));
        }
    } else if (!param_available_now && axes_available_now) {
        // Generate macros for case where only compile_time_axes is available now.
        for (size_t i = 0; i < compile_time_axes.size(); ++i) {
            jit.AddConstant(MakeJitConstant(name + "_DIM" + std::to_string(i),
                                            name + "_buffer_ptr[" + std::to_string(compile_time_axes[i]) + "]"));
        }
    } else if (!param_available_now && !axes_available_now) {
        // Generate macros for case where only compile_time_axes is available now.
        for (size_t i = 0; i < 5; ++i) {
            jit.AddConstant(MakeJitConstant(name + "_DIM" + std::to_string(i),
                                            name + "_buffer_ptr[axes_ptr[" + std::to_string(i) + "]]"));
        }
    } else {
        OPENVINO_ASSERT(
            false,
            "[SliceKernelRef]: Situation where param is available now and axes not - shouldn't be possible...");
    }
}

}  // anonymous namespace

namespace kernel_selector {

KernelsData SliceKernelRef::GetKernelsData(const Params &params) const {
    if (!Validate(params)) {
        return {};
    }
    KernelData kernel_data = KernelData::Default<slice_params>(params);
    slice_params &new_params =
            dynamic_cast<slice_params&>(*kernel_data.params.get());
    auto dispatch_data = SetDefault(new_params);
<<<<<<< HEAD
    auto entry_point = GetEntryPoint(kernelName, new_params.layerID, params, options);
=======
    auto entry_point = GetEntryPoint(kernelName, new_params.layerID, params);
>>>>>>> 4f3474ab
    auto slice_specific_jit = GetJitConstants(new_params);
    auto jit = CreateJit(kernelName, slice_specific_jit, entry_point);

    GetUpdateDispatchDataFunc(kernel_data);

    FillCLKernelData(kernel_data.kernels[0], dispatch_data, params.engineInfo, kernelName, jit, entry_point,
                     "", false, false, static_cast<int>(new_params.inputs.size()),
                     0, 1, new_params.has_dynamic_tensors());

    return {kernel_data};
}

KernelsPriority SliceKernelRef::GetKernelsPriority(const Params&/*params*/) const {
    return DONT_USE_IF_HAVE_SOMETHING_ELSE;
}

ParamsKey SliceKernelRef::GetSupportedKey() const {
    ParamsKey k;
    k.EnableInputDataType(Datatype::INT8);
    k.EnableInputDataType(Datatype::UINT8);
    k.EnableInputDataType(Datatype::F16);
    k.EnableInputDataType(Datatype::F32);
    k.EnableInputDataType(Datatype::INT32);
    k.EnableInputDataType(Datatype::INT64);
    k.EnableOutputDataType(Datatype::F16);
    k.EnableOutputDataType(Datatype::F32);
    k.EnableOutputDataType(Datatype::INT32);
    k.EnableOutputDataType(Datatype::INT64);
    k.EnableInputLayout(DataLayout::bfyx);
    k.EnableInputLayout(DataLayout::bfzyx);
    k.EnableOutputLayout(DataLayout::bfyx);
    k.EnableOutputLayout(DataLayout::bfzyx);
    k.EnableTensorOffset();
    k.EnableTensorPitches();
    k.EnableBatching();
    k.EnableDynamicShapesSupport();
    k.EnableDifferentTypes();
    return k;
}

bool SliceKernelRef::Validate(const Params &p) const {
    if (p.GetType() != KernelType::SLICE) {
        return false;
    }

    const slice_params &params = dynamic_cast<const slice_params&>(p);
    if (params.inputs.empty())
        return false;

    if (params.outputs[0].Dimentions() > 5 || params.inputs[0].Dimentions() > 5)
        return false;

    return true;
}

JitConstants SliceKernelRef::GetJitConstants(const slice_params& params) const {
    JitConstants jit = MakeBaseParamsJitConstants(params);
    addJitConstantsForParam(jit,
                            "SLICE_BEGIN",
                            params.compile_time_start,
                            params.compile_time_axes,
                            params.start_data_type);
    addJitConstantsForParam(jit,
                            "SLICE_STEP",
                            params.compile_time_step,
                            params.compile_time_axes,
                            params.step_data_type);

    if (params.compile_time_axes.empty()) {
        const std::string type_str = ovElementTypeToOCLStr(params.axes_data_type);
        jit.AddConstant(MakeJitConstant("SLICE_AXES_BUFFER", "__global const " + type_str + "* axes_ptr,"));
    } else {
        jit.AddConstant(MakeJitConstant("SLICE_AXES_BUFFER", ""));
    }
    return jit;
}

CommonDispatchData SliceKernelRef::SetDefault(const slice_params &params) const {
    CommonDispatchData dispatchData;
    dispatchData.gws = { params.outputs[0].Batch().v, params.outputs[0].Feature().v,
            params.outputs[0].Z().v * params.outputs[0].Y().v * params.outputs[0].X().v };

    dispatchData.lws = GetOptimalLocalWorkGroupSizes(dispatchData.gws,
            params.engineInfo);

    return dispatchData;
}

void SliceKernelRef::GetUpdateDispatchDataFunc(KernelData& kd) const {
    kd.update_dispatch_data_func = [this](const Params& params, KernelData& kd) {
        const auto& prim_params = static_cast<const slice_params&>(params);
        auto dispatchData = SetDefault(prim_params);
        OPENVINO_ASSERT(kd.kernels.size() == 1, "[GPU] Invalid kernels size for update dispatch data func");
        kd.kernels[0].params.workGroups.global = dispatchData.gws;
        kd.kernels[0].params.workGroups.local = dispatchData.lws;
        kd.kernels[0].skip_execution = KernelData::SkipKernelExecution(prim_params);
    };
}

} // namespace kernel_selector<|MERGE_RESOLUTION|>--- conflicted
+++ resolved
@@ -89,11 +89,7 @@
     slice_params &new_params =
             dynamic_cast<slice_params&>(*kernel_data.params.get());
     auto dispatch_data = SetDefault(new_params);
-<<<<<<< HEAD
-    auto entry_point = GetEntryPoint(kernelName, new_params.layerID, params, options);
-=======
     auto entry_point = GetEntryPoint(kernelName, new_params.layerID, params);
->>>>>>> 4f3474ab
     auto slice_specific_jit = GetJitConstants(new_params);
     auto jit = CreateJit(kernelName, slice_specific_jit, entry_point);
 
