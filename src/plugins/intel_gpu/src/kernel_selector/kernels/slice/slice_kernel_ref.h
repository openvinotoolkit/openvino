// Copyright (C) 2018-2023 Intel Corporation
// SPDX-License-Identifier: Apache-2.0
//

#pragma once

#include "kernel_base_opencl.h"
#include <vector>

namespace kernel_selector {

struct slice_params: public base_params {
    slice_params() : base_params(KernelType::SLICE) {}

    std::vector<std::int32_t> compile_time_start;
    std::vector<std::int32_t> compile_time_step;
    std::vector<std::int32_t> compile_time_axes;
    ov::element::Type_t start_data_type;
    ov::element::Type_t step_data_type;
    ov::element::Type_t axes_data_type;
};

class SliceKernelRef: public KernelBaseOpenCL {
public:
    SliceKernelRef() :
            KernelBaseOpenCL { "slice_ref" } {
    }
    KernelsData GetKernelsData(const Params &params) const override;
    KernelsPriority GetKernelsPriority(const Params &paramss) const override;
    ParamsKey GetSupportedKey() const override;
    bool Validate(const Params &p) const override;

private:
    JitConstants GetJitConstants(const slice_params &params) const;
    CommonDispatchData SetDefault(const slice_params &params) const;
<<<<<<< HEAD
    void GetUpdateDispatchDataFunc(KernelData& kd) const override;
=======
>>>>>>> 4f3474ab
};

} // namespace kernel_selector<|MERGE_RESOLUTION|>--- conflicted
+++ resolved
@@ -33,10 +33,7 @@
 private:
     JitConstants GetJitConstants(const slice_params &params) const;
     CommonDispatchData SetDefault(const slice_params &params) const;
-<<<<<<< HEAD
     void GetUpdateDispatchDataFunc(KernelData& kd) const override;
-=======
->>>>>>> 4f3474ab
 };
 
 } // namespace kernel_selector