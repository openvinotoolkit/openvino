--- conflicted
+++ resolved
@@ -102,11 +102,8 @@
             MakeJitConstant("STACK_SIZE", dispatchData.itemsNum + 1)
         });
     }
-<<<<<<< HEAD
-
-=======
+
     jit.AddConstant(MakeJitConstant("INPUT_RANK", params.ov_input_rank));
->>>>>>> dcc99569
     jit.AddConstant(MakeJitConstant("SUB_GROUP_SIZE", subgroup_size));
     jit.AddConstant(MakeJitConstant("SUBGROUP_BLOCK_SIZE", dispatchData.subgroupBlockSize));
     if (!params.fused_ops.empty()) {
@@ -136,16 +133,6 @@
 
         auto conf = FusedOpsConfiguration("", idx_order, "normalized", params.outputs[0].GetDType(), 1);
         jit.Merge(MakeFusedOpsJitConstants(params, { conf }));
-    }
-
-    if (params.dynamic_padding) {
-        jit.AddConstant(MakeJitConstant("DYNAMIC_PADDING", 1));
-        jit.AddConstant(MakeJitConstant("SLICE_START", params.slice_start));
-        jit.AddConstant(MakeJitConstant("SLICE_STOP", params.slice_stop));
-        jit.AddConstant(MakeJitConstant("SLICE_STRIDE", params.slice_stride));
-        jit.AddConstant(MakeJitConstant("SLICE_ELEM_SIZE", params.slice_elem_size));
-    } else {
-        jit.AddConstant(MakeJitConstant("DYNAMIC_PADDING", 0));
     }
 
     return jit;
