--- conflicted
+++ resolved
@@ -174,11 +174,6 @@
     jit.AddConstant(MakeJitConstant("SDPA_STAGE_" + std::to_string(sdpa_stage), 1));
     jit.AddConstant(MakeJitConstant("SG_SCALE_FACTOR", get_sg_number_scale_factor(params, kernel_idx)));
 
-<<<<<<< HEAD
-    if (params.is_paged_attention && params.conf.has_scale_val) {
-        jit.AddConstant(MakeJitConstant("STATIC_SCALE_VALUE_INV", 1.0f / params.conf.scale_val));
-        jit.AddConstant(MakeJitConstant("STATIC_SCALE_VALUE", params.conf.scale_val));
-=======
     if (params.conf.is_paged_attention) {
         if (params.conf.has_alibi_input) {
             jit.AddConstant(MakeJitConstant("HAS_ALIBI", 1));
@@ -188,7 +183,6 @@
             jit.AddConstant(MakeJitConstant("STATIC_SCALE_VALUE_INV", 1.0f / params.conf.scale_val));
             jit.AddConstant(MakeJitConstant("STATIC_SCALE_VALUE", params.conf.scale_val));
         }
->>>>>>> 9548de49
     } else if (params.inputs.size() <= 4) {
         jit.AddConstant(MakeJitConstant("STATIC_SCALE_VALUE_INV", std::sqrt(static_cast<float>(params.conf.head_size))));
         jit.AddConstant(MakeJitConstant("STATIC_SCALE_VALUE", 1.0f / std::sqrt(static_cast<float>(params.conf.head_size))));
@@ -197,9 +191,6 @@
     if (params.conf.is_paged_attention)
         jit.AddConstant(MakeJitConstant("IS_PAGED_ATTENTION", 1));
 
-    if (params.is_paged_attention)
-        jit.AddConstant(MakeJitConstant("IS_PAGED_ATTENTION", 1));
-
     if (params.engineInfo.supports_immad && params.conf.broadcast_axis == -1 && params.conf.head_size >= 128)
         jit.AddConstant(MakeJitConstant("LOAD_KEY_LEFTOVERS_IN_CALC_LOOP", 1));
 
@@ -211,22 +202,6 @@
 
     const auto& query_input = params.inputs[0];
     if (!query_input.is_dynamic()) {
-<<<<<<< HEAD
-        if (params.is_paged_attention) {
-            OPENVINO_ASSERT(kernel_idx == KernelsTypes::MULTI_TOKENS);
-
-            const size_t sg_num_scale = get_sg_number_scale_factor(params);
-            const size_t heads_num = static_cast<size_t>(params.conf.heads_num);
-            const size_t target_seq_len_block_size = get_target_seq_len_block_size();
-            const size_t target_seq_len = static_cast<size_t>(params.paged_attention_aligned_seq_len);
-            const size_t head_size = static_cast<size_t>(params.conf.head_size);
-            const size_t batch_size = 1;
-
-            dispatch_data.gws = { batch_size * heads_num,
-                                  CeilDiv(target_seq_len, target_seq_len_block_size),
-                                  head_size * sg_num_scale };
-            dispatch_data.lws = { 1, 1, head_size * sg_num_scale };
-=======
         if (params.conf.is_paged_attention) {
             OPENVINO_ASSERT(kernel_idx == KernelsTypes::MULTI_TOKENS);
 
@@ -242,7 +217,6 @@
             dispatch_data.lws = { 1, 1, head_size * sg_num_scale };
 
             return dispatch_data;
->>>>>>> 9548de49
         }
 
         TransposedDimensionAccessHelperBase dims_q(params.inputs[0], params.input0_order);
@@ -254,13 +228,6 @@
         const size_t head_size = static_cast<size_t>(params.conf.head_size);
         const size_t num_of_partitions = get_partitions_num(params, kernel_idx);
         const size_t target_seq_len_block_size = kernel_idx == 1 ? get_target_seq_len_block_size() : 1;
-
-
-        GPU_DEBUG_TRACE_DETAIL << "Dims: " << output.b_dim().v << " " << output.f_dim().v << " " << output.y_dim().v << " " << output.x_dim().v << "\n";
-
-        if (params.is_paged_attention) {
-            return dispatch_data;
-        }
 
         if (kernel_idx == KernelsTypes::SINGLE_TOKEN) {
             dispatch_data.gws = { batch_size * heads_num,
@@ -292,11 +259,7 @@
     std::vector<KernelsTypes> kernels_type;
     const auto& prim_params = static_cast<const sdpa_params&>(params);
 
-<<<<<<< HEAD
-    if (prim_params.is_paged_attention) {
-=======
     if (prim_params.conf.is_paged_attention) {
->>>>>>> 9548de49
         kernels_type = { KernelsTypes::MULTI_TOKENS };
     } else if (params.is_shape_agnostic) {
         kernels_type = { KernelsTypes::SINGLE_TOKEN, KernelsTypes::MULTI_TOKENS, KernelsTypes::FINALIZATION };
@@ -365,12 +328,6 @@
             kd.internalBufferDataType = prim_params.inputs[0].GetDType();
         }
 
-        if (prim_params.is_paged_attention) {
-            kernel.params.arguments.push_back({ArgumentDescriptor::Types::INTERNAL_BUFFER, 3});
-            kernel.params.arguments.push_back({ArgumentDescriptor::Types::INTERNAL_BUFFER, 4});
-            kernel.params.arguments.push_back({ArgumentDescriptor::Types::INTERNAL_BUFFER, 5});
-        }
-
         if (kernel_idx == KernelsTypes::FINALIZATION) {
             const auto num_of_partitions = get_partitions_num(prim_params, kernel_idx);
             kernel.params.arguments.push_back({ArgumentDescriptor::Types::SCALAR, 0});
@@ -392,37 +349,6 @@
         const auto& prim_params = static_cast<const sdpa_params&>(params);
 
         const size_t paged_attention_kernels_num = 1;
-<<<<<<< HEAD
-        const size_t expected_kernels_num = prim_params.is_paged_attention ? paged_attention_kernels_num
-                                                                           : KernelsTypes::TOTAL_KERNELS_NUM;
-        OPENVINO_ASSERT(kernel_data.kernels.size() == expected_kernels_num,
-                        "[GPU] Invalid kernels size for update dispatch data func of SDPA kernel");
-
-        TransposedDimensionAccessHelperBase dims_q(prim_params.inputs[0], prim_params.input0_order);
-        TransposedDimensionAccessHelperBase dims_k(prim_params.inputs[1], prim_params.input1_order);
-        auto& output = prim_params.outputs[0];
-
-        auto target_seq_len = dims_q.y_dim().v;
-        auto head_size = dims_q.x_dim().v;
-        auto source_seq_len = dims_k.y_dim().v;
-        auto is_prefill = target_seq_len > 1;
-
-        auto num_of_partitions = CeilDiv(source_seq_len, get_seq_len_partition_size(prim_params, KernelsTypes::SINGLE_TOKEN));
-
-        auto buf_dt_size = BytesPerElement(get_softmax_acc_type());
-        auto buf_elements_count = (num_of_partitions == 1 || is_prefill) ? 1 : output.LogicalSize() / head_size * num_of_partitions;
-        auto buf_size = buf_elements_count * buf_dt_size;
-
-        auto tmp_out_dt_size = output.ElementSize();
-        auto tmp_out_elements_count = (num_of_partitions == 1 || is_prefill) ? 1 : output.LogicalSize() * num_of_partitions;
-        auto tmp_out_size = tmp_out_elements_count * tmp_out_dt_size;
-
-        ScalarDescriptor num_of_partitions_scalar;
-        num_of_partitions_scalar.t = ScalarDescriptor::Types::UINT32;
-        num_of_partitions_scalar.v.u32 = static_cast<uint32_t>(num_of_partitions);
-
-        if (kernel_data.kernels.size() == KernelsTypes::TOTAL_KERNELS_NUM) {
-=======
         const size_t expected_kernels_num = prim_params.conf.is_paged_attention ? paged_attention_kernels_num
                                                                                 : KernelsTypes::TOTAL_KERNELS_NUM;
         OPENVINO_ASSERT(kernel_data.kernels.size() == expected_kernels_num,
@@ -451,7 +377,6 @@
             num_of_partitions_scalar.t = ScalarDescriptor::Types::UINT32;
             num_of_partitions_scalar.v.u32 = static_cast<uint32_t>(num_of_partitions);
 
->>>>>>> 9548de49
             auto dispatch_data1 = SetDefault(prim_params, KernelsTypes::SINGLE_TOKEN);
             kernel_data.kernels[KernelsTypes::SINGLE_TOKEN].params.workGroups.global = dispatch_data1.gws;
             kernel_data.kernels[KernelsTypes::SINGLE_TOKEN].params.workGroups.local = dispatch_data1.lws;
@@ -469,35 +394,12 @@
 
             kernel_data.kernels[KernelsTypes::FINALIZATION].params.scalars.clear();
             kernel_data.kernels[KernelsTypes::FINALIZATION].params.scalars.push_back(num_of_partitions_scalar);
-<<<<<<< HEAD
-        }
-
-        kernel_data.internalBufferSizes.clear();
-        kernel_data.internalBufferSizes.push_back(buf_size);
-        kernel_data.internalBufferSizes.push_back(buf_size);
-        kernel_data.internalBufferSizes.push_back(tmp_out_size);
-        kernel_data.internalBufferDataType = prim_params.inputs[0].GetDType();
-
-        if (kernel_data.kernels.size() == paged_attention_kernels_num) {
-            auto dispatch_data = SetDefault(prim_params, KernelsTypes::MULTI_TOKENS);
-            kernel_data.kernels[0].params.workGroups.global = dispatch_data.gws;
-            kernel_data.kernels[0].params.workGroups.local = dispatch_data.lws;
-            kernel_data.kernels[0].skip_execution = false;
-
-            auto blocks_indexes_dt = Datatype::INT32;
-            auto blocks_indexes_buf_size = dispatch_data.gws[1] * BytesPerElement(blocks_indexes_dt);
-
-            kernel_data.internalBufferSizes.push_back(blocks_indexes_buf_size);
-            kernel_data.internalBufferSizes.push_back(blocks_indexes_buf_size);
-            kernel_data.internalBufferSizes.push_back(blocks_indexes_buf_size);
-=======
 
             kernel_data.internalBufferSizes.clear();
             kernel_data.internalBufferSizes.push_back(buf_sizes[0]);
             kernel_data.internalBufferSizes.push_back(buf_sizes[0]);
             kernel_data.internalBufferSizes.push_back(buf_sizes[1]);
             kernel_data.internalBufferDataType = prim_params.inputs[0].GetDType();
->>>>>>> 9548de49
         }
     };
 }
