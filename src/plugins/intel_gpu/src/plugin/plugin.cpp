// Copyright (C) 2018-2024 Intel Corporation
// SPDX-License-Identifier: Apache-2.0
//

#include "intel_gpu/plugin/plugin.hpp"

#include <algorithm>
#include <cctype>
#include <cmath>
#include <limits>
#include <map>
#include <memory>
#include <mutex>
#include <string>
#include <tuple>
#include <vector>

#include "intel_gpu/graph/serialization/layout_serializer.hpp"
#include "intel_gpu/graph/serialization/string_serializer.hpp"
#include "intel_gpu/graph/serialization/utils.hpp"
#include "intel_gpu/graph/serialization/vector_serializer.hpp"
#include "intel_gpu/plugin/compiled_model.hpp"
#include "intel_gpu/plugin/transformations_pipeline.hpp"
#include "intel_gpu/runtime/debug_configuration.hpp"
#include "intel_gpu/runtime/device_query.hpp"
#include "intel_gpu/runtime/execution_config.hpp"
#include "intel_gpu/runtime/itt.hpp"
#include "openvino/core/deprecated.hpp"
#include "openvino/pass/manager.hpp"
#include "openvino/pass/visualize_tree.hpp"
#include "openvino/runtime/device_id_parser.hpp"
#include "openvino/runtime/intel_gpu/properties.hpp"
#include "openvino/runtime/internal_properties.hpp"
#include "openvino/runtime/make_tensor.hpp"
#include "openvino/runtime/performance_heuristics.hpp"
#include "openvino/runtime/properties.hpp"
#include "openvino/util/common_util.hpp"
#include "transformations/common_optimizations/dimension_tracking.hpp"
#include "transformations/init_node_info.hpp"
#include "transformations/rt_info/fused_names_attribute.hpp"
#include "transformations/utils/utils.hpp"

// Undef DEVICE_TYPE macro which can be defined somewhere in windows headers as DWORD and conflict with our metric
#ifdef DEVICE_TYPE
#undef DEVICE_TYPE
#endif

using ms = std::chrono::duration<double, std::ratio<1, 1000>>;
using Time = std::chrono::high_resolution_clock;

namespace ov {
namespace intel_gpu {

#define FACTORY_DECLARATION(op_version, op_name) \
    void __register ## _ ## op_name ## _ ## op_version();

#define FACTORY_CALL(op_version, op_name) \
    __register ## _ ## op_name ## _ ## op_version();

#define REGISTER_FACTORY(op_version, op_name) FACTORY_DECLARATION(op_version, op_name)
#include "intel_gpu/plugin/primitives_list.hpp"
#undef REGISTER_FACTORY

void Plugin::register_primitives() const {
    #define REGISTER_FACTORY(op_version, op_name) FACTORY_CALL(op_version, op_name)
    #include "intel_gpu/plugin/primitives_list.hpp"
    #undef REGISTER_FACTORY
}

std::string Plugin::get_device_id_from_config(const ov::AnyMap& config) const {
    std::string id;
    if (config.find(ov::device::id.name()) != config.end()) {
        id = config.at(ov::device::id.name()).as<std::string>();
    }
    return id;
}

std::string Plugin::get_device_id(const ov::AnyMap& config) const {
    std::string id = m_default_device_id;
    if (config.find(ov::device::id.name()) != config.end()) {
        id = config.at(ov::device::id.name()).as<std::string>();
    }
    return id;
}

void Plugin::transform_model(std::shared_ptr<ov::Model>& model, const ExecutionConfig& config) const {
    OV_ITT_SCOPED_TASK(itt::domains::intel_gpu_plugin, "Plugin::transform_model");
    auto deviceInfo = m_device_map.at(config.get_property(ov::device::id))->get_info();
    TransformationsPipeline transformations(config, deviceInfo);

    auto start = Time::now();
    transformations.apply(model);
    GPU_DEBUG_LOG << "Transformations time: " << std::chrono::duration_cast<ms>(Time::now() - start).count() << " ms" << std::endl;
}

std::shared_ptr<ov::Model> Plugin::clone_and_transform_model(const std::shared_ptr<const ov::Model>& model, const ExecutionConfig& config) const {
    OV_ITT_SCOPED_TASK(itt::domains::intel_gpu_plugin, "Plugin::clone_and_transform_model");
    GPU_DEBUG_GET_INSTANCE(debug_config);
    GPU_DEBUG_DEFINE_MEM_LOGGER("Plugin::clone_and_transform_model");

    auto cloned_model = model->clone();
    OPENVINO_ASSERT(cloned_model != nullptr, "[GPU] Failed to clone model!");

    GPU_DEBUG_IF(!debug_config->dump_graphs.empty()) {
        auto path_base = debug_config->dump_graphs + "/" + cloned_model->get_name();
        ov::pass::VisualizeTree(path_base + ".svg").run_on_model(cloned_model);
    }

    transform_model(cloned_model, config);

    // Transformations for some reason may drop output tensor names, so here we copy those from the original model
    auto new_results = cloned_model->get_results();
    auto old_results = model->get_results();
    OPENVINO_ASSERT(new_results.size() == old_results.size(), "[GPU] Unexpected outputs count change in transformed model",
                                                              "Before: ", old_results.size(), " After: ", new_results.size());
    for (size_t i = 0; i < model->get_results().size(); i++) {
        auto new_res = new_results[i];
        auto old_res = old_results[i];

        new_res->output(0).set_names(old_res->output(0).get_names());
        new_res->set_friendly_name(old_res->get_friendly_name());
    }

    GPU_DEBUG_IF(!debug_config->dump_graphs.empty()) {
        auto path_base = debug_config->dump_graphs + "/" + cloned_model->get_name() + "_" +  "transformed_func";
        ov::pass::VisualizeTree(path_base + ".svg").run_on_model(cloned_model);
    }
    return cloned_model;
}

std::map<std::string, RemoteContextImpl::Ptr> Plugin::get_default_contexts() const {
    std::call_once(m_default_contexts_once, [this]() {
        // Create default context
        for (auto& device : m_device_map) {
            auto ctx = std::make_shared<RemoteContextImpl>(get_device_name() + "." + device.first, std::vector<cldnn::device::ptr>{ device.second });
            m_default_contexts.insert({device.first, ctx});
        }
    });
    return m_default_contexts;
}

Plugin::Plugin() {
    set_device_name("GPU");
    register_primitives();

    // Set OCL runtime which should be always available
    cldnn::device_query device_query(cldnn::engine_types::ocl, cldnn::runtime_types::ocl);
    m_device_map = device_query.get_available_devices();

    // Set default configs for each device
    for (const auto& device : m_device_map) {
        m_configs_map.insert({device.first, ExecutionConfig(ov::device::id(device.first))});
    }

    // Set common info for compiled_model_runtime_properties
    auto& ov_version = ov::get_openvino_version();
    m_compiled_model_runtime_properties["OV_VERSION"] = ov_version.buildNumber;
}

std::shared_ptr<ov::ICompiledModel> Plugin::compile_model(const std::shared_ptr<const ov::Model>& model, const ov::AnyMap& orig_config) const {
    OV_ITT_SCOPED_TASK(itt::domains::intel_gpu_plugin, "Plugin::compile_model");
    std::string device_id = get_device_id(orig_config);

    auto context = get_default_context(device_id);

    OPENVINO_ASSERT(m_configs_map.find(device_id) != m_configs_map.end(), "[GPU] compile_model: Couldn't find config for GPU with id ", device_id);

    ExecutionConfig config = m_configs_map.at(device_id);
    config.set_user_property(orig_config);
    config.apply_user_properties(context->get_engine().get_device_info());

    auto transformed_model = clone_and_transform_model(model, config);
    {
        OV_ITT_SCOPED_TASK(itt::domains::intel_gpu_plugin, "Plugin::compile_model::CreateCompiledModel");
        return std::make_shared<CompiledModel>(transformed_model, shared_from_this(), context, config);
    }
}

std::shared_ptr<ov::ICompiledModel> Plugin::compile_model(const std::shared_ptr<const ov::Model>& model,
                                                          const ov::AnyMap& orig_config,
                                                          const ov::SoPtr<ov::IRemoteContext>& context) const {
    auto context_impl = get_context_impl(context);
    auto device_id = ov::DeviceIDParser{context_impl->get_device_name()}.get_device_id();

    OPENVINO_ASSERT(m_configs_map.find(device_id) != m_configs_map.end(), "[GPU] LoadExeNetworkImpl: Couldn't find config for GPU with id ", device_id);

    ExecutionConfig config = m_configs_map.at(device_id);
    config.set_user_property(orig_config);
    config.apply_user_properties(context_impl->get_engine().get_device_info());

    auto transformed_model = clone_and_transform_model(model, config);
    return std::make_shared<CompiledModel>(transformed_model, shared_from_this(), context_impl, config);
}

ov::SoPtr<ov::IRemoteContext> Plugin::create_context(const ov::AnyMap& remote_properties) const {
    if (remote_properties.empty()) {
        return get_default_context(m_default_device_id);
    }
    return std::make_shared<RemoteContextImpl>(get_default_contexts(), remote_properties);
}

std::shared_ptr<RemoteContextImpl> Plugin::get_default_context(const std::string& device_id) const {
    auto contexts = get_default_contexts();
    OPENVINO_ASSERT(contexts.count(device_id), "[GPU] Context was not initialized for ", device_id, " device");
    return contexts.at(device_id);
}

ov::SoPtr<ov::IRemoteContext> Plugin::get_default_context(const AnyMap& params) const {
    std::string device_id = m_default_device_id;

    if (params.find(ov::device::id.name()) != params.end())
        device_id = params.at(ov::device::id.name()).as<std::string>();

    return get_default_context(device_id);
}

void Plugin::set_property(const ov::AnyMap &config) {
    auto update_config = [](ExecutionConfig& config, const ov::AnyMap& user_config) {
        config.set_user_property(user_config);
        // Check that custom layers config can be loaded
        if (user_config.find(ov::intel_gpu::config_file.name()) != user_config.end()) {
            CustomLayerMap custom_layers;
            auto custom_layers_config = user_config.at(ov::intel_gpu::config_file.name()).as<std::string>();
            CustomLayer::LoadFromFile(custom_layers_config, custom_layers, custom_layers_config.empty());
        }
    };

    if (config.find(ov::internal::config_device_id.name()) != config.end()) {
        std::string device_id = config.at(ov::internal::config_device_id.name()).as<std::string>();
        auto config_for_device = config;
        config_for_device.erase(ov::internal::config_device_id.name());
        update_config(m_configs_map.at(device_id), config_for_device);
    } else {
        std::string device_id = get_device_id_from_config(config);
        if (!device_id.empty()) {
            m_default_device_id = device_id;
            update_config(m_configs_map.at(device_id), config);
        } else {
            for (auto& conf : m_configs_map) {
                update_config(conf.second, config);
            }
        }
    }
}

ov::SupportedOpsMap Plugin::query_model(const std::shared_ptr<const ov::Model>& model, const ov::AnyMap& orig_config) const {
    OV_ITT_SCOPED_TASK(itt::domains::intel_gpu_plugin, "Plugin::query_model");
    ov::SupportedOpsMap res;
    std::string device_id = get_device_id(orig_config);

    auto ctx = get_default_context(device_id);

    ExecutionConfig config = m_configs_map.at(device_id);
    config.set_user_property(orig_config);
    config.apply_user_properties(ctx->get_engine().get_device_info());

    ProgramBuilder prog(ctx->get_engine(), config);

    auto supported = ov::get_supported_nodes(model,
        [&config,this](std::shared_ptr<ov::Model>& model) {
            std::map<std::string, ov::PartialShape> shapes;
            std::map<std::string, std::pair<int64_t, int64_t>> batch_dim;
            transform_model(model, config);
        },
        [&prog](std::shared_ptr<ov::Node> node) {
            return prog.is_op_supported(node);
        });

    for (auto&& op_name : supported) {
        res.emplace(op_name, ctx->get_device_name());
    }

    return res;
}

std::shared_ptr<ov::ICompiledModel> Plugin::import_model(std::istream& model, const ov::AnyMap& config) const {
    std::string device_id = get_device_id(config);
    auto context = get_default_context(device_id);
    return import_model(model, { context, nullptr }, config);
}

std::shared_ptr<ov::ICompiledModel> Plugin::import_model(std::istream& model,
                                                         const ov::SoPtr<ov::IRemoteContext>& context,
                                                         const ov::AnyMap& orig_config) const {
    OV_ITT_SCOPED_TASK(itt::domains::intel_gpu_plugin, "Plugin::ImportNetwork");

    auto context_impl = get_context_impl(context);
    auto device_id = ov::DeviceIDParser{context_impl->get_device_name()}.get_device_id();

    // check ov::loaded_from_cache property and erase it due to not needed any more.
    auto _orig_config = orig_config;
    const auto& it = _orig_config.find(ov::loaded_from_cache.name());
    bool loaded_from_cache = false;
    if (it != _orig_config.end()) {
        loaded_from_cache = it->second.as<bool>();
        _orig_config.erase(it);
    }

    ExecutionConfig config = m_configs_map.at(device_id);
    config.set_user_property(_orig_config);
    config.apply_user_properties(context_impl->get_engine().get_device_info());

    if (config.get_property(ov::cache_mode) == ov::CacheMode::OPTIMIZE_SIZE)
        return nullptr;

    cldnn::BinaryInputBuffer ib(model, context_impl->get_engine());
    return std::make_shared<CompiledModel>(ib, shared_from_this(), context_impl, config, loaded_from_cache);
}

ov::Any Plugin::get_property(const std::string& name, const ov::AnyMap& options) const {
    OV_ITT_SCOPED_TASK(itt::domains::intel_gpu_plugin, "Plugin::get_property");

    // The metrics below don't depend on the device ID, so we should handle those
    // earler than querying actual ID to avoid exceptions when no devices are found
    if (name == ov::supported_properties) {
        return decltype(ov::supported_properties)::value_type {get_supported_properties()};
    } else if (ov::internal::supported_properties == name) {
        return decltype(ov::internal::supported_properties)::value_type{get_supported_internal_properties()};
    } else if (name == ov::available_devices) {
        std::vector<std::string> available_devices = { };
        for (auto const& dev : m_device_map)
            available_devices.push_back(dev.first);
        return decltype(ov::available_devices)::value_type {available_devices};
    } else if (name == ov::internal::caching_properties) {
        return decltype(ov::internal::caching_properties)::value_type(get_caching_properties());
    }

    ov::AnyMap actual_runtime_info;
    auto prepare_actual_runtime_info = [&]() {
        // Suppose all devices share the same version driver.
        auto device_id = m_default_device_id;
        OPENVINO_ASSERT(m_device_map.find(device_id) != m_device_map.end(),
                        "[GPU] compiled_model_runtime_properties: Couldn't find device for GPU with id ",
                        device_id);
        actual_runtime_info["DRIVER_VERSION"] = m_device_map.at(device_id)->get_info().driver_version;
        // More items can be inserted if needed
    };
    // Below properties depend on the device ID.
    if (name == ov::internal::compiled_model_runtime_properties.name()) {
        prepare_actual_runtime_info();
        auto model_runtime_info = m_compiled_model_runtime_properties;
        // Set specified device info for compiled_model_runtime_properties
        model_runtime_info.insert(actual_runtime_info.begin(), actual_runtime_info.end());
        auto model_format = ov::Any(model_runtime_info);
        return decltype(ov::internal::compiled_model_runtime_properties)::value_type(
            std::move(model_format.as<std::string>()));
    } else if (name == ov::internal::compiled_model_runtime_properties_supported.name()) {
        ov::Any res = true;
        prepare_actual_runtime_info();
        auto it = options.find(ov::internal::compiled_model_runtime_properties.name());
        if (it == options.end()) {
            res = false;
            return res;
        }
        ov::AnyMap input_map = it->second.as<ov::AnyMap>();
        // Check common info of compiled_model_runtime_properties
        for (auto& item : m_compiled_model_runtime_properties) {
            auto it = input_map.find(item.first);
            if (it == input_map.end() || it->second.as<std::string>() != item.second.as<std::string>()) {
                res = false;
                return res;
            }
        }
        // Check specified device info of compiled_model_runtime_properties
        for (const auto& it : actual_runtime_info) {
            auto item = input_map.find(it.first);
            if (item == input_map.end() || item->second.as<std::string>() != it.second.as<std::string>()) {
                res = false;
                break;
            }
        }
        return res;
    }

    OPENVINO_ASSERT(!m_device_map.empty(), "[GPU] Can't get ", name, " property as no supported devices found or an error happened during devices query.\n"
                                           "[GPU] Please check OpenVINO documentation for GPU drivers setup guide.\n");

    if (is_metric(name)) {
        return get_metric(name, options);
    }

    std::string device_id = m_default_device_id;
    if (options.find(ov::device::id.name()) != options.end()) {
        device_id = options.find(ov::device::id.name())->second.as<std::string>();
    }
    OPENVINO_ASSERT(m_configs_map.find(device_id) != m_configs_map.end(), "[GPU] get_property: Couldn't find config for GPU with id ", device_id);

    const auto& c = m_configs_map.at(device_id);
    return c.get_property(name);
}

auto StringRightTrim = [](std::string string, std::string substring, bool case_sensitive = true) {
    auto ret_str = string;
    if (!case_sensitive) {
        std::transform(string.begin(), string.end(), string.begin(), ::tolower);
        std::transform(substring.begin(), substring.end(), substring.begin(), ::tolower);
    }
    auto erase_position = string.rfind(substring);
    if (erase_position != std::string::npos) {
        // if space exists before substring remove it also
        if (std::isspace(string.at(erase_position - 1))) {
            erase_position--;
        }
        return ret_str.substr(0, erase_position);
    }
    return ret_str;
};

bool Plugin::is_metric(const std::string& name) const {
    auto all_properties = get_supported_properties();
    auto internal_properties = get_supported_internal_properties();
    auto caching_properties = get_caching_properties();
    all_properties.insert(all_properties.end(), internal_properties.begin(), internal_properties.end());
    all_properties.insert(all_properties.end(), caching_properties.begin(), caching_properties.end());
    auto it = std::find(all_properties.begin(), all_properties.end(), name);
    OPENVINO_ASSERT(it != all_properties.end(), "[GPU] Property ", name, " is not in a list of supported properties");

    return !it->is_mutable();
}

ov::Any Plugin::get_metric(const std::string& name, const ov::AnyMap& options) const {
    OV_ITT_SCOPED_TASK(itt::domains::intel_gpu_plugin, "Plugin::get_metric");
    GPU_DEBUG_GET_INSTANCE(debug_config);

    auto device_id = get_property(ov::device::id.name(), options).as<std::string>();

    auto iter = m_device_map.find(std::to_string(cldnn::device_query::device_id));
    if (iter == m_device_map.end())
        iter = m_device_map.find(device_id);
    if (iter == m_device_map.end())
        iter = m_device_map.begin();
    auto device = iter->second;
    auto device_info = device->get_info();

    if (name == ov::intel_gpu::device_total_mem_size) {
        return decltype(ov::intel_gpu::device_total_mem_size)::value_type {device_info.max_global_mem_size};
    } else if (name == ov::device::type) {
        auto dev_type = device_info.dev_type == cldnn::device_type::discrete_gpu ? ov::device::Type::DISCRETE : ov::device::Type::INTEGRATED;
        return decltype(ov::device::type)::value_type {dev_type};
    } else if (name == ov::device::gops) {
        std::map<element::Type, float> gops;
        gops[element::i8] = device->get_gops(cldnn::data_types::i8);
        gops[element::u8] = device->get_gops(cldnn::data_types::u8);
        gops[element::f16] = device->get_gops(cldnn::data_types::f16);
        gops[element::f32] = device->get_gops(cldnn::data_types::f32);
        return decltype(ov::device::gops)::value_type {gops};
    } else if (name == ov::intel_gpu::execution_units_count) {
        return static_cast<decltype(ov::intel_gpu::execution_units_count)::value_type>(device_info.execution_units_count);
    } else if (name == ov::intel_gpu::uarch_version) {
        std::stringstream s;
        if (device_info.gfx_ver.major == 0 && device_info.gfx_ver.minor == 0 && device_info.gfx_ver.revision == 0) {
            s << "unknown";
        } else {
            s << static_cast<int>(device_info.gfx_ver.major) << "."
              << static_cast<int>(device_info.gfx_ver.minor) << "."
              << static_cast<int>(device_info.gfx_ver.revision);
        }
        return decltype(ov::intel_gpu::uarch_version)::value_type {s.str()};
    } else if (name == ov::optimal_batch_size) {
        return decltype(ov::optimal_batch_size)::value_type {get_optimal_batch_size(options)};
    } else if (name == ov::device::uuid) {
        return decltype(ov::device::uuid)::value_type {device_info.uuid};
    } else if (name == ov::device::luid) {
        return decltype(ov::device::luid)::value_type {device_info.luid};
    } else if (name == ov::device::full_name) {
        auto deviceName = StringRightTrim(device_info.dev_name, "NEO", false);
        deviceName += std::string(" (") + (device_info.dev_type == cldnn::device_type::discrete_gpu ? "dGPU" : "iGPU") + ")";
        return decltype(ov::device::full_name)::value_type {deviceName};
    } else if (name == ov::device::capabilities) {
        return decltype(ov::device::capabilities)::value_type {get_device_capabilities(device_info)};
    } else if (name == ov::range_for_async_infer_requests) {
        std::tuple<unsigned int, unsigned int, unsigned int> range = std::make_tuple(1, 2, 1);
        return decltype(ov::range_for_async_infer_requests)::value_type {range};
    } else if (name == ov::range_for_streams) {
        std::tuple<unsigned int, unsigned int> range = std::make_tuple(1, device_info.num_ccs == 1 ? 2 : device_info.num_ccs);
        return decltype(ov::range_for_streams)::value_type {range};
    } else if (name == ov::intel_gpu::memory_statistics) {
        const auto& ctx = get_default_context(device_id);
        return decltype(ov::intel_gpu::memory_statistics)::value_type {ctx->get_engine().get_memory_statistics()};
    } else if (name == ov::max_batch_size) {
        return decltype(ov::max_batch_size)::value_type {get_max_batch_size(options)};
    } else if (name == ov::intel_gpu::driver_version) {
        return decltype(ov::intel_gpu::driver_version)::value_type {device_info.driver_version};
    } else if (name == ov::intel_gpu::device_id) {
        std::stringstream s;
        s << "0x" << std::hex << device_info.device_id;
        return decltype(ov::intel_gpu::device_id)::value_type {s.str()};
    } else if (name == ov::device::architecture) {
        std::stringstream s;
        s << "GPU: vendor=0x" << std::hex << device_info.vendor_id << std::dec << " arch=";
        if (device_info.gfx_ver.major == 0 && device_info.gfx_ver.minor == 0) {
            s << device_info.dev_name;
        } else {
            s << "v" << static_cast<int>(device_info.gfx_ver.major)
              << "." << static_cast<int>(device_info.gfx_ver.minor)
              << "." << static_cast<int>(device_info.gfx_ver.revision);
        }
        return decltype(ov::device::architecture)::value_type {s.str()};
    } else {
        OPENVINO_THROW("Unsupported metric key ", name);
    }
}

std::vector<ov::PropertyName> Plugin::get_caching_properties() const {
    static const std::vector<ov::PropertyName> caching_properties =  {
        ov::PropertyName{ov::device::architecture.name(), PropertyMutability::RO},
        ov::PropertyName{ov::intel_gpu::execution_units_count.name(), PropertyMutability::RO},
        ov::PropertyName{ov::hint::inference_precision.name(), PropertyMutability::RW},
        ov::PropertyName{ov::hint::execution_mode.name(), PropertyMutability::RW},
    };

    return caching_properties;
}

std::vector<ov::PropertyName> Plugin::get_supported_properties() const {
    static const std::vector<ov::PropertyName> supported_properties = {
        // Metrics
        ov::PropertyName{ov::supported_properties.name(), PropertyMutability::RO},
        ov::PropertyName{ov::available_devices.name(), PropertyMutability::RO},
        ov::PropertyName{ov::range_for_async_infer_requests.name(), PropertyMutability::RO},
        ov::PropertyName{ov::range_for_streams.name(), PropertyMutability::RO},
        ov::PropertyName{ov::optimal_batch_size.name(), PropertyMutability::RO},
        ov::PropertyName{ov::max_batch_size.name(), PropertyMutability::RO},
        ov::PropertyName{ov::device::architecture.name(), PropertyMutability::RO},
        ov::PropertyName{ov::device::full_name.name(), PropertyMutability::RO},
        ov::PropertyName{ov::device::uuid.name(), PropertyMutability::RO},
        ov::PropertyName{ov::device::luid.name(), PropertyMutability::RO},
        ov::PropertyName{ov::device::type.name(), PropertyMutability::RO},
        ov::PropertyName{ov::device::gops.name(), PropertyMutability::RO},
        ov::PropertyName{ov::device::capabilities.name(), PropertyMutability::RO},
        ov::PropertyName{ov::intel_gpu::device_total_mem_size.name(), PropertyMutability::RO},
        ov::PropertyName{ov::intel_gpu::uarch_version.name(), PropertyMutability::RO},
        ov::PropertyName{ov::intel_gpu::execution_units_count.name(), PropertyMutability::RO},
        ov::PropertyName{ov::intel_gpu::memory_statistics.name(), PropertyMutability::RO},

        // Configs
        ov::PropertyName{ov::enable_profiling.name(), PropertyMutability::RW},
        ov::PropertyName{ov::hint::model_priority.name(), PropertyMutability::RW},
        ov::PropertyName{ov::intel_gpu::hint::host_task_priority.name(), PropertyMutability::RW},
        ov::PropertyName{ov::intel_gpu::hint::queue_priority.name(), PropertyMutability::RW},
        ov::PropertyName{ov::intel_gpu::hint::queue_throttle.name(), PropertyMutability::RW},
        ov::PropertyName{ov::intel_gpu::enable_loop_unrolling.name(), PropertyMutability::RW},
        ov::PropertyName{ov::intel_gpu::disable_winograd_convolution.name(), PropertyMutability::RW},
        ov::PropertyName{ov::cache_dir.name(), PropertyMutability::RW},
        ov::PropertyName{ov::cache_mode.name(), PropertyMutability::RW},
        ov::PropertyName{ov::hint::performance_mode.name(), PropertyMutability::RW},
        ov::PropertyName{ov::hint::execution_mode.name(), PropertyMutability::RW},
        ov::PropertyName{ov::compilation_num_threads.name(), PropertyMutability::RW},
        ov::PropertyName{ov::num_streams.name(), PropertyMutability::RW},
        ov::PropertyName{ov::hint::num_requests.name(), PropertyMutability::RW},
        ov::PropertyName{ov::hint::inference_precision.name(), PropertyMutability::RW},
        ov::PropertyName{ov::hint::enable_cpu_pinning.name(), PropertyMutability::RW},
        ov::PropertyName{ov::device::id.name(), PropertyMutability::RW},
    };

    return supported_properties;
}

std::vector<ov::PropertyName> Plugin::get_supported_internal_properties() const {
    static const std::vector<ov::PropertyName> supported_internal_properties = {
            ov::PropertyName{ov::internal::caching_properties.name(), ov::PropertyMutability::RO},
            ov::PropertyName{ov::internal::config_device_id.name(), ov::PropertyMutability::WO},
            ov::PropertyName{ov::internal::exclusive_async_requests.name(), ov::PropertyMutability::RW},
            ov::PropertyName{ov::internal::compiled_model_runtime_properties.name(), ov::PropertyMutability::RO},
            ov::PropertyName{ov::internal::compiled_model_runtime_properties_supported.name(), ov::PropertyMutability::RO}};
    return supported_internal_properties;
}

std::vector<std::string> Plugin::get_device_capabilities(const cldnn::device_info& info) const {
    std::vector<std::string> capabilities;

    capabilities.emplace_back(ov::device::capability::FP32);
    capabilities.emplace_back(ov::device::capability::BIN);
    if (info.supports_fp16)
        capabilities.emplace_back(ov::device::capability::FP16);
    if (info.supports_imad || info.supports_immad)
        capabilities.emplace_back(ov::device::capability::INT8);
    if (info.supports_immad)
        capabilities.emplace_back(ov::intel_gpu::capability::HW_MATMUL);
    capabilities.emplace_back(ov::device::capability::EXPORT_IMPORT);

    return capabilities;
}

uint32_t Plugin::get_max_batch_size(const ov::AnyMap& options) const {
    GPU_DEBUG_GET_INSTANCE(debug_config);
    auto device_id = get_property(ov::device::id.name(), options).as<std::string>();
    auto context = get_default_contexts().at(device_id);
    const auto& device_info = context->get_engine().get_device_info();
    const auto& config = m_configs_map.at(device_id);
    uint32_t n_streams = static_cast<uint32_t>(config.get_property(ov::num_streams));
    uint64_t occupied_device_mem = 0;
    auto statistic_result = get_metric(ov::intel_gpu::memory_statistics.name(), options).as<std::map<std::string, uint64_t>>();
    auto occupied_usm_dev = statistic_result.find("usm_device_current");
    if (occupied_usm_dev != statistic_result.end()) {
        occupied_device_mem = occupied_usm_dev->second;
    }

    int64_t available_device_mem = device_info.max_global_mem_size - occupied_device_mem;
    GPU_DEBUG_LOG << "[GPU_MAX_BATCH_SIZE] available memory is " << available_device_mem
                  << " (occupied: " << occupied_device_mem << ")" << std::endl;

    int64_t max_batch_size = 1;

    if (options.find(ov::hint::model.name()) == options.end()) {
        GPU_DEBUG_INFO << "[GPU_MAX_BATCH_SIZE] MODELS_PTR is not set: return 1" << std::endl;
        return static_cast<uint32_t>(max_batch_size);
    }

    const uint32_t default_streams_for_tput = 2;
    if (options.count(ov::num_streams.name()) > 0) {
        auto streams = options.at(ov::num_streams.name()).as<ov::streams::Num>();
        if (streams == ov::streams::AUTO) {
            n_streams = std::max(default_streams_for_tput, device_info.num_ccs);
        } else {
            n_streams = static_cast<uint32_t>(streams.num);
        }
    }

    GPU_DEBUG_INFO << "[GPU_MAX_BATCH_SIZE] n_streams : " << n_streams << std::endl;

    auto available_device_mem_it = options.find(ov::intel_gpu::hint::available_device_mem.name());
    if (available_device_mem_it != options.end()) {
        if (available_device_mem_it->second.is<int64_t>()) {
            available_device_mem = std::min(static_cast<int64_t>(available_device_mem), available_device_mem_it->second.as<int64_t>());
            GPU_DEBUG_LOG << "[GPU_MAX_BATCH_SIZE] available memory is reset by user " << available_device_mem << std::endl;
        } else {
            OPENVINO_THROW("[GPU_MAX_BATCH_SIZE] bad casting: ov::intel_gpu::hint::available_device_mem should be int64_t type");
        }
        if (available_device_mem < 0) {
            OPENVINO_THROW("[GPU_MAX_BATCH_SIZE] ov::intel_gpu::hint::available_device_mem value should be greater than 0 for max batch size calculation");
        }
    }

    std::shared_ptr<ov::Model> model;
    auto model_param = options.find(ov::hint::model.name())->second;
    if (model_param.is<std::shared_ptr<ov::Model>>()) {
        model = model_param.as<std::shared_ptr<ov::Model>>();
    } else {
        OPENVINO_THROW("[GPU_MAX_BATCH_SIZE] ov::hint::model should be std::shared_ptr<ov::Model> type");
    }

    size_t base_batch_size = 16; // empirically decided for DG1

    auto& engine = get_default_context(device_id)->get_engine();

    std::shared_ptr<ProgramBuilder> program;

    GPU_DEBUG_IF(debug_config->base_batch_for_memory_estimation > 0) {
        size_t user_specified_base_batch_size = debug_config->base_batch_for_memory_estimation;
        base_batch_size = (user_specified_base_batch_size != base_batch_size) ? user_specified_base_batch_size : base_batch_size;
    }

    auto cloned_model = model->clone();

    try {
        std::set<std::pair<size_t, size_t>> batched_inputs;

        auto tmp_model = cloned_model->clone();
        ov::pass::Manager m;
        m.register_pass<ov::pass::InitNodeInfo>();
        m.register_pass<ov::pass::FindBatch>(true, false);
        m.run_passes(tmp_model);
        const auto& params = tmp_model->get_parameters();
        for (size_t input_id = 0; input_id < params.size(); input_id++) {
            const auto& input = params[input_id];
            const auto& shape = input->get_partial_shape();
            // currently no plugin support batched execution for dynamic networks
            if (shape.is_dynamic()) {
                GPU_DEBUG_LOG << "[MAX_BATCH_SIZE] does not support dynamic networks" << std::endl;
                return static_cast<uint32_t>(max_batch_size);
            }

            if (shape.size()) {
                for (size_t s = 0; s < shape.size(); s++) {
<<<<<<< HEAD
                    if (shape[s].get_symbol() != nullptr) {
                        // batched dim for the input
                        auto batched_input_id = ov::op::util::get_ie_output_name(params[input_id]->output(0));
                        GPU_DEBUG_LOG << "[MAX_BATCH_SIZE] detected batched input " << batched_input_id
=======
                    if (ov::DimensionTracker::get_label(shape[s])) {
                        batched_inputs.insert(std::make_pair(input_id, s));
                        GPU_DEBUG_LOG << "[MAX_BATCH_SIZE] detected batched input " << input->get_friendly_name()
                                      << " with index " << input_id
>>>>>>> 3d45a644
                                      << "[" << s << "]" << std::endl;
                    }
                }
            }
        }

        if (!batched_inputs.size()) {
            GPU_DEBUG_LOG << "[MAX_BATCH_SIZE] MAX_BATCH_SIZE supports only networks with inputs/outputs featuring batched dim." << std::endl;
            return static_cast<uint32_t>(max_batch_size);
        }

        try {
            std::map<size_t, ov::PartialShape> shapes;
            const auto& params = cloned_model->get_parameters();
            for (size_t input_id = 0; input_id < params.size(); input_id++) {
                const auto& param = params[input_id];
                shapes[input_id] = param->get_output_partial_shape(0);
            }
            for (const auto& input : batched_inputs)
                shapes[input.first][input.second] = base_batch_size;
            cloned_model->reshape(shapes);
        } catch (...) {
            GPU_DEBUG_INFO << "[MAX_BATCH_SIZE] Error at reshape to " << base_batch_size << std::endl;
            return static_cast<uint32_t>(max_batch_size);
        }

        TransformationsPipeline transformations(config, device_info);
        transformations.apply(cloned_model);
        program = std::make_shared<ProgramBuilder>(cloned_model, engine, config, false, true);
        std::pair<int64_t, int64_t> device_memory_usage = program->get_compiled_program()->get_estimated_device_mem_usage();
        if (device_memory_usage.first == static_cast<int64_t>(-1L) && device_memory_usage.second == static_cast<int64_t>(-1L)) {
            return static_cast<uint32_t>(max_batch_size);
        }
        int64_t mem_for_general = std::max<int64_t>(1, available_device_mem - device_memory_usage.first);
        int64_t mem_per_batch = std::max<int64_t>(1, device_memory_usage.second / static_cast<int64_t>(base_batch_size));
        max_batch_size = mem_for_general / (mem_per_batch * static_cast<int64_t>(n_streams));
        GPU_DEBUG_INFO << "[GPU_MAX_BATCH_SIZE] Base batch size: " << base_batch_size  << std::endl;
        GPU_DEBUG_INFO << "[GPU_MAX_BATCH_SIZE] Const mem usage: " << device_memory_usage.first  << std::endl;
        GPU_DEBUG_INFO << "[GPU_MAX_BATCH_SIZE] General mem usage: " << device_memory_usage.second  << std::endl;
    } catch (std::exception& e) {
        GPU_DEBUG_INFO << "[GPU_MAX_BATCH_SIZE] Failed in reshape or build program " << e.what() << std::endl;
    }

    return static_cast<uint32_t>(max_batch_size);
}

uint32_t Plugin::get_optimal_batch_size(const ov::AnyMap& options) const {
    auto device_id = get_property(ov::device::id.name(), options).as<std::string>();
    auto context = get_default_contexts().at(device_id);
    const auto& device_info = context->get_engine().get_device_info();
    auto next_pow_of_2 = [] (float x) {
        return pow(2, ceil(std::log(x)/std::log(2)));
    };
    auto closest_pow_of_2 = [] (float x) {
        return pow(2, floor(std::log(x)/std::log(2)));
    };
    auto model_param = options.find(ov::hint::model.name());
    if (model_param == options.end()) {
        GPU_DEBUG_INFO << "[OPTIMAL_BATCH_SIZE] ov::hint::model is not set: return 1" << std::endl;
        return static_cast<uint32_t>(1);
    }
    std::shared_ptr<ov::Model> model;
    try {
        model = model_param->second.as<std::shared_ptr<ov::Model>>();
    } catch (...) {
        OPENVINO_THROW("[OPTIMAL_BATCH_SIZE] ov::hint::model should be std::shared_ptr<ov::Model> type");
    }
    GPU_DEBUG_INFO << "DEVICE_INFO:"
                   << "gfx_version.major, " << device_info.gfx_ver.major
                   << "gfx_version.minor " << std::to_string(device_info.gfx_ver.minor) << std::endl;
    static std::map<cldnn::gfx_version, size_t> gen_kbytes_per_bank = {
            {{12, 0, 0}, 480},  // TGL
            {{12, 1, 0}, 2048}, // DG1
            {{12, 5, 0}, 320},
            {{12, 7, 0}, 512},
    };
    size_t L3_cache_size = device_info.gfx_ver.major && (device_info.gfx_ver.major <= 9)
            ? 768 * 1024 // Gen9
            : 2 * 768 * 1024;  //reasonable default when no arch has been detected (e.g. due to old driver ver)
    cldnn::gfx_version gen = {device_info.gfx_ver.major, device_info.gfx_ver.minor, 0 /*ignore the revision*/};
    auto val = gen_kbytes_per_bank.find(gen);
    if (gen_kbytes_per_bank.end() != val) {
        auto kbytes_per_bank = val->second;
        auto num_banks_per_slice = device_info.num_sub_slices_per_slice > 4
                                    ? next_pow_of_2(device_info.num_sub_slices_per_slice)
                                    : 2 * device_info.num_sub_slices_per_slice;
        L3_cache_size = kbytes_per_bank * 1024 * num_banks_per_slice * device_info.num_slices;
        GPU_DEBUG_INFO << "DEVICE_INFO:"
                        << "num_slices " << device_info.num_slices
                        << ", num_sub_slices_per_slice " << device_info.num_sub_slices_per_slice
                        << ", num_banks_per_slice " << num_banks_per_slice
                        << ", gen_kbytes_per_bank : " << kbytes_per_bank
                        << ", L3_cache_size is (MB): " << float(L3_cache_size) / 1024 / 1024 << std::endl;
    }
    auto config = m_configs_map.at(device_id);
    auto cloned_model = clone_and_transform_model(model, config);
    ov::MemBandwidthPressure memPressure = ov::mem_bandwidth_pressure_tolerance(cloned_model, L3_cache_size);
    uint32_t batch = 1;
    if (memPressure.max_mem_tolerance != ov::MemBandwidthPressure::UNKNOWN)
        batch = std::max(1.0, 16 * closest_pow_of_2(memPressure.max_mem_tolerance));
    ov::AnyMap options_for_max_batch;
    options_for_max_batch[ov::hint::model.name()] = model;
    options_for_max_batch[ov::num_streams.name()] = ov::streams::AUTO;
    auto max_batch_size = get_metric(ov::max_batch_size.name(), options_for_max_batch).as<uint32_t>();
    uint32_t closest = closest_pow_of_2(max_batch_size);
    batch = std::min(closest, batch);
    batch = std::min(256u, batch); //batch 256 is a max
    GPU_DEBUG_INFO << memPressure.max_mem_tolerance << std::endl;
    GPU_DEBUG_INFO << "MAX_BATCH: " << max_batch_size << std::endl;
    GPU_DEBUG_INFO << "ACTUAL OPTIMAL BATCH: " << batch << std::endl;

    return batch;
}

}  // namespace intel_gpu
}  // namespace ov

static const ov::Version version = { CI_BUILD_NUMBER, "Intel GPU plugin" };
OV_DEFINE_PLUGIN_CREATE_FUNCTION(ov::intel_gpu::Plugin, version)<|MERGE_RESOLUTION|>--- conflicted
+++ resolved
@@ -673,17 +673,10 @@
 
             if (shape.size()) {
                 for (size_t s = 0; s < shape.size(); s++) {
-<<<<<<< HEAD
-                    if (shape[s].get_symbol() != nullptr) {
-                        // batched dim for the input
-                        auto batched_input_id = ov::op::util::get_ie_output_name(params[input_id]->output(0));
-                        GPU_DEBUG_LOG << "[MAX_BATCH_SIZE] detected batched input " << batched_input_id
-=======
-                    if (ov::DimensionTracker::get_label(shape[s])) {
+                    if (const auto& symbol = shape[s].get_symbol()) {
                         batched_inputs.insert(std::make_pair(input_id, s));
                         GPU_DEBUG_LOG << "[MAX_BATCH_SIZE] detected batched input " << input->get_friendly_name()
-                                      << " with index " << input_id
->>>>>>> 3d45a644
+                                      << " with index " << symbol
                                       << "[" << s << "]" << std::endl;
                     }
                 }
