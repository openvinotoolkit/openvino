// Copyright (C) 2018-2024 Intel Corporation
// SPDX-License-Identifier: Apache-2.0
//

#include "intel_gpu/plugin/plugin.hpp"

#include <algorithm>
#include <cctype>
#include <cmath>
#include <limits>
#include <map>
#include <memory>
#include <mutex>
#include <string>
#include <tuple>
#include <vector>

#include "intel_gpu/graph/serialization/layout_serializer.hpp"
#include "intel_gpu/graph/serialization/string_serializer.hpp"
#include "intel_gpu/graph/serialization/utils.hpp"
#include "intel_gpu/graph/serialization/vector_serializer.hpp"
#include "intel_gpu/plugin/compiled_model.hpp"
#include "intel_gpu/plugin/transformations_pipeline.hpp"
#include "intel_gpu/runtime/debug_configuration.hpp"
#include "intel_gpu/runtime/device_query.hpp"
#include "intel_gpu/runtime/execution_config.hpp"
#include "intel_gpu/runtime/itt.hpp"
#include "openvino/core/deprecated.hpp"
#include "openvino/pass/manager.hpp"
#include "openvino/pass/visualize_tree.hpp"
#include "openvino/runtime/device_id_parser.hpp"
#include "openvino/runtime/intel_gpu/properties.hpp"
#include "openvino/runtime/internal_properties.hpp"
#include "openvino/runtime/make_tensor.hpp"
#include "openvino/runtime/performance_heuristics.hpp"
#include "openvino/runtime/properties.hpp"
#include "openvino/util/common_util.hpp"
#include "openvino/util/weights_path.hpp"
#include "transformations/common_optimizations/dimension_tracking.hpp"
#include "transformations/init_node_info.hpp"
#include "transformations/rt_info/fused_names_attribute.hpp"
#include "transformations/utils/utils.hpp"

// Undef DEVICE_TYPE macro which can be defined somewhere in windows headers as DWORD and conflict with our metric
#ifdef DEVICE_TYPE
#undef DEVICE_TYPE
#endif

using ms = std::chrono::duration<double, std::ratio<1, 1000>>;
using Time = std::chrono::high_resolution_clock;

namespace ov {
namespace intel_gpu {

#define FACTORY_DECLARATION(op_version, op_name) \
    void __register ## _ ## op_name ## _ ## op_version();

#define FACTORY_CALL(op_version, op_name) \
    __register ## _ ## op_name ## _ ## op_version();

#define REGISTER_FACTORY(op_version, op_name) FACTORY_DECLARATION(op_version, op_name)
#include "intel_gpu/plugin/primitives_list.hpp"
#undef REGISTER_FACTORY

void Plugin::register_primitives() const {
    #define REGISTER_FACTORY(op_version, op_name) FACTORY_CALL(op_version, op_name)
    #include "intel_gpu/plugin/primitives_list.hpp"
    #undef REGISTER_FACTORY
}

std::string Plugin::get_device_id_from_config(const ov::AnyMap& config) const {
    std::string id;
    if (config.find(ov::device::id.name()) != config.end()) {
        id = config.at(ov::device::id.name()).as<std::string>();
    }
    return id;
}

std::string Plugin::get_device_id(const ov::AnyMap& config) const {
    std::string id = m_default_device_id;
    if (config.find(ov::device::id.name()) != config.end()) {
        id = config.at(ov::device::id.name()).as<std::string>();
    }
    return id;
}

void Plugin::transform_model(std::shared_ptr<ov::Model>& model, const ExecutionConfig& config, const std::shared_ptr<RemoteContextImpl>& context) const {
    OV_ITT_SCOPED_TASK(itt::domains::intel_gpu_plugin, "Plugin::transform_model");
    TransformationsPipeline transformations(config, context);

    auto start = Time::now();
    transformations.apply(model);
    GPU_DEBUG_LOG << "Transformations time: " << std::chrono::duration_cast<ms>(Time::now() - start).count() << " ms" << std::endl;
}

std::shared_ptr<ov::Model> Plugin::clone_and_transform_model(const std::shared_ptr<const ov::Model>& model,
                                                             const ExecutionConfig& config,
                                                             const std::shared_ptr<RemoteContextImpl>& context) const {
    OV_ITT_SCOPED_TASK(itt::domains::intel_gpu_plugin, "Plugin::clone_and_transform_model");
    GPU_DEBUG_GET_INSTANCE(debug_config);
    GPU_DEBUG_DEFINE_MEM_LOGGER("Plugin::clone_and_transform_model");

    auto cloned_model = model->clone();
    OPENVINO_ASSERT(cloned_model != nullptr, "[GPU] Failed to clone model!");

    GPU_DEBUG_IF(!debug_config->dump_graphs.empty()) {
        auto path_base = debug_config->dump_graphs + "/" + cloned_model->get_name();
        ov::pass::VisualizeTree(path_base + ".svg").run_on_model(cloned_model);
    }

    transform_model(cloned_model, config, context);

    // Transformations for some reason may drop output tensor names, so here we copy those from the original model
    auto new_results = cloned_model->get_results();
    auto old_results = model->get_results();
    OPENVINO_ASSERT(new_results.size() == old_results.size(), "[GPU] Unexpected outputs count change in transformed model",
                                                              "Before: ", old_results.size(), " After: ", new_results.size());
    for (size_t i = 0; i < model->get_results().size(); i++) {
        auto new_res = new_results[i];
        auto old_res = old_results[i];

        new_res->output(0).set_names(old_res->output(0).get_names());
        new_res->set_friendly_name(old_res->get_friendly_name());
    }

    GPU_DEBUG_IF(!debug_config->dump_graphs.empty()) {
        auto path_base = debug_config->dump_graphs + "/" + cloned_model->get_name() + "_" +  "transformed_func";
        ov::pass::VisualizeTree(path_base + ".svg").run_on_model(cloned_model);
    }
    return cloned_model;
}

std::map<std::string, RemoteContextImpl::Ptr> Plugin::get_default_contexts() const {
    std::call_once(m_default_contexts_once, [this]() {
        // Create default context
        for (auto& device : m_device_map) {
            auto ctx = std::make_shared<RemoteContextImpl>(get_device_name() + "." + device.first, std::vector<cldnn::device::ptr>{ device.second });
            m_default_contexts.insert({device.first, ctx});
        }
    });
    return m_default_contexts;
}

Plugin::Plugin() {
    set_device_name("GPU");
    register_primitives();

    // Set OCL runtime which should be always available
#ifdef OV_GPU_WITH_SYCL
    cldnn::device_query device_query(cldnn::engine_types::sycl, cldnn::runtime_types::ocl);
#else
    cldnn::device_query device_query(cldnn::engine_types::ocl, cldnn::runtime_types::ocl);
#endif
    m_device_map = device_query.get_available_devices();

    // Set default configs for each device
    for (const auto& device : m_device_map) {
        m_configs_map.insert({device.first, ExecutionConfig(ov::device::id(device.first))});
    }

    // Set common info for compiled_model_runtime_properties
    auto& ov_version = ov::get_openvino_version();
    m_compiled_model_runtime_properties["OV_VERSION"] = ov_version.buildNumber;
}

void Plugin::set_cache_info(const std::shared_ptr<const ov::Model>& model, ExecutionConfig& config) const {
    // WEIGHTS_PATH is used for the weightless cache mechanism which is used only with
    // ov::CacheMode::OPTIMIZE_SIZE setting. Not setting WEIGHTS_PATH will result in not
    // using that mechanism.
    if (config.get_property(ov::cache_mode) != ov::CacheMode::OPTIMIZE_SIZE) {
        return;
    }

    const auto& rt_info = model->get_rt_info();
    auto weights_path = rt_info.find("__weights_path");
    if (weights_path != rt_info.end()) {
        ov::AnyMap weights_path_property{{"WEIGHTS_PATH", weights_path->second}};
        config.set_property(weights_path_property);
    }
}

std::shared_ptr<ov::ICompiledModel> Plugin::compile_model(const std::shared_ptr<const ov::Model>& model, const ov::AnyMap& orig_config) const {
    OV_ITT_SCOPED_TASK(itt::domains::intel_gpu_plugin, "Plugin::compile_model");
    std::string device_id = get_device_id(orig_config);

    auto context = get_default_context(device_id);

    OPENVINO_ASSERT(m_configs_map.find(device_id) != m_configs_map.end(), "[GPU] compile_model: Couldn't find config for GPU with id ", device_id);

    ExecutionConfig config = m_configs_map.at(device_id);
    config.set_user_property(orig_config);
    if (model->has_rt_info("runtime_options"))
        config.apply_rt_info(context->get_engine().get_device_info(), model->get_rt_info<ov::AnyMap>("runtime_options"));
    config.apply_user_properties(context->get_engine().get_device_info());

    set_cache_info(model, config);

    auto transformed_model = clone_and_transform_model(model, config, context);
    {
        OV_ITT_SCOPED_TASK(itt::domains::intel_gpu_plugin, "Plugin::compile_model::CreateCompiledModel");
        return std::make_shared<CompiledModel>(transformed_model, shared_from_this(), context, config);
    }
}

std::shared_ptr<ov::ICompiledModel> Plugin::compile_model(const std::shared_ptr<const ov::Model>& model,
                                                          const ov::AnyMap& orig_config,
                                                          const ov::SoPtr<ov::IRemoteContext>& context) const {
    auto context_impl = get_context_impl(context);
    auto device_id = ov::DeviceIDParser{context_impl->get_device_name()}.get_device_id();

    OPENVINO_ASSERT(m_configs_map.find(device_id) != m_configs_map.end(), "[GPU] LoadExeNetworkImpl: Couldn't find config for GPU with id ", device_id);

    ExecutionConfig config = m_configs_map.at(device_id);
    config.set_user_property(orig_config);
    config.apply_user_properties(context_impl->get_engine().get_device_info());

    set_cache_info(model, config);

    auto transformed_model = clone_and_transform_model(model, config, context_impl);
    return std::make_shared<CompiledModel>(transformed_model, shared_from_this(), context_impl, config);
}

ov::SoPtr<ov::IRemoteContext> Plugin::create_context(const ov::AnyMap& remote_properties) const {
    if (remote_properties.empty()) {
        return get_default_context(m_default_device_id);
    }
    return std::make_shared<RemoteContextImpl>(get_default_contexts(), remote_properties);
}

std::shared_ptr<RemoteContextImpl> Plugin::get_default_context(const std::string& device_id) const {
    auto contexts = get_default_contexts();
    OPENVINO_ASSERT(contexts.count(device_id), "[GPU] Context was not initialized for ", device_id, " device");
    return contexts.at(device_id);
}

ov::SoPtr<ov::IRemoteContext> Plugin::get_default_context(const AnyMap& params) const {
    std::string device_id = m_default_device_id;

    if (params.find(ov::device::id.name()) != params.end())
        device_id = params.at(ov::device::id.name()).as<std::string>();

    return get_default_context(device_id);
}

void Plugin::set_property(const ov::AnyMap &config) {
    auto update_config = [](ExecutionConfig& config, const ov::AnyMap& user_config) {
        config.set_user_property(user_config);
        // Check that custom layers config can be loaded
        if (user_config.find(ov::intel_gpu::config_file.name()) != user_config.end()) {
            CustomLayerMap custom_layers;
            auto custom_layers_config = user_config.at(ov::intel_gpu::config_file.name()).as<std::string>();
            CustomLayer::LoadFromFile(custom_layers_config, custom_layers, custom_layers_config.empty());
        }
    };

    if (config.find(ov::internal::config_device_id.name()) != config.end()) {
        std::string device_id = config.at(ov::internal::config_device_id.name()).as<std::string>();
        auto config_for_device = config;
        config_for_device.erase(ov::internal::config_device_id.name());
        update_config(m_configs_map.at(device_id), config_for_device);
    } else {
        std::string device_id = get_device_id_from_config(config);
        if (!device_id.empty()) {
            m_default_device_id = device_id;
            update_config(m_configs_map.at(device_id), config);
        } else {
            for (auto& conf : m_configs_map) {
                update_config(conf.second, config);
            }
        }
    }
}

ov::SupportedOpsMap Plugin::query_model(const std::shared_ptr<const ov::Model>& model, const ov::AnyMap& orig_config) const {
    OV_ITT_SCOPED_TASK(itt::domains::intel_gpu_plugin, "Plugin::query_model");
    ov::SupportedOpsMap res;
    std::string device_id = get_device_id(orig_config);

    auto ctx = get_default_context(device_id);

    ExecutionConfig config = m_configs_map.at(device_id);
    config.set_user_property(orig_config);
    if (model->has_rt_info("runtime_options"))
        config.apply_rt_info(ctx->get_engine().get_device_info(), model->get_rt_info<ov::AnyMap>("runtime_options"));
    config.apply_user_properties(ctx->get_engine().get_device_info());

    ProgramBuilder prog(ctx->get_engine(), config);

    float query_model_ratio = config.get_property(ov::internal::query_model_ratio.name()).as<float>();

    auto supported = ov::get_supported_nodes(model,
        [&config,&ctx,this](std::shared_ptr<ov::Model>& model) {
            std::map<std::string, ov::PartialShape> shapes;
            std::map<std::string, std::pair<int64_t, int64_t>> batch_dim;
            transform_model(model, config, ctx);
        },
        [&prog](std::shared_ptr<ov::Node> node) {
            return prog.is_op_supported(node);
        },
        query_model_ratio);

    for (auto&& op_name : supported) {
        res.emplace(op_name, ctx->get_device_name());
    }

    return res;
}

std::shared_ptr<ov::ICompiledModel> Plugin::import_model(std::istream& model, const ov::AnyMap& config) const {
    std::string device_id = get_device_id(config);
    auto context = get_default_context(device_id);
    return import_model(model, { context, nullptr }, config);
}

std::shared_ptr<ov::ICompiledModel> Plugin::import_model(std::istream& model,
                                                         const ov::SoPtr<ov::IRemoteContext>& context,
                                                         const ov::AnyMap& orig_config) const {
    OV_ITT_SCOPED_TASK(itt::domains::intel_gpu_plugin, "Plugin::ImportNetwork");

    auto context_impl = get_context_impl(context);
    auto device_id = ov::DeviceIDParser{context_impl->get_device_name()}.get_device_id();

    // check ov::loaded_from_cache property and erase it due to not needed any more.
    auto _orig_config = orig_config;
    const auto& it = _orig_config.find(ov::loaded_from_cache.name());
    bool loaded_from_cache = false;
    if (it != _orig_config.end()) {
        loaded_from_cache = it->second.as<bool>();
        _orig_config.erase(it);
    }

    std::shared_ptr<ov::AlignedBuffer> model_buffer;
    if (_orig_config.count(ov::internal::cached_model_buffer.name())) {
        model_buffer = _orig_config.at(ov::internal::cached_model_buffer.name()).as<std::shared_ptr<ov::AlignedBuffer>>();
        _orig_config.erase(ov::internal::cached_model_buffer.name());
    }

    ExecutionConfig config = m_configs_map.at(device_id);
    config.set_user_property(_orig_config);
    config.apply_user_properties(context_impl->get_engine().get_device_info());

    ov::CacheMode cache_mode = config.get_property(ov::cache_mode);
    ov::EncryptionCallbacks encryption_callbacks = config.get_property(ov::cache_encryption_callbacks);
    const bool encryption_enabled = encryption_callbacks.decrypt && cache_mode == ov::CacheMode::OPTIMIZE_SIZE;

    std::unique_ptr<cldnn::BinaryInputBuffer> ib_ptr =
        encryption_enabled ? cldnn::make_unique<cldnn::EncryptedBinaryInputBuffer>(model,
                                                                                   context_impl->get_engine(),
                                                                                   encryption_callbacks.decrypt)
                           : cldnn::make_unique<cldnn::BinaryInputBuffer>(model, context_impl->get_engine());
    auto& ib = *ib_ptr;

    ov::CacheMode loaded_cache_mode = ov::CacheMode::OPTIMIZE_SPEED;
    ib >> cldnn::make_data(&loaded_cache_mode, sizeof(ov::CacheMode));

    if (loaded_cache_mode != cache_mode) {
        return nullptr;
    }

    std::string weights_path = config.get_property(ov::weights_path);
    if (config.get_property(ov::cache_mode) == ov::CacheMode::OPTIMIZE_SIZE &&
        !ov::util::validate_weights_path(weights_path)) {
        return nullptr;
    }

    return std::make_shared<CompiledModel>(ib, shared_from_this(), context_impl, config, loaded_from_cache);
}

ov::Any Plugin::get_property(const std::string& name, const ov::AnyMap& options) const {
    OV_ITT_SCOPED_TASK(itt::domains::intel_gpu_plugin, "Plugin::get_property");

    // The metrics below don't depend on the device ID, so we should handle those
    // earler than querying actual ID to avoid exceptions when no devices are found
    if (name == ov::supported_properties) {
        return decltype(ov::supported_properties)::value_type {get_supported_properties()};
    } else if (ov::internal::supported_properties == name) {
        return decltype(ov::internal::supported_properties)::value_type{get_supported_internal_properties()};
    } else if (name == ov::available_devices) {
        std::vector<std::string> available_devices = { };
        for (auto const& dev : m_device_map)
            available_devices.push_back(dev.first);
        return decltype(ov::available_devices)::value_type {available_devices};
    } else if (name == ov::internal::caching_properties) {
        return decltype(ov::internal::caching_properties)::value_type(get_caching_properties());
    }

    ov::AnyMap actual_runtime_info;
    auto prepare_actual_runtime_info = [&]() {
        // Suppose all devices share the same version driver.
        auto device_id = m_default_device_id;
        OPENVINO_ASSERT(m_device_map.find(device_id) != m_device_map.end(),
                        "[GPU] compiled_model_runtime_properties: Couldn't find device for GPU with id ",
                        device_id);
        actual_runtime_info["DRIVER_VERSION"] = m_device_map.at(device_id)->get_info().driver_version;
        // More items can be inserted if needed
    };
    // Below properties depend on the device ID.
    if (name == ov::internal::compiled_model_runtime_properties.name()) {
        prepare_actual_runtime_info();
        auto model_runtime_info = m_compiled_model_runtime_properties;
        // Set specified device info for compiled_model_runtime_properties
        model_runtime_info.insert(actual_runtime_info.begin(), actual_runtime_info.end());
        auto model_format = ov::Any(model_runtime_info);
        return decltype(ov::internal::compiled_model_runtime_properties)::value_type(
            std::move(model_format.as<std::string>()));
    } else if (name == ov::internal::compiled_model_runtime_properties_supported.name()) {
        ov::Any res = true;
        prepare_actual_runtime_info();
        auto it = options.find(ov::internal::compiled_model_runtime_properties.name());
        if (it == options.end()) {
            res = false;
            return res;
        }
        ov::AnyMap input_map = it->second.as<ov::AnyMap>();
        // Check common info of compiled_model_runtime_properties
        for (auto& item : m_compiled_model_runtime_properties) {
            auto it = input_map.find(item.first);
            if (it == input_map.end() || it->second.as<std::string>() != item.second.as<std::string>()) {
                res = false;
                return res;
            }
        }
        // Check specified device info of compiled_model_runtime_properties
        for (const auto& it : actual_runtime_info) {
            auto item = input_map.find(it.first);
            if (item == input_map.end() || item->second.as<std::string>() != it.second.as<std::string>()) {
                res = false;
                break;
            }
        }
        return res;
    }

    OPENVINO_ASSERT(!m_device_map.empty(), "[GPU] Can't get ", name, " property as no supported devices found or an error happened during devices query.\n"
                                           "[GPU] Please check OpenVINO documentation for GPU drivers setup guide.\n");

    if (is_metric(name)) {
        return get_metric(name, options);
    }

    std::string device_id = m_default_device_id;
    if (options.find(ov::device::id.name()) != options.end()) {
        device_id = options.find(ov::device::id.name())->second.as<std::string>();
    }
    OPENVINO_ASSERT(m_configs_map.find(device_id) != m_configs_map.end(), "[GPU] get_property: Couldn't find config for GPU with id ", device_id);

    const auto& c = m_configs_map.at(device_id);
    return c.get_property(name);
}

auto StringRightTrim = [](std::string string, std::string substring, bool case_sensitive = true) {
    auto ret_str = string;
    if (!case_sensitive) {
        std::transform(string.begin(), string.end(), string.begin(), ::tolower);
        std::transform(substring.begin(), substring.end(), substring.begin(), ::tolower);
    }
    auto erase_position = string.rfind(substring);
    if (erase_position != std::string::npos) {
        // if space exists before substring remove it also
        if (std::isspace(string.at(erase_position - 1))) {
            erase_position--;
        }
        return ret_str.substr(0, erase_position);
    }
    return ret_str;
};

bool Plugin::is_metric(const std::string& name) const {
    auto all_properties = get_supported_properties();
    auto internal_properties = get_supported_internal_properties();
    auto caching_properties = get_caching_properties();
    all_properties.insert(all_properties.end(), internal_properties.begin(), internal_properties.end());
    all_properties.insert(all_properties.end(), caching_properties.begin(), caching_properties.end());
    auto it = std::find(all_properties.begin(), all_properties.end(), name);
    OPENVINO_ASSERT(it != all_properties.end(), "[GPU] Property ", name, " is not in a list of supported properties");

    return !it->is_mutable();
}

ov::Any Plugin::get_metric(const std::string& name, const ov::AnyMap& options) const {
    OV_ITT_SCOPED_TASK(itt::domains::intel_gpu_plugin, "Plugin::get_metric");
    GPU_DEBUG_GET_INSTANCE(debug_config);

    auto device_id = get_property(ov::device::id.name(), options).as<std::string>();

    auto iter = m_device_map.find(std::to_string(cldnn::device_query::device_id));
    if (iter == m_device_map.end())
        iter = m_device_map.find(device_id);
    if (iter == m_device_map.end())
        iter = m_device_map.begin();
    auto device = iter->second;
    auto device_info = device->get_info();

    if (name == ov::intel_gpu::device_total_mem_size) {
        return decltype(ov::intel_gpu::device_total_mem_size)::value_type {device_info.max_global_mem_size};
    } else if (name == ov::device::type) {
        auto dev_type = device_info.dev_type == cldnn::device_type::discrete_gpu ? ov::device::Type::DISCRETE : ov::device::Type::INTEGRATED;
        return decltype(ov::device::type)::value_type {dev_type};
    } else if (name == ov::device::gops) {
        std::map<element::Type, float> gops;
        gops[element::i8] = device->get_gops(cldnn::data_types::i8);
        gops[element::u8] = device->get_gops(cldnn::data_types::u8);
        gops[element::f16] = device->get_gops(cldnn::data_types::f16);
        gops[element::f32] = device->get_gops(cldnn::data_types::f32);
        return decltype(ov::device::gops)::value_type {gops};
    } else if (name == ov::intel_gpu::execution_units_count) {
        return static_cast<decltype(ov::intel_gpu::execution_units_count)::value_type>(device_info.execution_units_count);
    } else if (name == ov::intel_gpu::uarch_version) {
        std::stringstream s;
        if (device_info.gfx_ver.major == 0 && device_info.gfx_ver.minor == 0 && device_info.gfx_ver.revision == 0) {
            s << "unknown";
        } else {
            s << static_cast<int>(device_info.gfx_ver.major) << "."
              << static_cast<int>(device_info.gfx_ver.minor) << "."
              << static_cast<int>(device_info.gfx_ver.revision);
        }
        return decltype(ov::intel_gpu::uarch_version)::value_type {s.str()};
    } else if (name == ov::optimal_batch_size) {
        return decltype(ov::optimal_batch_size)::value_type {get_optimal_batch_size(options)};
    } else if (name == ov::device::uuid) {
        return decltype(ov::device::uuid)::value_type {device_info.uuid};
    } else if (name == ov::device::luid) {
        return decltype(ov::device::luid)::value_type {device_info.luid};
    } else if (name == ov::device::full_name) {
        auto deviceName = StringRightTrim(device_info.dev_name, "NEO", false);
        deviceName += std::string(" (") + (device_info.dev_type == cldnn::device_type::discrete_gpu ? "dGPU" : "iGPU") + ")";
        return decltype(ov::device::full_name)::value_type {deviceName};
    } else if (name == ov::device::capabilities) {
        return decltype(ov::device::capabilities)::value_type {get_device_capabilities(device_info)};
    } else if (name == ov::range_for_async_infer_requests) {
        std::tuple<unsigned int, unsigned int, unsigned int> range = std::make_tuple(1, 2, 1);
        return decltype(ov::range_for_async_infer_requests)::value_type {range};
    } else if (name == ov::range_for_streams) {
        std::tuple<unsigned int, unsigned int> range = std::make_tuple(1, device_info.num_ccs == 1 ? 2 : device_info.num_ccs);
        return decltype(ov::range_for_streams)::value_type {range};
    } else if (name == ov::intel_gpu::memory_statistics) {
        const auto& ctx = get_default_context(device_id);
        return decltype(ov::intel_gpu::memory_statistics)::value_type {ctx->get_engine().get_memory_statistics()};
    } else if (name == ov::max_batch_size) {
        return decltype(ov::max_batch_size)::value_type {get_max_batch_size(options)};
    } else if (name == ov::intel_gpu::driver_version) {
        return decltype(ov::intel_gpu::driver_version)::value_type {device_info.driver_version};
    } else if (name == ov::intel_gpu::device_id) {
        std::stringstream s;
        s << "0x" << std::hex << device_info.device_id;
        return decltype(ov::intel_gpu::device_id)::value_type {s.str()};
    } else if (name == ov::device::architecture) {
        std::stringstream s;
        s << "GPU: vendor=0x" << std::hex << device_info.vendor_id << std::dec << " arch=";
        if (device_info.gfx_ver.major == 0 && device_info.gfx_ver.minor == 0) {
            s << device_info.dev_name;
        } else {
            s << "v" << static_cast<int>(device_info.gfx_ver.major)
              << "." << static_cast<int>(device_info.gfx_ver.minor)
              << "." << static_cast<int>(device_info.gfx_ver.revision);
        }
        return decltype(ov::device::architecture)::value_type {s.str()};
    } else {
        OPENVINO_THROW("Unsupported metric key ", name);
    }
}

std::vector<ov::PropertyName> Plugin::get_caching_properties() const {
    static const std::vector<ov::PropertyName> caching_properties = {
        ov::PropertyName{ov::device::architecture.name(), PropertyMutability::RO},
        ov::PropertyName{ov::intel_gpu::execution_units_count.name(), PropertyMutability::RO},
        ov::PropertyName{ov::hint::inference_precision.name(), PropertyMutability::RW},
        ov::PropertyName{ov::hint::execution_mode.name(), PropertyMutability::RW},
        ov::PropertyName{ov::hint::performance_mode.name(), PropertyMutability::RW},
        ov::PropertyName{ov::hint::dynamic_quantization_group_size.name(), PropertyMutability::RW},
        ov::PropertyName{ov::hint::activations_scale_factor.name(), PropertyMutability::RW},
    };

    return caching_properties;
}

std::vector<ov::PropertyName> Plugin::get_supported_properties() const {
    static const std::vector<ov::PropertyName> supported_properties = {
        // Metrics
        ov::PropertyName{ov::supported_properties.name(), PropertyMutability::RO},
        ov::PropertyName{ov::available_devices.name(), PropertyMutability::RO},
        ov::PropertyName{ov::range_for_async_infer_requests.name(), PropertyMutability::RO},
        ov::PropertyName{ov::range_for_streams.name(), PropertyMutability::RO},
        ov::PropertyName{ov::optimal_batch_size.name(), PropertyMutability::RO},
        ov::PropertyName{ov::max_batch_size.name(), PropertyMutability::RO},
        ov::PropertyName{ov::device::architecture.name(), PropertyMutability::RO},
        ov::PropertyName{ov::device::full_name.name(), PropertyMutability::RO},
        ov::PropertyName{ov::device::uuid.name(), PropertyMutability::RO},
        ov::PropertyName{ov::device::luid.name(), PropertyMutability::RO},
        ov::PropertyName{ov::device::type.name(), PropertyMutability::RO},
        ov::PropertyName{ov::device::gops.name(), PropertyMutability::RO},
        ov::PropertyName{ov::device::capabilities.name(), PropertyMutability::RO},
        ov::PropertyName{ov::intel_gpu::device_total_mem_size.name(), PropertyMutability::RO},
        ov::PropertyName{ov::intel_gpu::uarch_version.name(), PropertyMutability::RO},
        ov::PropertyName{ov::intel_gpu::execution_units_count.name(), PropertyMutability::RO},
        ov::PropertyName{ov::intel_gpu::memory_statistics.name(), PropertyMutability::RO},

        // Configs
        ov::PropertyName{ov::enable_profiling.name(), PropertyMutability::RW},
        ov::PropertyName{ov::hint::model_priority.name(), PropertyMutability::RW},
        ov::PropertyName{ov::intel_gpu::hint::host_task_priority.name(), PropertyMutability::RW},
        ov::PropertyName{ov::intel_gpu::hint::queue_priority.name(), PropertyMutability::RW},
        ov::PropertyName{ov::intel_gpu::hint::queue_throttle.name(), PropertyMutability::RW},
        ov::PropertyName{ov::intel_gpu::hint::enable_sdpa_optimization.name(), PropertyMutability::RW},
        ov::PropertyName{ov::intel_gpu::enable_loop_unrolling.name(), PropertyMutability::RW},
        ov::PropertyName{ov::intel_gpu::disable_winograd_convolution.name(), PropertyMutability::RW},
        ov::PropertyName{ov::cache_dir.name(), PropertyMutability::RW},
        ov::PropertyName{ov::cache_mode.name(), PropertyMutability::RW},
        ov::PropertyName{ov::hint::performance_mode.name(), PropertyMutability::RW},
        ov::PropertyName{ov::hint::execution_mode.name(), PropertyMutability::RW},
        ov::PropertyName{ov::compilation_num_threads.name(), PropertyMutability::RW},
        ov::PropertyName{ov::num_streams.name(), PropertyMutability::RW},
        ov::PropertyName{ov::hint::num_requests.name(), PropertyMutability::RW},
        ov::PropertyName{ov::hint::inference_precision.name(), PropertyMutability::RW},
        ov::PropertyName{ov::hint::enable_cpu_pinning.name(), PropertyMutability::RW},
        ov::PropertyName{ov::device::id.name(), PropertyMutability::RW},
        ov::PropertyName{ov::hint::dynamic_quantization_group_size.name(), PropertyMutability::RW},
        ov::PropertyName{ov::hint::activations_scale_factor.name(), PropertyMutability::RW},
        ov::PropertyName{ov::weights_path.name(), PropertyMutability::RW},
<<<<<<< HEAD
        ov::PropertyName{ov::cache_encryption_callbacks.name(), PropertyMutability::RW},
=======
        ov::PropertyName{ov::hint::kv_cache_precision.name(), PropertyMutability::RW},
>>>>>>> f1cba313
    };

    return supported_properties;
}

std::vector<ov::PropertyName> Plugin::get_supported_internal_properties() const {
    static const std::vector<ov::PropertyName> supported_internal_properties = {
            ov::PropertyName{ov::internal::caching_properties.name(), ov::PropertyMutability::RO},
            ov::PropertyName{ov::internal::config_device_id.name(), ov::PropertyMutability::WO},
            ov::PropertyName{ov::internal::exclusive_async_requests.name(), ov::PropertyMutability::RW},
            ov::PropertyName{ov::internal::compiled_model_runtime_properties.name(), ov::PropertyMutability::RO},
            ov::PropertyName{ov::internal::compiled_model_runtime_properties_supported.name(), ov::PropertyMutability::RO},
            ov::PropertyName{ov::internal::query_model_ratio.name(), PropertyMutability::RW},
            ov::PropertyName{ov::internal::caching_with_mmap.name(), PropertyMutability::RO}};
    return supported_internal_properties;
}

std::vector<std::string> Plugin::get_device_capabilities(const cldnn::device_info& info) const {
    std::vector<std::string> capabilities;

    capabilities.emplace_back(ov::device::capability::FP32);
    capabilities.emplace_back(ov::device::capability::BIN);
    if (info.supports_fp16)
        capabilities.emplace_back(ov::device::capability::FP16);
    if (info.supports_imad || info.supports_immad)
        capabilities.emplace_back(ov::device::capability::INT8);
    if (info.supports_immad)
        capabilities.emplace_back(ov::intel_gpu::capability::HW_MATMUL);
    capabilities.emplace_back(ov::device::capability::EXPORT_IMPORT);

    return capabilities;
}

uint32_t Plugin::get_max_batch_size(const ov::AnyMap& options) const {
    GPU_DEBUG_GET_INSTANCE(debug_config);
    auto device_id = get_property(ov::device::id.name(), options).as<std::string>();
    auto context = get_default_contexts().at(device_id);
    const auto& device_info = context->get_engine().get_device_info();
    const auto& config = m_configs_map.at(device_id);
    uint32_t n_streams = static_cast<uint32_t>(config.get_property(ov::num_streams));
    uint64_t occupied_device_mem = 0;
    auto statistic_result = get_metric(ov::intel_gpu::memory_statistics.name(), options).as<std::map<std::string, uint64_t>>();
    auto occupied_usm_dev = statistic_result.find("usm_device_current");
    if (occupied_usm_dev != statistic_result.end()) {
        occupied_device_mem = occupied_usm_dev->second;
    }

    int64_t available_device_mem = device_info.max_global_mem_size - occupied_device_mem;
    GPU_DEBUG_LOG << "[GPU_MAX_BATCH_SIZE] available memory is " << available_device_mem
                  << " (occupied: " << occupied_device_mem << ")" << std::endl;

    int64_t max_batch_size = 1;

    if (options.find(ov::hint::model.name()) == options.end()) {
        GPU_DEBUG_INFO << "[GPU_MAX_BATCH_SIZE] MODELS_PTR is not set: return 1" << std::endl;
        return static_cast<uint32_t>(max_batch_size);
    }

    const uint32_t default_streams_for_tput = 2;
    if (options.count(ov::num_streams.name()) > 0) {
        auto streams = options.at(ov::num_streams.name()).as<ov::streams::Num>();
        if (streams == ov::streams::AUTO) {
            n_streams = std::max(default_streams_for_tput, device_info.num_ccs);
        } else {
            n_streams = static_cast<uint32_t>(streams.num);
        }
    }

    GPU_DEBUG_INFO << "[GPU_MAX_BATCH_SIZE] n_streams : " << n_streams << std::endl;

    auto available_device_mem_it = options.find(ov::intel_gpu::hint::available_device_mem.name());
    if (available_device_mem_it != options.end()) {
        if (available_device_mem_it->second.is<int64_t>()) {
            available_device_mem = std::min(static_cast<int64_t>(available_device_mem), available_device_mem_it->second.as<int64_t>());
            GPU_DEBUG_LOG << "[GPU_MAX_BATCH_SIZE] available memory is reset by user " << available_device_mem << std::endl;
        } else {
            OPENVINO_THROW("[GPU_MAX_BATCH_SIZE] bad casting: ov::intel_gpu::hint::available_device_mem should be int64_t type");
        }
        if (available_device_mem < 0) {
            OPENVINO_THROW("[GPU_MAX_BATCH_SIZE] ov::intel_gpu::hint::available_device_mem value should be greater than 0 for max batch size calculation");
        }
    }

    std::shared_ptr<ov::Model> model;
    auto model_param = options.find(ov::hint::model.name())->second;
    if (model_param.is<std::shared_ptr<ov::Model>>()) {
        model = model_param.as<std::shared_ptr<ov::Model>>();
    } else {
        OPENVINO_THROW("[GPU_MAX_BATCH_SIZE] ov::hint::model should be std::shared_ptr<ov::Model> type");
    }

    size_t base_batch_size = 16; // empirically decided for DG1

    auto& engine = get_default_context(device_id)->get_engine();

    std::shared_ptr<ProgramBuilder> program;

    GPU_DEBUG_IF(debug_config->base_batch_for_memory_estimation > 0) {
        size_t user_specified_base_batch_size = debug_config->base_batch_for_memory_estimation;
        base_batch_size = (user_specified_base_batch_size != base_batch_size) ? user_specified_base_batch_size : base_batch_size;
    }

    auto cloned_model = model->clone();

    try {
        std::set<std::pair<size_t, size_t>> batched_inputs;

        auto tmp_model = cloned_model->clone();
        ov::pass::Manager m;
        m.register_pass<ov::pass::InitNodeInfo>();
        m.register_pass<ov::pass::FindBatch>(true, false);
        m.run_passes(tmp_model);
        const auto& params = tmp_model->get_parameters();
        for (size_t input_id = 0; input_id < params.size(); input_id++) {
            const auto& input = params[input_id];
            const auto& shape = input->get_partial_shape();
            // currently no plugin support batched execution for dynamic networks
            if (shape.is_dynamic()) {
                GPU_DEBUG_LOG << "[MAX_BATCH_SIZE] does not support dynamic networks" << std::endl;
                return static_cast<uint32_t>(max_batch_size);
            }

            if (shape.size()) {
                for (size_t s = 0; s < shape.size(); s++) {
                    if (const auto& symbol = shape[s].get_symbol()) {
                        batched_inputs.insert(std::make_pair(input_id, s));
                        GPU_DEBUG_LOG << "[MAX_BATCH_SIZE] detected batched input " << input->get_friendly_name()
                                      << " with index " << symbol
                                      << "[" << s << "]" << std::endl;
                    }
                }
            }
        }

        if (!batched_inputs.size()) {
            GPU_DEBUG_LOG << "[MAX_BATCH_SIZE] MAX_BATCH_SIZE supports only networks with inputs/outputs featuring batched dim." << std::endl;
            return static_cast<uint32_t>(max_batch_size);
        }

        try {
            std::map<size_t, ov::PartialShape> shapes;
            const auto& params = cloned_model->get_parameters();
            for (size_t input_id = 0; input_id < params.size(); input_id++) {
                const auto& param = params[input_id];
                shapes[input_id] = param->get_output_partial_shape(0);
            }
            for (const auto& input : batched_inputs)
                shapes[input.first][input.second] = base_batch_size;
            cloned_model->reshape(shapes);
        } catch (...) {
            GPU_DEBUG_INFO << "[MAX_BATCH_SIZE] Error at reshape to " << base_batch_size << std::endl;
            return static_cast<uint32_t>(max_batch_size);
        }

        TransformationsPipeline transformations(config, context);
        transformations.apply(cloned_model);
        program = std::make_shared<ProgramBuilder>(cloned_model, engine, config, true);
        std::pair<int64_t, int64_t> device_memory_usage = program->get_compiled_program()->get_estimated_device_mem_usage();
        if (device_memory_usage.first == static_cast<int64_t>(-1L) && device_memory_usage.second == static_cast<int64_t>(-1L)) {
            return static_cast<uint32_t>(max_batch_size);
        }
        int64_t mem_for_general = std::max<int64_t>(1, available_device_mem - device_memory_usage.first);
        int64_t mem_per_batch = std::max<int64_t>(1, device_memory_usage.second / static_cast<int64_t>(base_batch_size));
        max_batch_size = mem_for_general / (mem_per_batch * static_cast<int64_t>(n_streams));
        GPU_DEBUG_INFO << "[GPU_MAX_BATCH_SIZE] Base batch size: " << base_batch_size  << std::endl;
        GPU_DEBUG_INFO << "[GPU_MAX_BATCH_SIZE] Const mem usage: " << device_memory_usage.first  << std::endl;
        GPU_DEBUG_INFO << "[GPU_MAX_BATCH_SIZE] General mem usage: " << device_memory_usage.second  << std::endl;
    } catch (std::exception& e) {
        GPU_DEBUG_INFO << "[GPU_MAX_BATCH_SIZE] Failed in reshape or build program " << e.what() << std::endl;
    }

    return static_cast<uint32_t>(max_batch_size);
}

uint32_t Plugin::get_optimal_batch_size(const ov::AnyMap& options) const {
    auto device_id = get_property(ov::device::id.name(), options).as<std::string>();
    auto context = get_default_contexts().at(device_id);
    const auto& device_info = context->get_engine().get_device_info();
    auto next_pow_of_2 = [] (float x) {
        return pow(2, ceil(std::log(x)/std::log(2)));
    };
    auto closest_pow_of_2 = [] (float x) {
        return pow(2, floor(std::log(x)/std::log(2)));
    };
    auto model_param = options.find(ov::hint::model.name());
    if (model_param == options.end()) {
        GPU_DEBUG_INFO << "[OPTIMAL_BATCH_SIZE] ov::hint::model is not set: return 1" << std::endl;
        return static_cast<uint32_t>(1);
    }
    std::shared_ptr<ov::Model> model;
    try {
        model = model_param->second.as<std::shared_ptr<ov::Model>>();
    } catch (...) {
        OPENVINO_THROW("[OPTIMAL_BATCH_SIZE] ov::hint::model should be std::shared_ptr<ov::Model> type");
    }
    GPU_DEBUG_INFO << "DEVICE_INFO:"
                   << "gfx_version.major, " << device_info.gfx_ver.major
                   << "gfx_version.minor " << std::to_string(device_info.gfx_ver.minor) << std::endl;
    static std::map<cldnn::gfx_version, size_t> gen_kbytes_per_bank = {
            {{12, 0, 0}, 480},  // TGL
            {{12, 1, 0}, 2048}, // DG1
            {{12, 5, 0}, 320},
            {{12, 7, 0}, 512},
    };
    size_t L3_cache_size = device_info.gfx_ver.major && (device_info.gfx_ver.major <= 9)
            ? 768 * 1024 // Gen9
            : 2 * 768 * 1024;  //reasonable default when no arch has been detected (e.g. due to old driver ver)
    cldnn::gfx_version gen = {device_info.gfx_ver.major, device_info.gfx_ver.minor, 0 /*ignore the revision*/};
    auto val = gen_kbytes_per_bank.find(gen);
    if (gen_kbytes_per_bank.end() != val) {
        auto kbytes_per_bank = val->second;
        auto num_banks_per_slice = device_info.num_sub_slices_per_slice > 4
                                    ? next_pow_of_2(device_info.num_sub_slices_per_slice)
                                    : 2 * device_info.num_sub_slices_per_slice;
        L3_cache_size = kbytes_per_bank * 1024 * num_banks_per_slice * device_info.num_slices;
        GPU_DEBUG_INFO << "DEVICE_INFO:"
                        << "num_slices " << device_info.num_slices
                        << ", num_sub_slices_per_slice " << device_info.num_sub_slices_per_slice
                        << ", num_banks_per_slice " << num_banks_per_slice
                        << ", gen_kbytes_per_bank : " << kbytes_per_bank
                        << ", L3_cache_size is (MB): " << float(L3_cache_size) / 1024 / 1024 << std::endl;
    }
    auto config = m_configs_map.at(device_id);
    auto cloned_model = clone_and_transform_model(model, config, context);
    ov::MemBandwidthPressure memPressure = ov::mem_bandwidth_pressure_tolerance(cloned_model, L3_cache_size);
    uint32_t batch = 1;
    if (memPressure.max_mem_tolerance != ov::MemBandwidthPressure::UNKNOWN)
        batch = std::max(1.0, 16 * closest_pow_of_2(memPressure.max_mem_tolerance));
    ov::AnyMap options_for_max_batch;
    options_for_max_batch[ov::hint::model.name()] = model;
    options_for_max_batch[ov::num_streams.name()] = ov::streams::AUTO;
    auto max_batch_size = get_metric(ov::max_batch_size.name(), options_for_max_batch).as<uint32_t>();
    uint32_t closest = closest_pow_of_2(max_batch_size);
    batch = std::min(closest, batch);
    batch = std::min(256u, batch); //batch 256 is a max
    GPU_DEBUG_INFO << memPressure.max_mem_tolerance << std::endl;
    GPU_DEBUG_INFO << "MAX_BATCH: " << max_batch_size << std::endl;
    GPU_DEBUG_INFO << "ACTUAL OPTIMAL BATCH: " << batch << std::endl;

    return batch;
}

}  // namespace intel_gpu
}  // namespace ov

static const ov::Version version = { CI_BUILD_NUMBER, "Intel GPU plugin" };
OV_DEFINE_PLUGIN_CREATE_FUNCTION(ov::intel_gpu::Plugin, version)<|MERGE_RESOLUTION|>--- conflicted
+++ resolved
@@ -617,11 +617,8 @@
         ov::PropertyName{ov::hint::dynamic_quantization_group_size.name(), PropertyMutability::RW},
         ov::PropertyName{ov::hint::activations_scale_factor.name(), PropertyMutability::RW},
         ov::PropertyName{ov::weights_path.name(), PropertyMutability::RW},
-<<<<<<< HEAD
         ov::PropertyName{ov::cache_encryption_callbacks.name(), PropertyMutability::RW},
-=======
         ov::PropertyName{ov::hint::kv_cache_precision.name(), PropertyMutability::RW},
->>>>>>> f1cba313
     };
 
     return supported_properties;
