// Copyright (C) 2018-2025 Intel Corporation
// SPDX-License-Identifier: Apache-2.0
//

#include "intel_gpu/plugin/plugin.hpp"

#include <algorithm>
#include <cctype>
#include <cmath>
#include <map>
#include <memory>
#include <mutex>
#include <string>
#include <tuple>
#include <vector>

#include "intel_gpu/graph/serialization/layout_serializer.hpp"
#include "intel_gpu/graph/serialization/string_serializer.hpp"
#include "intel_gpu/graph/serialization/utils.hpp"
#include "intel_gpu/graph/serialization/vector_serializer.hpp"
#include "intel_gpu/plugin/compiled_model.hpp"
#include "intel_gpu/plugin/transformations_pipeline.hpp"
#include "intel_gpu/runtime/debug_configuration.hpp"
#include "intel_gpu/runtime/device_query.hpp"
#include "intel_gpu/runtime/execution_config.hpp"
#include "intel_gpu/runtime/internal_properties.hpp"
#include "intel_gpu/runtime/itt.hpp"
#include "openvino/core/any.hpp"
#include "openvino/core/deprecated.hpp"
#include "openvino/pass/manager.hpp"
#include "openvino/pass/visualize_tree.hpp"
#include "openvino/runtime/device_id_parser.hpp"
#include "openvino/runtime/intel_gpu/properties.hpp"
#include "openvino/runtime/internal_properties.hpp"
#include "openvino/runtime/make_tensor.hpp"
#include "openvino/runtime/performance_heuristics.hpp"
#include "openvino/runtime/plugin_config.hpp"
#include "openvino/runtime/properties.hpp"
#include "openvino/util/weights_path.hpp"
#include "transformations/common_optimizations/dimension_tracking.hpp"
#include "transformations/init_node_info.hpp"
#include "transformations/rt_info/fused_names_attribute.hpp"
#include "transformations/utils/utils.hpp"

// Undef DEVICE_TYPE macro which can be defined somewhere in windows headers as DWORD and conflict with our metric
#ifdef DEVICE_TYPE
#undef DEVICE_TYPE
#endif

using ms = std::chrono::duration<double, std::ratio<1, 1000>>;
using Time = std::chrono::high_resolution_clock;

namespace ov::intel_gpu {

#define FACTORY_DECLARATION(op_version, op_name) \
    void __register ## _ ## op_name ## _ ## op_version();

#define FACTORY_CALL(op_version, op_name) \
    __register ## _ ## op_name ## _ ## op_version();

#define REGISTER_FACTORY(op_version, op_name) FACTORY_DECLARATION(op_version, op_name)
#include "intel_gpu/plugin/primitives_list.hpp"
#undef REGISTER_FACTORY

void Plugin::register_primitives() const {
    #define REGISTER_FACTORY(op_version, op_name) FACTORY_CALL(op_version, op_name)
    #include "intel_gpu/plugin/primitives_list.hpp"
    #undef REGISTER_FACTORY
}

std::string Plugin::get_device_id_from_config(const ov::AnyMap& config) const {
    std::string id;
    if (config.find(ov::device::id.name()) != config.end()) {
        id = config.at(ov::device::id.name()).as<std::string>();
    }
    return id;
}

std::string Plugin::get_device_id(const ov::AnyMap& config) const {
    std::string id = m_default_device_id;
    if (config.find(ov::device::id.name()) != config.end()) {
        id = config.at(ov::device::id.name()).as<std::string>();
    }
    return id;
}

void Plugin::transform_model(std::shared_ptr<ov::Model>& model, const ExecutionConfig& config, const std::shared_ptr<RemoteContextImpl>& context) const {
    OV_ITT_SCOPED_TASK(itt::domains::intel_gpu_plugin, "Plugin::transform_model");
    TransformationsPipeline transformations(config, context);

    auto start = Time::now();
    transformations.apply(model);
    GPU_DEBUG_LOG << "Transformations time: " << std::chrono::duration_cast<ms>(Time::now() - start).count() << " ms" << std::endl;
}

std::shared_ptr<ov::Model> Plugin::clone_and_transform_model(const std::shared_ptr<const ov::Model>& model,
                                                             const ExecutionConfig& config,
                                                             const std::shared_ptr<RemoteContextImpl>& context) const {
    OV_ITT_SCOPED_TASK(itt::domains::intel_gpu_plugin, "Plugin::clone_and_transform_model");
    GPU_DEBUG_DEFINE_MEM_LOGGER("Plugin::clone_and_transform_model");

    auto cloned_model = model->clone();
    OPENVINO_ASSERT(cloned_model != nullptr, "[GPU] Failed to clone model!");

    // Here we create a copy of the config to finalize it and ensure that transformation pipe can use correct options values
    // This is manily needed to correctly update lower level properties when higher level option is set by user
    // For example, transformation use inference_precision hint which may be updated by execution_mode property.
    // Update itself will happen on finalization stage, so we must call it to have correct passes flow.
    // The reason why we can't do finalization once and then just run all graph transformations is that
    // part of the tranformations may actually impact some properties. For example, LSTMSequence op presense
    // impacts value of use_onednn property. But in order to understand if there's an op of this type we have to run
    // common optimizations which may do subgraph fusion to LSTMSequence op. So basically, final value of use_onednn
    // property can be computed for transformed model only.
    auto config_copy = config.clone();
    config_copy.finalize(context.get(), model.get());

    std::string dump_path = GPU_DEBUG_VALUE_OR(config_copy.get_dump_graphs_path(), "");
    GPU_DEBUG_IF(!dump_path.empty()) {
        auto path_base = dump_path + "/" + cloned_model->get_name();
        ov::pass::VisualizeTree(path_base + ".svg").run_on_model(cloned_model);
    }

    transform_model(cloned_model, config_copy, context);

    // Transformations for some reason may drop output tensor names, so here we copy those from the original model
    auto new_results = cloned_model->get_results();
    auto old_results = model->get_results();
    OPENVINO_ASSERT(new_results.size() == old_results.size(), "[GPU] Unexpected outputs count change in transformed model",
                                                              "Before: ", old_results.size(), " After: ", new_results.size());
    for (size_t i = 0; i < model->get_results().size(); i++) {
        auto new_res = new_results[i];
        auto old_res = old_results[i];

        new_res->output(0).set_names(old_res->output(0).get_names());
        new_res->set_friendly_name(old_res->get_friendly_name());
    }

    GPU_DEBUG_IF(!dump_path.empty()) {
        auto path_base = dump_path + "/" + cloned_model->get_name() + "_" +  "transformed_func";
        ov::pass::VisualizeTree(path_base + ".svg").run_on_model(cloned_model);
    }
    return cloned_model;
}

std::map<std::string, RemoteContextImpl::Ptr> Plugin::get_default_contexts() const {
    std::call_once(m_default_contexts_once, [this]() {
        // Create default context
        for (auto& device : m_device_map) {
            auto ctx = std::make_shared<RemoteContextImpl>(get_device_name() + "." + device.first, std::vector<cldnn::device::ptr>{ device.second });
            m_default_contexts.insert({device.first, ctx});
        }
    });
    return m_default_contexts;
}

static std::mutex init_lock;
static bool m_constructed = false;

Plugin::Plugin() {
    {
        std::unique_lock<std::mutex> lock(init_lock);
        m_constructed = true;
    }
    set_device_name("GPU");
    register_primitives();

    // Set OCL runtime which should be always available
#ifdef OV_GPU_WITH_SYCL
    cldnn::device_query device_query(cldnn::engine_types::sycl, cldnn::runtime_types::ocl);
#else
    cldnn::device_query device_query(cldnn::engine_types::ocl, cldnn::runtime_types::ocl);
#endif
    m_device_map = device_query.get_available_devices();

    // Set default configs for each device
    for (const auto& device : m_device_map) {
        m_configs_map.insert({device.first, ExecutionConfig(ov::device::id(device.first))});
    }

    // Set common info for compiled_model_runtime_properties
    auto& ov_version = ov::get_openvino_version();
    m_compiled_model_runtime_properties["OV_VERSION"] = ov_version.buildNumber;
}

<<<<<<< HEAD
Plugin::~Plugin() {
    // reset oneDNN cache to clean up cached primitives
    std::unique_lock<std::mutex> lock(init_lock);
    if (m_constructed) {
        m_constructed = false;

#ifdef ENABLE_ONEDNN_FOR_GPU
        auto capacity = dnnl::get_primitive_cache_capacity();
        dnnl::set_primitive_cache_capacity(0);
        dnnl::set_primitive_cache_capacity(capacity);
#endif
    }
}

void Plugin::set_cache_info(const std::shared_ptr<const ov::Model>& model, ExecutionConfig& config) const {
    // WEIGHTS_PATH is used for the weightless cache mechanism which is used only with
    // ov::CacheMode::OPTIMIZE_SIZE setting. Not setting WEIGHTS_PATH will result in not
    // using that mechanism.
    if (config.get_property(ov::cache_mode) != ov::CacheMode::OPTIMIZE_SIZE) {
        return;
    }

    const auto& rt_info = model->get_rt_info();
    auto weights_path = rt_info.find("__weights_path");
    if (weights_path != rt_info.end()) {
        ov::AnyMap weights_path_property{{"WEIGHTS_PATH", weights_path->second}};
        config.set_property(weights_path_property);
    }
}

=======
>>>>>>> 5e16b688
std::shared_ptr<ov::ICompiledModel> Plugin::compile_model(const std::shared_ptr<const ov::Model>& model, const ov::AnyMap& orig_config) const {
    OV_ITT_SCOPED_TASK(itt::domains::intel_gpu_plugin, "Plugin::compile_model");
    std::string device_id = get_device_id(orig_config);

    auto context = get_default_context(device_id);

    OPENVINO_ASSERT(m_configs_map.find(device_id) != m_configs_map.end(), "[GPU] compile_model: Couldn't find config for GPU with id ", device_id);

    ExecutionConfig config = m_configs_map.at(device_id);
    config.set_user_property(orig_config, OptionVisibility::RELEASE);

    auto transformed_model = clone_and_transform_model(model, config, context);

    config.finalize(context.get(), transformed_model.get());
    {
        OV_ITT_SCOPED_TASK(itt::domains::intel_gpu_plugin, "Plugin::compile_model::CreateCompiledModel");
        return std::make_shared<CompiledModel>(transformed_model, shared_from_this(), context, config);
    }
}

std::shared_ptr<ov::ICompiledModel> Plugin::compile_model(const std::shared_ptr<const ov::Model>& model,
                                                          const ov::AnyMap& orig_config,
                                                          const ov::SoPtr<ov::IRemoteContext>& context) const {
    auto context_impl = get_context_impl(context);
    auto device_id = ov::DeviceIDParser{context_impl->get_device_name()}.get_device_id();

    OPENVINO_ASSERT(m_configs_map.find(device_id) != m_configs_map.end(), "[GPU] compile_model: Couldn't find config for GPU with id ", device_id);

    ExecutionConfig config = m_configs_map.at(device_id);
    config.set_user_property(orig_config, OptionVisibility::RELEASE);

    auto transformed_model = clone_and_transform_model(model, config, context_impl);

    config.finalize(context_impl.get(), transformed_model.get());

    return std::make_shared<CompiledModel>(transformed_model, shared_from_this(), context_impl, config);
}

ov::SoPtr<ov::IRemoteContext> Plugin::create_context(const ov::AnyMap& remote_properties) const {
    if (remote_properties.empty()) {
        return get_default_context(m_default_device_id);
    }
    return std::make_shared<RemoteContextImpl>(get_default_contexts(), remote_properties);
}

std::shared_ptr<RemoteContextImpl> Plugin::get_default_context(const std::string& device_id) const {
    auto contexts = get_default_contexts();
    OPENVINO_ASSERT(contexts.count(device_id), "[GPU] Context was not initialized for ", device_id, " device");
    return contexts.at(device_id);
}

ov::SoPtr<ov::IRemoteContext> Plugin::get_default_context(const AnyMap& params) const {
    std::string device_id = m_default_device_id;

    if (params.find(ov::device::id.name()) != params.end())
        device_id = params.at(ov::device::id.name()).as<std::string>();

    return get_default_context(device_id);
}

void Plugin::set_property(const ov::AnyMap &config) {
    auto update_config = [](ExecutionConfig& config, const ov::AnyMap& user_config) {
        config.set_user_property(user_config, OptionVisibility::RELEASE);
        // Check that custom layers config can be loaded
        if (user_config.find(ov::intel_gpu::config_file.name()) != user_config.end()) {
            CustomLayerMap custom_layers;
            auto custom_layers_config = user_config.at(ov::intel_gpu::config_file.name()).as<std::string>();
            CustomLayer::LoadFromFile(custom_layers_config, custom_layers, custom_layers_config.empty());
        }
    };

    if (config.find(ov::internal::config_device_id.name()) != config.end()) {
        std::string device_id = config.at(ov::internal::config_device_id.name()).as<std::string>();
        auto config_for_device = config;
        config_for_device.erase(ov::internal::config_device_id.name());
        update_config(m_configs_map.at(device_id), config_for_device);
    } else {
        std::string device_id = get_device_id_from_config(config);
        if (!device_id.empty()) {
            m_default_device_id = device_id;
            update_config(m_configs_map.at(device_id), config);
        } else {
            for (auto& conf : m_configs_map) {
                update_config(conf.second, config);
            }
        }
    }
}

ov::SupportedOpsMap Plugin::query_model(const std::shared_ptr<const ov::Model>& model, const ov::AnyMap& orig_config) const {
    OV_ITT_SCOPED_TASK(itt::domains::intel_gpu_plugin, "Plugin::query_model");
    ov::SupportedOpsMap res;
    std::string device_id = get_device_id(orig_config);

    auto ctx = get_default_context(device_id);

    ExecutionConfig config = m_configs_map.at(device_id);
    config.set_user_property(orig_config, OptionVisibility::RELEASE);
    config.finalize(ctx.get(), model.get());

    ProgramBuilder prog(ctx->get_engine(), config);

    float query_model_ratio = config.get_query_model_ratio();

    auto supported = ov::get_supported_nodes(model,
        [&config,&ctx,this](std::shared_ptr<ov::Model>& model) {
            std::map<std::string, ov::PartialShape> shapes;
            std::map<std::string, std::pair<int64_t, int64_t>> batch_dim;
            transform_model(model, config, ctx);
        },
        [&prog](std::shared_ptr<ov::Node> node) {
            return prog.is_op_supported(node);
        },
        query_model_ratio);

    for (auto&& op_name : supported) {
        res.emplace(op_name, ctx->get_device_name());
    }

    return res;
}

std::shared_ptr<ov::ICompiledModel> Plugin::import_model(std::istream& model, const ov::AnyMap& config) const {
    std::string device_id = get_device_id(config);
    auto context = get_default_context(device_id);
    return import_model(model, { context, nullptr }, config);
}

std::shared_ptr<ov::ICompiledModel> Plugin::import_model(std::istream& model,
                                                         const ov::SoPtr<ov::IRemoteContext>& context,
                                                         const ov::AnyMap& orig_config) const {
    OV_ITT_SCOPED_TASK(itt::domains::intel_gpu_plugin, "Plugin::ImportNetwork");

    auto context_impl = get_context_impl(context);
    auto device_id = ov::DeviceIDParser{context_impl->get_device_name()}.get_device_id();

    // check ov::loaded_from_cache property and erase it due to not needed any more.
    auto _orig_config = orig_config;
    const auto& it = _orig_config.find(ov::loaded_from_cache.name());
    bool loaded_from_cache = false;
    if (it != _orig_config.end()) {
        loaded_from_cache = it->second.as<bool>();
        _orig_config.erase(it);
    }

    std::shared_ptr<ov::AlignedBuffer> model_buffer;
    if (_orig_config.count(ov::internal::cached_model_buffer.name())) {
        model_buffer = _orig_config.at(ov::internal::cached_model_buffer.name()).as<std::shared_ptr<ov::AlignedBuffer>>();
        _orig_config.erase(ov::internal::cached_model_buffer.name());
    }

    ExecutionConfig config = m_configs_map.at(device_id);
    config.set_user_property(_orig_config, OptionVisibility::RELEASE);

    ov::CacheMode cache_mode = config.get_cache_mode();
    ov::EncryptionCallbacks encryption_callbacks = config.get_cache_encryption_callbacks();
    const bool encryption_enabled = encryption_callbacks.decrypt && cache_mode == ov::CacheMode::OPTIMIZE_SIZE;

    std::unique_ptr<cldnn::BinaryInputBuffer> ib_ptr =
        encryption_enabled ? std::make_unique<cldnn::EncryptedBinaryInputBuffer>(model,
                                                                                   context_impl->get_engine(),
                                                                                   encryption_callbacks.decrypt)
                           : std::make_unique<cldnn::BinaryInputBuffer>(model, context_impl->get_engine());
    auto& ib = *ib_ptr;

    ov::CacheMode loaded_cache_mode = ov::CacheMode::OPTIMIZE_SPEED;
    ib >> cldnn::make_data(&loaded_cache_mode, sizeof(ov::CacheMode));

    if (loaded_cache_mode != cache_mode) {
        return nullptr;
    }

    std::string weights_path = config.get_weights_path();
    if (config.get_cache_mode() == ov::CacheMode::OPTIMIZE_SIZE && !ov::util::validate_weights_path(weights_path)) {
        return nullptr;
    }

    return std::make_shared<CompiledModel>(ib, shared_from_this(), context_impl, config, loaded_from_cache);
}

ov::Any Plugin::get_property(const std::string& name, const ov::AnyMap& options) const {
    OV_ITT_SCOPED_TASK(itt::domains::intel_gpu_plugin, "Plugin::get_property");

    // The metrics below don't depend on the device ID, so we should handle those
    // earler than querying actual ID to avoid exceptions when no devices are found
    if (name == ov::supported_properties) {
        return decltype(ov::supported_properties)::value_type {get_supported_properties()};
    } else if (ov::internal::supported_properties == name) {
        return decltype(ov::internal::supported_properties)::value_type{get_supported_internal_properties()};
    } else if (name == ov::available_devices) {
        std::vector<std::string> available_devices = { };
        for (auto const& dev : m_device_map)
            available_devices.push_back(dev.first);
        return decltype(ov::available_devices)::value_type {available_devices};
    } else if (name == ov::internal::caching_properties) {
        return decltype(ov::internal::caching_properties)::value_type(get_caching_properties());
    }

    ov::AnyMap actual_runtime_info;
    auto prepare_actual_runtime_info = [&]() {
        // Suppose all devices share the same version driver.
        auto device_id = m_default_device_id;
        OPENVINO_ASSERT(m_device_map.find(device_id) != m_device_map.end(),
                        "[GPU] compiled_model_runtime_properties: Couldn't find device for GPU with id ",
                        device_id);
        actual_runtime_info["DRIVER_VERSION"] = m_device_map.at(device_id)->get_info().driver_version;
        // More items can be inserted if needed
    };
    // Below properties depend on the device ID.
    if (name == ov::internal::compiled_model_runtime_properties.name()) {
        prepare_actual_runtime_info();
        auto model_runtime_info = m_compiled_model_runtime_properties;
        // Set specified device info for compiled_model_runtime_properties
        model_runtime_info.insert(actual_runtime_info.begin(), actual_runtime_info.end());
        auto model_format = ov::Any(model_runtime_info);
        return decltype(ov::internal::compiled_model_runtime_properties)::value_type(
            std::move(model_format.as<std::string>()));
    } else if (name == ov::internal::compiled_model_runtime_properties_supported.name()) {
        ov::Any res = true;
        prepare_actual_runtime_info();
        auto it = options.find(ov::internal::compiled_model_runtime_properties.name());
        if (it == options.end()) {
            res = false;
            return res;
        }
        ov::AnyMap input_map = it->second.as<ov::AnyMap>();
        // Check common info of compiled_model_runtime_properties
        for (auto& item : m_compiled_model_runtime_properties) {
            auto it = input_map.find(item.first);
            if (it == input_map.end() || it->second.as<std::string>() != item.second.as<std::string>()) {
                res = false;
                return res;
            }
        }
        // Check specified device info of compiled_model_runtime_properties
        for (const auto& it : actual_runtime_info) {
            auto item = input_map.find(it.first);
            if (item == input_map.end() || item->second.as<std::string>() != it.second.as<std::string>()) {
                res = false;
                break;
            }
        }
        return res;
    }

    OPENVINO_ASSERT(!m_device_map.empty(), "[GPU] Can't get ", name, " property as no supported devices found or an error happened during devices query.\n"
                                           "[GPU] Please check OpenVINO documentation for GPU drivers setup guide.\n");

    if (is_metric(name)) {
        return get_metric(name, options);
    }

    std::string device_id = m_default_device_id;
    if (options.find(ov::device::id.name()) != options.end()) {
        device_id = options.find(ov::device::id.name())->second.as<std::string>();
    }
    OPENVINO_ASSERT(m_configs_map.find(device_id) != m_configs_map.end(), "[GPU] get_property: Couldn't find config for GPU with id ", device_id);

    const auto& c = m_configs_map.at(device_id);
    return c.get_property(name, OptionVisibility::RELEASE);
}

auto StringRightTrim = [](std::string string, std::string substring, bool case_sensitive = true) {
    auto ret_str = string;
    if (!case_sensitive) {
        std::transform(string.begin(), string.end(), string.begin(), ::tolower);
        std::transform(substring.begin(), substring.end(), substring.begin(), ::tolower);
    }
    auto erase_position = string.rfind(substring);
    if (erase_position != std::string::npos) {
        // if space exists before substring remove it also
        if (std::isspace(string.at(erase_position - 1))) {
            erase_position--;
        }
        return ret_str.substr(0, erase_position);
    }
    return ret_str;
};

bool Plugin::is_metric(const std::string& name) const {
    auto all_properties = get_supported_properties();
    auto internal_properties = get_supported_internal_properties();
    auto caching_properties = get_caching_properties();
    all_properties.insert(all_properties.end(), internal_properties.begin(), internal_properties.end());
    all_properties.insert(all_properties.end(), caching_properties.begin(), caching_properties.end());
    auto it = std::find(all_properties.begin(), all_properties.end(), name);
    OPENVINO_ASSERT(it != all_properties.end(), "[GPU] Property ", name, " is not in a list of supported properties");

    return !it->is_mutable();
}

ov::Any Plugin::get_metric(const std::string& name, const ov::AnyMap& options) const {
    OV_ITT_SCOPED_TASK(itt::domains::intel_gpu_plugin, "Plugin::get_metric");
    auto device_id = get_property(ov::device::id.name(), options).as<std::string>();

    auto iter = m_device_map.find(std::to_string(cldnn::device_query::device_id));
    if (iter == m_device_map.end())
        iter = m_device_map.find(device_id);
    if (iter == m_device_map.end())
        iter = m_device_map.begin();
    auto device = iter->second;
    auto device_info = device->get_info();

    if (name == ov::intel_gpu::device_total_mem_size) {
        return decltype(ov::intel_gpu::device_total_mem_size)::value_type {device_info.max_global_mem_size};
    } else if (name == ov::device::type) {
        auto dev_type = device_info.dev_type == cldnn::device_type::discrete_gpu ? ov::device::Type::DISCRETE : ov::device::Type::INTEGRATED;
        return decltype(ov::device::type)::value_type {dev_type};
    } else if (name == ov::device::gops) {
        std::map<element::Type, float> gops;
        gops[element::i8] = device->get_gops(cldnn::data_types::i8);
        gops[element::u8] = device->get_gops(cldnn::data_types::u8);
        gops[element::f16] = device->get_gops(cldnn::data_types::f16);
        gops[element::f32] = device->get_gops(cldnn::data_types::f32);
        return decltype(ov::device::gops)::value_type {gops};
    } else if (name == ov::intel_gpu::execution_units_count) {
        return static_cast<decltype(ov::intel_gpu::execution_units_count)::value_type>(device_info.execution_units_count);
    } else if (name == ov::intel_gpu::uarch_version) {
        std::stringstream s;
        if (device_info.gfx_ver.major == 0 && device_info.gfx_ver.minor == 0 && device_info.gfx_ver.revision == 0) {
            s << "unknown";
        } else {
            s << static_cast<int>(device_info.gfx_ver.major) << "."
              << static_cast<int>(device_info.gfx_ver.minor) << "."
              << static_cast<int>(device_info.gfx_ver.revision);
        }
        return decltype(ov::intel_gpu::uarch_version)::value_type {s.str()};
    } else if (name == ov::optimal_batch_size) {
        return decltype(ov::optimal_batch_size)::value_type {get_optimal_batch_size(options)};
    } else if (name == ov::device::uuid) {
        return decltype(ov::device::uuid)::value_type {device_info.uuid};
    } else if (name == ov::device::luid) {
        return decltype(ov::device::luid)::value_type {device_info.luid};
    } else if (name == ov::device::full_name) {
        auto deviceName = StringRightTrim(device_info.dev_name, "NEO", false);
        deviceName += std::string(" (") + (device_info.dev_type == cldnn::device_type::discrete_gpu ? "dGPU" : "iGPU") + ")";
        return decltype(ov::device::full_name)::value_type {deviceName};
    } else if (name == ov::device::capabilities) {
        return decltype(ov::device::capabilities)::value_type {get_device_capabilities(device_info)};
    } else if (name == ov::range_for_async_infer_requests) {
        std::tuple<unsigned int, unsigned int, unsigned int> range = std::make_tuple(1, 2, 1);
        return decltype(ov::range_for_async_infer_requests)::value_type {range};
    } else if (name == ov::range_for_streams) {
        std::tuple<unsigned int, unsigned int> range = std::make_tuple(1, device_info.num_ccs == 1 ? 2 : device_info.num_ccs);
        return decltype(ov::range_for_streams)::value_type {range};
    } else if (name == ov::intel_gpu::memory_statistics) {
        const auto& ctx = get_default_context(device_id);
        return decltype(ov::intel_gpu::memory_statistics)::value_type {ctx->get_engine().get_memory_statistics()};
    } else if (name == ov::max_batch_size) {
        return decltype(ov::max_batch_size)::value_type {get_max_batch_size(options)};
    } else if (name == ov::intel_gpu::driver_version) {
        return decltype(ov::intel_gpu::driver_version)::value_type {device_info.driver_version};
    } else if (name == ov::intel_gpu::device_id) {
        std::stringstream s;
        s << "0x" << std::hex << device_info.device_id;
        return decltype(ov::intel_gpu::device_id)::value_type {s.str()};
    } else if (name == ov::device::architecture) {
        std::stringstream s;
        s << "GPU: vendor=0x" << std::hex << device_info.vendor_id << std::dec << " arch=";
        if (device_info.gfx_ver.major == 0 && device_info.gfx_ver.minor == 0) {
            s << device_info.dev_name;
        } else {
            s << "v" << static_cast<int>(device_info.gfx_ver.major)
              << "." << static_cast<int>(device_info.gfx_ver.minor)
              << "." << static_cast<int>(device_info.gfx_ver.revision);
        }
        return decltype(ov::device::architecture)::value_type {s.str()};
    } else {
        OPENVINO_THROW("Unsupported metric key ", name);
    }
}

std::vector<ov::PropertyName> Plugin::get_caching_properties() const {
    static const std::vector<ov::PropertyName> caching_properties = {
        ov::PropertyName{ov::device::architecture.name(), PropertyMutability::RO},
        ov::PropertyName{ov::intel_gpu::execution_units_count.name(), PropertyMutability::RO},
        ov::PropertyName{ov::hint::inference_precision.name(), PropertyMutability::RW},
        ov::PropertyName{ov::hint::execution_mode.name(), PropertyMutability::RW},
        ov::PropertyName{ov::hint::performance_mode.name(), PropertyMutability::RW},
        ov::PropertyName{ov::hint::dynamic_quantization_group_size.name(), PropertyMutability::RW},
        ov::PropertyName{ov::hint::activations_scale_factor.name(), PropertyMutability::RW},
    };

    return caching_properties;
}

std::vector<ov::PropertyName> Plugin::get_supported_properties() const {
    static const std::vector<ov::PropertyName> supported_properties = {
        // Metrics
        ov::PropertyName{ov::supported_properties.name(), PropertyMutability::RO},
        ov::PropertyName{ov::available_devices.name(), PropertyMutability::RO},
        ov::PropertyName{ov::range_for_async_infer_requests.name(), PropertyMutability::RO},
        ov::PropertyName{ov::range_for_streams.name(), PropertyMutability::RO},
        ov::PropertyName{ov::optimal_batch_size.name(), PropertyMutability::RO},
        ov::PropertyName{ov::max_batch_size.name(), PropertyMutability::RO},
        ov::PropertyName{ov::device::architecture.name(), PropertyMutability::RO},
        ov::PropertyName{ov::device::full_name.name(), PropertyMutability::RO},
        ov::PropertyName{ov::device::uuid.name(), PropertyMutability::RO},
        ov::PropertyName{ov::device::luid.name(), PropertyMutability::RO},
        ov::PropertyName{ov::device::type.name(), PropertyMutability::RO},
        ov::PropertyName{ov::device::gops.name(), PropertyMutability::RO},
        ov::PropertyName{ov::device::capabilities.name(), PropertyMutability::RO},
        ov::PropertyName{ov::intel_gpu::device_total_mem_size.name(), PropertyMutability::RO},
        ov::PropertyName{ov::intel_gpu::uarch_version.name(), PropertyMutability::RO},
        ov::PropertyName{ov::intel_gpu::execution_units_count.name(), PropertyMutability::RO},
        ov::PropertyName{ov::intel_gpu::memory_statistics.name(), PropertyMutability::RO},

        // Configs
        ov::PropertyName{ov::enable_profiling.name(), PropertyMutability::RW},
        ov::PropertyName{ov::hint::model_priority.name(), PropertyMutability::RW},
        ov::PropertyName{ov::intel_gpu::hint::host_task_priority.name(), PropertyMutability::RW},
        ov::PropertyName{ov::intel_gpu::hint::queue_priority.name(), PropertyMutability::RW},
        ov::PropertyName{ov::intel_gpu::hint::queue_throttle.name(), PropertyMutability::RW},
        ov::PropertyName{ov::intel_gpu::hint::enable_sdpa_optimization.name(), PropertyMutability::RW},
        ov::PropertyName{ov::intel_gpu::enable_loop_unrolling.name(), PropertyMutability::RW},
        ov::PropertyName{ov::intel_gpu::disable_winograd_convolution.name(), PropertyMutability::RW},
        ov::PropertyName{ov::cache_dir.name(), PropertyMutability::RW},
        ov::PropertyName{ov::cache_mode.name(), PropertyMutability::RW},
        ov::PropertyName{ov::hint::performance_mode.name(), PropertyMutability::RW},
        ov::PropertyName{ov::hint::execution_mode.name(), PropertyMutability::RW},
        ov::PropertyName{ov::compilation_num_threads.name(), PropertyMutability::RW},
        ov::PropertyName{ov::num_streams.name(), PropertyMutability::RW},
        ov::PropertyName{ov::hint::num_requests.name(), PropertyMutability::RW},
        ov::PropertyName{ov::hint::inference_precision.name(), PropertyMutability::RW},
        ov::PropertyName{ov::hint::enable_cpu_pinning.name(), PropertyMutability::RW},
        ov::PropertyName{ov::hint::enable_cpu_reservation.name(), PropertyMutability::RW},
        ov::PropertyName{ov::device::id.name(), PropertyMutability::RW},
        ov::PropertyName{ov::hint::dynamic_quantization_group_size.name(), PropertyMutability::RW},
        ov::PropertyName{ov::hint::activations_scale_factor.name(), PropertyMutability::RW},
        ov::PropertyName{ov::weights_path.name(), PropertyMutability::RW},
        ov::PropertyName{ov::cache_encryption_callbacks.name(), PropertyMutability::WO},
        ov::PropertyName{ov::hint::kv_cache_precision.name(), PropertyMutability::RW},
    };

    return supported_properties;
}

std::vector<ov::PropertyName> Plugin::get_supported_internal_properties() const {
    static const std::vector<ov::PropertyName> supported_internal_properties = {
            ov::PropertyName{ov::internal::caching_properties.name(), ov::PropertyMutability::RO},
            ov::PropertyName{ov::internal::config_device_id.name(), ov::PropertyMutability::WO},
            ov::PropertyName{ov::internal::exclusive_async_requests.name(), ov::PropertyMutability::RW},
            ov::PropertyName{ov::internal::compiled_model_runtime_properties.name(), ov::PropertyMutability::RO},
            ov::PropertyName{ov::internal::compiled_model_runtime_properties_supported.name(), ov::PropertyMutability::RO},
            ov::PropertyName{ov::internal::query_model_ratio.name(), PropertyMutability::RW},
            ov::PropertyName{ov::internal::caching_with_mmap.name(), PropertyMutability::RO}};
    return supported_internal_properties;
}

std::vector<std::string> Plugin::get_device_capabilities(const cldnn::device_info& info) const {
    std::vector<std::string> capabilities;

    capabilities.emplace_back(ov::device::capability::FP32);
    capabilities.emplace_back(ov::device::capability::BIN);
    if (info.supports_fp16)
        capabilities.emplace_back(ov::device::capability::FP16);
    if (info.supports_imad || info.supports_immad)
        capabilities.emplace_back(ov::device::capability::INT8);
    if (info.supports_immad)
        capabilities.emplace_back(ov::intel_gpu::capability::HW_MATMUL);
    capabilities.emplace_back(ov::device::capability::EXPORT_IMPORT);

    return capabilities;
}

uint32_t Plugin::get_max_batch_size(const ov::AnyMap& options) const {
    auto device_id = get_property(ov::device::id.name(), options).as<std::string>();
    auto context = get_default_contexts().at(device_id);
    const auto& device_info = context->get_engine().get_device_info();
    auto config = m_configs_map.at(device_id);
    config.set_property(ov::intel_gpu::partial_build_program(true));
    uint32_t n_streams = static_cast<uint32_t>(config.get_num_streams());
    uint64_t occupied_device_mem = 0;
    auto statistic_result = get_metric(ov::intel_gpu::memory_statistics.name(), options).as<std::map<std::string, uint64_t>>();
    auto occupied_usm_dev = statistic_result.find("usm_device_current");
    if (occupied_usm_dev != statistic_result.end()) {
        occupied_device_mem = occupied_usm_dev->second;
    }

    int64_t available_device_mem = device_info.max_global_mem_size - occupied_device_mem;
    GPU_DEBUG_LOG << "[GPU_MAX_BATCH_SIZE] available memory is " << available_device_mem
                  << " (occupied: " << occupied_device_mem << ")" << std::endl;

    int64_t max_batch_size = 1;

    if (options.find(ov::hint::model.name()) == options.end()) {
        GPU_DEBUG_INFO << "[GPU_MAX_BATCH_SIZE] MODELS_PTR is not set: return 1" << std::endl;
        return static_cast<uint32_t>(max_batch_size);
    }

    const uint32_t default_streams_for_tput = 2;
    if (options.count(ov::num_streams.name()) > 0) {
        auto streams = options.at(ov::num_streams.name()).as<ov::streams::Num>();
        if (streams == ov::streams::AUTO) {
            n_streams = std::max(default_streams_for_tput, device_info.num_ccs);
        } else {
            n_streams = static_cast<uint32_t>(streams.num);
        }
    }

    GPU_DEBUG_INFO << "[GPU_MAX_BATCH_SIZE] n_streams : " << n_streams << std::endl;

    auto available_device_mem_it = options.find(ov::intel_gpu::hint::available_device_mem.name());
    if (available_device_mem_it != options.end()) {
        if (available_device_mem_it->second.is<int64_t>()) {
            available_device_mem = std::min(static_cast<int64_t>(available_device_mem), available_device_mem_it->second.as<int64_t>());
            GPU_DEBUG_LOG << "[GPU_MAX_BATCH_SIZE] available memory is reset by user " << available_device_mem << std::endl;
        } else {
            OPENVINO_THROW("[GPU_MAX_BATCH_SIZE] bad casting: ov::intel_gpu::hint::available_device_mem should be int64_t type");
        }
        if (available_device_mem < 0) {
            OPENVINO_THROW("[GPU_MAX_BATCH_SIZE] ov::intel_gpu::hint::available_device_mem value should be greater than 0 for max batch size calculation");
        }
    }

    std::shared_ptr<ov::Model> model;
    auto model_param = options.find(ov::hint::model.name())->second;
    if (model_param.is<std::shared_ptr<ov::Model>>()) {
        model = model_param.as<std::shared_ptr<ov::Model>>();
    } else {
        OPENVINO_THROW("[GPU_MAX_BATCH_SIZE] ov::hint::model should be std::shared_ptr<ov::Model> type");
    }

    config.finalize(context.get(), model.get());

    size_t base_batch_size = 16; // empirically decided for DG1

    auto& engine = get_default_context(device_id)->get_engine();

    std::shared_ptr<ProgramBuilder> program;

    auto cloned_model = model->clone();

    try {
        std::set<std::pair<size_t, size_t>> batched_inputs;

        auto tmp_model = cloned_model->clone();
        ov::pass::Manager m;
        m.register_pass<ov::pass::InitNodeInfo>();
        m.register_pass<ov::pass::FindBatch>(true, false);
        m.run_passes(tmp_model);
        const auto& params = tmp_model->get_parameters();
        for (size_t input_id = 0; input_id < params.size(); input_id++) {
            const auto& input = params[input_id];
            const auto& shape = input->get_partial_shape();
            // currently no plugin support batched execution for dynamic networks
            if (shape.is_dynamic()) {
                GPU_DEBUG_LOG << "[MAX_BATCH_SIZE] does not support dynamic networks" << std::endl;
                return static_cast<uint32_t>(max_batch_size);
            }

            if (shape.size()) {
                for (size_t s = 0; s < shape.size(); s++) {
                    if (const auto& symbol = shape[s].get_symbol()) {
                        batched_inputs.insert(std::make_pair(input_id, s));
                        GPU_DEBUG_LOG << "[MAX_BATCH_SIZE] detected batched input " << input->get_friendly_name()
                                      << " with index " << symbol
                                      << "[" << s << "]" << std::endl;
                    }
                }
            }
        }

        if (!batched_inputs.size()) {
            GPU_DEBUG_LOG << "[MAX_BATCH_SIZE] MAX_BATCH_SIZE supports only networks with inputs/outputs featuring batched dim." << std::endl;
            return static_cast<uint32_t>(max_batch_size);
        }

        try {
            std::map<size_t, ov::PartialShape> shapes;
            const auto& params = cloned_model->get_parameters();
            for (size_t input_id = 0; input_id < params.size(); input_id++) {
                const auto& param = params[input_id];
                shapes[input_id] = param->get_output_partial_shape(0);
            }
            for (const auto& input : batched_inputs)
                shapes[input.first][input.second] = base_batch_size;
            cloned_model->reshape(shapes);
        } catch (...) {
            GPU_DEBUG_INFO << "[MAX_BATCH_SIZE] Error at reshape to " << base_batch_size << std::endl;
            return static_cast<uint32_t>(max_batch_size);
        }

        TransformationsPipeline transformations(config, context);
        transformations.apply(cloned_model);
        program = std::make_shared<ProgramBuilder>(cloned_model, engine, config);
        std::pair<int64_t, int64_t> device_memory_usage = program->get_compiled_program()->get_estimated_device_mem_usage();
        if (device_memory_usage.first == static_cast<int64_t>(-1L) && device_memory_usage.second == static_cast<int64_t>(-1L)) {
            return static_cast<uint32_t>(max_batch_size);
        }
        int64_t mem_for_general = std::max<int64_t>(1, available_device_mem - device_memory_usage.first);
        int64_t mem_per_batch = std::max<int64_t>(1, device_memory_usage.second / static_cast<int64_t>(base_batch_size));
        max_batch_size = mem_for_general / (mem_per_batch * static_cast<int64_t>(n_streams));
        GPU_DEBUG_INFO << "[GPU_MAX_BATCH_SIZE] Base batch size: " << base_batch_size  << std::endl;
        GPU_DEBUG_INFO << "[GPU_MAX_BATCH_SIZE] Const mem usage: " << device_memory_usage.first  << std::endl;
        GPU_DEBUG_INFO << "[GPU_MAX_BATCH_SIZE] General mem usage: " << device_memory_usage.second  << std::endl;
    } catch (std::exception& e) {
        GPU_DEBUG_INFO << "[GPU_MAX_BATCH_SIZE] Failed in reshape or build program " << e.what() << std::endl;
    }

    return static_cast<uint32_t>(max_batch_size);
}

uint32_t Plugin::get_optimal_batch_size(const ov::AnyMap& options) const {
    auto device_id = get_property(ov::device::id.name(), options).as<std::string>();
    auto context = get_default_contexts().at(device_id);
    const auto& device_info = context->get_engine().get_device_info();

    auto closest_pow_of_2 = [] (float x) {
        int lower_power = static_cast<int>(floor(std::log(x) / std::log(2)));
        double lower_value = pow(2, lower_power);        // Current power of 2
        double upper_value = pow(2, lower_power + 1);   // Next power of 2

        // Determine the threshold (70% of the range between lower and upper values)
        // If x is within the upper 30% of the range, return the upper power of 2.
        double threshold = 0.7 * (upper_value - lower_value);

        // Compare x with the threshold and return the appropriate power of 2
        if (x - lower_value > threshold) {
            return upper_value;  // Return the next power of 2
        } else {
            return lower_value;  // Return the current power of 2
        }
    };

    auto model_param = options.find(ov::hint::model.name());
    if (model_param == options.end()) {
        GPU_DEBUG_INFO << "[OPTIMAL_BATCH_SIZE] ov::hint::model is not set: return 1" << std::endl;
        return static_cast<uint32_t>(1);
    }
    std::shared_ptr<ov::Model> model;
    try {
        model = model_param->second.as<std::shared_ptr<ov::Model>>();
    } catch (...) {
        OPENVINO_THROW("[OPTIMAL_BATCH_SIZE] ov::hint::model should be std::shared_ptr<ov::Model> type");
    }
    GPU_DEBUG_INFO << "DEVICE_INFO:"
                   << "gfx_version.major, " << device_info.gfx_ver.major
                   << "gfx_version.minor " << std::to_string(device_info.gfx_ver.minor)
                   << "Cache size " << std::to_string(device_info.max_global_cache_size) << std::endl;

    size_t L3_cache_size = device_info.max_global_cache_size;
    auto config = m_configs_map.at(device_id);
    auto cloned_model = clone_and_transform_model(model, config, context);
    ov::MemBandwidthPressure memPressure = ov::mem_bandwidth_pressure_tolerance(cloned_model, L3_cache_size);
    uint32_t batch = 1;
    if (memPressure.max_mem_tolerance != ov::MemBandwidthPressure::UNKNOWN)
        batch = std::max(1.0, 16 * closest_pow_of_2(memPressure.max_mem_tolerance));
    ov::AnyMap options_for_max_batch;
    options_for_max_batch[ov::hint::model.name()] = model;
    options_for_max_batch[ov::num_streams.name()] = ov::streams::AUTO;
    auto max_batch_size = get_metric(ov::max_batch_size.name(), options_for_max_batch).as<uint32_t>();
    uint32_t closest = closest_pow_of_2(max_batch_size);
    batch = std::min(closest, batch);
    batch = std::min(256u, batch); //batch 256 is a max
    GPU_DEBUG_INFO << memPressure.max_mem_tolerance << std::endl;
    GPU_DEBUG_INFO << "MAX_BATCH: " << max_batch_size << std::endl;
    GPU_DEBUG_INFO << "ACTUAL OPTIMAL BATCH: " << batch << std::endl;

    return batch;
}

}  // namespace ov::intel_gpu

static const ov::Version version = { CI_BUILD_NUMBER, "Intel GPU plugin" };
OV_DEFINE_PLUGIN_CREATE_FUNCTION(ov::intel_gpu::Plugin, version)<|MERGE_RESOLUTION|>--- conflicted
+++ resolved
@@ -182,7 +182,6 @@
     m_compiled_model_runtime_properties["OV_VERSION"] = ov_version.buildNumber;
 }
 
-<<<<<<< HEAD
 Plugin::~Plugin() {
     // reset oneDNN cache to clean up cached primitives
     std::unique_lock<std::mutex> lock(init_lock);
@@ -213,8 +212,6 @@
     }
 }
 
-=======
->>>>>>> 5e16b688
 std::shared_ptr<ov::ICompiledModel> Plugin::compile_model(const std::shared_ptr<const ov::Model>& model, const ov::AnyMap& orig_config) const {
     OV_ITT_SCOPED_TASK(itt::domains::intel_gpu_plugin, "Plugin::compile_model");
     std::string device_id = get_device_id(orig_config);
