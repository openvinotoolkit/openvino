--- conflicted
+++ resolved
@@ -100,14 +100,11 @@
         prim.has_xattention = true;
     }
 
-<<<<<<< HEAD
-=======
     const size_t sinks_idx = cldnn::paged_attention::PagedAttentionInputIdx::SINKS;
     auto sinks_const = ov::as_type_ptr<ov::op::v0::Constant>(op->get_input_node_shared_ptr(sinks_idx));
     OPENVINO_ASSERT(sinks_const != nullptr);
     prim.has_sink_input = ov::shape_size(sinks_const->get_output_shape(0)) > 0;
 
->>>>>>> 331f5514
     prim.is_key_by_channel = p.get_config().get_key_cache_quant_mode() == ov::internal::CacheQuantMode::BY_CHANNEL;
     prim.num_outputs = 1;
 
