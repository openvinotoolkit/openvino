--- conflicted
+++ resolved
@@ -64,14 +64,6 @@
 
     prim.num_outputs = 1;
 
-<<<<<<< HEAD
-=======
-    std::shared_ptr<ov::op::v0::Constant> rotated_block_indices_const =
-        ov::as_type_ptr<ov::op::v0::Constant>(op->get_input_node_shared_ptr(rotated_block_indices_idx));
-    OPENVINO_ASSERT(rotated_block_indices_const != nullptr);
-    prim.has_rotated_blocks = ov::shape_size(rotated_block_indices_const->get_output_shape(0)) > 0;
-
->>>>>>> 1522455f
     if (op->get_output_size() > 1) {
         const auto scores_output_idx = 1;
         const auto& users = op->get_output_target_inputs(scores_output_idx);
