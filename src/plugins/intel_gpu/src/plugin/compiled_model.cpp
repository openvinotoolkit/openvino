// Copyright (C) 2018-2024 Intel Corporation
// SPDX-License-Identifier: Apache-2.0
//

#include "openvino/op/paged_attention.hpp"
#include "openvino/runtime/iplugin.hpp"
#include "openvino/runtime/intel_gpu/properties.hpp"
#include "openvino/runtime/internal_properties.hpp"

#include "intel_gpu/graph/serialization/binary_buffer.hpp"
#include "intel_gpu/runtime/itt.hpp"
#include "intel_gpu/plugin/graph.hpp"
#include "intel_gpu/plugin/compiled_model.hpp"
#include "intel_gpu/plugin/async_infer_request.hpp"
#include "openvino/runtime/threading/cpu_message.hpp"
#include "openvino/pass/constant_folding.hpp"
#include "openvino/pass/manager.hpp"
#include "plugin/transformations/pa_tensor_parallel.hpp"
#include "plugin/transformations/fc_all_reduce.hpp"
#include "plugin/transformations/remaining_fc_parallel.hpp"
#include <sys/types.h>
#include "openvino/pass/visualize_tree.hpp"
#include "plugin/transformations/fc_horizontal_fusion.hpp"
namespace ov {
namespace intel_gpu {

namespace {
std::shared_ptr<ov::threading::ITaskExecutor> create_task_executor(const std::shared_ptr<const ov::IPlugin>& plugin,
                                                                   const ExecutionConfig& config) {
    if (config.get_property(ov::internal::exclusive_async_requests)) {
        // exclusive_async_requests essentially disables the streams (and hence should be checked first) => aligned with
        // the CPU behavior
        return plugin->get_executor_manager()->get_executor("GPU");
    } else if (config.get_property(ov::hint::enable_cpu_pinning)) {
        return std::make_shared<ov::threading::CPUStreamsExecutor>(
            ov::threading::IStreamsExecutor::Config{"Intel GPU plugin executor",
                                                    config.get_property(ov::num_streams),
                                                    1,
                                                    ov::hint::SchedulingCoreType::PCORE_ONLY,
                                                    true});
    } else if (config.enableSubStreams) {
        return std::make_shared<ov::threading::CPUStreamsExecutor>(
            ov::threading::IStreamsExecutor::Config{"Intel GPU plugin executor", config.get_property(ov::num_streams)});
    } else {
        if (config.subStreamExecConfig.get_name() != "StreamsExecutor") {
            ov::threading::IStreamsExecutor::Config executor_confg = std::move(config.subStreamExecConfig);
            return std::make_shared<ov::threading::CPUStreamsExecutor>(executor_confg);
        } else {
            return std::make_shared<ov::threading::CPUStreamsExecutor>(
                ov::threading::IStreamsExecutor::Config{"Intel GPU plugin executor", config.get_property(ov::num_streams)});
        }
    }
}
}  // namespace

CompiledModel::CompiledModel(std::shared_ptr<ov::Model> model,
                             const std::shared_ptr<const ov::IPlugin>& plugin,
                             RemoteContextImpl::Ptr context,
                             const ExecutionConfig& config,
                             const std::shared_ptr<SubMemoryManager> sub_memory_manager)
    : ov::ICompiledModel(model,
                         plugin,
                         context,
                         create_task_executor(plugin, config),
                         nullptr)
    // : ov::ICompiledModel::ICompiledModel(model, plugin)
    , m_context(context)
    , m_config(config)
    , m_wait_executor(std::make_shared<ov::threading::CPUStreamsExecutor>(ov::threading::IStreamsExecutor::Config{"Intel GPU plugin wait executor"}))
    , m_model_name(model->get_friendly_name())
    , m_inputs(ov::ICompiledModel::inputs())
    , m_outputs(ov::ICompiledModel::outputs())
    , m_loaded_from_cache(false) {
    auto graph_base = std::make_shared<Graph>(model, m_context, m_config, 0, sub_memory_manager);
    for (uint16_t n = 0; n < m_config.get_property(ov::num_streams); n++) {
        auto graph = n == 0 ? graph_base : std::make_shared<Graph>(graph_base, n);
        m_graphs.push_back(graph);
    }
    if (m_config.enableSubStreams) {
        std::vector<ExecutionConfig> configs_for_tp;
        configs_for_tp.resize(m_config.get_context_for_tp().size());
        m_has_sub_compiled_models = true;
        auto message = ov::threading::message_manager();
        auto tp_compile_executor = get_plugin()->get_executor_manager()->get_idle_cpu_streams_executor(ov::threading::IStreamsExecutor::Config{
                "async compile executor for TP",
                static_cast<int>(std::thread::hardware_concurrency()) /* max possible #streams*/,
                0});
        m_sub_memory_manager = std::make_shared<SubMemoryManager>(m_config.get_context_for_tp().size());
        message->set_num_sub_streams(m_config.get_context_for_tp().size());
        std::vector<std::shared_ptr<ov::ICompiledModel>> sub_models;
        std::vector<ov::threading::Task> sub_tasks;
        for (size_t i = 0; i < m_config.get_context_for_tp().size(); i++) {
            auto compile_tp_model = [&](size_t i) {
                configs_for_tp[i] = m_config;
                configs_for_tp[i].enableSubStreams = false;
                auto streamExecutorConfig = ov::threading::IStreamsExecutor::Config{"GPUStreamsExecutor",
                                                                 1,
                                                                 0,
                                                                 ov::hint::SchedulingCoreType::ANY_CORE,
                                                                 false,
                                                                 false,
                                                                 {},
                                                                 configs_for_tp[i].streamsRankTable[i]};
                configs_for_tp[i].subStreamExecConfig = std::move(streamExecutorConfig);
                auto model_clone = model->clone();
                //ov::serialize(model_clone, "./model_clone_original.xml");
                //ov::serialize(model_clone, "./model_pa_o.xml", "./model_pa_o.bin");
                ov::pass::Manager manager;

                const char* env = getenv("OV_TP_ALLREDUCE_TEST");
                if (env) {
                    std::cout << "Notice: GPU TP allReduce test only!" << std::endl;
                    manager.register_pass<FCALLReduce>(m_config.get_context_for_tp().size(), i);
                    manager.run_passes(model_clone);
                } else {
                    bool has_pa_op = false;
                    for (const auto& op : model_clone->get_ops()) {
                        if (std::dynamic_pointer_cast<ov::op::PagedAttentionExtension>(op)) {
                            has_pa_op = true;
                            break;
                        }
                    }

                    if (has_pa_op)
                        manager.register_pass<ov::intel_gpu::PATensorParallelFusion>(config.get_context_for_tp().size(),
                                                                                     i);
                    manager.register_pass<ov::intel_gpu::RemainFCParallelFusion>(config.get_context_for_tp().size(), i);
                    manager.run_passes(model_clone);
                }

<<<<<<< HEAD
=======
                if (has_pa_op) {
                    std::map<size_t, ov::PartialShape> shapes;
                    const auto& params = model_clone->get_parameters();
                    for (size_t input_id = 0; input_id < params.size(); input_id++) {
                        const auto& param = params[input_id];
                        shapes[input_id] = param->get_output_partial_shape(0);
                        if (param->get_friendly_name().find("_cache") != std::string::npos) {
                            auto head_num = shapes[input_id][1];
                            shapes[input_id][1] = head_num / config.get_context_for_tp().size();
                        }
                    }
                    model_clone->reshape(shapes);
                    manager.register_pass<ov::intel_gpu::PATensorParallelFusion>(config.get_context_for_tp().size(), i);
                }
                manager.register_pass<ov::intel_gpu::RemainFCParallelFusion>(config.get_context_for_tp().size(), i);
                manager.run_passes(model_clone);
>>>>>>> 69801284
                //ov::serialize(model_clone, "integrated_vllm_pa_" + std::to_string(i) + ".xml");
                m_sub_compiled_models.push_back(std::make_shared<CompiledModel>(
                    model_clone, plugin, m_config.get_context_for_tp()[i].as<RemoteContextImpl::Ptr>(), configs_for_tp[i], m_sub_memory_manager));
                GPU_DEBUG_TRACE_DETAIL << "sub models for TP created, rank " << configs_for_tp[i].streamsRankTable[i][0] << std::endl;
            };
            sub_tasks.push_back(std::bind(compile_tp_model, i));
        }
        for (auto & iter : sub_tasks)
            tp_compile_executor->run_and_wait({std::move(iter)});

        // clear up the tp executor for async compile
        get_plugin()->get_executor_manager()->clear("async compile executor for TP");
        tp_compile_executor.reset();
    }
}

CompiledModel::CompiledModel(cldnn::BinaryInputBuffer& ib,
                             const std::shared_ptr<const ov::IPlugin>& plugin,
                             RemoteContextImpl::Ptr context,
                             const ExecutionConfig& config,
                             const bool loaded_from_cache)
    : ov::ICompiledModel(nullptr,
                         plugin,
                         context,
                         create_task_executor(plugin, config),
                         nullptr)
    , m_context(context)
    , m_config(config)
    , m_wait_executor(std::make_shared<ov::threading::CPUStreamsExecutor>(ov::threading::IStreamsExecutor::Config{"Intel GPU plugin wait executor"}))
    , m_model_name("")
    , m_loaded_from_cache(loaded_from_cache) {
    {
        size_t num_params;
        ib >> num_params;

        for (size_t idx = 0; idx < num_params; ++idx) {
            std::string param_name;
            ib >> param_name;
            ov::element::Type param_element_type;
            std::string str_element_type;
            ib >> str_element_type;
            std::stringstream oss(str_element_type);
            oss >> param_element_type;
            ov::PartialShape param_shape;
            ib >> param_shape;
            std::unordered_set<std::string> param_names;
            size_t num_names;
            ib >> num_names;
            for (size_t i = 0; i < num_names; ++i) {
                std::string name;
                ib >> name;
                param_names.emplace(name);
            }

            auto new_param = std::make_shared<ov::op::v0::Parameter>(param_element_type, param_shape);
            new_param->set_friendly_name(param_name);
            new_param->set_element_type(param_element_type);
            new_param->output(0).get_tensor().set_names(param_names);
            new_param->validate_and_infer_types();
            m_inputs.push_back(new_param->output(0));
        }
    }

    {
        size_t num_results;
        ib >> num_results;

        for (size_t idx = 0; idx < num_results; ++idx) {
            ov::element::Type fake_element_type;
            std::string str_element_type;
            ib >> str_element_type;
            std::stringstream oss(str_element_type);
            oss >> fake_element_type;

            ov::PartialShape fake_shape;
            ib >> fake_shape;

            std::string fake_name;
            ib >> fake_name;

            std::string param_name;
            ib >> param_name;

            std::unordered_set<std::string> param_names;
            size_t num_names;
            ib >> num_names;
            for (size_t i = 0; i < num_names; ++i) {
                std::string name;
                ib >> name;
                param_names.emplace(name);
            }

            auto fake_param = std::make_shared<ov::op::v0::Parameter>(fake_element_type, fake_shape);
            fake_param->set_friendly_name(fake_name);
            fake_param->validate_and_infer_types();

            auto new_result = std::make_shared<ov::op::v0::Result>(fake_param);
            new_result->set_friendly_name(param_name);
            new_result->output(0).get_tensor().set_names(param_names);
            new_result->validate_and_infer_types();
            m_outputs.push_back(new_result->output(0));
        }
    }

    auto graph_base = std::make_shared<Graph>(ib, context, m_config, 0);
    for (uint16_t n = 0; n < m_config.get_property(ov::num_streams); n++) {
        auto graph = n == 0 ? graph_base : std::make_shared<Graph>(graph_base, n);
        m_graphs.push_back(graph);
    }
}

std::shared_ptr<ov::IAsyncInferRequest> CompiledModel::create_infer_request() const {
    auto sync_request = create_sync_infer_request();
    auto async_infer_request = std::make_shared<AsyncInferRequest>(std::static_pointer_cast<SyncInferRequest>(sync_request),
                                                                   get_task_executor(),
                                                                   m_wait_executor,
                                                                   get_callback_executor());
     if (m_has_sub_compiled_models) {
        std::vector<std::shared_ptr<IAsyncInferRequest>> requests;
        for (auto model : m_sub_compiled_models) {
            requests.push_back(model->create_infer_request());
        }
        async_infer_request->setSubInferRequest(requests);
        async_infer_request->setSubInfer(true);
    }
    return async_infer_request;
}

// Cache blob format:
//     [ is_dynamic flag ]
//     [ ov::Node::Input/ ov::Node::Output ]
//     [ ov::intel_gpu::Graph ]
void CompiledModel::export_model(std::ostream& model) const {
    if (m_config.get_property(ov::cache_mode) == ov::CacheMode::OPTIMIZE_SIZE)
        return;

    OV_ITT_SCOPED_TASK(itt::domains::intel_gpu_plugin, "CompiledModel::export_model");
    OPENVINO_ASSERT(!m_graphs.empty(), "[GPU] Model not loaded");

    cldnn::BinaryOutputBuffer ob(model);

    // Inputs
    {
        const auto& params = inputs();
        ob << params.size();

        for (const auto& param : params) {
            std::stringstream ss;
            ss << param.get_element_type();

            ob << param.get_node()->get_friendly_name();
            ob << ss.str();
            ob << param.get_partial_shape();
            ob << param.get_names().size();
            for (const auto& name : param.get_names()) {
                ob << name;
            }
        }
    }

    // Outputs
    {
        const auto& results = outputs();
        ob << results.size();

        for (const auto& param : results) {
            std::stringstream ss;
            ss << param.get_element_type();

            ob << ss.str();
            ob << param.get_partial_shape();
            ob << param.get_node()->get_input_node_ptr(0)->get_friendly_name();
            ob << param.get_node()->get_friendly_name();
            ob << param.get_names().size();
            for (const auto& name : param.get_names()) {
                ob << name;
            }
        }
    }

    get_graph(0)->export_model(ob);
}

CompiledModel::Ptr CompiledModel::get_tp_compiled_model() const {
    auto messenger = ov::threading::message_manager();
    for (auto& iter : m_sub_compiled_models) {
        if (iter->get_context()->get_device_name() == get_context()->get_device_name())
            return std::dynamic_pointer_cast<CompiledModel>(iter);
    }
    return nullptr;
}

std::shared_ptr<const ov::Model> CompiledModel::get_runtime_model() const {
    if (m_config.enableSubStreams) {
       return get_tp_compiled_model()->get_runtime_model();
    }
    return get_graph(0)->get_runtime_model();
}

const std::vector<std::shared_ptr<Graph>>& CompiledModel::get_graphs() const {
    if (m_config.enableSubStreams) {
        return get_tp_compiled_model()->get_graphs();
    }
    return m_graphs;
}

std::shared_ptr<Graph> CompiledModel::get_graph(size_t n) const {
    if (m_config.enableSubStreams) {
        return get_tp_compiled_model()->get_graph(n);
    }
    OPENVINO_ASSERT(m_graphs.size() >= n, "[GPU] Invalid graph idx: ", n, ". Only ", m_graphs.size(), " were created");
    return m_graphs[n];
}

ov::Any CompiledModel::get_property(const std::string& name) const {
    if (name == ov::supported_properties) {
        return decltype(ov::supported_properties)::value_type {
            // Metrics
            ov::PropertyName{ov::supported_properties.name(), PropertyMutability::RO},
            ov::PropertyName{ov::model_name.name(), PropertyMutability::RO},
            ov::PropertyName{ov::optimal_number_of_infer_requests.name(), PropertyMutability::RO},

            // Configs
            ov::PropertyName{ov::enable_profiling.name(), PropertyMutability::RO},
            ov::PropertyName{ov::hint::enable_cpu_pinning.name(), PropertyMutability::RO},
            ov::PropertyName{ov::hint::model_priority.name(), PropertyMutability::RO},
            ov::PropertyName{ov::intel_gpu::hint::host_task_priority.name(), PropertyMutability::RO},
            ov::PropertyName{ov::intel_gpu::hint::queue_priority.name(), PropertyMutability::RO},
            ov::PropertyName{ov::intel_gpu::hint::queue_throttle.name(), PropertyMutability::RO},
            ov::PropertyName{ov::intel_gpu::enable_loop_unrolling.name(), PropertyMutability::RO},
            ov::PropertyName{ov::intel_gpu::disable_winograd_convolution.name(), PropertyMutability::RO},
            ov::PropertyName{ov::cache_dir.name(), PropertyMutability::RO},
            ov::PropertyName{ov::cache_mode.name(), PropertyMutability::RO},
            ov::PropertyName{ov::hint::performance_mode.name(), PropertyMutability::RO},
            ov::PropertyName{ov::hint::execution_mode.name(), PropertyMutability::RO},
            ov::PropertyName{ov::compilation_num_threads.name(), PropertyMutability::RO},
            ov::PropertyName{ov::num_streams.name(), PropertyMutability::RO},
            ov::PropertyName{ov::hint::num_requests.name(), PropertyMutability::RO},
            ov::PropertyName{ov::hint::inference_precision.name(), PropertyMutability::RO},
            ov::PropertyName{ov::hint::dynamic_quantization_group_size.name(), PropertyMutability::RO},
            ov::PropertyName{ov::device::id.name(), PropertyMutability::RO},
            ov::PropertyName{ov::execution_devices.name(), PropertyMutability::RO},
        };
    } else if (name == ov::model_name) {
        return decltype(ov::model_name)::value_type {m_model_name};
    } else if (name == ov::loaded_from_cache) {
        return decltype(ov::loaded_from_cache)::value_type {m_loaded_from_cache};
    } else if (name == ov::optimal_number_of_infer_requests) {
        unsigned int nr = m_config.get_property(ov::num_streams);
        if (m_config.get_property(ov::hint::performance_mode) != ov::hint::PerformanceMode::LATENCY)
            nr *= 2;
        return decltype(ov::optimal_number_of_infer_requests)::value_type {nr};
    } else if (name == ov::execution_devices) {
        return decltype(ov::execution_devices)::value_type{m_context->get_device_name()};
    }

    return m_config.get_property(name);
}

std::shared_ptr<ov::ISyncInferRequest> CompiledModel::create_sync_infer_request() const {
    OV_ITT_SCOPED_TASK(itt::domains::intel_gpu_plugin, "CompiledModel::create_sync_infer_request");
    OPENVINO_ASSERT(!m_graphs.empty(), "[GPU] Model not loaded");

    for (auto& graph : m_graphs) {
        OPENVINO_ASSERT(graph != nullptr, "[GPU] Model not loaded: graph is nullptr");
        if (!m_config.enableSubStreams)
            OPENVINO_ASSERT(graph->is_loaded(), "[GPU] Model not loaded: invalid graph");
    }
    return std::make_shared<SyncInferRequest>(std::static_pointer_cast<const CompiledModel>(shared_from_this()));
}

}  // namespace intel_gpu
}  // namespace ov<|MERGE_RESOLUTION|>--- conflicted
+++ resolved
@@ -121,32 +121,24 @@
                         }
                     }
 
-                    if (has_pa_op)
+                    if (has_pa_op) {
+                        std::map<size_t, ov::PartialShape> shapes;
+                        const auto& params = model_clone->get_parameters();
+                        for (size_t input_id = 0; input_id < params.size(); input_id++) {
+                            const auto& param = params[input_id];
+                            shapes[input_id] = param->get_output_partial_shape(0);
+                            if (param->get_friendly_name().find("_cache") != std::string::npos) {
+                                auto head_num = shapes[input_id][1];
+                                shapes[input_id][1] = head_num / config.get_context_for_tp().size();
+                            }
+                        }
+                        model_clone->reshape(shapes);
                         manager.register_pass<ov::intel_gpu::PATensorParallelFusion>(config.get_context_for_tp().size(),
                                                                                      i);
+                    }
                     manager.register_pass<ov::intel_gpu::RemainFCParallelFusion>(config.get_context_for_tp().size(), i);
                     manager.run_passes(model_clone);
                 }
-
-<<<<<<< HEAD
-=======
-                if (has_pa_op) {
-                    std::map<size_t, ov::PartialShape> shapes;
-                    const auto& params = model_clone->get_parameters();
-                    for (size_t input_id = 0; input_id < params.size(); input_id++) {
-                        const auto& param = params[input_id];
-                        shapes[input_id] = param->get_output_partial_shape(0);
-                        if (param->get_friendly_name().find("_cache") != std::string::npos) {
-                            auto head_num = shapes[input_id][1];
-                            shapes[input_id][1] = head_num / config.get_context_for_tp().size();
-                        }
-                    }
-                    model_clone->reshape(shapes);
-                    manager.register_pass<ov::intel_gpu::PATensorParallelFusion>(config.get_context_for_tp().size(), i);
-                }
-                manager.register_pass<ov::intel_gpu::RemainFCParallelFusion>(config.get_context_for_tp().size(), i);
-                manager.run_passes(model_clone);
->>>>>>> 69801284
                 //ov::serialize(model_clone, "integrated_vllm_pa_" + std::to_string(i) + ".xml");
                 m_sub_compiled_models.push_back(std::make_shared<CompiledModel>(
                     model_clone, plugin, m_config.get_context_for_tp()[i].as<RemoteContextImpl::Ptr>(), configs_for_tp[i], m_sub_memory_manager));
