--- conflicted
+++ resolved
@@ -30,7 +30,18 @@
 namespace ov {
 namespace intel_gpu {
 
-<<<<<<< HEAD
+namespace {
+std::shared_ptr<ov::threading::ITaskExecutor> create_task_executor(const std::shared_ptr<const ov::IPlugin>& plugin, const ExecutionConfig& config) {
+    if (config.get_property(ov::internal::exclusive_async_requests)) {
+        //exclusive_async_requests essentially disables the streams (and hence should be checked first) => aligned with the CPU behavior
+        return plugin->get_executor_manager()->get_executor("GPU");
+    } else {
+        return std::make_shared<ov::threading::CPUStreamsExecutor>(
+            ov::threading::IStreamsExecutor::Config{"Intel GPU plugin executor", config.get_property(ov::num_streams)});
+    }
+}
+}  // namespace
+
 CompiledModel::CompiledModel(InferenceEngine::CNNNetwork &network,
                              InferenceEngine::RemoteContext::Ptr context,
                              const ExecutionConfig& config,
@@ -72,19 +83,8 @@
     for (uint16_t n = 0; n < m_config.get_property(ov::num_streams); n++) {
         auto graph = n == 0 ? graph_base : std::make_shared<Graph>(graph_base, n);
         m_graphs.push_back(graph);
-=======
-namespace {
-std::shared_ptr<ov::threading::ITaskExecutor> create_task_executor(const std::shared_ptr<const ov::IPlugin>& plugin, const ExecutionConfig& config) {
-    if (config.get_property(ov::internal::exclusive_async_requests)) {
-        //exclusive_async_requests essentially disables the streams (and hence should be checked first) => aligned with the CPU behavior
-        return plugin->get_executor_manager()->get_executor("GPU");
-    } else {
-        return std::make_shared<ov::threading::CPUStreamsExecutor>(
-            ov::threading::IStreamsExecutor::Config{"Intel GPU plugin executor", config.get_property(ov::num_streams)});
->>>>>>> e9f4e4db
-    }
-}
-}  // namespace
+    }
+}
 
 CompiledModel::CompiledModel(std::shared_ptr<ov::Model> model,
                              const std::shared_ptr<const ov::IPlugin>& plugin,
