// Copyright (C) 2018-2023 Intel Corporation
// SPDX-License-Identifier: Apache-2.0
//

#include <limits>
#include <algorithm>
#include <string>
#include <map>
#include <vector>
#include <cmath>
#include <tuple>
#include <cctype>
#include <memory>

#include "intel_gpu/plugin/transformations_pipeline.hpp"

#include "openvino/op/reduce_sum.hpp"
#include "openvino/op/reduce_mean.hpp"
#include "openvino/op/reduce_max.hpp"
#include "openvino/op/rnn_cell.hpp"
#include "openvino/op/gru_cell.hpp"
#include "openvino/op/lstm_cell.hpp"
#include "openvino/op/rnn_sequence.hpp"
#include "openvino/op/gru_sequence.hpp"
#include "openvino/op/lstm_sequence.hpp"
#include "openvino/op/mvn.hpp"
#include "openvino/op/constant.hpp"
#include "openvino/op/normalize_l2.hpp"
#include "openvino/op/convolution.hpp"
#include "openvino/op/group_conv.hpp"
#include "openvino/op/multiply.hpp"
#include "openvino/op/util/sub_graph_base.hpp"
#include "openvino/op/gather.hpp"

#include "openvino/pass/manager.hpp"
#include "openvino/pass/constant_folding.hpp"
#include "openvino/core/deprecated.hpp"
#include "validation_util.hpp"

#include "openvino/pass/visualize_tree.hpp"
#include "transformations/einsum_decomposition.hpp"
#include "transformations/convert_pooling_to_reduce.hpp"
#include "transformations/decompose_reduce_for_false_keepdims.hpp"
#include "transformations/convert_shapeof.hpp"

#include "transformations/opset_conversions/convert_opset3_to_opset2.hpp"
#include "transformations/opset_conversions/convert_opset2_to_opset1.hpp"

#include "transformations/control_flow/unroll_tensor_iterator.hpp"
#include "transformations/resolve_names_collisions.hpp"

#include "transformations/fp16_compression/mark_decompression_convert_constant_folding.hpp"
#include "transformations/fp16_compression/convert_compression_only_to_legacy.hpp"
#include "transformations/fp16_compression/mark_decompression_convert_constant_folding.hpp"
#include "transformations/common_optimizations/common_optimizations.hpp"
#include "transformations/common_optimizations/broadcast_elementwise_fusion.hpp"
#include "transformations/common_optimizations/broadcast_transition.hpp"
#include "transformations/common_optimizations/lin_op_sequence_fusion.hpp"
#include "transformations/common_optimizations/weights_dequantize_to_fake_quantize.hpp"
#include "transformations/common_optimizations/convert_quantize_dequantize.hpp"
#include "transformations/common_optimizations/wrap_interpolate_into_transposes.hpp"
#include "transformations/common_optimizations/transpose_sinking.hpp"
#include "transformations/common_optimizations/softmax_fusion.hpp"
#include "transformations/common_optimizations/mvn_fusion.hpp"

#include "transformations/op_conversions/convert_depth_to_space.hpp"
#include "transformations/op_conversions/convert_space_to_depth.hpp"
#include "transformations/op_conversions/convert_gelu.hpp"
#include "transformations/op_conversions/convert_mod.hpp"
#include "transformations/op_conversions/convert_broadcast3.hpp"
#include "transformations/op_conversions/reduce_l1_decomposition.hpp"
#include "transformations/op_conversions/reduce_l2_decomposition.hpp"
#include "transformations/op_conversions/convert_pad_to_group_conv.hpp"
#include "transformations/op_conversions/softplus_decomposition.hpp"
#include "transformations/op_conversions/convert_space_to_batch.hpp"
#include "transformations/op_conversions/convert_batch_to_space.hpp"
#include "transformations/op_conversions/convert_reduce_to_pooling.hpp"
#include "transformations/op_conversions/convert_reduce_to_reshape.hpp"
#include "transformations/op_conversions/convert_shuffle_channels3.hpp"
#include "transformations/op_conversions/hswish_decomposition.hpp"
#include "transformations/op_conversions/hsigmoid_decomposition.hpp"
#include "transformations/op_conversions/log_softmax_decomposition.hpp"
#include "transformations/op_conversions/convert_sequences_to_tensor_iterator.hpp"
#include "transformations/op_conversions/convert_subtract.hpp"
#include "transformations/op_conversions/convert_ti_to_sequences.hpp"
#include "transformations/op_conversions/gru_cell_decomposition.hpp"
#include "transformations/op_conversions/lstm_cell_decomposition.hpp"
#include "transformations/op_conversions/rnn_cell_decomposition.hpp"
#include "transformations/op_conversions/mvn6_decomposition.hpp"
#include "transformations/op_conversions/normalize_l2_decomposition.hpp"
#include "transformations/op_conversions/bidirectional_sequences_decomposition.hpp"
#include "transformations/op_conversions/convert_previous_nms_to_nms_9.hpp"
#include "transformations/op_conversions/convert_nms9_to_nms_ie_internal.hpp"
#include "transformations/op_conversions/convert_nms_rotated_to_nms_ie_internal.hpp"
#include "transformations/op_conversions/convert_matrix_nms_to_matrix_nms_ie.hpp"
#include "transformations/op_conversions/convert_interpolate1_to_interpolate4.hpp"
#include "transformations/op_conversions/convert_gather_downgrade.hpp"
#include "transformations/op_conversions/convert_gather_0d.hpp"
#include "transformations/op_conversions/convert_deformable_conv_v8_to_v1.hpp"
#include "transformations/op_conversions/convert_gp9_to_gp_ie_internal.hpp"
#include "transformations/op_conversions/convert_multiclass_nms_to_multiclass_nms_ie.hpp"
#include "transformations/op_conversions/simplify_ctc_greedy_decoder_seq_len.hpp"
#include "transformations/op_conversions/softmax_decomposition.hpp"
#include "transformations/op_conversions/gelu7_downgrade.hpp"
#include "transformations/op_conversions/convert_softmax_downgrade.hpp"
#include "transformations/op_conversions/convert_prior_box_v8_to_v0.hpp"
#include "transformations/op_conversions/convert_shapeof3.hpp"
#include "transformations/op_conversions/convert_topk11_downgrade.hpp"
#include "transformations/op_conversions/eye_decomposition.hpp"
#include "transformations/op_conversions/convert_pad12_downgrade.hpp"
#include "transformations/convert_precision.hpp"
#include "transformations/init_node_info.hpp"
#include "transformations/rt_info/fused_names_attribute.hpp"
#include "transformations/rt_info/keep_const_precision.hpp"
#include "transformations/smart_reshape/matmul_sr.hpp"

#include "plugin/transformations/convert_matmul_to_fc.hpp"
#include "plugin/transformations/move_fc_reshape_to_weights.hpp"
#include "plugin/transformations/convert_fc_to_compressed.hpp"
#include "plugin/transformations/convert_gather_to_compressed.hpp"
#include "plugin/transformations/rms_fusion.hpp"
#include "plugin/transformations/binary_conv_to_conv.hpp"
#include "plugin/transformations/move_convert_after_gather.hpp"
#include "plugin/transformations/kv_cache_fusion.hpp"

#include "transformations/low_precision/mark_dequantization_subgraph.hpp"
#include "low_precision/pull_reshape_through_dequantization.hpp"
#include "low_precision/pull_transpose_through_dequantization.hpp"
#include "low_precision/convolution.hpp"
#include "low_precision/convolution_backprop_data.hpp"
#include "low_precision/group_convolution.hpp"
#include "low_precision/low_precision.hpp"
#include "low_precision/mat_mul.hpp"
#include "low_precision/multiply_to_group_convolution.hpp"
#include "low_precision/strided_slice.hpp"
#include "low_precision/network_helper.hpp"
#include "low_precision/recurrent_cell.hpp"

#include "intel_gpu/runtime/itt.hpp"
#include "transformations/op_conversions/convert_slice_to_strided_slice.hpp"

namespace {
template<typename T>
static bool disable_reduce_decomposition(const std::shared_ptr<const ov::Node> node) {
    if (auto op = std::dynamic_pointer_cast<const T>(node)) {
        if (op->input(0).get_partial_shape()[0].is_static()) {
            bool fp16_batch_not_1 = op->get_element_type() == ov::element::f16 && op->input(0).get_partial_shape()[0] != 1;
            return !fp16_batch_not_1;
        }
    }
    return false;
}

static bool is_non_supported_decompression_op(const std::shared_ptr<const ov::Node> node) {
    auto get_single_consumer = [](const std::shared_ptr<const ov::Node> node) -> std::shared_ptr<ov::Node> {
        const auto consumers = node->get_output_target_inputs(0);
        if (consumers.size() != 1)
            return nullptr;
        return consumers.begin()->get_node()->shared_from_this();
    };

    auto consumer = get_single_consumer(node);
    if (!consumer)
        return true;

    if (ov::is_type<ov::opset1::MatMul>(consumer) || ov::is_type<ov::op::v8::Gather>(consumer)) {
        return false;
    } else if (ov::is_type<ov::opset1::Reshape>(consumer)) {
        consumer = get_single_consumer(consumer);
        if (consumer != nullptr && (ov::is_type<ov::opset1::MatMul>(consumer) || ov::is_type<ov::op::v8::Gather>(consumer))) {
            return false;
        }
    }
    if (consumer != nullptr && ov::is_type<ov::opset1::Convert>(consumer)) {
        consumer = get_single_consumer(consumer);
        if (consumer != nullptr && (ov::is_type<ov::opset1::MatMul>(consumer) || ov::is_type<ov::op::v8::Gather>(consumer))) {
            return false;
        }
    }
    return true;
}
}  // namespace

namespace ov {
namespace intel_gpu {

void TransformationsPipeline::apply(std::shared_ptr<ov::Model> func) {
    OV_ITT_SCOPED_TASK(itt::domains::intel_gpu_plugin, "TransformationsPipeline::apply");
    using const_node_ptr = const std::shared_ptr<const ov::Node>;

    const auto& defaultPrecisions = ov::pass::low_precision::precision_set::get_int8_support();
    bool enableInt8;
    bool unroll_loop = config.get_property(ov::intel_gpu::enable_loop_unrolling);
    {
        ov::pass::Manager manager;
        auto pass_config = manager.get_pass_config();
        manager.set_per_pass_validation(false);

        // Temporary solution, global rt info cleanup is needed
        for (auto& node : func->get_ops()) {
            ov::enable_constant_folding(node);
            ov::disable_keep_const_precision(node);
        }

        auto is_model_quantized = ov::pass::low_precision::LowPrecision::isFunctionQuantized(func);
        enableInt8 = config.get_property(ov::intel_gpu::enable_lp_transformations) && is_model_quantized;
        if (enableInt8) {
            manager.register_pass<ov::pass::MarkDequantizationSubgraph>(
                std::vector<ov::element::Type>{ ov::element::i8, ov::element::u8, ov::element::i4, ov::element::u4 });
        }

        manager.register_pass<ov::pass::InitNodeInfo>();
        manager.register_pass<EinsumDecomposition>();

        precisions_map fp_convert_precision_map = {
                {ov::element::f64, ov::element::f32}
        };

        // call conversion of float types with keep_precision_sensitive_in_fp32 = true
        auto fp_precision_supported = [&](ov::element::Type e) -> bool {
            switch (e) {
                case ov::element::f16: return device_info.supports_fp16;
                case ov::element::f32: return true; // assume that all GPUs support f32 data type
                case ov::element::f64: return device_info.supports_fp64;
                case ov::element::bf16: return false;
                default: return false;
            }
            return false;
        };

        const auto fallback_precision = ov::element::f32;
        std::vector<ov::element::Type> fp_element_types = {
                ov::element::f32,
                ov::element::f16,
                ov::element::bf16
        };

        // Add conversion from FP data types to infer precision if it's specified
        auto infer_precision = config.get_property(ov::hint::inference_precision);
        if (infer_precision != ov::element::undefined) {
            if (!fp_precision_supported(infer_precision))
                infer_precision = fallback_precision;

            for (auto& et : fp_element_types) {
                if (et != infer_precision) {
                    fp_convert_precision_map.insert({et, infer_precision});
                }
            }
        }

        // Add conversion from unsupported FP data types to f32 if we don't have a conversion to something valid already in the list
        for (auto& et : fp_element_types) {
            if (!fp_precision_supported(et)) {
                bool has_valid_conversion = fp_convert_precision_map.count(et) && fp_precision_supported(fp_convert_precision_map[et]);
                if (!has_valid_conversion) {
                    fp_convert_precision_map.insert(std::make_pair(et, fallback_precision));
                }
            }
        }

        type_to_fuse_map empty_fuse_map = {};
        manager.register_pass<ov::pass::Validate>();

        // fuse softmax, MVN patterns, so that they will not be marked as precision sensitive in ConvertPrecision
        manager.register_pass<ov::pass::SoftmaxFusion>();
        manager.register_pass<ov::pass::MVNFusion>();
        // decompose MVNs that sre not supported in GPU, so that they will be marked as precision sensitive in ConvertPrecision
        manager.register_pass<ov::pass::MVN6Decomposition>();
        // Run these broadcast optimizations earlier to ensure that those are executed before NopElimination/ConstantFolding
        manager.register_pass<ov::pass::BroadcastElementwiseFusion>();
        manager.register_pass<ov::pass::BroadcastTransition>();

        manager.register_pass<ov::pass::KeepConstantsPrecisionAndAddConverts>();
        pass_config->set_callback<ov::pass::KeepConstantsPrecisionAndAddConverts>(
            [](const_node_ptr& node) -> bool {
                auto next_node = node->get_output_target_inputs(0).begin()->get_node();
                if (is_type<ov::op::v0::Convert>(next_node)) {
                    next_node = next_node->get_output_target_inputs(0).begin()->get_node();
                }
                return !is_type<ov::op::v0::MatMul>(next_node);
            });

        manager.register_pass<ov::pass::MarkDequantizationSubgraph>(ov::element::TypeVector{ov::element::u8, ov::element::u4, ov::element::i4}, true);
        // Need to check if transfomrations work correctly for mixed models with both compression and quantization at the same time.
        if (!is_model_quantized)
            pass_config->set_callback<ov::pass::MarkDequantizationSubgraph>(is_non_supported_decompression_op);

        manager.register_pass<ov::intel_gpu::MoveConvertAfterGather>();

        const bool keep_precision_sensitive_in_fp32_1 = true;
        const bool convert_input_output_precision = false;
        const bool store_original_precision_as_rt_attribute = true;
        manager.register_pass<ov::pass::ConvertPrecision>(fp_convert_precision_map,
                                                          empty_fuse_map,
                                                          keep_precision_sensitive_in_fp32_1,
                                                          convert_input_output_precision,
                                                          store_original_precision_as_rt_attribute);

        manager.register_pass<ov::pass::CommonOptimizations>();

        manager.register_pass<ov::pass::WrapInterpolateIntoTransposes>();
        manager.register_pass<ov::pass::TransposeSinking>();

        if (!unroll_loop) {
            manager.register_pass<ov::pass::BidirectionalLSTMSequenceDecomposition>();
            manager.register_pass<ov::pass::BidirectionalGRUSequenceDecomposition>();
            manager.register_pass<ov::pass::BidirectionalRNNSequenceDecomposition>();
        }

        manager.register_pass<ov::intel_gpu::ConvertBinaryConvolutionToConvolution>();
        manager.register_pass<ov::pass::ConvertSequenceToTensorIterator>();
        manager.register_pass<ov::pass::ConvertOpSet3ToOpSet2>();
        manager.register_pass<ov::pass::ConvertOpSet2ToOpSet1>();

        manager.register_pass<ov::pass::LSTMCellDecomposition>();
        manager.register_pass<ov::pass::GRUCellDecomposition>();
        manager.register_pass<ov::pass::RNNCellDecomposition>();

        if (unroll_loop) {
            manager.register_pass<ov::pass::BidirectionalLSTMSequenceDecomposition>();
            manager.register_pass<ov::pass::BidirectionalGRUSequenceDecomposition>();
            manager.register_pass<ov::pass::BidirectionalRNNSequenceDecomposition>();
        }

        manager.register_pass<ConvertShapeOf1To3>();
        manager.register_pass<ov::pass::ConvertNMS1ToNMS9>();
        manager.register_pass<ov::pass::ConvertNMS3ToNMS9>();
        manager.register_pass<ov::pass::ConvertNMS4ToNMS9>();
        manager.register_pass<ov::pass::ConvertNMS5ToNMS9>();
        manager.register_pass<ov::pass::ConvertNMS9ToNMSIEInternal>();
        manager.register_pass<ov::pass::ConvertNMSRotatedToNMSIEInternal>();
        manager.register_pass<ov::pass::ConvertGP9ToGPIEInternal>();
        manager.register_pass<ov::pass::ConvertMatrixNmsToMatrixNmsIE>();
        manager.register_pass<ov::pass::ConvertGather0D>();
        manager.register_pass<ov::pass::ConvertPriorBox8To0, false>();
        manager.register_pass<ov::pass::ConvertMulticlassNmsToMulticlassNmsIE>();
        manager.register_pass<ov::pass::TransposeMatMul>();
        manager.register_pass<ov::pass::ConvertPad12ToPad1, false>();

        precisions_map int_convert_precision_map {
                {ov::element::i64, ov::element::i32},
                {ov::element::u64, ov::element::i32},
                {ov::element::u16, ov::element::i32},
                {ov::element::u32, ov::element::i32},
                {ov::element::boolean, ov::element::u8},
                {ov::element::i4, ov::element::i8},
                {ov::element::u4, ov::element::u8},
        };

        manager.register_pass<ov::pass::Validate>();
        const bool keep_precision_sensitive_in_fp32_2 = true;
        manager.register_pass<ov::pass::ConvertPrecision>(int_convert_precision_map,
                                                          empty_fuse_map,
                                                          keep_precision_sensitive_in_fp32_2,
                                                          convert_input_output_precision);

        pass_config->disable<ov::pass::EyeDecomposition>();

        // disable conversion to legacy and use the new mixed precision
        // in which precision sensitive nodes are kept in FP32
        pass_config->disable<ov::pass::ConvertCompressedOnlyToLegacy>();

        // SpaceToDepth/DepthToSpace node implementation supports only equal input/output tensors with rank <= 5
        pass_config->set_callback<ov::pass::ConvertSpaceToDepth,
                                  ov::pass::ConvertDepthToSpace>(
                [](const_node_ptr &node) -> bool {
                    return node->input_value(0).get_partial_shape().size() <= 5lu &&
                        node->input_value(0).get_partial_shape().size() == node->get_output_partial_shape(0).size();
                });

        pass_config->set_callback<ov::pass::ConvertBatchToSpace,
                                  ov::pass::ConvertSpaceToBatch>(
                [](const_node_ptr &node) -> bool {
                    const auto& rank = node->input(0).get_partial_shape().rank().get_length();
                    return rank <= 5;
                });

        // Convert reduce to reshape expected to be optimized out
        manager.register_pass<ov::pass::ConvertReduceToReshape>();

        if (device_info.supports_immad) {
            // oneDNN reduction is used
            pass_config->disable<ov::pass::ConvertReduceSumToPooling>();
            pass_config->disable<ov::pass::ConvertReduceMeanToPooling>();
            pass_config->disable<ov::pass::ConvertReduceMaxToPooling>();
            manager.register_pass<ConvertAvgPoolingToReduce>();
            manager.register_pass<DecomposeReduceForFalseKeepDims>();
        } else {
            pass_config->set_callback<ov::pass::ConvertReduceSumToPooling>(
            [](const_node_ptr &node) -> bool {
                return disable_reduce_decomposition<ov::op::v1::ReduceSum>(node);
            });

            pass_config->set_callback<ov::pass::ConvertReduceMeanToPooling>(
            [](const_node_ptr &node) -> bool {
                return disable_reduce_decomposition<ov::op::v1::ReduceMean>(node);
            });

            pass_config->set_callback<ov::pass::ConvertReduceMaxToPooling>(
            [](const_node_ptr &node) -> bool {
                return disable_reduce_decomposition<ov::op::v1::ReduceMax>(node);
            });
        }

        auto isCellPrimitiveSupported = [](const_node_ptr &node) -> bool {
            if (std::dynamic_pointer_cast<const ov::op::v0::RNNCell>(node)) {
                return false;
            } else if (std::dynamic_pointer_cast<const ov::op::v3::GRUCell>(node)) {
                return false;
            } else if (const auto &lstm_cell = std::dynamic_pointer_cast<const ov::op::v4::LSTMCell>(node)) {
                return lstm_cell->get_clip() == 0.0f && lstm_cell->get_activations() == std::vector<std::string>{"sigmoid", "tanh", "tanh"};
            } else if (const auto &lstm_cell_v1 = std::dynamic_pointer_cast<const ov::op::v0::LSTMCell>(node)) {
                return lstm_cell_v1->get_clip() == 0.0f && lstm_cell_v1->get_activations() == std::vector<std::string>{"sigmoid", "tanh", "tanh"};
            }
            return false;
        };

        // Sequences supported by the plugin shouldn't be converted to TensorIterator.
        // sequence_length input is not supported in all Sequences, so if is_seq_len_provided() == true, we
        // should always convert to TensorIterator.
        // RNN/GRU Sequences are not supported in GPU plugin
        // LSTM Sequence supported with clip == 0, and activations have default values (sigmoid, tanh, tanh)
        auto isSequencePrimitiveSupported = [](const_node_ptr &node) -> bool {
            const auto& data = node->input(0);
            const auto& data_pshape = data.get_partial_shape();
            if (data_pshape.rank().is_static() && data_pshape.rank().get_length() > 1 && !data_pshape[1].is_static())
                return false;
            auto max_seq_len = data.get_shape().at(1);
            if (std::dynamic_pointer_cast<const ov::op::v5::RNNSequence>(node)) {
                return false;
            } else if (std::dynamic_pointer_cast<const ov::op::v5::GRUSequence>(node)) {
                return false;
            } else if (const auto &lstm_seq = std::dynamic_pointer_cast<const ov::op::v5::LSTMSequence>(node)) {
                return lstm_seq->get_clip() == 0.0f &&
                       lstm_seq->get_activations() == std::vector<std::string>{"sigmoid", "tanh", "tanh"} &&
                       max_seq_len < 16 &&
                       !ov::op::util::is_seq_len_provided(lstm_seq->get_input_node_shared_ptr(0),
                                                          lstm_seq->get_input_node_shared_ptr(3));
            }
            return false;
        };

        pass_config->set_callback<ov::pass::RNNCellDecomposition,
                                  ov::pass::GRUCellDecomposition,
                                  ov::pass::LSTMCellDecomposition>(
            [isCellPrimitiveSupported](const_node_ptr &node) -> bool {
                return isCellPrimitiveSupported(node);
            });

        if (unroll_loop) {
            pass_config->set_callback<ov::pass::ConvertRNNSequenceToTensorIterator,
                    ov::pass::ConvertGRUSequenceToTensorIterator,
                    ov::pass::ConvertLSTMSequenceToTensorIterator>(
                    [isSequencePrimitiveSupported](const_node_ptr &node) -> bool {
                        return isSequencePrimitiveSupported(node);
                    });
        }


        pass_config->set_callback<ov::pass::MVN6Decomposition>(
            [](const_node_ptr &node) -> bool {
                const auto mvn = std::dynamic_pointer_cast<const ov::op::v6::MVN>(node);
                if (mvn != nullptr && node->get_input_size() == 2) {
                    if (auto axes_node = dynamic_cast<ov::op::v0::Constant*>(mvn->get_input_node_ptr(1))) {
                        auto mvn_axes = axes_node->cast_vector<int64_t>();
                        auto out_rank = mvn->get_output_partial_shape(0).size();
                        ov::util::normalize_axes(mvn.get(), out_rank, mvn_axes);

                        std::sort(mvn_axes.begin(), mvn_axes.end());

                        // Supported cases:
                        // 2 <= out_rank <= 5
                        // axes set: [out_rank - 1, out_rank - 2, ... r] where r > 1
                        // basically impl supports cases when tensor can be reshaped to [d1, d2]
                        // so that d2 is set of dimensions for normalization

                        // Skip unsupported ranks
                        if (out_rank == 1 || out_rank > 5)
                            return false;

                        // check axes set
                        for (size_t i = 0; i < mvn_axes.size(); i++) {
                            auto axis = mvn_axes[mvn_axes.size() - i - 1];
                            if (axis != static_cast<int64_t>(out_rank - i - 1) || axis == 0) {
                                  return false;
                            }
                        }
                        return true;
                    }
                }
                return false;
            });

        pass_config->enable<ov::pass::NormalizeL2Decomposition>();
        pass_config->set_callback<ov::pass::NormalizeL2Decomposition>(
            [](const_node_ptr &node) -> bool {
            // Condition to filter out axes such as [0, 1, 2] which is not supported currently.
            const auto norm = ov::as_type_ptr<const ov::op::v0::NormalizeL2>(node);
            const auto inputRank = norm->get_input_partial_shape(0).size();
            auto axesNode = ov::as_type_ptr<const ov::op::v0::Constant>(norm->get_input_node_shared_ptr(1));
            const auto axes = axesNode->cast_vector<size_t>();
            const auto isSupportedAxes = [](const std::vector<size_t> &axes, const size_t inputRank) {
                if (axes.size() == 1 && axes[0] == 1) {
                    return true;
                } else if (axes.size() == inputRank - 1) {
                    auto sortAxes = axes;
                    std::sort(sortAxes.begin(), sortAxes.end());
                    for (size_t i = 0; i < sortAxes.size(); i++) {
                        if (sortAxes[i] != i + 1)
                            return false;
                    }
                    return true;
                }
                return false;
            };

            if (!isSupportedAxes(axes, inputRank) && ov::shape_size(axesNode->get_shape()) != 0) {
                return false;
            }
            return true;
            });

        pass_config->enable<ov::pass::SoftmaxDecomposition>();
        pass_config->set_callback<ov::pass::SoftmaxDecomposition>(
            [](const_node_ptr &node) -> bool {
                return node->input_value(0).get_partial_shape().rank().get_length() <= 5;
            });

        // List of enabled/disabled transformations
        pass_config->disable<ov::pass::ConvertGELU>();
        pass_config->disable<ov::pass::Gelu7Downgrade>();
        pass_config->disable<ov::pass::ConvertMod>();
        pass_config->disable<ov::pass::ConvertShuffleChannels3>();
        pass_config->disable<ov::pass::HSwishDecomposition>();
        pass_config->disable<ov::pass::HSigmoidDecomposition>();
        pass_config->disable<ov::pass::ReduceL1Decomposition>();
        pass_config->disable<ov::pass::ReduceL2Decomposition>();
        pass_config->disable<ov::pass::SoftPlusDecomposition>();
        pass_config->disable<ov::pass::LogSoftmaxDecomposition>();
        pass_config->disable<ov::pass::ConvertBroadcast3>();
        pass_config->disable<ov::pass::WeightsDequantizeToFakeQuantize>();
        pass_config->disable<ov::pass::SimplifyCTCGreedyDecoderSeqLen>();
        pass_config->disable<ov::pass::ConvertSoftMax8ToSoftMax1>();
        pass_config->disable<ov::pass::ConvertShapeOf3>();
        pass_config->disable<ov::pass::ConvertGather8ToGather7>();
        pass_config->disable<ov::pass::ConvertGather7ToGather1>();
        pass_config->disable<ov::pass::ConvertTopK11ToTopK3>();
<<<<<<< HEAD
        pass_config->disable<ov::pass::GroupNormalizationDecomposition>();
        pass_config->disable<ov::pass::SliceToStridedSlice>();
=======
>>>>>>> 09f5b0ff

        pass_config->enable<ov::pass::ConvertInterpolate1ToInterpolate4>();

        if (enableInt8) {
            pass_config->set_callback<ov::pass::ConvertQuantizeDequantize>([&](const_node_ptr &node) -> bool {
                return ov::pass::low_precision::NetworkHelper::areQuantizeAndDequantizeSupportedForMultiply(node, defaultPrecisions);
            });
        }

        manager.run_passes(func);
    }

    if (enableInt8) {
        OV_ITT_SCOPED_TASK(itt::domains::intel_gpu_plugin, "TransformationsPipeline::apply::lpt");
        using namespace ov::pass::low_precision;

        auto supportedPrecisions = std::vector<PrecisionsRestriction>({
            PrecisionsRestriction::create<ov::op::v1::Convolution>({
                {{0}, {ov::element::u8, ov::element::i8}},
                {{1}, {ov::element::i8}},
            }),
            PrecisionsRestriction::create<ov::op::v1::ConvolutionBackpropData>({
                {{0}, {ov::element::u8, ov::element::i8}},
                {{1}, {ov::element::i8}}
            }),
            PrecisionsRestriction::create<ov::op::v1::GroupConvolution>({
                {{0}, {ov::element::u8, ov::element::i8}},
                {{1}, {ov::element::i8}}
            }),
            PrecisionsRestriction::create<ov::op::v5::LSTMSequence>(PrecisionsRestriction::PrecisionsByPorts{}),
            PrecisionsRestriction::create<ov::op::v5::GRUSequence>(PrecisionsRestriction::PrecisionsByPorts{})
        });

        auto perTensorQuantization = std::vector<QuantizationGranularityRestriction>({
            QuantizationGranularityRestriction::create<ov::op::v1::Convolution>({0}),
            QuantizationGranularityRestriction::create<ov::op::v1::ConvolutionBackpropData>({0}),
        });

        ov::pass::Manager lptManager;

        auto lptPassConfig = lptManager.get_pass_config();
        // quantized LSTMSequence / GPUSequence are not supported yet. Avoid extra transformation
        lptPassConfig->disable<ov::pass::low_precision::RecurrentCellTransformation>();
        lptPassConfig->set_callback<ov::pass::low_precision::MarkupPrecisions>([](const_node_ptr& node) -> bool {
            if (const auto mulitply = std::dynamic_pointer_cast<const ov::op::v1::Multiply>(node)) {
                return !MultiplyToGroupConvolutionTransformation::canBeTransformedToGroupConvolution(mulitply);
            }
            return false;
        });
        lptPassConfig->set_callback<ConvolutionBackpropDataTransformation>([func, defaultPrecisions](const_node_ptr& node) -> bool {
            auto fillStaticChannel = [func](const ov::PartialShape& shape, size_t& channel) -> bool {
                const auto rank = shape.rank();
                if (rank.is_dynamic()) {
                    return false;
                }
                if (rank.get_length() < 2l) {
                    return false;
                }
                const auto& dimension = shape[1];
                if (dimension.is_dynamic()) {
                    return false;
                }
                channel = dimension.get_length();
                return true;
            };

            size_t inputChannels = 0;
            if (!fillStaticChannel(node->get_input_partial_shape(0), inputChannels)) {
                return true;
            }

            size_t outputChannels = 0;
            if (!fillStaticChannel(node->get_output_partial_shape(0), outputChannels)) {
                return true;
            }


            if ((inputChannels % 4 != 0) || (outputChannels % 16 != 0)) {
                return true;
            }

            return LayerTransformation::isAsymmetricQuantization(node, defaultPrecisions)
                || WeightableLayerTransformation::isAsymmetricOnWeights(node, defaultPrecisions);
        });

        lptPassConfig->set_callback<MultiplyToGroupConvolutionTransformation>([&](const_node_ptr& node) -> bool {
            // disable MultiplyToGroupConvolution if Multiply with Constant can be fused

            const auto dequantization = NetworkHelper::getDequantization(node, defaultPrecisions, 0, true);
            std::shared_ptr<ov::Node> parent = dequantization.empty() ? nullptr : dequantization.data.get_node()->shared_from_this();
            if (parent == nullptr) {
                const auto constantNode = NetworkHelper::getConstantInput(node);
                const auto constant = constantNode == nullptr ? nullptr : ov::as_type_ptr<ov::op::v0::Constant>(constantNode);
                if (constant != nullptr) {
                    auto parent = node->get_input_node_shared_ptr(0);
                    if (parent == constant) {
                        parent = node->get_input_node_shared_ptr(1);
                    }
                }
            }

            if (parent != nullptr) {
                const auto parentHasOneConsumer = parent->get_output_target_inputs(0).size() == 1ul;
                if (parentHasOneConsumer) {
                    return true;
                }
            }

            // disable MultiplyToGroupConvolution for Multiply with scalar

            if (MultiplyToGroupConvolutionTransformation::isDynamicOrScalar(node)) {
                return true;
            }

            return false;
        });

        bool reshapeIgnorePerTensorQuantizationCheck = false;
        if (device_info.supports_immad) // Disable reshape transform until onednn i8 fc is optimized
            reshapeIgnorePerTensorQuantizationCheck = true;
        auto params = LayerTransformation::Params(true, element::f32, defaultPrecisions, reshapeIgnorePerTensorQuantizationCheck);
        lptManager.register_pass<LowPrecision>(supportedPrecisions, perTensorQuantization, params);
        lptManager.run_passes(func);
    }

    {
        OV_ITT_SCOPED_TASK(itt::domains::intel_gpu_plugin, "TransformationsPipeline::apply::run_passes");
        ov::pass::Manager manager;
        // This ConstantFolding pass is added to fold reshapes added for constant inputs on NMS internal operation which prevents upper-bound calculation
        // TODO: check why we have these reshapes
        manager.register_pass<ov::pass::ConstantFolding>();

        manager.register_pass<ov::pass::UnrollTensorIterator>();
        auto pass_config = manager.get_pass_config();
        pass_config->set_callback<ov::pass::UnrollTensorIterator>(
            [unroll_loop](const std::shared_ptr<const ov::Node> &node) -> bool {
                auto sub_graph_op = std::dynamic_pointer_cast<const ov::op::util::SubGraphOp>(node);
                int64_t num_iter = sub_graph_op->get_num_iterations();
                if (!unroll_loop)
                    return num_iter != 1;
                return num_iter >= 16;
            });

        manager.run_passes(func);
    }

    {
        ov::pass::Manager manager;
        manager.register_pass<ov::intel_gpu::ConvertMatMulToFullyConnected>();
        manager.register_pass<ov::intel_gpu::MoveFCReshapeToWeights>();
        manager.register_pass<ov::intel_gpu::ConvertFullyConnectedToFullyConnectedCompressed>();
        manager.register_pass<ov::intel_gpu::ConvertGatherToGatherCompressed>();
        manager.register_pass<ov::intel_gpu::RMSFusion>();
        manager.register_pass<ov::intel_gpu::KVCacheFusion>();

        // This is supposed to be the last pass to ensure that we don't have name collisions until
        // GPU plugin stops using friendly names for program creation
        manager.register_pass<ov::pass::ResolveNameCollisions>(true);

        manager.run_passes(func);
    }
}
}  // namespace intel_gpu
}  // namespace ov<|MERGE_RESOLUTION|>--- conflicted
+++ resolved
@@ -545,12 +545,9 @@
         pass_config->disable<ov::pass::ConvertGather8ToGather7>();
         pass_config->disable<ov::pass::ConvertGather7ToGather1>();
         pass_config->disable<ov::pass::ConvertTopK11ToTopK3>();
-<<<<<<< HEAD
         pass_config->disable<ov::pass::GroupNormalizationDecomposition>();
         pass_config->disable<ov::pass::SliceToStridedSlice>();
-=======
->>>>>>> 09f5b0ff
-
+      
         pass_config->enable<ov::pass::ConvertInterpolate1ToInterpolate4>();
 
         if (enableInt8) {
