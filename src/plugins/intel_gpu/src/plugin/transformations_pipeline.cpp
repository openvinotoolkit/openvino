// Copyright (C) 2018-2025 Intel Corporation
// SPDX-License-Identifier: Apache-2.0
//

#include <algorithm>
#include <cctype>
#include <cmath>
#include <limits>
#include <map>
#include <memory>
#include <string>
#include <tuple>
#include <vector>

#include "openvino/opsets/opset10.hpp"
#include "intel_gpu/plugin/transformations_pipeline.hpp"
#include "intel_gpu/runtime/debug_configuration.hpp"
#include "intel_gpu/runtime/itt.hpp"
#include "low_precision/add.hpp"
#include "low_precision/concat.hpp"
#include "low_precision/convolution.hpp"
#include "low_precision/convolution_backprop_data.hpp"
#include "low_precision/fold_convert.hpp"
#include "low_precision/fuse_convert.hpp"
#include "low_precision/group_convolution.hpp"
#include "low_precision/low_precision.hpp"
#include "low_precision/mat_mul.hpp"
#include "low_precision/multiply_to_group_convolution.hpp"
#include "low_precision/mvn.hpp"
#include "low_precision/network_helper.hpp"
#include "low_precision/pull_reshape_through_dequantization.hpp"
#include "low_precision/pull_transpose_through_dequantization.hpp"
#include "low_precision/recurrent_cell.hpp"
#include "low_precision/rt_info/bias_attribute.hpp"
#include "low_precision/strided_slice.hpp"
#include "low_precision/transpose.hpp"
#include "openvino/core/deprecated.hpp"
#include "openvino/core/type/element_type.hpp"
#include "openvino/core/validation_util.hpp"
#include "openvino/op/constant.hpp"
#include "openvino/op/convolution.hpp"
#include "openvino/op/gather.hpp"
#include "openvino/op/group_conv.hpp"
#include "openvino/op/gru_cell.hpp"
#include "openvino/op/gru_sequence.hpp"
#include "openvino/op/lstm_cell.hpp"
#include "openvino/op/lstm_sequence.hpp"
#include "openvino/op/multiply.hpp"
#include "openvino/op/mvn.hpp"
#include "openvino/op/normalize_l2.hpp"
#include "openvino/op/reduce_max.hpp"
#include "openvino/op/reduce_mean.hpp"
#include "openvino/op/reduce_sum.hpp"
#include "openvino/op/reshape.hpp"
#include "openvino/op/rnn_cell.hpp"
#include "openvino/op/rnn_sequence.hpp"
#include "openvino/op/scaled_dot_product_attention.hpp"
#include "openvino/op/squeeze.hpp"
#include "openvino/op/unsqueeze.hpp"
#include "openvino/op/util/sub_graph_base.hpp"
#include "openvino/pass/constant_folding.hpp"
#include "openvino/pass/manager.hpp"
#include "openvino/pass/visualize_tree.hpp"
#include "openvino/pass/pattern/op/wrap_type.hpp"
#include "plugin/transformations/binary_conv_to_conv.hpp"
#include "plugin/transformations/clamp_fp16_output.hpp"
#include "plugin/transformations/convert_fc_to_compressed.hpp"
#include "plugin/transformations/convert_matmul_to_fc.hpp"
#include "plugin/transformations/convert_stridedslices_to_variadicsplit.hpp"
#include "plugin/transformations/decompose_reduce_scalar_output.hpp"
#include "plugin/transformations/fc_convert_fusion.hpp"
#include "plugin/transformations/fc_horizontal_fusion.hpp"
#include "plugin/transformations/kv_cache_fusion.hpp"
#include "plugin/transformations/move_fc_reshape_to_weights.hpp"
#include "plugin/transformations/bcast_and_pad_zp_buffers.hpp"
#include "plugin/transformations/print_model_statistics.hpp"
#include "plugin/transformations/fc_per_layer_scaling.hpp"
#include "plugin/transformations/transpose_fusion.hpp"
#include "plugin/transformations/indirect_kv_cache.hpp"
#include "plugin/transformations/kv_cache_compression.hpp"
#include "plugin/transformations/convert_convolution.hpp"
#include "plugin/transformations/unsqueeze_broadcast_reshape_matmul_fusion.hpp"
#include "plugin/transformations/unsqueeze_broadcast_reshape_sdpa_fusion.hpp"
#include "plugin/transformations/increase_position_ids_precision.hpp"
#include "plugin/transformations/group_norm_composition.hpp"
#include "plugin/transformations/dynamic_quantize_fully_connected.hpp"
#include "plugin/transformations/optimize_subsequent_reshapes.hpp"
#include "plugin/transformations/lora_horizontal_fusion.hpp"
#include "plugin/transformations/sink_reshape.hpp"
#include "transformations/common_optimizations/nop_elimination.hpp"
#include "transformations/common_optimizations/rms_fusion.hpp"
#include "transformations/common_optimizations/broadcast_elementwise_fusion.hpp"
#include "transformations/common_optimizations/broadcast_transition.hpp"
#include "transformations/common_optimizations/common_optimizations.hpp"
#include "transformations/common_optimizations/convert_quantize_dequantize.hpp"
#include "transformations/common_optimizations/lin_op_sequence_fusion.hpp"
#include "transformations/common_optimizations/lstm_cell_fusion.hpp"
#include "transformations/common_optimizations/move_eltwise_up_data_movement.hpp"
#include "transformations/common_optimizations/mvn_fusion.hpp"
#include "transformations/common_optimizations/sdpa_scale_fusion.hpp"
#include "transformations/common_optimizations/activations_scaling.hpp"
#include "transformations/common_optimizations/softmax_fusion.hpp"
#include "transformations/common_optimizations/glu_fusion.hpp"
#include "transformations/common_optimizations/shared_ops_optimization.hpp"
#include "transformations/common_optimizations/transpose_sinking.hpp"
#include "transformations/common_optimizations/weights_dequantize_to_fake_quantize.hpp"
#include "transformations/common_optimizations/wrap_interpolate_into_transposes.hpp"
#include "transformations/common_optimizations/fuse_rotary_positional_embeddings.hpp"
#include "transformations/control_flow/unroll_tensor_iterator.hpp"
#include "transformations/convert_pooling_to_reduce.hpp"
#include "transformations/convert_precision.hpp"
#include "transformations/convert_shapeof.hpp"
#include "transformations/decompose_reduce_for_false_keepdims.hpp"
#include "transformations/einsum_decomposition.hpp"
#include "transformations/fp16_compression/convert_compression_only_to_legacy.hpp"
#include "transformations/fp16_compression/mark_decompression_convert_constant_folding.hpp"
#include "transformations/init_node_info.hpp"
#include "transformations/low_precision/mark_dequantization_subgraph.hpp"
#include "transformations/op_conversions/bidirectional_sequences_decomposition.hpp"
#include "transformations/op_conversions/convert_batch_to_space.hpp"
#include "transformations/op_conversions/convert_broadcast3.hpp"
#include "transformations/op_conversions/convert_deformable_conv_v8_to_v1.hpp"
#include "transformations/op_conversions/convert_depth_to_space.hpp"
#include "transformations/op_conversions/convert_divide.hpp"
#include "transformations/op_conversions/convert_gather_0d.hpp"
#include "transformations/op_conversions/convert_gather_downgrade.hpp"
#include "transformations/op_conversions/convert_gelu.hpp"
#include "transformations/op_conversions/convert_gather_to_compressed.hpp"
#include "transformations/op_conversions/convert_gp9_to_gp_ie_internal.hpp"
#include "transformations/op_conversions/convert_interpolate1_to_interpolate4.hpp"
#include "transformations/op_conversions/convert_matrix_nms_to_matrix_nms_ie.hpp"
#include "transformations/op_conversions/convert_mod.hpp"
#include "transformations/op_conversions/convert_multiclass_nms_to_multiclass_nms_ie.hpp"
#include "transformations/op_conversions/convert_nms9_to_nms_ie_internal.hpp"
#include "transformations/op_conversions/convert_nms_rotated_to_nms_ie_internal.hpp"
#include "transformations/op_conversions/convert_pad12_downgrade.hpp"
#include "transformations/op_conversions/convert_pad_to_group_conv.hpp"
#include "transformations/op_conversions/convert_previous_nms_to_nms_9.hpp"
#include "transformations/op_conversions/convert_prior_box_v8_to_v0.hpp"
#include "transformations/op_conversions/convert_reduce_to_pooling.hpp"
#include "transformations/op_conversions/convert_reduce_to_reshape.hpp"
#include "transformations/op_conversions/convert_sequences_to_tensor_iterator.hpp"
#include "transformations/op_conversions/convert_shapeof3.hpp"
#include "transformations/op_conversions/convert_shuffle_channels3.hpp"
#include "transformations/op_conversions/convert_softmax_downgrade.hpp"
#include "transformations/op_conversions/convert_space_to_batch.hpp"
#include "transformations/op_conversions/convert_space_to_depth.hpp"
#include "transformations/op_conversions/convert_subtract.hpp"
#include "transformations/op_conversions/convert_ti_to_sequences.hpp"
#include "transformations/op_conversions/convert_topk11_downgrade.hpp"
#include "transformations/op_conversions/eye_decomposition.hpp"
#include "transformations/op_conversions/gelu7_downgrade.hpp"
#include "transformations/op_conversions/gru_cell_decomposition.hpp"
#include "transformations/op_conversions/hsigmoid_decomposition.hpp"
#include "transformations/op_conversions/hswish_decomposition.hpp"
#include "transformations/op_conversions/log_softmax_decomposition.hpp"
#include "transformations/op_conversions/lstm_cell_decomposition.hpp"
#include "transformations/op_conversions/mvn6_decomposition.hpp"
#include "transformations/op_conversions/normalize_l2_decomposition.hpp"
#include "transformations/op_conversions/reduce_l1_decomposition.hpp"
#include "transformations/op_conversions/reduce_l2_decomposition.hpp"
#include "transformations/op_conversions/rnn_cell_decomposition.hpp"
#include "transformations/op_conversions/simplify_ctc_greedy_decoder_seq_len.hpp"
#include "transformations/op_conversions/softmax_decomposition.hpp"
#include "transformations/op_conversions/softplus_decomposition.hpp"
#include "transformations/op_conversions/scaled_dot_product_attention_decomposition.hpp"
#include "transformations/op_conversions/group_normalization_decomposition.hpp"
#include "transformations/opset_conversions/convert_opset2_to_opset1.hpp"
#include "transformations/opset_conversions/convert_opset3_to_opset2.hpp"
#include "transformations/resolve_names_collisions.hpp"
#include "transformations/rt_info/dequantization_node.hpp"
#include "transformations/rt_info/fused_names_attribute.hpp"
#include "transformations/rt_info/keep_const_precision.hpp"
#include "transformations/smart_reshape/matmul_sr.hpp"

namespace {
template<typename T>
static bool disable_reduce_decomposition(const std::shared_ptr<const ov::Node> node) {
    if (auto op = std::dynamic_pointer_cast<const T>(node)) {
        if (op->input(0).get_partial_shape()[0].is_static()) {
            bool fp16_batch_not_1 = op->get_element_type() == ov::element::f16 && op->input(0).get_partial_shape()[0] != 1;
            return !fp16_batch_not_1;
        }
    }
    return false;
}

static bool is_decompression_multiply(const std::shared_ptr<const ov::Node> node, bool supports_immad) {
    std::vector<ov::DiscreteTypeInfo> target_consumers = { ov::opset1::MatMul::get_type_info_static(),
                                                           ov::op::v8::Gather::get_type_info_static(),
                                                           ov::op::v1::Convolution::get_type_info_static(),
                                                           ov::opset1::Convolution::get_type_info_static(),
                                                           ov::op::v1::ConvolutionBackpropData::get_type_info_static(),
                                                           ov::opset1::ConvolutionBackpropData::get_type_info_static(),
                                                           ov::opset1::GroupConvolution::get_type_info_static() };

    std::vector<ov::DiscreteTypeInfo> convolutions = { ov::op::v1::Convolution::get_type_info_static(),
                                                       ov::opset1::Convolution::get_type_info_static(),
                                                       ov::op::v1::ConvolutionBackpropData::get_type_info_static(),
                                                       ov::opset1::ConvolutionBackpropData::get_type_info_static(),
                                                       ov::opset1::GroupConvolution::get_type_info_static() };

    auto all_has_types = [](const std::set<ov::Input<ov::Node>>& consumers, const std::vector<ov::DiscreteTypeInfo>& types) {
        return std::all_of(consumers.begin(), consumers.end(), [&types](const ov::Input<ov::Node>& input) {
            return cldnn::one_of(input.get_node()->get_type_info(), types);
        });
    };

    const auto consumers = node->get_output_target_inputs(0);

    for (const auto& consumer : consumers) {
        const auto& type_info = consumer.get_node()->get_type_info();
        if (cldnn::one_of(type_info, target_consumers)) {
            if (cldnn::one_of(type_info, convolutions) && consumer.get_node()->input_value(0).get_partial_shape().is_dynamic()) {
                return false;
            }
            return true;
        }
    }

    auto are_multiply_from_decompression = [&](const ov::Input<ov::Node> consumer) {
        if (!cldnn::one_of(consumer.get_node()->get_type_info(), { ov::op::v1::Multiply::get_type_info_static() }))
            return false;
        const auto child_consumers = consumer.get_node()->get_output_target_inputs(0);

        for (const auto& child_consumer : child_consumers) {
            const auto& type_info = child_consumer.get_node()->get_type_info();
            if (cldnn::one_of(type_info, target_consumers)) {
                if (cldnn::one_of(type_info, convolutions) && child_consumer.get_node()->input_value(0).get_partial_shape().is_dynamic()) {
                    return false;
                }
                return true;
            }
        }
        return false;
    };

    auto are_converts_from_decompression = [&](const std::set<ov::Input<ov::Node>>& consumers) {
        if (!all_has_types(consumers, { ov::opset1::Convert::get_type_info_static() }))
            return false;
        for (const auto& consumer : consumers) {
            const auto child_consumers = consumer.get_node()->get_output_target_inputs(0);
            for (const auto& child_consumer : child_consumers) {
                const auto& type_info = child_consumer.get_node()->get_type_info();
                if (cldnn::one_of(type_info, target_consumers)) {
                    if (cldnn::one_of(type_info, convolutions) && child_consumer.get_node()->input_value(0).get_partial_shape().is_dynamic()) {
                        return false;
                    }
                    return true;
                }
                if (are_multiply_from_decompression(child_consumer)) {
                    continue;
                }
                return false;
            }
        }
        return true;
    };

    if (all_has_types(consumers, { ov::opset1::Reshape::get_type_info_static() })) {
        for (const auto& consumer : consumers) {
            const auto child_consumers = consumer.get_node()->get_output_target_inputs(0);
            for (const auto& child_consumer : child_consumers) {
                const auto& type_info = child_consumer.get_node()->get_type_info();
                if (cldnn::one_of(type_info, target_consumers)) {
                    if (cldnn::one_of(type_info, convolutions) && child_consumer.get_node()->input_value(0).get_partial_shape().is_dynamic()) {
                        return false;
                    }
                    return true;
                } else if (are_converts_from_decompression(child_consumers)) {
                    return true;
                }
            }
        }
    }
    return are_converts_from_decompression(consumers);
}
}  // namespace

namespace cldnn {
extern bool query_microkernels_supported(cldnn::engine& e, const cldnn::ExecutionConfig& config);
extern bool check_cm_jit_support(cldnn::engine& e, const cldnn::ExecutionConfig& config);
}  // namespace cldnn

namespace ov::intel_gpu {

bool TransformationsPipeline::fuse_type_to_convert(const std::shared_ptr<ov::Node>& node, const precisions_map& precisions) {
    auto convert = ov::as_type_ptr<ov::opset10::Convert>(node);
    if (!convert)
        return false;
    const auto& from = node->get_output_element_type(0);
    auto it = precisions.find(from);
    if (it == precisions.end())
        return false;
    const auto& to = it->second;

    if (convert->get_convert_element_type() == ov::element::boolean && to.is_integral_number()) {
        // For Convert node, converting precision from numerical data types to boolean will lead to mathematical
        // error, because here the output precision boolean is replaced by u8:
        //  - floating point value 0.01 is converted to be 1 for boolean, but 0 for u8 - need to insert Ceil.
        //  - either float or int values should be clipped with the interval [0; 1] to mimic bool cast behavior, i.e.
        //  0 - is false, 1 - is true
        //  - to perform clamping correctly an Abs op should be inserted before Clamp
        // Thus an Abs, Ceil and Clamp nodes should be added before the Convert node for this scenario.
        ov::pass::NodeRegistry reg;
        const auto& in_prec = convert->get_input_element_type(0);
        auto parent_node = convert->input_value(0).get_node_shared_ptr();
        auto item = precisions.find(in_prec);
        if (item != precisions.end()) {
            // Add convert node for unsupported precision, such as FP64 or INT64
            parent_node = reg.make<ov::opset10::Convert>(parent_node, item->second);
        }
        if (in_prec.is_signed()) {
            parent_node = reg.make<ov::opset10::Abs>(parent_node);
        }
        if (in_prec.is_real()) {
            parent_node = reg.make<ov::opset10::Ceiling>(parent_node);
        }
        parent_node = reg.make<ov::opset10::Clamp>(parent_node, 0, 1);
        const auto new_convert = reg.make<ov::opset10::Convert>(parent_node, to);
        new_convert->set_friendly_name(convert->get_friendly_name());
        ov::copy_runtime_info(convert, reg.get());
        ov::replace_node(convert, new_convert);
        return true;
    }
    convert->set_convert_element_type(to);
    return true;
}

void TransformationsPipeline::apply(std::shared_ptr<ov::Model> func) {
    OV_ITT_SCOPED_TASK(itt::domains::intel_gpu_plugin, "TransformationsPipeline::apply");
    using const_node_ptr = const std::shared_ptr<const ov::Node>;

    const auto& defaultPrecisions = ov::pass::low_precision::precision_set::get_int8_support();
    const ov::element::TypeVector supported_woq_types = {ov::element::u8, ov::element::i8, ov::element::u4, ov::element::i4};
    bool enableInt8;
<<<<<<< HEAD
    ov::element::Type infer_precision = ov::element::dynamic;
    bool unroll_loop = config.get_property(ov::intel_gpu::enable_loop_unrolling);
=======
    ov::element::Type infer_precision = ov::element::undefined;
    bool unroll_loop = config.get_enable_loop_unrolling();
>>>>>>> c3ae4b03
    {
        ov::pass::Manager manager("Plugin:GPU");
        auto pass_config = manager.get_pass_config();
        manager.set_per_pass_validation(false);

        // Temporary solution, global rt info cleanup is needed
        for (auto& node : func->get_ops()) {
            ov::enable_constant_folding(node);
            ov::disable_keep_const_precision(node);
        }

        auto is_model_quantized = ov::pass::low_precision::LowPrecision::isFunctionQuantized(func);
        enableInt8 = config.get_enable_lp_transformations() && is_model_quantized;

        manager.register_pass<ov::pass::MarkDequantization>(
            std::vector<ov::element::Type>{ ov::element::i8, ov::element::u8, ov::element::i4, ov::element::u4 },
            !device_info.supports_immad);

        manager.register_pass<ov::pass::InitNodeInfo>();
        manager.register_pass<EinsumDecomposition>();

        precisions_map fp_convert_precision_map = {
                {ov::element::f64, ov::element::f32}
        };

        // call conversion of float types with keep_precision_sensitive_in_fp32 = true
        auto fp_precision_supported = [&](ov::element::Type e) -> bool {
            switch (e) {
                case ov::element::f16: return device_info.supports_fp16;
                case ov::element::f32: return true; // assume that all GPUs support f32 data type
                case ov::element::f64: return device_info.supports_fp64;
                case ov::element::bf16: return false;
                default: return false;
            }
            return false;
        };

        const auto fallback_precision = ov::element::f32;
        std::vector<ov::element::Type> fp_element_types = {
                ov::element::f32,
                ov::element::f16,
                ov::element::bf16
        };

        // Add conversion from FP data types to infer precision if it's specified
<<<<<<< HEAD
        infer_precision = config.get_property(ov::hint::inference_precision);
        if (infer_precision != ov::element::dynamic) {
=======
        infer_precision = config.get_inference_precision();
        if (infer_precision != ov::element::undefined) {
>>>>>>> c3ae4b03
            if (!fp_precision_supported(infer_precision))
                infer_precision = fallback_precision;

            for (auto& et : fp_element_types) {
                if (et != infer_precision) {
                    fp_convert_precision_map.insert({et, infer_precision});
                }
            }
        }

        // Add conversion from unsupported FP data types to f32 if we don't have a conversion to something valid already in the list
        for (auto& et : fp_element_types) {
            if (!fp_precision_supported(et)) {
                bool has_valid_conversion = fp_convert_precision_map.count(et) && fp_precision_supported(fp_convert_precision_map[et]);
                if (!has_valid_conversion) {
                    fp_convert_precision_map.insert(std::make_pair(et, fallback_precision));
                }
            }
        }

        type_to_fuse_map empty_fuse_map = {};
        manager.register_pass<ov::pass::Validate>();

        // fuse softmax, MVN patterns, so that they will not be marked as precision sensitive in ConvertPrecision
        manager.register_pass<ov::pass::SoftmaxFusion>();
        manager.register_pass<ov::pass::MVNFusion>();
        // decompose MVNs that sre not supported in GPU, so that they will be marked as precision sensitive in ConvertPrecision
        manager.register_pass<ov::pass::MVN6Decomposition>();
        // Run these broadcast optimizations earlier to ensure that those are executed before NopElimination/ConstantFolding
        manager.register_pass<ov::pass::BroadcastElementwiseFusion>();
        manager.register_pass<ov::pass::BroadcastTransition>();

        manager.register_pass<ov::pass::KeepConstantsPrecisionAndAddConverts>();
        pass_config->set_callback<ov::pass::KeepConstantsPrecisionAndAddConverts>(
            [](const_node_ptr& node) -> bool {
                auto next_node = node->get_output_target_inputs(0).begin()->get_node();
                if (is_type<ov::op::v0::Convert>(next_node)) {
                    next_node = next_node->get_output_target_inputs(0).begin()->get_node();
                }
                return !is_type<ov::op::v0::MatMul>(next_node);
            });

        manager.register_pass<ov::intel_gpu::GroupNormComposition>();

        // Disable subtract folding only for the dGPUs to meet the requirements of oneDNN:
        // it expects to have the same data type for weights and zero points (apply it only for u8 data type, since other compression
        // types are not supported by oneDNN)
        manager.register_pass<ov::pass::KeepConstPrecision>(supported_woq_types, !device_info.supports_immad);
        pass_config->set_callback<ov::pass::MarkDequantization,
                ov::pass::KeepConstPrecision>([&](const std::shared_ptr<const ov::Node> node) {
            return !is_decompression_multiply(node, device_info.supports_immad);
        });

        pass_config->set_callback<ov::pass::RMSFusion>([=](const_node_ptr& root) -> bool {
            if (!root->get_input_partial_shape(0).is_static()) {
                return false;
            }
            const auto& gamma_shape = root->get_input_partial_shape(0).to_shape();
            const int32_t vec_size = 8;
            return static_cast<int32_t>((gamma_shape.back() / vec_size)) > static_cast<int32_t>(device_info.max_work_group_size);
        });
        manager.register_pass<ov::pass::RMSFusion>(false);

        const bool keep_precision_sensitive_in_fp32_1 = true;
        const bool convert_input_output_precision = false;
        const bool store_original_precision_as_rt_attribute = true;

        manager.register_pass<ov::pass::ConvertPrecision>(fp_convert_precision_map,
                                                          empty_fuse_map,
                                                          keep_precision_sensitive_in_fp32_1,
                                                          convert_input_output_precision,
                                                          store_original_precision_as_rt_attribute);

        manager.register_pass<ov::pass::CommonOptimizations>();

        pass_config->set_callback<ov::pass::ScaledDotProductAttentionDecomposition>([&](const std::shared_ptr<const ov::Node> node){
            if (!config.get_enable_sdpa_optimization())
                return false;

            auto sdpa = ov::as_type_ptr<const ov::op::v13::ScaledDotProductAttention>(node);
            const auto& query_ps = sdpa->get_input_partial_shape(0);
            const auto& key_ps = sdpa->get_input_partial_shape(1);
            const auto& value_ps = sdpa->get_input_partial_shape(2);

            // Known limitations:
            // - The data type of SDPA should be fp16
            if (sdpa->get_output_element_type(0) != ov::element::f16)
                return false;

            // - The number of dimensions for each input is expected to be 4
            if (query_ps.size() != 4 || key_ps.size() != 4 || value_ps.size() != 4) {
                return false;
            }

            // - The head size of all Q, K, and V inputs should be the same static value
            if (query_ps[query_ps.size() - 1].is_dynamic() || key_ps[key_ps.size() - 1].is_dynamic() || value_ps[value_ps.size() - 1].is_dynamic()) {
                return false;
            }

            if (query_ps[query_ps.size() - 1].get_length() != key_ps[key_ps.size() - 1].get_length() ||
                query_ps[query_ps.size() - 1].get_length() != value_ps[value_ps.size() - 1].get_length()) {
                return false;
            }

            const auto head_size = query_ps[query_ps.size() - 1].get_length();
            if (device_info.supports_immad && cldnn::query_microkernels_supported(m_context->get_engine(), config) && head_size <= 256)
                return true;

            // - Head size should be 128 for any model type; or should be in the range of 64 to 256 for stateful LLMs because of performance reasons.
            //   This limitations is recommended to prevent performance drop in models with small head size, such as SD,
            //   until the SDPA operation is optimized for these cases
            const auto optimal_subgroup_size = 16;
            bool valid_head_size = head_size % optimal_subgroup_size == 0;
            valid_head_size &= (head_size >= 64 && head_size <= 256);
            if (!valid_head_size) {
                return false;
            }

            return true;
        });

        manager.register_pass<ov::pass::WrapInterpolateIntoTransposes>();
        manager.register_pass<ov::pass::TransposeSinking>();

        if (!unroll_loop) {
            manager.register_pass<ov::pass::BidirectionalLSTMSequenceDecomposition>();
            manager.register_pass<ov::pass::BidirectionalGRUSequenceDecomposition>();
            manager.register_pass<ov::pass::BidirectionalRNNSequenceDecomposition>();
        }

        manager.register_pass<ov::intel_gpu::ConvertBinaryConvolutionToConvolution>();
        manager.register_pass<ov::pass::ConvertSequenceToTensorIterator>();
        manager.register_pass<ov::pass::ConvertOpSet3ToOpSet2>();
        manager.register_pass<ov::pass::ConvertOpSet2ToOpSet1>();

        manager.register_pass<ov::pass::LSTMCellDecomposition>();
        manager.register_pass<ov::pass::GRUCellDecomposition>();
        manager.register_pass<ov::pass::RNNCellDecomposition>();

        if (unroll_loop) {
            manager.register_pass<ov::pass::BidirectionalLSTMSequenceDecomposition>();
            manager.register_pass<ov::pass::BidirectionalGRUSequenceDecomposition>();
            manager.register_pass<ov::pass::BidirectionalRNNSequenceDecomposition>();
        }

        // Disable Bidirectional LSTM decomposition if node is supported by XeTLA
        pass_config->set_callback<ov::pass::BidirectionalLSTMSequenceDecomposition>(
                [&](const_node_ptr &node) -> bool {
                    const auto &lstm_seq = ov::as_type_ptr<const ov::op::v5::LSTMSequence>(node);

                    auto &engine = m_context->get_engine();
                    if (!cldnn::check_cm_jit_support(engine, config) || engine.get_device_info().arch != cldnn::gpu_arch::xe2) {
                        return false;
                    }

                    if (lstm_seq->get_clip() > 0.f) {
                        return false;
                    }

                    const auto &activations = lstm_seq->get_activations();
                    if (activations.size() != 3 ||
                        activations[0].compare("sigmoid") != 0 || activations[1].compare("tanh") != 0 || activations[2].compare("tanh") != 0) {
                        return false;
                    }

                    if (lstm_seq->get_output_element_type(0) != ov::element::f16) {
                        return false;
                    }

                    if (lstm_seq->is_dynamic()) {
                        return false;
                    }
                    const auto &input = lstm_seq->get_input_shape(0);
                    const auto &output = lstm_seq->get_output_shape(0);
                    if (input.size() != 3 || output.size() != 4) {
                        return false;
                    }
                    auto batch_size = input[0];
                    auto input_size = input[2];
                    auto num_dir = output[1];
                    auto hidden_size = output[3];

                    if (hidden_size != 128 || batch_size != 1 || num_dir != 2 || (input_size != 64 && input_size != 256)) {
                        return false;
                    }

                    return true;
                });

        manager.register_pass<ConvertShapeOf1To3>();
        manager.register_pass<ov::pass::ConvertNMS1ToNMS9>();
        manager.register_pass<ov::pass::ConvertNMS3ToNMS9>();
        manager.register_pass<ov::pass::ConvertNMS4ToNMS9>();
        manager.register_pass<ov::pass::ConvertNMS5ToNMS9>();
        manager.register_pass<ov::pass::ConvertNMS9ToNMSIEInternal>();
        manager.register_pass<ov::pass::ConvertNMSRotatedToNMSIEInternal>();
        manager.register_pass<ov::pass::ConvertGP9ToGPIEInternal>();
        manager.register_pass<ov::pass::ConvertMatrixNmsToMatrixNmsIE>();
        manager.register_pass<ov::pass::ConvertGather0D>();
        manager.register_pass<ov::pass::ConvertPriorBox8To0, false>();
        manager.register_pass<ov::pass::ConvertMulticlassNmsToMulticlassNmsIE>();
        manager.register_pass<ov::pass::TransposeMatMul>();
        manager.register_pass<ov::pass::ConvertPad12ToPad1, false>();
        manager.register_pass<DecomposeReduceForScalarOutput>();

        precisions_map int_convert_precision_map{
            {ov::element::i64, ov::element::i32},
            {ov::element::u64, ov::element::i32},
            {ov::element::i16, ov::element::i32},
            {ov::element::u16, ov::element::i32},
            {ov::element::u32, ov::element::i32},
            {ov::element::boolean, ov::element::u8},
            {ov::element::i4, ov::element::i8},
            {ov::element::u4, ov::element::u8},
        };

        manager.register_pass<ov::pass::Validate>();
        const bool keep_precision_sensitive_in_fp32_2 = true;

        // To convert to f16 input to boolean which is converted to u8, add abs + ceiling + clamp before convert.
        type_to_fuse_map type_to_fuse = {{ov::opset10::Convert::get_type_info_static(), fuse_type_to_convert}};
        manager.register_pass<ov::pass::ConvertPrecision>(int_convert_precision_map,
                                                          type_to_fuse,
                                                          keep_precision_sensitive_in_fp32_2,
                                                          convert_input_output_precision);

        pass_config->disable<ov::pass::EyeDecomposition>();

        // disable conversion to legacy and use the new mixed precision
        // in which precision sensitive nodes are kept in FP32
        pass_config->disable<ov::pass::ConvertCompressedOnlyToLegacy>();

        // SpaceToDepth/DepthToSpace node implementation supports only equal input/output tensors with rank <= 5
        pass_config->set_callback<ov::pass::ConvertSpaceToDepth,
                                  ov::pass::ConvertDepthToSpace>(
                [](const_node_ptr &node) -> bool {
                    return node->input_value(0).get_partial_shape().size() <= 5lu &&
                        node->input_value(0).get_partial_shape().size() == node->get_output_partial_shape(0).size();
                });

        pass_config->set_callback<ov::pass::ConvertBatchToSpace,
                                  ov::pass::ConvertSpaceToBatch>(
                [](const_node_ptr &node) -> bool {
                    const auto& rank = node->input(0).get_partial_shape().rank().get_length();
                    return rank <= 5;
                });

        // Convert reduce to reshape expected to be optimized out
        manager.register_pass<ov::pass::ConvertReduceToReshape>();

        if (device_info.supports_immad) {
            // oneDNN reduction is used
            pass_config->disable<ov::pass::ConvertReduceSumToPooling>();
            pass_config->disable<ov::pass::ConvertReduceMeanToPooling>();
            pass_config->disable<ov::pass::ConvertReduceMaxToPooling>();
            manager.register_pass<ConvertAvgPoolingToReduce>();
            manager.register_pass<DecomposeReduceForFalseKeepDims>();
        } else {
            pass_config->set_callback<ov::pass::ConvertReduceSumToPooling>(
            [](const_node_ptr &node) -> bool {
                return disable_reduce_decomposition<ov::op::v1::ReduceSum>(node);
            });

            pass_config->set_callback<ov::pass::ConvertReduceMeanToPooling>(
            [](const_node_ptr &node) -> bool {
                return disable_reduce_decomposition<ov::op::v1::ReduceMean>(node);
            });

            pass_config->set_callback<ov::pass::ConvertReduceMaxToPooling>(
            [](const_node_ptr &node) -> bool {
                return disable_reduce_decomposition<ov::op::v1::ReduceMax>(node);
            });
        }

        auto isCellPrimitiveSupported = [](const_node_ptr &node) -> bool {
            if (ov::as_type_ptr<const ov::op::v0::RNNCell>(node)) {
                return false;
            } else if (ov::as_type_ptr<const ov::op::v3::GRUCell>(node)) {
                return false;
            } else if (const auto &lstm_cell = ov::as_type_ptr<const ov::op::v4::LSTMCell>(node)) {
                return false;
            } else if (const auto &lstm_cell_v1 = ov::as_type_ptr<const ov::op::v0::LSTMCell>(node)) {
                return lstm_cell_v1->get_clip() == 0.0f && lstm_cell_v1->get_activations() == std::vector<std::string>{"sigmoid", "tanh", "tanh"};
            }
            return false;
        };

        // Sequences supported by the plugin shouldn't be converted to TensorIterator.
        // sequence_length input is not supported in all Sequences, so if is_seq_len_provided() == true, we
        // should always convert to TensorIterator.
        // RNN/GRU Sequences are not supported in GPU plugin
        // LSTM Sequence supported with clip == 0, and activations have default values (sigmoid, tanh, tanh)
        auto isSequencePrimitiveSupported = [](const_node_ptr &node) -> bool {
            const auto& data = node->input(0);
            const auto& data_pshape = data.get_partial_shape();
            auto max_seq_len = data_pshape[1];
            if (data_pshape.rank().is_static() && data_pshape.rank().get_length() > 1 && !data_pshape[1].is_static())
                return false;
            if (ov::as_type_ptr<const ov::op::v5::RNNSequence>(node)) {
                return false;
            } else if (ov::as_type_ptr<const ov::op::v5::GRUSequence>(node)) {
                return false;
            } else if (const auto &lstm_seq = ov::as_type_ptr<const ov::op::v5::LSTMSequence>(node)) {
                return lstm_seq->get_clip() == 0.0f &&
                       lstm_seq->get_activations() == std::vector<std::string>{"sigmoid", "tanh", "tanh"} &&
                       max_seq_len != 1 &&
                       !ov::op::util::is_seq_len_provided(lstm_seq->get_input_node_shared_ptr(0),
                                                          lstm_seq->get_input_node_shared_ptr(3));
            }
            return false;
        };

        pass_config->set_callback<ov::pass::RNNCellDecomposition,
                                  ov::pass::GRUCellDecomposition,
                                  ov::pass::LSTMCellDecomposition>(
            [isCellPrimitiveSupported](const_node_ptr &node) -> bool {
                return isCellPrimitiveSupported(node);
            });

        pass_config->set_callback<ov::pass::LSTMCellFusion>(
            [isCellPrimitiveSupported](const_node_ptr &node) -> bool {
                return !isCellPrimitiveSupported(node);
            });
        if (unroll_loop) {
            pass_config->set_callback<ov::pass::ConvertRNNSequenceToTensorIterator,
                    ov::pass::ConvertGRUSequenceToTensorIterator,
                    ov::pass::ConvertLSTMSequenceToTensorIterator>(
                    [isSequencePrimitiveSupported](const_node_ptr &node) -> bool {
                        return isSequencePrimitiveSupported(node);
                    });
        }

        pass_config->set_callback<ov::pass::ConvertLoopToLSTMSequence,
                                  ov::pass::FuseReverseLSTMSequence,
                                  ov::pass::FuseLSTMSequencesToBidirectionalLSTMSequence>(
                [isSequencePrimitiveSupported](const_node_ptr &node) -> bool {
                    return !isSequencePrimitiveSupported(node);
                });

        pass_config->set_callback<ov::pass::MVN6Decomposition>(
            [](const_node_ptr &node) -> bool {
                const auto mvn = ov::as_type_ptr<const ov::op::v6::MVN>(node);
                if (mvn != nullptr && node->get_input_size() == 2) {
                    if (auto axes_node = ov::as_type<ov::op::v0::Constant>(mvn->get_input_node_ptr(1))) {
                        auto mvn_axes = axes_node->cast_vector<int64_t>();
                        auto out_rank = mvn->get_output_partial_shape(0).size();
                        ov::util::try_normalize_axes(mvn_axes, out_rank, *mvn);

                        std::sort(mvn_axes.begin(), mvn_axes.end());

                        // Supported cases:
                        // 2 <= out_rank <= 5
                        // axes set: [out_rank - 1, out_rank - 2, ... r] where r > 1
                        // basically impl supports cases when tensor can be reshaped to [d1, d2]
                        // so that d2 is set of dimensions for normalization

                        // Skip unsupported ranks
                        if (out_rank == 1 || out_rank > 5)
                            return false;

                        // check axes set
                        for (size_t i = 0; i < mvn_axes.size(); i++) {
                            auto axis = mvn_axes[mvn_axes.size() - i - 1];
                            if (axis != static_cast<int64_t>(out_rank - i - 1) || axis == 0) {
                                  return false;
                            }
                        }
                        return true;
                    }
                }
                return false;
            });

        pass_config->enable<ov::pass::NormalizeL2Decomposition>();
        pass_config->set_callback<ov::pass::NormalizeL2Decomposition>(
            [](const_node_ptr &node) -> bool {
            // Condition to filter out axes such as [0, 1, 2] which is not supported currently.
            const auto norm = ov::as_type_ptr<const ov::op::v0::NormalizeL2>(node);
            const auto inputRank = norm->get_input_partial_shape(0).size();
            auto axesNode = ov::as_type_ptr<const ov::op::v0::Constant>(norm->get_input_node_shared_ptr(1));
            const auto axes = axesNode->cast_vector<size_t>();
            const auto isSupportedAxes = [](const std::vector<size_t> &axes, const size_t inputRank) {
                if (axes.size() == 1 && axes[0] == 1) {
                    return true;
                } else if (axes.size() == inputRank - 1) {
                    auto sortAxes = axes;
                    std::sort(sortAxes.begin(), sortAxes.end());
                    for (size_t i = 0; i < sortAxes.size(); i++) {
                        if (sortAxes[i] != i + 1)
                            return false;
                    }
                    return true;
                }
                return false;
            };

            if (!isSupportedAxes(axes, inputRank) && ov::shape_size(axesNode->get_shape()) != 0) {
                return false;
            }
            return true;
            });

        pass_config->enable<ov::pass::SoftmaxDecomposition>();
        pass_config->set_callback<ov::pass::SoftmaxDecomposition>(
            [&](const_node_ptr &node) -> bool {
                OPENVINO_ASSERT(node->input_value(0).get_partial_shape().rank().is_static(),
                    node->get_friendly_name() + " has dynamic rank!");
                return node->input_value(0).get_partial_shape().rank().get_length() <= 5;
            });

        // List of enabled/disabled transformations
        pass_config->disable<ov::pass::ConvertGELU>();
        pass_config->disable<ov::pass::Gelu7Downgrade>();
        pass_config->disable<ov::pass::ConvertMod>();
        pass_config->disable<ov::pass::ConvertShuffleChannels3>();
        pass_config->disable<ov::pass::HSwishDecomposition>();
        pass_config->disable<ov::pass::HSigmoidDecomposition>();
        pass_config->disable<ov::pass::ReduceL1Decomposition>();
        pass_config->disable<ov::pass::ReduceL2Decomposition>();
        pass_config->disable<ov::pass::SoftPlusDecomposition>();
        pass_config->disable<ov::pass::LogSoftmaxDecomposition>();
        pass_config->disable<ov::pass::ConvertBroadcast3>();
        pass_config->disable<ov::pass::WeightsDequantizeToFakeQuantize>();
        pass_config->disable<ov::pass::SimplifyCTCGreedyDecoderSeqLen>();
        pass_config->disable<ov::pass::ConvertSoftMax8ToSoftMax1>();
        pass_config->disable<ov::pass::ConvertShapeOf3>();
        pass_config->disable<ov::pass::ConvertGather8ToGather7>();
        pass_config->disable<ov::pass::ConvertGather7ToGather1>();
        pass_config->disable<ov::pass::ConvertTopK11ToTopK3>();
        pass_config->disable<ov::pass::GroupNormalizationDecomposition>();

        pass_config->enable<ov::pass::ConvertInterpolate1ToInterpolate4>();

        if (enableInt8) {
            pass_config->set_callback<ov::pass::ConvertQuantizeDequantize>([&](const_node_ptr &node) -> bool {
                return ov::pass::low_precision::NetworkHelper::areQuantizeAndDequantizeSupportedForMultiply(node, defaultPrecisions);
            });
        }

        manager.run_passes(func);
    }

    if (enableInt8) {
        OV_ITT_SCOPED_TASK(itt::domains::intel_gpu_plugin, "TransformationsPipeline::apply::lpt");
        using namespace ov::pass::low_precision;

        auto supportedPrecisions = std::vector<PrecisionsRestriction>({
            PrecisionsRestriction::create<ov::op::v1::Convolution>({
                {{0}, {ov::element::u8, ov::element::i8}},
                {{1}, {ov::element::i8}},
            }),
            PrecisionsRestriction::create<ov::op::v1::ConvolutionBackpropData>({
                {{0}, {ov::element::u8, ov::element::i8}},
                {{1}, {ov::element::i8}}
            }),
            PrecisionsRestriction::create<ov::op::v1::GroupConvolution>({
                {{0}, {ov::element::u8, ov::element::i8}},
                {{1}, {ov::element::i8}}
            }),
            PrecisionsRestriction::create<ov::op::v5::LSTMSequence>(PrecisionsRestriction::PrecisionsByPorts{}),
            PrecisionsRestriction::create<ov::op::v5::GRUSequence>(PrecisionsRestriction::PrecisionsByPorts{})
        });

        auto perTensorQuantization = std::vector<QuantizationGranularityRestriction>({
            QuantizationGranularityRestriction::create<ov::op::v1::Convolution>({0}),
            QuantizationGranularityRestriction::create<ov::op::v1::ConvolutionBackpropData>({0}),
        });

        ov::pass::Manager lptManager("GPU:LPT");

        auto lptPassConfig = lptManager.get_pass_config();
        // quantized LSTMSequence / GPUSequence are not supported yet. Avoid extra transformation
        lptPassConfig->disable<ov::pass::low_precision::RecurrentCellTransformation>();
        lptPassConfig->set_callback<ConvolutionBackpropDataTransformation>([func, defaultPrecisions](const_node_ptr& node) -> bool {
            auto fillStaticChannel = [func](const ov::PartialShape& shape, size_t& channel) -> bool {
                const auto rank = shape.rank();
                if (rank.is_dynamic()) {
                    return false;
                }
                if (rank.get_length() < 2l) {
                    return false;
                }
                const auto& dimension = shape[1];
                if (dimension.is_dynamic()) {
                    return false;
                }
                channel = dimension.get_length();
                return true;
            };

            size_t inputChannels = 0;
            if (!fillStaticChannel(node->get_input_partial_shape(0), inputChannels)) {
                return true;
            }

            size_t outputChannels = 0;
            if (!fillStaticChannel(node->get_output_partial_shape(0), outputChannels)) {
                return true;
            }


            if ((inputChannels % 4 != 0) || (outputChannels % 16 != 0)) {
                return true;
            }

            return LayerTransformation::isAsymmetricQuantization(node, defaultPrecisions)
                || WeightableLayerTransformation::isAsymmetricOnWeights(node, defaultPrecisions);
        });

        lptPassConfig->set_callback<TransposeTransformation>([&](const_node_ptr& node) -> bool {
            for (auto& user : node->get_users()) {
                if (ov::is_type<ov::op::v13::ScaledDotProductAttention>(user))
                    return true;
            }

            return false;
        });

        lptPassConfig->set_callback<MarkupPrecisions>([](const_node_ptr& node) -> bool {
            return ov::is_type<ov::opset1::Multiply>(node) && !MultiplyToGroupConvolutionTransformation::canBeTransformedToGroupConvolution(node);
        });

        lptPassConfig->set_callback<FoldConvertTransformation>([&](const_node_ptr& node) -> bool {
            const auto& consumers = node->get_output_target_inputs(0);
            if (consumers.size() == 1) {
                const auto consumer = consumers.begin()->get_node()->shared_from_this();
                return ov::is_type<ov::opset1::Multiply>(consumer) && is_decompression_multiply(consumer, device_info.supports_immad);
            }
            return false;
        });
        lptPassConfig->set_callback<FuseConvertTransformation>([&](const_node_ptr& node) -> bool {
            if (ov::is_type<ov::opset1::Multiply>(node)) {
                return ov::is_type<ov::opset1::Multiply>(node) && is_decompression_multiply(node, device_info.supports_immad);
            } else if (ov::is_type<ov::opset1::Subtract>(node)) {
                const auto& consumers = node->get_output_target_inputs(0);
                if (consumers.size() == 1) {
                    const auto consumer = consumers.begin()->get_node()->shared_from_this();
                    return ov::is_type<ov::opset1::Multiply>(consumer) && is_decompression_multiply(consumer, device_info.supports_immad);
                }
            }
            return false;
        });

        lptPassConfig->set_callback<MultiplyToGroupConvolutionTransformation>([&](const_node_ptr& node) -> bool {
            // disable MultiplyToGroupConvolution if Multiply with Constant can be fused

            const auto dequantization = NetworkHelper::getDequantization(node, defaultPrecisions, 0, true);
            std::shared_ptr<ov::Node> parent = dequantization.empty() ? nullptr : dequantization.data.get_node()->shared_from_this();
            if (parent == nullptr) {
                const auto constantNode = NetworkHelper::getConstantInput(node);
                const auto constant = constantNode == nullptr ? nullptr : ov::as_type_ptr<ov::op::v0::Constant>(constantNode);
                if (constant != nullptr) {
                    auto parent = node->get_input_node_shared_ptr(0);
                    if (parent == constant) {
                        parent = node->get_input_node_shared_ptr(1);
                    }
                }
            }

            if (parent != nullptr) {
                const auto parentHasOneConsumer = parent->get_output_target_inputs(0).size() == 1ul;
                if (parentHasOneConsumer) {
                    return true;
                }
            }

            // disable MultiplyToGroupConvolution for Multiply with scalar

            if (MultiplyToGroupConvolutionTransformation::isDynamicOrScalar(node)) {
                return true;
            }

            return false;
        });

        bool reshapeIgnorePerTensorQuantizationCheck = false;
        if (device_info.supports_immad) // Disable reshape transform until onednn i8 fc is optimized
            reshapeIgnorePerTensorQuantizationCheck = true;
        auto params = LayerTransformation::Params(true, element::f32, defaultPrecisions, reshapeIgnorePerTensorQuantizationCheck);
        lptManager.register_pass<LowPrecision>(supportedPrecisions, perTensorQuantization, params);
        lptManager.run_passes(func);
    }

    {
        OV_ITT_SCOPED_TASK(itt::domains::intel_gpu_plugin, "TransformationsPipeline::apply::run_passes");
        ov::pass::Manager manager("GPU:UnrollTensorIterator");
        // This ConstantFolding pass is added to fold reshapes added for constant inputs on NMS internal operation which prevents upper-bound calculation
        // TODO: check why we have these reshapes
        manager.register_pass<ov::pass::ConstantFolding>();

        manager.register_pass<ov::pass::UnrollTensorIterator>();
        auto pass_config = manager.get_pass_config();
        pass_config->set_callback<ov::pass::UnrollTensorIterator>(
            [unroll_loop](const std::shared_ptr<const ov::Node> &node) -> bool {
                auto sub_graph_op = ov::as_type_ptr<const ov::op::util::SubGraphOp>(node);
                int64_t num_iter = sub_graph_op->get_num_iterations();
                if (!unroll_loop)
                    return num_iter != 1;
                return num_iter >= 16;
            });

        manager.run_passes(func);
    }

    {
        OV_ITT_SCOPED_TASK(itt::domains::intel_gpu_plugin, "TransformationsPipeline::apply::activations_scaling");
        ov::pass::Manager manager("GPU:ActivationsScaling");
        manager.set_per_pass_validation(false);
        auto pass_config = manager.get_pass_config();

        // Other ops support eltwise fusions
        const std::vector<DiscreteTypeInfo> allowed_data_movement_ops = {
            ov::op::v1::Reshape::get_type_info_static(),
            ov::op::v0::Squeeze::get_type_info_static(),
            ov::op::v0::Unsqueeze::get_type_info_static(),
            ov::op::v0::ShuffleChannels::get_type_info_static(),
            ov::op::v7::Roll::get_type_info_static(),
            ov::op::v0::ReverseSequence::get_type_info_static(),
            ov::op::v1::Broadcast::get_type_info_static(),
            ov::op::v3::Broadcast::get_type_info_static(),
        };
        manager.register_pass<ov::pass::MoveEltwiseUpThroughDataMovScalar>(allowed_data_movement_ops);
        // FIXME (151111): this Validate is added as a workaround for resolving element
        // types after MoveEltwiseUpThroughDataMovScalar. It has to be removed
        // after 141764 is fixed as there's a clear issue with Validate passes
        // not working properly.
        manager.register_pass<ov::pass::Validate>();

        manager.register_pass<ov::pass::RoPEFusion>(true);
        pass_config->disable<ov::pass::RoPEFusionGPTJ>();
        pass_config->disable<ov::pass::RoPEFusionIOSlicing>();
        pass_config->disable<ov::pass::RoPEShareCosSin>();

        manager.register_pass<ov::intel_gpu::IncreasePositionIdsPrecision>();
        // This Validate is needed for proper data type propagation after applying IncreasePositionIdsPrecision pass
        manager.register_pass<ov::pass::Validate>();

        float activations_scale_factor = config.get_activations_scale_factor();

        if (activations_scale_factor > 0.f && infer_precision == ov::element::f16) {
            using namespace ov::pass::low_precision;

            auto supportedPrecisions = std::vector<PrecisionsRestriction>({});
            auto perTensorQuantization = std::vector<QuantizationGranularityRestriction>({});

            pass_config->disable<ov::pass::AddMultiplyFusion>();
            pass_config->disable<RecurrentCellTransformation>();
            pass_config->disable<MultiplyToGroupConvolutionTransformation>();
            pass_config->disable<ConvolutionTransformation>();
            pass_config->disable<ConvolutionBackpropDataTransformation>();
            pass_config->disable<GroupConvolutionTransformation>();
            pass_config->disable<MatMulTransformation>();
            pass_config->disable<MVNTransformation>();

            pass_config->set_callback<FoldConvertTransformation>(
                [](const std::shared_ptr<const ov::Node> &node) -> bool {
                    return ov::is_dequantization_node(node);
                });

            pass_config->set_callback<FuseConvertTransformation>(
                [](const std::shared_ptr<const ov::Node> &node) -> bool {
                    return (ov::is_dequantization_node(node) || ov::is_type<ov::opset1::FakeQuantize>(node));
                });

            manager.register_pass<ov::pass::activations_scaling::ScaleDownSingleLayer>(activations_scale_factor, infer_precision);
            manager.register_pass<ov::pass::SharedOpOptimization>();

            pass_config->set_callback<ov::pass::activations_scaling::ScaleDownSingleLayer>(
                [&infer_precision](const std::shared_ptr<const ov::Node> &node) -> bool {
                    return (node->input(0).get_element_type() != infer_precision);
                });

            // Move down scalar-multiply layers as much as possible
            auto params = LayerTransformation::Params(false, infer_precision, {infer_precision}, true, true);
            auto lpt_pass = manager.register_pass<LowPrecision>(supportedPrecisions, perTensorQuantization, params);
            lpt_pass->add_main<ov::pass::activations_scaling::EliminateScalarMul>();
            lpt_pass->add_main<ov::pass::activations_scaling::MoveDownScalarMul>();

            // Move up remained scalar-multiply layers
            manager.register_pass<ov::pass::EliminateEltwise>();
            manager.register_pass<ov::pass::activations_scaling::MulShareTransformation>();

            const std::vector<DiscreteTypeInfo> allowed_data_movement_ops = {
                ov::op::v1::Reshape::get_type_info_static(),
                ov::op::v1::Transpose::get_type_info_static(),
            };
            manager.register_pass<ov::pass::MoveEltwiseUpThroughDataMovScalar>(allowed_data_movement_ops);
            manager.register_pass<ov::pass::Validate>();
        }

        manager.run_passes(func);
    }

    {
        ov::pass::Manager manager("GPU:PostLPT");
        manager.set_per_pass_validation(false);

        manager.register_pass<ov::intel_gpu::ClampFP16Output>();
        manager.register_pass<ov::intel_gpu::ConvertMatMulToFullyConnected>();
        manager.register_pass<ov::intel_gpu::MoveFCReshapeToWeights>();
        manager.register_pass<ov::intel_gpu::ConvertFullyConnectedToFullyConnectedCompressed>();

        bool disable_horizontal_fc_fusion = GPU_DEBUG_VALUE_OR(config.get_disable_horizontal_fc_fusion(), false);
        bool disable_fc_swiglu_fusion = GPU_DEBUG_VALUE_OR(config.get_disable_fc_swiglu_fusion(), false);

        // mlp fusion is only supported for cldnn on high performant GPUis
        bool fuse_mlp_swiglu = !device_info.supports_immad &&
                               device_info.execution_units_count >= 128 &&
                               !disable_fc_swiglu_fusion;
        if (!disable_horizontal_fc_fusion) {
            manager.register_pass<ov::intel_gpu::FullyConnectedHorizontalFusion>(fuse_mlp_swiglu);
            // Temporary disabling for BMG due to regression
            if (device_info.arch != cldnn::gpu_arch::xe2) {
                manager.register_pass<ov::intel_gpu::LoRAHorizontalFusion>();
            }
        }

        // ZP should not be folded for FC. But still, ZP should be folded for Gather.
        // Therefore, run MarkDequantization again to fold ZP constant.
        manager.register_pass<ov::pass::MarkDequantization>(supported_woq_types, true);
        if (device_info.supports_immad) {
            if (disable_horizontal_fc_fusion)
                manager.register_pass<ov::pass::ConstantFolding>();
        }
        if (!disable_horizontal_fc_fusion)
            manager.register_pass<ov::pass::ConstantFolding>();

        manager.register_pass<ov::pass::SDPAScaleFusion>();
        manager.register_pass<ov::pass::ConvertGatherToGatherCompressed>();
        auto pass_config = manager.get_pass_config();
        manager.register_pass<ov::intel_gpu::KVCacheFusion>();
        manager.register_pass<ov::intel_gpu::FullyConnectedConvertFusion>();
        manager.register_pass<ov::intel_gpu::TransposeFusion>(device_info.supports_immad);

        if (!device_info.supports_immad) {
            manager.register_pass<ov::intel_gpu::UnsqueezeBroadcastReshapeMatmulFusion>();
        }
        manager.register_pass<ov::intel_gpu::UnsqueezeBroadcastReshapeSDPAFusion>();

        manager.register_pass<ov::pass::GLUFusion>();
        manager.register_pass<ov::intel_gpu::IndirectKVCache>();

        auto kv_cache_compression_dt = config.get_kv_cache_precision();
        manager.register_pass<ov::intel_gpu::KVCacheCompression>(kv_cache_compression_dt, device_info.supports_immad);

        manager.register_pass<ov::intel_gpu::ConvertConvolutionToInternal>();

        // This pass should be done after asymmetric quantization matching as it can move zp subtraction upper in the graph
        manager.register_pass<ov::pass::MoveEltwiseUpThroughDataMovPerChannel>();

        manager.register_pass<ov::intel_gpu::ConvertStridedSlicesToVariadicSplit>();

        const size_t zp_pad_size = device_info.supports_immad ? 16 : 32;
        manager.register_pass<ov::intel_gpu::BroadcastAndPadZeroPointBuffers>(zp_pad_size, device_info.supports_immad);

        manager.register_pass<ov::intel_gpu::OptimizeSubsequentReshapes>();

        manager.register_pass<ov::intel_gpu::SinkReshape>();

        if (device_info.supports_immad) {
            bool asymmetric_dyn_quant = GPU_DEBUG_VALUE_OR(config.get_asym_dynamic_quantization(), false);
            auto dynamic_quantization_group_size = config.get_dynamic_quantization_group_size();
            pass_config->set_callback<ov::intel_gpu::DynamicQuantizeFullyConnected>([=](const_node_ptr& root) -> bool {
                for (size_t i = 0 ; i < root->get_input_node_shared_ptr(0)->get_output_size(); ++i) {
                    if (root->get_input_node_shared_ptr(0)->get_output_element_type(i) == ov::element::Type_t::f32) {
                        GPU_DEBUG_TRACE << root->get_friendly_name() << "  dyn_quan is turned off: input type is not supported" << std::endl;
                        return true;
                    }
                }

                auto weight_shape = root->get_input_partial_shape(1);
                const size_t innermost_size = weight_shape[weight_shape.size() - 1].get_length();
                if (innermost_size < 32) {
                    GPU_DEBUG_TRACE << root->get_friendly_name() << "  dyn_quan is turned off: shape is too small - " << innermost_size << std::endl;
                    return true;
                }

                // AZP does not support 8bit weight
                // XXX: This is currently wrapped as GPU_DEBUG_IF as dynamic_quantize_asym is not exposed through public API.
                GPU_DEBUG_IF(asymmetric_dyn_quant
                    && (root->get_input_element_type(1) == ov::element::i8 || root->get_input_element_type(1) == ov::element::u8)) {
                    GPU_DEBUG_TRACE << root->get_friendly_name() << "  dyn_quan is turned off: asym quantization does not support 8bit weight" << std::endl;
                    return true;
                }

                // AZP does not support grouped size dyn-quan
                GPU_DEBUG_IF(asymmetric_dyn_quant && (dynamic_quantization_group_size != UINT64_MAX)) {
                    GPU_DEBUG_TRACE << root->get_friendly_name() << "  dyn_quan is turned off: asym quantization does not support grouped quantization" <<
                                                                   " ('DynamicQuantizeAsym' is enabled with grouped size dyn-quan)" << std::endl;
                    return true;
                }

                bool has_wzp = root->get_input_size() > 4;
                if ((root->get_input_element_type(1) == ov::element::i8 || root->get_input_element_type(1) == ov::element::u8)
                    && has_wzp
                    && dynamic_quantization_group_size != UINT64_MAX) {
                    GPU_DEBUG_TRACE << root->get_friendly_name() << "  dyn_quan is turned off:"
                                                                    " asym 8bit weight does not support grouped quantization" << std::endl;
                    return true;
                }

                return false;
            });
            manager.register_pass<ov::intel_gpu::DynamicQuantizeFullyConnected>(dynamic_quantization_group_size, asymmetric_dyn_quant);
        }

        // Remove Pad in front of MaxPool if both the pads_begin and pads_end are zero.
        manager.register_pass<ov::pass::EliminatePad>();

        // This is supposed to be the last pass to ensure that we don't have name collisions until
        // GPU plugin stops using friendly names for program creation
        manager.register_pass<ov::pass::ResolveNameCollisions>(true);
        GPU_DEBUG_IF(config.get_verbose() >= 1) {
            manager.register_pass<ov::intel_gpu::PrintModelStatistics>();
        }
        manager.run_passes(func);
    }
}
}  // namespace ov::intel_gpu<|MERGE_RESOLUTION|>--- conflicted
+++ resolved
@@ -334,13 +334,8 @@
     const auto& defaultPrecisions = ov::pass::low_precision::precision_set::get_int8_support();
     const ov::element::TypeVector supported_woq_types = {ov::element::u8, ov::element::i8, ov::element::u4, ov::element::i4};
     bool enableInt8;
-<<<<<<< HEAD
     ov::element::Type infer_precision = ov::element::dynamic;
-    bool unroll_loop = config.get_property(ov::intel_gpu::enable_loop_unrolling);
-=======
-    ov::element::Type infer_precision = ov::element::undefined;
     bool unroll_loop = config.get_enable_loop_unrolling();
->>>>>>> c3ae4b03
     {
         ov::pass::Manager manager("Plugin:GPU");
         auto pass_config = manager.get_pass_config();
@@ -386,13 +381,8 @@
         };
 
         // Add conversion from FP data types to infer precision if it's specified
-<<<<<<< HEAD
-        infer_precision = config.get_property(ov::hint::inference_precision);
+        infer_precision = config.get_inference_precision();
         if (infer_precision != ov::element::dynamic) {
-=======
-        infer_precision = config.get_inference_precision();
-        if (infer_precision != ov::element::undefined) {
->>>>>>> c3ae4b03
             if (!fp_precision_supported(infer_precision))
                 infer_precision = fallback_precision;
 
