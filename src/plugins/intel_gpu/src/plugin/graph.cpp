// Copyright (C) 2018-2023 Intel Corporation
// SPDX-License-Identifier: Apache-2.0
//

#include "intel_gpu/graph/network.hpp"
#include "intel_gpu/graph/serialization/binary_buffer.hpp"
#include "intel_gpu/graph/serialization/map_serializer.hpp"
#include "intel_gpu/graph/serialization/layout_serializer.hpp"
#include "intel_gpu/graph/serialization/set_serializer.hpp"
#include "intel_gpu/graph/serialization/string_serializer.hpp"
#include "intel_gpu/graph/serialization/vector_serializer.hpp"
#include "intel_gpu/runtime/profiling.hpp"
#include "intel_gpu/runtime/debug_configuration.hpp"

#include "intel_gpu/plugin/graph.hpp"
#include "intel_gpu/plugin/simple_math.hpp"
#include "intel_gpu/plugin/infer_request.hpp"
#include "intel_gpu/runtime/itt.hpp"

#include <description_buffer.hpp>
#include <threading/ie_executor_manager.hpp>
#include <exec_graph_info.hpp>

#include <ie_ngraph_utils.hpp>

#include <list>
#include <set>
#include <unordered_set>
#include <sstream>
#include <chrono>
#include <cmath>
#include <algorithm>
#include <fstream>
#include <utility>
#include <sys/types.h>
#include <sys/stat.h>
#include <exec_graph_info.hpp>
#include <ie_ngraph_utils.hpp>
#include <ngraph/ngraph.hpp>

using namespace InferenceEngine;
using namespace InferenceEngine::details;

namespace ov {
namespace intel_gpu {

Graph::Graph(InferenceEngine::CNNNetwork& network, RemoteContextImpl::Ptr context, const ExecutionConfig& config, uint16_t stream_id,
             InferenceEngine::InputsDataMap* inputs, InferenceEngine::OutputsDataMap* outputs)
    : m_context(context)
    , m_networkName(network.getName())
    , m_config(config)
    , m_stream_id(stream_id)
    , m_state(0) {
    m_program = std::make_shared<Program>(network, get_engine(), config, false, false, inputs, outputs);
    Build();
}

Graph::Graph(cldnn::BinaryInputBuffer &ib, RemoteContextImpl::Ptr context, const ExecutionConfig& config, uint16_t stream_id,
             InferenceEngine::InputsDataMap* inputs, InferenceEngine::OutputsDataMap* outputs)
    : m_context(context)
    , m_config(config)
    , m_stream_id(stream_id)
    , m_state(0) {
<<<<<<< HEAD
    m_program = std::make_shared<Program>(get_engine(), config);
=======
    m_program = std::make_shared<Program>(get_engine(), config, inputs, outputs);
    ib >> m_program->m_max_batch;
    if (m_program->m_max_batch > 1)
        m_config.set_property(ov::intel_gpu::max_dynamic_batch(m_program->m_max_batch));
>>>>>>> 5b6bab26

    bool need_onednn_engine = false;
    ib >> need_onednn_engine;
    if (need_onednn_engine) {
#ifdef ENABLE_ONEDNN_FOR_GPU
        get_engine().create_onednn_engine(config);
#else
        IE_THROW() << "[GPU] Current model cache requires OneDNN, but cannot use it.";
#endif  // ENABLE_ONEDNN_FOR_GPU
    }

    ib >> m_program->inputLayouts;
    Program::variables_state_info_map variablesStateInfoMap;
    ib >> variablesStateInfoMap;
    for (const auto& variablesStateInfo : variablesStateInfoMap) {
        m_program->AddVariableStateInfo(variablesStateInfo.first, *variablesStateInfo.second.begin());
    }
    ib >> primitiveIDs;
    ib >> prevPrimitiveIDs;
    ib >> profilingIDs;
    {
        size_t perfMap_size;
        ib >> perfMap_size;
        for (size_t i = 0; i < perfMap_size; ++i) {
            cldnn::primitive_id prim_id;
            ib >> prim_id;
            perfMap[prim_id].first = prim_id;
            auto& perfEntry = perfMap[prim_id].second;
            ib >> perfEntry.layerType;
            ib >> cldnn::make_data(&perfEntry.status, sizeof(InferenceEngine::InferenceEngineProfileInfo::LayerStatus));
            perfEntry.cpu_uSec = perfEntry.realTime_uSec = 0;
            ib >> perfEntry.isCPU;
            ib >> perfEntry.parentPrimitive;
        }
    }
    ib >> outputDims;

    size_t num_networks;
    ib >> num_networks;
    for (size_t i = 0; i < num_networks; ++i) {
        ib.set_stream_id(m_stream_id);
        m_networks.emplace_back(std::make_shared<cldnn::network>(ib, get_engine().create_stream(config), get_engine(), m_stream_id == 0));
    }
}

Graph::Graph(std::shared_ptr<Graph> graph, uint16_t stream_id)
        : m_context(graph->m_context)
        , m_program(graph->m_program)
        , m_networkName(graph->m_networkName)
        , m_config(graph->m_config)
        , m_stream_id(stream_id)
        , m_state(0) {
    Build();
}

void Graph::UpdateLayersMaps() {
    OV_ITT_SCOPED_TASK(itt::domains::intel_gpu_plugin, "Graph::UpdateLayersMaps");
    primitiveIDs = m_program->primitive_ids;
    prevPrimitiveIDs = m_program->prevPrimitiveIDs;
    profilingIDs = m_program->profiling_ids;
    perfMap = m_program->perfMap;
    outputDims = m_program->outputDims;
}

void Graph::Build() {
    OV_ITT_SCOPED_TASK(itt::domains::intel_gpu_plugin, "Graph::Build");
    UpdateLayersMaps();

    auto network = BuildNetwork(m_program->GetCompiledProgram());
    m_networks.emplace_back(network);

    GPU_DEBUG_GET_INSTANCE(debug_config);
    GPU_DEBUG_IF(!debug_config->dry_run_path.empty()) {
        CNNNetwork net(GetExecGraphInfo());
        net.serialize(debug_config->dry_run_path);
        exit(0);
    }


    GPU_DEBUG_IF(!debug_config->dump_graphs.empty() && m_stream_id == 0) {
        static int net_id = 0;
        auto steps_info = GetNetwork()->get_optimizer_passes_info();
        size_t step_idx = 0;
        for (auto& step : steps_info) {
            CNNNetwork net(GetExecGraphInfoByPrimitivesInfo(step.second, true));
            net.serialize(debug_config->dump_graphs + std::to_string(net_id) + "_" +
                          std::to_string(step_idx) + "_" + step.first + "_graph.xml");
            step_idx++;
        }
        net_id++;
    }
}

bool Graph::use_external_queue() const {
    return m_context->get_external_queue() != nullptr;
}

std::shared_ptr<cldnn::network> Graph::BuildNetwork(std::shared_ptr<cldnn::program> program) {
    OV_ITT_SCOPED_TASK(itt::domains::intel_gpu_plugin, "Graph::BuildNetwork");
    std::shared_ptr<cldnn::network> network = nullptr;

    auto externalQueue = m_context->get_external_queue();
    if (externalQueue) {
        if (m_config.get_property(ov::num_streams) != 1)
            IE_THROW(ParameterMismatch) << "Throughput streams can't be used with shared queue!\n";
        auto &engine = m_program->get_engine();
        network = std::make_shared<cldnn::network>(program, engine.create_stream(m_config, externalQueue), m_stream_id);
    } else {
        network = std::make_shared<cldnn::network>(program, m_stream_id);
    }

    return network;
}

Graph::variable_states_map Graph::AllocateVariablesMemories() {
    Graph::variable_states_map states {};
    const auto& memStatesInfo = m_program->GetVariablesStatesInfo();
    OPENVINO_ASSERT(memStatesInfo.empty() || !GetNetwork()->is_dynamic(), "[GPU] Dynamic shapes are not supported yet for stateful models");
    for (const auto& memStateInfo : memStatesInfo) {
        std::vector<cldnn::layout> orderedLayouts {memStateInfo.second.begin(), memStateInfo.second.end()};
        std::sort(orderedLayouts.begin(), orderedLayouts.end(), [](cldnn::layout& first, cldnn::layout& second) {
            return first.batch() < second.batch();
        });
        std::vector<cldnn::network::VariableState::Ptr> memoryStates;
        memoryStates.reserve(orderedLayouts.size());
        for (const auto& layout : orderedLayouts)
            memoryStates.push_back(std::make_shared<cldnn::network::VariableState>(get_engine().allocate_memory(layout, false)));
        states.insert({memStateInfo.first, memoryStates });
    }
    return states;
}

std::shared_ptr<ngraph::Function> Graph::GetExecGraphInfoByPrimitivesInfo(std::vector<cldnn::primitive_info>& primitives_info,
                                                                          bool filter_const_primitives) {
    OV_ITT_SCOPED_TASK(itt::domains::intel_gpu_plugin, "Graph::GetExecGraphInfoByPrimitivesInfo");
    if (m_config.get_property(ov::enable_profiling)) {
        try {
            // Update may throw an exception for step-by-step runtime graph dump,
            // since network->get_executed_primitives() method can't be called before network execution
            UpdatePerfStatistics();
        } catch (std::exception&) {
        }
    }

    std::map<std::string, std::shared_ptr<ngraph::Node>> node2layer;

    ngraph::ResultVector results;
    ngraph::ParameterVector params;
    ngraph::NodeVector nodes;

    auto data_type_to_precision = [](cldnn::data_types dt) {
        switch (dt) {
            case cldnn::data_types::bin: return Precision::BIN;
            case cldnn::data_types::f32: return Precision::FP32;
            case cldnn::data_types::f16: return Precision::FP16;
            case cldnn::data_types::i32: return Precision::I32;
            case cldnn::data_types::i64: return Precision::I64;
            case cldnn::data_types::u8: return Precision::U8;
            case cldnn::data_types::i8: return Precision::I8;
            default: return Precision::UNSPECIFIED;
        }
    };

    // TODO: Adjust output layer names to be aligned with ngraph and add new ops
    auto to_IE_type_name = [](const std::string& cldnn_name) -> std::string{
        static std::map<std::string, std::string> type_n2l {
                { "activation", "Activation" },
                { "arg_max_min", "ArgMax" },
                { "batch_norm", "BatchNormalization" },
                { "binary_convolution", "BinaryConvolution" },
                { "border", "Pad" },
                { "concatenation", "Concat" },
                { "convolution", "Convolution" },
                { "deformable_convolution", "DeformableConvolution" },
                { "crop", "Crop" },
                { "custom_gpu_primitive", "CustomGPUPrimitive" },
                { "data", "Const" },
                { "deconvolution", "Deconvolution" },
                { "depth_to_space", "DepthToSpace" },
                { "detection_output", "DetectionOutput" },
                { "eltwise", "Eltwise" },
                { "fully_connected", "FullyConnected" },
                { "gather", "Gather" },
                { "gemm", "Gemm" },
                { "input_layout", "Input" },
                { "lrn", "LRN" },
                { "lstm", "LSTM" },
                { "lstm_elt", "LSTM_Eltwise" },
                { "lstm_gemm", "LSTM_Gemm" },
                { "mvn", "MVN" },
                { "normalize", "Normalize" },
                { "permute", "Permute" },
                { "pooling", "Pooling" },
                { "prior_box", "PriorBox" },
                { "proposal", "Proposal" },
                { "quantize", "Quantize" },
                { "region_yolo", "RegionYolo" },
                { "reorder", "Reorder" },
                { "reorg_yolo", "ReorgYolo" },
                { "reshape", "Reshape" },
                { "reverse_sequence", "ReverseSequence" },
                { "roi_pooling", "ROIPooling" },
                { "scale", "ScaleShift" },
                { "shuffle_channels", "ShuffleChannels" },
                { "softmax", "SoftMax" },
                { "split", "Split" },
                { "strided_slice", "StridedSlice" },
                { "tile", "Tile" },
                { "resample", "Resample" },
                { "interp", "Interp" },
                { "reduce", "Reduce" },
                { "reduce_max", "ReduceMax" },
                { "reduce_min", "ReduceMin" },
                { "reduce_mean", "ReduceMean" },
                { "reduce_prod", "ReduceProd" },
                { "reduce_sum", "ReduceSum" },
                { "reduce_and", "ReduceAnd" },
                { "reduce_or", "ReduceOr" },
                { "reduce_sum_square", "ReduceSumSquare" },
                { "reduce_l1", "ReduceL1" },
                { "reduce_l2", "ReduceL2" },
                { "reduce_log_sum", "ReduceLogSum" },
                { "reduce_log_sum_exp", "ReduceLogSumExp" },
                { "space_to_depth", "SpaceToDepth" },
        };

        if (type_n2l.find(cldnn_name) != type_n2l.end())
            return type_n2l.at(cldnn_name);

        return cldnn_name;
    };

    auto concat_strings = [](std::vector<std::string> strs, char sep) -> std::string {
        if (strs.empty())
            return "";

        std::string res = strs[0];
        for (size_t i = 1; i < strs.size(); i++) {
            res += sep + strs[i];
        }

        return res;
    };

    auto remove_type_from_name = [](const std::string& name) -> std::string {
        auto it = std::find(name.begin(), name.end(), ':');
        if (it == name.end() || (it + 1) == name.end())
            return name;

        return std::string((it+1), name.end());
    };

    auto extIdMap = GetNetwork()->get_ext_id_mapping();

    auto find_origin_layers = [&](const std::string& name) -> std::vector<std::string> {
        if (extIdMap.find(name) == extIdMap.end()) {
            return {};
        }
        return { extIdMap.at(name) };
    };

    auto get_inputs = [&] (const cldnn::primitive_info& prim_info) {
        ngraph::OutputVector inputs;

        auto& deps = prim_info.c_dependencies;

        // Decrease expected dependencies count if there is a const input without original id in the IR
        for (auto& dep : deps) {
            auto dep_it = std::find_if(primitives_info.begin(), primitives_info.end(), [&](cldnn::primitive_info& entry) {
                return entry.original_id == dep;
            });

            if (filter_const_primitives) {
                if (dep_it == primitives_info.end())
                    continue;
                if (dep_it->type_id == "data") {
                    continue;
                }
            }
            auto node_it = node2layer.find(dep);
            if (node_it != node2layer.end()) {
                inputs.push_back(node_it->second->get_default_output());
            }
        }

        return inputs;
    };

    auto create_ngraph_node = [&](const cldnn::primitive_info& prim_info) {
        const auto& user_ids = prim_info.c_users;
        size_t output_size = user_ids.size();
        bool is_output = user_ids.empty();
        auto out_et = cldnn::data_type_to_element_type(prim_info.output_layout.data_type);
        auto out_pshape = prim_info.output_layout.get_partial_shape();
        std::shared_ptr<ngraph::Node> return_node;

        if (prim_info.type_id == "input_layout") {
            auto param = std::make_shared<ngraph::op::Parameter>(out_et, out_pshape);
            params.push_back(param);
            return_node = param;
        } else {
            return_node = std::make_shared<ExecGraphInfoSerialization::ExecutionNode>(get_inputs(prim_info), output_size);

            if (is_output) {    // create additional result node
                nodes.push_back(return_node);
                node2layer[prim_info.original_id] = return_node;
                return_node->set_output_type(0, out_et, out_pshape);
                results.emplace_back(std::make_shared<ngraph::op::Result>(return_node->get_default_output()));
            } else {
                size_t port = 0;
                for (auto& usr_id : user_ids) {
                    auto usr_it = std::find_if(primitives_info.begin(), primitives_info.end(), [&](cldnn::primitive_info& entry) {
                        return entry.original_id == usr_id;
                    });
                    if (usr_it == primitives_info.end())
                        continue;

                    return_node->set_output_type(port, out_et, out_pshape);
                    port++;
                }
            }
        }

        auto layerName = remove_type_from_name(prim_info.original_id);
        return_node->set_friendly_name(layerName);
        if (is_output)
            results.back()->set_friendly_name(layerName + "_result");

        std::map<std::string, std::string> info;
        Precision prec = data_type_to_precision(prim_info.output_layout.data_type);
        Precision inference_precision = data_type_to_precision(prim_info.runtime_precision);
        info[ExecGraphInfoSerialization::OUTPUT_PRECISIONS] = prec.name();
        info[ExecGraphInfoSerialization::LAYER_TYPE] = to_IE_type_name(prim_info.type_id);
        info[ExecGraphInfoSerialization::OUTPUT_LAYOUTS] = prim_info.layout_str;
        info[ExecGraphInfoSerialization::EXECUTION_ORDER] = std::to_string(prim_info.exec_id);
        info[ExecGraphInfoSerialization::IMPL_TYPE] = prim_info.kernel_id;
        info[ExecGraphInfoSerialization::RUNTIME_PRECISION] = inference_precision.name();

        std::vector<std::string> originalNames{find_origin_layers(prim_info.original_id)};
        for (auto& fused_id : prim_info.c_fused_ids) {
            for (auto& origin_id : find_origin_layers(fused_id)) {
                if (std::find(originalNames.begin(), originalNames.end(), origin_id) == originalNames.end())
                    originalNames.push_back(origin_id);
            }
        }
        info[ExecGraphInfoSerialization::ORIGINAL_NAMES] = concat_strings(originalNames, ',');

        std::string exec_time = "not_executed";
        if (perfMap.find(prim_info.original_id) != perfMap.end()) {
            auto perfCounter = perfMap.at(prim_info.original_id).second;
            if (perfCounter.num > 0) {
                exec_time = std::to_string(perfCounter.realTime_avg());
            }
        }
        info[ExecGraphInfoSerialization::PERF_COUNTER] = exec_time;

        for (auto&& kvp : info) {
            return_node->get_rt_info()[kvp.first] = kvp.second;
            if (is_output)
                results.back()->get_rt_info()[kvp.first] = kvp.second;
        }
        if (is_output)
            results.back()->get_rt_info()[ExecGraphInfoSerialization::LAYER_TYPE] = "Result";

        nodes.push_back(return_node);
        node2layer[prim_info.original_id] = return_node;
    };

    if (filter_const_primitives) {
        for (auto& pi : primitives_info) {
            // extract mutable_data primitives and connect it's dependencies and users directly
            if (pi.type_id == "mutable_data") {
                if (pi.c_dependencies.size() == 1 && !pi.c_users.empty()) {
                    auto dep = pi.c_dependencies[0];
                    auto users = pi.c_users;
                    auto it = std::find_if(primitives_info.begin(), primitives_info.end(), [&](cldnn::primitive_info& entry) {
                        return entry.original_id == dep;
                    });
                    if (it == primitives_info.end())
                        continue;

                    auto& dep_users = it->c_users;
                    // Remove mutable data from users list
                    dep_users.erase(std::find_if(dep_users.begin(), dep_users.end(), [&](std::string user_id) {
                        return user_id == pi.original_id;
                    }));

                    // Add mutable data users to it's dependency users
                    dep_users.insert(dep_users.end(), users.begin(), users.end());

                    for (auto& user : users) {
                        it = std::find_if(primitives_info.begin(), primitives_info.end(), [&](cldnn::primitive_info& entry) {
                            return entry.original_id == user;
                        });
                        if (it == primitives_info.end())
                            continue;

                        for (auto& d : it->c_dependencies) {
                            if (d == pi.original_id)
                                d = dep;
                        }
                    }
                }
            }
        }
    }

    for (auto& pi : primitives_info) {
        if (filter_const_primitives) {
            // Skip const inputs
            if (pi.type_id == "data") {
                continue;
            }

            // Skip mutable_data
            if (pi.type_id == "mutable_data" &&
                pi.c_dependencies.size() == 1 &&
                !pi.c_users.empty()) {
                continue;
            }
        }

        create_ngraph_node(pi);
    }

    return std::make_shared<ngraph::Function>(results, params, "runtime_gpu_graph");
}

// Cache blob format:
//     [ ov::intel_gpu::Program::inputLayouts ]
//     [ ov::intel_gpu::Graph::primitiveIDs ]
//     [ ov::intel_gpu::Graph::outputDims ]
//     [ cldnn::network ]
void Graph::Export(cldnn::BinaryOutputBuffer &ob) {
    ob << m_program->m_max_batch;

    bool need_onednn_engine = false;
#ifdef ENABLE_ONEDNN_FOR_GPU
    try {
        get_engine().get_onednn_engine();
        need_onednn_engine = true;
    } catch (ov::AssertFailure &) {
        need_onednn_engine = false;
    }
#endif  // ENABLE_ONEDNN_FOR_GPU
    ob << need_onednn_engine;

    ob << m_program->inputLayouts;
    ob << m_program->GetVariablesStatesInfo();
    ob << primitiveIDs;
    ob << prevPrimitiveIDs;
    ob << profilingIDs;
    {
        ob << perfMap.size();
        for (auto& perf_item : perfMap) {
            ob << perf_item.first;
            ob << perf_item.second.second.layerType;
            ob << cldnn::make_data(&perf_item.second.second.status, sizeof(InferenceEngine::InferenceEngineProfileInfo::LayerStatus));
            ob << perf_item.second.second.isCPU;
            ob << perf_item.second.second.parentPrimitive;
        }
    }
    ob << outputDims;

    ob << m_networks.size();
    for (const auto& net : m_networks) {
        net->save(ob);
    }
}

std::shared_ptr<ngraph::Function> Graph::GetExecGraphInfo() {
    auto primitives_info = GetNetwork()->get_primitives_info();
    return GetExecGraphInfoByPrimitivesInfo(primitives_info, true);
}


void Graph::UpdatePerfStatistics() {
    OV_ITT_SCOPED_TASK(itt::domains::intel_gpu_plugin, "Graph::UpdatePerfStatistics");
    if (GetNetworksCount() == 0) {
        return;
    }

    // Collect timings
    auto collectTimings = [](cldnn::instrumentation::profiling_info& cldnnInfo, PerfCounter& pc) {
        for (auto &interval : cldnnInfo.intervals) {
            using duration_t = std::chrono::duration<long long, std::chrono::microseconds::period>;
            auto count = std::chrono::duration_cast<duration_t>(interval.value->value()).count();

            if (interval.stage == cldnn::instrumentation::profiling_stage::submission) {
                pc.cpu_uSec += count;
            } else if (interval.stage == cldnn::instrumentation::profiling_stage::executing) {
                pc.realTime_uSec += count;
            } else if (interval.stage == cldnn::instrumentation::profiling_stage::duration) {  // "duration" is used for CPU layers
                pc.cpu_uSec += count;

                if (pc.num == 0)
                    pc.isCPU = true;
            }
        }
    };

    std::map<cldnn::primitive_id, cldnn::event::ptr> executedPrimitives = GetNetwork()->get_executed_primitives();
    auto allPrimitives = GetNetwork()->get_all_primitives();

    // Get profiling info for all layers
    for (auto &profiledID : profilingIDs) {
        auto pcIter = perfMap.find(profiledID);

        if (pcIter == perfMap.end())  continue;

        auto execIter = executedPrimitives.find(profiledID);
        auto& perfCount = pcIter->second.second;
        // Change status if layer wasn't executed by cldnn engine
        if (execIter == executedPrimitives.end()) {
            if (perfCount.num == 0) {
                perfCount.status = InferenceEngineProfileInfo::OPTIMIZED_OUT;
            }
            continue;
        }

        auto event = execIter->second;
        executedPrimitives.erase(execIter);

        cldnn::instrumentation::profiling_info cldnnInfo{profiledID, event->get_profiling_info()};

        collectTimings(cldnnInfo, perfCount);
        perfCount.num++;
    }

    for (auto &executedID : executedPrimitives) {
        auto pcIter = perfMap.find(executedID.first);
        if (pcIter == perfMap.end()) {
            perfMap[executedID.first].first = executedID.first;
            pcIter = perfMap.find(executedID.first);
            auto& perfCount = pcIter->second.second;

            cldnn::instrumentation::profiling_info cldnnInfo{executedID.first, executedID.second->get_profiling_info()};

            collectTimings(cldnnInfo, perfCount);
            perfCount.num++;
        }
    }
}

bool Graph::IsLoaded() const {
    return GetNetwork() != nullptr;
}

std::map<std::string, InferenceEngine::InferenceEngineProfileInfo> Graph::GetPerformanceCounts() const {
    OV_ITT_SCOPED_TASK(itt::domains::intel_gpu_plugin, "Graph::GetPerformanceCounts");
    std::map<std::string, InferenceEngine::InferenceEngineProfileInfo> result;
    bool combinePrimByIRLayers = false;
    unsigned i = 0;
    auto allIds = GetNetwork()->get_all_primitive_org_ids();
    auto executedPrimitives = GetNetwork()->get_executed_primitives();
    auto primitivesInfo = GetNetwork()->get_primitives_info();
    auto extIdMap = GetNetwork()->get_ext_id_mapping();
    std::map<std::string, std::string> implementation_info;

    if (GetNetwork()->get_program() == nullptr) {
        for (auto& pi : primitivesInfo) {
            implementation_info[pi.original_id] = pi.kernel_id;
        }
    }

    auto getUpperCaseName = [](std::string name) {
        std::vector<char> res;
        bool convert_next_to_upper = true;
        for (size_t i = 0; i < name.length(); i++) {
            char c = convert_next_to_upper ? toupper(name[i]) : name[i];
            if (c == '_') {
                convert_next_to_upper = true;
            } else {
                convert_next_to_upper = false;
                res.push_back(c);
            }
        }

        return std::string(res.begin(), res.end());
    };

    auto getClearName = [](std::string name) {
        if (name.find(":") != std::string::npos) {
            name = name.substr(name.find(":") + 1, name.length());
        }
        return name;
    };

    auto getFromProfiling = [&](std::string primId) -> bool {
        auto perfIter = perfMap.find(primId);

        if (perfIter == perfMap.end())
            return false;

        auto layerName = getClearName(perfIter->second.first);

        const auto& perfCounter = perfIter->second.second;

        if (!perfCounter.parentPrimitive.empty() && combinePrimByIRLayers)
            return false;

        auto& extPerfEntry = result[layerName];

        memset(extPerfEntry.exec_type, 0, sizeof(extPerfEntry.exec_type));
        if (perfCounter.isCPU) {
            static const std::string cpuExecType("CPU");
            cpuExecType.copy(extPerfEntry.exec_type, cpuExecType.length());  // Override execType as CPU
        } else {
            std::string impl;
            if (GetNetwork()->get_program() != nullptr) {
                impl = GetNetwork()->get_implementation_info(primId);
            } else {
                if (implementation_info.find(primId) != implementation_info.end()) {
                    impl = implementation_info[primId];
                } else {
                    impl = "undef";
                }
            }
            impl.copy(extPerfEntry.exec_type, impl.length());
        }

        extPerfEntry.execution_index = i++;
        extPerfEntry.status = perfCounter.status;
        extPerfEntry.cpu_uSec = perfCounter.cpu_avg();
        extPerfEntry.realTime_uSec = perfCounter.realTime_avg();

        if (combinePrimByIRLayers) {
            std::string kernelId = "";
            long long kernelTime = 0;  // used for finding the most complex computation kernel in sub_graph for perf stat
            for (auto &id : profilingIDs) {
                auto iter = perfMap.find(id);
                if (iter == perfMap.end())  continue;

                const auto &pc = iter->second.second;
                if (id != primId && pc.parentPrimitive == primId) {
                    extPerfEntry.cpu_uSec += pc.cpu_avg();
                    extPerfEntry.realTime_uSec += pc.realTime_avg();
                    if (pc.realTime_avg() > kernelTime) {
                        kernelTime = pc.realTime_avg();
                        kernelId = id;
                    }
                    allIds.erase(std::find(allIds.begin(), allIds.end(), id));
                }
            }
            if (!kernelId.empty()) {
                std::string impl_info = GetNetwork()->get_implementation_info(kernelId);
                std::memcpy(extPerfEntry.exec_type, &impl_info[0], impl_info.length());
            }
        }

        getUpperCaseName(perfCounter.layerType).copy(extPerfEntry.layer_type, perfCounter.layerType.length());
        return true;
    };

    // Step 1. Get all primitives in execution order which was added by GPU plugin
    for (auto& primId : profilingIDs) {
        getFromProfiling(primId);
    }

    // Step 2. Find all other primitives which was added while optimization process and executed after
    for (auto& primId : allIds) {
        auto perfIter = perfMap.find(primId);
        if (perfIter == perfMap.end())  continue;

        bool existInProfiling = std::find(profilingIDs.begin(), profilingIDs.end(), primId) != profilingIDs.end();
        if ((!existInProfiling || (existInProfiling && perfIter->second.first.length() == 0)) &&
            executedPrimitives.find(primId) != executedPrimitives.end()) {
            auto event = executedPrimitives.at(primId);

            cldnn::instrumentation::profiling_info cldnnInfo{primId, event->get_profiling_info()};

            // Collect timings
            long long cpuTime = 0;
            long long deviceTime = 0;

            for (auto &interval : cldnnInfo.intervals) {
                using duration_t = std::chrono::duration<long long, std::chrono::microseconds::period>;
                auto count = std::chrono::duration_cast<duration_t>(interval.value->value()).count();

                if (interval.stage == cldnn::instrumentation::profiling_stage::submission) {
                    cpuTime += count;
                } else if (interval.stage == cldnn::instrumentation::profiling_stage::executing) {
                    deviceTime += count;
                } else if (interval.stage == cldnn::instrumentation::profiling_stage::duration) {  // "duration" is used for CPU layers
                    cpuTime += count;
                }
            }

            std::string layerName = getClearName(primId);

            for (auto& pi : primitivesInfo) {
                if (pi.original_id == primId) {
                    if (pi.type_id == "mutable_data")
                        continue;

                    auto& extPerfEntry = result[layerName];

                    if (pi.is_cpu) {
                        static const std::string cpuExecType("CPU");
                        memset(extPerfEntry.exec_type, 0, sizeof(extPerfEntry.exec_type));
                        cpuExecType.copy(extPerfEntry.exec_type, cpuExecType.length());  // Override execType as CPU
                    } else {
                        std::string impl = pi.kernel_id;
                        impl.copy(extPerfEntry.exec_type, impl.length());
                    }

                    getUpperCaseName(pi.type_id).copy(extPerfEntry.layer_type, pi.type_id.length());
                    extPerfEntry.execution_index = i++;
                    extPerfEntry.status = InferenceEngineProfileInfo::LayerStatus::EXECUTED;
                    extPerfEntry.cpu_uSec = cpuTime;
                    extPerfEntry.realTime_uSec = deviceTime;

                    if (pi.type_id == "input_layout") {
                        const std::string input_string = "Input";
                        const std::string undef_string = "undef";
                        input_string.copy(extPerfEntry.layer_type, 256);
                        undef_string.copy(extPerfEntry.exec_type, 256);
                    }
                }
            }
        }
    }

    // Step 3. Checking primitives which has been deleted from execution order but added by GPU plugin
    for (auto& primId : profilingIDs) {
        if (std::find(allIds.begin(), allIds.end(), primId) == allIds.end()) {
            getFromProfiling(primId);
        }
    }

    for (auto& p : extIdMap) {
        if (p.first.find(p.second) != std::string::npos) {
            continue;
        }
        auto first_res = result.find(getClearName(p.first));
        auto second_res = result.find(getClearName(p.second));

        if (first_res != result.end() && second_res != result.end() && first_res != second_res) {
            std::swap(first_res->second.cpu_uSec,        second_res->second.cpu_uSec);
            std::swap(first_res->second.realTime_uSec,   second_res->second.realTime_uSec);
            std::swap(first_res->second.status,          second_res->second.status);
            std::swap(first_res->second.exec_type,       second_res->second.exec_type);
            std::swap(first_res->second.execution_index, second_res->second.execution_index);
        }
    }
    return result;
}

std::shared_ptr<cldnn::network> Graph::GetNetwork(size_t idx) const {
    if (idx >= GetNetworksCount())
        IE_THROW() << "Unable to find network with id=" << idx << ". Stored networks count: " << GetNetworksCount();

    return m_networks[idx];
}


std::string Graph::MapOutputName(std::string outName) const {
    auto networkOutputsIDs = GetNetwork()->get_output_ids();
    auto allPrimitiveIds = GetNetwork()->get_all_primitives();

    // Find correct output ID. Start with name stored in IR.
    if (primitiveIDs.find(outName) == primitiveIDs.end()) {
        IE_THROW() << "output with name " << outName << " was not found in primitiveIDs";
    }
    std::string outputID = primitiveIDs.at(outName);
    while (std::find(networkOutputsIDs.begin(), networkOutputsIDs.end(), outputID) == networkOutputsIDs.end()) {
        // If current ID isn't found in cldnn network outputs, get previous primitive id and try again.
        auto prim = allPrimitiveIds.find(outputID);
        if (prim == allPrimitiveIds.end()) {
            IE_THROW() << "Unknown primitive id " << outputID;
        }

        if (prevPrimitiveIDs.at(outputID).size() != 1 || prim->second != "_optimized_") {
            IE_THROW() << "Unable to find parent for output primitive " << outputID;
        }
        outputID = prevPrimitiveIDs.at(outputID)[0];
    }

    return outputID;
}

InferenceEngine::SizeVector Graph::GetOutputSize(std::string outName) const {
    auto res_output = outputDims.find(outName);

    InferenceEngine::SizeVector sz;
    if (res_output != outputDims.end())
        sz = res_output->second;
    else
        sz = outputDims.at(primitiveIDs.at(outName));

    return sz;
}

}  // namespace intel_gpu
}  // namespace ov<|MERGE_RESOLUTION|>--- conflicted
+++ resolved
@@ -61,14 +61,7 @@
     , m_config(config)
     , m_stream_id(stream_id)
     , m_state(0) {
-<<<<<<< HEAD
-    m_program = std::make_shared<Program>(get_engine(), config);
-=======
     m_program = std::make_shared<Program>(get_engine(), config, inputs, outputs);
-    ib >> m_program->m_max_batch;
-    if (m_program->m_max_batch > 1)
-        m_config.set_property(ov::intel_gpu::max_dynamic_batch(m_program->m_max_batch));
->>>>>>> 5b6bab26
 
     bool need_onednn_engine = false;
     ib >> need_onednn_engine;
@@ -503,8 +496,6 @@
 //     [ ov::intel_gpu::Graph::outputDims ]
 //     [ cldnn::network ]
 void Graph::Export(cldnn::BinaryOutputBuffer &ob) {
-    ob << m_program->m_max_batch;
-
     bool need_onednn_engine = false;
 #ifdef ENABLE_ONEDNN_FOR_GPU
     try {
