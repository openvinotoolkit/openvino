// Copyright (C) 2018-2023 Intel Corporation
// SPDX-License-Identifier: Apache-2.0
//

#if defined(__unix__) && !defined(__ANDROID__)
#include <malloc.h>
#endif

#include "intel_gpu/plugin/program.hpp"
#include "ngraph/ops.hpp"
#include "ov_ops/nms_ie_internal.hpp"
#include "openvino/core/graph_util.hpp"
#include "intel_gpu/runtime/itt.hpp"
#include "intel_gpu/plugin/transformations_pipeline.hpp"
#include "intel_gpu/runtime/debug_configuration.hpp"
#include "intel_gpu/primitives/mutable_data.hpp"
#include "intel_gpu/primitives/data.hpp"

#ifdef __linux__
# include <dlfcn.h>
#endif

using namespace InferenceEngine;
using namespace InferenceEngine::details;

namespace ov {
namespace intel_gpu {

const cldnn::primitive_id Program::m_preProcessTag("_cldnn_input_preprocess");
const cldnn::primitive_id Program::m_meanValuesTag("_cldnn_mean_values");
const cldnn::primitive_id Program::m_preCustomLayerTag("_cldnn_custom_preprocess");
const cldnn::primitive_id Program::m_postCustomLayerTag("_cldnn_custom_postprocess");
Program::factories_map_t Program::factories_map = {};

std::string layer_type_lower(const ngraph::Node* op) {
    std::string layerType = op->get_type_name();
    std::transform(layerType.begin(), layerType.end(), layerType.begin(),
        [](unsigned char c) -> unsigned char { return std::tolower(c); });
    return layerType;
}

std::string layer_type_name_ID(const ngraph::Node* op) {
    return layer_type_lower(op) + ":" + op->get_friendly_name();
}

std::string layer_type_lower(const std::shared_ptr<ngraph::Node>& op) {
    return layer_type_lower(op.get());
}

std::string layer_type_name_ID(const std::shared_ptr<ngraph::Node>& op) {
    return layer_type_name_ID(op.get());
}

void Program::ChangeInputBatch(int batch) {
    m_curBatch = batch;
}

auto getParamName = [](const std::shared_ptr<ov::Node>& param) -> std::string {
    const auto& names = param->get_output_tensor(0).get_names();
    if (!names.empty())
        return *names.begin();
    else
        return param->get_friendly_name();
};

//  detect the only supported dynamic shape case -
//  exactly one dimension is dynamic in input params with defined min/max interval
bool Program::IsDynBatchModel(const std::shared_ptr<ov::Model>& model,
                              std::map<std::string, ov::PartialShape>& shapes,
                              std::map<std::string, std::pair<int64_t, int64_t>>& batch_dim) {
    for (const auto& param : model->get_parameters()) {
        auto pname = getParamName(param);
        batch_dim[pname] = { -1, -1 };
        if (param->get_output_partial_shape(0).rank().is_dynamic()) {
            return false;
        }
        ov::PartialShape pshape = param->get_output_partial_shape(0);
        bool only_batch_dynamic = pshape.size() && pshape[0].is_dynamic();
        for (size_t i = 1; i < pshape.size(); i++) {
            if (pshape[i].is_dynamic()) {
                // only support 0th dimension for legacy dynamic batch
                return false;
            }
        }
        if (only_batch_dynamic) {
            int64_t max_b = pshape[0].get_max_length();
            if (max_b > 1) {
                batch_dim[pname].first = 0;
                batch_dim[pname].second = max_b;
                pshape[0] = 1;
            } else {
                // unbounded dynamic shape should be handled with new dynamic shape path
                return false;
            }
        }
        shapes[pname] = pshape;
    }
    if (batch_dim.empty())
        return false;

    bool dyn_shape_batch_found = false;
    // detect 1st dyn dim, mark it and continue
    auto bitr = batch_dim.begin();
    dyn_shape_batch_found = (bitr->second.first == 0);
    auto batch_val_1st = bitr->second.second;
    bitr++;
    for (; bitr != batch_dim.end(); bitr++) {
        if (bitr->second.first == 0) {
            if (bitr->second.second != batch_val_1st) {
                dyn_shape_batch_found = false;
                break;
            } else {
                dyn_shape_batch_found = true;
            }
        } else {
            return false;
        }
    }
    return dyn_shape_batch_found;
}

Program::Program(InferenceEngine::CNNNetwork& network, cldnn::engine& engine, const ExecutionConfig& config,
    bool createTopologyOnly, bool partialBuild,
    InferenceEngine::InputsDataMap* inputs, InferenceEngine::OutputsDataMap* outputs)
    : m_curBatch(-1)
    , m_config(config)
    , m_engine(engine)
    , queryMode(false) {
    // Extract inputs/outputs info from CNNNetwork
    auto networkInputs = (inputs != nullptr) ? *inputs : network.getInputsInfo();
    auto networkOutputs = (outputs != nullptr) ? *outputs : network.getOutputsInfo();

    auto func = network.getFunction();
    if (!func) {
        IE_THROW() << "Function pointer inside CNNNetwork is nullptr";
    }

    // locate global custom kernel config
    // and auto-load kernels from it
#ifdef _WIN32
    CHAR mpath[MAX_PATH + 1];
    HMODULE nModule;
    GetModuleHandleEx(GET_MODULE_HANDLE_EX_FLAG_FROM_ADDRESS | GET_MODULE_HANDLE_EX_FLAG_UNCHANGED_REFCOUNT,
        (LPCSTR)CustomLayer::LoadFromFile,
        &nModule);
    GetModuleFileName(nModule, mpath, sizeof(mpath));
#elif __linux__
    Dl_info dl_info;
    dladdr(reinterpret_cast<void *>(CustomLayer::LoadFromFile), &dl_info);
    const char* mpath = dl_info.dli_fname;
#else
#error "Intel GPU plugin: unknown target system"
#endif
    std::string configFile(mpath);
    std::size_t dir_split_pos = configFile.find_last_of("/\\");
    std::string config_path;

    if (dir_split_pos != std::string::npos) {
        // path contains directory
        config_path = configFile.substr(0, dir_split_pos);
    }
    config_path += "/cldnn_global_custom_kernels/cldnn_global_custom_kernels.xml";

    CustomLayer::LoadFromFile(config_path, m_custom_layers, true);
    auto custom_layers_config = m_config.get_property(ov::intel_gpu::config_file);
    CustomLayer::LoadFromFile(custom_layers_config, m_custom_layers, custom_layers_config.empty());

    auto ops = func->get_ordered_ops();

<<<<<<< HEAD
    m_programs.emplace_back(BuildProgram(ops, networkInputs, networkOutputs, createTopologyOnly, partialBuild));
=======
    bool dyn_shape_batch_found = false;
    std::map<std::string, ngraph::PartialShape> shapes;
    std::map<std::string, std::pair<int64_t, int64_t>> batch_dim;
    auto enable_dynamic_batch = m_config.get_property(ov::intel_gpu::enable_dynamic_batch);
    if (enable_dynamic_batch) {
        m_config.set_property(ov::intel_gpu::max_dynamic_batch(network.getBatchSize()));
        // in case of legacy dynamic batch,
        // we assume 4D input with 0 batch dim
        auto param = func->get_parameters().front();
        auto pname = getParamName(param);
        shapes[pname] = param->get_output_partial_shape(0);
        batch_dim[pname].first = 0;
        batch_dim[pname].second = m_config.get_property(ov::intel_gpu::max_dynamic_batch);
    } else {
        dyn_shape_batch_found = IsDynBatchModel(func, shapes, batch_dim);
        if (dyn_shape_batch_found) {
            m_config.set_property(ov::intel_gpu::max_dynamic_batch(batch_dim.begin()->second.second));
        }
    }

    int m_bv_sz = GetMaxBatchSizeForSingleProgram();
    m_max_batch = static_cast<int>(m_config.get_property(ov::intel_gpu::max_dynamic_batch));

    if (dyn_shape_batch_found || m_max_batch > 1) {
        // compile log2 networks to serve dynamic batch requests
        for (int b = m_bv_sz - 1; b >= 0; b--) {
            inputLayouts.clear();
            outputDims.clear();
            primitive_ids.clear();
            blobMemCache.clear();

            auto new_batch = 1U << static_cast<unsigned>(b);
            ChangeInputBatch(new_batch);

            // clone the source model, find the batch dim
            // and reshape the model to next batch size
            auto new_func = func->clone();
            std::map<ov::Output<ov::Node>, ngraph::PartialShape> new_shapes;
            for (const auto& param : new_func->get_parameters()) {
                ov::PartialShape pshape = param->get_output_partial_shape(0);

                auto pname = getParamName(param);
                auto batch_idx = batch_dim[pname].first;

                if (batch_idx >= 0) {
                    auto pshape = shapes[pname];
                    pshape[batch_idx] = new_batch;
                    new_shapes[param->output(0)] = pshape;
                }
            }
            new_func->reshape(new_shapes);
            {
                auto deviceInfo = engine.get_device_info();
                TransformationsPipeline transformations(m_config, deviceInfo);
                transformations.apply(new_func);
            }

            // reshape network input/output maps accordingly
            // for correct network compilation
            for (auto& new_input : new_func->inputs()) {
                auto iname = new_input.get_node()->get_friendly_name();
                auto it = networkInputs.find(iname);
                if (it != networkInputs.end()) {
                    auto shape = new_input.get_shape();
                    auto l = it->second->getTensorDesc().getLayout();
                    it->second->getInputData()->reshape(shape, l);
                }
            }

            for (auto& new_output : new_func->outputs()) {
                auto iname = new_output.get_node_shared_ptr()->get_input_source_output(0).get_node_shared_ptr()->get_friendly_name();
                auto it = networkOutputs.find(iname);
                if (it != networkOutputs.end()) {
                    auto shape = new_output.get_shape();
                    auto l = it->second->getTensorDesc().getLayout();
                    it->second->reshape(shape, l);
                }
            }
            m_programs.insert(m_programs.begin(), BuildProgram(new_func->get_ordered_ops(), networkInputs, networkOutputs,
                createTopologyOnly, partialBuild));
        }
        {
            // recompute maximal dynamic batch inputs/outputs for infer request
            // and store them into internal maps
            // same operations as above, but for maximum batch
            auto new_func = func->clone();
            std::map<ov::Output<ov::Node>, ngraph::PartialShape> new_shapes;
            for (const auto& param : new_func->get_parameters()) {
                ov::PartialShape pshape = param->get_output_partial_shape(0);

                auto pname = getParamName(param);
                auto batch_idx = batch_dim[pname].first;

                if (batch_idx >= 0) {
                    auto pshape = shapes[pname];
                    pshape[batch_idx] = m_max_batch;
                    new_shapes[param->output(0)] = pshape;
                }
            }
            new_func->reshape(new_shapes);

            for (auto& new_input : new_func->inputs()) {
                auto iname = new_input.get_node()->get_friendly_name();
                auto it = networkInputs.find(iname);
                if (it != networkInputs.end()) {
                    auto shape = new_input.get_shape();
                    auto l = it->second->getTensorDesc().getLayout();
                    it->second->getInputData()->reshape(shape, l);
                }
            }

            for (auto& new_output : new_func->outputs()) {
                auto iname = new_output.get_node_shared_ptr()->get_input_source_output(0).get_node_shared_ptr()->get_friendly_name();
                auto it = networkOutputs.find(iname);
                if (it != networkOutputs.end()) {
                    auto shape = new_output.get_shape();
                    auto l = it->second->getTensorDesc().getLayout();
                    SizeVector old_shape = it->second->getTensorDesc().getDims();
                    it->second->reshape(shape, l);
                    // detect changed output batch dimension
                    SizeVector new_shape = it->second->getTensorDesc().getDims();
                    for (int64_t i = 0; i < static_cast<int64_t>(old_shape.size()); i++) {
                        if (old_shape[i] != new_shape[i]) {
                            m_output_batch_dim[iname] = i;
                            break;
                        }
                    }
                }
            }
            m_networkInputs = networkInputs;
            m_networkOutputs = networkOutputs;
            m_input_batch_dim = batch_dim;
        }
    } else {
        m_programs.emplace_back(BuildProgram(ops, networkInputs, networkOutputs, createTopologyOnly, partialBuild));
    }
}

Program::Program(cldnn::engine& engine, const ExecutionConfig& config,
                 InferenceEngine::InputsDataMap* inputs, InferenceEngine::OutputsDataMap* outputs)
        : m_max_batch(1)
        , m_curBatch(-1)
        , m_config(config)
        , m_engine(engine)
        , queryMode(false) {
    if (inputs != nullptr)
        m_networkInputs = *inputs;
    if (outputs != nullptr)
        m_networkOutputs = *outputs;
}

int Program::GetMaxBatchSizeForSingleProgram() {
    auto max_dynamic_batch = m_config.get_property(ov::intel_gpu::max_dynamic_batch);
    if (max_dynamic_batch > 1) {
        // calculate number of networks necessary based on binary log
        unsigned int tmp = static_cast<unsigned int>(max_dynamic_batch);
        unsigned int mask = 1U << 31;
        unsigned int ldigit = 31;

        while (!(tmp & mask)) {
            mask >>= 1;
            ldigit--;
        }

        return ldigit + 1;
    }

    return 0;
>>>>>>> 5b6bab26
}

std::shared_ptr<cldnn::program> Program::GetCompiledProgram(int program_id) {
    if (program_id >= static_cast<int32_t>(m_programs.size()))
        IE_THROW() << "Invalid program ID";

    return m_programs[program_id];
}

void Program::PrepareBuild(InferenceEngine::InputsDataMap networkInputs, InferenceEngine::OutputsDataMap networkOutputs) {
    m_topology.reset(new cldnn::topology());
    m_networkInputs = networkInputs;
    m_networkOutputs = networkOutputs;
}

void Program::CleanupBuild() {
    m_topology.reset();
    m_networkInputs.clear();
    m_networkOutputs.clear();
    #if defined(__unix__) && !defined(__ANDROID__)
    //  NOTE: In linux, without malloc_trim, an amount of the memory used by compilation is not being returned to system thought they are freed.
    //  (It is at least 500 MB when we perform parallel compilation)
    //  It is observed that freeing the memory manually with malloc_trim saves significant amount of the memory.
    //  Also, this is not happening in Windows.
    //  So, added malloc_trim for linux build until we figure out a better solution.
    malloc_trim(0);
    #endif
}

std::shared_ptr<cldnn::program> Program::BuildProgram(const std::vector<std::shared_ptr<ngraph::Node>>& ops,
                                                      InferenceEngine::InputsDataMap networkInputs,
                                                      InferenceEngine::OutputsDataMap networkOutputs,
                                                      bool createTopologyOnly, bool partialBuild) {
    OV_ITT_SCOPED_TASK(itt::domains::intel_gpu_plugin, "Program::BuildProgram");

    for (const auto& op : ops) {
        if (requires_new_shape_infer(*op)) {
            allow_new_shape_infer = true;
            break;
        }
    }

    m_config.set_property(ov::intel_gpu::partial_build_program(partialBuild));
    m_config.set_property(ov::intel_gpu::optimize_data(true));
    m_config.set_property(ov::intel_gpu::allow_new_shape_infer(allow_new_shape_infer));

    PrepareBuild(networkInputs, networkOutputs);
    {
        GPU_DEBUG_DEFINE_MEM_LOGGER("CreateSingleLayerPrimitives");
        for (const auto& op : ops) {
            CreateSingleLayerPrimitive(*m_topology, op);
        }
    }
    if (createTopologyOnly) {
        return {};
    } else {
        OV_ITT_SCOPED_TASK(itt::domains::intel_gpu_plugin, "Program::CreateProgram");
        cldnn::program::ptr program;
        try {
            program = cldnn::program::build_program(m_engine, *m_topology, m_config);
        } catch (std::exception& e) {
            OPENVINO_ASSERT(false, "GPU program build failed!\n", e.what());
        }
        CleanupBuild();

        return program;
    }
}

bool Program::IsOpSupported(const InferenceEngine::CNNNetwork& network, const std::shared_ptr<ngraph::Node>& op) {
    OV_ITT_SCOPED_TASK(itt::domains::intel_gpu_plugin, "Program::IsOpSupported");
    cldnn::topology topology;
    try {
        // Query mode disables checks that input primitives are created,
        // as IsOpSupported method is called for each operation separately
        // So we just ensure that inputs count is valid for given operation
        EnableQueryMode();
        // Creating topology object for each operation is supposed to be more time-consuming than
        // simple check by op type, but it has 2 big advantages:
        // 1. Code reuse. We don't need to have separate white-list of supported operations or
        //    add any ugly macro/templates to apply single function to multiple cases.
        // 2. We also check parameters of each operation, which means we have more
        //    reliable results of QueryNetwork call.
        PrepareBuild(network.getInputsInfo(), network.getOutputsInfo());
        allow_new_shape_infer = requires_new_shape_infer(*op);
        CreateSingleLayerPrimitive(topology, op);
        CleanupBuild();
        DisableQueryMode();
    } catch (std::exception&) {
        // Exception means that an operation or some of it's parameters are not supported
        CleanupBuild();
        return false;
    }

    return true;
}

void Program::CreateSingleLayerPrimitive(cldnn::topology& topology, const std::shared_ptr<ngraph::Node>& op) {
    OV_ITT_SCOPED_TASK(itt::domains::intel_gpu_plugin, "Program::CreateSingleLayerPrimitive");
    GPU_DEBUG_LOG << "Process " << "op::v" << op->get_type_info().version_id << "::" << op->get_type_name() << " operation "
                  << "(friendly_name=" << op->get_friendly_name() << ")" << std::endl;

    bool is_created = false;
    const ngraph::NodeTypeInfo* op_type_info = &op->get_type_info();
    while (op_type_info != nullptr) {
        auto customLayer = m_custom_layers.find(op->get_type_name());
        if (customLayer != m_custom_layers.end()) {
            CreateCustomOp(*this, op, customLayer->second);
            return;
        }

        auto factory_it = factories_map.find(*op_type_info);
        if (factory_it != factories_map.end()) {
            factory_it->second(*this, op);
            is_created = true;
            break;
        }
        op_type_info = op_type_info->parent;
    }

    if (!is_created) {
        IE_THROW() << "Operation: " << op->get_friendly_name()
                   << " of type " << op->get_type_name()
                   << "(op::v" << op->get_type_info().version_id << ") is not supported";
    }
}

std::vector<cldnn::input_info> Program::GetInputInfo(const std::shared_ptr<ngraph::Node>& op) const {
    if (!op) {
        return {};
    }

    // Currently multiple outputs are supported only in the dynamic shape case,
    // So the output index of the dependency is not processed
    std::vector<cldnn::input_info> inputInfo;
    for (size_t i = 0; i < op->get_input_size(); i++) {
        auto prevOp = op->get_input_node_ptr(i);
        std::string prevName = layer_type_name_ID(prevOp);
        bool is_legacy_multiple_outputs = !allow_new_shape_infer
                                          // Note:: Currently Split/Variadic Split are divided to multiple crops
                                          || ngraph::is_type<ngraph::op::v1::Split>(prevOp)
                                          || ngraph::is_type<ngraph::op::v1::VariadicSplit>(prevOp);
        if (prevOp->get_output_size() > 1 && is_legacy_multiple_outputs) {
            prevName += ".out" + std::to_string(op->get_input_source_output(i).get_index());
        }

        if (!queryMode) {
            if (primitive_ids.find(prevName) == primitive_ids.end()) {
                IE_THROW() << "Input " << prevName << " hasn't been found in primitive_ids map";
            }
            inputInfo.push_back(
                cldnn::input_info(primitive_ids.at(prevName), is_legacy_multiple_outputs ? 0: static_cast<int>(op->get_input_source_output(i).get_index())));
        } else {
            inputInfo.push_back(cldnn::input_info(prevName, is_legacy_multiple_outputs ? 0 : static_cast<int>(op->get_input_source_output(i).get_index())));
        }
    }
    return inputInfo;
}

void Program::init_profile_info(const cldnn::primitive& prim) {
    perfMap[prim.id].first = prim.id;
    auto& perfEntry = perfMap[prim.id].second;
    perfEntry.layerType = prim.origin_op_type_name;
    perfEntry.status = InferenceEngine::InferenceEngineProfileInfo::LayerStatus::EXECUTED;
    perfEntry.cpu_uSec = perfEntry.realTime_uSec = 0;
    perfEntry.isCPU = false;
    perfEntry.parentPrimitive = prim.origin_op_name;
}

void Program::AddVariableStateInfo(const std::string& variable_id, const cldnn::layout& layout) {
    auto it = m_variablesStateInfo.find(variable_id);
    if (it != m_variablesStateInfo.end())
        it->second.insert(layout);
    else
        m_variablesStateInfo.insert({variable_id, { layout }});
}

void Program::add_primitive(const ngraph::Node& op, std::shared_ptr<cldnn::primitive> prim, std::vector<std::string> aliases) {
    OPENVINO_ASSERT(m_topology != nullptr, "[GPU] Invalid Program builder state: topology is nullptr");

    prim->origin_op_name = op.get_friendly_name();
    prim->origin_op_type_name = op.get_type_name();

    bool should_profile = prim->type != cldnn::mutable_data::type_id() &&
                          prim->type != cldnn::data::type_id();

    auto prim_id = prim->id;
    auto id = layer_type_name_ID(&op);
    primitive_ids[id] = prim_id;

    bool multi_output_case = ends_with(prim_id, ".out0") && prim_id.length() > 5 && prim_id.substr(0, prim_id.length() - 5) == id;
    if (id != prim_id) {
        primitive_ids[prim_id] = prim_id;

        if (!multi_output_case)
            prim->origin_op_type_name = prim->type_string();
    }

    if (this->m_config.get_property(ov::enable_profiling) && should_profile) {
        profiling_ids.push_back(prim_id);
        init_profile_info(*prim);
    }

    for (auto& alias : aliases) {
        primitive_ids[alias] = prim_id;
    }

    m_topology->add_primitive(prim);
}

bool Program::requires_new_shape_infer(const ngraph::Node& op) const {
    if (op.is_dynamic()) {
        return true;
    }

    for (size_t i = 0; i < op.get_output_size(); i++) {
        if (op.get_output_partial_shape(i).size() > 6)
            return true;
    }

    for (size_t i = 0; i < op.get_input_size(); i++) {
        if (op.get_input_partial_shape(i).size() > 6)
            return true;
    }

    return false;
}

// TODO: Does it make sense to add such method to ngraph core?
bool IsNodeOnConstPath(const std::shared_ptr<ngraph::Node>& node) {
    std::set<std::shared_ptr<ngraph::Node>> nodes_processed = {};
    std::function<bool(const std::shared_ptr<ngraph::Node>&)> is_const_node = [&nodes_processed, &is_const_node](const std::shared_ptr<ngraph::Node>& node) {
        if (nodes_processed.count(node)) return true;
        nodes_processed.insert(node);
        // If input is constant, then drop it from the processing list
        if (std::dynamic_pointer_cast<ngraph::op::v0::Constant>(node) != nullptr)
            return true;
        // If the node doesn't have any parents and it's not a constant, then we deal with dynamic path
        if (node->get_input_size() == 0)
            return false;
        for (size_t i = 0; i < node->get_input_size(); i++) {
            auto input_node = node->get_input_node_shared_ptr(i);
            if (!is_const_node(input_node))
                return false;
        }
        return true;
    };
    return is_const_node(node);
}

void validate_inputs_count(const std::shared_ptr<ngraph::Node>& op, std::vector<size_t> valid_inputs_count) {
    for (auto ic : valid_inputs_count) {
        if (op->get_input_size() == ic) {
            return;
        }
    }

    IE_THROW() << "Invalid inputs count (" << op->get_input_size() << ") in "
               << op->get_friendly_name() << " (" << op->get_type_name()
               << " op::v" << op->get_type_info().version_id << ")";
}

}  // namespace intel_gpu
}  // namespace ov<|MERGE_RESOLUTION|>--- conflicted
+++ resolved
@@ -167,145 +167,7 @@
 
     auto ops = func->get_ordered_ops();
 
-<<<<<<< HEAD
     m_programs.emplace_back(BuildProgram(ops, networkInputs, networkOutputs, createTopologyOnly, partialBuild));
-=======
-    bool dyn_shape_batch_found = false;
-    std::map<std::string, ngraph::PartialShape> shapes;
-    std::map<std::string, std::pair<int64_t, int64_t>> batch_dim;
-    auto enable_dynamic_batch = m_config.get_property(ov::intel_gpu::enable_dynamic_batch);
-    if (enable_dynamic_batch) {
-        m_config.set_property(ov::intel_gpu::max_dynamic_batch(network.getBatchSize()));
-        // in case of legacy dynamic batch,
-        // we assume 4D input with 0 batch dim
-        auto param = func->get_parameters().front();
-        auto pname = getParamName(param);
-        shapes[pname] = param->get_output_partial_shape(0);
-        batch_dim[pname].first = 0;
-        batch_dim[pname].second = m_config.get_property(ov::intel_gpu::max_dynamic_batch);
-    } else {
-        dyn_shape_batch_found = IsDynBatchModel(func, shapes, batch_dim);
-        if (dyn_shape_batch_found) {
-            m_config.set_property(ov::intel_gpu::max_dynamic_batch(batch_dim.begin()->second.second));
-        }
-    }
-
-    int m_bv_sz = GetMaxBatchSizeForSingleProgram();
-    m_max_batch = static_cast<int>(m_config.get_property(ov::intel_gpu::max_dynamic_batch));
-
-    if (dyn_shape_batch_found || m_max_batch > 1) {
-        // compile log2 networks to serve dynamic batch requests
-        for (int b = m_bv_sz - 1; b >= 0; b--) {
-            inputLayouts.clear();
-            outputDims.clear();
-            primitive_ids.clear();
-            blobMemCache.clear();
-
-            auto new_batch = 1U << static_cast<unsigned>(b);
-            ChangeInputBatch(new_batch);
-
-            // clone the source model, find the batch dim
-            // and reshape the model to next batch size
-            auto new_func = func->clone();
-            std::map<ov::Output<ov::Node>, ngraph::PartialShape> new_shapes;
-            for (const auto& param : new_func->get_parameters()) {
-                ov::PartialShape pshape = param->get_output_partial_shape(0);
-
-                auto pname = getParamName(param);
-                auto batch_idx = batch_dim[pname].first;
-
-                if (batch_idx >= 0) {
-                    auto pshape = shapes[pname];
-                    pshape[batch_idx] = new_batch;
-                    new_shapes[param->output(0)] = pshape;
-                }
-            }
-            new_func->reshape(new_shapes);
-            {
-                auto deviceInfo = engine.get_device_info();
-                TransformationsPipeline transformations(m_config, deviceInfo);
-                transformations.apply(new_func);
-            }
-
-            // reshape network input/output maps accordingly
-            // for correct network compilation
-            for (auto& new_input : new_func->inputs()) {
-                auto iname = new_input.get_node()->get_friendly_name();
-                auto it = networkInputs.find(iname);
-                if (it != networkInputs.end()) {
-                    auto shape = new_input.get_shape();
-                    auto l = it->second->getTensorDesc().getLayout();
-                    it->second->getInputData()->reshape(shape, l);
-                }
-            }
-
-            for (auto& new_output : new_func->outputs()) {
-                auto iname = new_output.get_node_shared_ptr()->get_input_source_output(0).get_node_shared_ptr()->get_friendly_name();
-                auto it = networkOutputs.find(iname);
-                if (it != networkOutputs.end()) {
-                    auto shape = new_output.get_shape();
-                    auto l = it->second->getTensorDesc().getLayout();
-                    it->second->reshape(shape, l);
-                }
-            }
-            m_programs.insert(m_programs.begin(), BuildProgram(new_func->get_ordered_ops(), networkInputs, networkOutputs,
-                createTopologyOnly, partialBuild));
-        }
-        {
-            // recompute maximal dynamic batch inputs/outputs for infer request
-            // and store them into internal maps
-            // same operations as above, but for maximum batch
-            auto new_func = func->clone();
-            std::map<ov::Output<ov::Node>, ngraph::PartialShape> new_shapes;
-            for (const auto& param : new_func->get_parameters()) {
-                ov::PartialShape pshape = param->get_output_partial_shape(0);
-
-                auto pname = getParamName(param);
-                auto batch_idx = batch_dim[pname].first;
-
-                if (batch_idx >= 0) {
-                    auto pshape = shapes[pname];
-                    pshape[batch_idx] = m_max_batch;
-                    new_shapes[param->output(0)] = pshape;
-                }
-            }
-            new_func->reshape(new_shapes);
-
-            for (auto& new_input : new_func->inputs()) {
-                auto iname = new_input.get_node()->get_friendly_name();
-                auto it = networkInputs.find(iname);
-                if (it != networkInputs.end()) {
-                    auto shape = new_input.get_shape();
-                    auto l = it->second->getTensorDesc().getLayout();
-                    it->second->getInputData()->reshape(shape, l);
-                }
-            }
-
-            for (auto& new_output : new_func->outputs()) {
-                auto iname = new_output.get_node_shared_ptr()->get_input_source_output(0).get_node_shared_ptr()->get_friendly_name();
-                auto it = networkOutputs.find(iname);
-                if (it != networkOutputs.end()) {
-                    auto shape = new_output.get_shape();
-                    auto l = it->second->getTensorDesc().getLayout();
-                    SizeVector old_shape = it->second->getTensorDesc().getDims();
-                    it->second->reshape(shape, l);
-                    // detect changed output batch dimension
-                    SizeVector new_shape = it->second->getTensorDesc().getDims();
-                    for (int64_t i = 0; i < static_cast<int64_t>(old_shape.size()); i++) {
-                        if (old_shape[i] != new_shape[i]) {
-                            m_output_batch_dim[iname] = i;
-                            break;
-                        }
-                    }
-                }
-            }
-            m_networkInputs = networkInputs;
-            m_networkOutputs = networkOutputs;
-            m_input_batch_dim = batch_dim;
-        }
-    } else {
-        m_programs.emplace_back(BuildProgram(ops, networkInputs, networkOutputs, createTopologyOnly, partialBuild));
-    }
 }
 
 Program::Program(cldnn::engine& engine, const ExecutionConfig& config,
@@ -319,26 +181,6 @@
         m_networkInputs = *inputs;
     if (outputs != nullptr)
         m_networkOutputs = *outputs;
-}
-
-int Program::GetMaxBatchSizeForSingleProgram() {
-    auto max_dynamic_batch = m_config.get_property(ov::intel_gpu::max_dynamic_batch);
-    if (max_dynamic_batch > 1) {
-        // calculate number of networks necessary based on binary log
-        unsigned int tmp = static_cast<unsigned int>(max_dynamic_batch);
-        unsigned int mask = 1U << 31;
-        unsigned int ldigit = 31;
-
-        while (!(tmp & mask)) {
-            mask >>= 1;
-            ldigit--;
-        }
-
-        return ldigit + 1;
-    }
-
-    return 0;
->>>>>>> 5b6bab26
 }
 
 std::shared_ptr<cldnn::program> Program::GetCompiledProgram(int program_id) {
