--- conflicted
+++ resolved
@@ -37,7 +37,6 @@
 
 namespace {
 
-<<<<<<< HEAD
 // Overload << operator for vectors
 template<typename T>
 std::ostream& operator<<(std::ostream& os, const std::vector<T>& vec) {
@@ -52,8 +51,6 @@
     return os;
 }
 
-bool has_optimized_version(const ov::Output<ov::Node>& output, bool supports_immad) {
-=======
 bool is_valid_order(const std::vector<size_t>& target_order, bool is_output_transpose) {
     // Check valid input/output transpose order for onednn gemm primitive
     cldnn::format fmt_dummy = cldnn::format::bfyx;
@@ -65,7 +62,6 @@
 }
 
 bool has_optimized_version(const ov::Output<ov::Node>& output, bool supports_immad, bool is_output_transpose = false) {
->>>>>>> 24be9b9d
     if (!output.get_element_type().is_real())
         return false;
 
