// Copyright (C) 2023 Intel Corporation
// SPDX-License-Identifier: Apache-2.0
//

#pragma once

#include "openvino/pass/graph_rewrite.hpp"

namespace ov {
namespace intel_gpu {


/// Add dynamic quantization node and fuse it with KV cache operation
///
///                  ┌───────────┐         ┌─────────────┐                               ┌───────────┐            ┌─────────────┐
///                  │  New Key  │         │  New Value  │                               │  New Key  │            │  New Value  │
///                  └──────┬────┘         └──────┬──────┘                               └──────┬────┘            └──────┬──────┘
///                         │                     │                                             │                        │
///                         │ f16                 │ f16                                         │ f16                    │ f16
///                         │                     │               ==>                           │                        │
///  ┌─────────┐   ┌────────┴─────────┐  ┌────────┴───────────┐         ┌─────────┐    ┌────────┴─────────┐     ┌────────┴───────────┐
///  │  Query  │   │     KV cache     │  │     KV cache       │         │  Query  │    │  KV cache + DQ   │     │   KV cache + DQ    │
///  |         |   |      (Key)          |      (Value)       |         |         |    |      (Key)       |     |       (Value)      |
///  └───┬─────┘   └────────┬─────────┘  └────────┬───────────┘         └────┬────┘    └────────┬─────────┘     └────────┬───────────┘
///      │                  │                     │                          │                  │                        │
///      │ f16              │ f16                 │ f16                      │ f16      i8:data │ f16:scale      i8:data │ f16:scale
///      │                  │                     │                          │                  │                        │
///      │                  │                     │                          │                  │                        │
///      │             ┌────┴───┐                 │                          │             ┌────┴───┐                    │
///      └─────────────┤  SDPA  ├─────────────────┘                          └─────────────┤  SDPA  ├────────────────────┘
///                    └────────┘                                                          └────────┘

class KVCacheCompression : public ov::pass::GraphRewrite {
public:
<<<<<<< HEAD
    OPENVINO_RTTI("KVCacheCompression", "0");
    KVCacheCompression(ov::element::Type compression_dt, bool supports_immad);
=======
    OPENVINO_GRAPH_REWRITE_RTTI("KVCacheCompression");
    KVCacheCompression(ov::element::Type compression_dt);
>>>>>>> 5a490f60

    bool run_on_model(const std::shared_ptr<ov::Model>& m) override;
};


}   // namespace intel_gpu
}   // namespace ov<|MERGE_RESOLUTION|>--- conflicted
+++ resolved
@@ -32,13 +32,9 @@
 
 class KVCacheCompression : public ov::pass::GraphRewrite {
 public:
-<<<<<<< HEAD
-    OPENVINO_RTTI("KVCacheCompression", "0");
+
+    OPENVINO_GRAPH_REWRITE_RTTI("KVCacheCompression");
     KVCacheCompression(ov::element::Type compression_dt, bool supports_immad);
-=======
-    OPENVINO_GRAPH_REWRITE_RTTI("KVCacheCompression");
-    KVCacheCompression(ov::element::Type compression_dt);
->>>>>>> 5a490f60
 
     bool run_on_model(const std::shared_ptr<ov::Model>& m) override;
 };
