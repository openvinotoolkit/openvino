// Copyright (C) 2018-2025 Intel Corporation
// SPDX-License-Identifier: Apache-2.0
//

#include "intel_gpu/op/fully_connected.hpp"
#include "intel_gpu/op/placeholder.hpp"
#include "convert_matmul_to_fc.hpp"
#include "openvino/op/matmul.hpp"
#include "openvino/op/convert.hpp"
#include "openvino/op/transpose.hpp"
#include "openvino/op/reshape.hpp"
#include "openvino/core/rt_info.hpp"
#include "openvino/pass/pattern/op/wrap_type.hpp"
#include "transformations/utils/utils.hpp"
#include "openvino/core/graph_util.hpp"
#include "openvino/op/subtract.hpp"
#include "openvino/op/multiply.hpp"

#include "compressed_weights_pattern.hpp"

namespace ov::intel_gpu {

ConvertMatMulToFullyConnected::ConvertMatMulToFullyConnected(bool supports_immad) {
    using namespace ov::pass::pattern;
    auto static_rank_gt_1 = [](const ov::Output<ov::Node>& output) {
        const auto& r = output.get_partial_shape().rank();
        return r.is_static() && r.get_length() > 1;
    };
    auto weights_path = [&static_rank_gt_1](const ov::Output<ov::Node>& output) {
        const auto& pshape = output.get_partial_shape();
<<<<<<< HEAD
        return ov::op::util::is_on_constant_path(output, true) &&
=======
        return ov::op::util::is_on_path<ov::op::v0::Constant>(output) &&
>>>>>>> d9d91e4e
               static_rank_gt_1(output) &&
               pshape.is_static();
    };

    FC_COMPRESSED_WEIGHT_PATTERN

    auto activations_m = ov::pass::pattern::any_input(static_rank_gt_1);
    auto general_weights_m = ov::pass::pattern::any_input(weights_path);

    auto weights_m = std::make_shared<ov::pass::pattern::op::Or>(
        ov::OutputVector{compressed_weights_input_m, general_weights_m});
    auto matmul_m =
        ov::pass::pattern::wrap_type<ov::op::v0::MatMul>({activations_m, weights_m}, ov::pass::pattern::has_static_rank());

    ov::matcher_pass_callback callback = [OV_CAPTURE_CPY_AND_THIS](ov::pass::pattern::Matcher& m) {
        const auto& pattern_map = m.get_pattern_value_map();

        auto matmul = ov::as_type_ptr<ov::op::v0::MatMul>(pattern_map.at(matmul_m).get_node_shared_ptr());
        if (!matmul || transformation_callback(matmul)) {
            return false;
        }

        auto fc_input_a = pattern_map.at(activations_m);
        auto fc_input_b = pattern_map.at(weights_m);

        // If 'fc_input_b' is shared with another matmul, transposing 'fc_input_b' is restricted.
        // If it is connected to the 'input_a' of another matmul, do not transpose
        // If it is connected to the 'input_b' of another matmul and the transpose option differs between the two matmuls, do not transpose.
        auto input_b = fc_input_b.get_node_shared_ptr();
        for (auto& user : input_b->get_users()) {
            if (user != matmul && ov::is_type<ov::op::v0::MatMul>(user) && ov::is_type<ov::op::v0::Convert>(input_b)) {
                auto other_matmul = ov::as_type_ptr<ov::op::v0::MatMul>(user);
                // Transpose for input_b generates invalid input for other sibling matmul
                if (input_b == other_matmul->get_input_node_shared_ptr(0) || fc_input_b == fc_input_a ||
                    (input_b == other_matmul->get_input_node_shared_ptr(1) && matmul->get_transpose_b() != other_matmul->get_transpose_b())) {
                    return false;
                }
            }
        }

        // fc_input_a and fc_input_b - are the final inputs that will be set to FullyConnected.
        // So in case of adding new operations that takes matmul inputs we need keep update fc_input_a and fc_input_b.
        bool is_convert = false;
        if (auto convert_node = ov::as_type_ptr<ov::op::v0::Convert>(fc_input_b.get_node_shared_ptr())) {
            is_convert = true;
            fc_input_b = convert_node->input_value(0);
        }

        auto transpose_node = ov::as_type_ptr<ov::op::v1::Transpose>(fc_input_b.get_node_shared_ptr());
        if (transpose_node) {
            fc_input_b = transpose_node->input_value(0);
        }

        auto shape_a = fc_input_a.get_partial_shape();
        auto shape_b = fc_input_b.get_partial_shape();
        OPENVINO_ASSERT(shape_b.is_static());

        auto rank_a = shape_a.rank().get_length();
        auto rank_b = shape_b.rank().get_length();

        /*
         *  get_aligned_shapes function align two input shapes to have the same size and
         *  the same batch dimensions (last two dimensions are not comparable).
         *  It also checks that dimensions are compatible so in case with two shapes
         *  for example: [2, 32, 64] [3, 64, 64] it will raise an exception.
         */

        auto get_aligned_shapes = [&shape_a, &shape_b, &rank_a, &rank_b, &matmul, &supports_immad](const bool is_compressed_weight)
            -> std::tuple<bool, ov::PartialShape, ov::PartialShape> {
            ov::PartialShape shape_a_aligned(shape_a);
            ov::PartialShape shape_b_aligned(shape_b);
            size_t max_size = std::max(rank_a, rank_b);
            for (size_t i = 0, cnt = max_size - rank_a; i < cnt; ++i) {
                shape_a_aligned.insert(shape_a_aligned.begin(), 1);
            }
            for (size_t i = 0, cnt = max_size - rank_b; i < cnt; ++i) {
                shape_b_aligned.insert(shape_b_aligned.begin(), 1);
            }

            if (matmul->get_transpose_a()) {
                std::swap(*(shape_a_aligned.end() - 1), *(shape_a_aligned.end() - 2));
            }
            if (matmul->get_transpose_b()) {
                std::swap(*(shape_b_aligned.end() - 1), *(shape_b_aligned.end() - 2));
            }

            // check on per-batch MatMul which can't be converted to FC
            for (size_t i = 0; i < max_size - 2; ++i) {
                if (shape_b_aligned[i] == 1) {
                    shape_b_aligned[i] = shape_a_aligned[i];
                } else if (!is_compressed_weight || !supports_immad) {
                    return std::make_tuple(false, std::move(shape_a_aligned), std::move(shape_b_aligned));
                }
            }
            return std::make_tuple(true, std::move(shape_a_aligned), std::move(shape_b_aligned));
        };

        /*
         *  create_transpose function return Transpose operation to replace transpose_a or transpose_b
         *  arguments with an operation. In other words in this function we create Transpose operation
         *  with order length equal to output_shape length of given node and fill order with increasing
         *  sequence starting from 0 and replace last two dimension. For example for length = 4  the
         *  order will be [0, 1, 3, 2] that emulates transpose_a or transpose_b attribute.
         */
        ov::NodeVector new_ops;

        auto create_transpose = [this, &new_ops ](const ov::Output<ov::Node>& node, const std::string& transpose_name) {
            std::vector<size_t> transpose_order(node.get_partial_shape().size());
            std::iota(transpose_order.begin(), transpose_order.end(), 0);
            std::swap(*(transpose_order.end() - 1), *(transpose_order.end() - 2));

            auto transpose_const = ov::op::v0::Constant::create(ov::element::i32, ov::Shape{ transpose_order.size() }, transpose_order);
            auto transpose = std::make_shared<ov::op::v1::Transpose>(node, transpose_const);
            if (!ov::is_type<ov::op::v0::Constant>(transpose)) {
                new_ops.push_back(transpose_const);
                MatcherPass::register_new_node(transpose);
            }
            transpose->set_friendly_name(transpose_name);
            ov::disable_constant_folding(transpose);
            new_ops.push_back(transpose);
            return transpose;
        };

        bool is_compressed_weight = ((pattern_map.find(compressed_weights_input_m) != pattern_map.end())
                                    && (pattern_map.at(compressed_weights_input_m).get_node_shared_ptr() != nullptr));
        bool success = true;
        ov::PartialShape shape_a_aligned;
        ov::PartialShape shape_b_aligned;
        std::tie(success, shape_a_aligned, shape_b_aligned) = get_aligned_shapes(is_compressed_weight);
        if (!success) {
            return false;
        }

        auto aligned_a_rank = shape_a_aligned.rank();
        auto aligned_b_rank = shape_b_aligned.rank();
        if (aligned_a_rank.get_length() < 2 || aligned_b_rank.get_length() < 2) {
            OPENVINO_THROW("MatMul " + matmul->get_friendly_name() + " shapes are inconsistent.");
        }

        // Weights normalization
        bool can_reuse_transpose = false;
        if (!matmul->get_transpose_b()) {
            if (transpose_node && transpose_node->get_input_size() == 2) {
                auto order_constant = ov::as_type_ptr<ov::op::v0::Constant>(transpose_node->get_input_node_shared_ptr(1));
                if (order_constant) {
                    std::vector<size_t> order = order_constant->cast_vector<size_t>();

                    std::vector<size_t> expected_order(fc_input_b.get_partial_shape().size());
                    std::iota(expected_order.begin(), expected_order.end(), 0);
                    std::swap(*(expected_order.end() - 1), *(expected_order.end() - 2));

                    can_reuse_transpose = order == expected_order;
                }
            }

            fc_input_b = can_reuse_transpose ? transpose_node
                                             : create_transpose(fc_input_b, matmul->get_friendly_name() + "/transpose_b");
        }

        // Input normalization
        if (matmul->get_transpose_a()) {
            fc_input_a = create_transpose(fc_input_a, matmul->get_friendly_name() + "/transpose_a");
        }

        // Connect Convert to new input if needed
        if (is_convert && transpose_node && !can_reuse_transpose) {
            auto convert = pattern_map.at(weights_m).get_node_shared_ptr();
            auto new_convert = convert->clone_with_new_inputs({fc_input_b});
            new_ops.push_back(new_convert);
            new_convert->validate_and_infer_types();
            fc_input_b = new_convert;
        } else if (is_convert) {
            auto convert = pattern_map.at(weights_m).get_node_shared_ptr();
            convert->input(0).replace_source_output(fc_input_b);
            convert->validate_and_infer_types();
            fc_input_b = convert;
        }

        auto no_bias = std::make_shared<op::Placeholder>();

        // Create FullyConnected
        auto fc = std::make_shared<op::FullyConnected>(fc_input_a, fc_input_b, no_bias, matmul->get_output_element_type(0));
        fc->set_friendly_name(matmul->get_friendly_name());
        new_ops.push_back(fc);
        ov::copy_runtime_info(matmul, new_ops);
        ov::replace_node(matmul, fc);
        return true;
    };

    auto m = std::make_shared<ov::pass::pattern::Matcher>(matmul_m, "ConvertMatMulToFullyConnected");
    this->register_matcher(m, callback);
}

}  // namespace ov::intel_gpu<|MERGE_RESOLUTION|>--- conflicted
+++ resolved
@@ -28,11 +28,7 @@
     };
     auto weights_path = [&static_rank_gt_1](const ov::Output<ov::Node>& output) {
         const auto& pshape = output.get_partial_shape();
-<<<<<<< HEAD
-        return ov::op::util::is_on_constant_path(output, true) &&
-=======
         return ov::op::util::is_on_path<ov::op::v0::Constant>(output) &&
->>>>>>> d9d91e4e
                static_rank_gt_1(output) &&
                pshape.is_static();
     };
