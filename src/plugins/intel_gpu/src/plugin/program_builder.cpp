--- conflicted
+++ resolved
@@ -12,12 +12,9 @@
 #include "openvino/op/loop.hpp"
 #include "openvino/op/search_sorted.hpp"
 #include "openvino/op/stft.hpp"
-<<<<<<< HEAD
 #include "openvino/op/istft.hpp"
 #include "ov_ops/dynamic_quantize.hpp"
-=======
 #include "openvino/runtime/properties.hpp"
->>>>>>> 943c3580
 
 #include "intel_gpu/plugin/common_utils.hpp"
 #include "intel_gpu/plugin/program_builder.hpp"
@@ -331,55 +328,6 @@
     m_topology->add_primitive(prim);
 }
 
-<<<<<<< HEAD
-bool ProgramBuilder::requires_new_shape_infer(const std::shared_ptr<ov::Node>& op) const {
-    if (op->is_dynamic()) {
-        return true;
-    }
-
-    // HACK: SearchSorted has specific shape requirements.
-    // E.g. static input shapes: sorted:[8], values:[2,3,4] are prefectly fine,
-    // but sorted:[8,1,1,1], values:[2,3,4,1] is not valid.
-    // Similar case for STFT and ISTFT.
-    if (ov::is_type<ov::op::v15::SearchSorted>(op) || ov::is_type<ov::op::v15::STFT>(op) ||
-        ov::is_type<ov::op::v16::ISTFT>(op))
-        return true;
-
-    if (ov::is_type<ov::op::internal::DynamicQuantize>(op))
-        return true;
-
-    if (ov::is_type<ov::op::v5::Loop>(op)) {
-        const auto body_function = std::static_pointer_cast<ov::op::v5::Loop>(op)->get_function();
-        if (body_function->is_dynamic())
-            return true;
-    }
-
-    if (ov::is_type<ov::op::v5::LSTMSequence>(op) || ov::is_type<ov::op::v4::LSTMCell>(op)) {
-        return true;
-    }
-    // When input node has dynamic shape with 4 dimension, this function return false
-    // because op.is_dynamic() which only checks input shapes return false.
-    // So, in the case of input data, we need to check output shape.
-    for (size_t i = 0; i < op->get_output_size(); i++) {
-        if (op->get_output_partial_shape(i).is_dynamic())
-            return true;
-    }
-
-    for (size_t i = 0; i < op->get_output_size(); i++) {
-        if (op->get_output_partial_shape(i).size() > 6)
-            return true;
-    }
-
-    for (size_t i = 0; i < op->get_input_size(); i++) {
-        if (op->get_input_partial_shape(i).size() > 6)
-            return true;
-    }
-
-    return false;
-}
-
-=======
->>>>>>> 943c3580
 int64_t ProgramBuilder::get_parameter_index(const std::shared_ptr<ov::op::v0::Parameter>& parameter) const {
     return m_model->get_parameter_index(parameter);
 }
