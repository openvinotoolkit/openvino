// Copyright (C) 2022 Intel Corporation
// SPDX-License-Identifier: Apache-2.0
//

#include "intel_gpu/runtime/file_util.hpp"
#include <stdexcept>

namespace ov::intel_gpu {

<<<<<<< HEAD
void save_binary(const std::string &path, const std::vector<uint8_t> &binary) {
=======
void save_binary(const std::string &path, const std::vector<uint8_t>& binary) {
>>>>>>> eda15369
    try {
        ov::util::save_binary(path, binary);
    } catch (std::runtime_error&) {}
}

}  // namespace ov::intel_gpu<|MERGE_RESOLUTION|>--- conflicted
+++ resolved
@@ -7,11 +7,7 @@
 
 namespace ov::intel_gpu {
 
-<<<<<<< HEAD
-void save_binary(const std::string &path, const std::vector<uint8_t> &binary) {
-=======
 void save_binary(const std::string &path, const std::vector<uint8_t>& binary) {
->>>>>>> eda15369
     try {
         ov::util::save_binary(path, binary);
     } catch (std::runtime_error&) {}
