--- conflicted
+++ resolved
@@ -29,23 +29,6 @@
 
 namespace {
 
-<<<<<<< HEAD
-class InferencePrecisionValidator : public BaseValidator {
-public:
-    bool is_valid(const ov::Any& v) const override {
-        auto precision = v.as<ov::element::Type>();
-        return precision == ov::element::f16 || precision == ov::element::f32 || precision == ov::element::dynamic;
-    }
-};
-
-class PerformanceModeValidator : public BaseValidator {
-public:
-    bool is_valid(const ov::Any& v) const override {
-        auto mode = v.as<ov::hint::PerformanceMode>();
-        return mode == ov::hint::PerformanceMode::CUMULATIVE_THROUGHPUT ||
-               mode == ov::hint::PerformanceMode::THROUGHPUT ||
-               mode == ov::hint::PerformanceMode::LATENCY;
-=======
 ov::RTMap get_rt_info(const ov::Model& model) {
     ov::RTMap rt_info;
     if (model.has_rt_info("runtime_options"))
@@ -53,7 +36,6 @@
 
     if (model.has_rt_info("__weights_path")) {
         rt_info[ov::weights_path.name()] = model.get_rt_info<ov::Any>("__weights_path");
->>>>>>> c3ae4b03
     }
     return rt_info;
 }
@@ -104,20 +86,6 @@
     return false;
 }
 
-<<<<<<< HEAD
-void ExecutionConfig::apply_execution_hints(const cldnn::device_info& info) {
-    if (is_set_by_user(ov::hint::execution_mode)) {
-        const auto mode = get_property(ov::hint::execution_mode);
-        if (!is_set_by_user(ov::hint::inference_precision)) {
-            if (mode == ov::hint::ExecutionMode::ACCURACY) {
-                set_property(ov::hint::inference_precision(ov::element::dynamic));
-            } else if (mode == ov::hint::ExecutionMode::PERFORMANCE) {
-                if (info.supports_fp16)
-                    set_property(ov::hint::inference_precision(ov::element::f16));
-                else
-                    set_property(ov::hint::inference_precision(ov::element::f32));
-            }
-=======
 bool is_llm(const ov::Model& model) {
     using namespace ov::pass::pattern;
 
@@ -138,7 +106,6 @@
     for (auto& op : model.get_ordered_ops()) {
         if (kvcache_matcher->match(op) || ov::is_type<ov::op::PagedAttentionExtension>(op)) {
             return true;
->>>>>>> c3ae4b03
         }
     }
 
@@ -198,13 +165,6 @@
 void ExecutionConfig::apply_model_specific_options(const IRemoteContext* context, const ov::Model& model) {
     apply_rt_info(context, get_rt_info(model), is_llm(model));
 
-<<<<<<< HEAD
-    GPU_DEBUG_IF(debug_config->use_kv_cache_compression != -1) {
-        GPU_DEBUG_IF(debug_config->use_kv_cache_compression == 1) {
-            set_property(ov::hint::kv_cache_precision(ov::element::i8));
-        } else {
-            set_property(ov::hint::kv_cache_precision(ov::element::dynamic));
-=======
     const auto& ops = model.get_ops();
 
     std::function<void(std::shared_ptr<Node>)> process_op = [&, this](std::shared_ptr<Node> op) {
@@ -229,7 +189,6 @@
                     process_op(sub_op);
                 }
             }
->>>>>>> c3ae4b03
         }
     };
 
@@ -257,13 +216,8 @@
     if (get_use_onednn()) {
         m_queue_type = QueueTypes::in_order;
     }
-<<<<<<< HEAD
-    if (!is_set_by_user(ov::hint::kv_cache_precision) ||
-        get_property(ov::hint::kv_cache_precision) == ov::element::dynamic) {
-=======
-
-    if (!is_set_by_user(ov::hint::kv_cache_precision) || get_kv_cache_precision() == ov::element::undefined) {
->>>>>>> c3ae4b03
+
+    if (!is_set_by_user(ov::hint::kv_cache_precision) || get_kv_cache_precision() == ov::element::dynamic) {
         if (info.supports_immad) {  // MFDNN-11755
             m_kv_cache_precision = get_inference_precision();
         } else {
@@ -299,7 +253,7 @@
         const auto mode = get_execution_mode();
         if (!is_set_by_user(ov::hint::inference_precision)) {
             if (mode == ov::hint::ExecutionMode::ACCURACY) {
-                m_inference_precision = ov::element::undefined;
+                m_inference_precision = ov::element::dynamic;
             } else if (mode == ov::hint::ExecutionMode::PERFORMANCE) {
                 if (info.supports_fp16)
                     m_inference_precision = ov::element::f16;
