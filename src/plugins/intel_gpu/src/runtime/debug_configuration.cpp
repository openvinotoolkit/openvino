--- conflicted
+++ resolved
@@ -255,14 +255,11 @@
         , disable_runtime_skip_reorder(0)
         , disable_primitive_fusing(0)
         , disable_fake_alignment(0)
-<<<<<<< HEAD
         , enable_dynamic_quantize(0)
         , disable_horizontal_fc_fusion(0)
-        , check_kernels_properties(0) {
-=======
+        , check_kernels_properties(0)
         , dynamic_quantize_group_size(0)
         , disable_horizontal_fc_fusion(0) {
->>>>>>> 62923a27
 #ifdef GPU_DEBUG_CONFIG
     get_gpu_debug_env_var("Help", help);
     get_common_debug_env_var("Verbose", verbose);
@@ -313,12 +310,9 @@
     get_gpu_debug_env_var("DisableRuntimeSkipReorder", disable_runtime_skip_reorder);
     get_gpu_debug_env_var("DisablePrimitiveFusing", disable_primitive_fusing);
     get_gpu_debug_env_var("DisableFakeAlignment", disable_fake_alignment);
-<<<<<<< HEAD
     get_gpu_debug_env_var("CheckKernelsProperties", check_kernels_properties);
     get_gpu_debug_env_var("EnableDynamicQuantize", enable_dynamic_quantize);
-=======
     get_gpu_debug_env_var("DynamicQuantizeGroupSize", dynamic_quantize_group_size);
->>>>>>> 62923a27
     get_gpu_debug_env_var("DisableHorizontalFCFusion", disable_horizontal_fc_fusion);
     std::string dump_iteration_str;
     get_gpu_debug_env_var("DumpIteration", dump_iteration_str);
