--- conflicted
+++ resolved
@@ -291,11 +291,8 @@
 }  // namespace detail
 }  // namespace cl
 
-<<<<<<< HEAD
 #define CL_MEM_ALLOW_UNRESTRICTED_SIZE_INTEL (1 << 23)
-=======
 #endif // OPENVINO_CLHPP_HEADERS_ARE_OLDER_THAN_V2024_10_24
->>>>>>> d07c7bd1
 
 #include <memory>
 
