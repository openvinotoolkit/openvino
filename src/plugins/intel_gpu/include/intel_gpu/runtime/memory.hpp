// Copyright (C) 2018-2025 Intel Corporation
// SPDX-License-Identifier: Apache-2.0
//

#pragma once

#include "layout.hpp"
#include "memory_caps.hpp"
#include "event.hpp"
#include "engine_configuration.hpp"

#include <type_traits>

#ifdef ENABLE_ONEDNN_FOR_GPU
#include <oneapi/dnnl/dnnl.hpp>
#endif

namespace cldnn {

class engine;
class stream;

enum class mem_lock_type : int32_t {
    read,
    write,
    read_write
};

class MemoryTracker {
public:
    explicit MemoryTracker(engine* engine, void* buffer_ptr, size_t buffer_size, allocation_type alloc_type);
    ~MemoryTracker();

    size_t size() const { return m_buffer_size; }

private:
    engine* m_engine;
    void* m_buffer_ptr;
    size_t m_buffer_size;
    allocation_type m_alloc_type;
};

struct memory {
    using ptr = std::shared_ptr<memory>;
    using cptr = std::shared_ptr<const memory>;
    memory(engine* engine, const layout& layout, allocation_type type, std::shared_ptr<MemoryTracker> mem_tracker);

    virtual ~memory() = default;
    virtual void* lock(const stream& stream, mem_lock_type type = mem_lock_type::read_write) = 0;
    virtual void unlock(const stream& stream) = 0;
    virtual event::ptr fill(stream& stream, unsigned char pattern, const std::vector<event::ptr>& dep_events = {}, bool blocking = true) = 0;
    virtual event::ptr fill(stream& stream, const std::vector<event::ptr>& dep_events = {}, bool blocking = true) = 0;
    // only supports gpu_usm
    virtual void* buffer_ptr() const { return nullptr; }

    size_t size() const { return _bytes_count; }
    size_t count() const { return _layout.count(); }
    virtual shared_mem_params get_internal_params() const = 0;
    virtual bool is_allocated_by(const engine& engine) const { return &engine == _engine && _type != allocation_type::unknown; }
    engine* get_engine() const { return _engine; }
    const layout& get_layout() const { return _layout; }
    allocation_type get_allocation_type() const { return _type; }
    // TODO: must be moved outside memory class
    virtual bool is_memory_reset_needed(layout l) {
        // To avoid memory reset, output memory must meet the following requirements:
        // - To be Weights format (Data memory can be reused by memory_pool, which can lead to errors)
        // - To have zero paddings
        // - To be completely filled with data
        if ((!format::is_weights_format(l.format) && !format::is_simple_data_format(l.format)) ||
             format::is_winograd(l.format) || format::is_image_2d(l.format)) {
            return true;
        }

        if (l.data_padding) {
            return true;
        }

        if (_bytes_count == l.bytes_count()) {
            return false;
        }

        return true;
    }

    // Device <== Host
    virtual event::ptr copy_from(stream& stream, const void* src_ptr, size_t src_offset, size_t dst_offset, size_t size, bool blocking) = 0;

    // Device <== Device
    virtual event::ptr copy_from(stream& stream, const memory& src_mem, size_t src_offset, size_t dst_offset, size_t size, bool blocking) = 0;

    // Device ==> Host
    virtual event::ptr copy_to(stream& stream, void* dst_ptr, size_t src_offset, size_t dst_offset, size_t size, bool blocking) const = 0;

    // Device ==> Device
    virtual event::ptr copy_to(stream& stream, memory& dst_mem, size_t src_offset, size_t dst_offset, size_t size, bool blocking) const {
        return dst_mem.copy_from(stream, *this, src_offset, dst_offset, size, blocking);
    }

    virtual event::ptr copy_from(stream& stream, const memory& src_mem, bool blocking = true) {
        const auto zero_offset = 0;
        const auto data_size = src_mem._bytes_count;
        return copy_from(stream, src_mem, zero_offset, zero_offset, data_size, blocking);
    }

    virtual event::ptr copy_from(stream& stream, const void* src_ptr, bool blocking = true) {
        const auto zero_offset = 0;
        const auto data_size = _bytes_count;
        return copy_from(stream, src_ptr, zero_offset, zero_offset, data_size, blocking);
    }

    virtual event::ptr copy_to(stream& stream, memory& other, bool blocking = true) const {
        const auto zero_offset = 0;
        const auto data_size = _bytes_count;
        return copy_to(stream, other, zero_offset, zero_offset, data_size, blocking);
    }

    virtual event::ptr copy_to(stream& stream, void* dst_ptr, bool blocking = true) const {
        const auto zero_offset = 0;
        const auto data_size = _bytes_count;
        return copy_to(stream, dst_ptr, zero_offset, zero_offset, data_size, blocking);
    }

#ifdef ENABLE_ONEDNN_FOR_GPU
    virtual dnnl::memory get_onednn_memory(dnnl::memory::desc /* desc */, int64_t offset = 0) const {
        throw std::runtime_error("[CLDNN] Can't convert memory object to onednn");
    }
#endif

    std::shared_ptr<MemoryTracker> get_mem_tracker() const { return m_mem_tracker; }
    bool from_memory_pool = false;

protected:
    engine* _engine;
    const layout _layout;
    // layout bytes count, needed because of traits static map destruction
    // before run of memory destructor, when engine is static
    size_t _bytes_count;
    std::shared_ptr<MemoryTracker> m_mem_tracker = nullptr;

private:
    allocation_type _type;
};

struct simple_attached_memory : memory {
    simple_attached_memory(const layout& layout, void* pointer)
        : memory(nullptr, layout, allocation_type::unknown, nullptr), _pointer(pointer) {}

    void* lock(const stream& /* stream */, mem_lock_type /* type */) override { return _pointer; }
    void unlock(const stream& /* stream */) override {}
    event::ptr fill(stream& /* stream */, unsigned char, const std::vector<event::ptr>&, bool) override { return nullptr; }
    event::ptr fill(stream& /* stream */, const std::vector<event::ptr>&, bool) override { return nullptr; }
    shared_mem_params get_internal_params() const override { return { shared_mem_type::shared_mem_empty, nullptr, nullptr, nullptr,
#ifdef _WIN32
        nullptr,
#else
        0,
#endif
        0}; };

    event::ptr copy_from(stream& stream, const void* src_ptr, size_t src_offset, size_t dst_offset, size_t size, bool blocking) override {
        OPENVINO_NOT_IMPLEMENTED;
    }
    event::ptr copy_from(stream& stream, const memory& src_mem, size_t src_offset, size_t dst_offset, size_t size, bool blocking) override {
        OPENVINO_NOT_IMPLEMENTED;
    }
    event::ptr copy_to(stream& stream, void* dst_ptr, size_t src_offset, size_t dst_offset, size_t size, bool blocking) const override {
        OPENVINO_NOT_IMPLEMENTED;
    }

private:
    void* _pointer;
};

template <class T, mem_lock_type lock_type = mem_lock_type::read_write>
struct mem_lock {
    explicit mem_lock(memory::ptr mem, const stream& stream) : _mem(std::move(mem)), _stream(stream),
                      _ptr(reinterpret_cast<T*>(_mem->lock(_stream, lock_type))) {}

    ~mem_lock() {
        _ptr = nullptr;
        _mem->unlock(_stream);
    }

    size_t size() const { return _mem->size() / sizeof(T); }

    mem_lock(const mem_lock& other) = delete;
    mem_lock& operator=(const mem_lock& other) = delete;

#if defined(_SECURE_SCL) && (_SECURE_SCL > 0)
    auto begin() & { return stdext::make_checked_array_iterator(_ptr, size()); }
    auto end() & { return stdext::make_checked_array_iterator(_ptr, size(), size()); }
#else
    T* begin() & { return _ptr; }
    T* end() & { return _ptr + size(); }
#endif

    /// @brief Provides indexed access to pointed memory.
    T& operator[](size_t idx) const& {
        assert(idx < size());
        return _ptr[idx];
    }

    T* data() const & { return _ptr; }

    /// Prevents to use mem_lock as temporary object
    T* data() && = delete;
    /// Prevents to use mem_lock as temporary object
    T* begin() && = delete;
    /// Prevents to use mem_lock as temporary object
    T* end() && = delete;
    /// Prevents to use mem_lock as temporary object
    T& operator[](size_t idx) && = delete;

private:
    memory::ptr _mem;
    const stream& _stream;
    T* _ptr;
};

struct surfaces_lock {
    surfaces_lock() = default;
    virtual ~surfaces_lock() = default;

    surfaces_lock(const surfaces_lock& other) = delete;
    surfaces_lock& operator=(const surfaces_lock& other) = delete;
<<<<<<< HEAD
=======

    static std::unique_ptr<surfaces_lock> create(engine_types engine_type, std::vector<memory::ptr> mem, const stream& stream);
    static bool is_lock_needed(const shared_mem_type& mem_type);
>>>>>>> eda15369
};

template<typename T>
inline std::vector<T> read_vector(cldnn::memory::ptr mem, const cldnn::stream& stream) {
    cldnn::data_types mem_dtype = mem->get_layout().data_type;
    if (mem_dtype == data_types::f16 || mem_dtype == data_types::f32) {
        if (!std::is_floating_point<T>::value && !std::is_same<T, ov::float16>::value) {
            OPENVINO_ASSERT(false, "[GPU] read_vector: attempt to convert floating point memory to non-floating point memory");
        }
    }

    std::vector<T> out_vecs;
    if (mem->get_allocation_type() == allocation_type::usm_host || mem->get_allocation_type() == allocation_type::usm_shared) {
        switch (mem_dtype) {
            case data_types::i32: {
                auto p_mem = reinterpret_cast<int32_t*>(mem->buffer_ptr());
                for (size_t i = 0; i < mem->count(); ++i) {
                    out_vecs.push_back(static_cast<T>(p_mem[i]));
                }
                break;
            }
            case data_types::i64: {
                auto p_mem = reinterpret_cast<int64_t*>(mem->buffer_ptr());
                for (size_t i = 0; i < mem->count(); ++i) {
                    out_vecs.push_back(static_cast<T>(p_mem[i]));
                }
                break;
            }
            case data_types::f16: {
                auto p_mem = reinterpret_cast<uint16_t*>(mem->buffer_ptr());
                for (size_t i = 0; i < mem->count(); ++i) {
                    out_vecs.push_back(static_cast<T>(ov::float16::from_bits(p_mem[i])));
                }
                break;
            }
            case data_types::f32: {
                auto p_mem = reinterpret_cast<float*>(mem->buffer_ptr());
                for (size_t i = 0; i < mem->count(); ++i) {
                    out_vecs.push_back(static_cast<T>(p_mem[i]));
                }
                break;
            }
            default: OPENVINO_ASSERT(false, "[GPU] read_vector: unsupported data type");
        }
    } else {
        switch (mem_dtype) {
            case data_types::i32: {
                mem_lock<int32_t, mem_lock_type::read> lock{mem, stream};
                out_vecs = std::move(std::vector<T>(lock.begin(), lock.end()));
                break;
            }
            case data_types::i64: {
                mem_lock<int64_t, mem_lock_type::read> lock{mem, stream};
                out_vecs = std::move(std::vector<T>(lock.begin(), lock.end()));
                break;
            }
            case data_types::f16: {
                mem_lock<ov::float16, mem_lock_type::read> lock{mem, stream};
                out_vecs = std::move(std::vector<T>(lock.begin(), lock.end()));
                break;
            }
            case data_types::f32: {
                mem_lock<float, mem_lock_type::read> lock{mem, stream};
                out_vecs = std::move(std::vector<T>(lock.begin(), lock.end()));
                break;
            }
            default: OPENVINO_ASSERT(false, "[GPU] read_vector: unsupported data type");
        }
    }
    return out_vecs;
}

}  // namespace cldnn<|MERGE_RESOLUTION|>--- conflicted
+++ resolved
@@ -223,12 +223,9 @@
 
     surfaces_lock(const surfaces_lock& other) = delete;
     surfaces_lock& operator=(const surfaces_lock& other) = delete;
-<<<<<<< HEAD
-=======
 
     static std::unique_ptr<surfaces_lock> create(engine_types engine_type, std::vector<memory::ptr> mem, const stream& stream);
     static bool is_lock_needed(const shared_mem_type& mem_type);
->>>>>>> eda15369
 };
 
 template<typename T>
