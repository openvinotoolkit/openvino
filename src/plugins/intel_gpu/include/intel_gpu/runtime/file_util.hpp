// Copyright (C) 2023 Intel Corporation
// SPDX-License-Identifier: Apache-2.0
//

#pragma once

#include <string>
#include <vector>

#include "openvino/util/file_util.hpp"

namespace ov::intel_gpu {

// Version of save_binary that don't trow an exception if attempt to open file fails
<<<<<<< HEAD
void save_binary(const std::string& path, const std::vector<uint8_t> &binary);
=======
void save_binary(const std::string& path, const std::vector<uint8_t>& binary);
>>>>>>> eda15369

}  // namespace ov::intel_gpu<|MERGE_RESOLUTION|>--- conflicted
+++ resolved
@@ -12,10 +12,6 @@
 namespace ov::intel_gpu {
 
 // Version of save_binary that don't trow an exception if attempt to open file fails
-<<<<<<< HEAD
-void save_binary(const std::string& path, const std::vector<uint8_t> &binary);
-=======
 void save_binary(const std::string& path, const std::vector<uint8_t>& binary);
->>>>>>> eda15369
 
 }  // namespace ov::intel_gpu