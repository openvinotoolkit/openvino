--- conflicted
+++ resolved
@@ -78,29 +78,6 @@
 
 public:
     static const char *prefix;
-<<<<<<< HEAD
-    int help;                               // Print help messages
-    int verbose;                            // Verbose execution
-    int print_multi_kernel_perf;            // Print execution time of each kernel in multi-kernel primitimive
-    int disable_usm;                        // Disable usm usage
-    int disable_onednn;                     // Disable onednn for discrete GPU (no effect for integrated GPU)
-    int disable_onednn_opt_post_ops;        // Disable onednn optimize post operators
-    std::string dump_profiling_data;        // Enables dump of extended performance profiling to specified dir
-    std::string dump_graphs;                // Dump optimized graph
-    std::string dump_sources;               // Dump opencl sources
-    std::string dump_layers_path;           // Enable dumping intermediate buffers and set the dest path
-    std::vector<std::string> dump_layers;   // Dump intermediate buffers of specified layers only
-    std::string dry_run_path;               // Dry run and serialize execution graph into the specified path
-    int dump_layers_dst_only;               // Dump only output of layers
-    int dump_layers_result;                 // Dump result layers
-    int dump_layers_limit_batch;            // Limit the size of batch to dump
-    int dump_layers_raw;                    // Dump raw data.
-    int base_batch_for_memory_estimation;   // Base batch size to be used in memory estimation
-    std::vector<std::string> after_proc;    // Start inference after the listed processes
-    int serialize_compile;                  // Serialize creating primitives and compiling kernels
-    std::string forced_impl_type;           // Force implementation type either ocl or onednn
-    int max_kernels_per_batch;              // Maximum number of kernels in a batch during compiling kernels
-=======
     int help;                                   // Print help messages
     int verbose;                                // Verbose execution
     int print_multi_kernel_perf;                // Print execution time of each kernel in multi-kernel primitimive
@@ -116,12 +93,12 @@
     int dump_layers_dst_only;                   // Dump only output of layers
     int dump_layers_result;                     // Dump result layers
     int dump_layers_limit_batch;                // Limit the size of batch to dump
+    int dump_layers_raw;                        // Dump raw data.
     int base_batch_for_memory_estimation;       // Base batch size to be used in memory estimation
     std::vector<std::string> after_proc;        // Start inference after the listed processes
     int serialize_compile;                      // Serialize creating primitives and compiling kernels
     std::vector<std::string> forced_impl_types; // Force implementation type either ocl or onednn
     int max_kernels_per_batch;                  // Maximum number of kernels in a batch during compiling kernels
->>>>>>> bd4d74d3
     static const debug_configuration *get_instance();
     bool is_dumped_layer(const std::string& layerName, bool is_output = false) const;
 };
