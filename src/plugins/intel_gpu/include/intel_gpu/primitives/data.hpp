--- conflicted
+++ resolved
@@ -153,11 +153,6 @@
 
     size_t bin_offset = SIZE_MAX;
     size_t original_size = SIZE_MAX;
-<<<<<<< HEAD
-    ov::element::Type original_dtype = ov::element::Type_t::dynamic;
-    ov::element::Type curr_dtype = ov::element::Type_t::dynamic;
-    ov::Shape shape;
-=======
     ov::element::Type original_dtype = ov::element::Type_t::undefined;
     ov::element::Type curr_dtype = ov::element::Type_t::undefined;
     ov::Shape shape{};
@@ -165,7 +160,6 @@
     bool should_run_reorder() const {
         return reorder_rep.reorder != nullptr;
     }
->>>>>>> 779d459b
 
     bool should_run_transformations() {
         return do_precision_conversion || should_run_reorder();
