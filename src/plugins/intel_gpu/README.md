--- conflicted
+++ resolved
@@ -57,12 +57,8 @@
 has been approved, it will be merged into our GitHub repository.
 
 ## System Requirements
-<<<<<<< HEAD
 
-GPU plugin supports Intel® HD Graphics and Intel® Iris® Graphics and is optimized for Gen9-Gen12LP architectures
-=======
 GPU plugin supports Intel® HD Graphics, Intel® Iris® Graphics and Intel® Arc™ Graphics and is optimized for Gen9-Gen12LP, Gen12HP architectures
->>>>>>> d8e7b39e
 
 GPU plugin currently uses OpenCL™ with multiple Intel OpenCL™ extensions and requires Intel® Graphics Driver to run.
 
