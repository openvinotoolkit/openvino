--- conflicted
+++ resolved
@@ -84,20 +84,6 @@
         auto addOp1 = ov::test::utils::makeEltwise(params[1], params[1], ov::test::utils::EltwiseTypes::ADD);
         addOp1->set_friendly_name("add1");
 
-<<<<<<< HEAD
-        auto shapeOfOp1 = std::make_shared<ov::op::v3::ShapeOf>(addOp1, ElementType::i64);
-        shapeOfOp1->set_friendly_name("shapeof1");
-
-        std::vector<int> reduce_axes = {0};
-        auto reduceAxesNode1 = std::dynamic_pointer_cast<ngraph::Node>(
-                                 std::make_shared<ov::op::v0::Constant>(ngraph::element::Type_t::i64, ngraph::Shape({1}), reduce_axes));
-        auto reduceOp1 = ngraph::builder::makeReduce(shapeOfOp1, reduceAxesNode1, true, ngraph::helpers::ReductionType::Prod);
-        reduceOp1->set_friendly_name("reduce1");
-
-        std::vector<int64_t> shapePatternFill = {-1};
-        auto reshapePatternComp1 = std::make_shared<ov::op::v0::Constant>(ngraph::element::Type_t::i64,
-                                                                           ngraph::Shape{1}, shapePatternFill);
-=======
         auto shapeOfOp1 = std::make_shared<ov::op::v3::ShapeOf>(addOp1, ov::element::i64);
         shapeOfOp1->set_friendly_name("shapeof1");
 
@@ -110,7 +96,6 @@
         std::vector<int64_t> shapePatternFill = {-1};
         auto reshapePatternComp1 = std::make_shared<ov::op::v0::Constant>(ov::element::i64,
                                                                           ov::Shape{1}, shapePatternFill);
->>>>>>> 358cd4b7
         auto concatOp1 = std::make_shared<ov::op::v0::Concat>(ov::NodeVector{reduceOp1, reshapePatternComp1}, 0);
         concatOp1->set_friendly_name("concat1");
 
@@ -120,18 +105,6 @@
         auto addOp2 = ov::test::utils::makeEltwise(params[1], params[1], ov::test::utils::EltwiseTypes::ADD);
         addOp2->set_friendly_name("add2");
 
-<<<<<<< HEAD
-        auto shapeOfOp2 = std::make_shared<ov::op::v3::ShapeOf>(addOp2, ElementType::i64);
-        shapeOfOp2->set_friendly_name("shapeof2");
-
-        auto reduceAxesNode2 = std::dynamic_pointer_cast<ngraph::Node>(
-                                 std::make_shared<ov::op::v0::Constant>(ngraph::element::Type_t::i64, ngraph::Shape({1}), reduce_axes));
-        auto reduceOp2 = ngraph::builder::makeReduce(shapeOfOp2, reduceAxesNode2, true, ngraph::helpers::ReductionType::Prod);
-        reduceOp2->set_friendly_name("reduce2");
-
-        auto reshapePatternComp2 = std::make_shared<ov::op::v0::Constant>(ngraph::element::Type_t::i64,
-                                                                           ngraph::Shape{1}, shapePatternFill);
-=======
         auto shapeOfOp2 = std::make_shared<ov::op::v3::ShapeOf>(addOp2, ov::element::i64);
         shapeOfOp2->set_friendly_name("shapeof2");
 
@@ -141,7 +114,6 @@
 
         auto reshapePatternComp2 = std::make_shared<ov::op::v0::Constant>(ov::element::i64,
                                                                           ov::Shape{1}, shapePatternFill);
->>>>>>> 358cd4b7
         auto concatOp2 = std::make_shared<ov::op::v0::Concat>(ov::NodeVector{reduceOp2, reshapePatternComp2}, 0);
         concatOp2->set_friendly_name("concat2");
 
@@ -151,19 +123,11 @@
         auto addOp3 = ov::test::utils::makeEltwise(reshapeOp1, reshapeOp2, ov::test::utils::EltwiseTypes::ADD);
         addOp3->set_friendly_name("add3");
 
-<<<<<<< HEAD
-        auto shapeOf3 = std::make_shared<ov::op::v3::ShapeOf>(addOp3, ElementType::i64);
-        shapeOf3->set_friendly_name("shapeof3");
-
-        ngraph::ResultVector results = {std::make_shared<ov::op::v0::Result>(shapeOf3)};
-        function = std::make_shared<ngraph::Function>(results, params, "shapeof_out");
-=======
         auto shapeOf3 = std::make_shared<ov::op::v3::ShapeOf>(addOp3, ov::element::i64);
         shapeOf3->set_friendly_name("shapeof3");
 
         ov::ResultVector results = {std::make_shared<ov::op::v0::Result>(shapeOf3)};
         function = std::make_shared<ov::Model>(results, params, "shapeof_out");
->>>>>>> 358cd4b7
     }
 };
 
