--- conflicted
+++ resolved
@@ -81,18 +81,6 @@
         auto addOp = ov::test::utils::makeEltwise(params[1], params[1], ov::test::utils::EltwiseTypes::ADD);
         addOp->set_friendly_name("add");
 
-<<<<<<< HEAD
-        auto shapeOfOp1 = std::make_shared<ov::op::v3::ShapeOf>(params[0], ElementType::i64);
-        shapeOfOp1->set_friendly_name("shapeof1");
-        std::vector<int> reduce_axes = {0};
-        auto reduceAxesNode = std::dynamic_pointer_cast<ngraph::Node>(
-                                 std::make_shared<ov::op::v0::Constant>(ngraph::element::Type_t::i64, ngraph::Shape({1}), reduce_axes));
-        auto reduceOp = ngraph::builder::makeReduce(shapeOfOp1, reduceAxesNode, true, ngraph::helpers::ReductionType::Prod);
-        reduceOp->set_friendly_name("reduce");
-        std::vector<int64_t> shapePatternFill = {-1};
-        auto reshapePatternComp = std::make_shared<ov::op::v0::Constant>(ngraph::element::Type_t::i64,
-                                                                           ngraph::Shape{1}, shapePatternFill);
-=======
         auto shapeOfOp1 = std::make_shared<ov::op::v3::ShapeOf>(params[0], ov::element::i64);
         shapeOfOp1->set_friendly_name("shapeof1");
         std::vector<int> reduce_axes = {0};
@@ -101,25 +89,16 @@
         reduceOp->set_friendly_name("reduce");
         std::vector<int64_t> shapePatternFill = {-1};
         auto reshapePatternComp = std::make_shared<ov::op::v0::Constant>(ov::element::i64, ov::Shape{1}, shapePatternFill);
->>>>>>> 358cd4b7
         auto concatOp = std::make_shared<ov::op::v0::Concat>(ov::NodeVector{reduceOp, reshapePatternComp}, 0);
         concatOp->set_friendly_name("concat");
 
         auto reshapeOp = std::make_shared<ov::op::v1::Reshape>(addOp, concatOp, false);
 
-<<<<<<< HEAD
-        auto shapeOf2 = std::make_shared<ov::op::v3::ShapeOf>(reshapeOp, ElementType::i64);
-        shapeOf2->set_friendly_name("shapeof2");
-
-        ngraph::ResultVector results = {std::make_shared<ov::op::v0::Result>(shapeOf2)};
-        function = std::make_shared<ngraph::Function>(results, params, "shapeof_out");
-=======
         auto shapeOf2 = std::make_shared<ov::op::v3::ShapeOf>(reshapeOp, ov::element::i64);
         shapeOf2->set_friendly_name("shapeof2");
 
         ov::ResultVector results = {std::make_shared<ov::op::v0::Result>(shapeOf2)};
         function = std::make_shared<ov::Model>(results, params, "shapeof_out");
->>>>>>> 358cd4b7
     }
 };
 
