// Copyright (C) 2018-2023 Intel Corporation
// SPDX-License-Identifier: Apache-2.0
//
#include <tuple>
#include <string>
#include <vector>
#include <memory>
#include "ngraph_functions/utils/ngraph_helpers.hpp"
#include "ngraph_functions/builders.hpp"
#include "shared_test_classes/base/ov_subgraph.hpp"
#include "shared_test_classes/single_layer/reduce_ops.hpp"
#include "shared_test_classes/single_layer/convolution_backprop_data.hpp"
#include <shared_test_classes/single_layer/concat.hpp>
#include <common_test_utils/ov_tensor_utils.hpp>

using namespace ngraph;
using namespace InferenceEngine;
using namespace ov::test;

namespace GPULayerTestsDefinitions {

typedef std::tuple<
        std::vector<InputShape>, // input shapes
        ElementType, // Network precision
        TargetDevice, // Device name
        std::map<std::string, std::string> // Additional network configuration
> reduceDeconvConcatDynamicGPUTestParamsSet;

const std::vector<ElementType> netPrecisions = {
    ElementType::f16,
};

// Reduce should have preferred format for ouput layout
class ReduceDeconvConcatDynamicGPUTest : public testing::WithParamInterface<reduceDeconvConcatDynamicGPUTestParamsSet>,
                             virtual public SubgraphBaseTest {
public:
    static std::string getTestCaseName(const testing::TestParamInfo<reduceDeconvConcatDynamicGPUTestParamsSet>& obj) {
        reduceDeconvConcatDynamicGPUTestParamsSet basicParamsSet = obj.param;
        std::ostringstream result;
        std::vector<InputShape> inputShapes;
        ElementType netType;
        TargetDevice targetDevice;
        std::map<std::string, std::string> additionalConfig;

        std::tie(inputShapes, netType, targetDevice, additionalConfig) = basicParamsSet;
        result << "IS=";
        for (const auto& shape : inputShapes) {
            result << ov::test::utils::partialShape2str({shape.first}) << "_";
            for (const auto& actual_shape : shape.second) {
                result << ov::test::utils::partialShape2str({actual_shape}) << "_";
            }
        }
        result << "NetType=" << netType << "_";
        result << "targetDevice=" << targetDevice;
        return result.str();
    }

protected:
     void generate_inputs(const std::vector<ngraph::Shape>& targetInputStaticShapes) override {
          inputs.clear();
          const auto& funcInputs = function->inputs();
          for (size_t i = 0; i < funcInputs.size(); ++i) {
              const auto& funcInput = funcInputs[i];
              ov::Tensor tensor;
              tensor = ov::test::utils::create_and_fill_tensor(funcInput.get_element_type(),
                                                               targetInputStaticShapes[i],
                                                               80,
                                                               0,
                                                               8);
              inputs.insert({funcInput.get_node_shared_ptr(), tensor});
          }
    }

    void SetUp() override {
        reduceDeconvConcatDynamicGPUTestParamsSet basicParamsSet = this->GetParam();
        std::vector<InputShape> inputShapes;
        ElementType netType;
        std::map<std::string, std::string> additionalConfig;
        std::tie(inputShapes, netType, targetDevice, additionalConfig) = basicParamsSet;

        init_input_shapes(inputShapes);
<<<<<<< HEAD
=======

>>>>>>> 92c6316e
        ov::ParameterVector params;
        for (auto&& shape : inputDynamicShapes) {
            params.push_back(std::make_shared<ov::op::v0::Parameter>(netType, shape));
        }
        auto paramOuts = helpers::convert2OutputVector(ngraph::helpers::castOps2Nodes<ngraph::opset3::Parameter>(params));

        auto deconvOp = ngraph::builder::makeConvolutionBackpropData(paramOuts[0], netType, {2, 2, 2}, {2, 2, 2}, {0, 0, 0},
                                                                  {0, 0, 0}, {1, 1, 1}, ov::op::PadType::EXPLICIT, 16);
        deconvOp->set_friendly_name("deconv");

        std::vector<int> reduce_axes = {5};
        auto reduceAxesNode = std::dynamic_pointer_cast<ngraph::Node>(
                                 std::make_shared<ngraph::opset3::Constant>(ngraph::element::Type_t::i64, ngraph::Shape({1}), reduce_axes));
        auto reduceOp = ngraph::builder::makeReduce(paramOuts[1], reduceAxesNode, false, ngraph::helpers::ReductionType::Max);
        reduceOp->set_friendly_name("reduce");

        auto concatOp = ngraph::builder::makeConcat({deconvOp, reduceOp}, 1);
        concatOp->set_friendly_name("concat");

        std::vector<int> transpose_order = {0, 1, 2, 4, 3};
        auto transposeOrderNode = std::dynamic_pointer_cast<ngraph::Node>(
                                 std::make_shared<ngraph::opset3::Constant>(ngraph::element::Type_t::i64, ngraph::Shape({5}), transpose_order));
        auto transposeOp = std::make_shared<ngraph::opset3::Transpose>(concatOp, transposeOrderNode);
        transposeOp->set_friendly_name("transpose");

        ngraph::ResultVector results = {std::make_shared<ngraph::opset1::Result>(transposeOp)};
        function = std::make_shared<ngraph::Function>(results, params, "transpose_out");
    }
};


TEST_P(ReduceDeconvConcatDynamicGPUTest, CompareWithRefs) {
    SKIP_IF_CURRENT_TEST_IS_DISABLED()
    run();
}

namespace {
std::map<std::string, std::string> emptyAdditionalConfig;
const std::vector<std::vector<ov::test::InputShape>> dynInputShapes = {
    {
        // Input for Deconv
        {{1, 32, 64, ov::Dimension::dynamic(), ov::Dimension::dynamic()}, {{1, 32, 64, 64, 64}}},
        // Input for Reduce
        {{1, 8, 128, ov::Dimension::dynamic(), ov::Dimension::dynamic(), 4}, {{1, 8, 128, 128, 128, 4}}}
    }
};


const auto testParams_smoke = ::testing::Combine(::testing::ValuesIn(dynInputShapes),
                                                   ::testing::ValuesIn(netPrecisions), // netprec
                                                   ::testing::Values(ov::test::utils::DEVICE_GPU),
                                                   ::testing::Values(emptyAdditionalConfig));

INSTANTIATE_TEST_SUITE_P(smoke_dynamic_reduce_deconv_concat, ReduceDeconvConcatDynamicGPUTest,
                         testParams_smoke, ReduceDeconvConcatDynamicGPUTest::getTestCaseName);
} // namespace
} // namespace GPULayerTestsDefinitions<|MERGE_RESOLUTION|>--- conflicted
+++ resolved
@@ -79,10 +79,7 @@
         std::tie(inputShapes, netType, targetDevice, additionalConfig) = basicParamsSet;
 
         init_input_shapes(inputShapes);
-<<<<<<< HEAD
-=======
 
->>>>>>> 92c6316e
         ov::ParameterVector params;
         for (auto&& shape : inputDynamicShapes) {
             params.push_back(std::make_shared<ov::op::v0::Parameter>(netType, shape));
