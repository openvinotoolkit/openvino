--- conflicted
+++ resolved
@@ -15,15 +15,12 @@
 #include "openvino/op/split.hpp"
 #include "openvino/opsets/opset13.hpp"
 #include "openvino/pass/manager.hpp"
-<<<<<<< HEAD
 #include "openvino/runtime/exec_model_info.hpp"
 #include "shared_test_classes/base/ov_subgraph.hpp"
 #include "transformations/common_optimizations/sdpa_fusion.hpp"
 #include "transformations/op_conversions/scaled_dot_product_attention_decomposition.hpp"
-=======
 #include "intel_gpu/runtime/engine.hpp"
 
->>>>>>> f0bc62c4
 namespace {
 // validate the batch axis padding for sdpa_micro kernel.
 class SDPA : virtual public ov::test::SubgraphBaseStaticTest {
@@ -74,7 +71,6 @@
     }
 };
 
-<<<<<<< HEAD
 class SDPAFusion : virtual public ov::test::SubgraphBaseStaticTest,
                    public testing::WithParamInterface<std::tuple<ov::PartialShape,  // query shape
                                                                  ov::Shape,         // query reshape shape
@@ -206,10 +202,7 @@
     }
 };
 
-TEST_F(SDPA, Inference) {
-=======
 TEST_F(SDPA, smoke_Inference) {
->>>>>>> f0bc62c4
     run();
 }
 
