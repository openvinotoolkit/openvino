// Copyright (C) 2023 Intel Corporation
// SPDX-License-Identifier: Apache-2.0
//

#include "shared_test_classes/single_layer/gather_nd.hpp"
#include "common_test_utils/ov_tensor_utils.hpp"
#include "common_test_utils/test_enums.hpp"
#include "shared_test_classes/base/ov_subgraph.hpp"

#include "openvino/op/parameter.hpp"
#include "openvino/op/constant.hpp"
#include "openvino/op/result.hpp"
#include "openvino/op/gather_nd.hpp"

namespace {
using ov::test::InputShape;

struct GatherNDShapeParams {
    InputShape inputShapes;
    InputShape targetShapes;
    int batch_dims;
};

typedef std::tuple<
        GatherNDShapeParams,
        ov::element::Type,     // Model type
        bool                   // Is const Indices
> GatherNDGPUTestParams;


class GatherNDGPUTest : public testing::WithParamInterface<GatherNDGPUTestParams>,
                        virtual public ov::test::SubgraphBaseTest {
public:
    static std::string getTestCaseName(testing::TestParamInfo<GatherNDGPUTestParams> obj) {
        GatherNDShapeParams Shapes;
        ov::element::Type model_type;
        bool isIndicesConstant;

        std::tie(Shapes, model_type, isIndicesConstant) = obj.param;

        std::ostringstream result;
        result << "IS=(";
        result << ov::test::utils::partialShape2str({Shapes.inputShapes.first}) << "_";
        for (size_t i = 0lu; i < Shapes.inputShapes.second.size(); i++) {
            result << "{";
            result << ov::test::utils::vec2str(Shapes.inputShapes.second[i]) << "_";
            result << "}_";
        }
        result << "TS=(";
        result << ov::test::utils::partialShape2str({Shapes.targetShapes.first}) << "_";
        for (size_t i = 0lu; i < Shapes.targetShapes.second.size(); i++) {
            result << "{";
            result << ov::test::utils::vec2str(Shapes.targetShapes.second[i]) << "_";
            result << "}_";
        }
        result << "batchDims=" << Shapes.batch_dims << "_";
        result << "netPrc=" << model_type << "_";
        result << "constIdx=" << (isIndicesConstant ? "True" : "False") << "_";

        return result.str();
    }

protected:
    void SetUp() override {
        GatherNDShapeParams Shapes;
        ov::element::Type model_type;
        bool isIndicesConstant;
        const auto intInputsPrecision = ov::element::i32;

        std::tie(Shapes, model_type, isIndicesConstant) = this->GetParam();
        const int batchDims = Shapes.batch_dims;
        targetDevice = ov::test::utils::DEVICE_GPU;
        std::shared_ptr<ov::Node> indicesNode;
        std::shared_ptr<ov::Node> gather_ndNode;

        if (isIndicesConstant) {
            init_input_shapes({Shapes.inputShapes});
        } else { // Not being tested because currently parameter targetshape is not supported
            init_input_shapes({Shapes.inputShapes, Shapes.targetShapes});
        }

        ov::ParameterVector params{std::make_shared<ov::op::v0::Parameter>(model_type, inputDynamicShapes[0])};
        params.back()->set_friendly_name("data");

        if (isIndicesConstant) {
            int64_t idx_range = INT64_MAX;
            for (size_t i = 0; i < Shapes.inputShapes.second.size(); ++i) {
                for (size_t j = 0; j < Shapes.inputShapes.second[i].size(); ++j) {
                    idx_range = std::min(static_cast<int64_t>(Shapes.inputShapes.second[i][j]), idx_range);
                }
            }
            auto indices_tensor = ov::test::utils::create_and_fill_tensor(ov::element::i64, Shapes.targetShapes.second[0], idx_range - 1, 0);
            indicesNode = std::make_shared<ov::op::v0::Constant>(indices_tensor);
        } else {
            params.push_back(std::make_shared<ov::op::v0::Parameter>(intInputsPrecision, inputDynamicShapes[1]));
            params.back()->set_friendly_name("indices");
        }

        gather_ndNode = std::make_shared<ov::op::v8::GatherND>(params[0],
                                                          isIndicesConstant ? indicesNode : params[1],
                                                          batchDims);
<<<<<<< HEAD
        ngraph::ResultVector results{std::make_shared<ov::op::v0::Result>(gather_ndNode)};
        function = std::make_shared<ngraph::Function>(results, params, "GatherND");
=======
        ov::ResultVector results{std::make_shared<ov::op::v0::Result>(gather_ndNode)};
        function = std::make_shared<ov::Model>(results, params, "GatherND");
>>>>>>> 358cd4b7
    }
};

TEST_P(GatherNDGPUTest, Inference) {
    run();
}

const std::vector<ov::element::Type> model_types = {
    ov::element::f32,
    ov::element::f16,
    ov::element::i32
};

const std::vector<GatherNDShapeParams> dynamicInputShapeConstTargetShape = {
    {
        ov::test::InputShape(ov::PartialShape({-1, -1}), {{2, 2}}),
        ov::test::InputShape(ov::PartialShape({}), {{2, 1}}),
        1
    },
    {
        ov::test::InputShape(ov::PartialShape({-1, -1}), {{10, 14}}),
        ov::test::InputShape(ov::PartialShape({}), {{3, 2}}),
        0
    },
    {
        ov::test::InputShape(ov::PartialShape({-1, -1, -1}), {{2, 3, 4}, {3, 4, 5}}),
        ov::test::InputShape(ov::PartialShape({}), {{2, 1}}),
        0
    },
    {
        ov::test::InputShape(ov::PartialShape({-1, -1, -1, -1}), {{2, 7, 8, 9}, {2, 7, 4, 8}}),
        ov::test::InputShape(ov::PartialShape({}), {{2, 1}}),
        1
    },
    {
        ov::test::InputShape(ov::PartialShape({-1, -1, -1, -1, -1}), {{15, 12, 20, 15, 2}, {15, 12, 18, 7, 17}}),
        ov::test::InputShape(ov::PartialShape({}), {{15, 12, 5, 9, 1, 3}}),
        2
    },
    {
        ov::test::InputShape(ov::PartialShape({-1, -1, -1, -1, -1, -1}), {{4, 3, 2, 5, 5, 2}, {4, 3, 2, 5, 7, 2}}),
        ov::test::InputShape(ov::PartialShape({}), {{4, 3, 2, 5, 6, 2}}),
        4
    }
};

INSTANTIATE_TEST_SUITE_P(smoke_dynamic_input_shapes_const_target_shapes, GatherNDGPUTest,
                ::testing::Combine(
                    ::testing::ValuesIn(dynamicInputShapeConstTargetShape),    // input shapes
                    ::testing::ValuesIn(model_types),          // network precision
                    ::testing::Values(true)),                     // is const indices
                GatherNDGPUTest::getTestCaseName);
} // namespace<|MERGE_RESOLUTION|>--- conflicted
+++ resolved
@@ -99,13 +99,8 @@
         gather_ndNode = std::make_shared<ov::op::v8::GatherND>(params[0],
                                                           isIndicesConstant ? indicesNode : params[1],
                                                           batchDims);
-<<<<<<< HEAD
-        ngraph::ResultVector results{std::make_shared<ov::op::v0::Result>(gather_ndNode)};
-        function = std::make_shared<ngraph::Function>(results, params, "GatherND");
-=======
         ov::ResultVector results{std::make_shared<ov::op::v0::Result>(gather_ndNode)};
         function = std::make_shared<ov::Model>(results, params, "GatherND");
->>>>>>> 358cd4b7
     }
 };
 
