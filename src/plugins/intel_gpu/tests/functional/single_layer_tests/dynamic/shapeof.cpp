// Copyright (C) 2018-2023 Intel Corporation
// SPDX-License-Identifier: Apache-2.0
//

#include "common_test_utils/ov_tensor_utils.hpp"
#include "shared_test_classes/base/ov_subgraph.hpp"

#include "openvino/op/parameter.hpp"
#include "openvino/op/constant.hpp"
#include "openvino/op/result.hpp"
#include "openvino/op/shape_of.hpp"

namespace {
using ov::test::InputShape;

typedef std::tuple<
        InputShape,
        ov::element::Type
> ShapeOfLayerGPUTestParamsSet;

class ShapeOfLayerGPUTest : public testing::WithParamInterface<ShapeOfLayerGPUTestParamsSet>,
                            virtual public ov::test::SubgraphBaseTest {
public:
    static std::string getTestCaseName(testing::TestParamInfo<ShapeOfLayerGPUTestParamsSet> obj) {
        InputShape inputShape;
        ov::element::Type model_type;
        std::tie(inputShape, model_type) = obj.param;

        std::ostringstream result;
        result << "ShapeOfTest_";
        result << std::to_string(obj.index) << "_";
        result << "netPrec=" << model_type << "_";
        result << "IS=";
        result << ov::test::utils::partialShape2str({inputShape.first}) << "_";
        result << "TS=(";
        for (const auto& shape : inputShape.second) {
            result << ov::test::utils::vec2str(shape) << "_";
        }
        result << ")";
        return result.str();
    }
protected:
    void SetUp() override {
        targetDevice = ov::test::utils::DEVICE_GPU;

        ov::element::Type model_type;
        InputShape inputShape;
        std::tie(inputShape, model_type) = this->GetParam();

        init_input_shapes({inputShape});

        outType = ov::element::i32;

        ov::ParameterVector functionParams;
        for (auto&& shape : inputDynamicShapes)
            functionParams.push_back(std::make_shared<ov::op::v0::Parameter>(model_type, shape));

<<<<<<< HEAD
        auto shapeOfOp = std::make_shared<ov::op::v3::ShapeOf>(functionParams[0], element::i32);
=======
        auto shapeOfOp = std::make_shared<ov::op::v3::ShapeOf>(functionParams[0], ov::element::i32);
>>>>>>> 358cd4b7

        auto makeFunction = [](ov::ParameterVector &params, const std::shared_ptr<ov::Node> &lastNode) {
            ov::ResultVector results;

            for (size_t i = 0; i < lastNode->get_output_size(); i++)
                results.push_back(std::make_shared<ov::op::v0::Result>(lastNode->output(i)));

            return std::make_shared<ov::Model>(results, params, "ShapeOfLayerGPUTest");
        };

        function = makeFunction(functionParams, shapeOfOp);
    }
};

TEST_P(ShapeOfLayerGPUTest, Inference) {
    run();
}

const std::vector<ov::element::Type> model_types = {
        ov::element::i32,
};

// We don't check static case, because of constant folding

// ==============================================================================
// 3D
std::vector<ov::test::InputShape> inShapesDynamic3d = {
        {
            {-1, -1, -1},
            {
                { 8, 5, 4 },
                { 8, 5, 3 },
                { 8, 5, 2 }
            }
        },
        {
            {-1, -1, -1},
            {
                { 1, 2, 4 },
                { 1, 2, 3 },
                { 1, 2, 2 }
            }
        }
};
INSTANTIATE_TEST_SUITE_P(smoke_ShapeOf_3d_compareWithRefs_dynamic,
    ShapeOfLayerGPUTest,
    ::testing::Combine(
        ::testing::ValuesIn(inShapesDynamic3d),
        ::testing::ValuesIn(model_types)),
    ShapeOfLayerGPUTest::getTestCaseName);

std::vector<ov::Shape> inShapesStatic3d = {
    { 8, 5, 4 },
    { 8, 5, 3 },
    { 8, 5, 2 },
    { 1, 2, 4 },
    { 1, 2, 3 },
    { 1, 2, 2 }
};
INSTANTIATE_TEST_SUITE_P(smoke_ShapeOf_3d_compareWithRefs_static,
    ShapeOfLayerGPUTest,
    ::testing::Combine(
            ::testing::ValuesIn(ov::test::static_shapes_to_test_representation(inShapesStatic3d)),
            ::testing::Values(ov::element::i32)),
    ShapeOfLayerGPUTest::getTestCaseName);

// ==============================================================================
// 4D
std::vector<ov::test::InputShape> inShapesDynamic4d = {
        {
            {-1, -1, -1, -1},
            {
                { 8, 5, 3, 4 },
                { 8, 5, 3, 3 },
                { 8, 5, 3, 2 }
            }
        },
        {
            {-1, -1, -1, -1},
            {
                { 1, 2, 3, 4 },
                { 1, 2, 3, 3 },
                { 1, 2, 3, 2 }
            }
        }
};
INSTANTIATE_TEST_SUITE_P(smoke_ShapeOf_4d_compareWithRefs_dynamic,
    ShapeOfLayerGPUTest,
    ::testing::Combine(
        ::testing::ValuesIn(inShapesDynamic4d),
        ::testing::ValuesIn(model_types)),
    ShapeOfLayerGPUTest::getTestCaseName);

std::vector<ov::Shape> inShapesStatic4d = {
    { 8, 5, 3, 4 },
    { 8, 5, 3, 3 },
    { 8, 5, 3, 2 },
    { 1, 2, 3, 4 },
    { 1, 2, 3, 3 },
    { 1, 2, 3, 2 }
};
INSTANTIATE_TEST_SUITE_P(smoke_ShapeOf_4d_compareWithRefs_static,
    ShapeOfLayerGPUTest,
    ::testing::Combine(
        ::testing::ValuesIn(ov::test::static_shapes_to_test_representation(inShapesStatic4d)),
        ::testing::ValuesIn(model_types)),
    ShapeOfLayerGPUTest::getTestCaseName);

// ==============================================================================
// 5D
std::vector<ov::test::InputShape> inShapesDynamic5d = {
        {
            { -1, -1, -1, -1, -1 },
            {
                { 8, 5, 3, 2, 4 },
                { 8, 5, 3, 2, 3 },
                { 8, 5, 3, 2, 2 }
            }
        },
        {
            {-1, -1, -1, -1, -1},
            {
                { 1, 2, 3, 4, 4 },
                { 1, 2, 3, 4, 3 },
                { 1, 2, 3, 4, 2 }
            }
        }
};
INSTANTIATE_TEST_SUITE_P(smoke_ShapeOf_5d_compareWithRefs_dynamic,
    ShapeOfLayerGPUTest,
    ::testing::Combine(
        ::testing::ValuesIn(inShapesDynamic5d),
        ::testing::ValuesIn(model_types)),
    ShapeOfLayerGPUTest::getTestCaseName);

std::vector<ov::Shape> inShapesStatic5d = {
    { 8, 5, 3, 2, 4 },
    { 8, 5, 3, 2, 3 },
    { 8, 5, 3, 2, 2 },
    { 1, 2, 3, 4, 4 },
    { 1, 2, 3, 4, 3 },
    { 1, 2, 3, 4, 2 }
};
INSTANTIATE_TEST_SUITE_P(smoke_ShapeOf_5d_compareWithRefs_static,
    ShapeOfLayerGPUTest,
    ::testing::Combine(
        ::testing::ValuesIn(ov::test::static_shapes_to_test_representation(inShapesStatic5d)),
        ::testing::ValuesIn(model_types)),
    ShapeOfLayerGPUTest::getTestCaseName);

using ShapeOfParams = typename std::tuple<
        InputShape,            // Shape
        ov::element::Type,     // Model type
        std::string            // Device name
>;

class ShapeOfDynamicInputGPUTest : public testing::WithParamInterface<ShapeOfParams>,
                                   virtual public ov::test::SubgraphBaseTest {
public:
    static std::string getTestCaseName(const testing::TestParamInfo<ShapeOfParams>& obj) {
        InputShape shapes;
        ov::element::Type model_type;
        std::string targetDevice;

        std::tie(shapes, model_type, targetDevice) = obj.param;
        std::ostringstream result;
        result << "IS=(";
        result << ov::test::utils::partialShape2str({shapes.first}) << "_";
        for (size_t i = 0lu; i < shapes.second.size(); i++) {
            result << "{";
            result << ov::test::utils::vec2str(shapes.second[i]) << "_";
            result << "}_";
        }
        result << ")_";
        result << "netPRC=" << model_type << "_";
        result << "targetDevice=" << targetDevice << "_";
        auto res_str = result.str();
        std::replace(res_str.begin(), res_str.end(), '-', '_');
        return res_str;
    }

protected:
    void SetUp() override {
        InputShape shapes;
        ov::element::Type model_type;
        targetDevice = ov::test::utils::DEVICE_GPU;

        std::tie(shapes, model_type, targetDevice) = GetParam();

        init_input_shapes({shapes});

<<<<<<< HEAD
        InferenceEngine::PreProcessInfo pre_process_info;
        pre_process_info.setVariant(InferenceEngine::MeanVariant::MEAN_VALUE);

        const auto prc = FuncTestUtils::PrecisionUtils::convertIE2nGraphPrc(dataPrc);

        auto input = std::make_shared<ov::op::v0::Parameter>(prc, inputShapes.first);
        input->get_output_tensor(0).get_rt_info()["ie_legacy_preproc"] = pre_process_info;
=======
        auto input = std::make_shared<ov::op::v0::Parameter>(model_type, shapes.first);
>>>>>>> 358cd4b7
        input->set_friendly_name("input_data");

        auto shape_of_01 = std::make_shared<ov::op::v3::ShapeOf>(input);
        shape_of_01->set_friendly_name("shape_of_01");

        auto shape_of_02 = std::make_shared<ov::op::v3::ShapeOf>(shape_of_01);
        shape_of_02->set_friendly_name("shape_of_02");

        auto result = std::make_shared<ov::op::v0::Result>(shape_of_02);
        result->set_friendly_name("outer_result");

        function = std::make_shared<ov::Model>(ov::OutputVector{result}, ov::ParameterVector{input});
        function->set_friendly_name("shape_of_test");
    }
};

TEST_P(ShapeOfDynamicInputGPUTest, Inference) {
    run();
}

const std::vector<ov::test::InputShape> dynamicshapes = {
    ov::test::InputShape(ov::PartialShape({-1, -1, -1, -1, -1}), {{4, 1, 1, 64, 32}, {6, 1, 1, 8, 4}, {8, 1, 1, 24, 16}}),
};

INSTANTIATE_TEST_SUITE_P(smoke_Check, ShapeOfDynamicInputGPUTest,
                testing::Combine(
                    testing::ValuesIn(dynamicshapes),                          // input shapes
                    testing::Values(ov::element::f16),                               // network precision
                    testing::Values<std::string>(ov::test::utils::DEVICE_GPU)),     // device type
                ShapeOfDynamicInputGPUTest::getTestCaseName);

} // namespace<|MERGE_RESOLUTION|>--- conflicted
+++ resolved
@@ -55,11 +55,7 @@
         for (auto&& shape : inputDynamicShapes)
             functionParams.push_back(std::make_shared<ov::op::v0::Parameter>(model_type, shape));
 
-<<<<<<< HEAD
-        auto shapeOfOp = std::make_shared<ov::op::v3::ShapeOf>(functionParams[0], element::i32);
-=======
         auto shapeOfOp = std::make_shared<ov::op::v3::ShapeOf>(functionParams[0], ov::element::i32);
->>>>>>> 358cd4b7
 
         auto makeFunction = [](ov::ParameterVector &params, const std::shared_ptr<ov::Node> &lastNode) {
             ov::ResultVector results;
@@ -251,17 +247,7 @@
 
         init_input_shapes({shapes});
 
-<<<<<<< HEAD
-        InferenceEngine::PreProcessInfo pre_process_info;
-        pre_process_info.setVariant(InferenceEngine::MeanVariant::MEAN_VALUE);
-
-        const auto prc = FuncTestUtils::PrecisionUtils::convertIE2nGraphPrc(dataPrc);
-
-        auto input = std::make_shared<ov::op::v0::Parameter>(prc, inputShapes.first);
-        input->get_output_tensor(0).get_rt_info()["ie_legacy_preproc"] = pre_process_info;
-=======
         auto input = std::make_shared<ov::op::v0::Parameter>(model_type, shapes.first);
->>>>>>> 358cd4b7
         input->set_friendly_name("input_data");
 
         auto shape_of_01 = std::make_shared<ov::op::v3::ShapeOf>(input);
