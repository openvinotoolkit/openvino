--- conflicted
+++ resolved
@@ -70,26 +70,15 @@
         std::tie(shapes, axis, data_type, indices_type, targetDevice) = this->GetParam();
         init_input_shapes(shapes);
 
-<<<<<<< HEAD
-        ngraph::ParameterVector params = {
-            std::make_shared<ov::opset1::Parameter>(dPrecision, inputDynamicShapes[0]),
-            std::make_shared<ov::opset1::Parameter>(iPrecision, inputDynamicShapes[1]),
-=======
         ov::ParameterVector params = {
             std::make_shared<ov::op::v0::Parameter>(data_type, inputDynamicShapes[0]),
             std::make_shared<ov::op::v0::Parameter>(indices_type, inputDynamicShapes[1]),
->>>>>>> 358cd4b7
         };
 
         auto gather = std::make_shared<ov::op::v6::GatherElements>(params[0], params[1], axis);
 
-<<<<<<< HEAD
-        ngraph::ResultVector results{std::make_shared<ov::op::v0::Result>(gather)};
-        function = std::make_shared<ngraph::Function>(results, params, "GatherElements");
-=======
         ov::ResultVector results{std::make_shared<ov::op::v0::Result>(gather)};
         function = std::make_shared<ov::Model>(results, params, "GatherElements");
->>>>>>> 358cd4b7
     }
 };
 
