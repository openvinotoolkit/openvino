--- conflicted
+++ resolved
@@ -178,35 +178,6 @@
     }
 };
 
-<<<<<<< HEAD
-INSTANTIATE_TEST_SUITE_P(smoke_TopK_constant_dynamic, TopKLayerGPUTest,
-    ::testing::Combine(
-        ::testing::ValuesIn(k),
-        ::testing::ValuesIn(axes),
-        ::testing::ValuesIn(modes),
-        ::testing::ValuesIn(sortTypes),
-        ::testing::ValuesIn(model_types),
-        ::testing::Values(ov::element::undefined),
-        ::testing::Values(ov::element::undefined),
-        ::testing::ValuesIn(input_shapesDynamic),
-        ::testing::Values(ov::test::utils::DEVICE_GPU),
-        ::testing::Values(ov::test::utils::InputLayerType::CONSTANT)),
-    TopKLayerGPUTest::getTestCaseName);
-
-INSTANTIATE_TEST_SUITE_P(smoke_TopK_parameter_dynamic, TopKLayerGPUTest,
-    ::testing::Combine(
-        ::testing::Values(1),
-        ::testing::ValuesIn(axes),
-        ::testing::ValuesIn(modes),
-        ::testing::ValuesIn(sortTypes),
-        ::testing::ValuesIn(model_types),
-        ::testing::Values(ov::element::undefined),
-        ::testing::Values(ov::element::undefined),
-        ::testing::ValuesIn(input_shapesDynamic),
-        ::testing::Values(ov::test::utils::DEVICE_GPU),
-        ::testing::Values(ov::test::utils::InputLayerType::PARAMETER)),
-    TopKLayerGPUTest::getTestCaseName);
-=======
 INSTANTIATE_TEST_SUITE_P(smoke_TopK_constant_dynamic,
                          TopKLayerGPUTest,
                          ::testing::Combine(::testing::ValuesIn(k),
@@ -234,6 +205,5 @@
                                             ::testing::Values(ov::test::utils::DEVICE_GPU),
                                             ::testing::Values(ov::test::utils::InputLayerType::PARAMETER)),
                          TopKLayerGPUTest::getTestCaseName);
->>>>>>> c70fb31e
 
 } // namespace