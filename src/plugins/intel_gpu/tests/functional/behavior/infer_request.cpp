// Copyright (C) 2022 Intel Corporation
// SPDX-License-Identifier: Apache-2.0
//

#include "common_test_utils/test_common.hpp"
#include "common_test_utils/common_utils.hpp"
#include "common_test_utils/node_builders/activation.hpp"
#include "openvino/core/preprocess/pre_post_process.hpp"
#include "openvino/runtime/core.hpp"
#include "ov_models/subgraph_builders.hpp"
#include "transformations/utils/utils.hpp"
#include "shared_test_classes/base/ov_subgraph.hpp"

namespace {
typedef std::tuple<
        ov::element::Type,   // Input/Output type
        ov::Shape,           // Input Shape
        std::string> newtworkParams;

class InferRequestIOPrecision : public testing::WithParamInterface<newtworkParams>,
                                virtual public ov::test::SubgraphBaseStaticTest {
public:
    static std::string getTestCaseName(const testing::TestParamInfo<newtworkParams> &obj);

protected:
    void SetUp() override;
};

std::string InferRequestIOPrecision::getTestCaseName(const testing::TestParamInfo<newtworkParams> &obj) {
    ov::element::Type model_type;
    ov::Shape shape;
    std::string targetDevice;
    std::tie(model_type, shape, targetDevice) = obj.param;

    std::ostringstream result;
    const char separator = '_';
    result << "netPRC=" << model_type.get_type_name() << separator;
    result << "trgDev=" << targetDevice;
    return result.str();
}

void InferRequestIOPrecision::SetUp() {
    ov::element::Type model_type;
    ov::Shape shape;
    std::tie(model_type, shape, targetDevice) = GetParam();

    float clamp_min = model_type.is_signed() ? -5.f : 0.0f;
    float clamp_max = 5.0f;

    ov::ParameterVector params {std::make_shared<ov::op::v0::Parameter>(model_type, ov::Shape(shape))};
    params[0]->set_friendly_name("Input");

    auto activation = ov::test::utils::make_activation(params[0],
                                                       model_type,
                                                       ov::test::utils::ActivationTypes::Clamp,
                                                       {},
                                                       {clamp_min, clamp_max});

    function = std::make_shared<ov::Model>(ov::NodeVector{activation}, params);
}

TEST_P(InferRequestIOPrecision, Inference) {
    run();
}

const std::vector<ov::element::Type> input_types = {
        ov::element::i16,
        ov::element::u16,
        ov::element::f32,
        ov::element::f16,
        ov::element::u8,
        ov::element::i8,
        ov::element::i32,
        ov::element::u32,
        ov::element::u64,
        ov::element::i64,
        // Interpreter backend doesn't implement evaluate method for OP
        // ov::element::f64,
};

INSTANTIATE_TEST_SUITE_P(smoke_GPU_BehaviorTests, InferRequestIOPrecision,
                         ::testing::Combine(
                                 ::testing::ValuesIn(input_types),
                                 ::testing::Values(ov::Shape{1, 50}),
                                 ::testing::Values(ov::test::utils::DEVICE_GPU)),
                         InferRequestIOPrecision::getTestCaseName);

TEST(TensorTest, smoke_canSetShapeForPreallocatedTensor) {
    auto core = ov::Core();
    using namespace ov::preprocess;
    auto p = PrePostProcessor(ngraph::builder::subgraph::makeSplitMultiConvConcat());
    p.input().tensor().set_element_type(ov::element::i8);
    p.input().preprocess().convert_element_type(ov::element::f32);

    auto function = p.build();
    auto exec_net = core.compile_model(function, ov::test::utils::DEVICE_GPU);
    auto inf_req = exec_net.create_infer_request();

    // Check set_shape call for pre-allocated input/output tensors
    auto input_tensor = inf_req.get_input_tensor(0);
    ASSERT_NO_THROW(input_tensor.set_shape({1, 4, 20, 20}));
    ASSERT_NO_THROW(input_tensor.set_shape({1, 3, 20, 20}));
    ASSERT_NO_THROW(input_tensor.set_shape({2, 3, 20, 20}));
    auto output_tensor = inf_req.get_output_tensor(0);
    ASSERT_NO_THROW(output_tensor.set_shape({1, 10, 12, 12}));
    ASSERT_NO_THROW(output_tensor.set_shape({1, 10, 10, 10}));
    ASSERT_NO_THROW(output_tensor.set_shape({2, 10, 20, 20}));
}

TEST(TensorTest, smoke_canSetScalarTensor) {
    ov::ParameterVector params{std::make_shared<ov::op::v0::Parameter>(ov::element::f64, ov::Shape{})};
    params.front()->set_friendly_name("Scalar_1");
    params.front()->output(0).get_tensor().set_names({"scalar1"});

    std::vector<size_t> const_shape = {1};
<<<<<<< HEAD
    auto const1 = ov::op::v0::Constant::create(ngraph::element::i64, ngraph::Shape{1}, const_shape);
=======
    auto const1 = std::make_shared<ov::op::v0::Constant>(ov::element::i64, ov::Shape{1}, const_shape);
>>>>>>> 358cd4b7
    const1->set_friendly_name("Const_1");
    const1->output(0).get_tensor().set_names({"const1"});
    const1->fill_data(ov::element::i64, 0);

    auto unsqueeze1 = std::make_shared<ov::op::v0::Unsqueeze>(params.front(), const1);

<<<<<<< HEAD
    ngraph::ResultVector results{std::make_shared<ov::op::v0::Result>(unsqueeze1)};
    std::shared_ptr<ngraph::Function> fnPtr = std::make_shared<ngraph::Function>(results, params);
=======
    ov::ResultVector results{std::make_shared<ov::op::v0::Result>(unsqueeze1)};
    auto model = std::make_shared<ov::Model>(results, params);
>>>>>>> 358cd4b7

    auto core = ov::Core();
    auto compiled_model = core.compile_model(model, ov::test::utils::DEVICE_GPU);
    auto request = compiled_model.create_infer_request();
    double real_data = 1.0;
    ov::Tensor input_data(ov::element::f64, {}, &real_data);
    request.set_tensor("scalar1", input_data);
    ASSERT_NO_THROW(request.infer());
}

TEST(TensorTest, smoke_canSetTensorForDynamicInput) {
    auto core = ov::Core();
    using namespace ov::preprocess;
    auto p = PrePostProcessor(ngraph::builder::subgraph::makeSplitMultiConvConcat());
    p.input().tensor().set_element_type(ov::element::i8);
    p.input().preprocess().convert_element_type(ov::element::f32);

    auto function = p.build();
    std::map<size_t, ov::PartialShape> shapes = { {0, ov::PartialShape{-1, -1, -1, -1}} };
    function->reshape(shapes);
    auto exec_net = core.compile_model(function, ov::test::utils::DEVICE_GPU);
    auto inf_req = exec_net.create_infer_request();

    ov::Tensor t1(ov::element::i8, {1, 4, 20, 20});
    ov::Tensor t2(ov::element::i8, {1, 4, 30, 30});
    ov::Tensor t3(ov::element::i8, {1, 4, 40, 40});

    // Check set_shape call for pre-allocated input/output tensors
    ASSERT_NO_THROW(inf_req.set_input_tensor(t1));
    ASSERT_NO_THROW(inf_req.infer());

    ASSERT_NO_THROW(inf_req.set_input_tensor(t2));
    ASSERT_NO_THROW(inf_req.infer());

    ASSERT_NO_THROW(inf_req.set_input_tensor(t3));
    ASSERT_NO_THROW(inf_req.infer());

    ASSERT_NO_THROW(inf_req.set_input_tensor(t3));
    ASSERT_NO_THROW(inf_req.infer());

    ASSERT_NO_THROW(inf_req.set_input_tensor(t1));
    ASSERT_NO_THROW(inf_req.infer());

    ASSERT_NO_THROW(inf_req.set_input_tensor(t2));
    ASSERT_NO_THROW(inf_req.infer());
}

TEST(TensorTest, smoke_canReallocateDeviceInputForHostTensor) {
    auto ov = ov::Core();
    using namespace ov::preprocess;
    auto p = PrePostProcessor(ngraph::builder::subgraph::makeSplitMultiConvConcat());
    p.input().tensor().set_element_type(ov::element::i8);
    p.input().preprocess().convert_element_type(ov::element::f32);
    auto function = p.build();

    auto compiled_model = ov.compile_model(function, ov::test::utils::DEVICE_GPU);
    auto inf_req = compiled_model.create_infer_request();

    auto input = function->input();
    ov::Tensor host_tensor(input.get_element_type(), input.get_shape());

    // Infer with pre-allocated input tensor
    ASSERT_NO_THROW(inf_req.infer());

    // Infer with host_tensor
    ASSERT_NO_THROW(inf_req.set_input_tensor(host_tensor));
    ASSERT_NO_THROW(inf_req.infer());
}

TEST(VariablesTest, smoke_canSetStateTensor) {
    auto ov = ov::Core();
    const ov::Shape virable_shape = {1, 3, 2, 4};
    const ov::Shape input_shape = {1, 3, 2, 4};
    const ov::element::Type et = ov::element::f16;
    auto model = ngraph::builder::subgraph::makeReadConcatSplitAssign(input_shape, et);
    auto compiled_model = ov.compile_model(model, ov::test::utils::DEVICE_GPU);
    auto request = compiled_model.create_infer_request();

    ov::Tensor variable_tensor(et, virable_shape);
    ov::Tensor input_tensor(et, input_shape);

    auto variables = request.query_state();
    ASSERT_EQ(variables.size(), 1);
    auto variable = variables.front();
    ASSERT_EQ(variable.get_name(), "v0");
    auto default_state_tensor = variable.get_state();
    ASSERT_EQ(default_state_tensor.get_shape(), virable_shape);

    ASSERT_NO_THROW(request.infer());
}
} // namespace<|MERGE_RESOLUTION|>--- conflicted
+++ resolved
@@ -113,24 +113,15 @@
     params.front()->output(0).get_tensor().set_names({"scalar1"});
 
     std::vector<size_t> const_shape = {1};
-<<<<<<< HEAD
-    auto const1 = ov::op::v0::Constant::create(ngraph::element::i64, ngraph::Shape{1}, const_shape);
-=======
     auto const1 = std::make_shared<ov::op::v0::Constant>(ov::element::i64, ov::Shape{1}, const_shape);
->>>>>>> 358cd4b7
     const1->set_friendly_name("Const_1");
     const1->output(0).get_tensor().set_names({"const1"});
     const1->fill_data(ov::element::i64, 0);
 
     auto unsqueeze1 = std::make_shared<ov::op::v0::Unsqueeze>(params.front(), const1);
 
-<<<<<<< HEAD
-    ngraph::ResultVector results{std::make_shared<ov::op::v0::Result>(unsqueeze1)};
-    std::shared_ptr<ngraph::Function> fnPtr = std::make_shared<ngraph::Function>(results, params);
-=======
     ov::ResultVector results{std::make_shared<ov::op::v0::Result>(unsqueeze1)};
     auto model = std::make_shared<ov::Model>(results, params);
->>>>>>> 358cd4b7
 
     auto core = ov::Core();
     auto compiled_model = core.compile_model(model, ov::test::utils::DEVICE_GPU);
