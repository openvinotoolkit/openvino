--- conflicted
+++ resolved
@@ -567,135 +567,6 @@
     std::vector<std::shared_ptr<ngraph::Function>> fn_ptrs;
 };
 
-<<<<<<< HEAD
-TEST_P(BatchedBlob_Test, canInputNV12) {
-#if defined(ANDROID)
-    GTEST_SKIP();
-#endif
-    const int height = 16;
-    const int width = 16;
-
-    // ------------------------------------------------------
-    // Prepare input data
-    const InferenceEngine::TensorDesc y_plane_desc(InferenceEngine::Precision::U8, {1, 1, height, width},
-        InferenceEngine::Layout::NHWC);
-    const InferenceEngine::TensorDesc uv_plane_desc(InferenceEngine::Precision::U8, {1, 2, height / 2, width / 2},
-        InferenceEngine::Layout::NHWC);
-    std::vector<InferenceEngine::Blob::Ptr> fake_image_data_y;
-    std::vector<InferenceEngine::Blob::Ptr> fake_image_data_uv;
-
-    for (size_t i = 0; i < num_batch; i++) {
-        fake_image_data_y.push_back(FuncTestUtils::createAndFillBlob(y_plane_desc, 50, 0, 1, static_cast<int32_t>(i)));
-        fake_image_data_uv.push_back(FuncTestUtils::createAndFillBlob(uv_plane_desc, 256, 0, 1, static_cast<int32_t>(i)));
-    }
-
-    auto ie = InferenceEngine::Core();
-
-    // ------------------------------------------------------
-    // inference using remote blob with batch
-    auto fn_ptr_remote = ngraph::builder::subgraph::makeConvPoolRelu({num_batch, 3, height, width});
-
-    CNNNetwork net_remote(fn_ptr_remote);
-    net_remote.getInputsInfo().begin()->second->setLayout(Layout::NCHW);
-    net_remote.getInputsInfo().begin()->second->setPrecision(Precision::U8);
-    net_remote.getInputsInfo().begin()->second->getPreProcess().setColorFormat(ColorFormat::NV12);
-
-    /* XXX: is it correct to set KEY_CLDNN_NV12_TWO_INPUTS in case of remote blob? */
-    auto exec_net_b = ie.LoadNetwork(net_remote, CommonTestUtils::DEVICE_GPU,
-                { { GPUConfigParams::KEY_GPU_NV12_TWO_INPUTS, PluginConfigParams::YES}, {ov::hint::inference_precision.name(), "f32"} });
-    auto inf_req_remote = exec_net_b.CreateInferRequest();
-    auto cldnn_context = exec_net_b.GetContext();
-    cl_context ctx = cldnn_context->as<ClContext>()->get();
-    auto ocl_instance = std::make_shared<OpenCL>(ctx);
-    cl_int err;
-
-    std::vector<cl_mem> nv12_image_plane_y, nv12_image_plane_uv;
-    std::vector<cl::Image2D> img_y, img_uv;
-    std::vector<Blob::Ptr> blob_remote;
-
-    for (size_t i = 0; i < num_batch; i++) {
-        cl_image_format image_format;
-        cl_image_desc image_desc = { 0 };
-        image_format.image_channel_order = CL_R;
-        image_format.image_channel_data_type = CL_UNORM_INT8;
-        image_desc.image_type = CL_MEM_OBJECT_IMAGE2D;
-        image_desc.image_width = width;
-        image_desc.image_height = height;
-
-        nv12_image_plane_y.push_back(clCreateImage(ocl_instance->_context.get(), CL_MEM_READ_WRITE, &image_format, &image_desc, NULL, &err));
-        ASSERT_EQ(err, 0);
-
-        image_format.image_channel_order = CL_RG;
-        image_desc.image_width = width / 2;
-        image_desc.image_height = height / 2;
-
-        nv12_image_plane_uv.push_back(clCreateImage(ocl_instance->_context.get(), CL_MEM_READ_WRITE, &image_format, &image_desc, NULL, &err));
-        ASSERT_EQ(err, 0);
-
-        size_t origin[3] = { 0, 0, 0 };
-        size_t y_region[3] = { (size_t)width, (size_t)height, 1 };
-        size_t uv_region[3] = { (size_t)width / 2, (size_t)height / 2, 1 };
-
-        err = clEnqueueWriteImage(ocl_instance->_queue.get(), nv12_image_plane_y[i],
-            true, origin, y_region, 0, 0, fake_image_data_y[i]->buffer(), 0, NULL, NULL);
-        ASSERT_EQ(err, 0);
-
-        err = clEnqueueWriteImage(ocl_instance->_queue.get(), nv12_image_plane_uv[i],
-            true, origin, uv_region, 0, 0, fake_image_data_uv[i]->buffer(), 0, NULL, NULL);
-        ASSERT_EQ(err, 0);
-
-        img_y.push_back(cl::Image2D(nv12_image_plane_y[i]));
-        img_uv.push_back(cl::Image2D(nv12_image_plane_uv[i]));
-
-        blob_remote.push_back(make_shared_blob_nv12(cldnn_context, img_y[i], img_uv[i]));
-    }
-
-    if (num_batch == 1) {
-        inf_req_remote.SetBlob(net_remote.getInputsInfo().begin()->first, blob_remote[0]);
-    } else {
-        auto batched_blob = make_shared_blob<BatchedBlob>(blob_remote);
-        inf_req_remote.SetBlob(net_remote.getInputsInfo().begin()->first, batched_blob);
-    }
-
-    inf_req_remote.Infer();
-
-    auto outputBlob_shared = inf_req_remote.GetBlob(net_remote.getOutputsInfo().begin()->first);
-
-    // ------------------------------------------------------
-    // Setup to inference using local blob with batch=1
-    auto fn_ptr_local = ngraph::builder::subgraph::makeConvPoolRelu({1, 3, height, width});
-
-    CNNNetwork net_local(fn_ptr_local);
-
-    net_local.getInputsInfo().begin()->second->setLayout(Layout::NCHW);
-    net_local.getInputsInfo().begin()->second->setPrecision(Precision::U8);
-    net_local.getInputsInfo().begin()->second->getPreProcess().setColorFormat(ColorFormat::NV12);
-
-    auto exec_net_b1 = ie.LoadNetwork(net_local, CommonTestUtils::DEVICE_GPU, {{ov::hint::inference_precision.name(), "f32"}});
-
-    auto inf_req_local = exec_net_b1.CreateInferRequest();
-
-    // Run regular input for each image and compare against batched blob
-    for (size_t i = 0; i < num_batch; i++) {
-        auto y_blob = make_shared_blob<uint8_t>(y_plane_desc, fake_image_data_y[i]->buffer().as<uint8_t *>());
-        auto uv_blob = make_shared_blob<uint8_t>(uv_plane_desc, fake_image_data_uv[i]->buffer().as<uint8_t *>());
-        auto blob = make_shared_blob<NV12Blob>(y_blob, uv_blob);
-        inf_req_local.SetBlob(net_local.getInputsInfo().begin()->first, blob);
-        inf_req_local.Infer();
-        auto output_blob_local = inf_req_local.GetBlob(net_local.getOutputsInfo().begin()->first);
-
-        // This network generates [1, size] tensor whether batch=1 or 2. So need to split
-        auto split_shared_blob = make_shared_blob<float_t>(output_blob_local->getTensorDesc(),
-                                    outputBlob_shared->buffer().as<float_t *>() + output_blob_local->size() * i);
-        ASSERT_EQ(output_blob_local->size(), split_shared_blob->size());
-        float thr = 0.1f;
-
-        FuncTestUtils::compareBlobs(output_blob_local, split_shared_blob, thr, "", false);
-    }
-}
-
-=======
->>>>>>> c8f3ed81
 const std::vector<size_t> num_batches{1, 2, 4};
 
 INSTANTIATE_TEST_SUITE_P(smoke_RemoteBlob, BatchedBlob_Test, ::testing::ValuesIn(num_batches), BatchedBlob_Test::getTestCaseName);
