// Copyright (C) 2025 Intel Corporation
// SPDX-License-Identifier: Apache-2.0
//

#include "subgraph_tests/lora_pattern.hpp"

using namespace ov::test;

namespace {

<<<<<<< HEAD
const std::vector<size_t> M = { 1, 20, 256 };
const std::vector<size_t> N = { 64, 2048 };
const std::vector<size_t> K = { 32, 512, 563 };
const std::vector<size_t> lora_rank = { 8, 25, 64, 128 };
const std::vector<ov::element::Type> datatype = { ov::element::f16, ov::element::f32 };
=======
const std::vector<size_t> M = { 1, 3, 20, 256 };
const std::vector<size_t> N = { 2048 };
const std::vector<size_t> K = { 512, 563 };
const std::vector<size_t> lora_rank = { 16, 25, 64, 128 };
const std::vector<ov::element::Type> input_precisions = { ov::element::f32, ov::element::f16 };
>>>>>>> a9302a21

INSTANTIATE_TEST_SUITE_P(smoke,
                         LoraPatternMatmul,
                         ::testing::Combine(::testing::Values(ov::test::utils::DEVICE_GPU),
<<<<<<< HEAD
                                            ::testing::ValuesIn(datatype),
=======
                                            ::testing::ValuesIn(input_precisions),
>>>>>>> a9302a21
                                            ::testing::ValuesIn(M),
                                            ::testing::ValuesIn(N),
                                            ::testing::ValuesIn(K),
                                            ::testing::ValuesIn(lora_rank)),
                         LoraPatternMatmul::getTestCaseName);

INSTANTIATE_TEST_SUITE_P(smoke,
                         LoraPatternConvolution,
                         ::testing::Combine(::testing::Values(ov::test::utils::DEVICE_GPU),
                                            ::testing::ValuesIn(input_precisions),
                                            ::testing::Values(64),
                                            ::testing::Values(25)),
                         LoraPatternConvolution::getTestCaseName);

}  // namespace<|MERGE_RESOLUTION|>--- conflicted
+++ resolved
@@ -8,28 +8,16 @@
 
 namespace {
 
-<<<<<<< HEAD
-const std::vector<size_t> M = { 1, 20, 256 };
-const std::vector<size_t> N = { 64, 2048 };
-const std::vector<size_t> K = { 32, 512, 563 };
-const std::vector<size_t> lora_rank = { 8, 25, 64, 128 };
-const std::vector<ov::element::Type> datatype = { ov::element::f16, ov::element::f32 };
-=======
 const std::vector<size_t> M = { 1, 3, 20, 256 };
 const std::vector<size_t> N = { 2048 };
 const std::vector<size_t> K = { 512, 563 };
 const std::vector<size_t> lora_rank = { 16, 25, 64, 128 };
 const std::vector<ov::element::Type> input_precisions = { ov::element::f32, ov::element::f16 };
->>>>>>> a9302a21
 
 INSTANTIATE_TEST_SUITE_P(smoke,
                          LoraPatternMatmul,
                          ::testing::Combine(::testing::Values(ov::test::utils::DEVICE_GPU),
-<<<<<<< HEAD
-                                            ::testing::ValuesIn(datatype),
-=======
                                             ::testing::ValuesIn(input_precisions),
->>>>>>> a9302a21
                                             ::testing::ValuesIn(M),
                                             ::testing::ValuesIn(N),
                                             ::testing::ValuesIn(K),
