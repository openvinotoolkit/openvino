// Copyright (C) 2018-2023 Intel Corporation
// SPDX-License-Identifier: Apache-2.0
//

#include <vector>
#include <string>

#include "functional_test_utils/skip_tests_config.hpp"

std::vector<std::string> disabledTestPatterns() {
    return {
            // These tests might fail due to accuracy loss a bit bigger than threshold
            R"(.*(GRUCellTest).*)",
            R"(.*(RNNSequenceTest).*)",
            R"(.*(GRUSequenceTest).*)",
            // These test cases might fail due to FP16 overflow
            R"(.*(LSTM).*activations=\(relu.*modelType=f16.*)",

            // Need to update activation primitive to support any broadcastable constant to enable these cases.
            R"(.*ActivationParamLayerTest.*)",
            // Unknown issues
            R"(.*(LSTMSequence).*mode=.*_RAND_SEQ_LEN_CONST.*)",
            R"(.*(smoke_DetectionOutput5In).*)",
            // TODO: Issue: 47773
            R"(.*(ProposalLayerTest).*)",
            // TODO: Issue: 54194
            R"(.*ActivationLayerTest.*SoftPlus.*)",
            R"(.*Behavior.*InferRequestSetBlobByType.*Device=HETERO.*)",
            // TODO: Issue: 59586, NormalizeL2 output mismatch for empty axes case
            R"(.*NormalizeL2LayerTest.*axes=\(\).*)",

            // Not allowed dynamic loop tests on GPU
            R"(.*smoke_StaticShapeLoop_dynamic_exit.*)",
            // TODO Issue 100145
            R"(.*Behavior.*OVInferRequestIOTensorTest.*canInferAfterIOBlobReallocation.*)",
            // Not implemented yet:
            R"(.*Behavior.*ExecutableNetworkBaseTest.*canSetConfigToExecNet.*)",
            // TODO: Issue 67408
            R"(.*smoke_LSTMSequenceCommonClip.*LSTMSequenceTest.*Inference.*)",
            // TODO: Issue 114262
            R"(LSTMSequenceCommonZeroClipNonConstantWRB/LSTMSequenceTest.Inference/mode=PURE_SEQ_seq_lengths=2_batch=10_hidden_size=1_.*relu.*)",
            // Expected behavior. GPU plugin doesn't support i64 for eltwise power operation.
            R"(.*EltwiseLayerTest.*OpType=Pow.*NetType=i64.*)",
            // TODO: Issue: 68712
            R"(.*.MatMul.*CompareWithRefs.*IS0=\(1.5\)_IS1=\(1.5\).*transpose_a=0.*transpose_b=1.*CONSTANT.*FP16.*UNSPECIFIED.*UNSPECIFIED.*ANY.*)",
            // Unsupported
            R"(smoke_Behavior/InferRequestSetBlobByType.setInputBlobsByType/BlobType=Batched_Device=GPU_Config=().*)",
            // need dynamic rank
            R"(.*smoke.*BehaviorTests.*InferFullyDynamicNetworkWith(S|G)etTensor.*)",
            R"(.*smoke.*BehaviorTests.*DynamicOutputToDynamicInput.*)",
            R"(.*smoke.*BehaviorTests.*DynamicInputToDynamicOutput.*)",
            // TODO: Issue: 89555
            R"(.*CoreThreadingTestsWithIter.*)",
            // Assign-3/ReadValue-3 does not have evaluate() methods; ref implementation does not save the value across the inferences.
            R"(smoke_MemoryTestV3.*)",
            // Issue: 90539
            R"(smoke_AutoBatch_BehaviorTests/OVInferRequestIOTensorTest.InferStaticNetworkSetInputTensor/targetDevice=BATCH.*)",
            R"(.*CachingSupportCase.*LoadNetworkCacheTestBase.*CompareWithRefImpl.*)",
            // Issue: 124060
            R"(.*smoke_GridSample/GridSampleLayerTest.Inference/.*model_type=f16.*)",
            // Issue: 119648
            R"(.*smoke_LPT/InterpolateTransformation.*)",
<<<<<<< HEAD
            // Issue: 128924
            R"(.*OVClassModelTestP/OVClassModelTestP.ImportModelWithNullContextThrows.*)",
=======
#if defined(_WIN32)
            R"(.*KernelCachingSupportCase.*CanCreateCacheDirAndDumpBinariesUnicodePath.*)",
#endif
>>>>>>> f594f8f1
            R"(.*CachingSupportCase.*GPU.*CompileModelCacheTestBase.*CompareWithRefImpl.*)",
            // unsupported metrics
            R"(.*nightly_HeteroAutoBatchOVGetMetricPropsTest.*OVGetMetricPropsTest.*(FULL_DEVICE_NAME_with_DEVICE_ID|AVAILABLE_DEVICES|DEVICE_UUID|OPTIMIZATION_CAPABILITIES|MAX_BATCH_SIZE|DEVICE_GOPS|DEVICE_TYPE|RANGE_FOR_ASYNC_INFER_REQUESTS|RANGE_FOR_STREAMS).*)",
            // Issue: 111437
            R"(.*smoke_Deconv_2D_Dynamic_.*FP32/DeconvolutionLayerGPUTest.Inference.*)",
            R"(.*smoke_GroupDeconv_2D_Dynamic_.*FP32/GroupDeconvolutionLayerGPUTest.Inference.*)",
            // Issue: 111440
            R"(.*smoke_set1/GatherElementsGPUTest.Inference.*)",
            // Issue: Disabled due to LPT precision matching issue
            R"(.*smoke_.*FakeQuantizeTransformation.*)",
            R"(.*smoke_LPT.*ReshapeTransformation.*)",
            R"(.*smoke_LPT.*ConvolutionTransformation.*)",
            R"(.*smoke_LPT.*MatMulWithConstantTransformation.*)",
            R"(.*smoke_LPT.*PullReshapeThroughDequantizationTransformation.*)",
            R"(.*smoke_LPT.*ElementwiseBranchSelectionTransformation.*)",
            // Issue: 123493
            R"(.*GroupNormalizationTest.*CompareWithRefs.*NetType=f16.*)",
            // Issue: 125165
            R"(smoke_Nms9LayerTest.*)",
            // Doesn't match reference results as v6 ref impl behavior is misaligned with expected
            R"(smoke_MemoryTestV3.*)",
            // Issue: 129991
            R"(.*StridedSliceLayerTest.*TS=.*2.2.4.1*.*)",
    };
}<|MERGE_RESOLUTION|>--- conflicted
+++ resolved
@@ -60,14 +60,6 @@
             R"(.*smoke_GridSample/GridSampleLayerTest.Inference/.*model_type=f16.*)",
             // Issue: 119648
             R"(.*smoke_LPT/InterpolateTransformation.*)",
-<<<<<<< HEAD
-            // Issue: 128924
-            R"(.*OVClassModelTestP/OVClassModelTestP.ImportModelWithNullContextThrows.*)",
-=======
-#if defined(_WIN32)
-            R"(.*KernelCachingSupportCase.*CanCreateCacheDirAndDumpBinariesUnicodePath.*)",
-#endif
->>>>>>> f594f8f1
             R"(.*CachingSupportCase.*GPU.*CompileModelCacheTestBase.*CompareWithRefImpl.*)",
             // unsupported metrics
             R"(.*nightly_HeteroAutoBatchOVGetMetricPropsTest.*OVGetMetricPropsTest.*(FULL_DEVICE_NAME_with_DEVICE_ID|AVAILABLE_DEVICES|DEVICE_UUID|OPTIMIZATION_CAPABILITIES|MAX_BATCH_SIZE|DEVICE_GOPS|DEVICE_TYPE|RANGE_FOR_ASYNC_INFER_REQUESTS|RANGE_FOR_STREAMS).*)",
