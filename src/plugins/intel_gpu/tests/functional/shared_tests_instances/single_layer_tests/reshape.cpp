// Copyright (C) 2018-2023 Intel Corporation
// SPDX-License-Identifier: Apache-2.0
//

#include <vector>
#include "single_layer_tests/reshape.hpp"
#include "common_test_utils/test_constants.hpp"

using namespace LayerTestsDefinitions;

namespace {
const std::vector<InferenceEngine::Precision> netPrecisions = {
            InferenceEngine::Precision::FP32,
            InferenceEngine::Precision::FP16,
            InferenceEngine::Precision::I64
};

<<<<<<< HEAD
//TODO: Issue : - 28981
INSTANTIATE_TEST_SUITE_P(DISABLE_smoke_ReshapeCheckDynBatch, ReshapeLayerTest,
        ::testing::Combine(
                ::testing::Values(true),
                ::testing::ValuesIn(netPrecisions),
                ::testing::Values(InferenceEngine::Precision::UNSPECIFIED),
                ::testing::Values(InferenceEngine::Precision::UNSPECIFIED),
                ::testing::Values(InferenceEngine::Layout::ANY),
                ::testing::Values(InferenceEngine::Layout::ANY),
                ::testing::Values(std::vector<size_t>({1, 16, 16, 16})),
                ::testing::Values(std::vector<int64_t>({1, 0, 256})),
                 ::testing::Values(CommonTestUtils::DEVICE_GPU),
                ::testing::Values(std::map<std::string, std::string>({}))),
                ReshapeLayerTest::getTestCaseName);

=======
>>>>>>> 008d9a83
INSTANTIATE_TEST_SUITE_P(smoke_ReshapeCheck, ReshapeLayerTest,
        ::testing::Combine(
                ::testing::Values(true),
                ::testing::ValuesIn(netPrecisions),
                ::testing::Values(InferenceEngine::Precision::UNSPECIFIED),
                ::testing::Values(InferenceEngine::Precision::UNSPECIFIED),
                ::testing::Values(InferenceEngine::Layout::ANY),
                ::testing::Values(InferenceEngine::Layout::ANY),
                ::testing::Values(std::vector<size_t>({10, 10, 10, 10})),
                ::testing::Values(std::vector<int64_t>({10, 0, 100})),
                ::testing::Values(CommonTestUtils::DEVICE_GPU),
                ::testing::Values(std::map<std::string, std::string>({}))),
                ReshapeLayerTest::getTestCaseName);

INSTANTIATE_TEST_SUITE_P(smoke_ReshapeCheckNegative, ReshapeLayerTest,
        ::testing::Combine(
                ::testing::Values(true),
                ::testing::ValuesIn(netPrecisions),
                ::testing::Values(InferenceEngine::Precision::UNSPECIFIED),
                ::testing::Values(InferenceEngine::Precision::UNSPECIFIED),
                ::testing::Values(InferenceEngine::Layout::ANY),
                ::testing::Values(InferenceEngine::Layout::ANY),
                ::testing::Values(std::vector<size_t>({10, 10, 10, 10})),
                ::testing::Values(std::vector<int64_t>({10, -1, 100})),
                ::testing::Values(CommonTestUtils::DEVICE_GPU),
                ::testing::Values(std::map<std::string, std::string>({}))),
                ReshapeLayerTest::getTestCaseName);

static std::vector<reshapeParams> generate_tests() {
    std::vector<reshapeParams> res;
    using TargetPattern = std::vector<int64_t>;
    using InputShape = std::vector<size_t>;
    std::vector<std::pair<InputShape, TargetPattern>> params = {
        {{1, 2, 3, 4}, {-1}},
        {{1, 2, 3, 4}, {1, 6, 4}},
        {{1, 3, 4}, {1, 3, 2, 2}},
        {{2, 2, 3, 4, 5}, {4, 3, 20}},
        {{2, 2, 3, 4, 5}, {12, 2, 2, 5}},
        {{2, 2, 3, 4, 5}, {2, 2, 3, 1, 4, 5}},
        {{2, 2, 3, 1, 4, 5}, {2, 2, 3, 4, 5}},
        {{2, 2, 3, 1, 4, 5}, {2, 1, -1, 5}},
        {{2, 2, 3, 1, 4, 5}, {2, 1, -1}},
        {{2, 2, 3, 1, 4, 5}, {2, -1}},
        {{2, 2, 3, 1, 6, 8}, {2, 2, 3, 1, 3, 2, 4, 2}},
        {{2, 2, 3, 1, 3, 2, 4, 2}, {2, 2, 3, 1, 6, 8}},
    };
    for (auto& p : params) {
        reshapeParams test_case = std::make_tuple(false, InferenceEngine::Precision::FP16,
                                      InferenceEngine::Precision::UNSPECIFIED, InferenceEngine::Precision::UNSPECIFIED,
                                      InferenceEngine::Layout::ANY, InferenceEngine::Layout::ANY,
                                      p.first, p.second,
                                      CommonTestUtils::DEVICE_GPU, std::map<std::string, std::string>({}));
        res.push_back(test_case);
    }

    return res;
}

INSTANTIATE_TEST_SUITE_P(smoke_ReshapeTests, ReshapeLayerTest, ::testing::ValuesIn(generate_tests()), ReshapeLayerTest::getTestCaseName);

}  // namespace<|MERGE_RESOLUTION|>--- conflicted
+++ resolved
@@ -15,24 +15,6 @@
             InferenceEngine::Precision::I64
 };
 
-<<<<<<< HEAD
-//TODO: Issue : - 28981
-INSTANTIATE_TEST_SUITE_P(DISABLE_smoke_ReshapeCheckDynBatch, ReshapeLayerTest,
-        ::testing::Combine(
-                ::testing::Values(true),
-                ::testing::ValuesIn(netPrecisions),
-                ::testing::Values(InferenceEngine::Precision::UNSPECIFIED),
-                ::testing::Values(InferenceEngine::Precision::UNSPECIFIED),
-                ::testing::Values(InferenceEngine::Layout::ANY),
-                ::testing::Values(InferenceEngine::Layout::ANY),
-                ::testing::Values(std::vector<size_t>({1, 16, 16, 16})),
-                ::testing::Values(std::vector<int64_t>({1, 0, 256})),
-                 ::testing::Values(CommonTestUtils::DEVICE_GPU),
-                ::testing::Values(std::map<std::string, std::string>({}))),
-                ReshapeLayerTest::getTestCaseName);
-
-=======
->>>>>>> 008d9a83
 INSTANTIATE_TEST_SUITE_P(smoke_ReshapeCheck, ReshapeLayerTest,
         ::testing::Combine(
                 ::testing::Values(true),
