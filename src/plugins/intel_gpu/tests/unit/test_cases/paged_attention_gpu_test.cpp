--- conflicted
+++ resolved
@@ -1086,16 +1086,6 @@
 
         // make layouts dynamic
         query_layout.set_partial_shape(ov::PartialShape{ -1, p.num_heads * p.k_head_size });
-<<<<<<< HEAD
-        key_layout.set_partial_shape(ov::PartialShape{ -1, p.num_heads * p.k_head_size });
-        value_layout.set_partial_shape(ov::PartialShape{ -1, p.num_heads * p.v_head_size });
-#if ENABLE_PA_CM_PATH
-        key_cache_layout.set_partial_shape(ov::PartialShape{ -1, p.num_heads, p.block_size, p.k_head_size });
-#else
-        key_cache_layout.set_partial_shape(ov::PartialShape{ -1, p.num_heads, p.k_head_size, p.block_size });
-#endif
-        value_cache_layout.set_partial_shape(ov::PartialShape{ -1, p.num_heads, p.block_size, p.v_head_size });
-=======
         key_layout.set_partial_shape(ov::PartialShape{ -1, p.num_kv_heads * p.k_head_size });
         value_layout.set_partial_shape(ov::PartialShape{ -1, p.num_kv_heads * p.v_head_size });
         // key_cache_layout.set_partial_shape(ov::PartialShape{ -1, p.num_heads, p.k_head_size, p.block_size });
@@ -1110,7 +1100,6 @@
             pshape[0] = -1;
             value_cache_layout.set_partial_shape(pshape);
         }
->>>>>>> c165ab73
         past_lens_layout.set_partial_shape(ov::PartialShape{ -1 });
         subsequence_begins_layout.set_partial_shape(ov::PartialShape{ -1 });
         block_indices_layout.set_partial_shape(ov::PartialShape{ -1 });
@@ -1428,21 +1417,6 @@
     paged_attention_test_params{ {{1, 34}, {25, 0}, {10, 34}}, 2, 2, 64, 64, 16, 0, ENABLE_CACHE_COMPRESSION,ov::internal::CacheQuantMode::BY_TOKEN, STATIC_INPUT_PAD, ENABLE_SCORES, PER_TOKEN_ROTATION, DISABLE_FA_V2 }, // mixed: 2nd token + 1st token + part of 1st token
     paged_attention_test_params{ {{1, 34}, {25, 0}, {10, 34}}, 2, 2, 64, 32, 16, 0, ENABLE_CACHE_COMPRESSION,ov::internal::CacheQuantMode::BY_TOKEN, STATIC_INPUT_PAD, ENABLE_SCORES, PER_TOKEN_ROTATION, DISABLE_FA_V2 }, // mixed: 2nd token + 1st token + part of 1st token
     /* With sliding windows */
-<<<<<<< HEAD
-    paged_attention_test_params{ {{10, 0}}, 2, 64, 64, 16, 6, ENABLE_CACHE_COMPRESSION,ov::internal::CacheQuantMode::BY_TOKEN, DYNAMIC_INPUT_PAD, DISABLE_SCORES, DISABLE_ROTATION, DISABLE_FA_V2 }, // 1st token
-    paged_attention_test_params{ {{10, 0}}, 2, 64, 64, 16, 6, ENABLE_CACHE_COMPRESSION,ov::internal::CacheQuantMode::BY_CHANNEL, DYNAMIC_INPUT_PAD, DISABLE_SCORES, DISABLE_ROTATION, DISABLE_FA_V2 }, // 1st token
-    paged_attention_test_params{ {{512, 0}}, 2, 64, 32, 16, 20, ENABLE_CACHE_COMPRESSION,ov::internal::CacheQuantMode::BY_TOKEN, DYNAMIC_INPUT_PAD, DISABLE_SCORES, DISABLE_ROTATION, DISABLE_FA_V2 }, // 1st token
-    paged_attention_test_params{ {{512, 0}}, 2, 64, 32, 16, 20, ENABLE_CACHE_COMPRESSION,ov::internal::CacheQuantMode::BY_CHANNEL, DYNAMIC_INPUT_PAD, DISABLE_SCORES, DISABLE_ROTATION, DISABLE_FA_V2 }, // 1st token
-    paged_attention_test_params{ {{10, 0}, {30, 0}}, 2, 64, 64, 16, 8, ENABLE_CACHE_COMPRESSION,ov::internal::CacheQuantMode::BY_TOKEN, STATIC_INPUT_PAD, ENABLE_SCORES, PER_TOKEN_ROTATION, DISABLE_FA_V2 }, // 2nd token + 2nd token
-    paged_attention_test_params{ {{128, 0}, {256, 0}}, 2, 48, 64, 16, 128, DISABLE_CACHE_COMPRESSION,ov::internal::CacheQuantMode::BY_TOKEN, STATIC_INPUT_PAD, ENABLE_SCORES, PER_BLOCK_ROTATION, ENABLE_FA_V2 }, // 1st token + 1st token
-    paged_attention_test_params{ {{1, 10}}, 2, 64, 64, 16, 4, DISABLE_CACHE_COMPRESSION,ov::internal::CacheQuantMode::BY_TOKEN, STATIC_INPUT_PAD, DISABLE_SCORES, DISABLE_ROTATION, DISABLE_FA_V2 }, // 2nd token
-    paged_attention_test_params{ {{1, 10}}, 2, 64, 64, 16, 4, DISABLE_CACHE_COMPRESSION,ov::internal::CacheQuantMode::BY_CHANNEL, STATIC_INPUT_PAD, DISABLE_SCORES, DISABLE_ROTATION, DISABLE_FA_V2 }, // 2nd token
-    paged_attention_test_params{ {{5, 10}}, 2, 64, 64, 16, 2, DISABLE_CACHE_COMPRESSION,ov::internal::CacheQuantMode::BY_TOKEN, STATIC_INPUT_PAD, DISABLE_SCORES, DISABLE_ROTATION, DISABLE_FA_V2 }, // 2nd token
-    paged_attention_test_params{ {{5, 10}}, 2, 64, 64, 16, 2, DISABLE_CACHE_COMPRESSION,ov::internal::CacheQuantMode::BY_CHANNEL, STATIC_INPUT_PAD, DISABLE_SCORES, DISABLE_ROTATION, DISABLE_FA_V2 }, // 2nd token
-    paged_attention_test_params{ {{1, 34}, {2, 20}, {10, 34}}, 2, 64, 64, 16, 10, ENABLE_CACHE_COMPRESSION,ov::internal::CacheQuantMode::BY_TOKEN, STATIC_INPUT_PAD, ENABLE_SCORES, PER_TOKEN_ROTATION, DISABLE_FA_V2 }, // mixed: 2nd token + 1st token + part of 1st token
-}));
-#endif
-=======
     paged_attention_test_params{ {{10, 0}}, 2, 2, 64, 64, 16, 6, ENABLE_CACHE_COMPRESSION,ov::internal::CacheQuantMode::BY_TOKEN, DYNAMIC_INPUT_PAD, DISABLE_SCORES, DISABLE_ROTATION, DISABLE_FA_V2 }, // 1st token
     paged_attention_test_params{ {{10, 0}}, 2, 2, 64, 64, 16, 6, ENABLE_CACHE_COMPRESSION,ov::internal::CacheQuantMode::BY_CHANNEL, DYNAMIC_INPUT_PAD, DISABLE_SCORES, DISABLE_ROTATION, DISABLE_FA_V2 }, // 1st token
     paged_attention_test_params{ {{512, 0}}, 2, 2, 64, 32, 16, 20, ENABLE_CACHE_COMPRESSION,ov::internal::CacheQuantMode::BY_TOKEN, DYNAMIC_INPUT_PAD, DISABLE_SCORES, DISABLE_ROTATION, DISABLE_FA_V2 }, // 1st token
@@ -1467,4 +1441,4 @@
     paged_attention_test_params{ {{1008, 792}}, 32, 32, 128, 128, 16, 256, ENABLE_CACHE_COMPRESSION,ov::internal::CacheQuantMode::BY_TOKEN, STATIC_INPUT_PAD, DISABLE_SCORES, PER_TOKEN_ROTATION, DISABLE_FA_V2 }, // mixed: prefix caching
     paged_attention_test_params{ {{1, 34}, {2, 20}, {10, 34}}, 2, 2, 64, 64, 16, 10, ENABLE_CACHE_COMPRESSION,ov::internal::CacheQuantMode::BY_TOKEN, STATIC_INPUT_PAD, ENABLE_SCORES, PER_TOKEN_ROTATION, DISABLE_FA_V2 }, // mixed: 2nd token + 1st token + part of 1st token
 }));
->>>>>>> c165ab73
+#endif