--- conflicted
+++ resolved
@@ -152,13 +152,8 @@
         reorder("reorder_bfyx", input_info("eltw"), p.planar_format, data_types::f32)
     );
 
-<<<<<<< HEAD
-    tolerance = p.input_type == data_types::f16 ? 2e-2f : 1e-5f;
-    execute(p);
-=======
     tolerance = 1e-5f;
     execute(p, "lora");
->>>>>>> a9302a21
 }
 
 INSTANTIATE_TEST_SUITE_P(fusings_gpu, lora_act_eltw, ::testing::ValuesIn(std::vector<lora_test_params>{
