--- conflicted
+++ resolved
@@ -543,19 +543,11 @@
     }
 }
 
-<<<<<<< HEAD
-class UnpackF8WithScaleTestsBase : public UnpackTestsBase {
-=======
 class UnpackWithScaleTestsI4F16Base : public UnpackTestsBase {
->>>>>>> 1172c680
 protected:
     bool isNegative() const override {
         if (scale_shape.size() != 3 && scale_shape.size() != 2) return true;
         if (input_shape.back() % 64) return true;
-<<<<<<< HEAD
-        if ((from->get_size() / scale->get_size()) % 64) return true;
-=======
->>>>>>> 1172c680
         if (toType != ov::element::f16) return true;
 
         return false;
@@ -566,47 +558,6 @@
 
         size_t nElements = from->get_size();
 
-<<<<<<< HEAD
-        const size_t nOutputElementsPerScale = ref_output.size() / (toType.bitwidth() / 8) / scale->get_size();
-
-        if (from->get_element_type() == ov::element::f8e4m3) {
-            details::unpack_f8e4m3f16(input.data(), ref_output.data(), static_cast<int>(nElements));
-        } else if(from->get_element_type() == ov::element::f8e5m2) {
-            details::unpack_f8e5m2f16(input.data(), ref_output.data(), static_cast<int>(nElements));
-        } else if(from->get_element_type() == ov::element::f8e8m0) {
-            details::unpack_f8e8m0f16(input.data(), ref_output.data(), static_cast<int>(nElements));
-        }
-
-        // lets apply per channel scale
-        uint16_t * pRef = reinterpret_cast<uint16_t*>(ref_output.data());
-        uint16_t * pScale_f16 = reinterpret_cast<uint16_t*>(scale->data());
-        float * pScale_f32 = reinterpret_cast<float*>(scale->data());
-
-        for (size_t i = 0; i < scale->get_size(); i++) {
-            for (size_t sc = 0; sc != nOutputElementsPerScale; sc++) {
-                float ref_scaled = details::half_to_float(pRef[0]);
-                if (scaleType == ov::element::f32) {
-                    ref_scaled *= pScale_f32[0];
-                } else if (scaleType == ov::element::f16) {
-                    ref_scaled *= details::half_to_float(pScale_f16[0]);
-                }
-                *pRef = details::float_to_half(ref_scaled);
-                pRef++;
-            }
-            pScale_f32++;
-            pScale_f16++;
-        }
-    }
-
-};
-
-using UnpackF8WithScaleTests = UnpackTestsTmpl<UnpackF8WithScaleTestsBase>;
-
-
-TEST_P(UnpackF8WithScaleTests, f8_scale) {
-    ASSERT_NO_THROW_IF(!isNegative(),
-                       ov::npuw::util::unpack(from, scale, to, ov::npuw::util::UnpackOptions{useParallelFor, nPartitions, strictPartitions}));
-=======
         details::unpack_i4f16(input.data(), ref_output.data(), static_cast<int>(nElements));
 
         uint16_t * ref = reinterpret_cast<uint16_t*>(ref_output.data());
@@ -640,7 +591,66 @@
 TEST_P(UnpackWithScaleTestsI4F16, i4f16_scale) {
     ASSERT_NO_THROW_IF(!isNegative(),
                       ov::npuw::util::unpack(from, scale, to, ov::npuw::util::UnpackOptions{useParallelFor, nPartitions, strictPartitions}));
->>>>>>> 1172c680
+    if (!isNegative()) {
+        ASSERT_TRUE(details::fp16ArraysMatch(output, ref_output, input));
+    }
+}
+
+class UnpackF8WithScaleTestsBase : public UnpackTestsBase {
+protected:
+    bool isNegative() const override {
+        if (scale_shape.size() != 3 && scale_shape.size() != 2) return true;
+        if (input_shape.back() % 64) return true;
+        if ((from->get_size() / scale->get_size()) % 64) return true;
+        if (toType != ov::element::f16) return true;
+
+        return false;
+    }
+
+    void make_ref_output() override {
+        if (isNegative()) return;
+
+        size_t nElements = from->get_size();
+
+        const size_t nOutputElementsPerScale = ref_output.size() / (toType.bitwidth() / 8) / scale->get_size();
+
+        if (from->get_element_type() == ov::element::f8e4m3) {
+            details::unpack_f8e4m3f16(input.data(), ref_output.data(), static_cast<int>(nElements));
+        } else if(from->get_element_type() == ov::element::f8e5m2) {
+            details::unpack_f8e5m2f16(input.data(), ref_output.data(), static_cast<int>(nElements));
+        } else if(from->get_element_type() == ov::element::f8e8m0) {
+            details::unpack_f8e8m0f16(input.data(), ref_output.data(), static_cast<int>(nElements));
+        }
+
+        // lets apply per channel scale
+        uint16_t * pRef = reinterpret_cast<uint16_t*>(ref_output.data());
+        uint16_t * pScale_f16 = reinterpret_cast<uint16_t*>(scale->data());
+        float * pScale_f32 = reinterpret_cast<float*>(scale->data());
+
+        for (size_t i = 0; i < scale->get_size(); i++) {
+            for (size_t sc = 0; sc != nOutputElementsPerScale; sc++) {
+                float ref_scaled = details::half_to_float(pRef[0]);
+                if (scaleType == ov::element::f32) {
+                    ref_scaled *= pScale_f32[0];
+                } else if (scaleType == ov::element::f16) {
+                    ref_scaled *= details::half_to_float(pScale_f16[0]);
+                }
+                *pRef = details::float_to_half(ref_scaled);
+                pRef++;
+            }
+            pScale_f32++;
+            pScale_f16++;
+        }
+    }
+
+};
+
+using UnpackF8WithScaleTests = UnpackTestsTmpl<UnpackF8WithScaleTestsBase>;
+
+
+TEST_P(UnpackF8WithScaleTests, f8_scale) {
+    ASSERT_NO_THROW_IF(!isNegative(),
+                       ov::npuw::util::unpack(from, scale, to, ov::npuw::util::UnpackOptions{useParallelFor, nPartitions, strictPartitions}));
     if (!isNegative()) {
         ASSERT_TRUE(details::fp16ArraysMatch(output, ref_output, input));
     }
