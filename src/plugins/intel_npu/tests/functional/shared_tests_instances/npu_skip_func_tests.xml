<!--
Example:
    <skip_config>
        <message>skip_message_xxxxxx</message>
        <enable_rules>
            <backend>LEVEL0</backend>
            <backend></backend> (special case for no backend)
            <device>3720</device>
            <device>!4000</device> (using "!" to negate rule)
            <operating_system>windows</operating_system>
            <operating_system>linux</operating_system>
        </enable_rules>
        <filters>
            <filter>skip_filter_xxxxxxxxxx</filter>
            <filter>skip_filter_xxxxxxxxxx</filter>
            <filter>skip_filter_xxxxxxxxxx</filter>
        </filters>
    </skip_config>
-->
<skip_configs>
    <skip_config>
        <!-- E#70764 -->
        <message>Disabled for when backend is empty (i.e., no device)</message>
        <enable_rules>
            <backend></backend> <!-- special case for empty backend -->
        </enable_rules>
        <filters>
            <!-- Cannot run InferRequest tests without a device to infer to -->
            <filter>.*InferRequest.*</filter>
            <filter>.*OVInferRequest.*</filter>
            <filter>.*OVInferenceChaining.*</filter>
            <filter>.*ExecutableNetworkBaseTest.*</filter>
            <filter>.*OVExecutableNetworkBaseTest.*</filter>
            <filter>.*ExecNetSetPrecision.*</filter>
            <filter>.*SetBlobTest.*</filter>
            <filter>.*InferRequestCallbackTests.*</filter>
            <filter>.*PreprocessingPrecisionConvertTest.*</filter>
            <filter>.*SetPreProcessToInputInfo.*</filter>
            <filter>.*InferRequestPreprocess.*</filter>
            <filter>.*HoldersTestOnImportedNetwork.*</filter>
            <filter>.*HoldersTest.Orders.*</filter>
            <filter>.*HoldersTestImportNetwork.Orders.*</filter>
            <!-- Cannot compile network without explicit specifying of the device in case of no devices -->
            <filter>.*OVExecGraphImportExportTest.*</filter>
            <filter>.*OVHoldersTest.*</filter>
            <filter>.*OVClassExecutableNetworkGetMetricTest.*</filter>
            <filter>.*OVClassExecutableNetworkGetConfigTest.*</filter>
            <filter>.*OVClassNetworkTestP.*SetAffinityWithConstantBranches.*</filter>
            <filter>.*OVClassNetworkTestP.*SetAffinityWithKSO.*</filter>
            <filter>.*OVClassNetworkTestP.*LoadNetwork.*</filter>
            <filter>.*FailGracefullyTest.*</filter>
            <filter>.*DriverCompilerAdapterInputsOutputsTestNPU.*</filter>
            <!-- Exception in case of network compilation without devices in system -->
            <!-- [Track number: E#30824] -->
            <filter>.*OVClassImportExportTestP.*</filter>
            <filter>.*OVClassLoadNetworkTestNPU.*LoadNetwork.*</filter>
            <!-- [Track number: E#84621] -->
            <filter>.*DriverCompilerAdapterDowngradeInterpolate11TestNPU.*</filter>
            <filter>.*QueryNetworkTestSuite.*</filter>
        </filters>
    </skip_config>

    <!-- E###### -->
    <skip_config>
        <message>Tests break due to starting infer on IA side</message>
        <filters>
            <filter>.*CorrectConfigAPITests.*</filter>
        </filters>
    </skip_config>

    <!-- E###### -->
    <skip_config>
        <message>ARM CPU Plugin is not available on Yocto</message>
        <filters>
            <filter>.*IEClassLoadNetworkTest.*HETERO.*</filter>
            <filter>.*IEClassLoadNetworkTest.*MULTI.*</filter>
        </filters>
    </skip_config>

    <!-- E#30810 -->
    <skip_config>
        <message>Hetero plugin doesn't throw an exception in case of big device ID</message>
        <filters>
            <filter>.*OVClassLoadNetworkTestNPU.*LoadNetworkHETEROWithBigDeviceIDThrows.*</filter>
        </filters>
    </skip_config>

    <!-- E#30815 -->
    <skip_config>
        <message>NPU Plugin doesn't handle DEVICE_ID in QueryNetwork implementation</message>
        <filters>
            <filter>.*OVClassQueryNetworkTest.*</filter>
        </filters>
    </skip_config>

    <!-- E#12774 -->
    <skip_config>
        <message>Cannot detect npu platform when it's not passed; Skip tests on Yocto which passes device without platform</message>
        <filters>
            <filter>.*IEClassLoadNetworkTest.LoadNetworkWithDeviceIDNoThrow.*</filter>
            <filter>.*IEClassLoadNetworkTest.LoadNetworkWithBigDeviceIDThrows.*</filter>
            <filter>.*IEClassLoadNetworkTest.LoadNetworkWithInvalidDeviceIDThrows.*</filter>
        </filters>
    </skip_config>

    <!-- E#28335 -->
    <skip_config>
        <message>Disabled test E#28335</message>
        <filters>
            <filter>.*smoke_LoadNetworkToDefaultDeviceNoThrow.*</filter>
        </filters>
    </skip_config>

    <!-- E#32241 -->
    <skip_config>
        <message>Disabled test E#28335</message>
        <filters>
            <filter>.*LoadNetwork.*CheckDeviceInBlob.*</filter>
        </filters>
    </skip_config>

    <!-- E#27343 -->
    <skip_config>
        <message>double free detected</message>
        <filters>
            <filter>.*InferConfigInTests\\.CanInferWithConfig.*</filter>
        </filters>
    </skip_config>

    <!-- E###### -->
    <skip_config>
        <message>GetExecGraphInfo function is not implemented for NPU plugin</message>
        <filters>
            <filter>.*checkGetExecGraphInfoIsNotNullptr.*</filter>
            <filter>.*CanCreateTwoExeNetworksAndCheckFunction.*</filter>
            <filter>.*CanCreateTwoCompiledModelsAndCheckRuntimeModel.*</filter>
            <filter>.*CheckExecGraphInfo.*</filter>
            <filter>.*canLoadCorrectNetworkToGetExecutable.*</filter>
        </filters>
    </skip_config>

    <!-- E#28335 -->
    <skip_config>
        <message>Disabled test E#28335</message>
        <filters>
            <filter>.*checkInferTime.*</filter>
            <filter>.*OVExecGraphImportExportTest.*</filter>
        </filters>
    </skip_config>

    <!-- E#31074 -->
    <skip_config>
        <message>Test uses legacy OpenVINO 1.0 API, no need to support it</message>
        <filters>
            <filter>.*ExecutableNetworkBaseTest.checkGetMetric.*</filter>
        </filters>
    </skip_config>

    <!-- E#31074 -->
    <skip_config>
        <message>SetConfig function is not implemented for ExecutableNetwork interface (implemented only for npu plugin)</message>
        <filters>
            <filter>.*ExecutableNetworkBaseTest.canSetConfigToExecNet.*</filter>
            <filter>.*ExecutableNetworkBaseTest.canSetConfigToExecNetAndCheckConfigAndCheck.*</filter>
            <filter>.*CanSetConfigToExecNet.*</filter>
        </filters>
    </skip_config>

    <!-- E#30822 -->
    <skip_config>
        <message>Exception 'Not implemented</message>
        <filters>
            <filter>.*OVClassNetworkTestP.*LoadNetworkCreateDefaultExecGraphResult.*</filter>
        </filters>
    </skip_config>

    <!-- E###### -->
    <skip_config>
        <message>This is openvino specific test</message>
        <filters>
            <filter>.*ExecutableNetworkBaseTest.canExport.*</filter>
        </filters>
    </skip_config>

    <!-- E###### -->
    <skip_config>
        <message>TensorIterator layer is not supported</message>
        <filters>
            <filter>.*ReturnResultNotReadyFromWaitInAsyncModeForTooSmallTimeout.*</filter>
            <filter>.*OVInferRequestDynamicTests.*</filter>
            <filter>.*OVInferenceChaining.*</filter>
        </filters>
    </skip_config>

    <!-- E#97469 -->
    <skip_config>
        <message>Tests with unsupported precision</message>
        <filters>
            <filter>.*InferRequestCheckTensorPrecision.*type=boolean.*device=MULTI.*</filter>
            <filter>.*InferRequestCheckTensorPrecision.*type=boolean.*device=AUTO.*</filter>
            <filter>.*InferRequestIOTensorSetPrecisionTest.*type=boolean.*device=MULTI.*</filter>
            <filter>.*InferRequestIOTensorSetPrecisionTest.*type=boolean.*device=AUTO.*</filter>
        </filters>
    </skip_config>

    <!-- E###### -->
    <skip_config>
        <message>Data types not supported by NPU3720 PV Driver.</message>
        <enable_rules>
            <device>3720</device>
        </enable_rules>
        <filters>
            <filter>.*InferRequestIOTensorSetPrecisionTest.*type=boolean.*</filter>
            <filter>.*InferRequestIOTensorSetPrecisionTest.*type=i4.*</filter>
            <filter>.*InferRequestIOTensorSetPrecisionTest.*type=u4.*</filter>
            <filter>.*InferRequestIOTensorSetPrecisionTest.*type=i16.*</filter>
            <filter>.*InferRequestIOTensorSetPrecisionTest.*type=u16.*</filter>
            <filter>.*InferRequestIOTensorSetPrecisionTest.*type=bf16.*</filter>
            <filter>.*InferRequestIOTensorSetPrecisionTest.*type=i64.*</filter>
            <filter>.*InferRequestIOTensorSetPrecisionTest.*type=u64.*</filter>
            <filter>.*InferRequestIOTensorSetPrecisionTest.*type=f64.*</filter>
        </filters>
    </skip_config>

    <!-- E#32075 -->
    <skip_config>
        <message>Exception during loading to the device</message>
        <filters>
            <filter>.*OVClassLoadNetworkTestNPU.LoadNetworkHETEROwithMULTINoThrow.*</filter>
            <filter>.*OVClassLoadNetworkTestNPU.LoadNetworkMULTIwithHETERONoThrow.*</filter>
        </filters>
    </skip_config>

    <!-- E###### -->
    <skip_config>
        <message>compiler: Unsupported arch kind: NPUX311X</message>
        <filters>
            <filter>.*CompilationForSpecificPlatform.*(3800|3900).*</filter>
        </filters>
    </skip_config>

    <!-- E#67749 -->
    <skip_config>
        <message>Can't loadNetwork without cache for ReadConcatSplitAssign with precision f32</message>
        <filters>
            <filter>.*CachingSupportCase_NPU.*CompileModelCacheTestBase.*CompareWithRefImpl.*ReadConcatSplitAssign.*</filter>
        </filters>
    </skip_config>

    <!-- E#99817 -->
    <skip_config>
        <message>NPU Plugin currently fails to get a valid output in these test cases</message>
        <filters>
            <filter>.*OVInferRequestIOTensorTest.InferStaticNetworkSetChangedInputTensorThrow.*</filter>
            <filter>.*OVInferRequestIOTensorTestNPU.InferStaticNetworkSetChangedInputTensorThrow.*</filter>
            <filter>.*OVInferRequestIOTensorTestNPU.InferStaticNetworkSetChangedInputTensorThrow/targetDevice=(NPU3720_|NPU4000_).*</filter>
            <filter>.*OVInferRequestIOTensorTestNPU.InferStaticNetworkSetChangedInputTensorThrow/targetDevice=(NPU3720_|NPU4000_)configItem=MULTI_DEVICE_PRIORITIES_NPU_.*</filter>
            <filter>.*OVInferRequestIOTensorTest.InferStaticNetworkSetChangedInputTensorThrow/targetDevice=(NPU3720_|NPU4000_).*</filter>
            <filter>.*OVInferRequestIOTensorTest.InferStaticNetworkSetChangedInputTensorThrow/targetDevice=(NPU3720_|NPU4000_)configItem=MULTI_DEVICE_PRIORITIES_NPU_.*</filter>
        </filters>
    </skip_config>

    <!-- E#68774 -->
    <skip_config>
        <message>OV requires the plugin to throw when value of DEVICE_ID is unrecognized, but plugin does not throw</message>
        <filters>
            <filter>smoke_BehaviorTests.*IncorrectConfigTests.SetConfigWithIncorrectKey.*(SOME_DEVICE_ID|DEVICE_UNKNOWN).*</filter>
            <filter>smoke_BehaviorTests.*IncorrectConfigTests.SetConfigWithNoExistingKey.*SOME_DEVICE_ID.*</filter>
            <filter>smoke_BehaviorTests.*IncorrectConfigAPITests.SetConfigWithNoExistingKey.*(SOME_DEVICE_ID|DEVICE_UNKNOWN).*</filter>
        </filters>
    </skip_config>

    <!-- E#77755 -->
    <skip_config>
        <message>OV requires the plugin to throw on network load when config file is incorrect, but plugin does not throw</message>
        <filters>
            <filter>.*smoke_Auto_BehaviorTests.*IncorrectConfigTests.CanNotLoadNetworkWithIncorrectConfig.*AUTO_config.*unknown_file_MULTI_DEVICE_PRIORITIES=(NPU_|NPU,CPU_).*</filter>
        </filters>
    </skip_config>

    <!-- E#77756 -->
    <skip_config>
        <message>OV expects the plugin to not throw any exception on network load, but it actually throws</message>
        <filters>
            <filter>.*(smoke_Multi_Behavior|smoke_Auto_Behavior).*SetPropLoadNetWorkGetPropTests.*SetPropLoadNetWorkGetProperty.*</filter>
        </filters>
    </skip_config>

    <!-- E#68776 -->
    <skip_config>
        <message>Plugin can not perform SetConfig for value like: device=NPU config key=LOG_LEVEL value=0</message>
        <filters>
            <filter>smoke_BehaviorTests/DefaultValuesConfigTests.CanSetDefaultValueBackToPlugin.*</filter>
        </filters>
    </skip_config>

    <!-- E#48480 -->
    <skip_config>
        <message>Disabled with ticket number 48480</message>
        <filters>
            <filter>.*OVExecutableNetworkBaseTest.*</filter>
        </filters>
    </skip_config>

    <!-- E#63708 -->
    <skip_config>
        <message>Disabled with ticket number 63708</message>
        <filters>
            <filter>.*smoke_BehaviorTests.*InferStaticNetworkSetInputTensor.*</filter>
            <filter>.*smoke_Multi_BehaviorTests.*InferStaticNetworkSetInputTensor.*</filter>
        </filters>
    </skip_config>

    <!-- E#64490 -->
    <skip_config>
        <message>Disabled with ticket number 64490</message>
        <filters>
            <filter>.*OVClassNetworkTestP.*SetAffinityWithConstantBranches.*</filter>
        </filters>
    </skip_config>

    <!-- E#86380 -->
    <skip_config>
        <message>The output tensor gets freed when the inference request structure's destructor is called. The issue is unrelated to the caching feature.</message>
        <filters>
            <filter>.*CacheTestBase.CompareWithRefImpl.*</filter>
        </filters>
    </skip_config>

    <skip_config>
        <message>Expected: SetConfig(configuration, target_device) throws an exception of type InferenceEngine::Exception. Throws nothing.</message>
        <filters>
            <!-- E#89274 -->
            <filter>.*AutoBatch.*Behavior.*IncorrectConfigAPITests.SetConfigWithNoExistingKey.*AUTO_BATCH_TIMEOUT.*</filter>
            <!-- E#89084 -->
            <filter>.*AutoBatch.*Behavior.*IncorrectConfigTests.SetConfigWithIncorrectKey.*AUTO_BATCH_TIMEOUT.*</filter>
            <filter>.*AutoBatch.*Behavior.*IncorrectConfigTests.CanNotLoadNetworkWithIncorrectConfig.*AUTO_BATCH_TIMEOUT.*</filter>
        </filters>
    </skip_config>

    <!-- E###### -->
    <skip_config>
        <message>Dynamic I/O shapes are being used when running the tests. This feature is not yet supported by the NPU plugin.</message>
        <filters>
            <filter>.*SetPreProcessTo.*</filter>
        </filters>
    </skip_config>

    <!-- E###### -->
    <skip_config>
        <message>This scenario became invalid upon refactoring the implementation as to use the 2.0 OV API.</message>
        <filters>
            <filter>.*smoke_BehaviorTests/VersionTest.pluginCurrentVersionIsCorrect.*</filter>
        </filters>
    </skip_config>

    <!-- E#102428 -->
    <skip_config>
        <message>Tests throw errors as expected but drivers post-v.1657 will fail to catch them</message>
        <filters>
            <filter>.*FailGracefullyTest.*</filter>
            <filter>.*QueryNetworkTestSuite3NPU.*</filter>
        </filters>
    </skip_config>

    <skip_config>
        <message>Tests are disabled for all devices except NPU3720</message>
        <enable_rules>
            <device>!3720</device>
        </enable_rules>
        <filters>
            <!-- E#49620 -->
            <filter>.*NPU3720.*</filter>
            <!-- E#84621 -->
            <filter>.*DriverCompilerAdapterDowngradeInterpolate11TestNPU.*</filter>
            <filter>.*DriverCompilerAdapterInputsOutputsTestNPU.*</filter>
        </filters>
    </skip_config>

    <!-- E#111510 -->
    <skip_config>
        <message>Failing test for NPU device</message>
        <filters>
            <filter>.*OVClassImportExportTestP.*OVClassCompiledModelImportExportTestP.*ImportNetworkThrowWithDeviceName.*</filter>
        </filters>
    </skip_config>

    <!-- E###### -->
    <skip_config>
        <message>These tests runs only on LevelZero backend</message>
        <enable_rules>
            <backend>!LEVEL0</backend>
        </enable_rules>
        <filters>
            <filter>.*InferRequestRunTests.*</filter>
            <filter>.*OVClassGetMetricAndPrintNoThrow.*</filter>
            <filter>.*IEClassGetMetricAndPrintNoThrow.*</filter>
            <filter>.*CompileModelLoadFromFileTestBase.*</filter>
            <filter>.*CorrectConfigTests.*</filter>
        </filters>
    </skip_config>

    <!-- E#85493 -->
    <skip_config>
        <message>Runs only on NPU3720 with Level Zero enabled #85493</message>
        <enable_rules>
            <device>!3720</device>
        </enable_rules>
        <filters>
            <filter>.*InferRequestRunTests.MultipleExecutorStreamsTestsSyncInfers.*</filter>
        </filters>
    </skip_config>

    <!-- E###### -->
    <skip_config>
        <message>Other devices than NPU doesn't allow to set NPU properties with OV1.0 and CACHE_DIR + MLIR is not supported</message>
        <filters>
            <filter>.*smoke_AutoBatch_BehaviorTests/CorrectConfigTests.*</filter>
        </filters>
    </skip_config>

    <!-- E#103391 -->
    <skip_config>
        <message>IfTest segfaults npuFuncTest on Ubuntu</message>
        <enable_rules>
            <backend>LEVEL0</backend>
            <device>3720</device>
            <operating_system>linux</operating_system>
        </enable_rules>
        <filters>
            <filter>.*smoke_IfTest.*</filter>
        </filters>
    </skip_config>

    <!-- E#111369 -->
    <skip_config>
        <message>Tests fail with: ZE_RESULT_ERROR_DEVICE_LOST, code 0x70000001</message>
        <enable_rules>
            <backend>LEVEL0</backend>
            <device>3720</device>
            <operating_system>linux</operating_system>
        </enable_rules>
        <filters>
            <filter>.*OVInferRequestMultithreadingTests.canRun3SyncRequestsConsistently.*</filter>
        </filters>
    </skip_config>

    <!-- E#83423 -->
    <skip_config>
        <message>Tests enabled only for L0 NPU3720</message>
        <enable_rules>
            <backend>LEVEL0</backend>
            <device>!3720</device>
        </enable_rules>
        <filters>
            <filter>.*smoke_VariableStateBasic.*</filter>
        </filters>
    </skip_config>

    <!-- E#83708 -->
    <skip_config>
        <message>MemoryLSTMCellTest failing with NOT_IMPLEMENTED</message>
        <enable_rules>
            <backend>LEVEL0</backend>
        </enable_rules>
        <filters>
            <filter>.*smoke_MemoryLSTMCellTest.*</filter>
        </filters>
    </skip_config>

    <!-- E#83423 -->
    <skip_config>
        <message>QueryNetwork is only supported by 3720 platform</message>
        <enable_rules>
            <backend>!LEVEL0</backend>
            <device>!3720</device>
        </enable_rules>
        <filters>
            <filter>.*QueryNetworkTestSuite.*</filter>
        </filters>
    </skip_config>

    <!-- E###### -->
    <skip_config>
        <message>Some NPU Plugin metrics require single device to work in auto mode or set particular device</message>
        <filters>
            <filter>.*OVClassGetConfigTest.*GetConfigNoThrow.*</filter>
            <filter>.*OVClassGetConfigTest.*GetConfigHeteroNoThrow.*</filter>
        </filters>
    </skip_config>

    <!-- E#99817 -->
    <skip_config>
        <message>Disabled tests for NPU3720 and NPU4000</message>
        <enable_rules>
            <backend>LEVEL0</backend>
            <device>3720</device>
            <device>4000</device>
        </enable_rules>
        <filters>
            <filter>.*InferRequestVariableStateTest.inferreq_smoke_VariableState_2infers.*</filter>
            <filter>.*OVInferRequestIOTensorTest.InferStaticNetworkSetChangedInputTensorThrow.*</filter>
        </filters>
    </skip_config>

    <!-- E#114903 -->
    <skip_config>
        <message>Tests fail when using latest OV commit from ww09</message>
        <enable_rules>
            <device>3720</device>
        </enable_rules>
        <filters>
            <filter>.*smoke_RandomUniform/RandomLayerTest_NPU3720.SW.*</filter>
        </filters>
    </skip_config>

    <!-- E###### -->
    <skip_config>
        <message>GetExecGraphInfo function is not implemented for NPU plugin</message>
        <filters>
            <filter>.*CanCreateTwoCompiledModelsAndCheckRuntimeModel.*</filter>
        </filters>
    </skip_config>

    <!-- E###### -->
    <skip_config>
        <message>Fails with CID</message>
        <filters>
            <filter>.*smoke_BehaviorTests_OVClassLoadNetworkTest/OVClassLoadNetworkTestNPU.LoadNetworkHETEROWithDeviceIDNoThrow.*</filter>
        </filters>
    </skip_config>

    <!-- C#128116 -->
    <skip_config>
        <message>Unicode paths for ov::cache_dir are not correctly handled on Windows</message>
        <enable_rules>
            <operating_system>windows</operating_system>
        </enable_rules>
        <filters>
            <filter>.*CompiledKernelsCacheTest.*CanCreateCacheDirAndDumpBinariesUnicodePath.*</filter>
        </filters>
    </skip_config>

    <!-- E#108600 -->
    <skip_config>
        <message>Unsupported NPU properties</message>
        <enable_rules>
            <backend>LEVEL0</backend>
        </enable_rules>
        <filters>
            <filter>.*OVCheckMetricsPropsTests_ModelDependceProps.*</filter>
            <filter>.*OVClassCompileModelAndCheckSecondaryPropertiesTest.*</filter>
        </filters>
    </skip_config>

    <skip_config>
        <message>Failing properties tests</message>
        <enable_rules>
            <backend>LEVEL0</backend>
        </enable_rules>
        <filters>
            <!-- E#108600 -->
            <filter>.*OVSpecificDeviceSetConfigTest.GetConfigSpecificDeviceNoThrow.*</filter>
            <!-- E#133153 -->
            <filter>.*OVPropertiesIncorrectTests.SetPropertiesWithIncorrectKey.*DEVICE_ID.*</filter>
        </filters>
    </skip_config>

    <!-- E#109040 -->
    <skip_config>
        <message>Disabled all tests CompileForDifferentPlatformsTests with config NPU_COMPILER_TYPE_DRIVER</message>
        <filters>
            <filter>.*smoke_BehaviorTest/CompileForDifferentPlatformsTests.*</filter>
        </filters>
    </skip_config>

    <!-- E###### -->
    <skip_config>
        <message>Fails with CID</message>
        <filters>
            <filter>.*smoke_BehaviorTests_OVClassLoadNetworkTest/OVClassLoadNetworkTestNPU.LoadNetworkHETEROWithDeviceIDNoThrow.*</filter>
        </filters>
    </skip_config>

    <!-- E#114623 -->
    <skip_config>
        <message>The private platform names cannot be identified via the \"ov::available_devices\" configuration.</message>
        <enable_rules>
            <device>!3720</device>
        </enable_rules>
        <filters>
            <filter>.*smoke_BehaviorTests_OVClassSetDefaultDeviceIDPropTest/OVClassSetDefaultDeviceIDPropTest.SetDefaultDeviceIDNoThrow.*</filter>
            <filter>.*smoke_BehaviorTests_OVClassSpecificDeviceTest/OVSpecificDeviceGetConfigTest.GetConfigSpecificDeviceNoThrow.*</filter>
            <filter>.*smoke_BehaviorTests_OVClassSpecificDeviceTest/OVSpecificDeviceTestSetConfig.SetConfigSpecificDeviceNoThrow.*</filter>
        </filters>
    </skip_config>

    <!-- E#109040 -->
    <skip_config>
        <message>Disabled tests for NPU3720</message>
        <enable_rules>
            <device>3720</device>
        </enable_rules>
        <filters>
            <filter>.*smoke_OVClassLoadNetworkTest/OVClassLoadNetworkTestNPU.*</filter>
        </filters>
    </skip_config>

    <!-- E#112064 -->
    <skip_config>
        <message>Failing common core threading tests</message>
        <enable_rules>
            <backend>LEVEL0</backend>
        </enable_rules>
        <filters>
            <!-- INFERENCE_PRECISION_HINT = FP32 not supported on NPU -->
            <filter>.*CoreThreadingTestsWithIter.smoke_CompileModel_Accuracy_SingleCore.*</filter>
            <filter>.*CoreThreadingTestsWithIter.smoke_CompileModel_Accuracy_MultipleCores.*</filter>
        </filters>
    </skip_config>

    <!-- E#112064 -->
    <skip_config>
        <message>Failing Windows PV Driver core threading tests</message>
        <enable_rules>
            <backend>LEVEL0</backend>
            <operating_system>windows</operating_system>
        </enable_rules>
        <filters>
            <filter>.*CoreThreadingTest.smoke_QueryModel/.*_driverVersion=1688.*</filter>
        </filters>
    </skip_config>

    <skip_config>
        <message>Failing properties tests</message>
        <enable_rules>
            <backend>LEVEL0</backend>
        </enable_rules>
        <filters>
            <!-- E#108600 -->
            <filter>.*OVSpecificDeviceSetConfigTest.GetConfigSpecificDeviceNoThrow.*</filter>
            <!-- E#133153 -->
            <filter>.*OVPropertiesIncorrectTests.SetPropertiesWithIncorrectKey.*DEVICE_ID.*</filter>
        </filters>
    </skip_config>

    <!-- E####### -->
    <skip_config>
        <message>Test will set NPU_TILES to -1 which is an invalid value, in this case default values don't work</message>
        <enable_rules>
            <backend>LEVEL0</backend>
        </enable_rules>
        <filters>
            <filter>.*OVCompiledModelPropertiesDefaultSupportedTests.CanCompileWithDefaultValueFromPlugin.*</filter>
        </filters>
    </skip_config>

    <!-- E###### -->
    <skip_config>
        <message>NPU plugin doesn't support infer dynamic</message>
        <filters>
            <filter>.*OVInferRequestBatchedTests.SetInputTensors_Can_Infer_Dynamic.*</filter>
        </filters>
    </skip_config>

    <!-- E#118381 -->
    <skip_config>
        <message>Comparation is failed, SLT need to be updated.</message>
        <filters>
            <filter>.*smoke.*GridSample_Tiling/GridSampleLayerTest.*align_corners=0.*Mode=nearest_padding_mode=zeros.*</filter>
            <filter>.*smoke.*GridSample_Tiling/GridSampleLayerTest.*align_corners=0.*Mode=nearest_padding_mode=border.*</filter>
            <filter>.*smoke.*GridSample_Tiling/GridSampleLayerTest.*align_corners=0.*Mode=nearest_padding_mode=reflection.*</filter>
        </filters>
    </skip_config>

    <!-- E#116575 -->
    <skip_config>
        <message>NPU fails for `OVIterationChaining.Simple` tests</message>
        <filters>
            <filter>.*OVIterationChaining.Simple.*</filter>
        </filters>
    </skip_config>

    <!-- E#116596 -->
    <skip_config>
        <message>Missing model ops in profiling info</message>
        <filters>
            <filter>.*OVInferRequestPerfCountersTest.CheckOperationInProfilingInfo.*</filter>
        </filters>
    </skip_config>

    <!-- E#118045 -->
    <skip_config>
        <message>NPU needs to implement ROITensor logic in zero_infer_request</message>
        <filters>
            <filter>.*OVInferRequestInferenceTests.Inference_ROI_Tensor/roi_nchw.*</filter>
        </filters>
    </skip_config>

    <!-- E#116761 -->
    <skip_config>
        <message>OVClassQueryModel tests do not work with COMPILER_TYPE=DRIVER and PV driver</message>
        <filters>
            <filter>.*OVClassQueryModelTest.QueryModelWithBigDeviceIDThrows.*_driverVersion=1688.*</filter>
            <filter>.*OVClassQueryModelTest.QueryModelWithInvalidDeviceIDThrows.*_driverVersion=1688.*</filter>
        </filters>
    </skip_config>

    <!-- E#109040 -->
    <skip_config>
        <message>CheckWrongGraphExtAndThrow tests do not work with COMPILER_TYPE=DRIVER</message>
        <filters>
            <filter>.*DriverCompilerAdapterExpectedThrowNPU.CheckWrongGraphExtAndThrow.*</filter>
        </filters>
    </skip_config>

    <!-- E#109040 -->
    <skip_config>
        <message>Skip tests that can not wrong when DRIVER is default compiler type</message>
        <filters>
            <filter>.*OVClassLoadNetworkTestNPU.LoadNetworkHETEROWithDeviceIDNoThrow.*</filter>
            <filter>.*MatMulTransposeConcatTest.*</filter>
        </filters>
    </skip_config>

    <!-- E#121347 -->
    <skip_config>
        <message>Error message for empty model from stream must be changed to have \"device xml header\"</message>
        <filters>
            <filter>.*smoke_BehaviorTests/OVClassCompiledModelImportExportTestP.smoke_ImportNetworkThrowWithDeviceName.*</filter>
            <filter>.*smoke_Hetero_BehaviorTests/OVClassCompiledModelImportExportTestP.smoke_ImportNetworkThrowWithDeviceName.*</filter>
        </filters>
    </skip_config>

    <!-- E###### -->
    <skip_config>
        <message>NPU cannot set properties for compiled models</message>
        <filters>
            <filter>.*OVClassCompiledModelSetCorrectConfigTest.canSetConfig.*</filter>
        </filters>
    </skip_config>

    <!-- C#139118 -->
    <skip_config>
        <message>Failing runtime model tests</message>
        <filters>
            <filter>.*OVCompiledModelGraphUniqueNodeNamesTest.CheckUniqueNodeNames.*</filter>
            <filter>.*OVExecGraphSerializationTest.ExecutionGraph.*</filter>
        </filters>
    </skip_config>

    <!-- EISW-162037 -->
    <skip_config>
        <message>compiled_blob test use `CACHE_MODE` which is not supported on NPU</message>
        <filters>
            <filter>.*smoke_BehaviorTests/OVCompiledModelBaseTest.compile_from_regular_blob/.*</filter>
            <filter>.*smoke_BehaviorTests/OVCompiledModelBaseTest.compile_from_weightless_blob_but_no_weights/.*</filter>
            <filter>.*smoke_BehaviorTests/OVCompiledModelBaseTest.compile_from_cached_weightless_blob_use_weight_hint/.*</filter>
            <filter>.*smoke_BehaviorTests/OVCompiledModelBaseTest.use_blob_hint_has_priority_over_cache/.*</filter>
            <filter>.*smoke_BehaviorTests/OVCompiledModelBaseTest.use_blob_hint_has_priority_over_cache_but_weights_bind_from_model_hint/.*</filter>
            <filter>.*smoke_BehaviorTests/OVCompiledModelBaseTest.use_blob_hint_has_priority_over_cache_but_weights_from_model_path/.*</filter>
            <filter>.*smoke_BehaviorTests/OVCompiledModelBaseTest.compile_from_cached_weightless_blob_but_no_weights/.*</filter>
            <filter>.*smoke_Hetero_BehaviorTests/OVCompiledModelBaseTest.use_blob_hint_has_priority_over_cache/.*</filter>
            <filter>.*smoke_Hetero_BehaviorTests/OVCompiledModelBaseTest.use_blob_hint_has_priority_over_cache_but_weights_bind_from_model_hint/.*</filter>
            <filter>.*smoke_Hetero_BehaviorTests/OVCompiledModelBaseTest.use_blob_hint_has_priority_over_cache_but_weights_from_model_path/.*</filter>
            <filter>.*smoke_Hetero_BehaviorTests/OVCompiledModelBaseTest.compile_from_cached_weightless_blob_but_no_weights/.*</filter>
            <filter>.*smoke_BehaviorTests/OVCompiledModelBaseTest.import_from_weightless_blob/.*</filter>
            <filter>.*smoke_BehaviorTests/OVCompiledModelBaseTest.compile_from_weightless_blob/.*</filter>
            <filter>.*smoke_BehaviorTests/OVCompiledModelBaseTest.compile_from_cached_weightless_blob_no_hint/.*</filter>
            <filter>.*smoke_BehaviorTests/OVCompiledModelBaseTest.use_blob_hint_which_fails_load_from_cache/.*</filter>
            <filter>.*smoke_Hetero_BehaviorTests/OVCompiledModelBaseTest.compile_from_cached_weightless_blob_use_weight_hint/.*</filter>
            <filter>.*smoke_Hetero_BehaviorTests/OVCompiledModelBaseTest.use_blob_hint_which_fails_load_from_cache/.*</filter>
            <filter>.*smoke_Hetero_BehaviorTests/OVCompiledModelBaseTest.import_from_weightless_blob/.*</filter>
            <filter>.*smoke_Hetero_BehaviorTests/OVCompiledModelBaseTest.compile_from_regular_blob/.*</filter>
            <filter>.*smoke_Hetero_BehaviorTests/OVCompiledModelBaseTest.compile_from_weightless_blob/.*</filter>
            <filter>.*smoke_Hetero_BehaviorTests/OVCompiledModelBaseTest.compile_from_weightless_blob_but_no_weights/.*</filter>
            <filter>.*smoke_Hetero_BehaviorTests/OVCompiledModelBaseTest.compile_from_cached_weightless_blob_no_hint/.*</filter>
        </filters>
    </skip_config>

    <skip_config>
        <message>Only "developer built" compilers support weights separation</message>
        <filters>
            <filter>.*WeightsSeparationTests.*</filter>
            <filter>.*WeightsSeparationNotSupportedTests.*</filter>
        </filters>
    </skip_config>

    <!-- C#165445 -->
    <skip_config>
        <message>OVBlobCompatibilityNPU tests designed for NPU3720</message>
        <enable_rules>
            <device>!3720</device>
        </enable_rules>
        <filters>
            <filter>.*OVBlobCompatibilityNPU.*</filter>
        </filters>
    </skip_config>

    <!-- E#170977 -->
    <skip_config>
        <message>Data type u1/u2 not supported by NPU3720.</message>
        <enable_rules>
            <device>3720</device>
        </enable_rules>
        <filters>
            <filter>.*InferRequestCheckTensorPrecision.*type=u1\D.*</filter>
            <filter>.*InferRequestCheckTensorPrecision.*type=u2.*</filter>
            <filter>.*InferRequestIOTensorSetPrecisionTest.*type=u1\D.*</filter>
            <filter>.*InferRequestIOTensorSetPrecisionTest.*type=u2.*</filter>
        </filters>
    </skip_config>

    <!-- E###### -->
    <skip_config>
        <message>Data type u1 not supported by NPU4000.</message>
        <enable_rules>
            <device>4000</device>
        </enable_rules>
        <filters>
            <filter>.*InferRequestCheckTensorPrecision.*type=u1\D.*</filter>
            <filter>.*InferRequestIOTensorSetPrecisionTest.*type=u1\D.*</filter>
        </filters>
    </skip_config>

    <!-- E#168772 -->
    <skip_config>
        <message>Tests currently skipped until dynamic batch is fully supported (need NPU compiler alignment/driver update)</message>
        <filters>
            <filter>.*DynamicBatchingRunSeqTests.*</filter>
            <filter>.*DynamicBatchedTensorsRunTests.*</filter>
        </filters>
    </skip_config>

    <skip_config>
        <message>The "one shot" implementation of the weights separation feature is supported only in the compiler-in-plugin flow</message>
        <filters>
            <filter>.*WeightsSeparationOneShotTests.*</filter>
        </filters>
    </skip_config>
<<<<<<< HEAD

    <skip_config>
        <message>Tests skipped to reduce overall log length</message>
        <filters>
            <filter>.*OVCheckSetSupportedRWMetricsPropsTests.*LOG_INFO.*</filter>
            <filter>.*OVCheckSetSupportedRWMetricsPropsTests.*LOG_DEBUG.*</filter>
            <filter>.*OVCheckSetSupportedRWMetricsPropsTests.*LOG_TRACE.*</filter>
        </filters>
    </skip_config>

=======
>>>>>>> 202cb3e8
</skip_configs><|MERGE_RESOLUTION|>--- conflicted
+++ resolved
@@ -838,7 +838,6 @@
             <filter>.*WeightsSeparationOneShotTests.*</filter>
         </filters>
     </skip_config>
-<<<<<<< HEAD
 
     <skip_config>
         <message>Tests skipped to reduce overall log length</message>
@@ -849,6 +848,4 @@
         </filters>
     </skip_config>
 
-=======
->>>>>>> 202cb3e8
 </skip_configs>