--- conflicted
+++ resolved
@@ -61,27 +61,12 @@
     const ze_graph_compiler_version_info_t dummyCompilerVersion{0, 0};
     EXPECT_NO_THROW(::intel_npu::driver_compiler_utils::serializeIR(model, dummyCompilerVersion, 11, true));
 }
-<<<<<<< HEAD
-
-TEST_P(DriverCompilerAdapterCustomStreamTestNPU, TestLargeModelNoWeightsCopy) {
-    auto model = createModelWithLargeSize();
-    const ze_graph_compiler_version_info_t dummyCompilerVersion{0, 0};
-
-    EXPECT_NO_THROW(::intel_npu::driver_compiler_utils::serializeIR(model, dummyCompilerVersion, 11, false, 0));
-    EXPECT_NO_THROW(::intel_npu::driver_compiler_utils::serializeIR(model, dummyCompilerVersion, 11, false, 100));
-    EXPECT_NO_THROW(::intel_npu::driver_compiler_utils::serializeIR(model,
-                                                                    dummyCompilerVersion,
-                                                                    11,
-                                                                    false,
-                                                                    static_cast<size_t>(1e9)));
-=======
 
 TEST_P(DriverCompilerAdapterCustomStreamTestNPU, TestLargeModelNoWeightsCopy) {
     auto model = createModelWithLargeSize();
     const ze_graph_compiler_version_info_t dummyCompilerVersion{0, 0};
 
     EXPECT_NO_THROW(::intel_npu::driver_compiler_utils::serializeIR(model, dummyCompilerVersion, 11, false));
->>>>>>> cace85bf
 }
 
 const std::vector<ov::AnyMap> configs = {
