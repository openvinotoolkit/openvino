--- conflicted
+++ resolved
@@ -30,21 +30,6 @@
                                                 {ov::intel_npu::defer_weights_load(false)}})),
                          ov::test::utils::appendPlatformTypeTestName<OVCompileAndInferRequestTurbo>);
 
-<<<<<<< HEAD
-INSTANTIATE_TEST_SUITE_P(
-    compatibility_smoke_BehaviorTests,
-    OVCompileAndInferRequestSerializers,
-    ::testing::Combine(
-        ::testing::Values(getConstantGraph(ov::element::f32)),
-        ::testing::Values(ov::test::utils::DEVICE_NPU),
-        ::testing::ValuesIn(std::vector<ov::AnyMap>{
-            {ov::intel_npu::use_base_model_serializer(true)},
-            {ov::intel_npu::use_base_model_serializer(false), ov::intel_npu::serialization_weights_size_threshold(0)},
-            {ov::intel_npu::use_base_model_serializer(false), ov::intel_npu::serialization_weights_size_threshold(100)},
-            {ov::intel_npu::use_base_model_serializer(false),
-             ov::intel_npu::serialization_weights_size_threshold(static_cast<size_t>(1e9))}})),
-    ov::test::utils::appendPlatformTypeTestName<OVCompileAndInferRequestSerializers>);
-=======
 INSTANTIATE_TEST_SUITE_P(compatibility_smoke_BehaviorTests,
                          OVCompileAndInferRequestSerializers,
                          ::testing::Combine(::testing::Values(getConstantGraph(ov::element::f32)),
@@ -53,6 +38,5 @@
                                                 {ov::intel_npu::use_base_model_serializer(true)},
                                                 {ov::intel_npu::use_base_model_serializer(false)}})),
                          ov::test::utils::appendPlatformTypeTestName<OVCompileAndInferRequestSerializers>);
->>>>>>> cace85bf
 
 }  // namespace