// Copyright (C) 2018-2025 Intel Corporation
// SPDX-License-Identifier: Apache-2.0
//

#include <gflags/gflags.h>

#include <algorithm>
#include <chrono>
#include <cstdlib>
#include <fstream>
#include <iostream>
#include <map>
#include <openvino/core/partial_shape.hpp>
#include <openvino/openvino.hpp>
#include <string>
#include <unordered_map>
#include <vector>

#include "tools_helpers.hpp"

static constexpr char help_message[] = "Optional. Print the usage message.";

static constexpr char model_message[] = "Required. Path to the XML model.";

static constexpr char targetDeviceMessage[] =
    "Required. Specify a target device for which executable network will be compiled.\n"
    "                                             Use \"-d HETERO:<comma-separated_devices_list>\" format to "
    "specify HETERO plugin.\n"
    "                                             Use \"-d MULTI:<comma-separated_devices_list>\" format to "
    "specify MULTI plugin.\n"
    "                                             The application looks for a suitable plugin for the specified "
    "device.";

static constexpr char output_message[] = "Optional. Path to the output file. Default value: \"<model_xml_file>.blob\".";

static constexpr char log_level_message[] = "Optional. Log level for OpenVINO library.";

static constexpr char config_message[] = "Optional. Path to the configuration file.";

static constexpr char perf_count_message[] = "Optional. Set PERF_COUNT config property.";

static constexpr char inputs_precision_message[] = "Optional. Specifies precision for all input layers of the network.";

static constexpr char outputs_precision_message[] =
    "Optional. Specifies precision for all output layers of the network.";

static constexpr char iop_message[] =
    "Optional. Specifies precision for input and output layers by name.\n"
    "                                             Example: -iop \"input:FP16, output:FP16\".\n"
    "                                             Notice that quotes are required.\n"
    "                                             Overwrites precision from ip and op options for specified "
    "layers.";

static constexpr char inputs_layout_message[] = "Optional. Specifies layout for all input layers of the network.";

static constexpr char outputs_layout_message[] = "Optional. Specifies layout for all output layers of the network.";

static constexpr char iol_message[] =
    "Optional. Specifies layout for input and output layers by name.\n"
    "                                             Example: -iol \"input:NCHW, output:NHWC\".\n"
    "                                             Notice that quotes are required.\n"
    "                                             Overwrites layout from il and ol options for specified layers.";

static constexpr char inputs_model_layout_message[] =
    "Optional. Specifies model layout for all input layers of the network.";

static constexpr char outputs_model_layout_message[] =
    "Optional. Specifies model layout for all output layers of the network.";

static constexpr char ioml_message[] =
    "Optional. Specifies model layout for input and output tensors by name.\n"
<<<<<<< HEAD
    "                                             Example: -ionl \"input:NCHW, output:NHWC\".\n"
=======
    "                                             Example: -ioml \"input:NCHW, output:NHWC\".\n"
>>>>>>> 94bc742e
    "                                             Notice that quotes are required.\n"
    "                                             Overwrites layout from il and ol options for specified layers.";

static const char shape_message[] =
    " Set shape for model input. For example, \"input1[1,3,224,224],input2[1,4]\" or \"[1,3,224,224]\""
    " in case of one input size. This parameter affect model input shape and can be dynamic."
    " For dynamic dimensions use symbol `?` or '-1'. Ex. [?,3,?,?]."
    " For bounded dimensions specify range 'min..max'. Ex. [1..10,3,?,?].";

static constexpr char override_model_batch_size_message[] = "Enforce a model to be compiled for batch size";

DEFINE_bool(h, false, help_message);
DEFINE_string(m, "", model_message);
DEFINE_string(d, "", targetDeviceMessage);
DEFINE_string(o, "", output_message);
DEFINE_string(log_level, "", log_level_message);
DEFINE_string(c, "", config_message);
DEFINE_bool(pc, false, perf_count_message);
DEFINE_string(ip, "", inputs_precision_message);
DEFINE_string(op, "", outputs_precision_message);
DEFINE_string(iop, "", iop_message);
DEFINE_string(il, "", inputs_layout_message);
DEFINE_string(ol, "", outputs_layout_message);
DEFINE_string(iol, "", iol_message);
DEFINE_string(iml, "", inputs_model_layout_message);
DEFINE_string(oml, "", outputs_model_layout_message);
DEFINE_string(ioml, "", ioml_message);
DEFINE_string(shape, "", shape_message);
DEFINE_uint32(override_model_batch_size, 1, override_model_batch_size_message);

namespace {
std::vector<std::string> splitStringList(const std::string& str, char delim) {
    if (str.empty())
        return {};

    std::istringstream istr(str);

    std::vector<std::string> result;
    std::string elem;
    while (std::getline(istr, elem, delim)) {
        if (elem.empty()) {
            continue;
        }
        result.emplace_back(std::move(elem));
    }

    return result;
}

std::map<std::string, std::string> parseArgMap(std::string argMap) {
    argMap.erase(std::remove_if(argMap.begin(), argMap.end(), ::isspace), argMap.end());

    const auto pairs = splitStringList(argMap, ',');

    std::map<std::string, std::string> parsedMap;
    for (auto&& pair : pairs) {
        const auto lastDelimPos = pair.find_last_of(':');
        auto key = pair.substr(0, lastDelimPos);
        auto value = pair.substr(lastDelimPos + 1);

        if (lastDelimPos == std::string::npos || key.empty() || value.empty()) {
            throw std::invalid_argument("Invalid key/value pair " + pair + ". Expected <layer_name>:<value>");
        }

        parsedMap[std::move(key)] = std::move(value);
    }

    return parsedMap;
}
}  // namespace
using supported_type_t = std::unordered_map<std::string, ov::element::Type>;
ov::element::Type getType(std::string value, const supported_type_t& supported_precisions) {
    std::transform(value.begin(), value.end(), value.begin(), ::toupper);

    const auto precision = supported_precisions.find(value);
    if (precision == supported_precisions.end()) {
        throw std::logic_error("\"" + value + "\"" + " is not a valid precision");
    }

    return precision->second;
}
ov::element::Type getType(const std::string& value) {
    static const supported_type_t supported_types = {
<<<<<<< HEAD
        {"FP32", ov::element::f32}, {"f32", ov::element::f32},      {"FP16", ov::element::f16},
        {"f16", ov::element::f16},  {"BF16", ov::element::bf16},    {"bf16", ov::element::bf16},
        {"U64", ov::element::u64},  {"u64", ov::element::u64},      {"I64", ov::element::i64},
        {"i64", ov::element::i64},  {"U32", ov::element::u32},      {"u32", ov::element::u32},
        {"I32", ov::element::i32},  {"i32", ov::element::i32},      {"U16", ov::element::u16},
        {"u16", ov::element::u16},  {"I16", ov::element::i16},      {"i16", ov::element::i16},
        {"U8", ov::element::u8},    {"u8", ov::element::u8},        {"I8", ov::element::i8},
        {"i8", ov::element::i8},    {"BOOL", ov::element::boolean}, {"boolean", ov::element::boolean},
=======
        {"FP32", ov::element::f32},        {"f32", ov::element::f32},   {"FP16", ov::element::f16},
        {"f16", ov::element::f16},         {"BF16", ov::element::bf16}, {"bf16", ov::element::bf16},
        {"U64", ov::element::u64},         {"u64", ov::element::u64},   {"I64", ov::element::i64},
        {"i64", ov::element::i64},         {"U32", ov::element::u32},   {"u32", ov::element::u32},
        {"I32", ov::element::i32},         {"i32", ov::element::i32},   {"U16", ov::element::u16},
        {"u16", ov::element::u16},         {"I16", ov::element::i16},   {"i16", ov::element::i16},
        {"U8", ov::element::u8},           {"u8", ov::element::u8},     {"I8", ov::element::i8},
        {"i8", ov::element::i8},           {"U4", ov::element::u4},     {"u4", ov::element::u4},
        {"I4", ov::element::i4},           {"i4", ov::element::i4},     {"BOOL", ov::element::boolean},
        {"boolean", ov::element::boolean},
>>>>>>> 94bc742e
    };

    return getType(value, supported_types);
}

bool isFP32(const ov::element::Type& type) {
    return type == ov::element::f32;
}

void configurePrePostProcessing(std::shared_ptr<ov::Model>& model,
                                const std::string& ip,
                                const std::string& op,
                                const std::string& iop,
                                const std::string& il,
                                const std::string& ol,
                                const std::string& iol,
                                const std::string& iml,
                                const std::string& oml,
                                const std::string& ioml) {
    auto preprocessor = ov::preprocess::PrePostProcessor(model);
    const auto inputs = model->inputs();
    const auto outputs = model->outputs();

    if (!ip.empty()) {
        auto type = getType(ip);
        for (size_t i = 0; i < inputs.size(); i++) {
            preprocessor.input(i).tensor().set_element_type(type);
        }
    }

    if (!op.empty()) {
        auto type = getType(op);
        for (size_t i = 0; i < outputs.size(); i++) {
            preprocessor.output(i).tensor().set_element_type(type);
        }
    }

    if (!iop.empty()) {
        const auto user_precisions_map = parseArgMap(iop);
        for (auto&& item : user_precisions_map) {
            const auto& tensor_name = item.first;
            const auto type = getType(item.second);

            bool tensorFound = false;
            for (size_t i = 0; i < inputs.size(); i++) {
                if (inputs[i].get_names().count(tensor_name)) {
                    preprocessor.input(i).tensor().set_element_type(type);
                    tensorFound = true;
                    break;
                }
            }
            if (!tensorFound) {
                for (size_t i = 0; i < outputs.size(); i++) {
                    if (outputs[i].get_names().count(tensor_name)) {
                        preprocessor.output(i).tensor().set_element_type(type);
                        tensorFound = true;
                        break;
                    }
                }
            }
            OPENVINO_ASSERT(tensorFound, "Model doesn't have input/output with tensor name: ", tensor_name);
        }
    }
    if (!il.empty()) {
        for (size_t i = 0; i < inputs.size(); i++) {
            preprocessor.input(i).tensor().set_layout(ov::Layout(il));
        }
    }

    if (!ol.empty()) {
        for (size_t i = 0; i < outputs.size(); i++) {
            preprocessor.output(i).tensor().set_layout(ov::Layout(ol));
        }
    }

    if (!iol.empty()) {
        const auto user_precisions_map = parseArgMap(iol);
        for (auto&& item : user_precisions_map) {
            const auto& tensor_name = item.first;

            bool tensorFound = false;
            for (size_t i = 0; i < inputs.size(); i++) {
                if (inputs[i].get_names().count(tensor_name)) {
                    preprocessor.input(i).tensor().set_layout(ov::Layout(item.second));
                    tensorFound = true;
                    break;
                }
            }
            if (!tensorFound) {
                for (size_t i = 0; i < outputs.size(); i++) {
                    if (outputs[i].get_names().count(tensor_name)) {
                        preprocessor.output(i).tensor().set_layout(ov::Layout(item.second));
                        tensorFound = true;
                        break;
                    }
                }
            }
            OPENVINO_ASSERT(tensorFound, "Model doesn't have input/output with tensor name: ", tensor_name);
        }
    }

    if (!iml.empty()) {
        for (size_t i = 0; i < inputs.size(); i++) {
            preprocessor.input(i).model().set_layout(ov::Layout(iml));
        }
    }

    if (!oml.empty()) {
        for (size_t i = 0; i < outputs.size(); i++) {
            preprocessor.output(i).model().set_layout(ov::Layout(oml));
        }
    }

    if (!ioml.empty()) {
        const auto user_precisions_map = parseArgMap(ioml);
        for (auto&& item : user_precisions_map) {
            const auto& tensor_name = item.first;

            bool tensorFound = false;
            for (size_t i = 0; i < inputs.size(); i++) {
                if (inputs[i].get_names().count(tensor_name)) {
                    preprocessor.input(i).model().set_layout(ov::Layout(item.second));
                    tensorFound = true;
                    break;
                }
            }
            if (!tensorFound) {
                for (size_t i = 0; i < outputs.size(); i++) {
                    if (outputs[i].get_names().count(tensor_name)) {
                        preprocessor.output(i).model().set_layout(ov::Layout(item.second));
                        tensorFound = true;
                        break;
                    }
                }
            }
            OPENVINO_ASSERT(tensorFound, "Model doesn't have input/output with tensor name: ", tensor_name);
        }
    }

    model = preprocessor.build();
}

inline std::string fileNameNoExt(const std::string& filepath) {
    auto pos = filepath.rfind('.');
    if (pos == std::string::npos)
        return filepath;
    return filepath.substr(0, pos);
}

static void showUsage() {
    std::cout << "compile_tool [OPTIONS]" << std::endl;
    std::cout << std::endl;
    std::cout << " Common options:                             " << std::endl;
    std::cout << "    -h                                       " << help_message << std::endl;
    std::cout << "    -m                           <value>     " << model_message << std::endl;
    std::cout << "    -d                           <value>     " << targetDeviceMessage << std::endl;
    std::cout << "    -o                           <value>     " << output_message << std::endl;
    std::cout << "    -c                           <value>     " << config_message << std::endl;
    std::cout << "    -ip                          <value>     " << inputs_precision_message << std::endl;
    std::cout << "    -op                          <value>     " << outputs_precision_message << std::endl;
    std::cout << "    -iop                        \"<value>\"    " << iop_message << std::endl;
    std::cout << "    -il                          <value>     " << inputs_layout_message << std::endl;
    std::cout << "    -ol                          <value>     " << outputs_layout_message << std::endl;
    std::cout << "    -iol                        \"<value>\"    " << iol_message << std::endl;
    std::cout << "    -iml                         <value>     " << inputs_model_layout_message << std::endl;
    std::cout << "    -oml                         <value>     " << outputs_model_layout_message << std::endl;
    std::cout << "    -ioml                       \"<value>\"    " << ioml_message << std::endl;
    std::cout << "    -shape                       <value>     " << shape_message << std::endl;
    std::cout << std::endl;
}

static bool parseCommandLine(int* argc, char*** argv) {
    gflags::ParseCommandLineNonHelpFlags(argc, argv, true);

    if (FLAGS_h) {
        showUsage();
        return false;
    }

    if (FLAGS_m.empty()) {
        throw std::invalid_argument("Path to model xml file is required");
    }

    if (FLAGS_d.empty()) {
        throw std::invalid_argument("Target device name is required");
    }

    if (1 < *argc) {
        std::stringstream message;
        message << "Unknown arguments: ";
        for (auto arg = 1; arg < *argc; arg++) {
            message << (*argv)[arg];
            if (arg < *argc) {
                message << " ";
            }
        }
        throw std::invalid_argument(message.str());
    }

    return true;
}

static std::map<std::string, std::string> parseConfigFile(char comment = '#') {
    std::map<std::string, std::string> config;

    std::ifstream file(FLAGS_c);
    if (file.is_open()) {
        std::string option;
        while (std::getline(file, option)) {
            if (option.empty() || option[0] == comment) {
                continue;
            }
            size_t spacePos = option.find_first_of(" \t\n\r");
            OPENVINO_ASSERT(spacePos != std::string::npos,
                            "Failed to find a space separator in "
                            "provided plugin config option: " +
                                option);

            std::string key = option.substr(0, spacePos);

            std::string value{};
            size_t valueStart = option.find_first_not_of(" \t\n\r", spacePos);
            OPENVINO_ASSERT(valueStart != std::string::npos,
                            "An invalid config parameter value detected, "
                            "it mustn't be empty: " +
                                option);
            size_t valueEnd = option.find_last_not_of(" \t\n\r");
            value = option.substr(valueStart, valueEnd - valueStart + 1);

            config[key] = std::move(value);
        }
    }
    return config;
}

std::string getFileNameFromPath(const std::string& path,
#if defined(_WIN32)
                                const std::string& sep = "\\") {
#else
                                const std::string& sep = "/") {
#endif
    const auto pos = path.rfind(sep);
    if (std::string::npos == pos) {
        return path;
    } else {
        return path.substr(pos + 1);
    }
}

using TimeDiff = std::chrono::milliseconds;

int main(int argc, char* argv[]) {
    try {
        TimeDiff loadNetworkTimeElapsed{0};

        const auto& version = ov::get_openvino_version();
        std::cout << version.description << " version ......... ";
        std::cout << OPENVINO_VERSION_MAJOR << "." << OPENVINO_VERSION_MINOR << "." << OPENVINO_VERSION_PATCH
                  << std::endl;

        std::cout << "Build ........... ";
        std::cout << version.buildNumber << std::endl;
        std::cout << "Parsing command-line arguments" << std::endl;
        if (!parseCommandLine(&argc, &argv)) {
            return EXIT_SUCCESS;
        }

        ov::Core core;
        std::cout << "Checking FLAGS_LOG_LEVEL " << FLAGS_log_level << std::endl;

        if (!FLAGS_log_level.empty()) {
            std::cout << "Setting log level " << FLAGS_log_level << std::endl;
            ov::log::Level level;
            std::stringstream{FLAGS_log_level} >> level;
            core.set_property(FLAGS_d, ov::log::level(level));
        }

        std::cout << "Reading model" << std::endl;
        auto model = core.read_model(FLAGS_m);
        auto inputs_info = std::const_pointer_cast<ov::Model>(model)->inputs();
        InputsInfo info_map;

        std::cout << "Performing reshape" << std::endl;
        reshape(std::move(inputs_info), info_map, model, FLAGS_shape, FLAGS_override_model_batch_size, FLAGS_d);

        std::cout << "Configuring model pre & post processing" << std::endl;
        configurePrePostProcessing(model,
                                   FLAGS_ip,
                                   FLAGS_op,
                                   FLAGS_iop,
                                   FLAGS_il,
                                   FLAGS_ol,
                                   FLAGS_iol,
                                   FLAGS_iml,
                                   FLAGS_oml,
                                   FLAGS_ioml);
        if (FLAGS_shape.empty()) {
            setModelBatch(model, FLAGS_override_model_batch_size);
        }
        std::cout << "Printing Input and Output Info from model" << std::endl;
        printInputAndOutputsInfoShort(*model);
        auto timeBeforeLoadNetwork = std::chrono::steady_clock::now();
        std::cout << "Parsing configuration file" << std::endl;
        auto configs = parseConfigFile();
        if (FLAGS_pc) {
            configs["PERF_COUNT"] = "YES";
        }

        std::cout << "Compiling model" << std::endl;
        auto compiledModel = core.compile_model(model, FLAGS_d, {configs.begin(), configs.end()});
        loadNetworkTimeElapsed =
            std::chrono::duration_cast<TimeDiff>(std::chrono::steady_clock::now() - timeBeforeLoadNetwork);
        std::string outputName = FLAGS_o;
        if (outputName.empty()) {
            outputName = getFileNameFromPath(fileNameNoExt(FLAGS_m)) + ".blob";
        }

        std::ofstream outputFile{outputName, std::ios::out | std::ios::binary};
        if (!outputFile.is_open()) {
            std::cout << "Outputting file " << outputName << " can't be opened for writing" << std::endl;
            return EXIT_FAILURE;
        } else {
            std::cout << "Writing into file - " << outputName << std::endl;
            compiledModel.export_model(outputFile);
        }

        // DEBUG
        // {
        //     std::string outputInitName = outputName.substr(0, outputName.size()-5) + "_init.blob";
        //     std::ofstream outputInitFile{outputInitName, std::ios::out | std::ios::binary};
        //     if (!outputInitFile.is_open()) {
        //         std::cout << "Outputting file " << outputInitName << " can't be opened for writing" << std::endl;
        //         return EXIT_FAILURE;
        //     } else {
        //         std::cout << "Writing into file - " << outputInitName << std::endl;
        //         compiledModel.export_model(outputInitFile);
        //     }
        // }

        std::cout << "Done. LoadNetwork time elapsed: " << loadNetworkTimeElapsed.count() << " ms" << std::endl;
    } catch (const std::exception& error) {
        std::cerr << error.what() << std::endl;
        return EXIT_FAILURE;
    } catch (...) {
        std::cerr << "Unknown/internal exception happened." << std::endl;
        return EXIT_FAILURE;
    }

    return EXIT_SUCCESS;
}<|MERGE_RESOLUTION|>--- conflicted
+++ resolved
@@ -69,11 +69,7 @@
 
 static constexpr char ioml_message[] =
     "Optional. Specifies model layout for input and output tensors by name.\n"
-<<<<<<< HEAD
-    "                                             Example: -ionl \"input:NCHW, output:NHWC\".\n"
-=======
     "                                             Example: -ioml \"input:NCHW, output:NHWC\".\n"
->>>>>>> 94bc742e
     "                                             Notice that quotes are required.\n"
     "                                             Overwrites layout from il and ol options for specified layers.";
 
@@ -157,16 +153,6 @@
 }
 ov::element::Type getType(const std::string& value) {
     static const supported_type_t supported_types = {
-<<<<<<< HEAD
-        {"FP32", ov::element::f32}, {"f32", ov::element::f32},      {"FP16", ov::element::f16},
-        {"f16", ov::element::f16},  {"BF16", ov::element::bf16},    {"bf16", ov::element::bf16},
-        {"U64", ov::element::u64},  {"u64", ov::element::u64},      {"I64", ov::element::i64},
-        {"i64", ov::element::i64},  {"U32", ov::element::u32},      {"u32", ov::element::u32},
-        {"I32", ov::element::i32},  {"i32", ov::element::i32},      {"U16", ov::element::u16},
-        {"u16", ov::element::u16},  {"I16", ov::element::i16},      {"i16", ov::element::i16},
-        {"U8", ov::element::u8},    {"u8", ov::element::u8},        {"I8", ov::element::i8},
-        {"i8", ov::element::i8},    {"BOOL", ov::element::boolean}, {"boolean", ov::element::boolean},
-=======
         {"FP32", ov::element::f32},        {"f32", ov::element::f32},   {"FP16", ov::element::f16},
         {"f16", ov::element::f16},         {"BF16", ov::element::bf16}, {"bf16", ov::element::bf16},
         {"U64", ov::element::u64},         {"u64", ov::element::u64},   {"I64", ov::element::i64},
@@ -177,7 +163,6 @@
         {"i8", ov::element::i8},           {"U4", ov::element::u4},     {"u4", ov::element::u4},
         {"I4", ov::element::i4},           {"i4", ov::element::i4},     {"BOOL", ov::element::boolean},
         {"boolean", ov::element::boolean},
->>>>>>> 94bc742e
     };
 
     return getType(value, supported_types);
