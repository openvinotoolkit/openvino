//
// Copyright (C) 2022-2024 Intel Corporation.
// SPDX-License-Identifier: Apache 2.0
//

#include <gflags/gflags.h>

#include <filesystem>
#include <fstream>
#include <iomanip>
#include <iostream>
#include <opencv2/core.hpp>
#include <opencv2/imgcodecs.hpp>
#include <opencv2/imgproc.hpp>
#include <openvino/core/parallel.hpp>
#include <openvino/openvino.hpp>
#include <optional>
#include <regex>
#include <sstream>
#include <string>
#include <vector>

#include "image_quality_helper.hpp"
#include "openvino/core/partial_shape.hpp"
#include "semantic_segmentation_helpers.hpp"
#include "tensor_utils.hpp"
#include "tools_helpers.hpp"
#include "yolo_helpers.hpp"

constexpr std::string_view WEIGHTS_EXTENSION = ".bin";
constexpr std::string_view BLOB_EXTENSION = ".blob";

using TensorMap = std::map<std::string, ov::Tensor>;

struct TensorDescriptor {
    ov::element::Type precision;
    ov::PartialShape shape;
    ov::Shape dataShape;
    ov::Layout layout;
};

using TensorDescriptorMap = std::unordered_map<std::string, TensorDescriptor>;
using LayoutMap = std::unordered_map<std::string, ov::Layout>;

/**
 * @brief Provides a caseless equality function for STL algorithms.
 * @details Utility function taken from the OpenVINO implementation, formerly registered as
 * "InferenceEngine::details::CaselessEq"
 * @tparam Key
 */
template <class Key>
class CaselessEq {
public:
    bool operator()(const Key& a, const Key& b) const noexcept {
        return a.size() == b.size() &&
               std::equal(std::begin(a), std::end(a), std::begin(b), [](const char cha, const char chb) {
                   return std::tolower(cha) == std::tolower(chb);
               });
    }
};

CaselessEq<std::string> strEq;

//
// Command line options
//

DEFINE_string(network, "", "Network file (either XML or pre-compiled blob)");
DEFINE_string(input, "", "Input file(s)");
DEFINE_string(compiled_blob, "", "Output compiled network file (compiled result blob)");
DEFINE_uint32(override_model_batch_size, 1, "Enforce a model to be compiled for batch size");
DEFINE_string(device, "", "Device to use");
DEFINE_string(config, "", "Path to the configuration file (optional)");
DEFINE_string(ip, "", "Input precision (default: U8, available: FP32, FP16, I32, I64, U8)");
DEFINE_string(op, "", "Output precision (default: FP32, available: FP32, FP16, I32, I64, U8)");
DEFINE_string(
    il,
    "",
    "Input layout for all inputs, or ';' separated list of pairs <input>:<layout>. Regex in <input> is supported");
DEFINE_string(ol,
              "",
              "Output layout for all outputs, or ';' separated list of pairs <output>:<layout>. Regex in <output> is "
              "supported");
DEFINE_string(iml,
              "",
              "Model input layout for all model inputs, or ';' separated list of pairs <input>:<layout>. Regex in "
              "<input> is supported");
DEFINE_string(oml,
              "",
              "Model output layout for all outputs, or ';' separated list of pairs <output>:<layout>. Regex in "
              "<output> is supported");
DEFINE_bool(img_as_bin, false, "Force binary input even if network expects an image");
DEFINE_bool(pc, false, "Report performance counters");
DEFINE_string(
<<<<<<< HEAD
    shape,
    "",
    "Optional. Set shape for model input. For example, \"input1[1,3,224,224],input2[1,4]\" or \"[1,3,224,224]\""
    " in case of one input size. This parameter affects model input shape and can be dynamic."
    " For dynamic dimensions use symbol `?` or '-1'. Ex. [?,3,?,?]."
    " For bounded dimensions specify range 'min..max'. Ex. [1..10,3,?,?].");
DEFINE_string(data_shape,
              "",
              "Required for models with dynamic shapes. Set shape for input blobs. Only one shape can be set."
              "In case of one input size: \"[1,3,224,224]\"");
DEFINE_string(skip_output_layers,
              "",
              "Skip output layers from the network. Currently only applicable for"
              "RRMSE and NRMSE mode. Accept ';' separated list of output layers");
=======
        shape, "",
        "Optional. Set shape for model input. For example, \"input1[1,3,224,224],input2[1,4]\" or \"[1,3,224,224]\""
        " in case of one input size. This parameter affects model input shape and can be dynamic."
        " For dynamic dimensions use symbol `?` or '-1'. Ex. [?,3,?,?]."
        " For bounded dimensions specify range 'min..max'. Ex. [1..10,3,?,?].");
DEFINE_string(data_shape, "",
    "Required for models with dynamic shapes. Set shape for input blobs. Only one shape can be set."
    "In case of one input size: \"[1,3,224,224]\"");
DEFINE_string(skip_output_layers, "" , "Skip output layers from the network. Currently only applicable for"
        "RRMSE and NRMSE mode. Accept ';' separated list of output layers");
DEFINE_bool(clamp_u8_outputs, false, "Apply clamping when converting FP to U8");
>>>>>>> cdb0a752

// for using input image mean and scale
static constexpr char mean_values_message[] =
    "Optional. Mean values to be used for the input image per channel. "
    "Values to be provided in the [channel1,channel2,channel3] format. "
    "Can be defined for desired input of the model, for example: \"--mean_values "
    "data[255,255,255],info[255,255,255]\". The exact meaning and order of channels depend on how the original "
    "model "
    "was trained. Applying the values affects performance and may cause type conversion";

static constexpr char scale_values_message[] =
    "Optional. Scale values to be used for the input image per channel. "
    "Values are provided in the [channel1,channel2,channel3] format. "
    "Can be defined for desired input of the model, for example: \"--scale_values "
    "data[255,255,255],info[255,255,255]\". "
    "The exact meaning and order of channels depend on how the original model was trained. If both --mean_values "
    "and "
    "--scale_values are specified, the mean is subtracted first and then scale is applied regardless of the order "
    "of "
    "options in command line. Applying the values affects performance and may cause type conversion";
DEFINE_string(mean_values, "", mean_values_message);
DEFINE_string(scale_values, "", scale_values_message);

DEFINE_string(img_bin_precision, "", "Specify the precision of the binary input files. Eg: 'FP32,FP16,I32,I64,U8'");

DEFINE_bool(run_test, false, "Run the test (compare current results with previously dumped)");
DEFINE_string(
    ref_dir,
    "",
    "A directory with reference blobs to compare with in run_test mode. Leave it empty to use the current folder.");
static constexpr char ref_results_message[] =
    "String of reference result file(s) to be used during run_test mode. "
    "For the same test case, the files should be separated by comma (,) (example: one case multiple output). "
    "For different test cases, it should be separated by semicolon (;). "
    "If ref_dir is provided, the reference files should be relative to the ref_dir. "
    "Else, if ref_dir is not provided, the reference files should be absolute paths. ";
DEFINE_string(ref_results, "", ref_results_message);
DEFINE_string(mode, "", "Comparison mode to use");

DEFINE_uint32(top_k, 1, "Top K parameter for 'classification' mode");
DEFINE_double(prob_tolerance, 1e-4, "Probability tolerance for 'classification/ssd/yolo' mode");

DEFINE_double(raw_tolerance, 1e-4, "Tolerance for 'raw' mode (absolute diff)");
DEFINE_double(cosim_threshold, 0.90, "Threshold for 'cosim' mode");
DEFINE_double(rrmse_loss_threshold, std::numeric_limits<double>::max(), "Threshold for 'rrmse' mode");
DEFINE_double(nrmse_loss_threshold, 1.0, "Threshold for 'nrmse' mode");
DEFINE_double(confidence_threshold, 1e-4, "Confidence threshold for Detection mode");
DEFINE_double(box_tolerance, 1e-4, "Box tolerance for 'detection' mode");
DEFINE_bool(apply_soft_max, false, "Apply SoftMax for 'nrmse' mode");

DEFINE_double(psnr_reference, 30.0, "PSNR reference value in dB");
DEFINE_double(psnr_tolerance, 1e-4, "Tolerance for 'psnr' mode");

DEFINE_string(log_level, "", "IE logger level (optional)");
DEFINE_string(color_format, "BGR", "Color format for input: RGB or BGR");
DEFINE_uint32(scale_border, 4, "Scale border");
DEFINE_bool(normalized_image, false, "Images in [0, 1] range or not");

// for Yolo
DEFINE_bool(is_tiny_yolo, false, "Is it Tiny Yolo or not (true or false)?");
DEFINE_int32(classes, 80, "Number of classes for Yolo V3");
DEFINE_int32(coords, 4, "Number of coordinates for Yolo V3");
DEFINE_int32(num, 3, "Number of scales for Yolo V3");

typedef std::chrono::high_resolution_clock Time;
// for Semantic Segmentation
DEFINE_bool(skip_arg_max, false, "Skip ArgMax post processing step");
DEFINE_uint32(sem_seg_classes, 12, "Number of classes for semantic segmentation");
DEFINE_double(sem_seg_threshold, 0.98, "Threshold for 'semantic segmentation' mode");
DEFINE_uint32(sem_seg_ignore_label, std::numeric_limits<uint32_t>::max(), "The number of the label to be ignored");
DEFINE_string(dataset,
              "NONE",
              "The dataset used to train the model. Useful for instances such as semantic segmentation to visualize "
              "the accuracy per-class");
std::vector<std::string> camVid12 = {"Sky",
                                     "Building",
                                     "Pole",
                                     "Road",
                                     "Pavement",
                                     "Tree",
                                     "SignSymbol",
                                     "Fence",
                                     "Car",
                                     "Pedestrian",
                                     "Bicyclist",
                                     "Unlabeled"};

std::vector<std::string> splitStringList(const std::string& str, char delim) {
    std::vector<std::string> out;

    if (str.empty()) {
        return out;
    }

    std::istringstream istr(str);

    std::string elem;
    while (std::getline(istr, elem, delim)) {
        if (elem.empty()) {
            continue;
        }

        out.push_back(std::move(elem));
    }

    return out;
}

std::string to_string(const std::vector<std::string>& c) {
    std::stringstream stream;
    std::string ret;
    if (!c.empty()) {
        stream << "[";
        for (const auto& elem : c) {
            stream << elem << ",";
        }
        ret = stream.str();
        ret.pop_back();
        ret += "]";
    }
    return ret;
}

std::map<std::string, std::string> parseArgMap(std::string argMap) {
    argMap.erase(std::remove_if(argMap.begin(), argMap.end(), ::isspace), argMap.end());

    const auto pairs = splitStringList(argMap, ';');

    std::map<std::string, std::string> parsedMap;
    for (auto&& pair : pairs) {
        const auto lastDelimPos = pair.find_last_of(':');
        auto key = pair.substr(0, lastDelimPos);
        std::string value;
        if (lastDelimPos != std::string::npos) {
            value = pair.substr(lastDelimPos + 1);
        }
        parsedMap[std::move(key)] = std::move(value);
    }

    return parsedMap;
}

void parseCommandLine(int argc, char* argv[]) {
    std::ostringstream usage;
    usage << "Usage: " << argv[0] << "[<options>]";
    gflags::SetUsageMessage(usage.str());

    std::ostringstream version;
    version << ov::get_openvino_version();
    gflags::SetVersionString(version.str());

    gflags::ParseCommandLineFlags(&argc, &argv, true);

    std::cout << "Parameters:" << std::endl;
    std::cout << "    Network file:                             " << FLAGS_network << std::endl;
    std::cout << "    Input file(s):                            " << FLAGS_input << std::endl;
    std::cout << "    Output compiled network file:             " << FLAGS_compiled_blob << std::endl;
    std::cout << "    Color format:                             " << FLAGS_color_format << std::endl;
    std::cout << "    Input precision:                          " << FLAGS_ip << std::endl;
    std::cout << "    Output precision:                         " << FLAGS_op << std::endl;
    std::cout << "    Input layout:                             " << FLAGS_il << std::endl;
    std::cout << "    Output layout:                            " << FLAGS_ol << std::endl;
    std::cout << "    Model input layout:                       " << FLAGS_iml << std::endl;
    std::cout << "    Model output layout:                      " << FLAGS_oml << std::endl;
    std::cout << "    Img as binary:                            " << FLAGS_img_as_bin << std::endl;
    std::cout << "    Bin input file precision:                 " << FLAGS_img_bin_precision << std::endl;
    std::cout << "    Device:                                   " << FLAGS_device << std::endl;
    std::cout << "    Config file:                              " << FLAGS_config << std::endl;
    std::cout << "    Run test:                                 " << FLAGS_run_test << std::endl;
    std::cout << "    Performance counters:                     " << FLAGS_pc << std::endl;
    std::cout << "    Mean_values [channel1,channel2,channel3]  " << FLAGS_mean_values << std::endl;
    std::cout << "    Scale_values [channel1,channel2,channel3] " << FLAGS_scale_values << std::endl;
    std::cout << "    Skip checking output layers:              " << FLAGS_skip_output_layers << std::endl;
    std::cout << "    Clamp U8 outputs:                         " << FLAGS_clamp_u8_outputs << std::endl;
    if (FLAGS_run_test) {
        std::cout << "    Reference files directory:                "
                  << (FLAGS_ref_dir.empty() && FLAGS_ref_results.empty() ? "Current directory" : FLAGS_ref_dir)
                  << std::endl;
        std::cout << "    Reference file(s):                        " << FLAGS_ref_results << std::endl;
        std::cout << "    Mode:             " << FLAGS_mode << std::endl;
        if (strEq(FLAGS_mode, "classification")) {
            std::cout << "    Top K:            " << FLAGS_top_k << std::endl;
            std::cout << "    Tolerance:        " << FLAGS_prob_tolerance << std::endl;
        } else if (strEq(FLAGS_mode, "raw")) {
            std::cout << "    Tolerance:        " << FLAGS_raw_tolerance << std::endl;
        } else if (strEq(FLAGS_mode, "cosim")) {
            std::cout << "    Threshold:        " << FLAGS_cosim_threshold << std::endl;
        } else if (strEq(FLAGS_mode, "psnr")) {
            std::cout << "    Reference:        " << FLAGS_psnr_reference << std::endl;
            std::cout << "    Tolerance:        " << FLAGS_psnr_tolerance << std::endl;
            std::cout << "    Scale_border:     " << FLAGS_scale_border << std::endl;
            std::cout << "    Normalized_image: " << FLAGS_normalized_image << std::endl;
        } else if (strEq(FLAGS_mode, "rrmse")) {
            std::cout << "    Threshold:        " << FLAGS_rrmse_loss_threshold << std::endl;
        } else if (strEq(FLAGS_mode, "nrmse")) {
            std::cout << "    Threshold:        " << FLAGS_nrmse_loss_threshold << std::endl;
        }
    }
    std::cout << "    Log level:                        " << FLAGS_log_level << std::endl;
    std::cout << std::endl;
}

//
// OpenCV to OpenVINO conversion
//

bool isImage(const ov::Shape& shape, const ov::Layout& layout) {
    if (shape.size() == 4) {
        const auto numChannels = shape[ov::layout::channels_idx(layout)];
        return (numChannels == 3) || (numChannels == 4);
    }

    return false;
}

/**
 * @brief Computes the offsets for each axis in terms of number of elements.
 * @details Taken from the OpenVINO implementation ("InferenceEngine::BlockingDesc::fillDesc") and slightly modified for
 * the current usecase.
 *
 * @param shape The shape based on which the offsets will be computed.
 * @return The resulting strides.
 */
std::vector<size_t> getStrides(const ov::Shape& shape) {
    std::vector<size_t> strides(shape.size());

    strides[strides.size() - 1] = 1;

    for (size_t i = 2; i <= shape.size(); i++) {
        strides[strides.size() - i] = strides[strides.size() - (i - 1)] * shape[shape.size() - (i - 1)];
    }

    return strides;
}

std::vector<cv::Mat> ovToCV(const ov::Tensor& tensor,
                            const ov::Shape& shape,
                            const ov::Layout& layout,
                            size_t batchInd = 0,
                            size_t depthInd = 0) {
    const ov::element::Type& precision = tensor.get_element_type();

    OPENVINO_ASSERT(layout == ov::Layout("NCHW") || layout == ov::Layout("NCDHW"),
                    "Unsupported layout: ",
                    layout.to_string());

    OPENVINO_ASSERT(precision == ov::element::Type_t::u8 || precision == ov::element::Type_t::f32 ||
                        precision == ov::element::Type_t::f16 || precision == ov::element::Type_t::bf16 ||
                        precision == ov::element::Type_t::i32,
                    "Unsupported precision: ",
                    precision.get_type_name());

    int cvType = 0;
    size_t elemSize = 0;

    if (precision == ov::element::Type_t::u8) {
        cvType = CV_8UC1;
        elemSize = sizeof(uint8_t);
    } else if (precision == ov::element::Type_t::f32) {
        cvType = CV_32FC1;
        elemSize = sizeof(float);
    } else if (precision == ov::element::Type_t::f16) {
        cvType = CV_16SC1;
        elemSize = sizeof(ov::float16);
    } else if (precision == ov::element::Type_t::bf16) {
        cvType = CV_16SC1;
        elemSize = sizeof(ov::bfloat16);
    } else if (precision == ov::element::Type_t::i32) {
        cvType = CV_32SC1;
        elemSize = sizeof(int32_t);
    }

    std::vector<cv::Mat> out;

    const size_t N = shape[ov::layout::batch_idx(layout)];
    const size_t C = shape[ov::layout::channels_idx(layout)];
    const size_t H = shape[ov::layout::height_idx(layout)];
    const size_t W = shape[ov::layout::width_idx(layout)];

    const auto dataBuffer = reinterpret_cast<uint8_t*>(tensor.data());

    if (layout == ov::Layout("NCHW")) {
        OPENVINO_ASSERT(batchInd < N);
        OPENVINO_ASSERT(C == 3 || C == 4, "Unsupported number of channels: ", C);

        out.resize(C);
        for (size_t c = 0; c < C; ++c) {
            out[c] = cv::Mat(static_cast<int>(H),
                             static_cast<int>(W),
                             cvType,
                             dataBuffer + (batchInd * C + c) * W * H * elemSize);
        }
    } else if (layout == ov::Layout("NCDHW")) {
        const size_t D = shape[ov::layout::depth_idx(layout)];

        const std::vector<size_t> strides = getStrides(shape);

        const auto strideN = strides[ov::layout::batch_idx(layout)];
        const auto strideC = strides[ov::layout::channels_idx(layout)];
        const auto strideD = strides[ov::layout::depth_idx(layout)];

        OPENVINO_ASSERT(batchInd < N);
        OPENVINO_ASSERT(depthInd < D);
        OPENVINO_ASSERT(C == 3 || C == 4, "Unsupported number of channels: ", C);

        out.resize(C);
        for (size_t c = 0; c < C; ++c) {
            out[c] = cv::Mat(static_cast<int>(H),
                             static_cast<int>(W),
                             cvType,
                             dataBuffer + (strideN * batchInd + strideC * c + strideD * depthInd) * elemSize);
        }
    }

    return out;
}

/**
 * @brief Converts the source data from its current precision to the one used by the destination buffer and then places
 * the result inside it.
 * @details The conversion is performed by the use of the "static_cast" operator. Depending on the types between which
 * the conversions are made, this may lead to undefined behavior.
 *
 * E.g.: Several experiments suggest float<->ov::float16 conversions may work fine, but float->uint8_t may lead to
 * division by zero.
 *
 * @tparam InT The type of the source buffer
 * @tparam OutT The type of the destination buffer
 * @param destination Where the result will be stored
 * @param source The data which shall be converted
 * @param numberOfElements Indicates how many elements will be taken from the source buffer.
 */
template <typename InT, typename OutT>
void convertBufferType(OutT* destination, const InT* source, size_t numberOfElements) {
    ov::parallel_for(numberOfElements, [source, destination](int64_t index) {
        destination[index] = static_cast<OutT>(source[index]);
    });
}

struct BatchIndexer {
    const size_t index = 0;
    const size_t size = 1;

    BatchIndexer(size_t lineIndex = 0, size_t lineCount = 1) : index(lineIndex), size(lineCount) {
        OPENVINO_ASSERT(index < size,
                        "Inconsistent parameters used for "
                        "BatchIndexer construction, lineIndex: ",
                        index,
                        " must be lesser than lineCount: ",
                        size);
    }

    std::string to_string() const {
        std::stringstream sstream;
        sstream << "[" << index << "/" << size << "]";
        return sstream.str();
    }
};
void cvToOV(const cv::Mat& cvImg,
            const BatchIndexer& cvImgInBatch,
            const ov::Tensor& tensor,
            const ov::Shape& shape,
            const ov::Layout& layout,
            const std::string& colorFormat) {
    const ov::element::Type& precision = tensor.get_element_type();

    OPENVINO_ASSERT(layout == ov::Layout("NHWC") || layout == ov::Layout("NCHW"),
                    "Unsupported layout: ",
                    layout.to_string());

    const auto N = shape[ov::layout::batch_idx(layout)];
    const auto C = shape[ov::layout::channels_idx(layout)];
    const auto H = shape[ov::layout::height_idx(layout)];
    const auto W = shape[ov::layout::width_idx(layout)];

    OPENVINO_ASSERT(C == 3 || C == 4, "Unsupported number of channels: ", C);

    int cvType = 0;

    if (precision == ov::element::Type_t::u8) {
        cvType = static_cast<int>(CV_8UC(C));
    } else if (precision == ov::element::Type_t::f32) {
        cvType = static_cast<int>(CV_32FC(C));
    } else if (precision == ov::element::Type_t::f16) {
        cvType = static_cast<int>(CV_16SC(C));
    } else if (precision == ov::element::Type_t::bf16) {
        cvType = static_cast<int>(CV_16SC(C));
    } else if (precision == ov::element::Type_t::i32) {
        cvType = static_cast<int>(CV_32SC(C));
    } else {
        OPENVINO_ASSERT(precision == ov::element::Type_t::u8 || precision == ov::element::Type_t::f32 ||
                            precision == ov::element::Type_t::f16 || precision == ov::element::Type_t::bf16 ||
                            precision == ov::element::Type_t::i32,
                        "Unsupported precision ",
                        precision.get_type_name());
    }

    cv::Mat in;

    if (C == 3) {
        if (colorFormat == "RGB") {
            cv::cvtColor(cvImg, in, cv::COLOR_BGR2RGB);
        } else {
            in = cvImg;
        }
    } else {
        if (colorFormat == "RGB") {
            cv::cvtColor(cvImg, in, cv::COLOR_BGR2RGBA);
        } else {
            cv::cvtColor(cvImg, in, cv::COLOR_BGR2BGRA);
        }
    }

    if (precision != ov::element::Type_t::u8) {
        in.convertTo(in, CV_32F);
    }

    const auto pictureArea = static_cast<size_t>(in.size().area());

    if (W * H > pictureArea) {
        cv::resize(in, in, cv::Size(static_cast<int>(W), static_cast<int>(H)), 0.0, 0.0, cv::INTER_AREA);
    } else {
        cv::resize(in, in, cv::Size(static_cast<int>(W), static_cast<int>(H)), 0.0, 0.0, cv::INTER_LINEAR);
    }

    if (layout == ov::Layout("NHWC")) {
        const auto dataBuffer = reinterpret_cast<uint8_t*>(tensor.data());
        cv::Mat auxOut(static_cast<int>(H), static_cast<int>(W), cvType);
        cv::Mat tensorOut(static_cast<int>(H), static_cast<int>(W), cvType, dataBuffer);
        // only a first image from an input image array fills an original input tensor up.
        // Subsequent images (if exist) will fill batch slices of the input tensor
        // by its number in the input array respectively
        cv::Mat& out = (cvImgInBatch.index == 0 ? tensorOut : auxOut);

        if (precision == ov::element::Type_t::f16) {
            const auto inPtr = in.ptr<float>();
            const auto outPtr = out.ptr<ov::float16>();
            convertBufferType(outPtr, inPtr, out.size().area() * C);
        } else if (precision == ov::element::Type_t::bf16) {
            const auto inPtr = in.ptr<float>();
            const auto outPtr = out.ptr<ov::bfloat16>();
            convertBufferType(outPtr, inPtr, out.size().area() * C);
        } else if (precision == ov::element::Type_t::i32) {
            in.convertTo(out, CV_32S);
        } else {
            in.copyTo(out);
        }

        // Being called sequentially with ascending `cvImgInBatch.index` value,
        // it fills up rest of the batched tensor by
        // a last requested image data until its ending from a batched slice position
        // determined by parameter 'cvImgInBatch.index', so that filling N batched tensor
        // by array of images size M, where M < N, will make up
        // The final batched tensor will comprise
        // [imgIdx_0, imgIdx_1,..., imgIdx_M, imgIdx_M,...,imgIdx_M] as its slices
        if (cvImgInBatch.index == 0 && N != 1) {
            std::cout << "Fill up all input batch slices up to " << N << " with image data from the array: ["
                      << cvImgInBatch.to_string() << std::endl;
        }
        for (size_t n = std::max<size_t>(1, cvImgInBatch.index); n < N; ++n) {
            if (n == std::max<size_t>(1, cvImgInBatch.index) && cvImgInBatch.index >= 1) {
                std::cout << "Fill input batch slices starting from index " << n << " up to " << N
                          << " with image data from the array: " << cvImgInBatch.to_string() << std::endl;
            }
            cv::Mat batch(static_cast<int>(H),
                          static_cast<int>(W),
                          cvType,
                          dataBuffer + n * (out.size().area() * out.elemSize()));
            out.copyTo(batch);
        }
    } else if (layout == ov::Layout("NCHW")) {
        ov::Tensor auxTensor(precision, shape);
        const ov::Tensor& outTensor = (cvImgInBatch.index == 0 ? tensor : auxTensor);
        // only a first image from an input image array fills an original input tensor up.
        // Subsequent images (if exist) will fill batch slices of the input tensor
        // by its number in the input array respectively
        auto tensorPlanes = ovToCV(outTensor, shape, layout, 0);

        if (!(precision == ov::element::Type_t::f16 || precision == ov::element::Type_t::bf16)) {
            cv::split(in, tensorPlanes);
        } else {
            std::vector<cv::Mat> inPlanes;
            cv::split(in, inPlanes);

            OPENVINO_ASSERT(tensorPlanes.size() == inPlanes.size());

            for (size_t i = 0; i < tensorPlanes.size(); ++i) {
                const auto inPtr = inPlanes[i].ptr<float>();
                if (precision == ov::element::Type_t::f16) {
                    const auto outPtr = tensorPlanes[i].ptr<ov::float16>();
                    convertBufferType(outPtr, inPtr, inPlanes[i].size().area());
                } else if (precision == ov::element::Type_t::bf16) {
                    const auto outPtr = tensorPlanes[i].ptr<ov::bfloat16>();
                    convertBufferType(outPtr, inPtr, inPlanes[i].size().area());
                }
            }
        }

        // Being called sequentially with ascending `cvImgInBatch.index` value,
        // it fills up rest of the batched tensor by
        // a last requested image data until its ending from a batched slice position
        // determined by parameter 'cvImgInBatch.index', so that filling N batched tensor
        // by array of images size M, where M < N, will make up
        // The final batched tensor will comprise
        // [imgIdx_0, imgIdx_1,..., imgIdx_M, imgIdx_M,...,imgIdx_M] as its slices
        if (cvImgInBatch.index == 0 && N != 1) {
            std::cout << "Fill up all input batch slices planes up to " << N
                      << " with image data from the array: " << cvImgInBatch.to_string() << std::endl;
        }
        for (size_t n = std::max<size_t>(1, cvImgInBatch.index); n < N; ++n) {
            if (n == std::max<size_t>(1, cvImgInBatch.index) && cvImgInBatch.index >= 1) {
                std::cout << "Fill input batch slices planes starting from index " << n << " up to " << N
                          << " with image data from the array: " << cvImgInBatch.to_string() << std::endl;
            }
            const auto batchPlanes = ovToCV(tensor, shape, layout, n);

            OPENVINO_ASSERT(batchPlanes.size() == tensorPlanes.size());

            for (size_t i = 0; i < tensorPlanes.size(); ++i) {
                tensorPlanes[i].copyTo(batchPlanes[i]);
            }
        }
    }
}

std::vector<float> splitFloat(const std::string& s, char delim) {
    std::vector<float> result;
    std::stringstream ss(s);
    std::string item;

    while (getline(ss, item, delim)) {
        result.push_back(std::stof(item));
    }
    return result;
}

std::unordered_map<std::string, std::vector<float>> parseMeanOrScaleString(const std::string& mean_scale) {
    std::unordered_map<std::string, std::vector<float>> result;

    //  Format: layer1[255,255,255],layer2[255,255,255] for particular layers,
    //          or [255,255,255] for all layers
    std::string search_string = mean_scale;
    auto start_pos = search_string.find_first_of('[');
    while (start_pos != std::string::npos) {
        auto end_pos = search_string.find_first_of(']');
        if (end_pos == std::string::npos)
            break;
        auto input_name = search_string.substr(0, start_pos);
        if (result.count(input_name) == 0) {
            auto input_value_string = search_string.substr(start_pos + 1, end_pos - start_pos - 1);
            result[input_name] = splitFloat(input_value_string, ',');
            if (input_name.empty()) {
                if (mean_scale != search_string) {
                    throw std::logic_error("Can't parse input parameter string: " + mean_scale +
                                           ". Format of value: layer1[255,255,255],layer2[255,255,255] "
                                           "for particular layers, or just [255,255,255] for all layers.");
                }
                search_string = search_string.substr(end_pos + 1);
                break;
            }
        } else {
            throw std::logic_error("Specifying mean and scale for the same layer/s"
                                   " more than once is prohibited: " +
                                   mean_scale);
        }

        search_string = search_string.substr(end_pos + 1);
        if (search_string.empty() || search_string.front() != ',')
            break;
        search_string = search_string.substr(1);
        if (search_string.empty()) {
            throw std::logic_error("Can't parse input parameter string: " + mean_scale +
                                   ". Format of value: layer1[255,255,255],layer2[255,255,255] "
                                   "for particular layers, or just [255,255,255] for all layers.");
        }
        start_pos = search_string.find_first_of('[');
    }
    if (!search_string.empty())
        throw std::logic_error("Can't parse input parameter string: " + mean_scale +
                               ". Format of value: layer1[255,255,255],layer2[255,255,255] "
                               "for particular layers, or just [255,255,255] for all layers.");

    return result;
}

std::vector<std::vector<float>> parseMeanOrScale(const std::string& mean_scale,
                                                 const std::vector<ov::Output<ov::Node>>& inputs_info) {
    std::vector<std::vector<float>> result(inputs_info.size());

    auto mean_or_scale_map = parseMeanOrScaleString(mean_scale);

    for (auto&& [layer_name, mean_or_scale] : mean_or_scale_map) {
        if (!layer_name.empty()) {
            // Add an explicit reference. Lambda expressions in C++17 cannot capture structured bindings.
            const auto& layer_name_ref = layer_name;
            auto required_input_it = std::find_if(inputs_info.begin(),
                                                  inputs_info.end(),
                                                  [&layer_name_ref](const ov::Output<const ov::Node>& item) {
                                                      return item.get_any_name() == layer_name_ref;
                                                  });
            if (required_input_it != inputs_info.end()) {
                result[std::distance(inputs_info.begin(), required_input_it)] = mean_or_scale;
            } else {
                throw std::logic_error(std::string("Input with name '") + layer_name + "' doesn't exist.");
            }
        } else {
            for (size_t idx = 0; idx < inputs_info.size(); ++idx) {
                result[idx] = mean_or_scale;
            }
        }
    }

    return result;
}

using RegexPtr = std::unique_ptr<std::regex>;
std::map<RegexPtr, ov::Layout> parseLayoutRegex(std::string layouts) {
    std::map<std::string, std::string> input_output_layouts = parseArgMap(std::move(layouts));

    std::map<RegexPtr, ov::Layout> out;
    for (const auto& input_output_layout : input_output_layouts) {
        auto [name, value] = input_output_layout;
        if (value.empty()) {
            if (name.empty()) {
                throw std::runtime_error("Can't parse layouts string \"" + layouts +
                                         "\" into valid \"input:layout;input:layout\" pairs");
            }
            // there is no value only name, thus we consider input/output name as "any" and
            // apply layout value as the parsed name
            out.emplace(std::make_unique<std::regex>(".*"), name);
            continue;
        }
        std::string valid_regex_str = name.empty() ? ".*" : "^" + name + "$";
        out.emplace(std::make_unique<std::regex>(std::move(valid_regex_str)), std::move(value));
    }
    return out;
}

template <class T>
std::optional<T> getRegexSubstitutionIfExist(const std::string& haystack, const std::map<RegexPtr, T>& substitutions) {
    for (const auto& s : substitutions) {
        if (std::regex_search(haystack, *s.first)) {
            return {s.second};
        }
    }
    return {};
}
//
// File utils
//

bool hasLoadableExt(const std::string& network_path) {
    static const std::array<const char*, 5> ext_support_table{"xml", "onnx", "pdmodel", "pb", "tflite"};
    return std::any_of(ext_support_table.begin(), ext_support_table.end(), [&network_path](const char* ext) {
        static constexpr const auto dot_symbol = '.';
        auto pos = network_path.rfind(dot_symbol);
        std::string ext_name = {};
        if (pos != std::string::npos)
            ext_name = network_path.substr(pos + 1);
        return strEq(ext_name, ext);
    });
}

std::string cleanName(std::string&& name) {
    std::replace_if(
        name.begin(),
        name.end(),
        [](unsigned char c) {
            return !std::isalnum(c);
        },
        '_');
    return std::move(name);
}

ov::Tensor loadImages(const ov::element::Type& precision,
                      const ov::Shape& shape,
                      const ov::Layout& layout,
                      const std::vector<std::string>& filePaths,
                      const std::string& colorFormat) {
    const ov::Tensor tensor(precision, shape);
    for (size_t fileIndex = 0; fileIndex != filePaths.size(); fileIndex++) {
        const auto& filePath = filePaths[fileIndex];
        const auto frame = cv::imread(filePath, cv::IMREAD_COLOR);
        OPENVINO_ASSERT(!frame.empty(), "Failed to open input image file ", filePath);

        cvToOV(frame, BatchIndexer{fileIndex, filePaths.size()}, tensor, shape, layout, colorFormat);
    }
    return tensor;
}

void loadBinary(const std::string& filePath,
                const BatchIndexer& fileSourceInBatch,
                ov::Tensor& requestedTensor,
                const ov::element::Type& modelPrecision,
                const ov::Shape& shape,
                const ov::Layout& layout,
                const ov::element::Type& dataPrecision) {
    std::ifstream binaryFile(filePath, std::ios_base::binary | std::ios_base::ate);
    OPENVINO_ASSERT(binaryFile, "Failed to open input binary file: ", filePath);
    const auto fileSize = binaryFile.tellg();
    binaryFile.seekg(0, std::ios_base::beg);
    OPENVINO_ASSERT(binaryFile.good(), "While reading a file an error is encountered");
    const size_t fileBytes = static_cast<size_t>(fileSize);
    const size_t reqTensorBytes = static_cast<size_t>(requestedTensor.get_byte_size());

    if (dataPrecision != modelPrecision && dataPrecision != ov::element::Type_t::dynamic) {
        std::cout << "Converting " << filePath << " input from " << dataPrecision << " to " << modelPrecision
                  << std::endl;
        const ov::Tensor inputTensor(dataPrecision, shape);
        if (fileBytes == inputTensor.get_byte_size()) {
            binaryFile.read(reinterpret_cast<char*>(inputTensor.data()), static_cast<std::streamsize>(fileBytes));
            npu::utils::convertTensorPrecision(inputTensor, requestedTensor);
        } else {
            std::cout << "File contains " << fileBytes
                      << " bytes, but it expected to be: " << inputTensor.get_byte_size()
                      << " while converting precision from " << dataPrecision << " to " << modelPrecision
                      << ". Check whether it is possible to fit it into batch loading " << std::endl;
            OPENVINO_ASSERT(ov::layout::has_batch(layout),
                            "Input layout has no batch dimenstion: ",
                            layout.to_string());
            size_t N = shape[ov::layout::batch_idx(layout)];
            OPENVINO_ASSERT(fileBytes * N == inputTensor.get_byte_size(),
                            "File contains ",
                            fileBytes,
                            " bytes, but ",
                            inputTensor.get_byte_size() * N,
                            " total in batch size ",
                            N,
                            " expected while converting precision from ",
                            dataPrecision,
                            " to ",
                            modelPrecision);
            ov::Shape debatchedInputTensorShape(shape);
            debatchedInputTensorShape[ov::layout::batch_idx(layout)] = 1;
            const ov::Tensor inputDebatchedTensor(dataPrecision, debatchedInputTensorShape);
            binaryFile.read(reinterpret_cast<char*>(inputDebatchedTensor.data()),
                            static_cast<std::streamsize>(fileBytes));
            const ov::Tensor convertedPrecisionTensor(modelPrecision, debatchedInputTensorShape);
            npu::utils::convertTensorPrecision(inputDebatchedTensor, convertedPrecisionTensor);
            std::list<ov::Tensor> tensorsToJoin;
            std::list<ov::Tensor> tensorsFromSplit = npu::utils::splitBatchedTensor(requestedTensor, layout, N);
            // Constitute a new bathed tensor of size N from parts of it
            // enumerated by indices from the interval [0...fileSourceInBatch.index],
            // where fileSourceInBatch.index < N
            // The rest parts of the new tensor [fileSourceInBatch.index+1...N]
            // will be filled up by same content of an image of `fileSourceInBatch.index`
            std::copy_n(tensorsFromSplit.begin(),
                        std::min(fileSourceInBatch.index, N),
                        std::back_inserter(tensorsToJoin));
            if (fileSourceInBatch.index < N) {
                std::generate_n(std::back_inserter(tensorsToJoin),
                                N - fileSourceInBatch.index,
                                [&convertedPrecisionTensor]() {
                                    return convertedPrecisionTensor;
                                });
            }
            requestedTensor = npu::utils::joinTensors(tensorsToJoin, layout);
        }
    } else {
        if (fileBytes == reqTensorBytes) {
            binaryFile.read(reinterpret_cast<char*>(requestedTensor.data()),
                            static_cast<std::streamsize>(reqTensorBytes));
        } else {
            std::cout << "File contains " << fileBytes << " bytes, but it expected to be: " << reqTensorBytes
                      << " when datatypes match. "
                      << "Check whether it is possible to fit it into batch loading " << std::endl;
            OPENVINO_ASSERT(ov::layout::has_batch(layout),
                            "Input layout has no batch dimenstion: ",
                            layout.to_string());
            size_t N = shape[ov::layout::batch_idx(layout)];
            OPENVINO_ASSERT(fileBytes * N == reqTensorBytes,
                            "File contains ",
                            fileBytes,
                            " bytes, but ",
                            reqTensorBytes,
                            " in batch size ",
                            N,
                            " expected");

            if (fileSourceInBatch.index == 0 && N != 1) {
                std::cout << "Fill up all input batch slices up to " << N
                          << " with binary data from the array: " << fileSourceInBatch.to_string() << std::endl;
            }
            for (size_t n = std::max<size_t>(0, fileSourceInBatch.index); n < N; ++n) {
                if (n == std::max<size_t>(1, fileSourceInBatch.index) && fileSourceInBatch.index >= 1) {
                    std::cout << "Fill input batch slices starting from index " << n << " up to " << N
                              << " with binary data from the data sources array: " << fileSourceInBatch.to_string()
                              << std::endl;
                }
                binaryFile.seekg(0, std::ios_base::beg);
                binaryFile.read(reinterpret_cast<char*>(requestedTensor.data()) + fileBytes * n,
                                static_cast<std::streamsize>(fileBytes));
            }
        }
    }
}

ov::Tensor loadBinaries(const ov::element::Type& modelPrecision,
                        const ov::Shape& shape,
                        const ov::Layout& layout,
                        const std::vector<std::string>& filePaths,
                        const ov::element::Type& dataPrecision) {
    ov::Tensor requestedTensor(modelPrecision, shape);
    for (size_t fileIndex = 0; fileIndex != filePaths.size(); fileIndex++) {
        const auto& filePath = filePaths[fileIndex];
        loadBinary(filePath,
                   BatchIndexer{fileIndex, filePaths.size()},
                   requestedTensor,
                   modelPrecision,
                   shape,
                   layout,
                   dataPrecision);
    }
    return requestedTensor;
}

/**
 * @brief Loads the contents of a locally stored file inside an OpenVINO tensor intended to be used as input in the
 * context of the application.
 * @details The data being loaded can either be an image or a binary file, the switch between these cases can be
 * performed by setting the "img_as_bin" flag accordingly. If an image is being loaded, the OpenCV library is deployed
 * for reading followed by a conversion to the OpenVINO format. If a binary file is loaded, the content's type is
 * converted from "dataPrecision" to "modelPrecision" before constructing the tensor.
 *
 * @param modelPrecision The precision accepted by the model's input
 * @param shape The shape accepted by the model's input
 * @param layout The layout used by the model's input
 * @param filePath Indicates the location of the file to be loaded
 * @param colorFormat Indicates the color format only in the case when an image is being loaded.
 * @param dataPrecision Indicates the precision used by the data found within the binary file.
 * @return The tensor containing the loaded data.
 */
ov::Tensor loadInput(const ov::element::Type& modelPrecision,
                     const ov::Shape& shape,
                     const ov::Layout& layout,
                     const std::vector<std::string>& filePaths,
                     const std::string& colorFormat,
                     const ov::element::Type& dataPrecision = ov::element::Type_t::dynamic) {
    if (isImage(shape, layout) && !FLAGS_img_as_bin) {
        return loadImages(modelPrecision, shape, layout, filePaths, colorFormat);
    } else {
        return loadBinaries(modelPrecision, shape, layout, filePaths, dataPrecision);
    }
}

ov::Tensor loadTensor(const ov::element::Type& precision, const ov::Shape& shape, const std::string& filePath) {
    const ov::Tensor tensor(precision, shape);

    std::ifstream file(filePath, std::ios_base::in | std::ios_base::binary);
    OPENVINO_ASSERT(file.is_open(), "Can't open file ", filePath, " for read");

    const auto dataBuffer = reinterpret_cast<char*>(tensor.data());
    file.read(dataBuffer, static_cast<std::streamsize>(tensor.get_byte_size()));

    return tensor;
}

void dumpTensor(const ov::Tensor& tensor, const std::string& filePath) {
    std::ofstream file(filePath, std::ios_base::out | std::ios_base::binary);
    OPENVINO_ASSERT(file.is_open(), "Can't open file ", filePath, " for write");

    const auto dataBuffer = reinterpret_cast<char*>(tensor.data());
    file.write(dataBuffer, static_cast<std::streamsize>(tensor.get_byte_size()));
}

std::map<std::string, std::string> parseConfigFile() {
    std::map<std::string, std::string> config;

    std::ifstream file(FLAGS_config);
    OPENVINO_ASSERT(file.is_open(), "Can't open file ", FLAGS_config, " for read");

    std::string option;
    while (std::getline(file, option)) {
        if (option.empty() || option[0] == '#') {
            continue;
        }
        size_t spacePos = option.find_first_of(" \t\n\r");
        OPENVINO_ASSERT(spacePos != std::string::npos,
                        "Invalid config parameter format. Space separator required here: ",
                        option);
        std::string key, value;
        if (spacePos != std::string::npos) {
            key = option.substr(0, spacePos);
            size_t valueStart = option.find_first_not_of(" \t\n\r", spacePos);
            OPENVINO_ASSERT(valueStart != std::string::npos,
                            "An invalid config parameter value detected, it mustn't be empty: ",
                            option);
            size_t valueEnd = option.find_last_not_of(" \t\n\r");
            value = option.substr(valueStart, valueEnd - valueStart + 1);
            config[key] = value;
        }
    }

    return config;
}

// This function formats performance counters in a same way as benchmark_app -pc does.
// It is a copy-paste from $OPENVINO_HOME/samples/cpp/common/utils/include/samples/common.hpp
using ProfVec = std::vector<ov::ProfilingInfo>;
static void printPerformanceCounts(ProfVec performanceData,
                                   std::ostream& stream,
                                   std::string deviceName,
                                   bool bshowHeader = true) {
    std::chrono::microseconds totalTime = std::chrono::microseconds::zero();
    // Print performance counts
    if (bshowHeader) {
        stream << std::endl << "performance counts:" << std::endl << std::endl;
    }
    std::ios::fmtflags fmt(std::cout.flags());
    for (const auto& it : performanceData) {
        std::string toPrint(it.node_name);
        const int maxLayerName = 30;

        if (it.node_name.length() >= maxLayerName) {
            toPrint = it.node_name.substr(0, maxLayerName - 4);
            toPrint += "...";
        }

        stream << std::setw(maxLayerName) << std::left << toPrint;
        switch (it.status) {
        case ov::ProfilingInfo::Status::EXECUTED:
            stream << std::setw(15) << std::left << "EXECUTED";
            break;
        case ov::ProfilingInfo::Status::NOT_RUN:
            stream << std::setw(15) << std::left << "NOT_RUN";
            break;
        case ov::ProfilingInfo::Status::OPTIMIZED_OUT:
            stream << std::setw(15) << std::left << "OPTIMIZED_OUT";
            break;
        }
        stream << std::setw(30) << std::left << "layerType: " + std::string(it.node_type) + " ";
        stream << std::setw(20) << std::left << "realTime: " + std::to_string(it.real_time.count());
        stream << std::setw(20) << std::left << "cpu: " + std::to_string(it.cpu_time.count());
        stream << " execType: " << it.exec_type << std::endl;
        if (it.real_time.count() > 0) {
            totalTime += it.real_time;
        }
    }
    stream << std::setw(20) << std::left << "Total time: " + std::to_string(totalTime.count()) << " microseconds"
           << std::endl;
    std::cout << std::endl;
    std::cout << "Full device name: " << deviceName << std::endl;
    std::cout << std::endl;
    std::cout.flags(fmt);
}

bool checkBBoxOutputs(std::vector<utils::BoundingBox>& actualOutput,
                      std::vector<utils::BoundingBox>& refOutput,
                      const size_t imgWidth,
                      const size_t imgHeight,
                      const float boxTolerance,
                      const float probTolerance) {
    std::cout << "Ref Top:" << std::endl;
    for (size_t i = 0; i < refOutput.size(); ++i) {
        const auto& bb = refOutput[i];
        std::cout << i << " : " << bb.idx << " : [(" << bb.left << " " << bb.top << "), (" << bb.right << " "
                  << bb.bottom << ")] : " << bb.prob * 100 << "%" << std::endl;
    }

    std::cout << "Actual top:" << std::endl;
    for (size_t i = 0; i < actualOutput.size(); ++i) {
        const auto& bb = actualOutput[i];
        std::cout << i << " : " << bb.idx << " : [(" << bb.left << " " << bb.top << "), (" << bb.right << " "
                  << bb.bottom << ")] : " << bb.prob * 100 << "%" << std::endl;
    }

    for (const auto& refBB : refOutput) {
        bool found = false;

        float maxBoxError = 0.0f;
        float maxProbError = 0.0f;

        for (const auto& actualBB : actualOutput) {
            if (actualBB.idx != refBB.idx) {
                continue;
            }

            const utils::Box actualBox{actualBB.left / imgWidth,
                                       actualBB.top / imgHeight,
                                       (actualBB.right - actualBB.left) / imgWidth,
                                       (actualBB.bottom - actualBB.top) / imgHeight};
            const utils::Box refBox{refBB.left / imgWidth,
                                    refBB.top / imgHeight,
                                    (refBB.right - refBB.left) / imgWidth,
                                    (refBB.bottom - refBB.top) / imgHeight};

            const auto boxIntersection = boxIntersectionOverUnion(actualBox, refBox);
            const auto boxError = 1.0f - boxIntersection;
            maxBoxError = std::max(maxBoxError, boxError);

            const auto probError = std::fabs(actualBB.prob - refBB.prob);
            maxProbError = std::max(maxProbError, probError);

            if (boxError > boxTolerance) {
                continue;
            }

            if (probError > probTolerance) {
                continue;
            }

            found = true;
            break;
        }
        if (!found) {
            std::cout << "maxBoxError=" << maxBoxError << " "
                      << "maxProbError=" << maxProbError << std::endl;
            return false;
        }
    }
    return true;
}

//
// Classification mode
//

std::vector<std::pair<int, float>> parseClassification(const float* dataBuffer, size_t dataBufferElementsCount) {
    OPENVINO_ASSERT(dataBuffer != nullptr, "Received a tensor with no allocated buffer");

    std::vector<std::pair<int, float>> res(dataBufferElementsCount);
    for (size_t i = 0; i < dataBufferElementsCount; ++i) {
        res[i].first = static_cast<int>(i);
        res[i].second = dataBuffer[i];
    }

    std::sort(res.begin(), res.end(), [](const std::pair<int, float>& a, const std::pair<int, float>& b) {
        return a.second > b.second;
    });

    return res;
}

std::vector<std::vector<std::pair<int, float>>> parseClassificationBatch(const ov::Tensor& tensor, size_t batch_size) {
    OPENVINO_ASSERT(batch_size, "batch_size can't be 0");
    OPENVINO_ASSERT(tensor.get_element_type() == ov::element::Type_t::f32,
                    "Unsupported precision: ",
                    tensor.get_element_type().get_type_name());

    std::vector<std::vector<std::pair<int, float>>> ret;

    const float* dataBuffer = tensor.data<const float>();
    OPENVINO_ASSERT(dataBuffer != nullptr, "Received a tensor with no allocated buffer");

    size_t batch_bundle_size = tensor.get_size() / batch_size;
    OPENVINO_ASSERT(!(tensor.get_size() % batch_bundle_size),
                    "Tensor is a not batched tensor! Size: ",
                    tensor.get_size(),
                    " can't be batched on a batch size: ",
                    batch_size,
                    " properly");

    size_t i = 0;
    for (; i < tensor.get_size(); i += batch_bundle_size) {
        if (batch_size != 1) {
            std::cout << "restore tensor from data bundle: (" << i << "/" << tensor.get_size() << " bytes)"
                      << std::endl;
        }
        ret.push_back(parseClassification(dataBuffer + i, batch_bundle_size));
    }

    OPENVINO_ASSERT(i == tensor.get_size());
    return ret;
}

bool testClassification(const TensorMap& outputs, const TensorMap& references, size_t batch_size = 1) {
    OPENVINO_ASSERT(outputs.size() == 1);
    OPENVINO_ASSERT(outputs.size() == references.size());

    const ov::Tensor outputFP32 = npu::utils::toFP32(outputs.begin()->second);
    const ov::Tensor referenceFP32 = npu::utils::toFP32(references.begin()->second);

    OPENVINO_ASSERT(outputFP32.get_element_type() == referenceFP32.get_element_type());
    OPENVINO_ASSERT(outputFP32.get_shape() == referenceFP32.get_shape());
    OPENVINO_ASSERT(referenceFP32.get_element_type() == ov::element::Type_t::f32);

    auto probsBatch = parseClassificationBatch(outputFP32, batch_size);
    auto refProbsBatch = parseClassificationBatch(referenceFP32, batch_size);
    OPENVINO_ASSERT(refProbsBatch.size() == probsBatch.size(),
                    "Incorrect batch size of both output tensor: ",
                    probsBatch.size(),
                    " and reference tensor: ",
                    refProbsBatch.size(),
                    ". Expected: ",
                    batch_size);
    for (size_t i = 0; i < batch_size; i++) {
        OPENVINO_ASSERT(probsBatch[i].size() == refProbsBatch[i].size(),
                        "Incorrect size of referenced tensor in batch bundle number: (",
                        i,
                        "/",
                        batch_size,
                        ")",
                        ". Expected size: ",
                        probsBatch[i].size(),
                        ", got: ",
                        refProbsBatch[i].size());
        OPENVINO_ASSERT(refProbsBatch[i].size() >= FLAGS_top_k);
        refProbsBatch[i].resize(FLAGS_top_k);
    }

    bool result = true;
    for (size_t i = 0; i < probsBatch.size(); i++) {
        if (batch_size != 1) {
            std::cout << "Check tensor bundle: (" << i << "/" << batch_size << " batch)" << std::endl;
        }
        auto probs = probsBatch[i];
        const auto& refs = refProbsBatch[i];
        OPENVINO_ASSERT(probs.size() >= FLAGS_top_k);
        probs.resize(FLAGS_top_k);

        std::cout << "Actual top:" << std::endl;
        for (size_t j = 0; j < probs.size(); ++j) {
            std::cout << "    " << j << " : " << probs[j].first << " : " << probs[j].second << std::endl;
        }

        std::cout << "Ref Top:" << std::endl;
        for (size_t j = 0; j < refs.size(); ++j) {
            std::cout << "    " << j << " : " << refs[j].first << " : " << refs[j].second << std::endl;
        }

        for (const auto& refElem : refs) {
            const auto actualIt =
                std::find_if(probs.cbegin(), probs.cend(), [&refElem](const std::pair<int, float>& arg) {
                    return refElem.first == arg.first;
                });
            if (actualIt == probs.end()) {
                std::cout << "Ref result " << refElem.first << " was not found in actual results" << std::endl;
                result = result && false;
                continue;
            }

            const auto& actualElem = *actualIt;

            if (refElem.second > actualElem.second) {
                const auto probDiff = std::fabs(refElem.second - actualElem.second);
                if (probDiff > FLAGS_prob_tolerance) {
                    std::cout << "Probability value mismatch for " << refElem.first << " : " << refElem.second << " vs "
                              << actualElem.second;
                    result = result && false;
                }
            }
        }
    }

    return result;
}

//
// RAW mode
//

bool compareTensors(const ov::Tensor& output, const ov::Tensor& reference) {
    if (output.get_shape() != reference.get_shape()) {
        std::cout << "Output and reference tensors have different shapes" << std::endl;
        return false;
    }

    const ov::Tensor outputFP32 = npu::utils::toFP32(output);
    const ov::Tensor referenceFP32 = npu::utils::toFP32(reference);

    const auto outputBuffer = outputFP32.data<const float>();
    const auto referenceBuffer = referenceFP32.data<const float>();

    const auto totalCount = referenceFP32.get_size();
    const auto printCount = std::min<size_t>(totalCount, 10);

    for (size_t i = 0; i < totalCount; ++i) {
        const auto referenceValue = referenceBuffer[i];
        const auto outputValue = outputBuffer[i];
        const auto absDiff = std::fabs(referenceValue - outputValue);

        if (i < printCount) {
            std::cout << "        " << i << " :"
                      << " ref : " << std::setw(10) << referenceValue << " output : " << std::setw(10) << outputValue
                      << " absdiff : " << std::setw(10) << absDiff << std::endl;
        }

        if (absDiff > FLAGS_raw_tolerance) {
            std::cout << "Absolute difference between output value " << outputValue << " and reference value "
                      << referenceValue << " at index " << i << " larger then tolerance" << std::endl;
            return false;
        }
    }

    return true;
}

bool testRAW(const TensorMap& outputTensors, const TensorMap& referenceTensors, size_t batch_size = 1) {
    if (batch_size != 1) {
        throw std::runtime_error(
            "The testcase 'raw' doesn't support any `override_model_batch_size` values besides 1 yet");
    }

    if (outputTensors.size() != referenceTensors.size()) {
        std::cout << "The number of predicted outputs differ from the number of references" << std::endl;
        return false;
    }

    for (const auto& [tensorName, outputTensor] : outputTensors) {
        auto referenceTensorIterator = referenceTensors.find(tensorName);
        OPENVINO_ASSERT(referenceTensorIterator != referenceTensors.end());

        std::cout << "Compare " << tensorName << " with reference" << std::endl;
        if (!compareTensors(outputTensor, referenceTensorIterator->second)) {
            return false;
        }
    }

    return true;
}

//
// Cosine-Similarity mode
// (using 'cosim_threshold' flag, with expected value in range [0.0 -> 1.0])
// e.g. '--mode cosim --cosim_threshold 0.98'
//

bool compareCoSim(const ov::Tensor& output, const ov::Tensor& reference) {
    if (output.get_shape() != reference.get_shape()) {
        std::cout << "Actual and reference blobs has different shape" << std::endl;
        return false;
    }

    const ov::Tensor outputFP32 = npu::utils::toFP32(output);
    const ov::Tensor referenceFP32 = npu::utils::toFP32(reference);

    const auto outputBuffer = outputFP32.data<const float>();
    const auto referenceBuffer = referenceFP32.data<const float>();

    const auto size = referenceFP32.get_size();

    double numr = 0.0, denA = 0.0, denB = 0.0;
    for (size_t i = 0; i < size; ++i) {
        numr += outputBuffer[i] * referenceBuffer[i];
        denA += outputBuffer[i] * outputBuffer[i];
        denB += referenceBuffer[i] * referenceBuffer[i];
    }

    if (denA == 0 || denB == 0) {
        std::cout << "Div by ZERO. Cannot compute CoSim metric" << std::endl;
        return false;
    }

    const auto similarity = numr / (sqrt(denA) * sqrt(denB));
    const double eps = 0.0000001;
    // Some experiments revealed that when applying the CoSim metric to large buffers it could provide
    // similarity values that are outside the [-1:1] interval due the big number of operations done on
    // floating point value. A small epsilon value was added to extend the interval to [-(1+eps):1+eps]
    // to ensure that the above check is not failing.
    if (similarity > (1.0 + eps) || similarity < -(1.0 + eps)) {
        std::cout << "Invalid result " << similarity << " (valid range [-1 : +1])" << std::endl;
        return false;
    }

    std::cout << "Cosine similarity : " << similarity * 100 << "%" << std::endl;
    return similarity > FLAGS_cosim_threshold;
}

bool testCoSim(const TensorMap& outputs, const TensorMap& references, size_t batch_size = 1) {
    if (batch_size != 1) {
        throw std::runtime_error(
            "The testcase 'testCoSim' doesn't support any `override_model_batch_size` values besides 1 yet");
    }

    if (outputs.size() != references.size()) {
        std::cout << "The outputs and references differ in the number of tensors" << std::endl;
        return false;
    }

    for (const auto& [tensorName, output] : outputs) {
        auto referencesIterator = references.find(tensorName);
        OPENVINO_ASSERT(referencesIterator != references.end());

        std::cout << "Compare " << tensorName << " with reference" << std::endl;
        if (!compareCoSim(output, referencesIterator->second)) {
            return false;
        }
    }

    return true;
}

//
// Relative Root Mean Squared Error mode
// (using 'rrmse_loss_threshold' flag, with expected value in range [0.0 -> infinity))
// e.g. '--mode rrmse --rrmse_loss_threshold 0.1'
//

bool computeRRMSE(const ov::Tensor& output, const ov::Tensor& reference) {
    if (output.get_shape() != reference.get_shape()) {
        std::cout << "Output and reference tensors have different shapes" << std::endl;
        return false;
    }

    const ov::Tensor outputFP32 = npu::utils::toFP32(output);
    const ov::Tensor referenceFP32 = npu::utils::toFP32(reference);

    const auto outputBuffer = outputFP32.data<const float>();
    const auto referenceBuffer = referenceFP32.data<const float>();

    const auto size = referenceFP32.get_size();

    double error = 0, sum = 0, diff;
    for (size_t i = 0; i < size; ++i) {
        diff = (outputBuffer[i] - referenceBuffer[i]);
        sum += (outputBuffer[i] * outputBuffer[i]);
        error += (diff * diff);
    }

    if (sum == 0) {
        if (error <= std::numeric_limits<double>::epsilon()) {
            std::cout << "The results perfectly match (error = 0). RRMSE loss could not be computed" << std::endl;
            return true;
        }

        std::cout << "Div by ZERO (Actual is the Zero Tensor). Cannot compute RRMSE loss" << std::endl;
        return false;
    }

    double rrmseLoss = sqrt(error / sum);

    std::cout << "RRMSE loss : " << std::fixed << std::setprecision(4) << rrmseLoss
              << "   RRMSE threshold : " << FLAGS_rrmse_loss_threshold << std::endl;
    return rrmseLoss <= FLAGS_rrmse_loss_threshold;
}

bool testRRMSE(const TensorMap& outputs, const TensorMap& references, size_t batch_size = 1) {
    if (batch_size != 1) {
        throw std::runtime_error(
            "The testcase 'rrmse' doesn't support any `override_model_batch_size` values besides 1 yet");
    }

    if (outputs.size() != references.size()) {
        std::cout << "Actual and reference has different number of output blobs" << std::endl;
        return false;
    }

    std::vector<std::string> skipped_layers;
    skipped_layers = splitStringList(FLAGS_skip_output_layers, ';');

    for (const auto& [tensorName, output] : outputs) {
        if (std::find(skipped_layers.begin(), skipped_layers.end(), tensorName) != skipped_layers.end()) {
            std::cout << "Skip RRMSE test for layers: " << tensorName << std::endl;
            continue;
        }

        auto referencesIterator = references.find(tensorName);
        OPENVINO_ASSERT(referencesIterator != references.end());

        std::cout << "Compare " << tensorName << " with reference" << std::endl;
        if (!computeRRMSE(output, referencesIterator->second)) {
            return false;
        }
    }

    return true;
}

//
// Normalized Mean Squared Error mode
// (using 'nrmse_loss_threshold' flag, with expected value in range [0.0 -> infinity))
// e.g. '--mode nrmse --nrmse_loss_threshold 0.01'
//

bool computeNRMSE(const ov::Tensor& output, const ov::Tensor& reference) {
    if (output.get_shape() != reference.get_shape()) {
        std::cout << "Output and reference tensors have different shapes" << std::endl;
        return false;
    }

    const auto size = reference.get_size();

    if (size == 0) {
        std::cout << "Empty output and reference tensors, NRMSE loss set to 0" << std::endl;
        return true;
    }

    const ov::Tensor outputFP32 = npu::utils::toFP32(output);
    const ov::Tensor referenceFP32 = npu::utils::toFP32(reference);

    const auto outputBuffer = outputFP32.data<const float>();
    const auto referenceBuffer = referenceFP32.data<const float>();

    double error = 0;
    float maxOutput = 0, maxReference = 0, minOutput = 0, minReference = 0;
    for (size_t i = 0; i < size; ++i) {
        const auto diff = outputBuffer[i] - referenceBuffer[i];
        error += diff * diff;
        maxOutput = std::max(outputBuffer[i], maxOutput);
        maxReference = std::max(referenceBuffer[i], maxReference);
        minOutput = std::min(outputBuffer[i], minOutput);
        minReference = std::min(referenceBuffer[i], minReference);
    }

    double nrmseLoss =
        sqrt(error / size) / std::max(0.001f, std::max(maxOutput - minOutput, maxReference - minReference));

    std::cout << "NRMSE loss : " << std::fixed << std::setprecision(4) << nrmseLoss
              << "   NRMSE threshold : " << FLAGS_nrmse_loss_threshold << std::endl;
    return nrmseLoss <= FLAGS_nrmse_loss_threshold;
}

std::vector<float> softmax(std::vector<float>& tensor) {
    std::vector<double> probabilities(tensor.size());
    std::vector<float> results(tensor.size());

    // Find the maximum value for numerical stability
    float max_value = *std::max_element(tensor.begin(), tensor.end());

    // Compute the exponentials of the tensor after subtracting max_value for numerical stability
    double sum_exp = 0.0;
    for (size_t i = 0; i < tensor.size(); ++i) {
        probabilities[i] = exp(tensor[i] - max_value);  // exp(tensor_value - max_value) for stability
        sum_exp += probabilities[i];
    }

    // Normalize the probabilities by dividing by the sum of exponentials
    for (size_t i = 0; i < tensor.size(); ++i) {
        probabilities[i] /= sum_exp;
    }

    std::transform(probabilities.begin(), probabilities.end(), results.begin(),
                   [](double value) { return static_cast<float>(value); });

    return results;
}

bool testNRMSE(const TensorMap& outputs, const TensorMap& references, size_t batch_size = 1) {
    if (batch_size != 1) {
        throw std::runtime_error(
            "The testcase 'nrmse' doesn't support any `override_model_batch_size` values besides 1 yet");
    }

    if (outputs.size() != references.size()) {
        std::cout << "Actual and reference has different number of output blobs" << std::endl;
        return false;
    }

    std::vector<std::string> skipped_layers;
    skipped_layers = splitStringList(FLAGS_skip_output_layers, ';');

    for (const auto& [tensorName, output] : outputs) {
        if (std::find(skipped_layers.begin(), skipped_layers.end(), tensorName) != skipped_layers.end()) {
            std::cout << "Skip NRMSE test for layers: " << tensorName << std::endl;
            continue;
        }

        auto referencesIterator = references.find(tensorName);
        OPENVINO_ASSERT(referencesIterator != references.end());
        bool applySoftMax = FLAGS_apply_soft_max;

        if (applySoftMax) {
            std::vector<float> actOutput;
            std::vector<float> refOutput;

            std::copy_n((npu::utils::toFP32(output)).data<const float>(), output.get_size(), std::back_insert_iterator(actOutput));
            std::copy_n((npu::utils::toFP32(referencesIterator->second)).data<const float>(), referencesIterator->second.get_size(),
                std::back_insert_iterator(refOutput));

            auto actSoftMax = softmax(actOutput);
            auto refSoftMax = softmax(refOutput);

            std::copy_n(actSoftMax.begin(), output.get_size(), output.data<float>());
            std::copy_n(refSoftMax.begin(), referencesIterator->second.get_size(), referencesIterator->second.data<float>());
        }

        std::cout << "Compare " << tensorName << " with reference" << std::endl;
        if (!computeNRMSE(output, referencesIterator->second)) {
            return false;
        }
    }

    return true;
}

//
// PSNR mode
// using psnr_reference and psnr_tolerance flags for validation
// e.g. '--mode psnr --psnr_reference <value> --psnr_tolerance <value>'
// Direction of metric’s growth is higher-better. If the images are identical, the PSNR is infinite.
//

bool testPSNR(const TensorMap& outputs,
              const TensorMap& references,
              const int dstHeight,
              const int dstWidth,
              size_t batch_size = 1) {
    if (batch_size != 1) {
        throw std::runtime_error(
            "The testcase 'psnr' doesn't support any `override_model_batch_size` values besides 1 yet");
    }
    OPENVINO_ASSERT(outputs.size() == references.size(),
                    "Mismatch between the number of model outputs and the number of references");

    int scaleBorder = FLAGS_scale_border;
    bool normalizedImage = FLAGS_normalized_image;

    auto refOutput = npu::utils::parseTensorsAsFP32(references);
    auto actOutput = npu::utils::parseTensorsAsFP32(outputs);

    auto result = utils::runPSNRMetric(actOutput, refOutput, dstHeight, dstWidth, scaleBorder, normalizedImage);

    if (FLAGS_psnr_reference - result > FLAGS_psnr_tolerance) {
        std::cout << "Absolute difference between actual value " << result << " and reference value "
                  << FLAGS_psnr_reference << " larger then tolerance " << FLAGS_psnr_tolerance << std::endl;
        return false;
    }

    return true;
}

static void printPerformanceCountsAndLatency(size_t numberOfTestCase,
                                             const ProfVec& profilingData,
                                             std::chrono::duration<double, std::milli> duration) {
    auto durationMs = std::chrono::duration_cast<std::chrono::milliseconds>(duration);

    if (!profilingData.empty()) {
        std::cout << "Performance counts for " << numberOfTestCase << "-th infer request:" << std::endl;
        printPerformanceCounts(profilingData, std::cout, FLAGS_device, false);
    }

    std::cout << "Latency: " << std::fixed << std::setprecision(2) << durationMs.count() << " ms" << std::endl;
}

bool compare_mean_IoU(std::vector<std::pair<bool, float>> iou, float semSegThreshold, uint32_t classes) {
    float threshold = semSegThreshold * 100;
    float ma = 0.0f;
    bool stateValue = true;

    if (FLAGS_sem_seg_ignore_label != std::numeric_limits<uint32_t>::max()) {
        classes--;
    }

    size_t numberOfLabeledClasses = 0;
    for (size_t i = 0; i < classes; i++) {
        if (iou[i].first) {
            numberOfLabeledClasses++;
            if (FLAGS_dataset == "camVid12") {
                std::cout << "mean_iou@" << camVid12[i].c_str() << ": " << std::fixed << std::setprecision(2)
                          << iou[i].second << "%" << std::endl;
            } else {
                std::cout << "mean_iou@class" << i << ": " << std::fixed << std::setprecision(2) << iou[i].second << "%"
                          << std::endl;
            }
            if (iou[i].second < threshold) {
                std::cout << "Threshold smaller than " << threshold << "%" << std::endl;
                stateValue = false;
            }
            ma += iou[i].second;
        } else {
            std::cout << "mean_iou@class" << i << ": no pixels labeled." << std::endl;
        }
    }
    std::cout << "mean_iou@:mean " << std::fixed << std::setprecision(2) << (ma / numberOfLabeledClasses) << "%"
              << std::endl;

    return stateValue;
}

// CVS-143420 Allow TEMPLATE plugin to be used instead of CPU to avoid accuracy regressions
#ifdef _WIN32
const char TEMPLATE_LIB[] = "openvino_template_plugin.dll";
#else
const char TEMPLATE_LIB[] = "libopenvino_template_plugin.so";
#endif

void setupOVCore(ov::Core& core) {
    auto flagDevice = FLAGS_device;

    if (FLAGS_device == "TEMPLATE") {
        core.register_plugin(TEMPLATE_LIB, FLAGS_device);
    }

    if (!FLAGS_log_level.empty()) {
        core.set_property(flagDevice, {{ov::log::level.name(), FLAGS_log_level}});
    }

    if (FLAGS_device == "CPU") {
        core.set_property(flagDevice, {{"LP_TRANSFORMS_MODE", "NO"}});
    }

    if (FLAGS_pc) {
        core.set_property(flagDevice, {{ov::enable_profiling.name(), true}});
    }

    if (!FLAGS_config.empty()) {
        const auto configs = parseConfigFile();
        core.set_property(flagDevice, {configs.begin(), configs.end()});
    }
}

void nameIOTensors(std::shared_ptr<ov::Model> model) {
    auto inputInfo = model->inputs();
    for (std::size_t id = 0ul; id < inputInfo.size(); ++id) {
        auto ii = inputInfo[id];
        if (ii.get_names().empty()) {
            ii.add_names({"input_" + std::to_string(ii.get_index()) + "_" + std::to_string(id)});
        }
    }

    auto outputInfo = model->outputs();
    for (std::size_t id = 0ul; id < outputInfo.size(); ++id) {
        auto oi = outputInfo[id];
        if (oi.get_names().empty()) {
            oi.add_names({"output_" + std::to_string(oi.get_index()) + "_" + std::to_string(id)});
        }
    }
}

std::pair<TensorMap, ProfVec> runInfer(ov::InferRequest& inferRequest,
                                       ov::CompiledModel& compiledModel,
                                       const TensorMap& inputs,
                                       const std::vector<std::string>& dumpedInputsPaths) {
    for (const auto& [tensorName, tensor] : inputs) {
        inferRequest.set_tensor(tensorName, tensor);
    }

    inferRequest.infer();

    TensorMap out;
    for (const auto& outputInfo : compiledModel.outputs()) {
        const std::string layerName = outputInfo.get_any_name();
        out.insert({layerName, inferRequest.get_tensor(layerName)});
    }

    ProfVec profData{};

    if (FLAGS_pc) {
        profData = inferRequest.get_profiling_info();
    }

    return std::make_pair(out, profData);
}

// FIXME: User must provide layout explicitly.
// No "default" layout for IRv11 models.
static ov::Layout getLayoutByRank(const size_t rank) {
    switch (rank) {
    case 0:
        return ov::Layout::scalar();
    case 1:
        return ov::Layout("C");
    case 2:
        return ov::Layout("NC");
    case 3:
        return ov::Layout("CHW");
    case 4:
        return ov::Layout("NCHW");
    case 5:
        return ov::Layout("NCDHW");
    }
    throw std::logic_error("Failed to get layout for rank equal to " + std::to_string(rank));
}

static std::string toString(const std::vector<size_t>& vec) {
    std::stringstream ss;
    if (!vec.empty()) {
        ss << "[";
        for (size_t i = 0; i < vec.size() - 1; ++i) {
            ss << vec[i] << ",";
        }
        ss << vec[vec.size() - 1];
        ss << "]";
    } else {
        ss << "SCALAR";
    }
    return ss.str();
}

bool testSSDDetection(const TensorMap& outputs,
                      const TensorMap& references,
                      const TensorDescriptorMap& inputDescriptors,
                      size_t batch_size = 1) {
    if (batch_size != 1) {
        throw std::runtime_error(
            "The testcase 'ssd' doesn't support any `override_model_batch_size` values besides 1 yet");
    }

    OPENVINO_ASSERT(outputs.size() == 1 && references.size() == 1);
    OPENVINO_ASSERT(!inputDescriptors.empty(), "No input descriptors received");

    const ov::Tensor& output = outputs.begin()->second;
    const ov::Tensor& reference = references.begin()->second;
    const TensorDescriptor& inputDescriptor = inputDescriptors.begin()->second;

    const auto imgWidth = inputDescriptor.dataShape.at(ov::layout::width_idx(inputDescriptor.layout));
    const auto imgHeight = inputDescriptor.dataShape.at(ov::layout::height_idx(inputDescriptor.layout));

    auto confThresh = FLAGS_confidence_threshold;
    auto probTolerance = FLAGS_prob_tolerance;
    auto boxTolerance = FLAGS_box_tolerance;

    auto parsedOutput = utils::parseSSDOutput(output, imgWidth, imgHeight, static_cast<float>(confThresh));
    auto parsedReference = utils::parseSSDOutput(reference, imgWidth, imgHeight, static_cast<float>(confThresh));

    auto result = checkBBoxOutputs(parsedOutput,
                                   parsedReference,
                                   imgWidth,
                                   imgHeight,
                                   static_cast<float>(boxTolerance),
                                   static_cast<float>(probTolerance));

    return result;
}

//
// Yolo V2 mode
//
bool testYoloV2(const TensorMap& outputs,
                const TensorMap& references,
                const TensorDescriptorMap& inputDescriptors,
                size_t batch_size = 1) {
    if (batch_size != 1) {
        throw std::runtime_error(
            "The testcase 'yolo_v2' doesn't support any `override_model_batch_size` values besides 1 yet");
    }
    OPENVINO_ASSERT(inputDescriptors.size() == 1, "The YOLO v2 model accepts only a single input");
    OPENVINO_ASSERT(outputs.size() == 1, "The YOLO v2 model a single output");
    OPENVINO_ASSERT(outputs.size() == references.size(),
                    "Mismatch between the number of model outputs and the number of references");
    const ov::Tensor& output = outputs.begin()->second;
    const ov::Tensor& reference = references.begin()->second;

    const TensorDescriptor& inputDescriptor = inputDescriptors.begin()->second;

    const auto imgWidth = inputDescriptor.dataShape.at(ov::layout::width_idx(inputDescriptor.layout));
    const auto imgHeight = inputDescriptor.dataShape.at(ov::layout::height_idx(inputDescriptor.layout));
    double confThresh = FLAGS_confidence_threshold;
    double probTolerance = FLAGS_prob_tolerance;
    double boxTolerance = FLAGS_box_tolerance;
    bool isTiny = FLAGS_is_tiny_yolo;

    auto parsedOutput =
        utils::parseYoloOutput(npu::utils::toFP32(output), imgWidth, imgHeight, static_cast<float>(confThresh), isTiny);
    auto parsedReference = utils::parseYoloOutput(npu::utils::toFP32(reference),
                                                  imgWidth,
                                                  imgHeight,
                                                  static_cast<float>(confThresh),
                                                  isTiny);

    bool result = checkBBoxOutputs(parsedOutput,
                                   parsedReference,
                                   imgWidth,
                                   imgHeight,
                                   static_cast<float>(boxTolerance),
                                   static_cast<float>(probTolerance));
    return result;
}

//
// Yolo V3 mode
//
bool testYoloV3(const TensorMap& outputs,
                const TensorMap& references,
                const TensorDescriptorMap& inputDescriptors,
                const LayoutMap& outputLayouts,
                size_t batch_size = 1) {
    if (batch_size != 1) {
        throw std::runtime_error(
            "The testcase 'yolo_v3' doesn't support any `override_model_batch_size` values besides 1 yet");
    }
    OPENVINO_ASSERT(inputDescriptors.size() == 1, "The YOLO v3 model accepts only a single input");
    OPENVINO_ASSERT(outputs.size() == 3, "The YOLO v3 model has three outputs");
    OPENVINO_ASSERT(outputs.size() == references.size(),
                    "Mismatch between the number of model outputs and the number of references");

    const TensorDescriptor& inputDescriptor = inputDescriptors.begin()->second;
    const auto imgWidth = inputDescriptor.dataShape.at(ov::layout::width_idx(inputDescriptor.layout));
    const auto imgHeight = inputDescriptor.dataShape.at(ov::layout::height_idx(inputDescriptor.layout));

    double confThresh = FLAGS_confidence_threshold;
    double probTolerance = FLAGS_prob_tolerance;
    double boxTolerance = FLAGS_box_tolerance;
    int classes = FLAGS_classes;
    int coords = FLAGS_coords;
    int num = FLAGS_num;
    std::vector<float> anchors = {10.0,
                                  13.0,
                                  16.0,
                                  30.0,
                                  33.0,
                                  23.0,
                                  30.0,
                                  61.0,
                                  62.0,
                                  45.0,
                                  59.0,
                                  119.0,
                                  116.0,
                                  90.0,
                                  156.0,
                                  198.0,
                                  373.0,
                                  326.0};

    auto parsedOutput = utils::parseYoloV3Output(outputs,
                                                 imgWidth,
                                                 imgHeight,
                                                 classes,
                                                 coords,
                                                 num,
                                                 anchors,
                                                 static_cast<float>(confThresh),
                                                 outputLayouts);
    auto parsedReference = utils::parseYoloV3Output(references,
                                                    imgWidth,
                                                    imgHeight,
                                                    classes,
                                                    coords,
                                                    num,
                                                    anchors,
                                                    static_cast<float>(confThresh),
                                                    outputLayouts);

    bool result = checkBBoxOutputs(parsedOutput,
                                   parsedReference,
                                   imgWidth,
                                   imgHeight,
                                   static_cast<float>(boxTolerance),
                                   static_cast<float>(probTolerance));
    return result;
}

//
// Yolo V4 mode
// Ref link: https://docs.openvino.ai/latest/omz_models_model_yolo_v4_tiny_tf.html
//
bool testYoloV4(const TensorMap& outputs,
                const TensorMap& references,
                const TensorDescriptorMap& inputDescriptors,
                const LayoutMap& outputLayouts,
                size_t batch_size = 1) {
    if (batch_size != 1) {
        throw std::runtime_error(
            "The testcase 'yolo_v4' doesn't support any `override_model_batch_size` values besides 1 yet");
    }

    OPENVINO_ASSERT(inputDescriptors.size() == 1, "The YOLO v4 model accepts only a single input");
    OPENVINO_ASSERT(outputs.size() == 2, "The YOLO v4 model has two outputs");
    OPENVINO_ASSERT(outputs.size() == references.size(),
                    "Mismatch between the number of model outputs and the number of references");

    const TensorDescriptor& inputDescriptor = inputDescriptors.begin()->second;
    const auto imgWidth = inputDescriptor.dataShape.at(ov::layout::width_idx(inputDescriptor.layout));
    const auto imgHeight = inputDescriptor.dataShape.at(ov::layout::height_idx(inputDescriptor.layout));

    double confThresh = FLAGS_confidence_threshold;
    double probTolerance = FLAGS_prob_tolerance;
    double boxTolerance = FLAGS_box_tolerance;
    int classes = FLAGS_classes;
    int coords = FLAGS_coords;
    int num = FLAGS_num;
    std::vector<float> anchors = {10.0, 14.0, 23.0, 27.0, 37.0, 58.0, 81.0, 82.0, 135.0, 169.0, 344.0, 319.0};
    std::vector<std::vector<float>> anchor_mask{{3, 4, 5}, {1, 2, 3}};
    std::vector<float> masked_anchors{};
    for (auto& it : anchor_mask) {
        int index = 0;
        for (auto& anchorIndex : it) {
            if (index >= num)
                break;

            index++;
            masked_anchors.push_back(anchors[static_cast<size_t>(2 * anchorIndex)]);
            masked_anchors.push_back(anchors[static_cast<size_t>(2 * anchorIndex + 1)]);
        }
    }

    auto refOutput = utils::parseYoloV4Output(references,
                                              imgWidth,
                                              imgHeight,
                                              classes,
                                              coords,
                                              num,
                                              masked_anchors,
                                              static_cast<float>(confThresh),
                                              outputLayouts);
    auto actOutput = utils::parseYoloV4Output(outputs,
                                              imgWidth,
                                              imgHeight,
                                              classes,
                                              coords,
                                              num,
                                              masked_anchors,
                                              static_cast<float>(confThresh),
                                              outputLayouts);
    bool result = checkBBoxOutputs(actOutput,
                                   refOutput,
                                   imgWidth,
                                   imgHeight,
                                   static_cast<float>(boxTolerance),
                                   static_cast<float>(probTolerance));
    return result;
}

//
// MeanIoU mode
// Using sem_seg_classes, sem_seg_threshold flags and optionally sem_seg_ignore_label and dataset flags for validation
// e.g. '--mode mean_iou --sem_seg_classes 12 --sem_seg_threshold 0.98 --sem_seg_ignore_label 11 --dataset camVid12'
//
bool testMeanIoU(const TensorMap& outputs,
                 const TensorMap& references,
                 const LayoutMap& outputLayouts,
                 size_t batch_size = 1) {
    if (batch_size != 1) {
        throw std::runtime_error(
            "The testcase 'mean_iou' doesn't support any `override_model_batch_size` values besides 1 yet");
    }

    OPENVINO_ASSERT(outputs.size() == 1, "The metric accepts only a single output");
    OPENVINO_ASSERT(outputs.size() == references.size(),
                    "Mismatch between the number of model outputs and the number of references");
    OPENVINO_ASSERT(outputs.size() == outputLayouts.size(),
                    "Mismatch between the number of model outputs and their corresponding layout values");

    bool skipArgMax = FLAGS_skip_arg_max;
    unsigned int classes = FLAGS_sem_seg_classes;
    auto semSegThreshold = static_cast<float>(FLAGS_sem_seg_threshold);

    std::vector<uint8_t> parsedReferences;
    std::vector<uint8_t> parsedOutputs;
    std::vector<std::pair<bool, float>> iou(classes, {false, 0.0f});

    if (skipArgMax) {
        const ov::Tensor referenceU8 = npu::utils::toPrecision(references.begin()->second, ov::element::u8);
        const ov::Tensor outputU8 = npu::utils::toPrecision(outputs.begin()->second, ov::element::u8);

        const size_t C = referenceU8.get_shape()[ov::layout::channels_idx(outputLayouts.begin()->second)];
        const size_t H = referenceU8.get_shape()[ov::layout::height_idx(outputLayouts.begin()->second)];
        const size_t W = referenceU8.get_shape()[ov::layout::width_idx(outputLayouts.begin()->second)];

        std::copy_n(referenceU8.data<uint8_t>(), C * H * W, std::back_insert_iterator(parsedReferences));
        std::copy_n(outputU8.data<uint8_t>(), C * H * W, std::back_insert_iterator(parsedOutputs));
    } else {
        utils::argMax_channels(references.begin()->second, parsedReferences, outputLayouts.begin()->second);
        utils::argMax_channels(outputs.begin()->second, parsedOutputs, outputLayouts.begin()->second);
    }

    if (parsedReferences.size() != parsedOutputs.size()) {
        std::cout << "Reference size and output size are different" << std::endl;
        return false;
    }
    iou = utils::mean_IoU(parsedOutputs, parsedReferences, classes, FLAGS_sem_seg_ignore_label);

    return compare_mean_IoU(iou, semSegThreshold, classes);
}

static ov::Shape parseDataShape(const std::string& dataShapeStr) {
    std::vector<uint64_t> dataShape;
    std::stringstream ss(dataShapeStr);

    char ch;  // To discard non-numeric characters
    int64_t dim;
    while (ss >> ch) {
        if (std::isdigit(ch)) {
            ss.putback(ch);
            ss >> dim;
            dataShape.push_back(dim);
        }
    }
    return ov::Shape(dataShape);
}

std::string getRefBlobFilePath(const std::string& netFileName,
                               const std::vector<std::string>& refFiles,
                               size_t numberOfTestCase,
                               size_t outputInd) {
    std::string blobFileFullPath;
    if (!refFiles.empty() && !FLAGS_ref_dir.empty()) {
        // Case 1: Reference files & directory are provided (relative path)
        std::filesystem::path refDirPath(FLAGS_ref_dir);
        std::filesystem::path refFilePath(refFiles[outputInd]);
        blobFileFullPath = (refDirPath / refFilePath).string();
    } else if (!refFiles.empty()) {
        // Case 2: Reference files provided only (absolute path)
        blobFileFullPath = refFiles[outputInd];
    } else {
        // Case 3: Reference directory provided only
        std::ostringstream ostr;
        ostr << netFileName << "_ref_out_" << outputInd << "_case_" << numberOfTestCase << ".blob";
        const auto blobFileName = ostr.str();

        std::filesystem::path fullPath = FLAGS_ref_dir;
        fullPath /= blobFileName;
        blobFileFullPath = fullPath.string();
    }

    return blobFileFullPath;
}

static int runSingleImageTest() {
    std::cout << "Run single image test" << std::endl;
    try {
        const std::unordered_set<std::string> allowedPrecision = {"U8", "I32", "I64", "FP16", "FP32"};
        if (!FLAGS_ip.empty()) {
            // input precision is U8, I32, I64, FP16 or FP32 only
            std::transform(FLAGS_ip.begin(), FLAGS_ip.end(), FLAGS_ip.begin(), ::toupper);
            if (allowedPrecision.count(FLAGS_ip) == 0)
                throw std::logic_error("Parameter -ip " + FLAGS_ip + " is not supported");
        }
        if (!FLAGS_op.empty()) {
            // output precision is U8, I32, I64, FP16 or FP32 only
            std::transform(FLAGS_op.begin(), FLAGS_op.end(), FLAGS_op.begin(), ::toupper);
            if (allowedPrecision.count(FLAGS_op) == 0)
                throw std::logic_error("Parameter -op " + FLAGS_op + " is not supported");
        }

        std::map<RegexPtr, ov::Layout> inUserLayouts = parseLayoutRegex(FLAGS_il);
        std::map<RegexPtr, ov::Layout> outUserLayouts = parseLayoutRegex(FLAGS_ol);
        std::map<RegexPtr, ov::Layout> inModelLayouts = parseLayoutRegex(FLAGS_iml);
        std::map<RegexPtr, ov::Layout> outModelLayouts = parseLayoutRegex(FLAGS_oml);

        std::vector<std::string> inputFilesPerCase;
        using FilesPerInput = std::vector<std::string>;
        using FilesForModelInputs = std::vector<FilesPerInput>;
        std::vector<FilesForModelInputs> inputFilesForOneInfer;

        inputFilesPerCase = splitStringList(FLAGS_input, ';');
        for (const auto& images : inputFilesPerCase) {
            std::vector<std::string> filesPerModel = splitStringList(images, ',');
            FilesForModelInputs entireModelFiles;
            entireModelFiles.reserve(filesPerModel.size());
            for (auto&& filesPerInput : filesPerModel) {
                // from now on each input of a model support multiple image files as content of a batched input
                entireModelFiles.push_back(splitStringList(filesPerInput, '|'));
            }
            inputFilesForOneInfer.push_back(std::move(entireModelFiles));
        }

        std::vector<std::string> refFilesPerCase;
        using RefFilesPerInput = std::vector<std::string>;
        using RefFilesForModelOutputs = std::vector<RefFilesPerInput>;
        RefFilesForModelOutputs refFilesForOneInfer;

        if (!FLAGS_ref_results.empty()) {
            refFilesPerCase = splitStringList(FLAGS_ref_results, ';');
            // Make sure that the number of test cases (separated by ;) is the same as number of test cases given in
            // input files
            if (refFilesPerCase.size() != inputFilesPerCase.size()) {
                std::cout << "The number of test cases in reference files is not equal to the number of test cases"
                          << " given in input files. "
                          << "  Number of test cases in reference files: " << refFilesPerCase.size()
                          << "  Number of test cases in input files: " << inputFilesPerCase.size() << std::endl;
                return EXIT_FAILURE;
            }

            for (const auto& refResult : refFilesPerCase) {
                std::vector<std::string> refFilesPerModel = splitStringList(refResult, ',');
                refFilesForOneInfer.push_back(std::move(refFilesPerModel));
            }
        }

        std::vector<std::string> inputBinPrecisionStrPerCase;
        std::vector<std::vector<ov::element::Type>> inputBinPrecisionForOneInfer(inputFilesForOneInfer.size());
        if (FLAGS_img_as_bin) {
            for (std::size_t i = 0; i < inputFilesForOneInfer.size(); ++i) {
                inputBinPrecisionForOneInfer[i] =
                    std::vector<ov::element::Type>(inputFilesForOneInfer[i].size(), ov::element::dynamic);
            }
            inputBinPrecisionStrPerCase = splitStringList(FLAGS_img_bin_precision, ';');
            std::size_t inferIdx = 0;
            for (const auto& precisions : inputBinPrecisionStrPerCase) {
                std::vector<std::string> inputBinPrecisionsStrThisInfer = splitStringList(precisions, ',');
                std::size_t precisionIdx = 0;
                for (const auto& precision : inputBinPrecisionsStrThisInfer) {
                    if (strEq(precision, "FP32")) {
                        inputBinPrecisionForOneInfer[inferIdx][precisionIdx] = ov::element::f32;
                    } else if (strEq(precision, "FP16")) {
                        inputBinPrecisionForOneInfer[inferIdx][precisionIdx] = ov::element::f16;
                    } else if (strEq(precision, "BF16")) {
                        inputBinPrecisionForOneInfer[inferIdx][precisionIdx] = ov::element::bf16;
                    } else if (strEq(precision, "I32")) {
                        inputBinPrecisionForOneInfer[inferIdx][precisionIdx] = ov::element::i32;
                    } else if (strEq(precision, "I64")) {
                        inputBinPrecisionForOneInfer[inferIdx][precisionIdx] = ov::element::i64;
                    } else if (strEq(precision, "U8")) {
                        inputBinPrecisionForOneInfer[inferIdx][precisionIdx] = ov::element::u8;
                    } else {
                        std::cout << "WARNING: Unhandled precision '" << precision
                                  << "'! Only FP32, FP16, I32, I64 and U8 can be currently converted to the network's"
                                  << "input tensor precision.";
                    }
                    ++precisionIdx;
                }
                ++inferIdx;
            }
        }

        if (FLAGS_network.empty()) {
            std::cout << "Not enough parameters. Check help." << std::endl;
            return EXIT_FAILURE;
        }

        ov::Core core;
        setupOVCore(core);

        ov::CompiledModel compiledModel;
        if (hasLoadableExt(FLAGS_network)) {
            std::cout << "Load network " << FLAGS_network << std::endl;

            auto model = core.read_model(FLAGS_network);
            nameIOTensors(model);

            auto inputsInfo = std::const_pointer_cast<ov::Model>(model)->inputs();
            InputsInfo infoMap;

            std::cout << "Performing reshape" << std::endl;
            reshape(std::move(inputsInfo), infoMap, model, FLAGS_shape, FLAGS_override_model_batch_size, FLAGS_device);

            ov::preprocess::PrePostProcessor ppp(model);

            // Input precision
            const auto inputInfo = model->inputs();
            if (!FLAGS_ip.empty()) {
                ov::element::Type prc_in = ov::element::u8;
                if (FLAGS_ip == "FP16")
                    prc_in = ov::element::f16;
                else if (FLAGS_ip == "BF16")
                    prc_in = ov::element::bf16;
                else if (FLAGS_ip == "FP32")
                    prc_in = ov::element::f32;
                else if (FLAGS_ip == "I32")
                    prc_in = ov::element::i32;
                else if (FLAGS_ip == "I64")
                    prc_in = ov::element::i64;
                else
                    prc_in = ov::element::u8;

                for (size_t i = 0; i < inputInfo.size(); ++i) {
                    ppp.input(i).tensor().set_element_type(prc_in);
                }
            }

            // Input layout
            for (size_t i = 0; i < inputInfo.size(); ++i) {
                if (std::optional<ov::Layout> inUserLayout =
                        getRegexSubstitutionIfExist(inputInfo[i].get_any_name(), inUserLayouts);
                    inUserLayout.has_value()) {
                    ov::Layout inLayerModelLayout;
                    if (std::optional<ov::Layout> inModelLayout =
                            getRegexSubstitutionIfExist(inputInfo[i].get_any_name(), inModelLayouts);
                        inModelLayout.has_value()) {
                        inLayerModelLayout = inModelLayout.value();
                    } else {
                        const auto shape = inputInfo[i].get_partial_shape();
                        inLayerModelLayout = getLayoutByRank(shape.size());
                        std::cout << "WARNING: Configuring preprocessing. Since --iml option isn't set, input model "
                                     "layout for layer \""
                                  << inputInfo[i].get_any_name() << "\" is infered from shape: " << shape.to_string()
                                  << " rank (" << shape.size() << ") as " << inLayerModelLayout.to_string()
                                  << std::endl;
                    }
                    std::cout << "Set layouts for the input: \"" << inputInfo[i].get_any_name() << "\", model "
                              << inLayerModelLayout.to_string() << ", user " << inUserLayout.value().to_string()
                              << std::endl;
                    ppp.input(i).model().set_layout(inLayerModelLayout);
                    ppp.input(i).tensor().set_layout(inUserLayout.value());
                }
            }

            // Input mean and scale if exist
            if (!FLAGS_mean_values.empty() || !FLAGS_scale_values.empty()) {
                auto means = parseMeanOrScale(FLAGS_mean_values, inputInfo);
                auto scales = parseMeanOrScale(FLAGS_scale_values, inputInfo);
                for (size_t i = 0; i < inputInfo.size(); ++i) {
                    if (!means[i].empty()) {
                        ppp.input(i).preprocess().convert_element_type(ov::element::f32).mean(means[i]);
                    }
                    if (!scales[i].empty()) {
                        ppp.input(i).preprocess().convert_element_type(ov::element::f32).scale(scales[i]);
                    }
                }
            }

            // Output precision
            const auto outputInfo = model->outputs();
            if (!FLAGS_op.empty()) {
                ov::element::Type prc_out = ov::element::u8;
                if (FLAGS_op == "FP16")
                    prc_out = ov::element::f16;
                else if (FLAGS_op == "FP32")
                    prc_out = ov::element::f32;
                else if (FLAGS_op == "I32")
                    prc_out = ov::element::i32;
                else if (FLAGS_op == "I64")
                    prc_out = ov::element::i64;
                else
                    prc_out = ov::element::u8;

                for (size_t i = 0; i < outputInfo.size(); ++i) {
                    ppp.output(i).tensor().set_element_type(prc_out);
                    if (prc_out == ov::element::u8 && FLAGS_clamp_u8_outputs) {
                        ppp.output(i).postprocess().clamp(0.0, 255.0);
                    }
                }
            }

            // Output layout
            for (size_t i = 0; i < outputInfo.size(); ++i) {
                if (std::optional<ov::Layout> outUserLayout =
                        getRegexSubstitutionIfExist(outputInfo[i].get_any_name(), outUserLayouts);
                    outUserLayout.has_value()) {
                    ov::Layout outLayerModelLayout;
                    if (std::optional<ov::Layout> outModelLayout =
                            getRegexSubstitutionIfExist(outputInfo[i].get_any_name(), outModelLayouts);
                        outModelLayout.has_value()) {
                        outLayerModelLayout = outModelLayout.value();
                    } else {
                        const auto shape = outputInfo[i].get_partial_shape();
                        outLayerModelLayout = getLayoutByRank(shape.size());
                        std::cout << "WARNING: Configuring preprocessing. Since --oml option isn't set, output model "
                                     "layout for layer \""
                                  << outputInfo[i].get_any_name() << "\" is infered from shape: " << shape.to_shape()
                                  << " rank (" << shape.size() << ") as " << outLayerModelLayout.to_string()
                                  << std::endl;
                    }
                    std::cout << "Set layouts for the output: \"" << outputInfo[i].get_any_name() << "\", model "
                              << outLayerModelLayout.to_string() << ", user " << outUserLayout.value().to_string()
                              << std::endl;
                    ppp.output(i).model().set_layout(outLayerModelLayout);
                    ppp.output(i).tensor().set_layout(outUserLayout.value());
                }
            }

            if (FLAGS_shape.empty()) {
                setModelBatch(model, FLAGS_override_model_batch_size);
            }
            std::cout << "Compile model" << std::endl;
            model = ppp.build();
            printInputAndOutputsInfoShort(*model);
            compiledModel = core.compile_model(model, FLAGS_device);
        } else {
            std::cout << "Import network " << FLAGS_network << std::endl;

            if (!FLAGS_mean_values.empty() || !FLAGS_scale_values.empty()) {
                throw std::runtime_error("--mean_values and --scale_values aren't supported for "
                                         "compiled model.\n The values can be set via "
                                         "model_optimizer while generating xml\n");
            }

            std::ifstream file(FLAGS_network, std::ios_base::in | std::ios_base::binary);
            OPENVINO_ASSERT(file.is_open(), "Can't open file ", FLAGS_network, " for read");

            // Temporary solution: build the path to the weights by leveragin the one towards the binary object
            ov::AnyMap device_config;
            std::string weightsPath = FLAGS_network;
            weightsPath.replace(weightsPath.size() - BLOB_EXTENSION.length(),
                                BLOB_EXTENSION.length(),
                                WEIGHTS_EXTENSION);
            device_config.insert(ov::weights_path(weightsPath));

            compiledModel = core.import_model(file, FLAGS_device, device_config);
        }

        // store compiled model, if required
        if (!FLAGS_compiled_blob.empty()) {
            std::ofstream outputFile{FLAGS_compiled_blob, std::ios::out | std::ios::binary};
            if (!outputFile.is_open()) {
                std::cerr << "Output file \"" << FLAGS_compiled_blob << "\" can't be opened for writing" << std::endl;
                return EXIT_FAILURE;
            } else {
                compiledModel.export_model(outputFile);
            }
        }

        auto inferRequest = compiledModel.create_infer_request();

        std::string netFileName;
        {
            auto startPos = FLAGS_network.rfind('/');
            if (startPos == std::string::npos) {
                startPos = FLAGS_network.rfind('\\');
                if (startPos == std::string::npos) {
                    startPos = 0;
                }
            }

            auto endPos = FLAGS_network.rfind('.');
            if (endPos == std::string::npos) {
                endPos = FLAGS_network.size();
            }

            OPENVINO_ASSERT(endPos > startPos);
            netFileName = cleanName(FLAGS_network.substr(startPos, endPos - startPos));
        }

        for (size_t numberOfTestCase = 0; numberOfTestCase < inputFilesPerCase.size(); ++numberOfTestCase) {
            const auto inputsInfo = compiledModel.inputs();
            const auto outputsInfo = compiledModel.outputs();
            const FilesForModelInputs& inputFiles = inputFilesForOneInfer[numberOfTestCase];
            OPENVINO_ASSERT(inputFiles.size() == inputsInfo.size(),
                            "Number of input files ",
                            inputFiles.size(),
                            " doesn't match network configuration ",
                            inputsInfo.size());
            const RefFilesPerInput& refFiles =
                refFilesForOneInfer.empty() ? RefFilesPerInput{} : refFilesForOneInfer[numberOfTestCase];
            if (!FLAGS_ref_results.empty()) {
                OPENVINO_ASSERT(refFiles.size() == outputsInfo.size(),
                                "Number of reference files ",
                                refFiles.size(),
                                " doesn't match number of network output (s): ",
                                outputsInfo.size());
            }

            TensorMap inTensors;
            size_t inputInd = 0;
            std::vector<std::string> dumpedInputsPaths;
            TensorDescriptorMap inputDescriptors;  // Several metrics require the input metadata

            // Load the input data
            for (const auto& inputInfo : inputsInfo) {
                const auto& shape = inputInfo.get_partial_shape();
                const auto dataShape = shape.is_static() ? shape.get_shape() : parseDataShape(FLAGS_data_shape);
                const ov::element::Type& precision = inputInfo.get_element_type();

                // Determine the input layout
                ov::Layout inputLayout;

                if (std::optional<ov::Layout> inUserLayout =
                        getRegexSubstitutionIfExist(inputInfo.get_any_name(), inUserLayouts);
                    inUserLayout.has_value()) {
                    inputLayout = inUserLayout.value();
                } else if (std::optional<ov::Layout> inModelLayout =
                               getRegexSubstitutionIfExist(inputInfo.get_any_name(), inModelLayouts);
                           inModelLayout.has_value()) {
                    inputLayout = inModelLayout.value();
                } else {
                    inputLayout = getLayoutByRank(shape.size());
                    std::cout << "WARNING: Loading input data. Since --iml option isn't set, input model layout for "
                                 "layer \""
                              << inputInfo.get_any_name() << "\" is infered from shape: " << shape.to_shape()
                              << " rank (" << shape.size() << ") as " << inputLayout.to_string() << std::endl;
                }

                inputDescriptors.emplace(inputInfo.get_any_name(),
                                         TensorDescriptor{precision, shape, dataShape, inputLayout});

                std::cout << "Load input #" << inputInd << " from " << to_string(inputFiles[inputInd]) << " as "
                          << precision << " " << inputLayout.to_string() << " " << shape << std::endl;

                const ov::Tensor tensor =
                    !FLAGS_img_as_bin
                        ? loadInput(precision, dataShape, inputLayout, inputFiles[inputInd], FLAGS_color_format)
                        : loadInput(precision,
                                    dataShape,
                                    inputLayout,
                                    inputFiles[inputInd],
                                    FLAGS_color_format,
                                    inputBinPrecisionForOneInfer[numberOfTestCase][inputInd]);
                std::ostringstream ostr;
                ostr << netFileName << "_input_" << inputInd << "_case_" << numberOfTestCase << ".blob";
                const auto blobFileName = ostr.str();

                std::cout << "Dump input #" << inputInd << "_case_" << numberOfTestCase << " to " << blobFileName
                          << std::endl;
                dumpTensor(tensor, blobFileName);

                ++inputInd;

                dumpedInputsPaths.push_back(blobFileName);

                inTensors.emplace(inputInfo.get_any_name(), std::move(tensor));
            }

            std::cout << "Run inference on " << FLAGS_device << std::endl;

            const auto startTime = Time::now();
            const auto outInference = runInfer(inferRequest, compiledModel, inTensors, dumpedInputsPaths);
            const auto endTime = Time::now();

            const TensorMap& outputTensors = outInference.first;

            printPerformanceCountsAndLatency(numberOfTestCase, outInference.second, endTime - startTime);

            if (FLAGS_run_test) {
                TensorMap referenceTensors;
                size_t outputInd = 0;
                LayoutMap outputLayouts;  // Several metrics may require this

                // Load the reference data
                for (const auto& out : compiledModel.outputs()) {
                    const auto& tensorName = out.get_any_name();
                    const auto& tensor = outputTensors.at(tensorName);
                    const ov::element::Type& precision = tensor.get_element_type();
                    const ov::Shape& shape = tensor.get_shape();

                    std::string blobFileFullPath =
                        getRefBlobFilePath(netFileName, refFiles, numberOfTestCase, outputInd);

                    std::cout << "Load reference output #" << outputInd << " from " << blobFileFullPath << " as "
                              << precision << std::endl;

                    const ov::Tensor referenceTensor = loadTensor(precision, shape, blobFileFullPath);
                    referenceTensors.emplace(tensorName, referenceTensor);

                    // Determine the output layout
                    ov::Layout outputLayout;

                    if (std::optional<ov::Layout> outUserLayout =
                            getRegexSubstitutionIfExist(tensorName, outUserLayouts);
                        outUserLayout.has_value()) {
                        outputLayout = outUserLayout.value();
                    } else if (std::optional<ov::Layout> outModelLayout =
                                   getRegexSubstitutionIfExist(tensorName, outModelLayouts);
                               outModelLayout.has_value()) {
                        outputLayout = outModelLayout.value();
                    } else {
                        outputLayout = getLayoutByRank(shape.size());
                        std::cout << "WARNING: Since --oml option isn't set, output model layout for layer \""
                                  << tensorName << "\" is infered from shape: " << toString(shape) << " rank ("
                                  << shape.size() << ") as " << outputLayout.to_string() << std::endl;
                    }

                    outputLayouts.emplace(tensorName, outputLayout);

                    ++outputInd;
                }

                outputInd = 0;

                // Dump the outputs obtained upon prediction
                for (const auto& out : compiledModel.outputs()) {
                    const auto& tensor = outputTensors.at(out.get_any_name());
                    std::ostringstream ostr;
                    ostr << netFileName << "_kmb_out_" << outputInd << "_case_" << numberOfTestCase << ".blob";
                    const auto blobFileName = ostr.str();

                    std::cout << "Dump device output #" << outputInd << "_case_" << numberOfTestCase << " to "
                              << blobFileName << std::endl;

                    dumpTensor(tensor, blobFileName);
                    ++outputInd;
                }

                // Compare the outputs with their references using the chosen metric
                if (strEq(FLAGS_mode, "classification")) {
                    if (testClassification(outputTensors, referenceTensors, FLAGS_override_model_batch_size)) {
                        std::cout << "PASSED" << std::endl;
                    } else {
                        std::cout << "FAILED" << std::endl;
                        return EXIT_FAILURE;
                    }
                } else if (strEq(FLAGS_mode, "raw")) {
                    if (testRAW(outputTensors, referenceTensors, FLAGS_override_model_batch_size)) {
                        std::cout << "PASSED" << std::endl;
                    } else {
                        std::cout << "FAILED" << std::endl;
                        return EXIT_FAILURE;
                    }
                } else if (strEq(FLAGS_mode, "cosim")) {
                    if (testCoSim(outputTensors, referenceTensors, FLAGS_override_model_batch_size)) {
                        std::cout << "PASSED" << std::endl;
                    } else {
                        std::cout << "FAILED" << std::endl;
                        return EXIT_FAILURE;
                    }
                } else if (strEq(FLAGS_mode, "rrmse")) {
                    if (testRRMSE(outputTensors, referenceTensors, FLAGS_override_model_batch_size)) {
                        std::cout << "PASSED" << std::endl;
                    } else {
                        std::cout << "FAILED" << std::endl;
                        return EXIT_FAILURE;
                    }
                } else if (strEq(FLAGS_mode, "nrmse")) {
                    if (testNRMSE(outputTensors, referenceTensors, FLAGS_override_model_batch_size)) {
                        std::cout << "PASSED" << std::endl;
                    } else {
                        std::cout << "FAILED" << std::endl;
                        return EXIT_FAILURE;
                    }
                } else if (strEq(FLAGS_mode, "ssd")) {
                    if (testSSDDetection(outputTensors,
                                         referenceTensors,
                                         inputDescriptors,
                                         FLAGS_override_model_batch_size)) {
                        std::cout << "PASSED" << std::endl;
                    } else {
                        std::cout << "FAILED" << std::endl;
                        return EXIT_FAILURE;
                    }
                } else if (strEq(FLAGS_mode, "yolo_v2")) {
                    if (testYoloV2(outputTensors,
                                   referenceTensors,
                                   inputDescriptors,
                                   FLAGS_override_model_batch_size)) {
                        std::cout << "PASSED" << std::endl;
                    } else {
                        std::cout << "FAILED" << std::endl;
                        return EXIT_FAILURE;
                    }
                } else if (strEq(FLAGS_mode, "yolo_v3")) {
                    if (testYoloV3(outputTensors,
                                   referenceTensors,
                                   inputDescriptors,
                                   outputLayouts,
                                   FLAGS_override_model_batch_size)) {
                        std::cout << "PASSED" << std::endl;
                    } else {
                        std::cout << "FAILED" << std::endl;
                        return EXIT_FAILURE;
                    }
                } else if (strEq(FLAGS_mode, "yolo_v4")) {
                    if (testYoloV4(outputTensors,
                                   referenceTensors,
                                   inputDescriptors,
                                   outputLayouts,
                                   FLAGS_override_model_batch_size)) {
                        std::cout << "PASSED" << std::endl;
                    } else {
                        std::cout << "FAILED" << std::endl;
                        return EXIT_FAILURE;
                    }
                } else if (strEq(FLAGS_mode, "psnr")) {
                    const auto& [firstOutputName, firstOutput] = *outputTensors.begin();
                    const ov::Shape& shape = firstOutput.get_shape();
                    const ov::Layout& outputLayout = outputLayouts.at(firstOutputName);
                    const size_t dstHeight = shape[ov::layout::height_idx(outputLayout)];
                    const size_t dstWidth = shape[ov::layout::width_idx(outputLayout)];

                    if (testPSNR(outputTensors,
                                 referenceTensors,
                                 static_cast<int>(dstHeight),
                                 static_cast<int>(dstWidth),
                                 FLAGS_override_model_batch_size)) {
                        std::cout << "PASSED" << std::endl;
                    } else {
                        std::cout << "FAILED" << std::endl;
                        return EXIT_FAILURE;
                    }
                } else if (strEq(FLAGS_mode, "mean_iou")) {
                    if (testMeanIoU(outputTensors, referenceTensors, outputLayouts, FLAGS_override_model_batch_size)) {
                        std::cout << "PASSED" << std::endl;
                    } else {
                        std::cout << "FAILED" << std::endl;
                        return EXIT_FAILURE;
                    }
                } else {
                    std::cout << "Unknown mode " << FLAGS_mode << std::endl;
                    return EXIT_FAILURE;
                }
            } else {
                size_t outputInd = 0;
                for (const auto& out : compiledModel.outputs()) {
                    const auto& tensor = outputTensors.at(out.get_any_name());
                    std::ostringstream ostr;
                    ostr << netFileName << "_ref_out_" << outputInd << "_case_" << numberOfTestCase << ".blob";
                    const auto blobFileName = ostr.str();

                    std::cout << "Dump reference output #" << outputInd << " to " << blobFileName << std::endl;
                    dumpTensor(tensor, blobFileName);

                    ++outputInd;
                }
            }
        }
    }  // try
    catch (const std::exception& ex) {
        std::cerr << "exception: " << ex.what() << std::endl;
        return EXIT_FAILURE;
    }

    return EXIT_SUCCESS;
}

//
// main
//

int main(int argc, char* argv[]) {
    parseCommandLine(argc, argv);

    return runSingleImageTest();
}<|MERGE_RESOLUTION|>--- conflicted
+++ resolved
@@ -92,7 +92,6 @@
 DEFINE_bool(img_as_bin, false, "Force binary input even if network expects an image");
 DEFINE_bool(pc, false, "Report performance counters");
 DEFINE_string(
-<<<<<<< HEAD
     shape,
     "",
     "Optional. Set shape for model input. For example, \"input1[1,3,224,224],input2[1,4]\" or \"[1,3,224,224]\""
@@ -107,19 +106,7 @@
               "",
               "Skip output layers from the network. Currently only applicable for"
               "RRMSE and NRMSE mode. Accept ';' separated list of output layers");
-=======
-        shape, "",
-        "Optional. Set shape for model input. For example, \"input1[1,3,224,224],input2[1,4]\" or \"[1,3,224,224]\""
-        " in case of one input size. This parameter affects model input shape and can be dynamic."
-        " For dynamic dimensions use symbol `?` or '-1'. Ex. [?,3,?,?]."
-        " For bounded dimensions specify range 'min..max'. Ex. [1..10,3,?,?].");
-DEFINE_string(data_shape, "",
-    "Required for models with dynamic shapes. Set shape for input blobs. Only one shape can be set."
-    "In case of one input size: \"[1,3,224,224]\"");
-DEFINE_string(skip_output_layers, "" , "Skip output layers from the network. Currently only applicable for"
-        "RRMSE and NRMSE mode. Accept ';' separated list of output layers");
 DEFINE_bool(clamp_u8_outputs, false, "Apply clamping when converting FP to U8");
->>>>>>> cdb0a752
 
 // for using input image mean and scale
 static constexpr char mean_values_message[] =
@@ -1541,8 +1528,9 @@
         probabilities[i] /= sum_exp;
     }
 
-    std::transform(probabilities.begin(), probabilities.end(), results.begin(),
-                   [](double value) { return static_cast<float>(value); });
+    std::transform(probabilities.begin(), probabilities.end(), results.begin(), [](double value) {
+        return static_cast<float>(value);
+    });
 
     return results;
 }
@@ -1575,15 +1563,20 @@
             std::vector<float> actOutput;
             std::vector<float> refOutput;
 
-            std::copy_n((npu::utils::toFP32(output)).data<const float>(), output.get_size(), std::back_insert_iterator(actOutput));
-            std::copy_n((npu::utils::toFP32(referencesIterator->second)).data<const float>(), referencesIterator->second.get_size(),
-                std::back_insert_iterator(refOutput));
+            std::copy_n((npu::utils::toFP32(output)).data<const float>(),
+                        output.get_size(),
+                        std::back_insert_iterator(actOutput));
+            std::copy_n((npu::utils::toFP32(referencesIterator->second)).data<const float>(),
+                        referencesIterator->second.get_size(),
+                        std::back_insert_iterator(refOutput));
 
             auto actSoftMax = softmax(actOutput);
             auto refSoftMax = softmax(refOutput);
 
             std::copy_n(actSoftMax.begin(), output.get_size(), output.data<float>());
-            std::copy_n(refSoftMax.begin(), referencesIterator->second.get_size(), referencesIterator->second.data<float>());
+            std::copy_n(refSoftMax.begin(),
+                        referencesIterator->second.get_size(),
+                        referencesIterator->second.data<float>());
         }
 
         std::cout << "Compare " << tensorName << " with reference" << std::endl;
