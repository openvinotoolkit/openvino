// Copyright (C) 2018-2024 Intel Corporation
// SPDX-License-Identifier: Apache-2.0
//

#include "sync_infer_request.hpp"

#include "intel_npu/al/prefix.hpp"
#include "openvino/op/util/op_types.hpp"
#include "openvino/runtime/make_tensor.hpp"
#include "openvino/runtime/plugin_itt.hpp"
#include "openvino/util/common_util.hpp"
#include "transformations/utils/utils.hpp"

namespace {

constexpr size_t BATCH_AXIS = 0;

}

namespace intel_npu {

SyncInferRequest::SyncInferRequest(const std::shared_ptr<const ICompiledModel>& compiledModel)
    : _compiledModel(compiledModel),
      _metadata(compiledModel->get_network_metadata()) {
    OPENVINO_ASSERT(_compiledModel);

    if (get_outputs().empty()) {
        OPENVINO_THROW("Inference request creation: no output found for network " + _metadata.name);
    }

    // Create map of empty tensors and cache ports from the compiled model
    // See the ov::ISyncInferRequest constructor
    auto portType = SyncInferRequest::FoundPort::Type::INPUT;
    for (const auto& ports : {get_inputs(), get_outputs()}) {
        for (size_t i = 0; i < ports.size(); i++) {
            const auto& port = ports[i];
            size_t portHash = ov::util::hash_combine(std::vector<size_t>{std::hash<const ov::Node*>()(port.get_node()),
                                                                         std::hash<size_t>()(port.get_index())});
            _cachedPorts[portHash] = {i, portType};
        }
        portType = SyncInferRequest::FoundPort::Type::OUTPUT;
    }
}

SyncInferRequest::FoundPort SyncInferRequest::find_port(const ov::Output<const ov::Node>& port) const {
    // check if the tensor names of target port is a subset of source port's tensor names
    auto check_tensor_names = [](const std::unordered_set<std::string>& source,
                                 const std::unordered_set<std::string>& target) {
        for (auto const& name : target) {
            if (source.find(name) == source.end())
                return false;
        }
        return true;
    };

    // This function is hotspot, need optimization.
    auto check_nodes = [](const ov::Node* node1, const ov::Node* node2) {
        return node1 == node2 ||
               (node1->outputs().size() == node2->outputs().size() &&
                node1->inputs().size() == node2->inputs().size() && node1->get_type_info() == node2->get_type_info() &&
                node1->get_friendly_name() == node2->get_friendly_name());
    };
    // Find port without caching work slow because we need each time iterate over all ports and compare different
    // strings So use WA with caching in order to make 2+ calls for the same ports faster.
    // Calculate hash for the port
    size_t port_hash = ov::util::hash_combine(
        std::vector<size_t>{std::hash<const ov::Node*>()(port.get_node()), std::hash<size_t>()(port.get_index())});
    {
        std::lock_guard<std::mutex> lock(_cacheMutex);
        if (_cachedPorts.find(port_hash) != _cachedPorts.end()) {
            // Cached port for the hash was found
            return _cachedPorts[port_hash];
        }
    }
    SyncInferRequest::FoundPort::Type type = SyncInferRequest::FoundPort::Type::INPUT;
    for (const auto& ports : {get_inputs(), get_outputs()}) {
        for (size_t i = 0; i < ports.size(); i++) {
            if (ports[i].get_index() == port.get_index() && check_nodes(ports[i].get_node(), port.get_node()) &&
                check_tensor_names(ports[i].get_names(), port.get_names())) {
                std::lock_guard<std::mutex> lock(_cacheMutex);
                _cachedPorts[port_hash] = {i, type};
                return _cachedPorts[port_hash];
            }
        }
        type = SyncInferRequest::FoundPort::Type::OUTPUT;
    }
    return {0, SyncInferRequest::FoundPort::Type::NOT_FOUND};
}

const std::vector<ov::Output<const ov::Node>>& SyncInferRequest::get_inputs() const {
    return _compiledModel->inputs();
}

const std::vector<ov::Output<const ov::Node>>& SyncInferRequest::get_outputs() const {
    return _compiledModel->outputs();
}

const std::shared_ptr<const ov::ICompiledModel>& SyncInferRequest::get_compiled_model() const {
    return _compiledModel;
}

void SyncInferRequest::initialize_states() {
    for (const ov::SoPtr<ov::IVariableState>& variableState : _variableStates) {
        variableState->reset();
    }
}

std::vector<ov::SoPtr<ov::IVariableState>> SyncInferRequest::query_state() const {
    return _variableStates;
}

ov::SoPtr<ov::ITensor> SyncInferRequest::get_tensor(const ov::Output<const ov::Node>& port) const {
    auto foundPort = find_port(port);
    OPENVINO_ASSERT(foundPort.found(), "Cannot find tensor for port ", port);

    if (foundPort.is_input()) {
        return _userInputTensors.at(foundPort.idx);
    }
    return _userOutputTensors.at(foundPort.idx);
}

void SyncInferRequest::set_tensor(const ov::Output<const ov::Node>& port, const ov::SoPtr<ov::ITensor>& tensor) {
    OV_ITT_SCOPED_TASK(ov::itt::domains::Plugin, "set_tensor");

    auto foundPort = find_port(port);
    OPENVINO_ASSERT(foundPort.found(), "Cannot find tensor for port ", port);
    try {
        check_tensor(port, tensor);
    } catch (const ov::Exception& ex) {
        OPENVINO_THROW("Failed to set tensor. ", ex.what());
    }

    if (foundPort.is_input()) {
        _userInputTensors.at(foundPort.idx) = tensor._ptr;
    } else {
        _userOutputTensors.at(foundPort.idx) = tensor._ptr;
    }
}

std::vector<ov::SoPtr<ov::ITensor>> SyncInferRequest::get_tensors(const ov::Output<const ov::Node>& /*port*/) const {
    OV_ITT_SCOPED_TASK(ov::itt::domains::Plugin, "get_tensors");

    // Using batches of tensors is currently not supported by the NPU plugin. In this scenario, the OpenVINO API demands
    // returning an empty vector.
    return {};
}

void SyncInferRequest::set_tensors(const ov::Output<const ov::Node>& port,
                                   const std::vector<ov::SoPtr<ov::ITensor>>& tensors) {
    OV_ITT_SCOPED_TASK(ov::itt::domains::Plugin, "set_tensors");
    if (tensors.size() == 1) {
        set_tensor(port, tensors[0]);
        return;
    }

    OPENVINO_THROW_NOT_IMPLEMENTED("set_input_tensors/set_tensors are not supported by this plugin");
}

void SyncInferRequest::check_tensor(const ov::Output<const ov::Node>& port,
                                    const ov::SoPtr<ov::ITensor>& tensor) const {
    if (tensor == nullptr)
        OPENVINO_THROW("The tensor is not initialized!");

    bool is_input = ov::op::util::is_parameter(port.get_node());
    std::string tensor_type = is_input ? "input" : "output";

    OPENVINO_ASSERT(port.get_element_type() == tensor->get_element_type(),
                    "The tensor element type is not corresponding with output element type (",
                    tensor->get_element_type(),
                    " != ",
                    port.get_element_type());
    bool is_dynamic = port.get_partial_shape().is_dynamic();
    OPENVINO_ASSERT(is_dynamic || port.get_shape() == tensor->get_shape(),
                    "The ",
                    tensor_type,
                    " tensor size is not equal to the model ",
                    tensor_type,
                    " type: got ",
                    tensor->get_shape(),
                    " expecting ",
                    port.get_shape(),
                    ".");
    OPENVINO_ASSERT(
        std::dynamic_pointer_cast<ov::IRemoteTensor>(tensor._ptr) || tensor->data() != nullptr || is_dynamic,
        "Tensor data equal nullptr!");
}

void SyncInferRequest::check_tensors() const {
    const auto& inputs = _compiledModel->inputs();
    for (size_t i = 0; i < inputs.size(); i++) {
<<<<<<< HEAD
        check_tensor(inputs[i], _userInputTensors.at(i));
=======
        if (_allTensors.find(inputs[i].get_node()->get_friendly_name()) != _allTensors.end()) {
            check_tensor(inputs[i], _allTensors.at(inputs[i].get_node()->get_friendly_name()));
        }
>>>>>>> c8f7e2eb
    }

    const auto& outputs = _compiledModel->outputs();
    for (size_t i = 0; i < outputs.size(); i++) {
<<<<<<< HEAD
        check_tensor(outputs[i], _userOutputTensors.at(i));
    }
}

void SyncInferRequest::allocate_tensor(const IODescriptor& descriptor,
                                       const bool isInput,
                                       const ov::Allocator& allocator,
                                       const std::optional<std::size_t> batchSize) {
    check_network_precision(descriptor.precision);

=======
        if (_allTensors.find(outputs[i].get_node()->get_friendly_name()) != _allTensors.end()) {
            check_tensor(outputs[i], _allTensors.at(outputs[i].get_node()->get_friendly_name()));
        }
    }
}

void SyncInferRequest::allocate_tensor(std::string tensorName,
                                       const IONodeDescriptor& descriptor,
                                       TensorType tensorType,
                                       const ov::Allocator& allocator) const {
>>>>>>> c8f7e2eb
    std::shared_ptr<ov::ITensor> tensor;
    ov::Shape allocatedTensorShape = descriptor.shapeFromCompiler.get_max_shape();

    if (batchSize.has_value()) {
        allocatedTensorShape[BATCH_AXIS] = *batchSize;
    }

    if (descriptor.isStateOutput) {
        // Only one buffer is required for each (state input, state output) pair, acting as an input before running the
        // inference and as an output after performing it. Thus both the "state input" and "state output" entries shall
        // point to the same buffer.
        OPENVINO_ASSERT(descriptor.relatedDescriptorIndex.has_value(),
                        "The link between state descriptors is missing, state name: ",
                        descriptor.nameFromCompiler);
        tensor = _userInputTensors.at(*descriptor.relatedDescriptorIndex);
    } else if (allocator) {
        tensor = ov::make_tensor(descriptor.precision, allocatedTensorShape, allocator);
    } else {
        tensor = ov::make_tensor(descriptor.precision, allocatedTensorShape);
    }

    if (isInput) {
        _userInputTensors.push_back(tensor);

        if (descriptor.isStateInput) {
            _variableStates.push_back(std::make_shared<VariableState>(descriptor.nameFromCompiler, tensor));
        }
    } else {
<<<<<<< HEAD
        _userOutputTensors.push_back(tensor);
=======
        _copyAllTensors[tensorName] = std::move(tensor);
        if (_allTensors.find(tensorName) == _allTensors.end()) {
            _allTensors[tensorName] = _copyAllTensors[tensorName];
        }
>>>>>>> c8f7e2eb
    }
}
}  // namespace intel_npu<|MERGE_RESOLUTION|>--- conflicted
+++ resolved
@@ -188,40 +188,26 @@
 void SyncInferRequest::check_tensors() const {
     const auto& inputs = _compiledModel->inputs();
     for (size_t i = 0; i < inputs.size(); i++) {
-<<<<<<< HEAD
-        check_tensor(inputs[i], _userInputTensors.at(i));
-=======
-        if (_allTensors.find(inputs[i].get_node()->get_friendly_name()) != _allTensors.end()) {
-            check_tensor(inputs[i], _allTensors.at(inputs[i].get_node()->get_friendly_name()));
-        }
->>>>>>> c8f7e2eb
+        if (_userInputTensors.at(i)) {
+            check_tensor(inputs[i], _userInputTensors.at(i));
+        }
     }
 
     const auto& outputs = _compiledModel->outputs();
     for (size_t i = 0; i < outputs.size(); i++) {
-<<<<<<< HEAD
-        check_tensor(outputs[i], _userOutputTensors.at(i));
-    }
-}
-
-void SyncInferRequest::allocate_tensor(const IODescriptor& descriptor,
-                                       const bool isInput,
-                                       const ov::Allocator& allocator,
-                                       const std::optional<std::size_t> batchSize) {
+        if (_userOutputTensors.at(i)) {
+            check_tensor(outputs[i], _userOutputTensors.at(i));
+        }
+    }
+}
+
+std::shared_ptr<ov::ITensor> SyncInferRequest::allocate_tensor(const IODescriptor& descriptor,
+                                                               const size_t index,
+                                                               const bool isInput,
+                                                               const ov::Allocator& allocator,
+                                                               const std::optional<std::size_t> batchSize) const {
     check_network_precision(descriptor.precision);
 
-=======
-        if (_allTensors.find(outputs[i].get_node()->get_friendly_name()) != _allTensors.end()) {
-            check_tensor(outputs[i], _allTensors.at(outputs[i].get_node()->get_friendly_name()));
-        }
-    }
-}
-
-void SyncInferRequest::allocate_tensor(std::string tensorName,
-                                       const IONodeDescriptor& descriptor,
-                                       TensorType tensorType,
-                                       const ov::Allocator& allocator) const {
->>>>>>> c8f7e2eb
     std::shared_ptr<ov::ITensor> tensor;
     ov::Shape allocatedTensorShape = descriptor.shapeFromCompiler.get_max_shape();
 
@@ -244,20 +230,17 @@
     }
 
     if (isInput) {
-        _userInputTensors.push_back(tensor);
+        if (_userInputTensors.at(index) == nullptr) {
+            _userInputTensors.at(index) = tensor;
+        }
 
         if (descriptor.isStateInput) {
             _variableStates.push_back(std::make_shared<VariableState>(descriptor.nameFromCompiler, tensor));
         }
-    } else {
-<<<<<<< HEAD
-        _userOutputTensors.push_back(tensor);
-=======
-        _copyAllTensors[tensorName] = std::move(tensor);
-        if (_allTensors.find(tensorName) == _allTensors.end()) {
-            _allTensors[tensorName] = _copyAllTensors[tensorName];
-        }
->>>>>>> c8f7e2eb
-    }
+    } else if (_userOutputTensors.at(index) == nullptr) {
+        _userOutputTensors.at(index) = tensor;
+    }
+
+    return tensor;
 }
 }  // namespace intel_npu