--- conflicted
+++ resolved
@@ -37,11 +37,8 @@
     desc.add<NPUW_PARALLEL_COMPILE>();
     desc.add<NPUW_FUNCALL_ASYNC>();
     desc.add<NPUW_WEIGHTS_BANK>();
-<<<<<<< HEAD
     desc.add<NPUW_WEIGHTS_BANK_ALLOC>();
-=======
     desc.add<NPUW_CACHE_DIR>();
->>>>>>> 1f7946ef
     desc.add<NPUW_ACC_CHECK>();
     desc.add<NPUW_ACC_THRESH>();
     desc.add<NPUW_ACC_DEVICE>();
