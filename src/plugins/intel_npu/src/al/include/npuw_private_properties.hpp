// Copyright (C) 2024 Intel Corporation
// SPDX-License-Identifier: Apache-2.0
//

#pragma once

#include "openvino/runtime/intel_npu/properties.hpp"

namespace ov {
namespace intel_npu {
/**
 * @brief
 * Type: bool
 * Set this option to true to utilize NPUW extension
 * Default value: false
 */
static constexpr ov::Property<bool> use_npuw{"NPU_USE_NPUW"};

namespace npuw {
/**
 * @brief
 * Type: std::string
 * Device list to try in order.
 * Possible values: Comma-separated list of devices. E.g., "NPU,GPU,CPU".
 * Default value: "NPU,CPU"
 */
static constexpr ov::Property<std::string> devices{"NPUW_DEVICES"};

/**
 * @brief
 * Type: std::string.
 * Force the specific subgraph to specific device. The device must be present in the NPUW_DEVICES list.
 * Possible values: Comma-separated "Subgraph index:OpenVINO device name" pairs,
 * e.g. "0:CPU,1:NPU".
 * Default value: empty.
 */
static constexpr ov::Property<std::string> submodel_device{"NPUW_SUBMODEL_DEVICE"};

/**
 * @brief
 * Type: std::string.
 * Specify bank name to utilize for a particular model.
 * Possible values: any std::string as a name.
 * Default value: empty.
 */
static constexpr ov::Property<std::string> weights_bank{"NPUW_WEIGHTS_BANK"};

/**
 * @brief
 * Type: std::string.
<<<<<<< HEAD
 * Specify device name for weights bank which is used to allocate memory.
 * Default value: "".
 */
static constexpr ov::Property<std::string> weights_bank_alloc{"NPUW_WEIGHTS_BANK_ALLOC"};
=======
 * Specify a directory where to store cached submodels.
 * Default value: empty.
 */
static constexpr ov::Property<std::string> cache_dir{"NPUW_CACHE_DIR"};
>>>>>>> 1f7946ef

namespace partitioning {
namespace online {
/**
 * @brief
 * Type: std::string.
 * Specify which partitioning pipeline to run.
 * Possible values: "NONE", "INIT", "JUST", "REP", "COMPUTE".
 * Default value: "REP".
 */
static constexpr ov::Property<std::string> pipeline{"NPUW_ONLINE_PIPELINE"};

/**
 * @brief
 * Type: std::string.
 * Forbids operation(s) and/or predefined pattern(s) to compile and run on a
 * specified device. Only compatible with online partitioning.
 * Possible values: comma-separated list of operations slash device, e.g.
 *                  "Op:Select/NPU,P:RMSNorm/NPU".
 * Default value: empty.
 */
static constexpr ov::Property<std::string> avoid{"NPUW_ONLINE_AVOID"};

/**
 * @brief
 * Type: std::string.
 * Isolates predefined pattern(s) to compile and run separately from other isolated tags and no tags.
 * Only compatible with online partitioning.
 * Possible values: comma-separated list of layer or pattern name slash tag, e.g.
 *                  "Op:Select/compute2,P:DQMatMulGQ/compute,P:DQMatMulCW/compute,P:RMSNorm/compute".
 * Default value: empty.
 */
static constexpr ov::Property<std::string> isolate{"NPUW_ONLINE_ISOLATE"};

/**
 * @brief
 * Type: std::string.
 * Make a specific tag introduced via NPUW_ONLINE_ISOLATE a non-foldable one.
 * Only compatible with online partitioning.
 * Possible values: comma-separated list of tags, e.g.
 *                  "compute,compute2".
 * Default value: empty.
 */
static constexpr ov::Property<std::string> nofold{"NPUW_ONLINE_NO_FOLD"};

/**
 * @brief
 * Type: std::size_t.
 * Lower boundary of partition graph size the plugin can generate.
 * Used to control fusion term criteria in online partitioning.
 * Only compatible with online partitioning.
 * Possible values: Integer >= 10.
 * Default value: 10.
 */
static constexpr ov::Property<std::size_t> min_size{"NPUW_ONLINE_MIN_SIZE"};

/**
 * @brief
 * Type: std::size_t.
 * Sets the minimum number of repeating groups of the same pattern the plugin will keep in the partitioning.
 * Used to control fusion term criteria in online partitioning.
 * Only compatible with online partitioning.
 * Possible values: Integer > 0.
 * Default value: 10.
 */
static constexpr ov::Property<std::size_t> keep_blocks{"NPUW_ONLINE_KEEP_BLOCKS"};

/**
 * @brief
 * Type: std::size_t.
 * Sets the minimum group size (in layers) within the same pattern the plugin will keep in the partitioning.
 * Used to control fusion term criteria in online partitioning.
 * Only compatible with online partitioning.
 * Possible values: Integer > 0.
 * Default value: 10.
 */
static constexpr ov::Property<std::size_t> keep_block_size{"NPUW_ONLINE_KEEP_BLOCK_SIZE"};

/**
 * @brief
 * Type: std::string.
 * Dump online partitioning to the specified file.
 * This partitioning can be reused via NPUW_PLAN property later.
 * Possible values: Path to .xml file.
 * Default value: empty.
 */
static constexpr ov::Property<std::string> dump_plan{"NPUW_ONLINE_DUMP_PLAN"};
}  // namespace online

/**
 * @brief
 * Type: std::string.
 * Set plan file to use by offline partitioning.
 * Possible values: Path to .xml file.
 * Default value: empty.
 */
static constexpr ov::Property<std::string> plan{"NPUW_PLAN"};

/**
 * @brief
 * Type: bool.
 * Perform function call folding if there are repeating blocks in the graph.
 * Default value: false.
 */
static constexpr ov::Property<bool> fold{"NPUW_FOLD"};

/**
 * @brief
 * Type: bool.
 * Cut-off weights from repeating blocks, but don't do folding.
 * Decompression cut-off may still happen. Conflicts with NPUW_FOLD.
 * Default value: false.
 */
static constexpr ov::Property<bool> cwai{"NPUW_CWAI"};

/**
 * @brief
 * Type: bool.
 * Apply dynamic quantization transformations at the plugin side.
 * Default value: false.
 */
static constexpr ov::Property<bool> dyn_quant{"NPUW_DQ"};

/**
 * @brief
 * Type: string.
 * Identify and merge parallel MatMuls over dimension(s) specified.
 * When set to YES, applies transformation for all dimensions.
 * Works with FOLD enabled only.
 * Set to NO or pass empty value to disable the option.
 * Default value: 2.
 */
static constexpr ov::Property<std::string> par_matmul_merge_dims{"NPUW_PMM"};

/**
 * @brief
 * Type: boolean.
 * Enable spatial execution for selected subgraphs. Requires COMPUTE isolation.
 * Default value: false
 */
static constexpr ov::Property<bool> spatial{"NPUW_SPATIAL"};

/**
 * @brief
 * Type: std::size_t.
 * Submission size for the spatial execution.
 * Default value: 64
 */
static constexpr ov::Property<std::size_t> spatial_nway{"NPUW_SPATIAL_NWAY"};

/**
 * @brief
 * Type: boolean
 * When applicable, do embedding gather on host.
 * Default value: true.
 */
static constexpr ov::Property<bool> host_gather{"NPUW_HOST_GATHER"};

/**
 * @brief
 * Type: std::string.
 * Promotional data type for weights decompression. Works only with function "NPUW_FOLD"ing.
 * Possible values: "i8", "f16"
 * Default value: empty.
 */
static constexpr ov::Property<std::string> dcoff_type{"NPUW_DCOFF_TYPE"};

/**
 * @brief
 * Type: bool.
 * Include weights scaling into the decompression procedure (and exclude it from function bodies).
 * Works only with function "NPUW_FOLD"ing.
 * Default value: false.
 */
static constexpr ov::Property<bool> dcoff_with_scale{"NPUW_DCOFF_SCALE"};

/**
 * @brief
 * Type: bool.
 * Every subgraph will be turned into a function.
 * Warning: May cause performance issues!
 * Default value: false.
 */
static constexpr ov::Property<bool> funcall_for_all{"NPUW_FUNCALL_FOR_ALL"};
}  // namespace partitioning

/**
 * @brief
 * Type: bool.
 * Employ parallel subgraph compilation. Disabled by default due to instabilities.
 * Default value: false.
 */
static constexpr ov::Property<bool> parallel_compilation{"NPUW_PARALLEL_COMPILE"};

/**
 * @brief
 * Type: bool.
 * Pipeline execution of functions (repeating blocks) and their prologues
 * (e.g., where weights decompression may happen).
 * Default value: false.
 */
static constexpr ov::Property<bool> funcall_async{"NPUW_FUNCALL_ASYNC"};

namespace accuracy {
/**
 * @brief
 * Type: bool.
 * Enable accuracy check for inference to make infer requests
 * tolerant to accuracy fails
 * Default value: false.
 */
static constexpr ov::Property<bool> check{"NPUW_ACC_CHECK"};

/**
 * @brief
 * Type: double.
 * Threshold for accuracy validators, to indicate that metric
 * returns successfull comparison.
 * Possible values: Double floating-point value from 0.0 to 1.0.
 * Default value: 0.1.
 */
static constexpr ov::Property<double> threshold{"NPUW_ACC_THRESH"};

/**
 * @brief
 * Type: std::string.
 * Reference device, giving accurate results for given model(s).
 * Possible values: device name, e.g. "CPU".
 * Default value: empty.
 */
static constexpr ov::Property<std::string> reference_device{"NPUW_ACC_DEVICE"};
}  // namespace accuracy

namespace dump {
/**
 * @brief
 * Type: std::string.
 * Dump the whole model in its original form (as plugin gets it, before any partitioning is done).
 * Default value: false.
 */
static constexpr ov::Property<bool> full{"NPUW_DUMP_FULL"};

/**
 * @brief
 * Type: std::string.
 * Dump the specified subgraph(s) in OpenVINO IR form in the current directory.
 * Possible values: Comma-separated list of subgraph indices or "YES" for all
 * subgraphs, "NO" or just empty value to turn option off. E.g. "0,1" or "YES".
 * Default value: empty.
 */
static constexpr ov::Property<std::string> subgraphs{"NPUW_DUMP_SUBS"};

/**
 * @brief
 * Type: std::string.
 * Dump subgraph on disk if a compilation failure happens.
 * Possible values: Comma-separated list of subgraph indices or "YES" for all
 * subgraphs, "NO" or just empty value to turn option off. E.g. "0,1" or "YES".
 * Default value: empty.
 */
static constexpr ov::Property<std::string> subgraphs_on_fail{"NPUW_DUMP_SUBS_ON_FAIL"};

/**
 * @brief
 * Type: std::string.
 * Dump input & output tensors for subgraph(s).
 * Possible values: Comma-separated list of subgraph indices or "YES" for all
 * subgraphs, "NO" or just empty value to turn option off. E.g. "0,1" or "YES".
 * Default value: empty.
 */
static constexpr ov::Property<std::string> inputs_outputs{"NPUW_DUMP_IO"};

/**
 * @brief
 * Type: std::string.
 * Dump input & output tensors for subgraph(s) for every iteration.
 * WARNING: may exhaust the disk space quickly.
 * Default value: false.
 */
static constexpr ov::Property<std::string> io_iters{"NPUW_DUMP_IO_ITERS"};
}  // namespace dump

}  // namespace npuw
}  // namespace intel_npu
}  // namespace ov<|MERGE_RESOLUTION|>--- conflicted
+++ resolved
@@ -48,17 +48,18 @@
 /**
  * @brief
  * Type: std::string.
-<<<<<<< HEAD
  * Specify device name for weights bank which is used to allocate memory.
  * Default value: "".
  */
 static constexpr ov::Property<std::string> weights_bank_alloc{"NPUW_WEIGHTS_BANK_ALLOC"};
-=======
+
+/**
+ * @brief
+ * Type: std::string.
  * Specify a directory where to store cached submodels.
  * Default value: empty.
  */
 static constexpr ov::Property<std::string> cache_dir{"NPUW_CACHE_DIR"};
->>>>>>> 1f7946ef
 
 namespace partitioning {
 namespace online {
