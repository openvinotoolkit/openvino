// Copyright (C) 2023-2024 Intel Corporation
// SPDX-License-Identifier: Apache-2.0
//

#include "just_sync_infer_request.hpp"

#include <algorithm>
#include <future>
#include <map>
#include <memory>
#include <string>
#include <utility>

#include "compiled_model.hpp"
#include "logging.hpp"
#include "openvino/core/except.hpp"
#include "openvino/core/parallel.hpp"
#include "openvino/runtime/iasync_infer_request.hpp"
#include "plugin.hpp"
#include "util.hpp"
#include "weights_bank.hpp"

ov::npuw::MemAccessSim::MemAccessSim(const std::shared_ptr<ov::npuw::CompiledModel>& compiled_model) {
    LOG_VERB("Running memory access simulation...");
    LOG_BLOCK();

    // Initialize the read list
    m_read_list.resize(compiled_model->m_compiled_submodels.size());

    // Initialize read counters for tensors in the graph:
    // 1. Interconnect
    for (const auto& kvp : compiled_model->m_submodels_input_to_prev_output) {
        const auto& read_to = kvp.first;     // who reads
        const auto& read_from = kvp.second;  // reads what

        if (read_to == CompiledModel::NO_LINK || read_from == CompiledModel::NO_LINK) {
            continue;
        }

        // Record # of reads for this particular Source
        m_remaining_reads[read_from]++;

        // Record a read request for this particular Subgraph (who reads the Source)
        m_read_list[read_to.first].push_back(read_from);
    }
    // 2. Global model's outputs
    for (auto&& read_from : compiled_model->m_outputs_to_submodels_outputs) {
        m_remaining_reads[read_from]++;
    }

    LOG_VERB("Done");
}

const ov::npuw::MemAccessSim::ReadList& ov::npuw::MemAccessSim::read_list(std::size_t idx) const {
    return m_read_list.at(idx);
}

std::size_t ov::npuw::MemAccessSim::remaining_reads(const LinkFrom& from) {
    return m_remaining_reads.at(from);
}

void ov::npuw::MemAccessSim::register_read(const LinkFrom& from) {
    m_remaining_reads.at(from)--;
}

ov::npuw::FuncMemMgr::FuncMemMgr(const std::shared_ptr<ov::npuw::CompiledModel>& compiled_model)
    : m_sim(compiled_model),
      m_model(compiled_model) {}

void ov::npuw::FuncMemMgr::set_alloc(AllocFcn&& fcn) {
    m_alloc = std::move(fcn);
}

void ov::npuw::FuncMemMgr::assign_memory() {
    LOG_VERB("Assigning function memory...");
    LOG_BLOCK();

    const auto num_submodels = m_model->m_compiled_submodels.size();

    // Walk over the subgraphs, pre-allocate and pre-assign tensors to the subgraphs
    // outputs.
    for (std::size_t idx = 0u; idx < num_submodels; idx++) {
        LOG_VERB("Process Subgraph[" << idx << "]");
        LOG_BLOCK();
        const auto& comp_model_desc = m_model->m_compiled_submodels[idx];
        if (!comp_model_desc.compiled_model && !comp_model_desc.replaced_by) {
            // no model & no funcall - optimized out, do nothing
            continue;
        }

        // Simulate subgraph execution: poll its input list first
        const auto& read_list = m_sim.read_list(idx);

        // Now, get the outputs for the subgraph. If it is "regular", there's
        // nothing to do - this subgraph owns its outputs on its own.
        // If it is a function, though - look up in the function's memory storage.
        if (comp_model_desc.replaced_by) {
            const auto real_idx = comp_model_desc.replaced_by.value();
            const auto& proto_comp_model_desc = m_model->m_compiled_submodels[real_idx];

            const auto num_outs = proto_comp_model_desc.compiled_model->outputs().size();
            for (std::size_t out_idx = 0u; out_idx < num_outs; out_idx++) {
                const LinkFrom this_out = LinkFrom{idx, out_idx};
                assign(this_out);
            }
        }

        // Here happens the imaginary execution... Hocus pocus, done - that's a
        // simulation after all
        // After the execution, mark that the read_list was read.
        for (auto&& from : read_list) {
            m_sim.register_read(from);
        }
        LOG_VERB("Done");
    }

    // Report memory residency
    for (auto&& m : m_memory) {
        LOG_VERB("Function " << m.first.first << "/out port " << m.first.second << " : maximum memory residency "
                             << m.second.size() << " tensor(s)");
    }

    LOG_VERB("Done");
}

void ov::npuw::FuncMemMgr::assign(const LinkFrom& from) {
    // This method is the center of the function memory management.
    // The logic is simple:
    // - Look for an output tensor to reuse
    //   - If there's one, assign it to this allocation
    //   - If there's none, allocate a new tensor
    // - How a tensor to reuse is piced:
    //   1. It should exist
    //   2. It's "remaining reads" count should be 0 (all planned reads
    //      happened at this point).
    // The tensor storage is organized like this:
    // - Function: Here we use .replaced_by as a function identifier; taken from `from`
    //   - Output index: taken from `from`
    //     - A vector of resident tensors

    LOG_VERB("Assinging tensor for Subgraph[" << from.first << "]/" << from.second << "...");
    LOG_BLOCK();

    const auto& comp_model_desc = m_model->m_compiled_submodels[from.first];
    NPUW_ASSERT(comp_model_desc.replaced_by.has_value());

    const auto real_idx = comp_model_desc.replaced_by.value();

    FO func_output = {real_idx, from.second};
    auto& assigned_memory = m_memory[func_output];
    auto asgn_iter = std::find_if(assigned_memory.begin(), assigned_memory.end(), [&](Assignment& a) {
        return m_sim.remaining_reads(a.from) == 0u;
    });
    if (asgn_iter != assigned_memory.end()) {
        // Reassign this memory slot to the new "from"
        asgn_iter->from = from;
        m_table[from] = asgn_iter->ptr;
    } else {
        // No free space at this point - allocate a new tensor
        const auto& proto_comp_model_desc = m_model->m_compiled_submodels[real_idx];
        const auto& proto_comp_model = proto_comp_model_desc.compiled_model;

        const auto& oport = proto_comp_model->outputs()[from.second];
        ov::Shape oshape = oport.get_shape();

        if (proto_comp_model_desc.spatial) {
            oshape[proto_comp_model_desc.spatial->out_dim] = proto_comp_model_desc.spatial->range;
        }
        const auto& device = m_model->funcall_mem_device(real_idx);
        TensorPtr new_tensor = m_alloc(oport.get_element_type(), oshape, device);
        NPUW_ASSERT(new_tensor);

        assigned_memory.push_back(Assignment{new_tensor, from});
        m_table[from] = new_tensor;
    }
    LOG_VERB("Done");
}

ov::npuw::TensorPtr ov::npuw::FuncMemMgr::get_tensor(const LinkFrom& from) {
    return m_table.at(from);
}

ov::npuw::JustInferRequest::JustInferRequest(const std::shared_ptr<ov::npuw::CompiledModel>& compiled_model)
    : IBaseInferRequest(compiled_model),
      m_func_mem_mgr(compiled_model) {
    using namespace std::placeholders;
    m_func_mem_mgr.set_alloc(std::bind(&JustInferRequest::allocMem, this, _1, _2, _3));
    m_func_mem_mgr.assign_memory();

    m_closure_update_required = m_npuw_model->m_cfg.get<::intel_npu::NPUW_FOLD>();
    m_use_function_pipelining = m_npuw_model->m_cfg.get<::intel_npu::NPUW_FUNCALL_ASYNC>();
    if (m_use_function_pipelining) {
        LOG_WARN("Function call pipelining is enabled for " << m_npuw_model->m_name
                                                            << ", expect a higher memory consumption");
        m_funcall_pipeline.resize(m_num_submodels);
    }

    m_spatial_io.resize(m_num_submodels);
    m_attention_io.resize(m_num_submodels);

    // Create infer requests
    // Preallocate funcall tensors & substitute function call requests
    bool failover_happened = false;
    bool has_spatial = false;
    bool has_dynamic = false;
    std::size_t dynamic_sub_idx = -1;
    for (size_t i = 0; i < m_num_submodels; i++) {
        LOG_INFO("Creating infer request for Subgraph[" << i << "]...");
        LOG_BLOCK();
        auto& comp_model_desc = m_npuw_model->m_compiled_submodels[i];

        if (!comp_model_desc.compiled_model && !comp_model_desc.replaced_by) {
            // no model & no funcall - optimized out, do nothing
            LOG_INFO("OPTIMIZED OUT");
            continue;
        }

        // FIXME: Shouldn't this be handled by the base class? (in create_tensor)
        // A special case for function calls
        if (comp_model_desc.replaced_by) {
            // Pre-allocate output tensors for this function call
            const auto real_idx = comp_model_desc.replaced_by.value();
            auto& proto_comp_model_desc = m_npuw_model->m_compiled_submodels[real_idx];
            auto& proto_comp_model = proto_comp_model_desc.compiled_model;
            const auto num_outputs = proto_comp_model->outputs().size();

            // Initialize the spatial IO placeholders, if required
            if (proto_comp_model_desc.spatial) {
                has_spatial = true;

                m_spatial_io[real_idx].inputs.resize(proto_comp_model_desc.param_base);
                m_spatial_io[real_idx].input_tails.resize(proto_comp_model_desc.param_base);
                m_spatial_io[real_idx].outputs.resize(num_outputs);
                m_spatial_io[real_idx].output_tails.resize(num_outputs);

                if (proto_comp_model_desc.spatial->tail_size) {
                    // Preallocate extra buffers for tail processing
                    // Note: these buffers are allocated to the entire NWAY (> tail_size)
                    for (auto&& p : proto_comp_model_desc.spatial->params) {
                        const auto& iport = proto_comp_model_desc.compiled_model->inputs()[p.idx];
                        m_spatial_io[real_idx].input_tails[p.idx] = allocOut(
                            iport,
                            m_npuw_model->funcall_mem_device(real_idx));  // should it be handled lazy way as well?
                    }
                    const auto num_outs = proto_comp_model_desc.compiled_model->outputs().size();
                    for (std::size_t out_idx = 0u; out_idx < num_outs; out_idx++) {
                        const auto& oport = proto_comp_model_desc.compiled_model->outputs()[out_idx];
                        m_spatial_io[real_idx].output_tails[out_idx] = allocOut(
                            oport,
                            m_npuw_model->funcall_mem_device(real_idx));  // should it be handled lazy way as well?
                    }
                }
            }  // if(spatial)

            // Initialize the dynamic IO placeholders, if required
            if (proto_comp_model_desc.attention) {
                // Sanity check first
                if (has_dynamic && dynamic_sub_idx != real_idx) {
                    OPENVINO_THROW("Only single attention type is permitted for model");
                }
                has_dynamic = true;
                dynamic_sub_idx = real_idx;
                m_attention_io[i].inputs.resize(proto_comp_model_desc.param_base);
            }  // if(dynamic)

            for (size_t out_idx = 0; out_idx < num_outputs; out_idx++) {
                const auto from = LinkFrom{i, out_idx};
                m_funcall_result[from] = m_func_mem_mgr.get_tensor(from);
            }
            if (real_idx != i) {
                // If this function call is NOT the function body, do nothing here - the original
                // request will be used.
                LOG_INFO("REUSE " << real_idx);
                continue;
            }
        }  // if(replaced_by)

        // Special cases are handled -- so nothing to do here
        const bool is_piped = is_pipelined(i);
        bool recompiled = false;
        auto rqs = create_infer_requests(i, is_piped ? 2 : 1, &recompiled);
        failover_happened |= recompiled;
        m_subrequests[i] = rqs.at(0);
        m_subrequest_devices[i] = *comp_model_desc.device_it;
        if (is_piped) {
            m_funcall_pipeline[i].subrequest = rqs.at(1);
        }

        LOG_INFO("DONE");
    }  // for(submodels)

    if (failover_happened) {
        LOG_INFO("Refined device distribution:");
        LOG_BLOCK();
        m_npuw_model->log_device_dist();
    }

    // Identify connections for the funcall pipeline, if needed
    if (m_use_function_pipelining) {
        LOG_INFO("Setting up the funcall pipeline...");
        LOG_BLOCK();
        std::vector<std::optional<std::size_t>> prevs(m_num_submodels);
        for (std::size_t i = 0; i < m_num_submodels; i++) {
            auto& comp_model_desc = m_npuw_model->m_compiled_submodels[i];
            if (comp_model_desc.replaced_by) {  // a function call..
                if (!is_pipelined(i)) {
                    LOG_INFO("Skip subgraph[" << i << "] as it is a single-call function");
                    continue;
                }
                // Use real_id to accumulate information about
                // different functions
                const auto real_id = comp_model_desc.replaced_by.value();
                if (!prevs[real_id]) {  // ..met for a first time
                    LOG_INFO("Mark subgraph[" << i << "] as a head of pipeline...");
                    m_funcall_heads.push_back(i);
                } else {  // ..seen before
                    // Record that _this_ id follows the last known
                    // _prev_ if in the funcall pipeline
                    const auto prev_id = prevs[real_id].value();
                    LOG_INFO("Mark subgraph[" << i << "] as a successor of subraph[" << prev_id
                                              << "] in the function pipeline");
                    m_funcall_pipeline[prev_id].next = {i};
                }
                prevs[real_id] = {i};
            }  // if (replaced_by)
        }
    }  // if(function_pipelining)

<<<<<<< HEAD
=======
    reserve_for_lazy_io();
>>>>>>> 42b7c1d4
    alloc_quant_gather();
    connect_subrequests();
    init_gio();

    for (size_t i = 0; i < m_num_submodels; i++) {
        LOG_VERB("Trying to preemptively set tensors for Subgraph[" << i << "]...");
        LOG_BLOCK();
        auto& comp_model_desc = m_npuw_model->m_compiled_submodels[i];
        // FIXME: figure out our cases and if this should be replaced with &&
        // Note: replaced_by is utilized below unconditionally
        if (!comp_model_desc.compiled_model || !comp_model_desc.replaced_by) {
            continue;
        }
        const auto real_idx = comp_model_desc.replaced_by.value();
        auto& func_desc = m_npuw_model->m_compiled_submodels[real_idx];

        // So - closure update is NOT required, OR the function is SINGLE -
        // just handle it's closure here and don't do it in runtime
        if (!m_closure_update_required || func_desc.forced_to_fcall) {
            unpack_closure(i, m_subrequests[real_idx]);
        }
        LOG_VERB("Done");
    }

    // Handle spatial dynamic submission
    if (has_spatial) {
        if (m_npuw_model->m_cfg.get<::intel_npu::NPUW_SPATIAL_DYN>()) {
            LOG_VERB("Finding spatial features...");
            LOG_BLOCK();
            m_spatial_selector = runtime::spatial::AttentionMask::find(*this);
            if (!m_spatial_selector) {
                LOG_WARN("Spatial capability is enabled, but no run-time features were found.");
                // Fallback selector to ALL
                m_spatial_selector.reset(new runtime::spatial::All());
            }
        } else {
            // Just force selector to ALL
            m_spatial_selector.reset(new runtime::spatial::All());
        }
        LOG_VERB("Done");
    }

    // Handle dynamic submission
    if (has_dynamic) {
        if (!m_npuw_model->m_cfg.get<::intel_npu::NPUW_ATTN_DYN>()) {
            // Even if the attention is detected and ready to go dynamic,
            // force it on the full range
            LOG_WARN("Dynamic capability is enabled, but won't be used due to user preference");
            m_attention_selector.reset(new runtime::attention::All());
        } else {
            const auto& dyn = m_npuw_model->m_compiled_submodels.at(dynamic_sub_idx).attention.value();
            m_attention_selector = runtime::attention::PositionIDs::find(dyn, *this);
            if (!m_attention_selector) {
                LOG_WARN("Dynamic capability is enabled, but no run-time features were found.");
                m_attention_selector.reset(new runtime::attention::All());
            }
        }
        LOG_VERB("Done");
    }
}

void ov::npuw::JustInferRequest::set_tensor(const ov::Output<const ov::Node>& port,
                                            const ov::SoPtr<ov::ITensor>& tensor) {
    NPUW_ASSERT(is_io(port));
<<<<<<< HEAD
    m_port_to_tensor[port] = TensorStorage{tensor, true, false, true};
=======
    m_port_to_tensor[port] = TensorStorage{tensor, true};
>>>>>>> 42b7c1d4

    // Check if setting output tensor
    for (std::size_t i = 0; i < m_npuw_model->outputs().size(); ++i) {
        if (m_npuw_model->outputs()[i] == port) {
            const auto& from_submodel = m_npuw_model->m_outputs_to_submodels_outputs.at(i);
            auto funcall_result_iter = m_funcall_result.find(from_submodel);
            // This is a tricky case:
            // 1) We already allocated an output tensor in m_funcall_result via FMM
            // 2) We got an output tensor from outside
            // m_funcall_result and m_port_to_tensor aren't connected, thus we will only write
            // to m_funcall_result, but get_tensor() would return an empty tensor from m_port_to_tensor.
            // Here we have to set the tensor to function's output, so the function will write to the correct tensor.
            if (funcall_result_iter != m_funcall_result.end()) {
                funcall_result_iter->second = tensor;
            }
        }
    }

    // Process setting input tensor
    handle_set_remote_input(port, tensor);
}

ov::npuw::TensorPtr ov::npuw::JustInferRequest::alloc_global_out(std::size_t out_idx) const {
    const auto& from_submodel = m_npuw_model->m_outputs_to_submodels_outputs.at(out_idx);
    auto funcall_result_iter = m_funcall_result.find(from_submodel);
    if (funcall_result_iter != m_funcall_result.end()) {
        return funcall_result_iter->second;
    }
    return IBaseInferRequest::alloc_global_out(out_idx);
}

void ov::npuw::JustInferRequest::connect_subrequests() {
    LOG_INFO("Connecting subrequests...");
    LOG_BLOCK();
    auto& subm = m_npuw_model->m_compiled_submodels;
    auto& subreqs = m_subrequests;
    for (const auto& kvp : m_npuw_model->m_submodels_input_to_prev_output) {
        const auto& subm_idx_to = kvp.first.first;
        const auto& port_idx_to = kvp.first.second;
        const auto& subm_idx_from = kvp.second.first;
        const auto& port_idx_from = kvp.second.second;

        LOG_DEBUG("Subgraph[" << subm_idx_from << "]/" << port_idx_from << " --> " << "Subgraph[" << subm_idx_to << "]/"
                              << port_idx_to);
        LOG_BLOCK();

        if (subm[subm_idx_from].replaced_by && subm[subm_idx_to].replaced_by) {
            // A function call to function call connection:
            // - Skip it here, setting in/out tensors will be handled in runtime
            LOG_DEBUG("Skip: both are function calls");
            continue;
        } else if (subm[subm_idx_from].replaced_by && !subm[subm_idx_to].replaced_by) {
            // A function call to normal subgraph connection:
            // - Take a tensor from the storage & assign it to the reader
            const auto& iport = m_subrequests[subm_idx_to]->get_compiled_model()->inputs()[port_idx_to];
            const auto& tensor = m_funcall_result.at(LinkFrom{subm_idx_from, port_idx_from});
            subreqs[subm_idx_to]->set_tensor(iport, tensor);
            LOG_DEBUG("Set Subgraph[" << subm_idx_to << "]/" << iport << " to internal tensor");
        } else if (!subm[subm_idx_from].replaced_by && subm[subm_idx_to].replaced_by) {
            LOG_DEBUG("Skip: reader is a function call");
            continue;
        } else if (!subreqs[subm_idx_from] && subreqs[subm_idx_to]) {
            // Subrequests may be optimized out, but in this case there should be
            // no connection between them and their consumers in the input_to_prev
            // map (links are erased & Parameters are replaced with Const) at earlier
            // stages.
            OPENVINO_THROW("FATAL: \"Prev. Output\" Request ",
                           subm_idx_from,
                           " in input_to_prev_output mapping was optimized out,"
                           " but it consumer request ",
                           subm_idx_to,
                           " wasn't!");
        } else if (!subreqs[subm_idx_to]) {
            // FIXME: Links like this probbaly shouldn't exist in the map, too.
            // Need to research why this is not THROW
            LOG_WARN("\"Input\" Request in input_to_prev_output mapping was optimized out");
            continue;
        } else {
            // Final case:
            NPUW_ASSERT(!subm[subm_idx_from].replaced_by);  // prod subgraph isn't a funcall
            NPUW_ASSERT(!subm[subm_idx_to].replaced_by);    // cons subgraph isn't a funcall
            NPUW_ASSERT(subreqs[subm_idx_from]);            // prod request is created
            NPUW_ASSERT(subreqs[subm_idx_to]);              // cons request is created

            // Just set one's output tensor to another's input
            const auto& iport = subreqs[subm_idx_to]->get_compiled_model()->inputs()[port_idx_to];
            const auto& oport = subreqs[subm_idx_from]->get_compiled_model()->outputs()[port_idx_from];
            const auto& tensor = subreqs[subm_idx_from]->get_tensor(oport);
            LOG_DEBUG("Set Subgraph[" << subm_idx_to << "]/" << iport << " to Subgraph[" << subm_idx_from << "]/"
                                      << oport);
            subreqs[subm_idx_to]->set_tensor(iport, tensor);
        }
    }  // for(map)
    LOG_INFO("Done");
}

void ov::npuw::JustInferRequest::prepare_for_infer() {
    LOG_DEBUG("Preparing to infer...");
    LOG_BLOCK();

    // Submit global parameters (if needed) for the first subgraph
    bind_global_parameters(next(0));

    // If funcall pipelining is enabled, prefill the function "heads"
    // with constant arguments. The list of heads is empty otherwise.
    for (auto&& id : m_funcall_heads) {
        LOG_DEBUG("Pre-initializing weights for subgraph[" << id << "]");
        unpack_closure(id, m_subrequests[id]);
    }

    // Adjust spatial input range, if supported
    if (m_spatial_selector) {
        m_spatial_selector->prepare();
    }

    // So do the dynamic range
    if (m_attention_selector) {
        m_attention_selector->prepare(get_history_size());
    }

    // FIXME: attention-specific, needs to be moved out after refactoring
    m_cached_attention_mask = {};

    LOG_DEBUG("Done");
}

ov::npuw::IBaseInferRequest::RqPtr ov::npuw::JustInferRequest::get_real_subrequest(std::size_t idx) {
    auto& comp_model_desc = m_npuw_model->m_compiled_submodels[idx];
    const auto real_idx = comp_model_desc.replaced_by.value_or(idx);
    return m_subrequests[real_idx];
}

bool ov::npuw::JustInferRequest::valid_subrequest(std::size_t idx) const {
    auto* ncthis = const_cast<ov::npuw::JustInferRequest*>(this);
    return ncthis->get_real_subrequest(idx) != nullptr;
}

void ov::npuw::JustInferRequest::start_subrequest(std::size_t idx) {
    m_subrequests[idx]->start_async();
}

void ov::npuw::JustInferRequest::bind_global_parameters(std::size_t idx) {
    auto& comp_model_desc = m_npuw_model->m_compiled_submodels[idx];
    const auto real_idx = comp_model_desc.replaced_by.value_or(idx);

    // pick which subrequest we actually work on here
    if (now_idx() && real_idx == real(now_idx().value()) && is_pipelined(now_idx().value())) {
        LOG_DEBUG("Accessing the pipeline subrequest");
        // The real index of request we need to prepare IS
        // the same request which executes now AND
        // function_pipelining enabled - select the reserve request.
        NPUW_ASSERT(m_funcall_pipeline[real_idx].subrequest);
        bind_global_params(idx, m_funcall_pipeline[real_idx].subrequest);
    } else {
        // Otherwise: Just a return a subrequest which is in place.
        // If it is a function call and we have function pipelining ON,
        // it is still the right subrequest we can use.
        LOG_DEBUG("Accessing the primary subrequest");
        bind_global_params(idx, m_subrequests[real_idx]);
    }
}

void ov::npuw::JustInferRequest::bind_global_results(std::size_t idx) {
    auto& comp_model_desc = m_npuw_model->m_compiled_submodels[idx];
    if (comp_model_desc.replaced_by) {
        // Don't do here - function call will take the right tensor
        // itself. Note it may be implemented more efficently than now
        // (and in some cases, the tensor can be pre-set)
        LOG_DEBUG("Skipping bind_glo - function will do it for itself");
        return;
    }
    IBaseInferRequest::bind_global_results(idx, m_subrequests[idx]);
}

void ov::npuw::JustInferRequest::function_prologue(std::size_t idx) {
    LOG_DEBUG("Preparing Subgraph[" << idx << "] funcall prologue");
    LOG_BLOCK();

    auto& comp_model_desc = m_npuw_model->m_compiled_submodels[idx];

    NPUW_ASSERT(comp_model_desc.replaced_by);
    const auto real_idx = comp_model_desc.replaced_by.value();
    auto& func_desc = m_npuw_model->m_compiled_submodels[real_idx];

    const bool is_spatial = func_desc.spatial.has_value();
    const bool is_dynamic = func_desc.attention.has_value();

    const auto non_dynamic_act_in = [](const ov::npuw::compiled::Attention& d, std::size_t in_idx) {
        const bool not_param = std::none_of(d.params.begin(), d.params.end(), [&](auto&& p) {
            return p.idx == in_idx;
        });
        const bool not_mask = in_idx != d.mask_idx;
        return not_param && not_mask;
    };

    // Function call prologue:
    // 1. Walk through function dependencies and set the respective tensors
    //    as parameters
    for (size_t i = 0; i < func_desc.param_base; i++) {
        LOG_DEBUG("Binding parameter[" << i << "]...");
        LOG_BLOCK();
        const auto& iport = func_desc.compiled_model->inputs()[i];

        auto link_iter = m_npuw_model->m_submodels_input_to_prev_output.find({idx, i});
        if (link_iter != m_npuw_model->m_submodels_input_to_prev_output.end()) {
            std::size_t prod_idx;
            std::size_t prod_port;
            std::tie(prod_idx, prod_port) = link_iter->second;

            const auto& i_tensor = [&]() {
                if (!m_npuw_model->m_compiled_submodels[prod_idx].replaced_by) {
                    // Producer is a normal model -> take its tensor directly
                    const auto& oport =
                        m_npuw_model->m_compiled_submodels[prod_idx].compiled_model->outputs()[prod_port];
                    return m_subrequests[prod_idx]->get_tensor(oport);
                } else {
                    // Producer is a function - maybe the same as we're calling now.
                    // Take its tensor from the storage
                    return m_funcall_result.at({prod_idx, prod_port});
                }
            }();

            if (is_spatial) {
                // Spatial case - defer
                m_spatial_io[real_idx].inputs.at(i) = i_tensor;
            } else if (is_dynamic) {
                // Set tensor only if it is non-dynamic (dynamic are managed by the infer_dynamic)
                if (non_dynamic_act_in(*func_desc.attention, i)) {
                    m_subrequests[real_idx]->set_tensor(iport, i_tensor);
                } else {
                    m_attention_io[idx].inputs.at(i) = i_tensor;
                }
            } else {
                // Default case
                m_subrequests[real_idx]->set_tensor(iport, i_tensor);
            }
        }  // if (link_iter)
    }  // for(param_base)

    // 1.5: Do attention prologue if needed
    if (is_dynamic) {
        m_profile["attn(act)"] += ov::npuw::perf::ms_to_run([&]() {
            function_prologue_attn(real_idx, idx);
        });
    }

    // 2. Unpack the function closure -- right here, if pipelining if not enabled.
    // If it is enabled, the flow is a little bit different - see run_subrequest_for_success()
    // for details.
    if (!is_pipelined(idx) && m_closure_update_required && !func_desc.forced_to_fcall) {
        LOG_DEBUG("Unpacking closures...");
        LOG_BLOCK();
        unpack_closure(idx, m_subrequests[real_idx]);
    }

    // 3. Tell the function which results to produce (this time).
    // Note it covers both internal tensors used by other subgraphs as well as
    // the Result tensors for the entire network.
    // ..Since the tensors allocated for outputs of the networks ARE taken from the
    // "funcall_results" if those are produced by funcall results.
    for (std::size_t i = 0; i < func_desc.compiled_model->outputs().size(); i++) {
        LOG_DEBUG("Binding result[" << i << "]...");
        auto& oport = func_desc.compiled_model->outputs()[i];
        auto o_tensor = m_funcall_result.at({idx, i});
        if (!is_spatial) {
            // Non-spatial case - set immediately
            m_subrequests[real_idx]->set_tensor(oport, o_tensor);
        } else {
            // Spatial case - defer
            m_spatial_io[real_idx].outputs.at(i) = o_tensor;
        }
    }
    LOG_DEBUG("Done");
}

void ov::npuw::JustInferRequest::function_prologue_attn(std::size_t real_idx, std::size_t idx) {
    auto& comp_model_desc = m_npuw_model->m_compiled_submodels[real_idx];
    NPUW_ASSERT(comp_model_desc.attention.has_value());

    auto& r = m_subrequests[real_idx];

    const auto& dynamic = comp_model_desc.attention.value();
    auto mask_iport = comp_model_desc.compiled_model->inputs()[dynamic.mask_idx];

    const auto& graph_mask = m_attention_io[idx].inputs.at(dynamic.mask_idx);
    const auto this_case = m_attention_selector->this_case();
    auto pos_id = m_attention_selector->length();

    if (pos_id == -1) {
        // Dynamic range couldn't be identified - fallback to the default
        // (worst case) behavior
        r->set_tensor(mask_iport, graph_mask);
    } else {
        const auto past_len = m_attention_selector->past_length();
        const auto present_len = dynamic.query_size;
        // FIXME: get the right dim
        const uint32_t kv_dim = 3;

        auto set_or_copy = [&](const auto& view) {
            if (!needs_copy(idx)) {
                r->set_tensor(mask_iport, view);
            } else {
                const auto& dst = r->get_tensor(mask_iport);
                dst->set_shape(view->get_shape());
                view->copy_to(dst._ptr);
            }
        };

        // Now set the mask. Here comes very strong chunking & SDPA knowledge again
        using namespace ov::npuw::runtime;
        if (this_case == attention::Selector::Case::GENERATE) {
            // Take a view from our "attend_all" mask
            const auto& view = ov::npuw::util::view(ov::get_tensor_impl(dynamic.attend_all), kv_dim, 0, past_len + 1);
            set_or_copy(view);
        } else if (this_case == attention::Selector::Case::PREFILL) {
            // Use our in-graph synthesized mask
            if (m_cached_attention_mask) {
                // All sub models are sharing the same attention mask, we can use the cached attention
                // mask directly to avoid redundant tensor copy
                m_subrequests[real_idx]->set_tensor(mask_iport, m_cached_attention_mask);
                return;
            }

            // Handle attention mask concatenation for SDPA:
            // The attention mask is composed with 2 parts:
            // The 1st part is for the "present", which is at the tail: starting from past_len to context_len
            // The 2nd part is for the "past", which is at the beginning: starting from 0 to past_len
            auto full_mask_shape = graph_mask->get_shape();
            auto actual_mask_shape = full_mask_shape;
            actual_mask_shape[kv_dim] = present_len + past_len;

            // Reshape the input to the proper shape
            const auto& dst = r->get_tensor(mask_iport);
            dst->set_shape(actual_mask_shape);

            // Copy "present" attention mask
            const auto& present_dst_view = ov::npuw::util::view(dst, kv_dim, past_len, present_len);
            const auto& present_src_view =
                ov::npuw::util::view(graph_mask, kv_dim, full_mask_shape[kv_dim] - present_len, present_len);
            present_src_view->copy_to(present_dst_view._ptr);

            // Copy "past" attention mask
            if (past_len > 0) {
                const auto& past_dst_view = ov::npuw::util::view(dst, kv_dim, 0, past_len);
                const auto& past_src_view = ov::npuw::util::view(graph_mask, kv_dim, 0, past_len);
                past_src_view->copy_to(past_dst_view._ptr);
            }
            m_cached_attention_mask = dst;
        } else {
            NPUW_ASSERT(false && "Reached the unreachable code");
        }
    }
}

void ov::npuw::JustInferRequest::recreate_subrequests(std::size_t idx) {
    auto& comp_model_desc = m_npuw_model->m_compiled_submodels[idx];
    auto real_idx = comp_model_desc.replaced_by.value_or(idx);

    const auto is_piped = is_pipelined(idx);
    auto new_rqs = create_infer_requests(idx, is_piped ? 2 : 1);

    // NB: Regardless if this subrequest was a function call
    // or not, always use the real_idx here - for regular
    // subrequests, real_id == idx, but for function calls it
    // is critical here to update the function body, not the
    // function calls (which are left empty now in the vector)
    m_subrequests[real_idx] = new_rqs.at(0);
    if (is_piped) {
        m_funcall_pipeline[real_idx].subrequest = new_rqs.at(1);
    }
    // After an infer request is recreated, the internal cross-request
    // connections should be re-established (in/out tensors reset properly)
    // Note: these two proceduers do the full I/O reset procedure what's
    // overkill - only affected subrequest(s) could be updated instead,
    // but it is a more complex thing and can be implemented separately
    connect_subrequests();
    m_subrequest_devices[idx] = *comp_model_desc.device_it;
}

void ov::npuw::JustInferRequest::run_subrequest_for_success(std::size_t idx, bool& failover) {
    failover = false;
    auto& comp_model_desc = m_npuw_model->m_compiled_submodels[idx];
    auto real_idx = comp_model_desc.replaced_by.value_or(idx);

    // Infer is also fail-safe...
    bool job_done = false;
    bool dump_in = false;
    bool next_prepared = false;
    while (!job_done) {
        bool should_recreate = false;
        if (m_subrequest_devices[real_idx] != *m_npuw_model->m_compiled_submodels[real_idx].device_it) {
            // This may happen when there's multiple NPUW's infer
            // requests created and some failure occurs in one of
            // those before another reaches this point.
            LOG_INFO("Recreating subrequest[" << real_idx << "] because model was recompiled for "
                                              << *m_npuw_model->m_compiled_submodels[real_idx].device_it << " device.");
            recreate_subrequests(real_idx);
        }

        // Feeding the global Parameters is now part of the common
        // execution pipeline: See how it is done in
        // `unsafe_run_this_prep_next()`.  Now we only need to bind
        // the subrequest' outputs to global Results, if relevant.
        bind_global_results(idx);

        if (comp_model_desc.replaced_by) {
            function_prologue(idx);
        }
        if (!dump_in) {
            dump_in = true;
            dump_input_tensors(idx);
        }

        std::string error_text;
        try {
            LOG_DEBUG("Trying to run subrequest[" << idx << "]...");
            LOG_BLOCK();
            unsafe_run_this_prep_next(idx, next_prepared);
            job_done = true;
            LOG_DEBUG("Done: " << idx << "(exec subrequest)");
        } catch (const std::exception& ex) {
            error_text = ex.what();
            LOG_ERROR("Subgraph [" << idx << "] - FAILED to run infer request:" << std::endl
                                   << error_text << std::endl);
            should_recreate = true;
        } catch (...) {
            LOG_ERROR("Subgraph [" << idx << "] - FAILED to run infer request: REASON UNKNOWN");
            should_recreate = true;
        }
        if (should_recreate) {
            // Altering iterators here!! Contracts should be changed!
            comp_model_desc.device_it++;

            // Check if failover is actually possible
            if ((m_npuw_model->m_dev_list.cend() == comp_model_desc.device_it) ||
                !m_npuw_model->m_cfg.get<::intel_npu::NPUW_FALLBACK_EXEC>()) {
                OPENVINO_THROW("Execution error: \"", error_text, "\" - no fallback possible");
            }

            failover = true;
            LOG_INFO("- Trying next device...");
            if (!m_npuw_model->compile_for_success(real_idx)) {
                OPENVINO_THROW("Execution error: \"", error_text, "\" - failed to recompile the model in runtime");
            }
            recreate_subrequests(idx);
        }
    }  // while(job_done)

    if (job_done) {
        dump_output_tensors(idx);  // FIXME: Called here unconditionally, need to refactor
        if (is_pipelined(idx) && m_funcall_pipeline[idx].next) {
            // Swap the next (pipelined, semi-prepared) infer request in the chain
            // with the default (to be accessed next) one.
            std::swap(m_subrequests[real_idx], m_funcall_pipeline[real_idx].subrequest);
        }
    }
}

void ov::npuw::JustInferRequest::unsafe_during(std::size_t real_idx, std::size_t idx, const std::function<void()>& f) {
    auto& comp_model_desc = m_npuw_model->m_compiled_submodels[real_idx];
    if (!comp_model_desc.spatial) {
        // Normal: trigger request asynchronously, run `f` in this context
        // FIXME: dynamic could hit here too, but it has special logic
        // around execution which makes it harder to run than a plain start_async()
        auto& r = m_subrequests[real_idx];
        r->start_async();
        f();  // expect noexcept
        r->wait();
    } else {
        // Spatial... Do the opposite - run f
        // asynchronously, and meanwhile run the spatial inference
        auto future = std::async(std::launch::async, f);
        unsafe_infer(real_idx, idx);
        future.wait();
    }
}

void ov::npuw::JustInferRequest::unsafe_infer_spatial(std::size_t real_idx, std::size_t) {
    auto& comp_model_desc = m_npuw_model->m_compiled_submodels[real_idx];
    NPUW_ASSERT(comp_model_desc.spatial.has_value());

    auto& r = m_subrequests[real_idx];

    // Run over the specified range... Note: the full inputs/outputs
    // must be prepared in the m_spatial_io at this point
    const auto& spatial = comp_model_desc.spatial.value();
    const auto num_outputs = comp_model_desc.compiled_model->outputs().size();
    NPUW_ASSERT(m_spatial_selector);

    // Create a sparse vector with full input sizes.
    // For the access simplicity, its size is aligned with function's
    // number of input parameters (activations) so some slots may be
    // not used here.
    // FIXME: All these preparations could be done statically (just once)
    std::vector<ov::Shape> full_in_shapes(comp_model_desc.param_base);
    for (auto&& param : spatial.params) {
        full_in_shapes[param.idx] = m_spatial_io[real_idx].inputs.at(param.idx)->get_shape();
    }

    // Now handle the range, even if it is not a multiply of nway (slice):
    //
    // |<- - - - full range  - - - ->|
    // +------+------+------+------+-+
    // | nway | nway | nway | nway | |
    // +------+------+------+------+-+
    //                              ^tail
    // The block is always compiled to produce nway. If we need a smaller tensor
    // on the last iteration, the sub-nway will be copied from the input range to
    // a temporary tensor, and then the sub-nwway range will be copied from the
    // request's output range.

    std::size_t offset = 0u;
    for (std::size_t i = 0u; i < spatial.nway_iters; i++, offset += spatial.nway) {
        if (!m_spatial_selector->need_submit(offset, spatial.nway)) {
            continue;
        }

        // Collect spatial inputs for this offset
        for (auto&& param : spatial.params) {
            const auto& iport = comp_model_desc.compiled_model->inputs()[param.idx];
            const auto& iview =
                ov::npuw::util::view(m_spatial_io[real_idx].inputs.at(param.idx), param.dim, offset, spatial.nway);
            r->set_tensor(iport, iview);
        }  // for(params)

        // Now set the spatial outputs
        for (std::size_t out_idx = 0u; out_idx < num_outputs; out_idx++) {
            const auto& oport = comp_model_desc.compiled_model->outputs()[out_idx];
            r->set_tensor(oport,
                          ov::npuw::util::view(m_spatial_io[real_idx].outputs.at(out_idx),
                                               spatial.out_dim,
                                               offset,
                                               spatial.nway));
        }  // for(outputs)

        // Now run the part
        r->infer();
    }  // for(full_nway_times)

    // Now process the tail, if required
    if (spatial.tail_size && m_spatial_selector->need_submit(offset, spatial.tail_size)) {
        // Copy the sub-ranges to spatial inputs
        // NOTE: tails buffers are read from/written to at 0th offset!
        for (auto&& param : spatial.params) {
            auto in_view =
                ov::npuw::util::view(m_spatial_io[real_idx].inputs.at(param.idx), param.dim, offset, spatial.tail_size);

            const auto& iport = comp_model_desc.compiled_model->inputs()[param.idx];
            auto out_view =
                ov::npuw::util::view(m_spatial_io[real_idx].input_tails.at(param.idx), param.dim, 0, spatial.tail_size);

            in_view->copy_to(out_view._ptr);
            r->set_tensor(iport, m_spatial_io[real_idx].input_tails.at(param.idx));
        }  // for(params)

        // Now set the tail tensors
        for (std::size_t out_idx = 0u; out_idx < num_outputs; out_idx++) {
            const auto& oport = comp_model_desc.compiled_model->outputs()[out_idx];
            r->set_tensor(oport, m_spatial_io[real_idx].output_tails.at(out_idx));
        }  // for(outputs)

        // Now run the tail infer
        r->infer();

        // Now copy the views from the output full-nway tensor to the output tensors
        for (std::size_t out_idx = 0u; out_idx < num_outputs; out_idx++) {
            auto in_view = ov::npuw::util::view(m_spatial_io[real_idx].output_tails.at(out_idx),
                                                spatial.out_dim,
                                                0,
                                                spatial.tail_size);

            auto out_view = ov::npuw::util::view(m_spatial_io[real_idx].outputs.at(out_idx),
                                                 spatial.out_dim,
                                                 offset,
                                                 spatial.tail_size);
            in_view->copy_to(out_view._ptr);
        }  // for(outputs)
    }
}

void ov::npuw::JustInferRequest::unsafe_infer(std::size_t real_idx, std::size_t idx) {
    auto& comp_model_desc = m_npuw_model->m_compiled_submodels[real_idx];
    auto& r = m_subrequests[real_idx];
    if (comp_model_desc.spatial) {
        unsafe_infer_spatial(real_idx, idx);
    } else {
        r->infer();  // Run normally
    }
}

void ov::npuw::JustInferRequest::unsafe_run_this_prep_next(std::size_t idx, bool& next_prepared) {
    auto& comp_model_desc = m_npuw_model->m_compiled_submodels[idx];
    auto real_idx = comp_model_desc.replaced_by.value_or(idx);
    const std::size_t next_idx = next(idx + 1);

    if (comp_model_desc.replaced_by) {
        // This is a function call!
        if (real_idx == real(next_idx)) {
            // The next subgraph is a call to the same function...
            // At this point, THIS infer request is already prepared.
            // Run it, then prepare it again for the next entrace
            if (is_pipelined(real_idx)) {
                // function pipelining is here! and the next rq is ours.
                NPUW_ASSERT(m_funcall_pipeline[idx].next.value() == next_idx);
                unsafe_during(real_idx, idx, [&]() {
                    LOG_DEBUG("Unpacking closures for the NEXT subrequest[" << next_idx << "]...");
                    LOG_BLOCK();
                    // Note: do it here unconditionally - if this request fails,
                    // have to resubmit all the data to the recompiled pair anyway
                    bind_global_parameters(next_idx);
                    unpack_closure(next_idx, m_funcall_pipeline[real_idx].subrequest);
                });
            } else {
                // Function pipelining is not used. THIS infer request
                // is also the NEXT one. Nothing much to do here
                unsafe_infer(real_idx, idx);
                bind_global_parameters(next_idx);
            }
        } else {
            // The next subgraph is NOT a call to the same function!
            // Trigger execution of the current one
            // FIXME: pipelining?
            if (next_idx == 0) {
                // Note: even if m_function_pipelining is ON,
                // SWAP won't happen here - see the below check for .next
                unsafe_infer(real_idx, idx);
            } else {
                unsafe_during(real_idx, idx, [&]() {
                    if (!next_prepared) {
                        bind_global_parameters(next_idx);
                        next_prepared = true;
                    }
                    if (is_pipelined(idx) && m_funcall_pipeline[idx].next) {
                        const auto my_next_idx = m_funcall_pipeline[idx].next.value();
                        LOG_DEBUG("Unpacking closures for the NEXT subrequest[" << my_next_idx << "]...");
                        LOG_BLOCK();
                        unpack_closure(my_next_idx, m_funcall_pipeline[real_idx].subrequest);
                    }
                });
            }
        }
    } else {
        // This is a regular subgraph. Start it async to prepare the next
        // parameters
        if (next_idx == 0) {
            unsafe_infer(real_idx, idx);
        } else {
            unsafe_during(real_idx, idx, [&]() {
                if (!next_prepared) {
                    bind_global_parameters(next_idx);
                    next_prepared = true;
                }
            });
        }
    }  // if (replaced_by)
}

void ov::npuw::JustInferRequest::subscribe_subrequest(std::size_t idx, Completed cb) {
    get_real_subrequest(idx)->set_callback(std::move(cb));
}

void ov::npuw::JustInferRequest::complete_subrequest(std::size_t idx) {
    // do nothing here
}

void ov::npuw::JustInferRequest::cancel_subrequest(std::size_t idx) {
    m_subrequests[idx]->cancel();
}

bool ov::npuw::JustInferRequest::supports_async_pipeline() const {
    return false;
}

void ov::npuw::JustInferRequest::update_subrequest_links(std::size_t) {
    connect_subrequests();
}

bool ov::npuw::JustInferRequest::is_pipelined(std::size_t idx) const {
    const auto& desc = m_npuw_model->m_compiled_submodels[real(idx)];
    return m_use_function_pipelining && desc.replaced_by && !desc.forced_to_fcall;
}<|MERGE_RESOLUTION|>--- conflicted
+++ resolved
@@ -326,10 +326,7 @@
         }
     }  // if(function_pipelining)
 
-<<<<<<< HEAD
-=======
     reserve_for_lazy_io();
->>>>>>> 42b7c1d4
     alloc_quant_gather();
     connect_subrequests();
     init_gio();
@@ -394,11 +391,7 @@
 void ov::npuw::JustInferRequest::set_tensor(const ov::Output<const ov::Node>& port,
                                             const ov::SoPtr<ov::ITensor>& tensor) {
     NPUW_ASSERT(is_io(port));
-<<<<<<< HEAD
-    m_port_to_tensor[port] = TensorStorage{tensor, true, false, true};
-=======
     m_port_to_tensor[port] = TensorStorage{tensor, true};
->>>>>>> 42b7c1d4
 
     // Check if setting output tensor
     for (std::size_t i = 0; i < m_npuw_model->outputs().size(); ++i) {
