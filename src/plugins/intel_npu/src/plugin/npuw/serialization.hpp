--- conflicted
+++ resolved
@@ -45,11 +45,8 @@
 template <class>
 class SharedBuffer;
 class MappedMemory;
-<<<<<<< HEAD
 class Model;
-=======
 enum class CacheMode;
->>>>>>> d737fa2d
 namespace element {
 class Type;
 }
