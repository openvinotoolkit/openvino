// Copyright (C) 2024-2025 Intel Corporation
// SPDX-License-Identifier: Apache-2.0
//

#pragma once

#include <array>
#include <cstdint>
#include <functional>
#include <iostream>
#include <map>
#include <memory>
#include <optional>
#include <string>
#include <tuple>
#include <unordered_map>
#include <unordered_set>
#include <vector>

namespace ov {
namespace npuw {
namespace s11n {
using IndicatorType = std::array<uint8_t, 6>;
}  // namespace s11n
}  // namespace npuw
}  // namespace ov

const constexpr ov::npuw::s11n::IndicatorType NPUW_SERIALIZATION_INDICATOR =
    {char{0x13}, char{0x37}, char{0x6e}, char{0x70}, char{0x75}, char{0x77}};

const constexpr ov::npuw::s11n::IndicatorType NPUW_COMPILED_MODEL_INDICATOR =
    {char{0x43}, char{0x4f}, char{0x4d}, char{0x50}, char{0x4d}, char{0x4f}};

const constexpr ov::npuw::s11n::IndicatorType NPUW_LLM_COMPILED_MODEL_INDICATOR =
    {char{0x4c}, char{0x4c}, char{0x4d}, char{0x43}, char{0x4d}, char{0x4f}};

<<<<<<< HEAD
const constexpr char* NPUW_SERIALIZATION_VERSION = "0.14";
=======
const constexpr char* NPUW_SERIALIZATION_VERSION = "0.15";
>>>>>>> cace85bf

// Forward declaration
namespace intel_npu {
class Config;
}  // namespace intel_npu

namespace ov {

// Forward declaration
class Any;
class Node;
class Tensor;
class IPlugin;
class ICompiledModel;
template <class>
class Output;
template <class>
class SharedBuffer;
template <class>
struct SoPtr;
class MappedMemory;
class Model;
enum class CacheMode;
namespace element {
class Type;
}
namespace hint {
enum class PerformanceMode;
}

// Forward declaration
namespace op {
namespace v0 {
class Parameter;
}  // namespace v0
}  // namespace op

namespace npuw {

// Forward declaration
namespace compiled {
struct Spatial;
struct Attention;
struct PyramidAttention;
}  // namespace compiled
namespace weights {
class LazyTensor;
}  // namespace weights

namespace s11n {

class PairHash {
public:
    template <typename T, typename U>
    std::size_t operator()(const std::pair<T, U>& p) const {
        return std::hash<T>()(p.first) ^ std::hash<U>()(p.second);
    }
};

using BF16Cache = std::unordered_set<std::pair<std::size_t, std::size_t>, ov::npuw::s11n::PairHash>;
using Weights = ov::SharedBuffer<std::shared_ptr<ov::MappedMemory>>;
using WeightsPtr = std::shared_ptr<Weights>;

struct CompiledContext {
    CompiledContext(bool _encrypted,
                    const std::function<std::string(const std::string&)>& _encrypt,
                    const std::function<std::string(const std::string&)>& _decrypt,
                    const BF16Cache& _bf16_consts = {})
        : encrypted(_encrypted),
          encrypt(_encrypt),
          decrypt(_decrypt),
          bf16_consts(_bf16_consts) {}
    bool encrypted = false;
    std::function<std::string(const std::string&)> encrypt = nullptr;
    std::function<std::string(const std::string&)> decrypt = nullptr;
    // FIXME: needed to pass original bf16 consts meta to CompiledModel
    BF16Cache bf16_consts;
};

struct WeightsContext {
    struct CtxHash {
        inline size_t operator()(const std::pair<std::size_t, std::size_t>& p) const {
            return (std::hash<std::size_t>()(p.first) + 0x9e3779b9) ^ (std::hash<std::size_t>()(p.second) + 0x9e3779b9);
        }
    };
    using ConstsCache = std::unordered_map<std::pair<std::size_t, std::size_t>, std::shared_ptr<ov::Node>, CtxHash>;

    WeightsContext() = default;

    // NOTE: This construtor should only be used when exporting blobs
    WeightsContext(bool _is_weightless, const std::unordered_map<const void*, std::size_t>& _const_to_offset);

    // NOTE: This construtor can and should only be used when importing weightless blobs
    WeightsContext(const ov::npuw::s11n::WeightsPtr& _weights,
                   const std::string& _weights_path,
                   const ConstsCache& _consts_cache,
                   const BF16Cache& _bf16_consts);

    WeightsContext& operator=(const WeightsContext& other) = default;

    void reset() {
        weights = nullptr;
        consts_cache.clear();
    }

    bool is_weightless = true;
    std::unordered_map<const void*, std::size_t> const_to_offset;
    ov::npuw::s11n::WeightsPtr weights = nullptr;
    std::string weights_path;
    ConstsCache consts_cache;
    BF16Cache bf16_consts;
};

struct PyramidCtx {
    PyramidCtx(const std::shared_ptr<const ov::IPlugin>& _plugin,
               const std::string& _device,
               const ov::SoPtr<ov::ICompiledModel>& _compiled_model)
        : plugin(_plugin),
          device(_device),
          compiled_model(_compiled_model) {}

    std::shared_ptr<const ov::IPlugin> plugin;
    std::string device;
    const ov::SoPtr<ov::ICompiledModel>& compiled_model;
};

BF16Cache get_bf16_consts(const std::shared_ptr<ov::Model>& model);

// Specific type overloads
void write(std::ostream& stream, const std::streampos& var);
void write(std::ostream& stream, const std::string& var);
void write(std::ostream& stream, const bool& var);
void write(std::ostream& stream, const float& var);
void write(std::ostream& stream, const ov::npuw::compiled::Spatial& var);
void write(std::ostream& stream, const ov::npuw::compiled::Attention& var);
void write(std::ostream& stream, const ov::npuw::compiled::PyramidAttention& var);
void write(std::ostream& stream, const ov::Tensor& var);
void write(std::ostream& stream, const ::intel_npu::Config& var);
void write(std::ostream& stream, const ov::Output<const ov::Node>& var);
void write_any(std::ostream& stream, const ov::Any& var);
void write(std::ostream& stream, const ov::npuw::weights::LazyTensor& var);
void write(std::ostream& stream, const ov::CacheMode& var);
void write(std::ostream& stream, const ov::element::Type& var);
void write(std::ostream& stream, const std::map<std::string, Any>& var);
void write(std::ostream& stream, const ov::hint::PerformanceMode& var);

void read(std::istream& stream, std::streampos& var);
void read(std::istream& stream, std::string& var);
void read(std::istream& stream, bool& var);
void read(std::istream& stream, float& var);
void read(std::istream& stream, ov::npuw::compiled::Spatial& var);
void read(std::istream& stream, ov::npuw::compiled::Attention& var);
void read(std::istream& stream, ov::npuw::compiled::PyramidAttention& var);
void read(std::istream& stream, ov::Tensor& var);
void read(std::istream& stream, ::intel_npu::Config& var);
void read(std::istream& stream, std::shared_ptr<ov::op::v0::Parameter>& var);
void read(std::istream& stream, std::shared_ptr<ov::Node>& var);
void read_any(std::istream& stream, ov::Any& var);
void read(std::istream& stream, ov::npuw::weights::LazyTensor& var);
void read(std::istream& stream, ov::CacheMode& var);
void read(std::istream& stream, ov::element::Type& var);
void read(std::istream& stream, std::map<std::string, Any>& var);
void read(std::istream& stream, ov::hint::PerformanceMode& var);

// Weightless utils
void write_weightless(std::ostream& stream, const std::vector<ov::Tensor>& var, const WeightsContext& ctx);
// No allocation needed
void read_weightless(std::istream& stream, std::vector<ov::Tensor>& var, const WeightsContext& ctx);

// Forward declaration
template <typename T1, typename T2>
void write(std::ostream& stream, const std::pair<T1, T2>& var);
template <typename T>
void write(std::ostream& stream, const std::vector<T>& var);
template <typename T, size_t N>
void write(std::ostream& stream, const std::array<T, N>& var);
template <typename T1, typename T2>
void read(std::istream& stream, std::pair<T1, T2>& var);
template <typename T>
void read(std::istream& stream, std::vector<T>& var);
template <typename T, std::size_t N>
void read(std::istream& stream, std::array<T, N>& var);

// Serialization
template <typename T, std::enable_if_t<std::is_integral<T>::value, bool> = true>
void write(std::ostream& stream, const T& var) {
    stream.write(reinterpret_cast<const char*>(&var), sizeof var);
}

template <typename T1, typename T2>
void write(std::ostream& stream, const std::pair<T1, T2>& var) {
    write(stream, var.first);
    write(stream, var.second);
}

template <typename T>
void write(std::ostream& stream, const std::vector<T>& var) {
    write(stream, var.size());
    for (const auto& el : var) {
        write(stream, el);
    }
}

template <typename T, size_t N>
void write(std::ostream& stream, const std::array<T, N>& var) {
    for (const auto& el : var) {
        write(stream, el);
    }
}

template <typename T>
void write(std::ostream& stream, const std::unordered_set<T>& var) {
    write(stream, var.size());
    for (const auto& el : var) {
        write(stream, el);
    }
}

template <typename T, typename H>
void write(std::ostream& stream, const std::unordered_set<T, H>& var) {
    write(stream, var.size());
    for (const auto& el : var) {
        write(stream, el);
    }
}

template <typename K, typename V>
void write(std::ostream& stream, const std::map<K, V>& var) {
    write(stream, var.size());
    for (const auto& el : var) {
        write(stream, el);
    }
}

template <typename T>
void write(std::ostream& stream, const std::optional<T>& var) {
    if (var) {
        write(stream, true);
        write(stream, var.value());
    } else {
        write(stream, false);
    }
}

// Deserialization
template <typename T, std::enable_if_t<std::is_integral<T>::value, bool> = true>
void read(std::istream& stream, T& var) {
    stream.read(reinterpret_cast<char*>(&var), sizeof var);
}

template <typename T1, typename T2>
void read(std::istream& stream, std::pair<T1, T2>& var) {
    read(stream, var.first);
    read(stream, var.second);
}

template <typename T>
void read(std::istream& stream, std::vector<T>& var) {
    var.clear();
    std::size_t var_size = 0;
    stream.read(reinterpret_cast<char*>(&var_size), sizeof var_size);
    var.reserve(var_size);
    for (std::size_t i = 0; i < var_size; ++i) {
        T elem;
        read(stream, elem);
        var.push_back(std::move(elem));
    }
}

template <typename T, std::size_t N>
void read(std::istream& stream, std::array<T, N>& var) {
    for (std::size_t i = 0; i < N; ++i) {
        T elem;
        read(stream, elem);
        var[i] = elem;
    }
}

template <typename T>
void read(std::istream& stream, std::unordered_set<T>& var) {
    var.clear();
    std::size_t var_size = 0;
    stream.read(reinterpret_cast<char*>(&var_size), sizeof var_size);
    for (std::size_t i = 0; i < var_size; ++i) {
        T elem;
        read(stream, elem);
        var.insert(std::move(elem));
    }
}

template <typename T, typename H>
void read(std::istream& stream, std::unordered_set<T, H>& var) {
    var.clear();
    std::size_t var_size = 0;
    stream.read(reinterpret_cast<char*>(&var_size), sizeof var_size);
    for (std::size_t i = 0; i < var_size; ++i) {
        T elem;
        read(stream, elem);
        var.insert(std::move(elem));
    }
}

template <typename K, typename V>
void read(std::istream& stream, std::map<K, V>& var) {
    var.clear();
    std::size_t var_size = 0;
    stream.read(reinterpret_cast<char*>(&var_size), sizeof var_size);
    for (std::size_t i = 0; i < var_size; ++i) {
        std::pair<K, V> elem;
        read(stream, elem);
        var[elem.first] = elem.second;
    }
}

template <typename T>
void read(std::istream& stream, std::optional<T>& var) {
    bool has_value = false;
    read(stream, has_value);
    if (has_value) {
        T val;
        read(stream, val);
        var = val;
    }
}

}  // namespace s11n
}  // namespace npuw
}  // namespace ov<|MERGE_RESOLUTION|>--- conflicted
+++ resolved
@@ -34,11 +34,7 @@
 const constexpr ov::npuw::s11n::IndicatorType NPUW_LLM_COMPILED_MODEL_INDICATOR =
     {char{0x4c}, char{0x4c}, char{0x4d}, char{0x43}, char{0x4d}, char{0x4f}};
 
-<<<<<<< HEAD
-const constexpr char* NPUW_SERIALIZATION_VERSION = "0.14";
-=======
 const constexpr char* NPUW_SERIALIZATION_VERSION = "0.15";
->>>>>>> cace85bf
 
 // Forward declaration
 namespace intel_npu {
