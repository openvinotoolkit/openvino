--- conflicted
+++ resolved
@@ -150,12 +150,7 @@
         //     lazy_closure is used for weights sharing and allocating device memory.
         std::vector<ov::Tensor> closure;
         std::vector<weights::LazyTensor> lazy_closure;
-<<<<<<< HEAD
-        // NB: closure_uid is used to get closure from bank during full flow deserialization
-        std::vector<std::size_t> closure_uid;  // Note: value -1 is considered uninitialized
-=======
-        std::vector<int64_t> closure_uid;
->>>>>>> 66f1b248
+        std::vector<int64_t> closure_uid; // Note: value -1 is considered uninitialized
         std::vector<ov::Tensor> scales;
         std::vector<ov::Tensor> zerops;
         std::vector<bool> is_remote;
