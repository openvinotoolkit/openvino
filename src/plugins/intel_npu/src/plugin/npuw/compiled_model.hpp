--- conflicted
+++ resolved
@@ -78,10 +78,8 @@
     void implement_properties();
 
     void finalize_weights_bank();
-<<<<<<< HEAD
-    void detach_memory();
-=======
->>>>>>> cf28c6fd
+    void detach_memory(); 
+ 
     std::string global_mem_device() const;
     std::string funcall_mem_device(const std::size_t idx) const;
 
