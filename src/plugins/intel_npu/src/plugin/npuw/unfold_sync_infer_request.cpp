// Copyright (C) 2023-2024 Intel Corporation
// SPDX-License-Identifier: Apache-2.0
//

#include "unfold_sync_infer_request.hpp"

#include "compiled_model.hpp"
#include "logging.hpp"
#include "openvino/core/parallel.hpp"

ov::npuw::UnfoldInferRequest::UnfoldInferRequest(const std::shared_ptr<ov::npuw::CompiledModel>& compiled_model)
    : ov::npuw::IBaseInferRequest(compiled_model) {
    // Create infer requests
    // Preallocate funcall tensors & substitute function call requests
    for (std::size_t i = 0; i < m_num_submodels; i++) {
        LOG_INFO("Creating infer request for Subgraph[" << i << "]...");
        LOG_BLOCK();
        auto& comp_model_desc = m_npuw_model->m_compiled_submodels[i];

        if (!comp_model_desc.compiled_model && !comp_model_desc.replaced_by) {
            // no model & no funcall - optimized out, do nothing
            LOG_INFO("OPTIMIZED OUT");
            continue;
        }

        if (comp_model_desc.replaced_by) {
            // Pre-allocate output tensors for this function call
            const auto real_idx = comp_model_desc.replaced_by.value();
            auto& proto_comp_model_desc = m_npuw_model->m_compiled_submodels[real_idx];
            if (proto_comp_model_desc.spatial) {
                NPUW_ASSERT(false && "Spatial is not supported in unfold");
            }
            if (proto_comp_model_desc.attention) {
                NPUW_ASSERT(false && "Dynamic is not supported in unfold");
            }
        }  // if(replaced_by)

        const auto real_idx = comp_model_desc.replaced_by.value_or(i);
        auto& proto_comp_model_desc = m_npuw_model->m_compiled_submodels[real_idx];
        // NB: UnfoldInferRequest is _NOT_ fail-safe! Fail means fail here
        m_subrequests[i] = proto_comp_model_desc.compiled_model->create_infer_request();
        m_subrequest_devices[i] = *proto_comp_model_desc.device_it;
        LOG_INFO("DONE");
    }  // for(submodels)

<<<<<<< HEAD
=======
    reserve_for_lazy_io();
>>>>>>> 42b7c1d4
    alloc_quant_gather();

    LOG_INFO("Connecting subrequests...");
    LOG_BLOCK();
    for (const auto& kvp : m_npuw_model->m_submodels_input_to_prev_output) {
        const auto& subm_idx_to = kvp.first.first;
        const auto& port_idx_to = kvp.first.second;
        const auto& subm_idx_from = kvp.second.first;
        const auto& port_idx_from = kvp.second.second;

        LOG_DEBUG("Subgraph[" << subm_idx_from << "]/" << port_idx_from << " --> " << "Subgraph[" << subm_idx_to << "]/"
                              << port_idx_to);
        NPUW_ASSERT(m_subrequests[subm_idx_from]);  // prod request is created
        NPUW_ASSERT(m_subrequests[subm_idx_to]);    // cons request is created
        NPUW_ASSERT(m_subrequests[subm_idx_from]._ptr != m_subrequests[subm_idx_to]._ptr);

        const auto& iport = m_subrequests[subm_idx_to]->get_compiled_model()->inputs()[port_idx_to];
        const auto& oport = m_subrequests[subm_idx_from]->get_compiled_model()->outputs()[port_idx_from];
        const auto& tensor = m_subrequests[subm_idx_from]->get_tensor(oport);
        LOG_DEBUG("Set Subgraph[" << subm_idx_to << "]/" << iport << " to Subgraph[" << subm_idx_from << "]/" << oport);
        m_subrequests[subm_idx_to]->set_tensor(iport, tensor);
    }  // for(map)
    LOG_INFO("Done");

    init_gio();

    for (size_t i = 0; i < m_num_submodels; i++) {
        LOG_VERB("Trying to preemptively set tensors for Subgraph[" << i << "]...");
        LOG_BLOCK();
        auto& comp_model_desc = m_npuw_model->m_compiled_submodels[i];
        if (!comp_model_desc.compiled_model && !comp_model_desc.replaced_by) {
            continue;  // Optimized out
        }
        if (comp_model_desc.replaced_by) {
            unpack_closure(i, m_subrequests[i]);
        }
        LOG_VERB("Done");
    }
}

bool ov::npuw::UnfoldInferRequest::valid_subrequest(std::size_t idx) const {
    return m_subrequests.at(idx) != nullptr;
}

void ov::npuw::UnfoldInferRequest::infer() {
    const bool do_async = m_npuw_model->m_cfg.get<::intel_npu::NPUW_FUNCALL_ASYNC>();

    auto prepare = [&](std::size_t idx) {
        if (idx >= m_subrequests.size()) {
            return;
        }
        bind_global_params(idx, m_subrequests[idx]);
        bind_global_results(idx, m_subrequests[idx]);
    };
    auto wait_and_clear = [](RqPtrs& rqs) {
        for (auto&& r : rqs) {
            r->wait();
        }
        rqs.clear();
    };

    if (do_async) {
        std::size_t past_repl_id = 0u;
        RqPtrs previous_requests;

        prepare(0);
        for (std::size_t idx = 0; idx < m_num_submodels; idx++) {
            auto& subr = m_subrequests[idx];
            if (!subr) {
                prepare(idx + 1);
                continue;
            }
            auto& comp_model_desc = m_npuw_model->m_compiled_submodels[idx];
            const auto this_repl_id = comp_model_desc.replaced_by.value_or(idx);
            if (this_repl_id != past_repl_id) {
                // For non-repeating blocks, the above value_or returns idx
                // For repeating blocks, it returns the function group id
                // If either is not equal to the past_repl_id, make a barrier here
                wait_and_clear(previous_requests);
                past_repl_id = this_repl_id;
            }
            subr->start_async();
            previous_requests.push_back(subr);
            prepare(idx + 1);
        }
        wait_and_clear(previous_requests);
    } else {
        prepare(0);
        for (std::size_t idx = 0; idx < m_num_submodels; idx++) {
            auto& subr = m_subrequests[idx];
            if (!subr) {
                prepare(idx + 1);
                continue;
            }
            subr->start_async();
            prepare(idx + 1);
            subr->wait();
        }
    }  // (async)
}<|MERGE_RESOLUTION|>--- conflicted
+++ resolved
@@ -43,10 +43,7 @@
         LOG_INFO("DONE");
     }  // for(submodels)
 
-<<<<<<< HEAD
-=======
     reserve_for_lazy_io();
->>>>>>> 42b7c1d4
     alloc_quant_gather();
 
     LOG_INFO("Connecting subrequests...");
