// Copyright (C) 2023-2025 Intel Corporation
// SPDX-License-Identifier: Apache-2.0
//
#include "llm_compiled_model.hpp"

#include "llm_infer_request.hpp"
#include "logging.hpp"
#include "openvino/op/group_query_attention.hpp"
#include "openvino/op/ops.hpp"
#include "openvino/op/util/node_util.hpp"
#include "openvino/openvino.hpp"
#include "openvino/opsets/opset13.hpp"
#include "openvino/pass/graph_rewrite.hpp"
#include "openvino/pass/matcher_pass.hpp"
#include "openvino/pass/pattern/op/optional.hpp"
#include "openvino/pass/pattern/op/or.hpp"
#include "openvino/pass/pattern/op/wrap_type.hpp"
#include "openvino/pass/stateful_to_stateless.hpp"
#include "openvino/pass/validate.hpp"
#include "openvino/runtime/iasync_infer_request.hpp"
#include "openvino/runtime/properties.hpp"
#include "partitioning/patterns/pre_compute.hpp"
#include "serialization.hpp"
#include "transformations/convert_precision.hpp"
#include "util.hpp"

namespace opp = ov::pass::pattern;

class RemoveEmptyKVTensors : public ov::pass::MatcherPass {
public:
    OPENVINO_MATCHER_PASS_RTTI("npuw::LLMCompiledModel::RemoveEmptyKVTensors");

    struct Context {
        std::vector<std::shared_ptr<ov::opset13::Parameter>> old_params;
        using Ref = std::reference_wrapper<Context>;
    };

    RemoveEmptyKVTensors(Context::Ref ctx) {
        auto param = opp::wrap_type<ov::op::v0::Parameter>();
        auto concat = opp::wrap_type<ov::op::v0::Concat>({param, opp::any_input()});

        auto callback = [=](ov::pass::pattern::Matcher& m) {
            auto& node_to_output = m.get_pattern_value_map();
            auto matched_param = ov::as_type_ptr<ov::op::v0::Parameter>(node_to_output.at(param).get_node_shared_ptr());
            auto matched_node_concat = node_to_output.at(concat).get_node_shared_ptr();

            ctx.get().old_params.push_back(matched_param);

            auto users = matched_param->get_users();
            if (users.size() == 2u) {
                auto shapeof_node = ov::is_type<ov::op::v3::ShapeOf>(users[0]) ? users[0] : users[1];
                NPUW_ASSERT(ov::is_type<ov::op::v3::ShapeOf>(shapeof_node));
                auto cst_node =
                    ov::op::v0::Constant::create(ov::element::i64, ov::Shape{4}, matched_param->get_shape());
                ov::replace_node(shapeof_node, cst_node);
            } else {
                NPUW_ASSERT(users.size() == 1u);
            }

            // Redirect second concat input to every node which reads from concat
            auto curr_kv_tensor = matched_node_concat->input(1).get_source_output();
            for (auto target_input : matched_node_concat->output(0u).get_target_inputs()) {
                target_input.replace_source_output(curr_kv_tensor);
            }

            return true;
        };
        register_matcher(std::make_shared<opp::Matcher>(concat, "RemoveEmptyKVTensors"), std::move(callback));
    }
};

class GroupQueryAttentionDecomposition : public ov::pass::MatcherPass {
public:
    OPENVINO_MATCHER_PASS_RTTI("npuw::LLMCompiledModel::GroupQueryAttentionDecomposition");
    GroupQueryAttentionDecomposition(bool is_prefill_model) {
        auto pattern_node = ov::pass::pattern::wrap_type<ov::op::internal::GroupQueryAttention>();

        ov::matcher_pass_callback callback = [=](ov::pass::pattern::Matcher& m) {
            auto& pattern_to_output = m.get_pattern_value_map();
            auto node = ov::as_type_ptr<ov::op::internal::GroupQueryAttention>(
                pattern_to_output.at(pattern_node).get_node_shared_ptr());

            if (node == nullptr || transformation_callback(node)) {
                return false;
            }

            auto new_output_node = decompose(node, is_prefill_model);
            ov::replace_node(node, new_output_node);
            return true;
        };

        auto m = std::make_shared<ov::pass::pattern::Matcher>(pattern_node, "GroupQueryAttentionDecomposition");
        register_matcher(m, std::move(callback));
    }

    ov::OutputVector decompose(std::shared_ptr<ov::op::internal::GroupQueryAttention> node, bool is_prefill_model) {
        using namespace ov::op;
        using namespace ov;

        const auto num_heads = node->get_num_heads();
        const auto kv_num_heads = node->get_kv_num_heads();
        const auto scale = node->get_scale();
        const auto do_rotary = node->get_do_rotary();
        const auto rotary_interleaved = node->get_rotary_interleaved();
        // TODO: add softcap support

        auto Q = node->input_value(0);
        auto K = node->input_value(1);
        auto V = node->input_value(2);
        auto past_key = node->input_value(3);
        auto past_value = node->input_value(4);
        auto seqlens_k = node->input_value(5);
        auto cos_cache = node->input_value(6);
        auto sin_cache = node->input_value(7);

        // The length of all tokens (past + current) is `seqlens_k` + 1.
        // current = Q.shape[2], past = `seqlens_k` + 1 - current

        const auto T = Q.get_element_type();
        const auto q_shape = register_new_node<v3::ShapeOf>(Q);
        const auto current_seqlen = get_dimensions(q_shape, {2});
        const auto head_size_node = get_dimensions(q_shape, {3});

        const auto zero = register_new_node(v0::Constant::create(ov::element::i64, ov::Shape{1}, {0}));
        const auto zero_without_shape = register_new_node(v0::Constant::create(ov::element::i64, ov::Shape{}, {0}));
        const auto one = register_new_node(v0::Constant::create(ov::element::i64, ov::Shape{1}, {1}));
        const auto one_without_shape = register_new_node(v0::Constant::create(ov::element::i64, ov::Shape{}, {1}));
        const auto two = register_new_node(v0::Constant::create(ov::element::i64, ov::Shape{1}, {2}));
        const auto seqlens_elemi64 = register_new_node<v0::Convert>(seqlens_k, ov::element::i64);
        const auto real_seqlens = register_new_node<v1::Add>(seqlens_elemi64, one);

        // Only consider batch is 1
        const auto seqlens_1d = register_new_node<v1::Reshape>(real_seqlens, one, false);
        const auto past_seqlen = register_new_node<v1::Subtract>(seqlens_1d, current_seqlen);
        const auto curr_seqlen_scalar = register_new_node<v0::Squeeze>(current_seqlen);

        if (do_rotary) {
            ov::Output<ov::Node> position_ids = register_new_node<v4::Range>(zero_without_shape,
                                                                             curr_seqlen_scalar,
                                                                             one_without_shape,
                                                                             ov::element::i64);
            position_ids = register_new_node<v1::Add>(position_ids, past_seqlen);

            const auto cos = register_new_node<v8::Gather>(cos_cache, position_ids, zero);
            const auto sin = register_new_node<v8::Gather>(sin_cache, position_ids, zero);
            Q = rotaryEmbedding(Q, cos, sin, rotary_interleaved);
            K = rotaryEmbedding(K, cos, sin, rotary_interleaved);
        }

        auto construct_kv_cache = [&](const ov::Output<ov::Node>& past, const ov::Output<ov::Node>& current) {
            return register_new_node<v0::Concat>(ov::OutputVector{past, current}, 2);
        };
        K = construct_kv_cache(past_key, K);
        V = construct_kv_cache(past_value, V);

        ov::Output<ov::Node> present_k = K;
        ov::Output<ov::Node> present_v = V;

        const auto concat_kv_len = get_dimensions(K.get_node_shared_ptr(), {2});
        const auto concat_kv_len_scalar = register_new_node<v0::Squeeze>(concat_kv_len);

        // Broadcast KV if grouped query attention
        const size_t kv_num_heads_factor = num_heads / kv_num_heads;
        if (kv_num_heads_factor > 1) {
            const auto kv_shape = register_new_node<v3::ShapeOf>(K);
            const auto kv_shape_prev_2 = get_dimensions(kv_shape, {0, 1});
            const auto kv_shape_last_2 = get_dimensions(kv_shape, {2, 3});
            auto new_kv_shape = register_new_node<v0::Concat>(ov::NodeVector{kv_shape_prev_2, one, kv_shape_last_2}, 0);
            K = register_new_node<v1::Reshape>(K, new_kv_shape, false);
            V = register_new_node<v1::Reshape>(V, new_kv_shape, false);
            K = register_new_node<v0::Concat>(ov::OutputVector(kv_num_heads_factor, K), 2);
            V = register_new_node<v0::Concat>(ov::OutputVector(kv_num_heads_factor, V), 2);
            const auto q_shape = register_new_node<v3::ShapeOf>(Q);
            const auto q_shape_prev_2 = get_dimensions(q_shape, {0, 1});
            auto extended_kv_shape = register_new_node<v0::Concat>(ov::NodeVector{q_shape_prev_2, kv_shape_last_2}, 0);
            K = register_new_node<v1::Reshape>(K, extended_kv_shape, false);
            V = register_new_node<v1::Reshape>(V, extended_kv_shape, false);
        }

        // Make attention mask
        std::shared_ptr<ov::Node> mask;

        std::shared_ptr<ov::Node> hori_range =
            register_new_node<v4::Range>(zero_without_shape, concat_kv_len_scalar, one_without_shape, ov::element::i64);
        hori_range = register_new_node<v0::Unsqueeze>(hori_range, zero);

        std::shared_ptr<ov::Node> vert_range =
            register_new_node<v4::Range>(zero_without_shape, curr_seqlen_scalar, one_without_shape, ov::element::i64);
        vert_range = register_new_node<v0::Unsqueeze>(vert_range, one);
        const auto past_k_node_len = get_dimensions(past_key.get_node_shared_ptr(), {2});
        vert_range = register_new_node<v1::Add>(vert_range, past_k_node_len);

        const auto triu = register_new_node<v1::Greater>(hori_range, vert_range);
        const auto typed_zero = register_new_node(v0::Constant::create(T, ov::Shape{}, {0}));
        // cf. make_attention_mask@src\plugins\intel_gpu\tests\common\subgraphs_builders.hpp
        std::shared_ptr<ov::Node> minus_inf = nullptr;
        if (T == ov::element::f32)
            minus_inf =
                register_new_node(v0::Constant::create(T, ov::Shape{}, {-std::numeric_limits<float>::infinity()}));
        else if (T == ov::element::f16)
            minus_inf =
                register_new_node(v0::Constant::create(T, ov::Shape{}, {std::numeric_limits<ov::float16>::lowest()}));
        mask = register_new_node<v1::Select>(triu, minus_inf, typed_zero);

        if (is_prefill_model) {
            // prefill model
            const auto padding_len = register_new_node<v1::Subtract>(concat_kv_len, seqlens_1d);
            const auto padding_mask_vert_shape = register_new_node<v0::Concat>(ov::NodeVector{current_seqlen, one}, 0);
            const auto padding_mask_vert = register_new_node<v3::Broadcast>(padding_len, padding_mask_vert_shape);
            const auto padding_mask = register_new_node<v1::GreaterEqual>(hori_range, padding_mask_vert);
            mask = register_new_node<v1::Select>(padding_mask, mask, minus_inf);
        } else {
            // kv cache model
            const auto left_mask = register_new_node<v1::Less>(hori_range, seqlens_elemi64);     // first N
            const auto righ_mask = register_new_node<v1::GreaterEqual>(hori_range, vert_range);  // last 1
            const auto atte_mask = register_new_node<v1::LogicalOr>(left_mask, righ_mask);       // [1,1,1,..., 0,0,0,1]
            mask = register_new_node<v1::Select>(atte_mask, mask, minus_inf);
        }

        std::shared_ptr<ov::Node> qga_output;
        if (scale != 0.0f) {
            auto scale_node = register_new_node(v0::Constant::create(T, Shape{}, {scale}));
            qga_output = register_new_node<v13::ScaledDotProductAttention>(Q, K, V, mask, scale_node, false);
        } else {
            qga_output = register_new_node<v13::ScaledDotProductAttention>(Q, K, V, mask, false);
        }

        // transpose the result from (batch_size, num_heads, sequence_length, head_size)
        // to (batch_size, sequence_length, num_heads * head_size)
        auto perm = register_new_node(v0::Constant::create(ov::element::i64, ov::Shape{4}, {0, 2, 1, 3}));
        auto qga_output_transposed = register_new_node<v1::Transpose>(qga_output, perm);
        auto dim_merge_shape = register_new_node(v0::Constant::create(ov::element::i32, ov::Shape{3}, {0, 0, -1}));
        auto output = register_new_node<v1::Reshape>(qga_output_transposed, dim_merge_shape, true)->output(0);

        return {std::move(output), std::move(present_k), std::move(present_v)};
    }

    // make split functions is a copy-past from ONNX FE. TODO: move it to one place
    ov::OutputVector make_split(const ov::Output<ov::Node>& value, int64_t num_splits, int64_t axis) {
        using namespace ov::op;
        const auto axis_node = register_new_node(v0::Constant::create(ov::element::i64, ov::Shape{}, {axis}));
        const auto split = register_new_node<v1::Split>(value, axis_node, num_splits);

        return split->outputs();
    }

    std::shared_ptr<ov::Node> get_dimensions(const std::shared_ptr<ov::op::v3::ShapeOf>& shape,
                                             const std::vector<int>& dims) {
        using namespace ov::op;
        const auto zero = v0::Constant::create(ov::element::i32, ov::Shape{}, {0});
        const auto dims_const = v0::Constant::create(ov::element::i32, ov::Shape{dims.size()}, dims);
        return register_new_node<v8::Gather>(shape, dims_const, zero);
    }

    std::shared_ptr<ov::Node> get_dimensions(const std::shared_ptr<ov::Node>& node, const std::vector<int>& dims) {
        return get_dimensions(register_new_node<ov::op::v3::ShapeOf>(node), dims);
    }

    std::shared_ptr<ov::Node> rotaryEmbedding(ov::Output<ov::Node> input,
                                              ov::Output<ov::Node> cos,
                                              ov::Output<ov::Node> sin,
                                              bool interleaved) {
        using namespace ov::op;
        auto zero = v0::Constant::create(ov::element::i64, ov::Shape{1}, {0});
        auto one = v0::Constant::create(ov::element::i64, ov::Shape{1}, {1});

        if (interleaved) {
            auto two = v0::Constant::create(ov::element::i64, ov::Shape{1}, {2});
            auto cos_last_dim = get_dimensions(cos.get_node_shared_ptr(), {-1});
            auto input_shape = register_new_node<v3::ShapeOf>(input);
            auto dim_bns = get_dimensions(input_shape, {0, 1, 2});

            auto negtive_one = v0::Constant::create(ov::element::i64, ov::Shape{1}, {-1});
            auto split_input_shape = register_new_node<v0::Concat>(ov::NodeVector{dim_bns, cos_last_dim, two}, 0);
            auto reshaped_input = register_new_node<v1::Reshape>(input, split_input_shape, false);

            auto in_split = make_split(reshaped_input, 2, -1);
            split_input_shape = register_new_node<v0::Concat>(ov::NodeVector{dim_bns, cos_last_dim}, 0);
            auto in_split_0 = register_new_node<v1::Reshape>(in_split[0], split_input_shape, false);
            auto in_split_1 = register_new_node<v1::Reshape>(in_split[1], split_input_shape, false);

            auto res_0 = register_new_node<v1::Subtract>(register_new_node<v1::Multiply>(in_split_0, cos),
                                                         register_new_node<v1::Multiply>(in_split_1, sin));
            auto res_1 = register_new_node<v1::Add>(register_new_node<v1::Multiply>(in_split_0, sin),
                                                    register_new_node<v1::Multiply>(in_split_1, cos));

            split_input_shape = register_new_node<v0::Concat>(ov::NodeVector{dim_bns, cos_last_dim, one}, 0);
            auto res_0_5d = register_new_node<v1::Reshape>(res_0, split_input_shape, false);
            auto res_1_5d = register_new_node<v1::Reshape>(res_1, split_input_shape, false);

            auto concat_ret = register_new_node<v0::Concat>(ov::NodeVector{res_0_5d, res_1_5d}, -1);
            return register_new_node<v1::Reshape>(concat_ret, input_shape, false);
        } else {
            auto in_split = make_split(input, 2, -1);
            auto res_0 = register_new_node<v1::Subtract>(register_new_node<v1::Multiply>(in_split[0], cos),
                                                         register_new_node<v1::Multiply>(in_split[1], sin));
            auto res_1 = register_new_node<v1::Add>(register_new_node<v1::Multiply>(in_split[0], sin),
                                                    register_new_node<v1::Multiply>(in_split[1], cos));

            return register_new_node<v0::Concat>(ov::NodeVector{res_0, res_1}, -1);
        }
    }
};

namespace {
uint32_t align_to(uint32_t value, uint32_t alignment) {
    return (value + alignment - 1) & ~(alignment - 1);
}

std::shared_ptr<ov::Model> cvt_kvcache_to_fp16(const std::shared_ptr<ov::Model>& model) {
    ov::preprocess::PrePostProcessor ppp(model);

    for (const auto& tensor : model->inputs()) {
        if (tensor.get_any_name().find("past_key") != std::string::npos) {
            ppp.input(tensor.get_any_name()).tensor().set_element_type(ov::element::Type_t::f16);
        }
    }

    for (const auto& tensor : model->outputs()) {
        if (tensor.get_any_name().find("present") != std::string::npos) {
            ppp.output(tensor.get_any_name()).tensor().set_element_type(ov::element::Type_t::f16);
        }
    }

    return ppp.build();
}

std::shared_ptr<ov::Model> redirect_new_kv_to_output(const std::shared_ptr<ov::Model>& model) {
    const auto kStartOutputKVCacheLayers = 1u;
    for (std::size_t i = kStartOutputKVCacheLayers; i < model->outputs().size(); ++i) {
        auto kvout = model->output(i);
        auto kvrslt = kvout.get_node();
        auto kvcat = kvrslt->inputs()[0].get_source_output().get_node();
        auto kvval = kvcat->inputs()[1].get_source_output();
        kvval.set_names({kvout.get_any_name()});
        kvrslt->inputs()[0].replace_source_output(kvval);
    }
    model->validate_nodes_and_infer_types();
    return model;
}

bool remove_empty_kv_inputs(std::shared_ptr<ov::Model> model) {
    ov::pass::GraphRewrite rewr;
    RemoveEmptyKVTensors::Context ctx;
    rewr.add_matcher<RemoveEmptyKVTensors>(std::ref(ctx));
    rewr.run_on_model(model);
    for (auto old_param : ctx.old_params) {
        model->remove_parameter(old_param);
    }
    ov::pass::Validate().run_on_model(model);
    // NB: if old_params is not empty - pass has been applied
    return !ctx.old_params.empty();
}

void decompose_GQA(std::shared_ptr<ov::Model> model, bool is_prefill_model) {
    ov::pass::GraphRewrite rewr;
    rewr.add_matcher<GroupQueryAttentionDecomposition>(is_prefill_model);
    rewr.run_on_model(model);
}
}  // namespace

namespace {
struct KVAxesPosition {
    uint32_t batch;
    uint32_t seq_len;
};
}  // anonymous namespace

class CutLMHead : public ov::pass::MatcherPass {
public:
    OPENVINO_MATCHER_PASS_RTTI("npuw::patterns::CutLMHead");
    CutLMHead(std::shared_ptr<ov::Model>& lm_head_model) {
        // We are interested at first input to MatMul as a cut point
        auto matmul = opp::wrap_type<ov::op::v0::MatMul>({opp::any_input(), opp::any_input()});

        // There are several patterns for matmul we are looking for:
        // Matmul -> Result
        // Matmul -> Add -> Result
        auto matmul_add = opp::wrap_type<ov::op::v1::Add>({matmul, opp::any_input()});
        // Matmul -> Transpose -> Result
        auto matmul_transpose = opp::wrap_type<ov::op::v1::Transpose>({matmul, opp::any_input()});
        //  Matmul -> Convert -> Result
        auto matmul_convert = opp::wrap_type<ov::op::v0::Convert>({matmul});
        // MatMul -> Divide -> Tanh -> Multiply -> Result
        auto div = opp::wrap_type<ov::op::v1::Multiply, ov::op::v1::Divide>({matmul, opp::any_input()});
        auto tanh = opp::wrap_type<ov::op::v0::Tanh>({div});
        auto matmul_multiply = opp::wrap_type<ov::op::v1::Multiply>({tanh, opp::any_input()});

        auto last_op = std::make_shared<ov::pass::pattern::op::Or>(ov::OutputVector{matmul->output(0),
                                                                                    matmul_add->output(0),
                                                                                    matmul_transpose->output(0),
                                                                                    matmul_convert->output(0),
                                                                                    matmul_multiply->output(0)});
        auto res = opp::wrap_type<ov::op::v0::Result>({last_op->output(0)});

        auto callback = [=, &lm_head_model](ov::pass::pattern::Matcher& m) {
            auto& node_to_output = m.get_pattern_value_map();

            auto matched_node_matmul = node_to_output.at(matmul).get_node_shared_ptr();
            std::shared_ptr<ov::Node> matched_node_last_op = nullptr;
            if (node_to_output.count(matmul_add)) {
                matched_node_last_op = node_to_output[matmul_add].get_node_shared_ptr();
            } else if (node_to_output.count(matmul_transpose)) {
                matched_node_last_op = node_to_output[matmul_transpose].get_node_shared_ptr();
            } else if (node_to_output.count(matmul_convert)) {
                matched_node_last_op = node_to_output[matmul_convert].get_node_shared_ptr();
            } else if (node_to_output.count(matmul_multiply)) {
                matched_node_last_op = node_to_output[matmul_multiply].get_node_shared_ptr();
            } else {
                matched_node_last_op = matched_node_matmul;
            }
            auto matched_node_result = node_to_output.at(res).get_node_shared_ptr();

            auto matched_matmul = std::static_pointer_cast<ov::op::v0::MatMul>(matched_node_matmul);
            auto matched_result = std::static_pointer_cast<ov::op::v0::Result>(matched_node_result);

            // Cut point:
            auto matmul_first_source = matched_matmul->input(0).get_source_output();

            // Cut original model:
            matched_result->input(0).replace_source_output(matmul_first_source);
            // FIXME: Somehow for KVCache model result output gets renamed in
            //        ICompiledModel::ICompiledModel().
            //        As a WA, setting the same name to output from MatMul
            //        avoids the issue.
            matmul_first_source.set_names({ov::npuw::LLMCompiledModel::output_embeds});
            matched_result->output(0).set_names({ov::npuw::LLMCompiledModel::output_embeds});
            matched_result->validate_and_infer_types();

            // Create an additional model after cut point:
            auto new_param = std::make_shared<ov::op::v0::Parameter>(matmul_first_source.get_element_type(),
                                                                     matmul_first_source.get_partial_shape());
            new_param->output(0).add_names({ov::npuw::LLMCompiledModel::output_embeds});
            matched_matmul->input(0).replace_source_output(new_param);
            auto new_result = std::make_shared<ov::op::v0::Result>(matched_node_last_op);
            lm_head_model =
                std::make_shared<ov::Model>(ov::OutputVector{new_result->output(0)}, ov::ParameterVector{new_param});

            return true;
        };
        register_matcher(std::make_shared<opp::Matcher>(res, "CutLMHead"), std::move(callback));
    }
};

namespace {
std::shared_ptr<ov::Model> cut_lm_head(std::shared_ptr<ov::Model>& model) {
    ov::pass::GraphRewrite rewr;
    std::shared_ptr<ov::Model> lm_head_model = nullptr;
    rewr.add_matcher<CutLMHead>(lm_head_model);
    rewr.run_on_model(model);
    if (lm_head_model) {
        lm_head_model->set_friendly_name(model->get_friendly_name() + "_lm_head");
    }
    model->validate_nodes_and_infer_types();

    return lm_head_model;
}

void reshape_to_static(std::shared_ptr<ov::Model> model,
                       const uint32_t input_size,
                       const uint32_t kvcache_size,
                       const KVAxesPosition& kv_axes_position,
                       const uint32_t lora_rank) {
    std::map<std::string, ov::PartialShape> new_shapes;
    for (const auto& input : model->inputs()) {
        const auto& input_name = input.get_any_name();
        ov::PartialShape new_shape;
        if (input_name.find("input_ids") != std::string::npos) {
            new_shape = ov::PartialShape({1, input_size});
        } else if (input_name.find("inputs_embeds") != std::string::npos) {
            // NB: VLMs case, model accepts inputs_embeds[BATCH, SEQ_LEN, EMB_SIZE]
            NPUW_ASSERT(input.get_partial_shape().size() == 3u);
            NPUW_ASSERT(input.get_partial_shape()[2].is_static());
            new_shape = ov::PartialShape({1, input_size, input.get_partial_shape()[2]});
        } else if (input_name.find("attention_mask") != std::string::npos) {
            new_shape = ov::PartialShape({1, kvcache_size});
        } else if (input_name.find("position_ids") != std::string::npos) {
            const auto partial_shape_size = input.get_partial_shape().size();
            // NB: Regular LLM uses 2D shapes, Qwen2.5 VL/Omni uses 3D shapes
            // The first dimension (3) represents the three components of position encoding: time, height, and width
            // enabling alignment across multimodal inputs like text, audio, and video
            NPUW_ASSERT(partial_shape_size == 3u || partial_shape_size == 2u);
            new_shape =
                partial_shape_size == 3u ? ov::PartialShape({3, 1, input_size}) : ov::PartialShape({1, input_size});
        } else if (ov::npuw::util::matchLoRAMatMulAString(input_name)) {
            new_shape = ov::PartialShape({lora_rank, input.get_partial_shape()[1]});
        } else if (ov::npuw::util::matchLoRAMatMulAlphaString(input_name)) {
            new_shape = ov::PartialShape({input.get_partial_shape()[0], lora_rank});
        } else if (ov::npuw::util::matchLoRAMatMulBString(input_name)) {
            new_shape = ov::PartialShape({input.get_partial_shape()[0], lora_rank});
        } else {
            const auto& partial_shape = input.get_partial_shape();
            new_shape = partial_shape;
            new_shape[kv_axes_position.batch] = 1;
            new_shape[kv_axes_position.seq_len] = kvcache_size - input_size;
        }
        new_shapes.emplace(input_name, new_shape);
    }
    model->reshape(new_shapes);
}

void reshape_sliced_head_to_static(std::shared_ptr<ov::Model> lm_head_model,
                                   const uint32_t& batch_dim,
                                   std::size_t max_generation_token_len) {
    // We have only one input with dynamic shapes: output embeds.
    // Output embeds should have "max_generation_token_len" for dimension representing number of embeddings
    // to send to the matmul. Batch size should be equal "1" for NPU.
    const auto& input = lm_head_model->input(0);
    const auto& partial_shape = input.get_partial_shape();
    NPUW_ASSERT(partial_shape.size() == 3);

    ov::PartialShape new_shape = partial_shape;
    new_shape[batch_dim] = 1;
    // Left dynamic axis will be for number of embeddings
    for (auto i = 0; i < new_shape.rank().get_length(); i++) {
        if (new_shape[i].is_dynamic()) {
            new_shape[i] = max_generation_token_len;
            // Sanity check that only one left dimension is dynamic, as
            // another one should contain embedding space rank
            break;
        }
    }

    lm_head_model->reshape(new_shape);
}

void slice_out_embeds(std::shared_ptr<ov::Model> model,
                      const uint32_t& batch_dim,
                      std::size_t max_generation_token_len) {
    std::shared_ptr<ov::Node> embed_result;
    for (auto&& output : model->outputs()) {
        if (output.get_any_name() == ov::npuw::LLMCompiledModel::output_embeds) {
            embed_result = output.get_node_shared_ptr();
        }
    }

    if (embed_result) {
        auto shape = embed_result->input(0).get_shape();
        // If shape.size() is 3, then last axis should be the Vocab size.
        // But 1st and 2nd axis can mean different things.
        // 1st axis can represent the batch size, while 2nd - the number of embeddings,
        // or vice-versa (in chatglm)
        if (shape.size() == 3) {
            uint32_t num_embeds_dim = 1 - batch_dim;
            if (shape[num_embeds_dim] > 1) {
                std::vector<int32_t> start_pos{
                    static_cast<int32_t>(batch_dim * (shape[num_embeds_dim] - max_generation_token_len)),
                    static_cast<int32_t>(num_embeds_dim * (shape[num_embeds_dim] - max_generation_token_len)),
                    0};
                std::vector<int32_t> stop_pos{static_cast<int32_t>(batch_dim * (shape[num_embeds_dim] - 1)) + 1,
                                              static_cast<int32_t>(num_embeds_dim * (shape[num_embeds_dim] - 1)) + 1,
                                              static_cast<int32_t>(shape[2])};
                auto start = std::make_shared<ov::op::v0::Constant>(ov::element::i32, ov::Shape{3}, start_pos);
                auto stop = std::make_shared<ov::op::v0::Constant>(ov::element::i32, ov::Shape{3}, stop_pos);
                auto step = std::make_shared<ov::op::v0::Constant>(ov::element::i32,
                                                                   ov::Shape{3},
                                                                   std::vector<int32_t>{1, 1, 1});

                auto slice = std::make_shared<ov::op::v8::Slice>(embed_result->input_value(0), start, stop, step);

                embed_result->input(0).replace_source_output(slice);
                embed_result->validate_and_infer_types();
                model->validate_nodes_and_infer_types();
            }
        }
    }
}

bool is_cw_compressed(const std::shared_ptr<ov::Model>& model) {
    std::vector<std::string> rt_info_path = {"nncf", "weight_compression", "group_size"};
    if (!model->has_rt_info(rt_info_path)) {
        // NB: Model isn't compressed by NNCF - skip
        return false;
    }
    auto group_size = model->get_rt_info<int>(rt_info_path);
    if (group_size == -1) {
        // NB: Enable DQ for CW quantized models
        return true;
    }
    return false;
}

struct NPUDesc {
    std::string arch;
    int64_t max_tiles = 0;
    bool compiler_dq = false;
    int64_t compiler_ver = 0;
};

std::optional<NPUDesc> extract_npu_descriptor(const std::shared_ptr<const ov::IPlugin>& plugin) {
    const auto all_devices = plugin->get_core()->get_property("NPU", ov::available_devices);
    if (all_devices.empty()) {
        return std::nullopt;
    }

    NPUDesc desc;
    desc.arch = plugin->get_property(ov::device::architecture.name(), ov::AnyMap{}).as<std::string>();
    desc.max_tiles = plugin->get_property(ov::intel_npu::max_tiles.name(), ov::AnyMap{}).as<int64_t>();

    // Don't use reference here!
    const auto supported_properties =
        plugin->get_property(ov::supported_properties.name(), ov::AnyMap{}).as<std::vector<ov::PropertyName>>();
    if (std::find(supported_properties.begin(), supported_properties.end(), "NPU_COMPILER_DYNAMIC_QUANTIZATION") !=
        supported_properties.end()) {
        desc.compiler_dq = true;
    }

    desc.compiler_ver = plugin->get_property(ov::intel_npu::compiler_version.name(), ov::AnyMap{}).as<int64_t>();

    return std::make_optional(std::move(desc));
}

std::optional<ov::Any> pop_option(ov::AnyMap& config, const std::string& option_name) {
    if (auto it = config.find(option_name); it != config.end()) {
        std::optional<ov::Any> found = std::make_optional(it->second);
        config.erase(it);
        return found;
    }
    return std::nullopt;
}

ov::AnyMap get_baseline_common_config(const std::optional<NPUDesc>& npudesc) {
    ov::AnyMap config = {
        {"NPU_COMPILATION_MODE_PARAMS", "compute-layers-with-higher-precision=Sqrt,Power,ReduceMean,Add_RMSNorm"},
        {"NPUW_DEVICES", "NPU"},
        {"NPU_USE_NPUW", "YES"},
        {"NPUW_FOLD", "YES"},
        {"NPUW_DCOFF_TYPE", "f16"},
        {"NPUW_DCOFF_SCALE", "YES"},
        {"NPUW_WEIGHTS_BANK", "shared"},
        {"NPUW_SLICE_OUT", "YES"},
        {"NPUW_FUNCALL_ASYNC", "YES"}};
    // FIXME: this config logic is getting more and more complex
    if (npudesc.has_value() && npudesc->compiler_dq) {
        config.emplace("NPUW_DQ", "YES");
        config.emplace("NPUW_DQ_FULL", "NO");
        config.emplace("NPU_COMPILER_DYNAMIC_QUANTIZATION", "YES");
        config.erase("NPUW_DCOFF_TYPE");
        config.erase("NPUW_DCOFF_SCALE");
    }
    return config;
}

ov::AnyMap get_default_common_config(const std::optional<NPUDesc>& npudesc) {
    // FIXME: add `if_model_contain_slice()` condition for `SLICE_OUT` option.
    auto config = get_baseline_common_config(npudesc);
    const char* npu_l0 = std::getenv("DISABLE_OPENVINO_GENAI_NPU_L0");
    if (npu_l0 && std::atoi(npu_l0) == 1) {
        config.emplace("NPUW_WEIGHTS_BANK_ALLOC", "CPU");
    } else {
        config.emplace("NPUW_FUNCALL_FOR_ALL", "YES");
    }
    return config;
}

ov::AnyMap get_default_prefill_config(const std::shared_ptr<ov::Model>& model, const std::optional<NPUDesc>& npudesc) {
    auto config = get_default_common_config(npudesc);
    if (npudesc.has_value() && npudesc->arch == "4000" && npudesc->max_tiles != -1) {
        config.emplace("NPU_TILES", npudesc->max_tiles);
    }
    // Specify NPUW DQ if Compiler DQ is not enabled
    if (!npudesc.has_value() || !npudesc->compiler_dq) {
        if (is_cw_compressed(model)) {
            config.emplace("NPUW_DQ", "YES");
        } else {
            config.emplace("NPUW_PMM", "NO");
        }
    }
    return config;
}

ov::AnyMap get_default_generate_config(const std::optional<NPUDesc>& npudesc,
                                       const ::intel_npu::npuw::llm::GenerateHint hint) {
    auto config = get_default_common_config(npudesc);
    if (hint == ::intel_npu::npuw::llm::GenerateHint::BEST_PERF) {
        config.emplace("NPUW_ONLINE_PIPELINE", "NONE");
    }
    if (hint == ::intel_npu::npuw::llm::GenerateHint::FAST_COMPILE) {
        config.emplace("NPUW_UNFOLD_IREQS", "YES");
    }
    // We don't need slice out for kv cache model, especially for speculative decoding which need
    // to generate more than 1 token for each inference
    config.erase("NPUW_SLICE_OUT");
    return config;
}

ov::AnyMap get_default_lm_head_config(const std::optional<NPUDesc>& npudesc) {
    auto config = get_default_common_config(npudesc);
    config.erase("NPUW_SLICE_OUT");
    config.erase("NPUW_FUNCALL_ASYNC");
    config.emplace("NPUW_ONLINE_PIPELINE", "NONE");
    return config;
}

void merge_config_with(ov::AnyMap& lhs, const ov::AnyMap& rhs) {
    for (const auto& [key, value] : rhs) {
        // NB: Overwrite the value if key already exists
        if (auto it = lhs.find(key); it != lhs.end()) {
            it->second = value;
        } else {
            lhs.emplace(key, value);
        }
    }
}

void split_llm_properties(const ov::AnyMap& properties, ov::AnyMap& llm_properties, ov::AnyMap& other_properties) {
    for (auto it = properties.begin(); it != properties.end(); ++it) {
        if (it->first.find("NPUW_LLM") != it->first.npos) {
            llm_properties.insert(*it);
        } else {
            other_properties.insert(*it);
        }
    }
}

void refine_dynamic_props(ov::AnyMap& llm_properties, const std::optional<NPUDesc>& npudesc) {
    if (!npudesc) {
        // No NPU device detected - no idea about the actual capabilities.
        return;
    }

    if (llm_properties.count(ov::intel_npu::npuw::llm::prefill_chunk_size.name())) {
        // The chunk size value is enforced by the config, keep it
        return;
    }

    if (npudesc->compiler_ver < ONEAPI_MAKE_VERSION(7, 22)) {
        // Specify larger chunk size for older compiler versions
        LOG_VERB("Default the prefill chunk size to 1024");
        llm_properties["NPUW_LLM_PREFILL_CHUNK_SIZE"] = 1024;
    }
}

std::map<std::string, std::string> any_copy(const ov::AnyMap& params) {
    std::map<std::string, std::string> result;
    for (auto&& value : params) {
        result.emplace(value.first, value.second.as<std::string>());
    }
    return result;
}
}  // namespace

void ov::npuw::LLMCompiledModel::convert_stateful_lora_to_stateless(std::shared_ptr<ov::Model>& model) {
    typedef std::shared_ptr<ov::op::util::AssignBase> PAssign;
    typedef std::shared_ptr<ov::op::util::ReadValueBase> PReadValue;
    std::vector<PReadValue> readValues;
    std::vector<PAssign> assigns;
    auto sinks = model->get_sinks();
    for (size_t i = 0; i < sinks.size(); ++i) {
        if (auto assign = ov::as_type_ptr<ov::op::util::AssignBase>(sinks[i])) {
            auto variable_name = assign->get_variable_id();
            if (!ov::npuw::util::matchLoRAMatMulAString(variable_name) &&
                !ov::npuw::util::matchLoRAMatMulBString(variable_name) &&
                !ov::npuw::util::matchLoRAMatMulAlphaString(variable_name)) {
                continue;
            }

            auto read_value = ov::as_type_ptr<ov::op::util::ReadValueBase>(assign->get_input_node_shared_ptr(0));
            OPENVINO_ASSERT(read_value, "Can't find ReadValue");
            readValues.push_back(read_value);
            assigns.push_back(assign);
        }
    }

    ov::ParameterVector new_parameters;
    new_parameters.reserve(readValues.size());
    for (size_t i = 0; i < readValues.size(); ++i) {
        auto read_value = readValues[i];
        auto variable_name = read_value->get_variable_id();
        const auto element_type = read_value->get_output_element_type(0);
        const auto shape = read_value->get_output_partial_shape(0);

        auto parameter = std::make_shared<ov::op::v0::Parameter>(element_type, shape);
        ov::op::util::set_name(*parameter, variable_name);
        replace_node(read_value, parameter);

        auto assign = assigns[i];
        model->remove_sink(assign);
        model->remove_variable(model->get_variable_by_id(variable_name));
        new_parameters.push_back(parameter);
    }

    model->add_parameters(new_parameters);
}

ov::npuw::LLMCompiledModel::LLMCompiledModel(const std::shared_ptr<ov::Model>& model,
                                             const std::shared_ptr<const ov::IPlugin>& plugin,
                                             const ov::AnyMap& properties)
    : ov::npuw::ICompiledModel(model, plugin),
      m_name(model->get_friendly_name()),
      m_options_desc(std::make_shared<::intel_npu::OptionsDesc>()),
      m_cfg(m_options_desc) {
    LOG_DEBUG("Creating LLMCompiledModel");
    LOG_BLOCK();

    ::intel_npu::registerNPUWLLMOptions(*m_options_desc);

    const auto npudesc = extract_npu_descriptor(plugin);

    ov::AnyMap npuw_llm_props;
    ov::AnyMap other_props;
    split_llm_properties(properties, npuw_llm_props, other_props);
    // Solely used for serialization at the moment
    m_non_llm_props = other_props;

    // Remove "NPUW_LLM_PREFILL_CONFIG", "NPUW_LLM_GENERATE_CONFIG" from map,
    // to not pass them into ::intel_npu::Config object, as we don't need to
    // preserve them somewhere.
    auto prefill_config_opt = pop_option(npuw_llm_props, std::string("NPUW_LLM_PREFILL_CONFIG"));
    auto generate_config_opt = pop_option(npuw_llm_props, std::string("NPUW_LLM_GENERATE_CONFIG"));
    auto prefill_config_addition = pop_option(npuw_llm_props, std::string("++NPUW_LLM_PREFILL_CONFIG"));
    auto generate_config_addition = pop_option(npuw_llm_props, std::string("++NPUW_LLM_GENERATE_CONFIG"));
    // Also make these maps for third: lm head model, in case it will be created:
    auto lm_head_config_opt = pop_option(npuw_llm_props, std::string("NPUW_LLM_SHARED_HEAD_CONFIG"));
    auto lm_head_config_addition = pop_option(npuw_llm_props, std::string("++NPUW_LLM_SHARED_HEAD_CONFIG"));
    refine_dynamic_props(npuw_llm_props, npudesc);
    m_cfg.update(any_copy(npuw_llm_props));

    LOG_DEBUG("Creating kvcache model as clone of passed one.");
    auto kvcache_model = model->clone();
    LOG_DEBUG("Transform kvcache model from stateful to stateless.");
    ov::pass::StatefulToStateless().run_on_model(kvcache_model);
    convert_stateful_lora_to_stateless(kvcache_model);
    LOG_DEBUG("   ...also convert BF16 to FP16");
    // Note: we need to identify original bf16 constants for potential weightless deserialization later
    // And only then do bf16 to f16 transformation
    m_bf16_consts = ov::npuw::s11n::get_bf16_consts(model);
    ov::pass::ConvertPrecision(ov::element::bf16, ov::element::f16).run_on_model(kvcache_model);

    bool shared_head_enabled = m_cfg.get<::intel_npu::NPUW_LLM_SHARED_HEAD>();
    std::shared_ptr<ov::Model> lm_head_model = nullptr;
    if (shared_head_enabled) {
        LOG_DEBUG("Trying to separate Vocabulary matrix multiplication op into additional model...");
        lm_head_model = cut_lm_head(kvcache_model);
        if (lm_head_model) {
            LOG_INFO("Three-model pipeline will be created: LM head will be shared between prefill and generate.");
        } else {
            LOG_WARN("Three-model pipeline is requested, but LM head cutting is failed,"
                     " two-model pipeline will be created!");
        }
    } else {
        LOG_INFO("Two-model pipeline will be created.");
    }

    LOG_DEBUG("Creating prefill model as clone of transformed kvcache one.");
    auto prefill_model = kvcache_model->clone();
    prefill_model->set_friendly_name(kvcache_model->get_friendly_name() + "_prefill");

<<<<<<< HEAD
    const uint32_t batch_dim = m_cfg.get<::intel_npu::NPUW_LLM_BATCH_DIM>();
    const uint32_t seq_len_dim = m_cfg.get<::intel_npu::NPUW_LLM_SEQ_LEN_DIM>();
    KVAxesPosition axes{batch_dim, seq_len_dim};
    const uint32_t max_prompt_len = align_to(m_cfg.get<::intel_npu::NPUW_LLM_MAX_PROMPT_LEN>(), 64u);
    const uint32_t min_response_len = align_to(m_cfg.get<::intel_npu::NPUW_LLM_MIN_RESPONSE_LEN>(), 64u);
    const uint32_t max_generation_token_len = m_cfg.get<::intel_npu::NPUW_LLM_MAX_GENERATION_TOKEN_LEN>();

=======
>>>>>>> 9c3c2081
    // NB: PREFILL_HINT is now compatible with the PREFILL_CONFIG section, unlike for
    // the generate model they're not mutually exclusive
    const ::intel_npu::npuw::llm::PrefillHint prefill_hint = m_cfg.get<::intel_npu::NPUW_LLM_PREFILL_HINT>();
    m_prefill_chunk_size = m_cfg.get<::intel_npu::NPUW_LLM_PREFILL_CHUNK_SIZE>();
    m_use_chunk_prefill = (prefill_hint == ::intel_npu::npuw::llm::PrefillHint::DYNAMIC && m_prefill_chunk_size > 0);
    const auto prompt_alignment = static_cast<uint32_t>(m_use_chunk_prefill ? m_prefill_chunk_size : 64u);

    const uint32_t batch_dim = m_cfg.get<::intel_npu::NPUW_LLM_BATCH_DIM>();
    const uint32_t seq_len_dim = m_cfg.get<::intel_npu::NPUW_LLM_SEQ_LEN_DIM>();
    KVAxesPosition axes{batch_dim, seq_len_dim};
    const uint32_t max_prompt_len = align_to(m_cfg.get<::intel_npu::NPUW_LLM_MAX_PROMPT_LEN>(), prompt_alignment);
    const uint32_t min_response_len = align_to(m_cfg.get<::intel_npu::NPUW_LLM_MIN_RESPONSE_LEN>(), 64u);

    LOG_VERB("Enabled prefill chunking: " << m_use_chunk_prefill);
    LOG_VERB("Prefill chunk size: " << m_prefill_chunk_size);
    LOG_VERB("Maximum prompt length: " << max_prompt_len);

    auto is_power_of_two = [](uint64_t n) {
        return n > 0 && (n & (n - 1)) == 0;
    };
    if (m_use_chunk_prefill) {
        if (!is_power_of_two(m_prefill_chunk_size)) {
            OPENVINO_THROW("Configuration Error: chunk size (",
                           m_prefill_chunk_size,
                           ") is not power of 2. Please adjust NPUW_LLM_PREFILL_CHUNK_SIZE.");
        }

        if (max_prompt_len % m_prefill_chunk_size) {
            OPENVINO_THROW("Configuration Error: The maximum prompt length (",
                           max_prompt_len,
                           ") is not a multiple of chunk size (",
                           m_prefill_chunk_size,
                           "). Please adjust NPUW_LLM_MAX_PROMPT_LEN to be a multiple of NPUW_LLM_PREFILL_CHUNK_SIZE.");
        }
    }

    m_kvcache_desc =
        KVCacheDesc{max_prompt_len, max_prompt_len + min_response_len, 0u, seq_len_dim, max_generation_token_len};
    LOG_DEBUG("Make prefill model with static shapes");
    m_max_lora_rank = m_cfg.get<::intel_npu::NPUW_LLM_MAX_LORA_RANK>();
    if (m_use_chunk_prefill) {
        reshape_to_static(prefill_model,
                          static_cast<uint32_t>(m_prefill_chunk_size),
                          m_kvcache_desc.max_prompt_size,
                          axes,
                          m_max_lora_rank);
    } else {
        reshape_to_static(prefill_model,
                          m_kvcache_desc.max_prompt_size,
                          m_kvcache_desc.max_prompt_size,
                          axes,
                          m_max_lora_rank);
    }
    LOG_DEBUG("Make kvcache model with static shapes");
    reshape_to_static(kvcache_model,
                      m_kvcache_desc.max_generation_token_len,
                      m_kvcache_desc.total_size,
                      axes,
                      m_max_lora_rank);
    if (lm_head_model) {
        LOG_DEBUG("Shared LM head: slice the prefill output");
        // KVCache model is already reshaped to [1, max_generation_token_len, embed size],
        // so only apply slice to the Prefill model:
        slice_out_embeds(prefill_model, axes.batch, m_kvcache_desc.max_generation_token_len);
        LOG_DEBUG("Make LM head model with static shapes");
        reshape_sliced_head_to_static(lm_head_model, axes.batch, m_kvcache_desc.max_generation_token_len);
    }

    LOG_DEBUG("5.1, decompose GroupQueryAttention OP");
    decompose_GQA(prefill_model, true);
    decompose_GQA(kvcache_model, false);

    const bool optimize_v_tensors = m_cfg.get<::intel_npu::NPUW_LLM_OPTIMIZE_V_TENSORS>();
    if (optimize_v_tensors) {
        LOG_DEBUG("Check and apply opt layout");
        LOG_BLOCK();
        if (ov::npuw::util::optimize_value_tensors(kvcache_model, false)) {
            NPUW_ASSERT(ov::npuw::util::optimize_value_tensors(prefill_model, true));
            m_kvcache_desc.v_tensors_transposed = true;
        } else {
            LOG_DEBUG("vtensors optimisation not applied");
        }
    } else {
        LOG_DEBUG("Check and apply opt layout --- SKIPPED");
    }

    if (!m_use_chunk_prefill) {
        NPUW_ASSERT(remove_empty_kv_inputs(prefill_model));
    } else {
        LOG_DEBUG("Don't remove input key/values from prefill model.");
        LOG_DEBUG("Ask prefill model to output key/values for prefill chunk size tokens.");
        prefill_model = redirect_new_kv_to_output(prefill_model);
    }

    LOG_DEBUG("Optimize kvcache model to output key/values for new token.");
    kvcache_model = redirect_new_kv_to_output(kvcache_model);
    LOG_DEBUG("Converting KV-cache in kvcache model to FP16.");
    kvcache_model = cvt_kvcache_to_fp16(kvcache_model);
    LOG_DEBUG("Converting KV-cache in prefill model to FP16.");
    prefill_model = cvt_kvcache_to_fp16(prefill_model);

    auto prefill_config =
        prefill_config_opt.value_or(get_default_prefill_config(prefill_model, npudesc)).as<ov::AnyMap>();

    // NB: GENERATE_HINT is only applicable for default generate config!
    if (generate_config_opt.has_value() && npuw_llm_props.count(ov::intel_npu::npuw::llm::generate_hint.name())) {
        OPENVINO_THROW("GENERATE_HINT only works with default generate config!");
    }
    const ::intel_npu::npuw::llm::GenerateHint generate_hint = m_cfg.get<::intel_npu::NPUW_LLM_GENERATE_HINT>();
    auto generate_config =
        generate_config_opt.value_or(get_default_generate_config(npudesc, generate_hint)).as<ov::AnyMap>();

    auto prefill_config_addition_value =
        prefill_config_addition.has_value() ? prefill_config_addition.value().as<ov::AnyMap>() : ov::AnyMap{};
    auto generate_config_addition_value =
        generate_config_addition.has_value() ? generate_config_addition.value().as<ov::AnyMap>() : ov::AnyMap{};

    merge_config_with(prefill_config, other_props);
    merge_config_with(generate_config, other_props);
    merge_config_with(prefill_config, prefill_config_addition_value);
    merge_config_with(generate_config, generate_config_addition_value);

    if (m_cfg.get<::intel_npu::NPUW_LLM_CACHE_ROPE>()) {
        LOG_DEBUG("Caching preROPE ");
        const uint32_t CACHE_ROPE_START = 2048;
        const bool is_best = (generate_hint == ::intel_npu::npuw::llm::GenerateHint::BEST_PERF);

        if (!is_best || (max_prompt_len >= CACHE_ROPE_START)) {
            LOG_DEBUG("Enable RoPE Cache for prefill");
            ov::npuw::patterns::pre_compute::RopeCache rope_prefill_cacher(max_prompt_len);
            rope_prefill_cacher.run_on_model(prefill_model);
        }

        if (const uint32_t ctx_len = max_prompt_len + min_response_len; !is_best || (ctx_len >= CACHE_ROPE_START)) {
            LOG_DEBUG("Enable RoPE Cache for kvcache");
            ov::npuw::patterns::pre_compute::RopeCache rope_generate_cacher(ctx_len);
            rope_generate_cacher.run_on_model(kvcache_model);
        }
    }

    m_kvcache_compiled = std::dynamic_pointer_cast<ov::npuw::CompiledModel>(
        ov::npuw::ICompiledModel::create(kvcache_model, plugin, generate_config));
    NPUW_ASSERT(m_kvcache_compiled && "Can't create ov::npuw::CompiledModel for passed kvcache "
                                      "model and its config, please check passed config.");
    m_prefill_compiled = std::dynamic_pointer_cast<ov::npuw::CompiledModel>(
        ov::npuw::ICompiledModel::create(prefill_model, plugin, prefill_config));
    NPUW_ASSERT(m_prefill_compiled && "Can't create ov::npuw::CompiledModel for passed prefill "
                                      "model and its config, please check passed config.");
    if (lm_head_model) {
        auto lm_head_config = get_default_lm_head_config(npudesc);
        merge_config_with(lm_head_config, other_props);
        auto lm_head_config_addition_value = lm_head_config_addition.value_or(ov::AnyMap{}).as<ov::AnyMap>();

        merge_config_with(lm_head_config, lm_head_config_addition_value);
        m_lm_head_compiled = std::dynamic_pointer_cast<ov::npuw::CompiledModel>(
            ov::npuw::ICompiledModel::create(lm_head_model, plugin, lm_head_config));
        NPUW_ASSERT(m_lm_head_compiled);
    }

    implement_properties();
    LOG_DEBUG("Done");
}

ov::npuw::LLMCompiledModel::LLMCompiledModel(const std::shared_ptr<ov::Model>& model,
                                             const std::shared_ptr<const ov::IPlugin>& plugin,
                                             const bool serialized)
    : ov::npuw::ICompiledModel(model, plugin),
      m_name(model->get_friendly_name()),
      m_options_desc(std::make_shared<::intel_npu::OptionsDesc>()),
      m_cfg(m_options_desc) {
    NPUW_ASSERT(serialized && "This constructor should only be utilized during deserialization!");
    ::intel_npu::registerNPUWLLMOptions(*m_options_desc);
    LOG_DEBUG("LLMCompiledModel is being deserialized, skipping the full constructor flow...");
}

void ov::npuw::LLMCompiledModel::export_model(std::ostream& stream) const {
    using namespace ov::npuw::s11n;

    // Identify encryption flow
    bool encryption_required = false;
    EncryptionCallbacks enc_callbacks;
    if (auto it = m_non_llm_props.find(ov::cache_encryption_callbacks.name());
        it != m_non_llm_props.end() && it->second.as<EncryptionCallbacks>().encrypt) {
        LOG_INFO("Encryption will be done via the function provided.");
        encryption_required = true;
        enc_callbacks.encrypt = it->second.as<EncryptionCallbacks>().encrypt;
    }

    // Identify either full flow or weightless
    bool is_weightless = true;
    if (auto it = m_non_llm_props.find(ov::cache_mode.name());
        it != m_non_llm_props.end() && it->second.as<CacheMode>() == CacheMode::OPTIMIZE_SPEED) {
        LOG_INFO("Serialization will be done via flow with weights.");
        is_weightless = false;
    }

    // Write header regardless of encryption requirement - to identify NPUW serializated blobs
    // Serialize magic number first
    write(stream, NPUW_SERIALIZATION_INDICATOR);
    // Serilize LLMCompiledModel identifier
    write(stream, NPUW_LLM_COMPILED_MODEL_INDICATOR);
    // Serialize general meta info
    write(stream, OPENVINO_VERSION_MAJOR);
    write(stream, OPENVINO_VERSION_MINOR);
    write(stream, OPENVINO_VERSION_PATCH);
    write(stream, std::string(NPUW_SERIALIZATION_VERSION));
    // Serialize encrypted flag
    write(stream, encryption_required);
    // Write flow identifier
    write(stream, is_weightless);

    if (!encryption_required) {
        CompiledContext ctx(false, nullptr, nullptr);
        return serialize(stream, ctx);
    }

    // In case of weightless flow the whole blob will be encrypted on NPUW side.
    std::stringstream non_encrypted_stream;
    if (is_weightless) {
        non_encrypted_stream.copyfmt(stream);
        CompiledContext ctx(false, nullptr, nullptr);
        serialize(non_encrypted_stream, ctx);
        std::string encrypted = enc_callbacks.encrypt(non_encrypted_stream.str());
        write(stream, encrypted);
    } else {
        // In case of blob with weights only encrypt XML part of the model
        CompiledContext ctx(true, enc_callbacks.encrypt, nullptr);
        serialize(stream, ctx);
    }
}

void ov::npuw::LLMCompiledModel::serialize(std::ostream& stream, const ov::npuw::s11n::CompiledContext& ctx) const {
    LOG_INFO("Serializing LLMCompiledModel...");
    LOG_BLOCK();

    using namespace ov::npuw::s11n;

    // Identify either full flow or weightless
    bool is_weightless = true;
    if (auto it = m_non_llm_props.find(ov::cache_mode.name());
        it != m_non_llm_props.end() && it->second.as<CacheMode>() == CacheMode::OPTIMIZE_SPEED) {
        LOG_INFO("Serialization will be done via flow with weights.");
        is_weightless = false;
    }

    auto write_model_meta = [&](std::ostream& model_stream) {
        // Serialize name
        write(model_stream, m_name);

        // Serialize inputs and outputs
        write(model_stream, inputs());
        write(model_stream, outputs());

        // Serialize LLMCompiledModel-specific data
        write(model_stream, m_kvcache_desc.max_prompt_size);
        write(model_stream, m_kvcache_desc.total_size);
        write(model_stream, m_kvcache_desc.num_stored_tokens);
        write(model_stream, m_kvcache_desc.dim);
        write(model_stream, m_kvcache_desc.v_tensors_transposed);
        write(model_stream, m_prefill_chunk_size);
        write(model_stream, m_use_chunk_prefill);
        write(model_stream, m_max_lora_rank);

        // Write config
        write(model_stream, m_cfg);

        // Serialize CompiledModels
        // Note: no need to pass any encryption here as it's done in export_model()
        CompiledContext enc_ctx(false, nullptr, nullptr, m_bf16_consts);
        m_kvcache_compiled->serialize(model_stream, enc_ctx);
        m_prefill_compiled->serialize(model_stream, enc_ctx);
        const bool is_shared_lm_head = m_lm_head_compiled != nullptr;
        write(model_stream, is_shared_lm_head);
        if (is_shared_lm_head) {
            m_lm_head_compiled->serialize(model_stream, enc_ctx);
        }
    };

    std::stringstream non_encrypted_stream;
    if (ctx.encrypted) {
        NPUW_ASSERT(ctx.encrypt && "Encryption function isn't provided!");
        non_encrypted_stream.copyfmt(stream);
        write_model_meta(non_encrypted_stream);
        std::string encrypted_str = ctx.encrypt(non_encrypted_stream.str());
        write(stream, encrypted_str);
    } else {
        write_model_meta(stream);
    }

    // Serialize bank name
    const auto& kv_bank = m_kvcache_compiled->m_weights_bank;
    const auto& p_bank = m_prefill_compiled->m_weights_bank;
    NPUW_ASSERT(kv_bank && p_bank && kv_bank == p_bank && "Prefill and KVCache models' weight bank should be shared!");
    write(stream, kv_bank->get_name());

    if (!is_weightless) {
        // Serialize weights bank
        // Note: no need to encrypt weights in full flow
        kv_bank->serialize(stream);
    }

    LOG_INFO("Done.");
}

std::shared_ptr<ov::npuw::LLMCompiledModel> ov::npuw::LLMCompiledModel::import_model(
    std::istream& stream,
    const std::shared_ptr<const ov::IPlugin>& plugin,
    const ov::AnyMap& properties) {
    LOG_INFO("Deserializing LLMCompiledModel...");
    LOG_BLOCK();

    using namespace ov::npuw::s11n;

    // Sanity check magic number
    ov::npuw::s11n::IndicatorType serialization_indicator;
    read(stream, serialization_indicator);
    NPUW_ASSERT(serialization_indicator == NPUW_SERIALIZATION_INDICATOR && "This blob wasn't serialized via NPUW!");

    ov::npuw::s11n::IndicatorType llm_compiled_indicator;
    read(stream, llm_compiled_indicator);
    NPUW_ASSERT(llm_compiled_indicator == NPUW_LLM_COMPILED_MODEL_INDICATOR &&
                "This blob wasn't serialized via LLMCompiledModel!");

    // Deserialize general meta info
    int vmajor, vminor, vpatch;
    std::string s11n_version;
    read(stream, vmajor);
    read(stream, vminor);
    read(stream, vpatch);
    read(stream, s11n_version);

    if (vmajor != OPENVINO_VERSION_MAJOR || vminor != OPENVINO_VERSION_MINOR || vpatch != OPENVINO_VERSION_PATCH ||
        s11n_version != std::string(NPUW_SERIALIZATION_VERSION)) {
        OPENVINO_THROW("This blobs was serialized with different OV version!",
                       "\nSerialized by OV ",
                       vmajor,
                       '.',
                       vminor,
                       '.',
                       vpatch,
                       "\nCurrent OV version ",
                       OPENVINO_VERSION_MAJOR,
                       '.',
                       OPENVINO_VERSION_MINOR,
                       '.',
                       OPENVINO_VERSION_PATCH,
                       "\nNPUW serialized by version ",
                       s11n_version,
                       "\nNPUW current serialization version ",
                       NPUW_SERIALIZATION_VERSION);
    }

    bool encrypted = false;
    read(stream, encrypted);
    bool is_weightless = true;
    read(stream, is_weightless);

    auto read_and_finalize_banks = [&](std::istream& model_stream,
                                       const std::shared_ptr<ov::npuw::LLMCompiledModel>& compiled) {
        // Deserialize weights bank name
        std::string bank_name;
        read(model_stream, bank_name);

        if (is_weightless) {
            auto bank = ov::npuw::weights::bank(bank_name, compiled->get_plugin()->get_core(), "");

            compiled->m_kvcache_compiled->m_weights_bank = bank;
            compiled->m_prefill_compiled->m_weights_bank = bank;

            compiled->m_kvcache_compiled->finalize_weights_bank();
            compiled->m_kvcache_compiled->m_import_weights_ctx.reset();
            compiled->m_prefill_compiled->finalize_weights_bank();
            compiled->m_prefill_compiled->m_import_weights_ctx.reset();

            if (compiled->m_lm_head_compiled) {
                compiled->m_lm_head_compiled->m_weights_bank = bank;

                compiled->m_lm_head_compiled->finalize_weights_bank();
                compiled->m_lm_head_compiled->m_import_weights_ctx.reset();
            }
        } else {
            auto bank =
                ov::npuw::weights::Bank::deserialize(model_stream, compiled->get_plugin()->get_core(), bank_name);

            compiled->m_kvcache_compiled->m_weights_bank = bank;
            compiled->m_prefill_compiled->m_weights_bank = bank;

            compiled->m_kvcache_compiled->reconstruct_closure();
            compiled->m_prefill_compiled->reconstruct_closure();

            if (compiled->m_lm_head_compiled) {
                compiled->m_lm_head_compiled->m_weights_bank = bank;

                compiled->m_lm_head_compiled->reconstruct_closure();
            }
        }
    };

    if (!encrypted) {
        CompiledContext ctx(false, nullptr, nullptr);
        auto compiled_model = ov::npuw::LLMCompiledModel::deserialize(stream, plugin, properties, ctx);
        NPUW_ASSERT(compiled_model && "Couldn't import NPUW compiled model!");
        read_and_finalize_banks(stream, compiled_model);
        LOG_INFO("Done.");
        return compiled_model;
    }

    EncryptionCallbacks enc_callbacks;
    NPUW_ASSERT(properties.count(ov::cache_encryption_callbacks.name()) &&
                properties.at(ov::cache_encryption_callbacks.name()).as<EncryptionCallbacks>().decrypt &&
                "Model is encrypted but no decrypt function was provided!");
    enc_callbacks.decrypt = properties.at(ov::cache_encryption_callbacks.name()).as<EncryptionCallbacks>().decrypt;

    LOG_INFO("Decryption will be done via the function provided.");

    std::shared_ptr<ov::npuw::LLMCompiledModel> compiled_model = nullptr;

    // Model is encrypted
    if (is_weightless) {
        std::string encrypted_str;
        read(stream, encrypted_str);
        std::istringstream decrypted_stream(std::move(enc_callbacks.decrypt(encrypted_str)));
        CompiledContext ctx(false, nullptr, nullptr);
        compiled_model = ov::npuw::LLMCompiledModel::deserialize(decrypted_stream, plugin, properties, ctx);
    } else {
        CompiledContext ctx(true, nullptr, enc_callbacks.decrypt);
        compiled_model = ov::npuw::LLMCompiledModel::deserialize(stream, plugin, properties, ctx);
    }

    NPUW_ASSERT(compiled_model && "Couldn't import NPUW compiled model!");
    read_and_finalize_banks(stream, compiled_model);

    LOG_INFO("Done.");

    return compiled_model;
}

std::shared_ptr<ov::npuw::LLMCompiledModel> ov::npuw::LLMCompiledModel::deserialize(
    std::istream& stream,
    const std::shared_ptr<const ov::IPlugin>& plugin,
    const ov::AnyMap& properties,
    const ov::npuw::s11n::CompiledContext& ctx) {
    using namespace ov::npuw::s11n;

    auto read_model_meta = [&](std::istream& model_stream) {
        // Deserialize model name first
        std::string model_name;
        read(model_stream, model_name);

        // Create a dummy CompiledModel with an empty ov::Model - this will skip the constructor flow
        // to continue deserialization
        ov::ParameterVector parameters;
        ov::NodeVector results;

        read(model_stream, parameters);
        read(model_stream, results);

        auto ov_model = std::make_shared<ov::Model>(ov::as_output_vector(results), parameters, model_name);

        auto compiled = std::make_shared<ov::npuw::LLMCompiledModel>(ov_model, plugin, true);

        // Deserialize LLMCompiledModel-specific data
        read(model_stream, compiled->m_kvcache_desc.max_prompt_size);
        read(model_stream, compiled->m_kvcache_desc.total_size);
        read(model_stream, compiled->m_kvcache_desc.num_stored_tokens);
        read(model_stream, compiled->m_kvcache_desc.dim);
        read(model_stream, compiled->m_kvcache_desc.v_tensors_transposed);
        read(model_stream, compiled->m_prefill_chunk_size);
        read(model_stream, compiled->m_use_chunk_prefill);
        read(model_stream, compiled->m_max_lora_rank);

        // Deserialize config
        read(model_stream, compiled->m_cfg);
        compiled->implement_properties();

        // Deserialize CompiledModels
        // Note: no need to pass any encryption here as it's done in import_model()
        CompiledContext enc_ctx(false, nullptr, nullptr);
        compiled->m_kvcache_compiled = ov::npuw::CompiledModel::deserialize(model_stream, plugin, properties, enc_ctx);
        compiled->m_prefill_compiled = ov::npuw::CompiledModel::deserialize(model_stream, plugin, properties, enc_ctx);
        bool is_shared_lm_head = false;
        read(model_stream, is_shared_lm_head);
        if (is_shared_lm_head) {
            compiled->m_lm_head_compiled =
                ov::npuw::CompiledModel::deserialize(model_stream, plugin, properties, enc_ctx);
        }
        return compiled;
    };

    std::shared_ptr<ov::npuw::LLMCompiledModel> compiled = nullptr;
    if (ctx.encrypted) {
        std::string encrypted_string;
        read(stream, encrypted_string);
        std::istringstream decrypted_stream(std::move(ctx.decrypt(encrypted_string)));
        compiled = read_model_meta(decrypted_stream);
    } else {
        compiled = read_model_meta(stream);
    }

    NPUW_ASSERT(compiled && "Couldn't create NPUW compiled model!");

    return compiled;
}

std::shared_ptr<const ov::Model> ov::npuw::LLMCompiledModel::get_runtime_model() const {
    OPENVINO_NOT_IMPLEMENTED;
}

void ov::npuw::LLMCompiledModel::set_property(const ov::AnyMap& properties) {
    OPENVINO_NOT_IMPLEMENTED;
}

ov::Any ov::npuw::LLMCompiledModel::get_property(const std::string& name) const {
    OPENVINO_SUPPRESS_DEPRECATED_START
    if (name == ov::intel_npu::npuw::llm::prefill_config.name() ||
        name == ov::intel_npu::npuw::llm::generate_config.name()) {
        OPENVINO_THROW(name, " is write-only option!");
    }

    auto&& configIterator = m_prop_to_opt.find(name);
    if (configIterator != m_prop_to_opt.cend()) {
        return std::get<1>(configIterator->second)(m_cfg);
    } else {
        return m_prefill_compiled->get_property(name);
    }
    OPENVINO_SUPPRESS_DEPRECATED_END
}

std::shared_ptr<ov::ISyncInferRequest> ov::npuw::LLMCompiledModel::create_sync_infer_request() const {
    auto* non_const_this = const_cast<ov::npuw::LLMCompiledModel*>(this);  // because of const in API
    return non_const_this->create_llm_infer_request();
}

std::shared_ptr<ov::ISyncInferRequest> ov::npuw::LLMCompiledModel::create_llm_infer_request() {
    auto this_sptr = std::static_pointer_cast<ov::npuw::LLMCompiledModel>(shared_from_this());
    return std::make_shared<ov::npuw::LLMInferRequest>(this_sptr);
}

void ov::npuw::LLMCompiledModel::implement_properties() {
#define BIND(N, T, GETTER)                                                                 \
    {                                                                                      \
        ov::intel_npu::N.name(), {                                                         \
            ov::PropertyMutability::RW, [](const ::intel_npu::Config& config) -> ov::Any { \
                return config.GETTER<::intel_npu::T>();                                    \
            }                                                                              \
        }                                                                                  \
    }

    m_prop_to_opt.insert({BIND(npuw::llm::enabled, NPUW_LLM, get),
                          BIND(npuw::llm::batch_dim, NPUW_LLM_BATCH_DIM, get),
                          BIND(npuw::llm::seq_len_dim, NPUW_LLM_SEQ_LEN_DIM, get),
                          BIND(npuw::llm::max_prompt_len, NPUW_LLM_MAX_PROMPT_LEN, get),
                          BIND(npuw::llm::min_response_len, NPUW_LLM_MIN_RESPONSE_LEN, get),
                          BIND(npuw::llm::optimize_v_tensors, NPUW_LLM_OPTIMIZE_V_TENSORS, get),
                          BIND(npuw::llm::prefill_chunk_size, NPUW_LLM_PREFILL_CHUNK_SIZE, get),
                          BIND(npuw::llm::prefill_hint, NPUW_LLM_PREFILL_HINT, getString),
                          BIND(npuw::llm::generate_hint, NPUW_LLM_GENERATE_HINT, getString),
                          BIND(npuw::llm::shared_lm_head, NPUW_LLM_SHARED_HEAD, get)});
#undef BIND
}<|MERGE_RESOLUTION|>--- conflicted
+++ resolved
@@ -846,16 +846,6 @@
     auto prefill_model = kvcache_model->clone();
     prefill_model->set_friendly_name(kvcache_model->get_friendly_name() + "_prefill");
 
-<<<<<<< HEAD
-    const uint32_t batch_dim = m_cfg.get<::intel_npu::NPUW_LLM_BATCH_DIM>();
-    const uint32_t seq_len_dim = m_cfg.get<::intel_npu::NPUW_LLM_SEQ_LEN_DIM>();
-    KVAxesPosition axes{batch_dim, seq_len_dim};
-    const uint32_t max_prompt_len = align_to(m_cfg.get<::intel_npu::NPUW_LLM_MAX_PROMPT_LEN>(), 64u);
-    const uint32_t min_response_len = align_to(m_cfg.get<::intel_npu::NPUW_LLM_MIN_RESPONSE_LEN>(), 64u);
-    const uint32_t max_generation_token_len = m_cfg.get<::intel_npu::NPUW_LLM_MAX_GENERATION_TOKEN_LEN>();
-
-=======
->>>>>>> 9c3c2081
     // NB: PREFILL_HINT is now compatible with the PREFILL_CONFIG section, unlike for
     // the generate model they're not mutually exclusive
     const ::intel_npu::npuw::llm::PrefillHint prefill_hint = m_cfg.get<::intel_npu::NPUW_LLM_PREFILL_HINT>();
@@ -868,6 +858,7 @@
     KVAxesPosition axes{batch_dim, seq_len_dim};
     const uint32_t max_prompt_len = align_to(m_cfg.get<::intel_npu::NPUW_LLM_MAX_PROMPT_LEN>(), prompt_alignment);
     const uint32_t min_response_len = align_to(m_cfg.get<::intel_npu::NPUW_LLM_MIN_RESPONSE_LEN>(), 64u);
+    const uint32_t max_generation_token_len = m_cfg.get<::intel_npu::NPUW_LLM_MAX_GENERATION_TOKEN_LEN>();
 
     LOG_VERB("Enabled prefill chunking: " << m_use_chunk_prefill);
     LOG_VERB("Prefill chunk size: " << m_prefill_chunk_size);
