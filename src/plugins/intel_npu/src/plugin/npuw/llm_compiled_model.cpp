// Copyright (C) 2023-2025 Intel Corporation
// SPDX-License-Identifier: Apache-2.0
//
#include "llm_compiled_model.hpp"

#include "llm_infer_request.hpp"
#include "logging.hpp"
<<<<<<< HEAD
#include "ov_ops/type_relaxed.hpp"
=======
#include "openvino/op/convert.hpp"
#include "openvino/op/greater.hpp"
>>>>>>> 988bd535
#include "openvino/op/group_query_attention.hpp"
#include "openvino/op/ops.hpp"
#include "openvino/op/range.hpp"
#include "openvino/op/util/node_util.hpp"
#include "openvino/openvino.hpp"
#include "openvino/opsets/opset13.hpp"
#include "openvino/pass/graph_rewrite.hpp"
#include "openvino/pass/matcher_pass.hpp"
#include "openvino/pass/pattern/op/optional.hpp"
#include "openvino/pass/pattern/op/or.hpp"
#include "openvino/pass/pattern/op/wrap_type.hpp"
#include "openvino/pass/stateful_to_stateless.hpp"
#include "openvino/pass/validate.hpp"
#include "openvino/runtime/iasync_infer_request.hpp"
#include "openvino/runtime/properties.hpp"
#include "partitioning/patterns/pre_compute.hpp"
#include "partitioning/patterns/sdpa.hpp"
#include "serialization.hpp"
#include "transformations/convert_precision.hpp"
#include "util.hpp"
#include "whisper_infer_request.hpp"

//#include "openvino/cc/pass/itt.hpp"
#include "openvino/pass/manager.hpp"
#include "low_precision/concat.hpp"
#include "low_precision/kv_cache_concat.hpp"
#include "low_precision/move_fake_convert_up_through_kv_cache_concat.hpp"
#include "transformations/op_conversions/fake_convert_decomposition.hpp"
#include "low_precision/low_precision.hpp"

namespace opp = ov::pass::pattern;

class RemoveEmptyKVTensors : public ov::pass::MatcherPass {
public:
    OPENVINO_MATCHER_PASS_RTTI("npuw::LLMCompiledModel::RemoveEmptyKVTensors");

    struct Context {
        std::vector<std::shared_ptr<ov::opset13::Parameter>> old_params;
        using Ref = std::reference_wrapper<Context>;
    };

    RemoveEmptyKVTensors(Context::Ref ctx) {
        auto param = opp::wrap_type<ov::op::v0::Parameter>();
        auto concat = opp::wrap_type<ov::op::v0::Concat>({param, opp::any_input()});

        auto callback = [=](ov::pass::pattern::Matcher& m) {
            auto& node_to_output = m.get_pattern_value_map();
            auto matched_param = ov::as_type_ptr<ov::op::v0::Parameter>(node_to_output.at(param).get_node_shared_ptr());
            auto matched_node_concat = node_to_output.at(concat).get_node_shared_ptr();

            ctx.get().old_params.push_back(matched_param);

            auto users = matched_param->get_users();
            if (users.size() == 2u) {
                auto shapeof_node = ov::is_type<ov::op::v3::ShapeOf>(users[0]) ? users[0] : users[1];
                NPUW_ASSERT(ov::is_type<ov::op::v3::ShapeOf>(shapeof_node));
                auto cst_node =
                    ov::op::v0::Constant::create(ov::element::i64, ov::Shape{4}, matched_param->get_shape());
                ov::replace_node(shapeof_node, cst_node);
            } else {
                NPUW_ASSERT(users.size() == 1u);
            }

            // Redirect second concat input to every node which reads from concat
            auto curr_kv_tensor = matched_node_concat->input(1).get_source_output();
            for (auto target_input : matched_node_concat->output(0u).get_target_inputs()) {
                target_input.replace_source_output(curr_kv_tensor);
            }

            return true;
        };
        register_matcher(std::make_shared<opp::Matcher>(concat, "RemoveEmptyKVTensors"), std::move(callback));
    }
};

class GroupQueryAttentionDecomposition : public ov::pass::MatcherPass {
public:
    OPENVINO_MATCHER_PASS_RTTI("npuw::LLMCompiledModel::GroupQueryAttentionDecomposition");
    GroupQueryAttentionDecomposition(bool is_prefill_model) {
        auto pattern_node = ov::pass::pattern::wrap_type<ov::op::internal::GroupQueryAttention>();

        ov::matcher_pass_callback callback = [=](ov::pass::pattern::Matcher& m) {
            auto& pattern_to_output = m.get_pattern_value_map();
            auto node = ov::as_type_ptr<ov::op::internal::GroupQueryAttention>(
                pattern_to_output.at(pattern_node).get_node_shared_ptr());

            if (node == nullptr || transformation_callback(node)) {
                return false;
            }

            auto new_output_node = decompose(node, is_prefill_model);
            ov::replace_node(node, new_output_node);
            return true;
        };

        auto m = std::make_shared<ov::pass::pattern::Matcher>(pattern_node, "GroupQueryAttentionDecomposition");
        register_matcher(m, std::move(callback));
    }

    ov::OutputVector decompose(std::shared_ptr<ov::op::internal::GroupQueryAttention> node, bool is_prefill_model) {
        using namespace ov::op;
        using namespace ov;

        const auto num_heads = node->get_num_heads();
        const auto kv_num_heads = node->get_kv_num_heads();
        const auto scale = node->get_scale();
        const auto do_rotary = node->get_do_rotary();
        const auto rotary_interleaved = node->get_rotary_interleaved();
        // TODO: add softcap support

        auto Q = node->input_value(0);
        auto K = node->input_value(1);
        auto V = node->input_value(2);
        auto past_key = node->input_value(3);
        auto past_value = node->input_value(4);
        auto seqlens_k = node->input_value(5);
        auto cos_cache = node->input_value(6);
        auto sin_cache = node->input_value(7);

        // The length of all tokens (past + current) is `seqlens_k` + 1.
        // current = Q.shape[2], past = `seqlens_k` + 1 - current

        const auto T = Q.get_element_type();
        const auto q_shape = register_new_node<v3::ShapeOf>(Q);
        const auto current_seqlen = get_dimensions(q_shape, {2});
        const auto head_size_node = get_dimensions(q_shape, {3});

        const auto zero = register_new_node(v0::Constant::create(ov::element::i64, ov::Shape{1}, {0}));
        const auto zero_without_shape = register_new_node(v0::Constant::create(ov::element::i64, ov::Shape{}, {0}));
        const auto one = register_new_node(v0::Constant::create(ov::element::i64, ov::Shape{1}, {1}));
        const auto one_without_shape = register_new_node(v0::Constant::create(ov::element::i64, ov::Shape{}, {1}));
        const auto two = register_new_node(v0::Constant::create(ov::element::i64, ov::Shape{1}, {2}));
        const auto seqlens_elemi64 = register_new_node<v0::Convert>(seqlens_k, ov::element::i64);
        const auto real_seqlens = register_new_node<v1::Add>(seqlens_elemi64, one);

        // Only consider batch is 1
        const auto seqlens_1d = register_new_node<v1::Reshape>(real_seqlens, one, false);
        const auto past_seqlen = register_new_node<v1::Subtract>(seqlens_1d, current_seqlen);
        const auto curr_seqlen_scalar = register_new_node<v0::Squeeze>(current_seqlen);

        if (do_rotary) {
            ov::Output<ov::Node> position_ids = register_new_node<v4::Range>(zero_without_shape,
                                                                             curr_seqlen_scalar,
                                                                             one_without_shape,
                                                                             ov::element::i64);
            position_ids = register_new_node<v1::Add>(position_ids, past_seqlen);

            const auto cos = register_new_node<v8::Gather>(cos_cache, position_ids, zero);
            const auto sin = register_new_node<v8::Gather>(sin_cache, position_ids, zero);
            Q = rotaryEmbedding(Q, cos, sin, rotary_interleaved);
            K = rotaryEmbedding(K, cos, sin, rotary_interleaved);
        }

        auto construct_kv_cache = [&](const ov::Output<ov::Node>& past, const ov::Output<ov::Node>& current) {
            return register_new_node<v0::Concat>(ov::OutputVector{past, current}, 2);
        };
        K = construct_kv_cache(past_key, K);
        V = construct_kv_cache(past_value, V);

        ov::Output<ov::Node> present_k = K;
        ov::Output<ov::Node> present_v = V;

        const auto concat_kv_len = get_dimensions(K.get_node_shared_ptr(), {2});
        const auto concat_kv_len_scalar = register_new_node<v0::Squeeze>(concat_kv_len);

        // Broadcast KV if grouped query attention
        const size_t kv_num_heads_factor = num_heads / kv_num_heads;
        if (kv_num_heads_factor > 1) {
            const auto kv_shape = register_new_node<v3::ShapeOf>(K);
            const auto kv_shape_prev_2 = get_dimensions(kv_shape, {0, 1});
            const auto kv_shape_last_2 = get_dimensions(kv_shape, {2, 3});
            auto new_kv_shape = register_new_node<v0::Concat>(ov::NodeVector{kv_shape_prev_2, one, kv_shape_last_2}, 0);
            K = register_new_node<v1::Reshape>(K, new_kv_shape, false);
            V = register_new_node<v1::Reshape>(V, new_kv_shape, false);
            K = register_new_node<v0::Concat>(ov::OutputVector(kv_num_heads_factor, K), 2);
            V = register_new_node<v0::Concat>(ov::OutputVector(kv_num_heads_factor, V), 2);
            const auto q_shape = register_new_node<v3::ShapeOf>(Q);
            const auto q_shape_prev_2 = get_dimensions(q_shape, {0, 1});
            auto extended_kv_shape = register_new_node<v0::Concat>(ov::NodeVector{q_shape_prev_2, kv_shape_last_2}, 0);
            K = register_new_node<v1::Reshape>(K, extended_kv_shape, false);
            V = register_new_node<v1::Reshape>(V, extended_kv_shape, false);
        }

        // Make attention mask
        std::shared_ptr<ov::Node> mask;

        std::shared_ptr<ov::Node> hori_range =
            register_new_node<v4::Range>(zero_without_shape, concat_kv_len_scalar, one_without_shape, ov::element::i64);
        hori_range = register_new_node<v0::Unsqueeze>(hori_range, zero);

        std::shared_ptr<ov::Node> vert_range =
            register_new_node<v4::Range>(zero_without_shape, curr_seqlen_scalar, one_without_shape, ov::element::i64);
        vert_range = register_new_node<v0::Unsqueeze>(vert_range, one);
        const auto past_k_node_len = get_dimensions(past_key.get_node_shared_ptr(), {2});
        vert_range = register_new_node<v1::Add>(vert_range, past_k_node_len);

        const auto triu = register_new_node<v1::Greater>(hori_range, vert_range);
        const auto typed_zero = register_new_node(v0::Constant::create(T, ov::Shape{}, {0}));
        // cf. make_attention_mask@src\plugins\intel_gpu\tests\common\subgraphs_builders.hpp
        std::shared_ptr<ov::Node> minus_inf = nullptr;
        if (T == ov::element::f32)
            minus_inf =
                register_new_node(v0::Constant::create(T, ov::Shape{}, {-std::numeric_limits<float>::infinity()}));
        else if (T == ov::element::f16)
            minus_inf =
                register_new_node(v0::Constant::create(T, ov::Shape{}, {std::numeric_limits<ov::float16>::lowest()}));
        mask = register_new_node<v1::Select>(triu, minus_inf, typed_zero);

        if (is_prefill_model) {
            // prefill model
            const auto padding_len = register_new_node<v1::Subtract>(concat_kv_len, seqlens_1d);
            const auto padding_mask_vert_shape = register_new_node<v0::Concat>(ov::NodeVector{current_seqlen, one}, 0);
            const auto padding_mask_vert = register_new_node<v3::Broadcast>(padding_len, padding_mask_vert_shape);
            const auto padding_mask = register_new_node<v1::GreaterEqual>(hori_range, padding_mask_vert);
            mask = register_new_node<v1::Select>(padding_mask, mask, minus_inf);
        } else {
            // kv cache model
            const auto left_mask = register_new_node<v1::Less>(hori_range, seqlens_elemi64);     // first N
            const auto righ_mask = register_new_node<v1::GreaterEqual>(hori_range, vert_range);  // last 1
            const auto atte_mask = register_new_node<v1::LogicalOr>(left_mask, righ_mask);       // [1,1,1,..., 0,0,0,1]
            mask = register_new_node<v1::Select>(atte_mask, mask, minus_inf);
        }

        std::shared_ptr<ov::Node> qga_output;
        if (scale != 0.0f) {
            auto scale_node = register_new_node(v0::Constant::create(T, Shape{}, {scale}));
            qga_output = register_new_node<v13::ScaledDotProductAttention>(Q, K, V, mask, scale_node, false);
        } else {
            qga_output = register_new_node<v13::ScaledDotProductAttention>(Q, K, V, mask, false);
        }

        // transpose the result from (batch_size, num_heads, sequence_length, head_size)
        // to (batch_size, sequence_length, num_heads * head_size)
        auto perm = register_new_node(v0::Constant::create(ov::element::i64, ov::Shape{4}, {0, 2, 1, 3}));
        auto qga_output_transposed = register_new_node<v1::Transpose>(qga_output, perm);
        auto dim_merge_shape = register_new_node(v0::Constant::create(ov::element::i32, ov::Shape{3}, {0, 0, -1}));
        auto output = register_new_node<v1::Reshape>(qga_output_transposed, dim_merge_shape, true)->output(0);

        return {std::move(output), std::move(present_k), std::move(present_v)};
    }

    // make split functions is a copy-past from ONNX FE. TODO: move it to one place
    ov::OutputVector make_split(const ov::Output<ov::Node>& value, int64_t num_splits, int64_t axis) {
        using namespace ov::op;
        const auto axis_node = register_new_node(v0::Constant::create(ov::element::i64, ov::Shape{}, {axis}));
        const auto split = register_new_node<v1::Split>(value, axis_node, num_splits);

        return split->outputs();
    }

    std::shared_ptr<ov::Node> get_dimensions(const std::shared_ptr<ov::op::v3::ShapeOf>& shape,
                                             const std::vector<int>& dims) {
        using namespace ov::op;
        const auto zero = v0::Constant::create(ov::element::i32, ov::Shape{}, {0});
        const auto dims_const = v0::Constant::create(ov::element::i32, ov::Shape{dims.size()}, dims);
        return register_new_node<v8::Gather>(shape, dims_const, zero);
    }

    std::shared_ptr<ov::Node> get_dimensions(const std::shared_ptr<ov::Node>& node, const std::vector<int>& dims) {
        return get_dimensions(register_new_node<ov::op::v3::ShapeOf>(node), dims);
    }

    std::shared_ptr<ov::Node> rotaryEmbedding(ov::Output<ov::Node> input,
                                              ov::Output<ov::Node> cos,
                                              ov::Output<ov::Node> sin,
                                              bool interleaved) {
        using namespace ov::op;
        auto zero = v0::Constant::create(ov::element::i64, ov::Shape{1}, {0});
        auto one = v0::Constant::create(ov::element::i64, ov::Shape{1}, {1});

        if (interleaved) {
            auto two = v0::Constant::create(ov::element::i64, ov::Shape{1}, {2});
            auto cos_last_dim = get_dimensions(cos.get_node_shared_ptr(), {-1});
            auto input_shape = register_new_node<v3::ShapeOf>(input);
            auto dim_bns = get_dimensions(input_shape, {0, 1, 2});

            auto negtive_one = v0::Constant::create(ov::element::i64, ov::Shape{1}, {-1});
            auto split_input_shape = register_new_node<v0::Concat>(ov::NodeVector{dim_bns, cos_last_dim, two}, 0);
            auto reshaped_input = register_new_node<v1::Reshape>(input, split_input_shape, false);

            auto in_split = make_split(reshaped_input, 2, -1);
            split_input_shape = register_new_node<v0::Concat>(ov::NodeVector{dim_bns, cos_last_dim}, 0);
            auto in_split_0 = register_new_node<v1::Reshape>(in_split[0], split_input_shape, false);
            auto in_split_1 = register_new_node<v1::Reshape>(in_split[1], split_input_shape, false);

            auto res_0 = register_new_node<v1::Subtract>(register_new_node<v1::Multiply>(in_split_0, cos),
                                                         register_new_node<v1::Multiply>(in_split_1, sin));
            auto res_1 = register_new_node<v1::Add>(register_new_node<v1::Multiply>(in_split_0, sin),
                                                    register_new_node<v1::Multiply>(in_split_1, cos));

            split_input_shape = register_new_node<v0::Concat>(ov::NodeVector{dim_bns, cos_last_dim, one}, 0);
            auto res_0_5d = register_new_node<v1::Reshape>(res_0, split_input_shape, false);
            auto res_1_5d = register_new_node<v1::Reshape>(res_1, split_input_shape, false);

            auto concat_ret = register_new_node<v0::Concat>(ov::NodeVector{res_0_5d, res_1_5d}, -1);
            return register_new_node<v1::Reshape>(concat_ret, input_shape, false);
        } else {
            auto in_split = make_split(input, 2, -1);
            auto res_0 = register_new_node<v1::Subtract>(register_new_node<v1::Multiply>(in_split[0], cos),
                                                         register_new_node<v1::Multiply>(in_split[1], sin));
            auto res_1 = register_new_node<v1::Add>(register_new_node<v1::Multiply>(in_split[0], sin),
                                                    register_new_node<v1::Multiply>(in_split[1], cos));

            return register_new_node<v0::Concat>(ov::NodeVector{res_0, res_1}, -1);
        }
    }
};

<<<<<<< HEAD
class RedirectNewKvToOutput : public ov::pass::MatcherPass {
    public:
    // context len of second concat operator - should be 1 or equal first operand
    RedirectNewKvToOutput() {
        auto match_down_up_convert_subgraph = [](const ov::Output<ov::Node>& input)  {
            auto upconvert = ov::pass::pattern::wrap_type<ov::op::v0::Convert>({input}, ov::pass::pattern::type_matches(ov::element::f32));

            auto upscale = ov::pass::pattern::wrap_type<ov::op::v0::Constant>(ov::pass::pattern::rank_equals(0));
            auto upmul = ov::pass::pattern::wrap_type<ov::op::v1::Multiply>({upconvert, upscale});


            auto downscale = ov::pass::pattern::wrap_type<ov::op::v0::Constant>(ov::pass::pattern::rank_equals(0));
            auto downmul = ov::pass::pattern::wrap_type<ov::op::v1::Multiply>({upmul, downscale});

            auto downconvert = ov::pass::pattern::wrap_type<ov::op::v0::Convert>(
                {downmul}, ov::pass::pattern::type_matches_any({ov::element::f8e4m3, ov::element::f8e5m2}));
            // TODO: need to check that upscale*downscale = 1
            // TODO: need to check input type is f8e5m2 or f8e4m3 if we use this version of concat

            return downconvert;
        };


        // input0 : float8e4m3[1,32,1151,96]
        // input1 : float8e4m3[1,32,1,96]
        // TODO: might be transposed - so no assumptions on number of tokens can be made:
        auto input0 = ov::pass::pattern::any_input(ov::pass::pattern::shape_matches("[1, ?, CTX_LEN,  CTX_TRANSPOSED_LEN]"));
        auto input1 = ov::pass::pattern::any_input(ov::pass::pattern::shape_matches("[1, ?, CTX2_LEN, CTX2_TRANSPOSED_LEN]"));

        //auto shift = wrap_type<op::any_input>(rank_equals(0));
        auto kv_concat = ov::pass::pattern::wrap_type<ov::op::v0::Concat>({input0, input1});

        auto result1 = ov::pass::pattern::wrap_type<ov::op::v0::Result>(kv_concat);
        auto result2 = ov::pass::pattern::wrap_type<ov::op::v0::Result>(match_down_up_convert_subgraph(kv_concat));

        auto result_or = std::make_shared<ov::pass::pattern::op::Or>(ov::OutputVector{result1, result2});

        ov::matcher_pass_callback callback = [=](ov::pass::pattern::Matcher& m) {
            auto symbols = m.get_symbols();
            auto ctx_len = symbols["CTX_LEN"];
            auto ctx2_len = symbols["CTX2_LEN"];
            auto ctx_transposed_len = symbols["CTX_TRANSPOSED_LEN"];
            auto ctx2_transposed_len = symbols["CTX2_TRANSPOSED_LEN"];
            LOG_DEBUG(m.get_name() << ": ctx-len="<< ctx_len.i());
            LOG_DEBUG(m.get_name() << ": ctx2-len="<< ctx_len.i());
            LOG_DEBUG(m.get_name() << ": ctx-transposed-len="<< ctx_transposed_len.i());
            LOG_DEBUG(m.get_name() << ": ctx2-transposed-len="<< ctx2_transposed_len.i());

            // if (!ctx_len.is_integer() || !(ctx_len.i() > 1)) {
            //     return false;
            // }
            // // for ctx-len2 either match ctx1 or should be 1
            // if (!ctx2_len.is_integer() || !(kv_ctx_len != 0 ? ctx2_len.i() == kv_ctx_len : ctx2_len.i() == ctx_len.i())) {
            //     return false;
            // }

            auto& pattern_to_output = m.get_pattern_value_map();
            auto matched_concat = pattern_to_output.at(kv_concat).get_node_shared_ptr();
            auto new_kv = pattern_to_output.at(input1).get_node_shared_ptr();

            LOG_DEBUG(m.get_name() << ": concat="<< matched_concat->get_friendly_name());
            LOG_DEBUG(m.get_name() << ": new_kv="<< new_kv->get_friendly_name());

            std::shared_ptr<ov::Node> matched_result;
            if (pattern_to_output.count(result1)) {
                matched_result = pattern_to_output.at(result1).get_node_shared_ptr();
            } else if (pattern_to_output.count(result2)) {
                matched_result = pattern_to_output.at(result2).get_node_shared_ptr();
            }
            LOG_DEBUG(m.get_name() << ": matched_result="<< matched_result->get_friendly_name());

            matched_result->inputs()[0].replace_source_output(new_kv);

            return true;
        };

        register_matcher(std::make_shared<ov::pass::pattern::Matcher>(result_or, "RedirectNewKvToOutput"), callback);
    }
};
=======
class GemmaSlidingMask : public ov::pass::MatcherPass {
public:
    OPENVINO_MATCHER_PASS_RTTI("npuw::LLMCompiledModel::GemmaSlidingMask");

    struct Result {
        Result() = default;

        bool found = false;
        int32_t window_size = 0;
        std::shared_ptr<ov::op::v0::Parameter> mask_input;
    };

    explicit GemmaSlidingMask(Result* result) {
        // Searching for gemma sliding mask pattern and replace it's output
        // with Paramater of the same size and type.
        /*                                                              -\
          range_w -> unsqueeze -> unsqueeze -> unsqueeze1 -> convert -\/  => LessEqual -\
                                                               \      /\-/               \
                                                          /-----\----/                    =>BWAnd_res
                                                         /       \                       /
          range_h -> unsqueeze -> unsqueeze -> unsqueeze2 -> add -=> Greater -> BWAnd --/
                                   const (-window_size) ----/
        */
        // Basically this subgrapgh is doing the following:
        // range_w is range (0, ..., width - 1) (probably + something)
        // renge_h is range (0, ..., height - 1)  (probably + something)
        // And then doing the following check:
        // y - window_size < x <= y
        // Producing squared sliding mask:
        // 1 0 0 0 0 0
        // 1 1 0 0 0 0
        // 1 1 1 0 0 0
        // 0 1 1 1 0 0
        // 0 0 1 1 1 0
        // 0 0 0 1 1 1
        //
        // Please also note, that sliding windows size is stored as negative value and the
        // subgraph is actually doing:
        // y + (negative)window_size < x <= y

        auto range_sequence = [&]() {
            auto range = opp::wrap_type<ov::op::v4::Range>({opp::any_input(), opp::any_input(), opp::any_input()});
            auto unsqueeze1 = opp::wrap_type<ov::op::v0::Unsqueeze>({range, opp::any_input()});
            auto unsqueeze2 = opp::wrap_type<ov::op::v0::Unsqueeze>({unsqueeze1, opp::any_input()});
            auto unsqueeze3 = opp::wrap_type<ov::op::v0::Unsqueeze>({unsqueeze2, opp::any_input()});

            return unsqueeze3;
        };

        auto unsqueeze1 = range_sequence();
        auto convert = opp::wrap_type<ov::op::v0::Convert>({unsqueeze1});
        auto unsqueeze2 = range_sequence();
        auto window_size = opp::wrap_type<ov::op::v0::Constant>();
        auto add = opp::wrap_type<ov::op::v1::Add>({unsqueeze2, window_size});
        auto greater = opp::wrap_type<ov::op::v1::Greater>({convert, add});
        auto bwand = opp::wrap_type<ov::op::v13::BitwiseAnd>({opp::any_input(), greater});
        auto less_equal = opp::wrap_type<ov::op::v1::LessEqual>({convert, unsqueeze2});
        auto bwand_res = opp::wrap_type<ov::op::v13::BitwiseAnd>({bwand, less_equal});

        auto callback = [=](ov::pass::pattern::Matcher& m) {
            auto& node_to_output = m.get_pattern_value_map();
            auto* bwand_matched_node = node_to_output.at(bwand_res).get_node();
            auto* window_size_node = node_to_output.at(window_size).get_node();
            auto output = bwand_matched_node->output(0);
            auto target_inputs = output.get_target_inputs();

            auto* window_size_constant = static_cast<ov::op::v0::Constant*>(window_size_node);
            OPENVINO_ASSERT(window_size_constant->get_output_size() == 1,
                            "Sliding window size constant must be of size 1, but got " +
                                std::to_string(window_size_constant->get_output_size()));
            OPENVINO_ASSERT(!result->found, "Second gemma sliding mask pattern found, what is unexpected!");

            auto input = std::make_shared<ov::op::v0::Parameter>(output.get_element_type(), output.get_partial_shape());
            input->set_friendly_name(ov::npuw::LLMInferRequest::layer_names::gemma_sliding_mask);
            output.replace(input->output(0));

            auto window_size_vec = window_size_constant->cast_vector<int32_t>(1);

            result->found = true;
            // since we are doing Add and need to do subtract window size is stored as negative value
            result->window_size = -window_size_vec[0];
            result->mask_input = input;

            return true;
        };
        register_matcher(std::make_shared<opp::Matcher>(bwand_res, "GemmaSlidingMask"), std::move(callback));
    }
};

class Phi3SlidingMask : public ov::pass::MatcherPass {
public:
    OPENVINO_MATCHER_PASS_RTTI("npuw::LLMCompiledModel::Phi3SlidingMask");

    Phi3SlidingMask() {
        // Search for the Phi3 sliding mask pattern to extend it to work with right-padded
        // past tokens and left-padded present tokens.
        //
        // Mask creation is simply done via "less_equal" and "greater" operations between
        // row K range: [0,... mask_len] and column Q range: [current_pos_id,... mask_len].T
        // and sliding window length.
        // Due to broadcasting rules these two operation form two triangular masks.
        //
        // -  "less_equal" forms a sliding window mask, more precisely, it has following expression:
        //
        //        row range [0,... mask_len] <= column range [current_pos_id - sliding_window_size,
        //                                                    ...,
        //                                                    mask_len    -    sliding_window_size]
        //
        //       forming, under example conditions, the mask below:
        //        past tokens = 3
        //        present tokens = 5 (starting with current_pos_id = 3)
        //        sliding window len = 4
        //                    K0 K1 K2 K3 K4 K5 K6 K7
        //                   [ 0  1  2  3  4  5  6  7 ]
        //        Q3[ 3 - 4 ]  0  0  0  0  0  0  0  0
        //        Q4[ 4 - 4 ]  1  0  0  0  0  0  0  0
        //        Q5[ 5 - 4 ]  1  1  0  0  0  0  0  0
        //        Q6[ 6 - 4 ]  1  1  1  0  0  0  0  0
        //        Q7[ 7 - 4 ]  1  1  1  1  0  0  0  0
        //       where 1 at [i, j] means that j token should be forgotten as it can't fit into the sliding
        //       window from the left of i-th token.
        //
        // -   "greater" forms a similar to self-attention mask:
        //
        //        row range [0,... mask_len] > column range [current_pos_id,
        //                                                   ...,
        //                                                   mask_len]
        //
        //       forming, under example conditions, the mask below:
        //        past tokens = 3
        //        present tokens = 5 (starting with current_pos_id = 3)
        //                K0 K1 K2 K3 K4 K5 K6 K7
        //               [ 0  1  2  3  4  5  6  7 ]
        //        Q3[ 3 ]  0  0  0  0  1  1  1  1
        //        Q4[ 4 ]  0  0  0  0  0  1  1  1
        //        Q5[ 5 ]  0  0  0  0  0  0  1  1
        //        Q6[ 6 ]  0  0  0  0  0  0  0  1
        //        Q7[ 7 ]  0  0  0  0  0  0  0  0
        //       where 1 at [i, j] means that j token is a future token for i-th token, that we shouldn't attend to.
        //
        // Together, via "bitwise_or" this two masks forms the inverted sliding attention mask:
        //        past tokens = 3
        //        present tokens = 5 (starting with current_pos_id = 3)
        //        sliding window len = 4
        //                    K0 K1 K2 K3 K4 K5 K6 K7
        //                   [ 0  1  2  3  4  5  6  7 ]
        //        Q3[ 3 - 4 ]  0  0  0  0  1  1  1  1
        //        Q4[ 4 - 4 ]  1  0  0  0  0  1  1  1
        //        Q5[ 5 - 4 ]  1  1  0  0  0  0  1  1
        //        Q6[ 6 - 4 ]  1  1  1  0  0  0  0  1
        //        Q7[ 7 - 4 ]  1  1  1  1  0  0  0  0
        //
        // Issue with sliding attention mask appears when we work with static shapes and different
        // paddings for past and present tokens.
        // More precisely, issue appears with sliding window mask, as Q column range is created
        // from length of past key/values tensor (2175 for 2K case) as start point and the length
        // of attention mask (2176 for 2K) as an end point. This is okay for inverted
        // self-attention mask by means of "greater" operation, as our present tokens exactly
        // left-padded and located on the right in the attention mask.
        // However, for the sliding window mask created by means of "less_equal" operation, given
        // Q range will behave as if position ids of new Q tokens will start from 2175 and not from
        // 3 as in example above and therefore, 2175 - 2047 = 128 first tokens should be forgotten.
        // To fix it a new formula is suggested:
        // 1. (K range <= (Q_pos range - sliding window).T) | (K range > Q range.T)
        // 2. (K range <= (Q range - sliding window).T) & (K range >= len(past_key_values))
        // 3. Resulting mask = 1 | 2,
        // where K range and Q range are created by the same rules as before and Q_pos range is
        // a position_ids array.
        // 4. We also clean mask in places where paddings used instead of real tokens via:
        //    Clean mask = 3 | !(attention_mask_input[past_kv_len:]).T
        auto past_kv_len = opp::wrap_type<ov::op::v8::Gather>({opp::any_input(), opp::any_input(), opp::any_input()});
        auto pos_ids_param = opp::wrap_type<ov::op::v0::Parameter>();
        auto pos_ids_shape_of = opp::wrap_type<ov::op::v3::ShapeOf>({pos_ids_param});
        auto pos_ids_len = opp::wrap_type<ov::op::v8::Gather>({pos_ids_shape_of, opp::any_input(), opp::any_input()});
        auto full_ctx_len = opp::wrap_type<ov::op::v1::Add>({past_kv_len, pos_ids_len});
        auto query_range = opp::wrap_type<ov::op::v4::Range>({past_kv_len, full_ctx_len, opp::any_input()});
        auto column_shape = opp::wrap_type<ov::op::v0::Constant>();
        auto query_range_column = opp::wrap_type<ov::op::v1::Reshape>({query_range, column_shape});

        auto zero_const = opp::wrap_type<ov::op::v0::Constant>();
        auto atten_mask_param = opp::wrap_type<ov::op::v0::Parameter>();
        auto atten_mask_shape_of = opp::wrap_type<ov::op::v3::ShapeOf>({atten_mask_param});
        auto atten_mask_len =
            opp::wrap_type<ov::op::v8::Gather>({atten_mask_shape_of, opp::any_input(), opp::any_input()});
        auto key_range = opp::wrap_type<ov::op::v4::Range>({zero_const, atten_mask_len, opp::any_input()});
        auto key_range_i64 = opp::wrap_type<ov::op::v0::Convert>({key_range});
        auto key_range_f32 = opp::wrap_type<ov::op::v0::Convert>({key_range_i64});

        auto neg_window_size = opp::wrap_type<ov::op::v0::Constant>();
        auto query_left_bound_range = opp::wrap_type<ov::op::v1::Add>({query_range_column, neg_window_size});
        // False in mask means that we shouldn't forget this token
        auto forget_left_tokens_mask = opp::wrap_type<ov::op::v1::LessEqual>({key_range_f32, query_left_bound_range});
        // Basically it is a reference triangle self-attention mask that
        // forbids tokens to attend to future ones, but values are inverted:
        auto look_only_future_mask = opp::wrap_type<ov::op::v1::Greater>({key_range_f32, query_range_column});

        auto inv_sliding_attention_mask =
            opp::wrap_type<ov::op::v13::BitwiseOr>({look_only_future_mask, forget_left_tokens_mask});

        auto callback = [=](ov::pass::pattern::Matcher& m) {
            LOG_INFO("Found (4.51) pattern for Phi-3 Sliding Window Attention, will be replaced with custom for static "
                     "shapes.");
            auto& node_to_output = m.get_pattern_value_map();
            auto node_past_kv_len = node_to_output.at(past_kv_len).get_node_shared_ptr();
            auto node_pos_ids_param = node_to_output.at(pos_ids_param).get_node_shared_ptr();
            auto node_atten_mask_param = node_to_output.at(atten_mask_param).get_node_shared_ptr();
            auto node_atten_mask_len = node_to_output.at(atten_mask_len).get_node_shared_ptr();
            auto node_key_range_f32 = node_to_output.at(key_range_f32).get_node_shared_ptr();
            auto node_neg_window_size = node_to_output.at(neg_window_size).get_node_shared_ptr();
            auto node_forget_left_tokens_mask = node_to_output.at(forget_left_tokens_mask).get_node_shared_ptr();
            auto node_bitwise_or = node_to_output.at(inv_sliding_attention_mask).get_node_shared_ptr();

            auto matched_past_kv_len = std::static_pointer_cast<ov::op::v8::Gather>(node_past_kv_len);
            auto matched_pos_ids_input = std::static_pointer_cast<ov::op::v0::Parameter>(node_pos_ids_param);
            auto matched_atten_mask_input = std::static_pointer_cast<ov::op::v0::Parameter>(node_atten_mask_param);
            auto matched_atten_mask_len = std::static_pointer_cast<ov::op::v8::Gather>(node_atten_mask_len);
            auto matched_key_range_f32 = std::static_pointer_cast<ov::op::v0::Convert>(node_key_range_f32);
            auto matched_neg_window_size = std::static_pointer_cast<ov::op::v0::Constant>(node_neg_window_size);
            auto matched_forget_left_tokens_mask =
                std::static_pointer_cast<ov::op::v1::LessEqual>(node_forget_left_tokens_mask);
            auto matched_bitwise_or = std::static_pointer_cast<ov::op::v13::BitwiseOr>(node_bitwise_or);
            OPENVINO_ASSERT(matched_neg_window_size->get_output_size() == 1,
                            "Sliding window size constant must be of size 1, but got " +
                                std::to_string(matched_neg_window_size->get_output_size()));

            // 1.(K range <= (Q_pos range - sliding window).T) | (K range > Q range.T)
            auto query_range_as_pos_ids =
                std::make_shared<ov::op::v0::Convert>(matched_pos_ids_input, ov::element::f32);
            std::vector<int64_t> vector_shape{-1, 1};
            auto vector_shape_const =
                std::make_shared<ov::op::v0::Constant>(ov::element::i64, ov::Shape{2}, vector_shape);
            auto query_range_as_pos_ids_col =
                std::make_shared<ov::op::v1::Reshape>(query_range_as_pos_ids, vector_shape_const, false);
            auto query_range_as_pos_left_bound =
                std::make_shared<ov::op::v1::Add>(query_range_as_pos_ids_col, matched_neg_window_size);
            auto forget_left_mask_for_right_padding =
                std::make_shared<ov::op::v1::LessEqual>(matched_key_range_f32, query_range_as_pos_left_bound);
            matched_bitwise_or->input(1).replace_source_output(forget_left_mask_for_right_padding);

            // 2. (K range <= (Q range - sliding window).T) & (K range >= shape(past_key_values, 2))
            auto past_kv_len_f32 = std::make_shared<ov::op::v0::Convert>(matched_past_kv_len, ov::element::f32);
            auto only_present_tokens_mask =
                std::make_shared<ov::op::v1::GreaterEqual>(matched_key_range_f32, past_kv_len_f32);
            auto bitwise_and =
                std::make_shared<ov::op::v13::BitwiseAnd>(matched_forget_left_tokens_mask, only_present_tokens_mask);

            // 3. Result = 1 | 2
            // Save target inputs first:
            auto target_inputs = matched_bitwise_or->output(0).get_target_inputs();
            auto new_inv_sliding_mask = std::make_shared<ov::op::v13::BitwiseOr>(matched_bitwise_or, bitwise_and);

            // 4. Removing extra padding via : 3 | !(attention_mask_input[past_kv_len:]).T
            std::vector<int64_t> shape_rank_one{1};
            auto shape_rank_one_const =
                std::make_shared<ov::op::v0::Constant>(ov::element::i64, ov::Shape{1}, shape_rank_one);
            auto past_len_reshaped =
                std::make_shared<ov::op::v1::Reshape>(matched_past_kv_len, shape_rank_one_const, false);
            auto atten_len_reshaped =
                std::make_shared<ov::op::v1::Reshape>(matched_atten_mask_len, shape_rank_one_const, false);
            auto const_one = std::make_shared<ov::op::v0::Constant>(ov::element::i64, ov::Shape{1}, 1);
            auto present_atten_mask = std::make_shared<ov::op::v8::Slice>(matched_atten_mask_input,
                                                                          past_len_reshaped,
                                                                          atten_len_reshaped,
                                                                          const_one,
                                                                          const_one);
            auto present_atten_mask_bool =
                std::make_shared<ov::op::v0::Convert>(present_atten_mask, ov::element::boolean);
            auto inv_present_atten_mask = std::make_shared<ov::op::v1::LogicalNot>(present_atten_mask_bool);
            auto inv_present_atten_mask_col =
                std::make_shared<ov::op::v1::Reshape>(inv_present_atten_mask, vector_shape_const, false);
            auto clean_inv_sliding_mask =
                std::make_shared<ov::op::v13::BitwiseOr>(new_inv_sliding_mask, inv_present_atten_mask_col);
            for (auto&& input : target_inputs) {
                input.replace_source_output(clean_inv_sliding_mask);
            }

            return true;
        };
        register_matcher(std::make_shared<opp::Matcher>(inv_sliding_attention_mask, "Phi3SlidingMask"),
                         std::move(callback));
    }
};

class Phi3SlidingMask2 : public ov::pass::MatcherPass {
public:
    OPENVINO_MATCHER_PASS_RTTI("npuw::LLMCompiledModel::Phi3SlidingMask2");

    Phi3SlidingMask2() {
        // Search for the Phi3 sliding mask pattern to extend it to work with right-padded
        // past tokens and left-padded present tokens. Logic to replace pattern is the same
        // as in Phi3SlidingMask rewriter, but adjusted to another set of operations for
        // creation of mask, obtained from transformers 4.53.
        // Pattern is the same as in GemmaSlidingMask.
        //
        // Fix is a replace of following pattern:
        // 1. (K range > (Q range - sliding window).T) & (K range <= Q range.T)
        // to
        // 1. (K range > (Q_pos range - sliding window).T) & (K range <= Q range.T)
        // 2. (K range > (Q range - sliding window).T) | (K range < len(past_key_values))
        // 3. Resulting mask = 1 & 2,
        // where K range and Q range are created by the same rules as before and Q_pos range is
        // a position_ids array.
        // 4. We also clean mask in places where paddings used instead of real tokens via:
        //    Clean mask = 3 & attention_mask_input[past_kv_len:].T
        auto unsqueeze_sequence = [&](std::shared_ptr<ov::Node> range) {
            auto unsqueeze1 = opp::wrap_type<ov::op::v0::Unsqueeze>({range, opp::any_input()});
            auto unsqueeze2 = opp::wrap_type<ov::op::v0::Unsqueeze>({unsqueeze1, opp::any_input()});
            auto unsqueeze3 = opp::wrap_type<ov::op::v0::Unsqueeze>({unsqueeze2, opp::any_input()});

            return unsqueeze3;
        };

        auto past_kv_len = opp::wrap_type<ov::op::v8::Gather>({opp::any_input(), opp::any_input(), opp::any_input()});
        auto pos_ids_param = opp::wrap_type<ov::op::v0::Parameter>();
        auto pos_ids_shape_of = opp::wrap_type<ov::op::v3::ShapeOf>({pos_ids_param});
        auto pos_ids_len = opp::wrap_type<ov::op::v8::Gather>({pos_ids_shape_of, opp::any_input(), opp::any_input()});
        auto full_ctx_len = opp::wrap_type<ov::op::v1::Add>({past_kv_len, pos_ids_len});
        auto query_range = opp::wrap_type<ov::op::v4::Range>({past_kv_len, full_ctx_len, opp::any_input()});
        auto query_range_column = unsqueeze_sequence(query_range);

        auto zero_const = opp::wrap_type<ov::op::v0::Constant>();
        auto pos_ids_len_reshaped = opp::wrap_type<ov::op::v1::Reshape>({pos_ids_len, opp::any_input()});
        auto pos_ids_len_squeezed = opp::wrap_type<ov::op::v0::Squeeze>({pos_ids_len_reshaped, opp::any_input()});
        auto full_ctx_len_2 = opp::wrap_type<ov::op::v1::Add>({pos_ids_len_squeezed, past_kv_len});
        auto key_range = opp::wrap_type<ov::op::v4::Range>({zero_const, full_ctx_len_2, opp::any_input()});
        auto key_range_row = unsqueeze_sequence(key_range);
        auto opt_key_range_row_f32 = opp::optional<ov::op::v0::Convert>({key_range_row->output(0)});

        auto neg_window_size = opp::wrap_type<ov::op::v0::Constant>();
        auto query_left_bound_range = opp::wrap_type<ov::op::v1::Add>({query_range_column, neg_window_size});
        // True in mask means that we should attend this token
        auto sliding_mask = opp::wrap_type<ov::op::v1::Greater>({opt_key_range_row_f32, query_left_bound_range});
        auto sliding_and_true = opp::wrap_type<ov::op::v13::BitwiseAnd>({opp::any_input(), sliding_mask});
        // Basically it is a reference triangle self-attention mask
        auto causal_mask = opp::wrap_type<ov::op::v1::LessEqual>({opt_key_range_row_f32, query_range_column});

        auto sliding_and_causal_mask = opp::wrap_type<ov::op::v13::BitwiseAnd>({sliding_and_true, causal_mask});
        auto sliding_causal_and_true =
            opp::wrap_type<ov::op::v13::BitwiseAnd>({opp::any_input(), sliding_and_causal_mask});

        auto atten_mask_param = opp::wrap_type<ov::op::v0::Parameter>();
        auto atten_mask_boolean = opp::wrap_type<ov::op::v0::Convert>({atten_mask_param});
        auto atten_mask_reshaped = opp::wrap_type<ov::op::v1::Reshape>({atten_mask_boolean, opp::any_input()});
        auto atten_mask_gathered =
            opp::wrap_type<ov::op::v8::Gather>({atten_mask_reshaped, opp::any_input(), opp::any_input()});
        auto atten_mask_reshaped_2 = opp::wrap_type<ov::op::v1::Reshape>({atten_mask_gathered, opp::any_input()});
        auto atten_mask_reshaped_3 = opp::wrap_type<ov::op::v1::Reshape>({atten_mask_reshaped_2, opp::any_input()});

        auto final_sliding_attention =
            opp::wrap_type<ov::op::v13::BitwiseAnd>({sliding_causal_and_true, atten_mask_reshaped_3});

        auto callback = [=](ov::pass::pattern::Matcher& m) {
            LOG_INFO("Found (4.53) pattern for Phi-3 Sliding Window Attention, will be replaced with custom for static "
                     "shapes.");
            auto& node_to_output = m.get_pattern_value_map();
            auto node_past_kv_len = node_to_output.at(past_kv_len).get_node_shared_ptr();
            auto node_pos_ids_param = node_to_output.at(pos_ids_param).get_node_shared_ptr();
            auto node_full_ctx_len = node_to_output.at(full_ctx_len).get_node_shared_ptr();
            auto node_atten_mask_boolean = node_to_output.at(atten_mask_boolean).get_node_shared_ptr();
            auto node_neg_window_size = node_to_output.at(neg_window_size).get_node_shared_ptr();
            auto node_sliding_mask = node_to_output.at(sliding_mask).get_node_shared_ptr();
            auto node_sliding_and_causal_mask = node_to_output.at(sliding_and_causal_mask).get_node_shared_ptr();

            auto matched_past_kv_len = std::static_pointer_cast<ov::op::v8::Gather>(node_past_kv_len);
            auto matched_pos_ids_input = std::static_pointer_cast<ov::op::v0::Parameter>(node_pos_ids_param);
            auto matched_full_ctx_len = std::static_pointer_cast<ov::op::v1::Add>(node_full_ctx_len);
            auto matched_atten_mask_boolean = std::static_pointer_cast<ov::op::v0::Parameter>(node_atten_mask_boolean);
            std::shared_ptr<ov::Node> matched_key_range_row = nullptr;
            if (node_to_output.count(opt_key_range_row_f32)) {
                auto node_key_range_row_f32 = node_to_output[opt_key_range_row_f32].get_node_shared_ptr();
                matched_key_range_row = std::static_pointer_cast<ov::op::v0::Convert>(node_key_range_row_f32);
            } else {
                auto node_key_range_row = node_to_output.at(key_range_row).get_node_shared_ptr();
                matched_key_range_row = std::static_pointer_cast<ov::op::v0::Unsqueeze>(node_key_range_row);
            }
            auto matched_neg_window_size = std::static_pointer_cast<ov::op::v0::Constant>(node_neg_window_size);
            auto matched_sliding_mask = std::static_pointer_cast<ov::op::v1::Greater>(node_sliding_mask);
            auto matched_sliding_and_causal_mask =
                std::static_pointer_cast<ov::op::v13::BitwiseAnd>(node_sliding_and_causal_mask);
            OPENVINO_ASSERT(matched_neg_window_size->get_output_size() == 1,
                            "Sliding window size constant must be of size 1, but got " +
                                std::to_string(matched_neg_window_size->get_output_size()));

            auto const_zero = std::make_shared<ov::op::v0::Constant>(ov::element::i64, ov::Shape{}, 0);
            auto const_one = std::make_shared<ov::op::v0::Constant>(ov::element::i64, ov::Shape{}, 1);
            auto const_three = std::make_shared<ov::op::v0::Constant>(ov::element::i64, ov::Shape{}, 3);

            // 1.(K range > (Q_pos range - sliding window).T) & (K range <= Q range.T)
            std::shared_ptr<ov::Node> query_range_as_pos_ids = matched_pos_ids_input;
            if (matched_neg_window_size->output(0).get_element_type() == ov::element::f32) {
                query_range_as_pos_ids = std::make_shared<ov::op::v0::Convert>(matched_pos_ids_input, ov::element::f32);
            }
            auto query_range_as_pos_ids_unsqueezed =
                std::make_shared<ov::op::v0::Unsqueeze>(query_range_as_pos_ids, const_zero);
            auto query_range_as_pos_ids_col =
                std::make_shared<ov::op::v0::Unsqueeze>(query_range_as_pos_ids_unsqueezed, const_three);
            auto query_range_as_pos_left_bound =
                std::make_shared<ov::op::v1::Add>(query_range_as_pos_ids_col, matched_neg_window_size);
            auto sliding_mask_for_right_padding =
                std::make_shared<ov::op::v1::Greater>(matched_key_range_row, query_range_as_pos_left_bound);
            matched_sliding_and_causal_mask->input(0).replace_source_output(sliding_mask_for_right_padding);

            // 2. (K range > (Q range - sliding window).T) | (K range < shape(past_key_values, 2))
            std::shared_ptr<ov::Node> past_kv_len_argument = matched_past_kv_len;
            if (matched_neg_window_size->output(0).get_element_type() == ov::element::f32) {
                past_kv_len_argument = std::make_shared<ov::op::v0::Convert>(matched_past_kv_len, ov::element::f32);
            }
            auto only_past_tokens_mask =
                std::make_shared<ov::op::v1::Less>(matched_key_range_row, past_kv_len_argument);
            auto sliding_mask_for_left_padding_or_only_past =
                std::make_shared<ov::op::v13::BitwiseOr>(matched_sliding_mask, only_past_tokens_mask);

            // 3. Result = 1 & 2
            // Save target inputs first:
            auto target_inputs = matched_sliding_and_causal_mask->output(0).get_target_inputs();
            auto new_sliding_and_causal_mask =
                std::make_shared<ov::op::v13::BitwiseAnd>(matched_sliding_and_causal_mask,
                                                          sliding_mask_for_left_padding_or_only_past);

            // 4. Removing extra padding via : 3 & attention_mask_input[past_kv_len:].T
            std::vector<int64_t> shape_rank_one{1};
            auto shape_rank_one_const =
                std::make_shared<ov::op::v0::Constant>(ov::element::i64, ov::Shape{1}, shape_rank_one);
            auto past_len_reshaped =
                std::make_shared<ov::op::v1::Reshape>(matched_past_kv_len, shape_rank_one_const, false);
            auto full_ctx_len_reshaped =
                std::make_shared<ov::op::v1::Reshape>(matched_full_ctx_len, shape_rank_one_const, false);
            auto const_one_rank_one = std::make_shared<ov::op::v0::Constant>(ov::element::i64, ov::Shape{1}, 1);
            auto present_atten_mask_bool = std::make_shared<ov::op::v8::Slice>(matched_atten_mask_boolean,
                                                                               past_len_reshaped,
                                                                               full_ctx_len_reshaped,
                                                                               const_one_rank_one,
                                                                               const_one_rank_one);
            std::vector<int64_t> vector_shape{-1, 1};
            auto vector_shape_const =
                std::make_shared<ov::op::v0::Constant>(ov::element::i64, ov::Shape{2}, vector_shape);
            auto present_atten_mask_bool_col =
                std::make_shared<ov::op::v1::Reshape>(present_atten_mask_bool, vector_shape_const, false);
            auto clean_sliding_and_causal_mask =
                std::make_shared<ov::op::v13::BitwiseAnd>(new_sliding_and_causal_mask, present_atten_mask_bool_col);
            for (auto&& input : target_inputs) {
                input.replace_source_output(clean_sliding_and_causal_mask);
            }

            return true;
        };
        register_matcher(std::make_shared<opp::Matcher>(final_sliding_attention, "Phi3SlidingMask2"),
                         std::move(callback));
    }
};

>>>>>>> 988bd535
namespace {
uint32_t align_to(uint32_t value, uint32_t alignment) {
    return (value + alignment - 1) & ~(alignment - 1);
}

<<<<<<< HEAD
std::shared_ptr<ov::Model> cvt_kvcache_to_low_precision(const std::shared_ptr<ov::Model>& model,
    const ov::element::Type lptype) {
=======
bool is_aligned_to(uint32_t value, uint32_t alignment) {
    return value % alignment == 0;
}

std::shared_ptr<ov::Model> cvt_kvcache_to_fp16(const std::shared_ptr<ov::Model>& model) {
>>>>>>> 988bd535
    ov::preprocess::PrePostProcessor ppp(model);

    for (const auto& tensor : model->inputs()) {
        if (tensor.get_any_name().find("past_key") != std::string::npos) {
            ppp.input(tensor.get_any_name()).tensor().set_element_type(lptype);
        }
    }

    for (const auto& tensor : model->outputs()) {
        if (tensor.get_any_name().find("present") != std::string::npos) {
            ppp.output(tensor.get_any_name()).tensor().set_element_type(lptype);
        }
    }

    return ppp.build();
}
std::shared_ptr<ov::Model> redirect_new_kv_to_output(const std::shared_ptr<ov::Model>& model) {
<<<<<<< HEAD
     ov::pass::Manager manager("redirect_new_kv_to_output");
     manager.register_pass<RedirectNewKvToOutput>();
     manager.run_passes(model);
    //TODO: add verification of all result nodes are found - error otherwise
    //  const auto kStartOutputKVCacheLayers = 1u;
    //  for (std::size_t i = kStartOutputKVCacheLayers; i < model->outputs().size(); ++i) {
    //     LOG_INFO("redirect: "<< i);
    //     auto kvout = model->output(i);
    //     LOG_INFO("output: "<< kvout.get_any_name());
    //     auto kvrslt = kvout.get_node();
    //     LOG_INFO("get_node: "<< kvrslt->get_friendly_name());
    //     auto kvcat = kvrslt->inputs()[0].get_source_output().get_node();
    //     LOG_INFO("kvcat: "<< kvcat->get_friendly_name());
    //     auto kvval = kvcat->inputs()[1].get_source_output();
    //     LOG_INFO("kvval: "<< kvval.get_any_name());
    //     kvval.set_names({kvout.get_any_name()});
    //     LOG_INFO("set_names: "<< kvout.get_any_name());
    //     kvrslt->inputs()[0].replace_source_output(kvval);
    // }
=======
    for (std::size_t i = ov::npuw::LLMInferRequest::layer_ids::kStartOutputKVCacheLayers; i < model->outputs().size();
         ++i) {
        auto kvout = model->output(i);
        auto kvrslt = kvout.get_node();
        auto kvcat = kvrslt->inputs()[0].get_source_output().get_node();
        auto kvval = kvcat->inputs()[1].get_source_output();
        kvval.set_names({kvout.get_any_name()});
        kvrslt->inputs()[0].replace_source_output(kvval);
    }
>>>>>>> 988bd535
    model->validate_nodes_and_infer_types();
    return model;
}

bool remove_empty_kv_inputs(std::shared_ptr<ov::Model> model) {
    ov::pass::GraphRewrite rewr;
    RemoveEmptyKVTensors::Context ctx;
    rewr.add_matcher<RemoveEmptyKVTensors>(std::ref(ctx));
    rewr.run_on_model(model);
    for (auto old_param : ctx.old_params) {
        model->remove_parameter(old_param);
    }
    ov::pass::Validate().run_on_model(model);
    // NB: if old_params is not empty - pass has been applied
    return !ctx.old_params.empty();
}

void decompose_GQA(std::shared_ptr<ov::Model> model, bool is_prefill_model) {
    ov::pass::GraphRewrite rewr;
    rewr.add_matcher<GroupQueryAttentionDecomposition>(is_prefill_model);
    rewr.run_on_model(model);
}

void patch_phi3_sliding_mask(const std::shared_ptr<ov::Model>& model) {
    // FIXME: Don't do these transformations for gemma3 which has token_type_ids input.
    if (!ov::npuw::util::has_input(model, "token_type_ids")) {
        ov::pass::GraphRewrite rewr;
        rewr.add_matcher<Phi3SlidingMask2>();
        rewr.add_matcher<Phi3SlidingMask>();
        rewr.run_on_model(model);
        model->validate_nodes_and_infer_types();
    }
}
}  // namespace

namespace {
struct KVAxesPosition {
    uint32_t batch;
    uint32_t seq_len;
};
}  // anonymous namespace

class CutLMHead : public ov::pass::MatcherPass {
public:
    OPENVINO_MATCHER_PASS_RTTI("npuw::patterns::CutLMHead");
    CutLMHead(std::shared_ptr<ov::Model>& lm_head_model) {
        // We are interested at first input to MatMul as a cut point
        auto matmul = opp::wrap_type<ov::op::v0::MatMul>({opp::any_input(), opp::any_input()});

        // There are several patterns for matmul we are looking for:
        // Matmul -> Result
        // Matmul -> Add -> Result
        auto matmul_add = opp::wrap_type<ov::op::v1::Add>({matmul, opp::any_input()});
        // Matmul -> Transpose -> Result
        auto matmul_transpose = opp::wrap_type<ov::op::v1::Transpose>({matmul, opp::any_input()});
        //  Matmul -> Convert -> Result
        auto matmul_convert = opp::wrap_type<ov::op::v0::Convert>({matmul});
        // MatMul -> Divide -> Tanh -> Multiply -> Result
        auto div = opp::wrap_type<ov::op::v1::Multiply, ov::op::v1::Divide>({matmul, opp::any_input()});
        auto tanh = opp::wrap_type<ov::op::v0::Tanh>({div});
        auto matmul_multiply = opp::wrap_type<ov::op::v1::Multiply>({tanh, opp::any_input()});

        auto last_op = std::make_shared<ov::pass::pattern::op::Or>(ov::OutputVector{matmul->output(0),
                                                                                    matmul_add->output(0),
                                                                                    matmul_transpose->output(0),
                                                                                    matmul_convert->output(0),
                                                                                    matmul_multiply->output(0)});
        auto res = opp::wrap_type<ov::op::v0::Result>({last_op->output(0)});

        auto callback = [=, &lm_head_model](ov::pass::pattern::Matcher& m) {
            auto& node_to_output = m.get_pattern_value_map();

            auto matched_node_matmul = node_to_output.at(matmul).get_node_shared_ptr();
            std::shared_ptr<ov::Node> matched_node_last_op = nullptr;
            if (node_to_output.count(matmul_add)) {
                matched_node_last_op = node_to_output[matmul_add].get_node_shared_ptr();
            } else if (node_to_output.count(matmul_transpose)) {
                matched_node_last_op = node_to_output[matmul_transpose].get_node_shared_ptr();
            } else if (node_to_output.count(matmul_convert)) {
                matched_node_last_op = node_to_output[matmul_convert].get_node_shared_ptr();
            } else if (node_to_output.count(matmul_multiply)) {
                matched_node_last_op = node_to_output[matmul_multiply].get_node_shared_ptr();
            } else {
                matched_node_last_op = matched_node_matmul;
            }
            auto matched_node_result = node_to_output.at(res).get_node_shared_ptr();

            auto matched_matmul = std::static_pointer_cast<ov::op::v0::MatMul>(matched_node_matmul);
            auto matched_result = std::static_pointer_cast<ov::op::v0::Result>(matched_node_result);

            // Cut point:
            auto matmul_first_source = matched_matmul->input(0).get_source_output();

            // Cut original model:
            matched_result->input(0).replace_source_output(matmul_first_source);
            // FIXME: Somehow for KVCache model result output gets renamed in
            //        ICompiledModel::ICompiledModel().
            //        As a WA, setting the same name to output from MatMul
            //        avoids the issue.
            matmul_first_source.set_names({ov::npuw::LLMCompiledModel::output_embeds});
            matched_result->output(0).set_names({ov::npuw::LLMCompiledModel::output_embeds});
            matched_result->validate_and_infer_types();

            // Create an additional model after cut point:
            auto new_param = std::make_shared<ov::op::v0::Parameter>(matmul_first_source.get_element_type(),
                                                                     matmul_first_source.get_partial_shape());
            new_param->output(0).add_names({ov::npuw::LLMCompiledModel::output_embeds});
            matched_matmul->input(0).replace_source_output(new_param);
            auto new_result = std::make_shared<ov::op::v0::Result>(matched_node_last_op);
            lm_head_model =
                std::make_shared<ov::Model>(ov::OutputVector{new_result->output(0)}, ov::ParameterVector{new_param});

            return true;
        };
        register_matcher(std::make_shared<opp::Matcher>(res, "CutLMHead"), std::move(callback));
    }
};

namespace {
std::shared_ptr<ov::Model> cut_lm_head(std::shared_ptr<ov::Model>& model) {
    ov::pass::GraphRewrite rewr;
    std::shared_ptr<ov::Model> lm_head_model = nullptr;
    rewr.add_matcher<CutLMHead>(lm_head_model);
    rewr.run_on_model(model);
    if (lm_head_model) {
        lm_head_model->set_friendly_name(model->get_friendly_name() + "_lm_head");
    }
    model->validate_nodes_and_infer_types();

    return lm_head_model;
}

void reshape_to_static(std::shared_ptr<ov::Model> model,
                       const uint32_t input_size,
                       const uint32_t kvcache_size,
                       const KVAxesPosition& kv_axes_position,
                       const uint32_t lora_rank,
                       const uint32_t lhs_seq_size = 0) {
    std::map<std::string, ov::PartialShape> new_shapes;
    for (const auto& input : model->inputs()) {
        const auto& input_name = input.get_any_name();
        ov::PartialShape new_shape;
        if (input_name.find("input_ids") != std::string::npos) {
            new_shape = ov::PartialShape({1, input_size});
        } else if (input_name.find("token_type_ids") != std::string::npos) {
            new_shape = ov::PartialShape({1, input_size});
        } else if (input_name.find("inputs_embeds") != std::string::npos) {
            // NB: VLMs case, model accepts inputs_embeds[BATCH, SEQ_LEN, EMB_SIZE]
            NPUW_ASSERT(input.get_partial_shape().size() == 3u);
            NPUW_ASSERT(input.get_partial_shape()[2].is_static());
            new_shape = ov::PartialShape({1, input_size, input.get_partial_shape()[2]});
        } else if (input_name.find("attention_mask") != std::string::npos) {
            new_shape = ov::PartialShape({1, kvcache_size});
            if (lhs_seq_size && kvcache_size > 4)
                // NB: for whisper kvcache model attn mask should be size + 1
                new_shape = ov::PartialShape({1, kvcache_size + 1});
        } else if (input_name.find("position_ids") != std::string::npos) {
            const auto partial_shape_size = input.get_partial_shape().size();
            // NB: Regular LLM uses 2D shapes, Qwen2.5 VL/Omni uses 3D shapes
            // The first dimension (3) represents the three components of position encoding: time, height, and width
            // enabling alignment across multimodal inputs like text, audio, and video
            NPUW_ASSERT(partial_shape_size == 3u || partial_shape_size == 2u);
            new_shape =
                partial_shape_size == 3u ? ov::PartialShape({3, 1, input_size}) : ov::PartialShape({1, input_size});
        } else if (input_name.find("cache_position") != std::string::npos) {
            // NB: Whisper case
            new_shape = ov::PartialShape({1});
        } else if (input_name.find("encoder_hidden_states") != std::string::npos) {
            // NB: Whisper case
            const auto& partial_shape = input.get_partial_shape();
            new_shape = partial_shape;
            new_shape[0] = 1;  // batch_dim
        } else if (ov::npuw::util::matchLoRAMatMulAString(input_name)) {
            new_shape = ov::PartialShape({lora_rank, input.get_partial_shape()[1]});
        } else if (ov::npuw::util::matchLoRAMatMulAlphaString(input_name)) {
            new_shape = ov::PartialShape({input.get_partial_shape()[0], lora_rank});
        } else if (ov::npuw::util::matchLoRAMatMulBString(input_name)) {
            new_shape = ov::PartialShape({input.get_partial_shape()[0], lora_rank});
        } else {
            const auto& partial_shape = input.get_partial_shape();
            new_shape = partial_shape;
            new_shape[kv_axes_position.batch] = 1;
            if (lhs_seq_size) {  // Whisper model
                new_shape[kv_axes_position.seq_len] = (input_name.find(".decoder") != std::string::npos)
                                                          ? kvcache_size - input_size  // kv_size for decoder
                                                          : lhs_seq_size;  // sequence size for encoder hidden states
            } else {                                                       // LLM/VLM
                new_shape[kv_axes_position.seq_len] = kvcache_size - input_size;
            }
        }
        new_shapes.emplace(input_name, new_shape);
    }
    model->reshape(new_shapes);
}

void reshape_sliced_head_to_static(std::shared_ptr<ov::Model> lm_head_model,
                                   const uint32_t& batch_dim,
                                   std::size_t max_generation_token_len) {
    // We have only one input with dynamic shapes: output embeds.
    // Output embeds should have "max_generation_token_len" for dimension representing
    // number of embeddings to send to the matmul. Batch size should be equal to "1"
    // for NPU.
    const auto& input = lm_head_model->input(0);
    const auto& partial_shape = input.get_partial_shape();
    NPUW_ASSERT(partial_shape.size() == 3);

    ov::PartialShape new_shape = partial_shape;
    new_shape[batch_dim] = 1;
    // Left dynamic axis will be for number of embeddings
    for (auto i = 0; i < new_shape.rank().get_length(); i++) {
        if (new_shape[i].is_dynamic()) {
            new_shape[i] = max_generation_token_len;
            // Sanity check that only one left dimension is dynamic, as
            // another one should contain embedding space rank
            break;
        }
    }

    lm_head_model->reshape(new_shape);
}

void slice_out_embeds(std::shared_ptr<ov::Model> model,
                      const uint32_t& batch_dim,
                      std::size_t max_generation_token_len) {
    std::shared_ptr<ov::Node> embed_result;
    for (auto&& output : model->outputs()) {
        if (output.get_any_name() == ov::npuw::LLMCompiledModel::output_embeds) {
            embed_result = output.get_node_shared_ptr();
        }
    }

    if (embed_result) {
        auto shape = embed_result->input(0).get_shape();
        // If shape.size() is 3, then last axis should contain the rank of embedding dimension.
        // But 1st and 2nd axes can mean different things.
        // 1st axis can represent the batch size, while 2nd - the number of embeddings,
        // or vice-versa (in chatglm)
        if (shape.size() == 3) {
            OPENVINO_ASSERT(batch_dim <= 1, "Unexpected value of batch_dim: ", batch_dim, ", expected 0 or 1!");
            uint32_t num_embeds_dim = 1 - batch_dim;
            OPENVINO_ASSERT(shape[num_embeds_dim] >= max_generation_token_len,
                            "Number of output embeddings should be greater or equal to the slicing range!");
            if (shape[num_embeds_dim] != max_generation_token_len) {
                std::vector<int32_t> start_pos{
                    static_cast<int32_t>(batch_dim * (shape[num_embeds_dim] - max_generation_token_len)),
                    static_cast<int32_t>(num_embeds_dim * (shape[num_embeds_dim] - max_generation_token_len)),
                    0};
                std::vector<int32_t> stop_pos{static_cast<int32_t>(batch_dim * (shape[num_embeds_dim] - 1)) + 1,
                                              static_cast<int32_t>(num_embeds_dim * (shape[num_embeds_dim] - 1)) + 1,
                                              static_cast<int32_t>(shape[2])};
                auto start = std::make_shared<ov::op::v0::Constant>(ov::element::i32, ov::Shape{3}, start_pos);
                auto stop = std::make_shared<ov::op::v0::Constant>(ov::element::i32, ov::Shape{3}, stop_pos);
                auto step = std::make_shared<ov::op::v0::Constant>(ov::element::i32,
                                                                   ov::Shape{3},
                                                                   std::vector<int32_t>{1, 1, 1});

                auto slice = std::make_shared<ov::op::v8::Slice>(embed_result->input_value(0), start, stop, step);

                embed_result->input(0).replace_source_output(slice);
                embed_result->validate_and_infer_types();
                model->validate_nodes_and_infer_types();
            }
        }
    }
}

bool is_cw_compressed(const std::shared_ptr<ov::Model>& model) {
    std::vector<std::string> rt_info_path = {"nncf", "weight_compression", "group_size"};
    if (!model->has_rt_info(rt_info_path)) {
        // NB: Model isn't compressed by NNCF - skip
        return false;
    }
    auto group_size = model->get_rt_info<int>(rt_info_path);
    if (group_size == -1) {
        // NB: Enable DQ for CW quantized models
        return true;
    }
    return false;
}

struct NPUDesc {
    std::string arch;
    int64_t max_tiles = 0;
    bool compiler_dq = false;
    int64_t compiler_ver = 0;
};

std::optional<NPUDesc> extract_npu_descriptor(const std::shared_ptr<const ov::IPlugin>& plugin) {
    const auto all_devices = plugin->get_core()->get_property("NPU", ov::available_devices);
    if (all_devices.empty()) {
        return std::nullopt;
    }

    NPUDesc desc;
    desc.arch = plugin->get_property(ov::device::architecture.name(), ov::AnyMap{}).as<std::string>();
    desc.max_tiles = plugin->get_property(ov::intel_npu::max_tiles.name(), ov::AnyMap{}).as<int64_t>();

    // Don't use reference here!
    const auto supported_properties =
        plugin->get_property(ov::supported_properties.name(), ov::AnyMap{}).as<std::vector<ov::PropertyName>>();
    if (std::find(supported_properties.begin(), supported_properties.end(), "NPU_COMPILER_DYNAMIC_QUANTIZATION") !=
        supported_properties.end()) {
        desc.compiler_dq = true;
    }

    desc.compiler_ver = plugin->get_property(ov::intel_npu::compiler_version.name(), ov::AnyMap{}).as<int64_t>();

    return std::make_optional(std::move(desc));
}

std::optional<ov::Any> pop_option(ov::AnyMap& config, const std::string& option_name) {
    if (auto it = config.find(option_name); it != config.end()) {
        std::optional<ov::Any> found = std::make_optional(it->second);
        config.erase(it);
        return found;
    }
    return std::nullopt;
}

void apply_weights_bank_name(ov::AnyMap& config, const std::string& bank_name) {
    auto it = config.find("NPUW_WEIGHTS_BANK");
    if (it != config.end()) {
        if (it->second.as<std::string>().empty()) {
            NPUW_ASSERT(false && "NPUW_WEIGHTS_BANK is empty in the provided config! Please use non-empty name to "
                                 "share the model weights.");
        }
    } else {
        config["NPUW_WEIGHTS_BANK"] = bank_name;
    }
}

ov::AnyMap get_baseline_common_config(const std::optional<NPUDesc>& npudesc) {
    ov::AnyMap config = {
        {"NPU_COMPILATION_MODE_PARAMS", "compute-layers-with-higher-precision=Sqrt,Power,ReduceMean,Add_RMSNorm"},
        {"NPUW_DEVICES", "NPU"},
        {"NPU_USE_NPUW", "YES"},
        {"NPUW_FOLD", "YES"},
        {"NPUW_DCOFF_TYPE", "f16"},
        {"NPUW_DCOFF_SCALE", "YES"},
        {"NPUW_SLICE_OUT", "YES"},
        {"NPUW_FUNCALL_ASYNC", "YES"}};
    // FIXME: this config logic is getting more and more complex
    if (npudesc.has_value() && npudesc->compiler_dq) {
        config.emplace("NPUW_DQ", "YES");
        config.emplace("NPUW_DQ_FULL", "NO");
        config.emplace("NPU_COMPILER_DYNAMIC_QUANTIZATION", "YES");
        config.erase("NPUW_DCOFF_TYPE");
        config.erase("NPUW_DCOFF_SCALE");
    }
    return config;
}

ov::AnyMap get_default_common_config(const std::optional<NPUDesc>& npudesc) {
    // FIXME: add `if_model_contain_slice()` condition for `SLICE_OUT` option.
    auto config = get_baseline_common_config(npudesc);
    const char* npu_l0 = std::getenv("DISABLE_OPENVINO_GENAI_NPU_L0");
    if (npu_l0 && std::atoi(npu_l0) == 1) {
        config.emplace("NPUW_WEIGHTS_BANK_ALLOC", "CPU");
    } else {
        config.emplace("NPUW_FUNCALL_FOR_ALL", "YES");
    }
    return config;
}

ov::AnyMap get_default_prefill_config(const std::shared_ptr<ov::Model>& model, const std::optional<NPUDesc>& npudesc) {
    auto config = get_default_common_config(npudesc);
    if (npudesc.has_value() && npudesc->arch == "4000" && npudesc->max_tiles != -1) {
        config.emplace("NPU_TILES", npudesc->max_tiles);
    }
    // Specify NPUW DQ if Compiler DQ is not enabled
    if (!npudesc.has_value() || !npudesc->compiler_dq) {
        if (is_cw_compressed(model)) {
            config.emplace("NPUW_DQ", "YES");
        } else {
            config.emplace("NPUW_PMM", "NO");
        }
    }
    return config;
}

ov::AnyMap get_default_generate_config(const std::optional<NPUDesc>& npudesc,
                                       const ::intel_npu::npuw::llm::GenerateHint hint) {
    auto config = get_default_common_config(npudesc);
    if (hint == ::intel_npu::npuw::llm::GenerateHint::BEST_PERF) {
        config.emplace("NPUW_ONLINE_PIPELINE", "NONE");
    }
    if (hint == ::intel_npu::npuw::llm::GenerateHint::FAST_COMPILE) {
        config.emplace("NPUW_UNFOLD_IREQS", "YES");
    }
    // We don't need slice out for kv cache model, especially for speculative decoding which need
    // to generate more than 1 token for each inference
    config.erase("NPUW_SLICE_OUT");
    return config;
}

ov::AnyMap get_default_lm_head_config(const std::optional<NPUDesc>& npudesc) {
    auto config = get_default_common_config(npudesc);
    config.erase("NPUW_SLICE_OUT");
    config.erase("NPUW_FUNCALL_ASYNC");
    config.emplace("NPUW_ONLINE_PIPELINE", "NONE");
    return config;
}

void merge_config_with(ov::AnyMap& lhs, const ov::AnyMap& rhs) {
    for (const auto& [key, value] : rhs) {
        // NB: Overwrite the value if key already exists
        if (auto it = lhs.find(key); it != lhs.end()) {
            it->second = value;
        } else {
            lhs.emplace(key, value);
        }
    }
}

void split_llm_properties(const ov::AnyMap& properties, ov::AnyMap& llm_properties, ov::AnyMap& other_properties) {
    for (auto it = properties.begin(); it != properties.end(); ++it) {
        if (it->first.find("NPUW_LLM") != it->first.npos) {
            llm_properties.insert(*it);
        } else {
            other_properties.insert(*it);
        }
    }
}

void refine_dynamic_props(ov::AnyMap& llm_properties, const std::optional<NPUDesc>& npudesc) {
    if (!npudesc) {
        // No NPU device detected - no idea about the actual capabilities.
        return;
    }

    if (llm_properties.count(ov::intel_npu::npuw::llm::prefill_chunk_size.name())) {
        // The chunk size value is enforced by the config, keep it
        return;
    }

    if (npudesc->compiler_ver < ONEAPI_MAKE_VERSION(7, 22)) {
        // Specify larger chunk size for older compiler versions
        LOG_VERB("Default the prefill chunk size to 1024");
        llm_properties["NPUW_LLM_PREFILL_CHUNK_SIZE"] = 1024;
    }
}

void update_config_for_whisper(ov::AnyMap& config) {
    config.erase("NPUW_SLICE_OUT");
}

std::map<std::string, std::string> any_copy(const ov::AnyMap& params) {
    std::map<std::string, std::string> result;
    for (auto&& value : params) {
        result.emplace(value.first, value.second.as<std::string>());
    }
    return result;
}
}  // namespace

void ov::npuw::LLMCompiledModel::convert_stateful_lora_to_stateless(std::shared_ptr<ov::Model>& model) {
    typedef std::shared_ptr<ov::op::util::AssignBase> PAssign;
    typedef std::shared_ptr<ov::op::util::ReadValueBase> PReadValue;
    std::vector<PReadValue> readValues;
    std::vector<PAssign> assigns;
    auto sinks = model->get_sinks();
    for (size_t i = 0; i < sinks.size(); ++i) {
        if (auto assign = ov::as_type_ptr<ov::op::util::AssignBase>(sinks[i])) {
            auto variable_name = assign->get_variable_id();
            if (!ov::npuw::util::matchLoRAMatMulAString(variable_name) &&
                !ov::npuw::util::matchLoRAMatMulBString(variable_name) &&
                !ov::npuw::util::matchLoRAMatMulAlphaString(variable_name)) {
                continue;
            }

            auto read_value = ov::as_type_ptr<ov::op::util::ReadValueBase>(assign->get_input_node_shared_ptr(0));
            OPENVINO_ASSERT(read_value, "Can't find ReadValue");
            readValues.push_back(read_value);
            assigns.push_back(assign);
        }
    }

    ov::ParameterVector new_parameters;
    new_parameters.reserve(readValues.size());
    for (size_t i = 0; i < readValues.size(); ++i) {
        auto read_value = readValues[i];
        auto variable_name = read_value->get_variable_id();
        const auto element_type = read_value->get_output_element_type(0);
        const auto shape = read_value->get_output_partial_shape(0);

        auto parameter = std::make_shared<ov::op::v0::Parameter>(element_type, shape);
        ov::op::util::set_name(*parameter, variable_name);
        replace_node(read_value, parameter);

        auto assign = assigns[i];
        model->remove_sink(assign);
        model->remove_variable(model->get_variable_by_id(variable_name));
        new_parameters.push_back(parameter);
    }

    model->add_parameters(new_parameters);
}
// extract destination types that will be found using fakeconvert-decomposition
class FakeConvertDestinationTypeExtractor: public ov::pass::MatcherPass {
    public:
    FakeConvertDestinationTypeExtractor(std::set<ov::element::Type> & fcDestinationTypes) {
        auto fake_convert_m = ov::pass::pattern::wrap_type<ov::op::v13::FakeConvert>();

        ov::matcher_pass_callback callback = [=, &fcDestinationTypes](ov::pass::pattern::Matcher& m) {
            const auto& pattern_to_output = m.get_pattern_value_map();
            const auto fake_convert =
                ov::as_type_ptr<ov::op::v13::FakeConvert>(pattern_to_output.at(fake_convert_m).get_node_shared_ptr());

            if (fake_convert == nullptr || transformation_callback(fake_convert)) {
                return false;
            }
            fcDestinationTypes.insert(fake_convert->get_destination_element_type());
            return true;
        };
        register_matcher(std::make_shared<ov::pass::pattern::Matcher>(fake_convert_m,
            "FakeConvertDestinationTypeExtractor"), callback);
    }
};

class ConvertTypeRelaxedToRegular : public ov::pass::MatcherPass {
    public:
        ConvertTypeRelaxedToRegular() {
            // Match any TypeRelaxed node regardless of inner op type
            auto pattern = ov::pass::pattern::wrap_type<ov::op::TypeRelaxed<ov::op::v1::Multiply>>();

            ov::matcher_pass_callback callback = [](ov::pass::pattern::Matcher& m) {
                auto tr_node = std::dynamic_pointer_cast<ov::op::TypeRelaxedBase>(m.get_match_root());
                if (!tr_node)
                    return false;

                auto tr_mul = std::dynamic_pointer_cast<ov::op::TypeRelaxed<ov::opset1::Multiply>>(tr_node);
                if (tr_mul) {
                    auto new_mul = std::make_shared<ov::opset1::Multiply>(
                        tr_mul->input_value(0),
                        tr_mul->input_value(1));
                    new_mul->set_friendly_name(tr_mul->get_friendly_name());
                    ov::copy_runtime_info(tr_mul, new_mul);
                    ov::replace_node(tr_mul, new_mul);
                }
                return true;
            };

            register_matcher(std::make_shared<ov::pass::pattern::Matcher>(pattern,
                               "ConvertTypeRelaxedToRegular"), callback);
        }
    };



void ov::npuw::LLMCompiledModel::gemma_transformations(const std::shared_ptr<ov::Model>& model) {
    // For now only do transformations for gemma3 which has token_type_ids input.
    bool token_type_ids_found = false;
    for (const auto& input : model->inputs()) {
        const auto& input_name = input.get_any_name();
        if (input_name.find("token_type_ids") != std::string::npos) {
            token_type_ids_found = true;
            break;
        }
    }

    if (token_type_ids_found) {
        ov::pass::GraphRewrite rewr;
        auto RewrRes = std::make_unique<GemmaSlidingMask::Result>();
        rewr.add_matcher<GemmaSlidingMask>(RewrRes.get());
        rewr.run_on_model(model);

        if (RewrRes->found) {
            OPENVINO_ASSERT(
                RewrRes->window_size > 0,
                "Gemma sliding window size must be strictly positive, but got " + std::to_string(RewrRes->window_size));

            m_gemma_sliding_window_size = RewrRes->window_size;
            auto mask_input = RewrRes->mask_input;
            model->add_parameters({mask_input});
            for (auto&& input : model->inputs()) {
                if (input.get_node() == mask_input.get()) {
                    input.set_names({mask_input->get_friendly_name()});
                }
            }
            model->validate_nodes_and_infer_types();
        }
    }
}

ov::npuw::LLMCompiledModel::LLMCompiledModel(const std::shared_ptr<ov::Model>& model,
                                             const std::shared_ptr<const ov::IPlugin>& plugin,
                                             const ov::AnyMap& properties)
    : ov::npuw::ICompiledModel(model, plugin),
      m_name(model->get_friendly_name()),
      m_options_desc(std::make_shared<::intel_npu::OptionsDesc>()),
      m_cfg(m_options_desc) {
    LOG_DEBUG("Creating LLMCompiledModel");
    LOG_BLOCK();

    ::intel_npu::registerNPUWLLMOptions(*m_options_desc);

    const auto npudesc = extract_npu_descriptor(plugin);

    ov::AnyMap npuw_llm_props;
    ov::AnyMap other_props;
    split_llm_properties(properties, npuw_llm_props, other_props);
    auto use_whisper_key = pop_option(other_props, std::string("NPUW_WHISPER"));
    // Solely used for serialization at the moment
    m_non_llm_props = other_props;

    // Remove "NPUW_LLM_PREFILL_CONFIG", "NPUW_LLM_GENERATE_CONFIG" from map,
    // to not pass them into ::intel_npu::Config object, as we don't need to
    // preserve them somewhere.
    auto prefill_config_opt = pop_option(npuw_llm_props, std::string("NPUW_LLM_PREFILL_CONFIG"));
    auto generate_config_opt = pop_option(npuw_llm_props, std::string("NPUW_LLM_GENERATE_CONFIG"));
    auto prefill_config_addition = pop_option(npuw_llm_props, std::string("++NPUW_LLM_PREFILL_CONFIG"));
    auto generate_config_addition = pop_option(npuw_llm_props, std::string("++NPUW_LLM_GENERATE_CONFIG"));
    // Also make these maps for third: lm head model, in case it will be created:
    auto lm_head_config_opt = pop_option(npuw_llm_props, std::string("NPUW_LLM_SHARED_HEAD_CONFIG"));
    auto lm_head_config_addition = pop_option(npuw_llm_props, std::string("++NPUW_LLM_SHARED_HEAD_CONFIG"));
    refine_dynamic_props(npuw_llm_props, npudesc);
    m_cfg.update(any_copy(npuw_llm_props));

<<<<<<< HEAD

    const bool optimize_cb4 = m_cfg.get<::intel_npu::NPUW_LLM_OPTIMIZE_FP8E4M3>();
    auto kv_kache_storage_type = ov::element::f16;
    if (optimize_cb4) {
        LOG_DEBUG("Running FP8 static quantisation on kv-kache values");
        ov::pass::low_precision::LayerTransformation::Params params;
        std::set<ov::element::Type> fcTypesInput, fcTypesRemained;

        ov::pass::Manager manager("optimize_cb4");
        params.defaultPrecisions = ov::pass::low_precision::precision_set::get_fp8_support();
        manager.register_pass<FakeConvertDestinationTypeExtractor>(fcTypesInput);
        manager.register_pass<ov::pass::low_precision::MoveFakeConvertUpThroughKVCacheConcat>();
        auto graph_rewrite = manager.register_pass<ov::pass::GraphRewrite>();
        graph_rewrite->add_matcher<ov::pass::FakeConvertDecomposition>();
        graph_rewrite->add_matcher<ov::pass::low_precision::ConcatTransformation>(params);
        graph_rewrite->add_matcher<ov::pass::low_precision::KVCacheConcat>(model);
        manager.register_pass<ConvertTypeRelaxedToRegular>();
        manager.register_pass<FakeConvertDestinationTypeExtractor>(fcTypesRemained);
        manager.run_passes(model);
        if (fcTypesInput.empty() || !fcTypesRemained.empty()) {
            LOG_WARN("FakeConvert layers not decomposed - leaving kv-cache in "<< kv_kache_storage_type <<" precision");
        } else if (fcTypesInput.size() > 1) {
            auto it2 = std::next(fcTypesInput.begin(), 1);
            LOG_WARN("FakeConvert layers had several precisions (" << fcTypesInput.size() << ")-"
                << *fcTypesInput.begin() << ", " << *it2 << ", ... " << "supported only single precision");
        } else {
            kv_kache_storage_type = *fcTypesInput.begin();
            LOG_DEBUG("FakeConvert quantisation to " << kv_kache_storage_type);
        }
    }
//    ov::save_model(model, "lpt-passes-applied.xml");
=======
    m_is_whisper = use_whisper_key.value_or(false).as<bool>() == true;
    if (m_is_whisper) {
        m_cfg.update({{"NPUW_LLM_SHARED_HEAD", "NO"}});
        m_cfg.update({{"NPUW_LLM_PREFILL_CHUNK_SIZE", "0"}});
        m_cfg.update({{"NPUW_LLM_CACHE_ROPE", "NO"}});
    }
>>>>>>> 988bd535

    LOG_DEBUG("Creating kvcache model as clone of passed one.");
    auto kvcache_model = model->clone();


    LOG_DEBUG("Transform kvcache model from stateful to stateless.");
    ov::pass::StatefulToStateless().run_on_model(kvcache_model);
    convert_stateful_lora_to_stateless(kvcache_model);
   // ov::save_model(kvcache_model, "stateless_kv_cache.xml");
    LOG_DEBUG("   ...also convert BF16 to FP16");
    // Note: we need to identify original bf16 constants for potential weightless deserialization later
    // And only then do bf16 to f16 transformation
    m_bf16_consts = ov::npuw::s11n::get_bf16_consts(model);
    ov::pass::ConvertPrecision(ov::element::bf16, ov::element::f16).run_on_model(kvcache_model);

    bool shared_head_enabled = m_cfg.get<::intel_npu::NPUW_LLM_SHARED_HEAD>();
    std::shared_ptr<ov::Model> lm_head_model = nullptr;
    if (shared_head_enabled) {
        LOG_DEBUG("Trying to separate Vocabulary matrix multiplication op into additional model...");
        lm_head_model = cut_lm_head(kvcache_model);
        if (lm_head_model) {
            LOG_INFO("Three-model pipeline will be created: LM head will be shared between prefill and generate.");
        } else {
            LOG_WARN("Three-model pipeline is requested, but LM head cutting is failed,"
                     " two-model pipeline will be created!");
        }
    } else {
        LOG_INFO("Two-model pipeline will be created.");
    }

    LOG_DEBUG("Try patch Phi-3 sliding window mask, if it exists.");
    patch_phi3_sliding_mask(kvcache_model);

    LOG_DEBUG("Creating prefill model as clone of transformed kvcache one.");
    auto prefill_model = kvcache_model->clone();
    prefill_model->set_friendly_name(kvcache_model->get_friendly_name() + "_prefill");

    // NB: PREFILL_HINT is now compatible with the PREFILL_CONFIG section, unlike for
    // the generate model they're not mutually exclusive
    const ::intel_npu::npuw::llm::PrefillHint prefill_hint = m_cfg.get<::intel_npu::NPUW_LLM_PREFILL_HINT>();
    m_prefill_chunk_size = m_cfg.get<::intel_npu::NPUW_LLM_PREFILL_CHUNK_SIZE>();
    m_use_chunk_prefill = (prefill_hint == ::intel_npu::npuw::llm::PrefillHint::DYNAMIC && m_prefill_chunk_size > 0);

    const uint32_t batch_dim = m_cfg.get<::intel_npu::NPUW_LLM_BATCH_DIM>();
    const uint32_t seq_len_dim = m_cfg.get<::intel_npu::NPUW_LLM_SEQ_LEN_DIM>();
    KVAxesPosition axes{batch_dim, seq_len_dim};
    uint32_t max_prompt_len = align_to(m_cfg.get<::intel_npu::NPUW_LLM_MAX_PROMPT_LEN>(), 64u);
    const uint32_t min_response_len = align_to(m_cfg.get<::intel_npu::NPUW_LLM_MIN_RESPONSE_LEN>(), 64u);
    uint32_t max_generation_token_len = m_cfg.get<::intel_npu::NPUW_LLM_MAX_GENERATION_TOKEN_LEN>();
    if (max_generation_token_len != 1) {
        max_generation_token_len = align_to(max_generation_token_len, 8u);
    }

    // If chunk size covers the entire prompt, just follow the static behavior.
    // Otherwise, use chunking and align the prompt size to the chunk size.
    if (m_use_chunk_prefill) {
        if (m_prefill_chunk_size >= max_prompt_len) {
            m_use_chunk_prefill = false;
        } else {
            const auto is_power_of_two = [](uint64_t n) {
                return n > 0 && (n & (n - 1)) == 0;
            };
            if (!is_power_of_two(m_prefill_chunk_size)) {
                OPENVINO_THROW("Configuration Error: chunk size (",
                               m_prefill_chunk_size,
                               ") is not power of 2. Please adjust NPUW_LLM_PREFILL_CHUNK_SIZE.");
            }
            max_prompt_len = align_to(max_prompt_len, static_cast<uint32_t>(m_prefill_chunk_size));
        }

        m_enable_prefix_caching = m_cfg.get<::intel_npu::NPUW_LLM_ENABLE_PREFIX_CACHING>();
        if (m_enable_prefix_caching) {
            LOG_INFO("Prefix caching is enabled");
            m_prefix_caching_block_size = m_cfg.get<::intel_npu::NPUW_LLM_PREFIX_CACHING_BLOCK_SIZE>();
            if (!is_aligned_to(static_cast<uint32_t>(m_prefill_chunk_size),
                               static_cast<uint32_t>(m_prefix_caching_block_size))) {
                LOG_INFO("Prefix caching block size is adjusted to " << m_prefill_chunk_size);
                m_prefix_caching_block_size = m_prefill_chunk_size;
            }
            m_prefix_caching_max_num_blocks = m_cfg.get<::intel_npu::NPUW_LLM_PREFIX_CACHING_MAX_NUM_BLOCKS>();
            LOG_INFO("Prefix caching block size: " << m_prefix_caching_block_size);
            LOG_INFO("Prefix caching maximum number of blocks: " << m_prefix_caching_max_num_blocks);
        }
    }

    LOG_VERB("Enabled prefill chunking: " << m_use_chunk_prefill);
    LOG_VERB("Prefill chunk size: " << m_prefill_chunk_size);
    LOG_VERB("Maximum prompt length: " << max_prompt_len);

    m_kvcache_desc =
        KVCacheDesc{max_prompt_len, max_prompt_len + min_response_len, 0u, seq_len_dim, max_generation_token_len};

    uint32_t whisper_lhs_seq_size = 0;  // Not applicable for LLMs/VLMs
    if (m_is_whisper) {
        axes = KVAxesPosition{whisper_batch_dim, whisper_seq_len_dim};
        m_kvcache_desc = KVCacheDesc{whisper_max_prompt_size, whisper_kvcache_size, 0u, whisper_seq_len_dim, 1u};
        whisper_lhs_seq_size =
            static_cast<uint32_t>(prefill_model->input("encoder_hidden_states").get_partial_shape()[1].get_length());

        ov::npuw::util::prepare_whisper_prefill_model(prefill_model,
                                                      m_kvcache_desc.max_prompt_size,
                                                      whisper_lhs_seq_size);  // Whisper decoder model
        ov::npuw::util::prepare_whisper_kvcache_model(kvcache_model);         // Whisper decoder_with_past model
    }

    LOG_DEBUG("Make prefill model with static shapes");
    m_max_lora_rank = m_cfg.get<::intel_npu::NPUW_LLM_MAX_LORA_RANK>();
    if (m_use_chunk_prefill) {
        reshape_to_static(prefill_model,
                          static_cast<uint32_t>(m_prefill_chunk_size),
                          m_kvcache_desc.max_prompt_size,
                          axes,
                          m_max_lora_rank);
    } else {
        reshape_to_static(prefill_model,
                          m_kvcache_desc.max_prompt_size,
                          m_kvcache_desc.max_prompt_size,
                          axes,
                          m_max_lora_rank,
                          whisper_lhs_seq_size);
    }
   // ov::save_model(kvcache_model, "just_before_static_shapes_kv_cache.xml");
    LOG_DEBUG("Make kvcache model with static shapes");
    reshape_to_static(kvcache_model,
                      m_kvcache_desc.max_generation_token_len,
                      m_kvcache_desc.total_size,
                      axes,
<<<<<<< HEAD
                      m_max_lora_rank);
    ov::save_model(kvcache_model, "static_shapes_kv_cache.xml");
=======
                      m_max_lora_rank,
                      whisper_lhs_seq_size);

    LOG_DEBUG("Try parametrize Gemma sliding window mask, if it exists.");
    gemma_transformations(kvcache_model);

>>>>>>> 988bd535
    if (lm_head_model) {
        LOG_DEBUG("Shared LM head: slice the prefill output");
        // KVCache model is already reshaped to [1, max_generation_token_len, embed size],
        // so only apply slice to the Prefill model:
        slice_out_embeds(prefill_model, axes.batch, m_kvcache_desc.max_generation_token_len);
        LOG_DEBUG("Make LM head model with static shapes");
        reshape_sliced_head_to_static(lm_head_model, axes.batch, m_kvcache_desc.max_generation_token_len);
    }

    LOG_DEBUG("5.1, decompose GroupQueryAttention OP");
    decompose_GQA(prefill_model, true);
    decompose_GQA(kvcache_model, false);

    const auto prefill_attn_hint = m_cfg.get<::intel_npu::NPUW_LLM_PREFILL_ATTENTION_HINT>();
    const auto generate_attn_hint = m_cfg.get<::intel_npu::NPUW_LLM_GENERATE_ATTENTION_HINT>();
    const bool prefill_attn_dyn = prefill_attn_hint == ::intel_npu::npuw::llm::AttentionHint::DYNAMIC;
    const bool generate_attn_dyn = generate_attn_hint == ::intel_npu::npuw::llm::AttentionHint::DYNAMIC;

    const bool optimize_v_tensors = m_cfg.get<::intel_npu::NPUW_LLM_OPTIMIZE_V_TENSORS>();
    if (optimize_v_tensors) {
        LOG_DEBUG("Check and apply opt layout");
        LOG_BLOCK();
        // Only optimize V tensors for static attention types
        if (!generate_attn_dyn && ov::npuw::util::optimize_value_tensors(kvcache_model, false)) {
            LOG_DEBUG("V-tensors tranposed in generate model");
            m_kvcache_desc.v_tensors_transposed_gen = true;
        }
        if (!prefill_attn_dyn && ov::npuw::util::optimize_value_tensors(prefill_model, true)) {
            LOG_DEBUG("V-tensors tranposed in prefill model");
            m_kvcache_desc.v_tensors_transposed_pre = true;
        }
    } else {
        LOG_DEBUG("Check and apply opt layout --- SKIPPED");
    }


    if (!m_use_chunk_prefill) {
        //TODO: sometimes it is ok if we cannot find any empty inputs or not?
        remove_empty_kv_inputs(prefill_model);
    } else {
        LOG_DEBUG("Don't remove input key/values from prefill model.");
        LOG_DEBUG("Ask prefill model to output key/values for prefill chunk size tokens.");
        prefill_model = redirect_new_kv_to_output(prefill_model);
    }
   // ov::save_model(kvcache_model, "model_before_redirect.xml");

    LOG_DEBUG("redirect kvcache model to output key/values for new token.");
    kvcache_model = redirect_new_kv_to_output(kvcache_model);
    {
        LOG_DEBUG("Converting KV-cache in kvcache model to: " << kv_kache_storage_type << " precision");
        kvcache_model = cvt_kvcache_to_low_precision(kvcache_model, kv_kache_storage_type);
        LOG_DEBUG("Converting KV-cache in prefill model to: " << kv_kache_storage_type << " precision");
        prefill_model = cvt_kvcache_to_low_precision(prefill_model, kv_kache_storage_type);
    }

    auto prefill_config =
        prefill_config_opt.value_or(get_default_prefill_config(prefill_model, npudesc)).as<ov::AnyMap>();

    // NB: GENERATE_HINT is only applicable for default generate config!
    if (generate_config_opt.has_value() && npuw_llm_props.count(ov::intel_npu::npuw::llm::generate_hint.name())) {
        OPENVINO_THROW("GENERATE_HINT only works with default generate config!");
    }
    const ::intel_npu::npuw::llm::GenerateHint generate_hint = m_cfg.get<::intel_npu::NPUW_LLM_GENERATE_HINT>();
    auto generate_config =
        generate_config_opt.value_or(get_default_generate_config(npudesc, generate_hint)).as<ov::AnyMap>();

    auto prefill_config_addition_value =
        prefill_config_addition.has_value() ? prefill_config_addition.value().as<ov::AnyMap>() : ov::AnyMap{};
    auto generate_config_addition_value =
        generate_config_addition.has_value() ? generate_config_addition.value().as<ov::AnyMap>() : ov::AnyMap{};

    merge_config_with(prefill_config, other_props);
    merge_config_with(generate_config, other_props);
    merge_config_with(prefill_config, prefill_config_addition_value);
    merge_config_with(generate_config, generate_config_addition_value);

    // Generate a random weights bank name unique to this LLMCompiledModel object
    auto weights_bank_name = ov::npuw::util::generate_random_string();
    LOG_VERB("Generated a unique weights bank name: " << weights_bank_name);
    apply_weights_bank_name(prefill_config, weights_bank_name);
    apply_weights_bank_name(generate_config, weights_bank_name);

    // Handle attention hints. FIXME: Maybe it makes sense to make those
    // mutually exclusive with the precise configuration sections as well
    const ov::AnyMap dyn_attn_opts = {
        {"NPUW_ONLINE_PIPELINE", "REP"},
        {"NPUW_ONLINE_ISOLATE", "ATTN"},
        {"NPUW_ONLINE_KEEP_BLOCK_SIZE", "4"},
        {"NPUW_UNFOLD_IREQS", "NO"},
    };
    if (prefill_attn_dyn) {
        merge_config_with(prefill_config, dyn_attn_opts);
    }
    if (generate_attn_dyn) {
        merge_config_with(generate_config, dyn_attn_opts);
    }

    // Note: with dynamic attention in EITHER STAGE, we have to
    // explicitly disable the run-time fallback to so extra ov::Model
    // references won't be held by the npuw::CompiledModel, resulting
    // in a higher memory consumption. This behavior should be reworked!
    // The reason here is that NPUW_DEVICES may come as a global setting,
    // impacting all the stages.
    if (prefill_attn_dyn || generate_attn_dyn) {
        const ov::AnyMap no_runtime_fallback = {{"NPUW_FALLBACK_EXEC", "NO"}};
        merge_config_with(prefill_config, no_runtime_fallback);
        merge_config_with(generate_config, no_runtime_fallback);
    }

    if (m_is_whisper) {
        update_config_for_whisper(prefill_config);
    }

    if (m_cfg.get<::intel_npu::NPUW_LLM_CACHE_ROPE>()) {
        LOG_DEBUG("Caching preROPE ");
        const uint32_t CACHE_ROPE_START = 2048;
        const bool is_best = (generate_hint == ::intel_npu::npuw::llm::GenerateHint::BEST_PERF);

        if (!is_best || (max_prompt_len >= CACHE_ROPE_START)) {
            LOG_DEBUG("Enable RoPE Cache for prefill");
            ov::npuw::patterns::pre_compute::RopeCache rope_prefill_cacher(max_prompt_len);
            rope_prefill_cacher.run_on_model(prefill_model);
        }

        if (const uint32_t ctx_len = max_prompt_len + min_response_len; !is_best || (ctx_len >= CACHE_ROPE_START)) {
            LOG_DEBUG("Enable RoPE Cache for kvcache");
            ov::npuw::patterns::pre_compute::RopeCache rope_generate_cacher(ctx_len);
            rope_generate_cacher.run_on_model(kvcache_model);
        }
    }

    // Regularize models for the better partitioning assuming it is a transformer
    {
        ov::pass::GraphRewrite rewr;
        rewr.add_matcher<ov::npuw::patterns::regularize::AttentionBroadcast>();
        rewr.add_matcher<ov::npuw::patterns::regularize::AttentionBroadcast2>();
        if (generate_attn_dyn) {
            rewr.run_on_model(kvcache_model);
        }
        if (prefill_attn_dyn) {
            rewr.run_on_model(prefill_model);
        }

        // FIXME: generally all these patterns are supposed to improve the partitioning - thus
        // the performance. However, ShapeOfParameter seems to be working fine for all known case,
        // while AttentionBroadcast patterns might break the partitioning (related to F16IC).
        ov::pass::GraphRewrite rewr2;
        rewr2.add_matcher<ov::npuw::patterns::regularize::ShapeOfParameter>();
        rewr2.run_on_model(kvcache_model);
        rewr2.run_on_model(prefill_model);
    }

    m_kvcache_compiled = std::dynamic_pointer_cast<ov::npuw::CompiledModel>(
        ov::npuw::ICompiledModel::create(kvcache_model, plugin, generate_config));
    NPUW_ASSERT(m_kvcache_compiled && "Can't create ov::npuw::CompiledModel for passed kvcache "
                                      "model and its config, please check passed config.");
    m_prefill_compiled = std::dynamic_pointer_cast<ov::npuw::CompiledModel>(
        ov::npuw::ICompiledModel::create(prefill_model, plugin, prefill_config));
    NPUW_ASSERT(m_prefill_compiled && "Can't create ov::npuw::CompiledModel for passed prefill "
                                      "model and its config, please check passed config.");
    if (lm_head_model) {
        auto lm_head_config = get_default_lm_head_config(npudesc);
        merge_config_with(lm_head_config, other_props);
        auto lm_head_config_addition_value = lm_head_config_addition.value_or(ov::AnyMap{}).as<ov::AnyMap>();
        merge_config_with(lm_head_config, lm_head_config_addition_value);

        apply_weights_bank_name(lm_head_config, weights_bank_name);

        m_lm_head_compiled = std::dynamic_pointer_cast<ov::npuw::CompiledModel>(
            ov::npuw::ICompiledModel::create(lm_head_model, plugin, lm_head_config));
        NPUW_ASSERT(m_lm_head_compiled);
    }

    implement_properties();
    LOG_DEBUG("Done");
}

ov::npuw::LLMCompiledModel::LLMCompiledModel(const std::shared_ptr<ov::Model>& model,
                                             const std::shared_ptr<const ov::IPlugin>& plugin,
                                             const bool serialized)
    : ov::npuw::ICompiledModel(model, plugin),
      m_name(model->get_friendly_name()),
      m_options_desc(std::make_shared<::intel_npu::OptionsDesc>()),
      m_cfg(m_options_desc) {
    NPUW_ASSERT(serialized && "This constructor should only be utilized during deserialization!");
    ::intel_npu::registerNPUWLLMOptions(*m_options_desc);
    LOG_DEBUG("LLMCompiledModel is being deserialized, skipping the full constructor flow...");
}

void ov::npuw::LLMCompiledModel::export_model(std::ostream& stream) const {
    using namespace ov::npuw::s11n;

    // Identify encryption flow
    bool encryption_required = false;
    EncryptionCallbacks enc_callbacks;
    if (auto it = m_non_llm_props.find(ov::cache_encryption_callbacks.name());
        it != m_non_llm_props.end() && it->second.as<EncryptionCallbacks>().encrypt) {
        LOG_INFO("Encryption will be done via the function provided.");
        encryption_required = true;
        enc_callbacks.encrypt = it->second.as<EncryptionCallbacks>().encrypt;
    }

    // Identify either full flow or weightless
    bool is_weightless = true;
    if (auto it = m_non_llm_props.find(ov::cache_mode.name());
        it != m_non_llm_props.end() && it->second.as<CacheMode>() == CacheMode::OPTIMIZE_SPEED) {
        LOG_INFO("Serialization will be done via flow with weights.");
        is_weightless = false;
    }

    // Write header regardless of encryption requirement - to identify NPUW serializated blobs
    // Serialize magic number first
    write(stream, NPUW_SERIALIZATION_INDICATOR);
    // Serilize LLMCompiledModel identifier
    write(stream, NPUW_LLM_COMPILED_MODEL_INDICATOR);
    // Serialize general meta info
    write(stream, OPENVINO_VERSION_MAJOR);
    write(stream, OPENVINO_VERSION_MINOR);
    write(stream, OPENVINO_VERSION_PATCH);
    write(stream, std::string(NPUW_SERIALIZATION_VERSION));
    // Serialize encrypted flag
    write(stream, encryption_required);
    // Write flow identifier
    write(stream, is_weightless);

    if (!encryption_required) {
        CompiledContext ctx(false, nullptr, nullptr);
        return serialize(stream, ctx);
    }

    // In case of weightless flow the whole blob will be encrypted on NPUW side.
    std::stringstream non_encrypted_stream;
    if (is_weightless) {
        non_encrypted_stream.copyfmt(stream);
        CompiledContext ctx(false, nullptr, nullptr);
        serialize(non_encrypted_stream, ctx);
        std::string encrypted = enc_callbacks.encrypt(non_encrypted_stream.str());
        write(stream, encrypted);
    } else {
        // In case of blob with weights only encrypt XML part of the model
        CompiledContext ctx(true, enc_callbacks.encrypt, nullptr);
        serialize(stream, ctx);
    }
}

void ov::npuw::LLMCompiledModel::serialize(std::ostream& stream, const ov::npuw::s11n::CompiledContext& ctx) const {
    LOG_INFO("Serializing LLMCompiledModel...");
    LOG_BLOCK();

    using namespace ov::npuw::s11n;

    // Identify either full flow or weightless
    bool is_weightless = true;
    if (auto it = m_non_llm_props.find(ov::cache_mode.name());
        it != m_non_llm_props.end() && it->second.as<CacheMode>() == CacheMode::OPTIMIZE_SPEED) {
        LOG_INFO("Serialization will be done via flow with weights.");
        is_weightless = false;
    }

    auto write_model_meta = [&](std::ostream& model_stream) {
        // Serialize name
        write(model_stream, m_name);

        // Serialize inputs and outputs
        write(model_stream, inputs());
        write(model_stream, outputs());

        // Serialize LLMCompiledModel-specific data
        write(model_stream, m_kvcache_desc.max_prompt_size);
        write(model_stream, m_kvcache_desc.total_size);
        write(model_stream, m_kvcache_desc.num_stored_tokens);
        write(model_stream, m_kvcache_desc.dim);
        write(model_stream, m_kvcache_desc.max_generation_token_len);
        write(model_stream, m_kvcache_desc.v_tensors_transposed_pre);
        write(model_stream, m_kvcache_desc.v_tensors_transposed_gen);
        write(model_stream, m_prefill_chunk_size);
        write(model_stream, m_use_chunk_prefill);
        write(model_stream, m_max_lora_rank);
        write(model_stream, m_enable_prefix_caching);
        write(model_stream, m_prefix_caching_block_size);
        write(model_stream, m_prefix_caching_max_num_blocks);
        write(model_stream, m_gemma_sliding_window_size);
        write(model_stream, m_is_whisper);

        // Write config
        write(model_stream, m_cfg);

        // Serialize CompiledModels
        // Note: no need to pass any encryption here as it's done in export_model()
        CompiledContext enc_ctx(false, nullptr, nullptr, m_bf16_consts);
        m_kvcache_compiled->serialize(model_stream, enc_ctx);
        m_prefill_compiled->serialize(model_stream, enc_ctx);
        const bool is_shared_lm_head = m_lm_head_compiled != nullptr;
        write(model_stream, is_shared_lm_head);
        if (is_shared_lm_head) {
            m_lm_head_compiled->serialize(model_stream, enc_ctx);
        }
    };

    std::stringstream non_encrypted_stream;
    if (ctx.encrypted) {
        NPUW_ASSERT(ctx.encrypt && "Encryption function isn't provided!");
        non_encrypted_stream.copyfmt(stream);
        write_model_meta(non_encrypted_stream);
        std::string encrypted_str = ctx.encrypt(non_encrypted_stream.str());
        write(stream, encrypted_str);
    } else {
        write_model_meta(stream);
    }

    // Serialize bank name
    const auto& kv_bank = m_kvcache_compiled->m_weights_bank;
    const auto& p_bank = m_prefill_compiled->m_weights_bank;
    NPUW_ASSERT(kv_bank && p_bank && kv_bank == p_bank && "Prefill and KVCache models' weight bank should be shared!");
    write(stream, kv_bank->get_name());

    if (!is_weightless) {
        // Serialize weights bank
        // Note: no need to encrypt weights in full flow
        kv_bank->serialize(stream);
    }

    LOG_INFO("Done.");
}

std::shared_ptr<ov::npuw::LLMCompiledModel> ov::npuw::LLMCompiledModel::import_model(
    std::istream& stream,
    const std::shared_ptr<const ov::IPlugin>& plugin,
    const ov::AnyMap& properties) {
    LOG_INFO("Deserializing LLMCompiledModel...");
    LOG_BLOCK();

    using namespace ov::npuw::s11n;

    // Sanity check magic number
    ov::npuw::s11n::IndicatorType serialization_indicator;
    read(stream, serialization_indicator);
    NPUW_ASSERT(serialization_indicator == NPUW_SERIALIZATION_INDICATOR && "This blob wasn't serialized via NPUW!");

    ov::npuw::s11n::IndicatorType llm_compiled_indicator;
    read(stream, llm_compiled_indicator);
    NPUW_ASSERT(llm_compiled_indicator == NPUW_LLM_COMPILED_MODEL_INDICATOR &&
                "This blob wasn't serialized via LLMCompiledModel!");

    // Deserialize general meta info
    int vmajor, vminor, vpatch;
    std::string s11n_version;
    read(stream, vmajor);
    read(stream, vminor);
    read(stream, vpatch);
    read(stream, s11n_version);

    if (vmajor != OPENVINO_VERSION_MAJOR || vminor != OPENVINO_VERSION_MINOR || vpatch != OPENVINO_VERSION_PATCH ||
        s11n_version != std::string(NPUW_SERIALIZATION_VERSION)) {
        OPENVINO_THROW("This blobs was serialized with different OV version!",
                       "\nSerialized by OV ",
                       vmajor,
                       '.',
                       vminor,
                       '.',
                       vpatch,
                       "\nCurrent OV version ",
                       OPENVINO_VERSION_MAJOR,
                       '.',
                       OPENVINO_VERSION_MINOR,
                       '.',
                       OPENVINO_VERSION_PATCH,
                       "\nNPUW serialized by version ",
                       s11n_version,
                       "\nNPUW current serialization version ",
                       NPUW_SERIALIZATION_VERSION);
    }

    bool encrypted = false;
    read(stream, encrypted);
    bool is_weightless = true;
    read(stream, is_weightless);

    auto read_and_finalize_banks = [&](std::istream& model_stream,
                                       const std::shared_ptr<ov::npuw::LLMCompiledModel>& compiled) {
        // Deserialize weights bank name
        std::string bank_name;
        read(model_stream, bank_name);

        if (is_weightless) {
            auto bank = ov::npuw::weights::bank(bank_name, compiled->get_plugin()->get_core(), "");

            compiled->m_kvcache_compiled->m_weights_bank = bank;
            compiled->m_prefill_compiled->m_weights_bank = bank;

            compiled->m_kvcache_compiled->finalize_weights_bank();
            compiled->m_prefill_compiled->finalize_weights_bank();

            if (compiled->m_lm_head_compiled) {
                compiled->m_lm_head_compiled->m_weights_bank = bank;

                compiled->m_lm_head_compiled->finalize_weights_bank();
            }
        } else {
            auto bank =
                ov::npuw::weights::Bank::deserialize(model_stream, compiled->get_plugin()->get_core(), bank_name);

            compiled->m_kvcache_compiled->m_weights_bank = bank;
            compiled->m_prefill_compiled->m_weights_bank = bank;

            compiled->m_kvcache_compiled->reconstruct_closure();
            compiled->m_prefill_compiled->reconstruct_closure();

            if (compiled->m_lm_head_compiled) {
                compiled->m_lm_head_compiled->m_weights_bank = bank;

                compiled->m_lm_head_compiled->reconstruct_closure();
            }
        }
    };

    if (!encrypted) {
        CompiledContext ctx(false, nullptr, nullptr);
        auto compiled_model = ov::npuw::LLMCompiledModel::deserialize(stream, plugin, properties, ctx);
        NPUW_ASSERT(compiled_model && "Couldn't import NPUW compiled model!");
        read_and_finalize_banks(stream, compiled_model);
        LOG_INFO("Done.");
        return compiled_model;
    }

    EncryptionCallbacks enc_callbacks;
    NPUW_ASSERT(properties.count(ov::cache_encryption_callbacks.name()) &&
                properties.at(ov::cache_encryption_callbacks.name()).as<EncryptionCallbacks>().decrypt &&
                "Model is encrypted but no decrypt function was provided!");
    enc_callbacks.decrypt = properties.at(ov::cache_encryption_callbacks.name()).as<EncryptionCallbacks>().decrypt;

    LOG_INFO("Decryption will be done via the function provided.");

    std::shared_ptr<ov::npuw::LLMCompiledModel> compiled_model = nullptr;

    // Model is encrypted
    if (is_weightless) {
        std::string encrypted_str;
        read(stream, encrypted_str);
        std::istringstream decrypted_stream(std::move(enc_callbacks.decrypt(encrypted_str)));
        CompiledContext ctx(false, nullptr, nullptr);
        compiled_model = ov::npuw::LLMCompiledModel::deserialize(decrypted_stream, plugin, properties, ctx);
    } else {
        CompiledContext ctx(true, nullptr, enc_callbacks.decrypt);
        compiled_model = ov::npuw::LLMCompiledModel::deserialize(stream, plugin, properties, ctx);
    }

    NPUW_ASSERT(compiled_model && "Couldn't import NPUW compiled model!");
    read_and_finalize_banks(stream, compiled_model);

    LOG_INFO("Done.");

    return compiled_model;
}

std::shared_ptr<ov::npuw::LLMCompiledModel> ov::npuw::LLMCompiledModel::deserialize(
    std::istream& stream,
    const std::shared_ptr<const ov::IPlugin>& plugin,
    const ov::AnyMap& properties,
    const ov::npuw::s11n::CompiledContext& ctx) {
    using namespace ov::npuw::s11n;

    auto read_model_meta = [&](std::istream& model_stream) {
        // Deserialize model name first
        std::string model_name;
        read(model_stream, model_name);

        // Create a dummy CompiledModel with an empty ov::Model - this will skip the constructor flow
        // to continue deserialization
        ov::ParameterVector parameters;
        ov::NodeVector results;

        read(model_stream, parameters);
        read(model_stream, results);

        auto ov_model = std::make_shared<ov::Model>(ov::as_output_vector(results), parameters, model_name);

        auto compiled = std::make_shared<ov::npuw::LLMCompiledModel>(ov_model, plugin, true);

        // Deserialize LLMCompiledModel-specific data
        read(model_stream, compiled->m_kvcache_desc.max_prompt_size);
        read(model_stream, compiled->m_kvcache_desc.total_size);
        read(model_stream, compiled->m_kvcache_desc.num_stored_tokens);
        read(model_stream, compiled->m_kvcache_desc.dim);
        read(model_stream, compiled->m_kvcache_desc.max_generation_token_len);
        read(model_stream, compiled->m_kvcache_desc.v_tensors_transposed_pre);
        read(model_stream, compiled->m_kvcache_desc.v_tensors_transposed_gen);
        read(model_stream, compiled->m_prefill_chunk_size);
        read(model_stream, compiled->m_use_chunk_prefill);
        read(model_stream, compiled->m_max_lora_rank);
        read(model_stream, compiled->m_enable_prefix_caching);
        read(model_stream, compiled->m_prefix_caching_block_size);
        read(model_stream, compiled->m_prefix_caching_max_num_blocks);
        read(model_stream, compiled->m_gemma_sliding_window_size);
        read(model_stream, compiled->m_is_whisper);

        // Deserialize config
        read(model_stream, compiled->m_cfg);
        compiled->implement_properties();

        // Deserialize CompiledModels
        // Note: no need to pass any encryption here as it's done in import_model()
        CompiledContext enc_ctx(false, nullptr, nullptr);
        compiled->m_kvcache_compiled = ov::npuw::CompiledModel::deserialize(model_stream, plugin, properties, enc_ctx);
        compiled->m_prefill_compiled = ov::npuw::CompiledModel::deserialize(model_stream, plugin, properties, enc_ctx);
        bool is_shared_lm_head = false;
        read(model_stream, is_shared_lm_head);
        if (is_shared_lm_head) {
            compiled->m_lm_head_compiled =
                ov::npuw::CompiledModel::deserialize(model_stream, plugin, properties, enc_ctx);
        }
        return compiled;
    };

    std::shared_ptr<ov::npuw::LLMCompiledModel> compiled = nullptr;
    if (ctx.encrypted) {
        std::string encrypted_string;
        read(stream, encrypted_string);
        std::istringstream decrypted_stream(std::move(ctx.decrypt(encrypted_string)));
        compiled = read_model_meta(decrypted_stream);
    } else {
        compiled = read_model_meta(stream);
    }

    NPUW_ASSERT(compiled && "Couldn't create NPUW compiled model!");

    return compiled;
}

std::shared_ptr<const ov::Model> ov::npuw::LLMCompiledModel::get_runtime_model() const {
    OPENVINO_NOT_IMPLEMENTED;
}

void ov::npuw::LLMCompiledModel::set_property(const ov::AnyMap& properties) {
    OPENVINO_NOT_IMPLEMENTED;
}

ov::Any ov::npuw::LLMCompiledModel::get_property(const std::string& name) const {
    OPENVINO_SUPPRESS_DEPRECATED_START
    if (name == ov::intel_npu::npuw::llm::prefill_config.name() ||
        name == ov::intel_npu::npuw::llm::generate_config.name()) {
        OPENVINO_THROW(name, " is write-only option!");
    }

    auto&& configIterator = m_prop_to_opt.find(name);
    if (configIterator != m_prop_to_opt.cend()) {
        return std::get<1>(configIterator->second)(m_cfg);
    } else {
        return m_prefill_compiled->get_property(name);
    }
    OPENVINO_SUPPRESS_DEPRECATED_END
}

std::shared_ptr<ov::ISyncInferRequest> ov::npuw::LLMCompiledModel::create_sync_infer_request() const {
    auto* non_const_this = const_cast<ov::npuw::LLMCompiledModel*>(this);  // because of const in API
    return m_is_whisper ? non_const_this->create_whisper_infer_request() : non_const_this->create_llm_infer_request();
}

std::shared_ptr<ov::ISyncInferRequest> ov::npuw::LLMCompiledModel::create_llm_infer_request() {
    auto this_sptr = std::static_pointer_cast<ov::npuw::LLMCompiledModel>(shared_from_this());
    return std::make_shared<ov::npuw::LLMInferRequest>(this_sptr);
}

std::shared_ptr<ov::ISyncInferRequest> ov::npuw::LLMCompiledModel::create_whisper_infer_request() {
    auto this_sptr = std::static_pointer_cast<ov::npuw::LLMCompiledModel>(shared_from_this());
    return std::make_shared<ov::npuw::WhisperInferRequest>(this_sptr);
}

void ov::npuw::LLMCompiledModel::implement_properties() {
#define BIND(N, T, GETTER)                                                                 \
    {                                                                                      \
        ov::intel_npu::N.name(), {                                                         \
            ov::PropertyMutability::RW, [](const ::intel_npu::Config& config) -> ov::Any { \
                return config.GETTER<::intel_npu::T>();                                    \
            }                                                                              \
        }                                                                                  \
    }

    m_prop_to_opt.insert({BIND(npuw::llm::enabled, NPUW_LLM, get),
                          BIND(npuw::llm::batch_dim, NPUW_LLM_BATCH_DIM, get),
                          BIND(npuw::llm::seq_len_dim, NPUW_LLM_SEQ_LEN_DIM, get),
                          BIND(npuw::llm::max_prompt_len, NPUW_LLM_MAX_PROMPT_LEN, get),
                          BIND(npuw::llm::min_response_len, NPUW_LLM_MIN_RESPONSE_LEN, get),
                          BIND(npuw::llm::optimize_v_tensors, NPUW_LLM_OPTIMIZE_V_TENSORS, get),
                          BIND(npuw::llm::optimize_fp8, NPUW_LLM_OPTIMIZE_FP8E4M3, get),
                          BIND(npuw::llm::prefill_chunk_size, NPUW_LLM_PREFILL_CHUNK_SIZE, get),
                          BIND(npuw::llm::prefill_hint, NPUW_LLM_PREFILL_HINT, getString),
                          BIND(npuw::llm::generate_hint, NPUW_LLM_GENERATE_HINT, getString),
                          BIND(npuw::llm::prefill_attn_hint, NPUW_LLM_PREFILL_ATTENTION_HINT, getString),
                          BIND(npuw::llm::generate_attn_hint, NPUW_LLM_GENERATE_ATTENTION_HINT, getString),
                          BIND(npuw::llm::shared_lm_head, NPUW_LLM_SHARED_HEAD, get),
                          BIND(npuw::whisper::enabled, NPUW_WHISPER, get)});
#undef BIND
}<|MERGE_RESOLUTION|>--- conflicted
+++ resolved
@@ -5,12 +5,9 @@
 
 #include "llm_infer_request.hpp"
 #include "logging.hpp"
-<<<<<<< HEAD
 #include "ov_ops/type_relaxed.hpp"
-=======
 #include "openvino/op/convert.hpp"
 #include "openvino/op/greater.hpp"
->>>>>>> 988bd535
 #include "openvino/op/group_query_attention.hpp"
 #include "openvino/op/ops.hpp"
 #include "openvino/op/range.hpp"
@@ -319,7 +316,6 @@
     }
 };
 
-<<<<<<< HEAD
 class RedirectNewKvToOutput : public ov::pass::MatcherPass {
     public:
     // context len of second concat operator - should be 1 or equal first operand
@@ -399,7 +395,6 @@
         register_matcher(std::make_shared<ov::pass::pattern::Matcher>(result_or, "RedirectNewKvToOutput"), callback);
     }
 };
-=======
 class GemmaSlidingMask : public ov::pass::MatcherPass {
 public:
     OPENVINO_MATCHER_PASS_RTTI("npuw::LLMCompiledModel::GemmaSlidingMask");
@@ -851,22 +846,17 @@
     }
 };
 
->>>>>>> 988bd535
 namespace {
 uint32_t align_to(uint32_t value, uint32_t alignment) {
     return (value + alignment - 1) & ~(alignment - 1);
 }
-
-<<<<<<< HEAD
+bool is_aligned_to(uint32_t value, uint32_t alignment) {
+    return value % alignment == 0;
+}
+
 std::shared_ptr<ov::Model> cvt_kvcache_to_low_precision(const std::shared_ptr<ov::Model>& model,
     const ov::element::Type lptype) {
-=======
-bool is_aligned_to(uint32_t value, uint32_t alignment) {
-    return value % alignment == 0;
-}
-
-std::shared_ptr<ov::Model> cvt_kvcache_to_fp16(const std::shared_ptr<ov::Model>& model) {
->>>>>>> 988bd535
+
     ov::preprocess::PrePostProcessor ppp(model);
 
     for (const auto& tensor : model->inputs()) {
@@ -884,38 +874,21 @@
     return ppp.build();
 }
 std::shared_ptr<ov::Model> redirect_new_kv_to_output(const std::shared_ptr<ov::Model>& model) {
-<<<<<<< HEAD
      ov::pass::Manager manager("redirect_new_kv_to_output");
      manager.register_pass<RedirectNewKvToOutput>();
      manager.run_passes(model);
     //TODO: add verification of all result nodes are found - error otherwise
-    //  const auto kStartOutputKVCacheLayers = 1u;
-    //  for (std::size_t i = kStartOutputKVCacheLayers; i < model->outputs().size(); ++i) {
-    //     LOG_INFO("redirect: "<< i);
-    //     auto kvout = model->output(i);
-    //     LOG_INFO("output: "<< kvout.get_any_name());
-    //     auto kvrslt = kvout.get_node();
-    //     LOG_INFO("get_node: "<< kvrslt->get_friendly_name());
-    //     auto kvcat = kvrslt->inputs()[0].get_source_output().get_node();
-    //     LOG_INFO("kvcat: "<< kvcat->get_friendly_name());
-    //     auto kvval = kvcat->inputs()[1].get_source_output();
-    //     LOG_INFO("kvval: "<< kvval.get_any_name());
-    //     kvval.set_names({kvout.get_any_name()});
-    //     LOG_INFO("set_names: "<< kvout.get_any_name());
-    //     kvrslt->inputs()[0].replace_source_output(kvval);
-    // }
-=======
-    for (std::size_t i = ov::npuw::LLMInferRequest::layer_ids::kStartOutputKVCacheLayers; i < model->outputs().size();
-         ++i) {
-        auto kvout = model->output(i);
-        auto kvrslt = kvout.get_node();
-        auto kvcat = kvrslt->inputs()[0].get_source_output().get_node();
-        auto kvval = kvcat->inputs()[1].get_source_output();
-        kvval.set_names({kvout.get_any_name()});
-        kvrslt->inputs()[0].replace_source_output(kvval);
-    }
->>>>>>> 988bd535
-    model->validate_nodes_and_infer_types();
+
+//     for (std::size_t i = ov::npuw::LLMInferRequest::layer_ids::kStartOutputKVCacheLayers; i < model->outputs().size();
+//          ++i) {
+//         auto kvout = model->output(i);
+//         auto kvrslt = kvout.get_node();
+//         auto kvcat = kvrslt->inputs()[0].get_source_output().get_node();
+//         auto kvval = kvcat->inputs()[1].get_source_output();
+//         kvval.set_names({kvout.get_any_name()});
+//         kvrslt->inputs()[0].replace_source_output(kvval);
+//     }
+//     model->validate_nodes_and_infer_types();
     return model;
 }
 
@@ -1533,7 +1506,6 @@
     refine_dynamic_props(npuw_llm_props, npudesc);
     m_cfg.update(any_copy(npuw_llm_props));
 
-<<<<<<< HEAD
 
     const bool optimize_cb4 = m_cfg.get<::intel_npu::NPUW_LLM_OPTIMIZE_FP8E4M3>();
     auto kv_kache_storage_type = ov::element::f16;
@@ -1565,14 +1537,12 @@
         }
     }
 //    ov::save_model(model, "lpt-passes-applied.xml");
-=======
     m_is_whisper = use_whisper_key.value_or(false).as<bool>() == true;
     if (m_is_whisper) {
         m_cfg.update({{"NPUW_LLM_SHARED_HEAD", "NO"}});
         m_cfg.update({{"NPUW_LLM_PREFILL_CHUNK_SIZE", "0"}});
         m_cfg.update({{"NPUW_LLM_CACHE_ROPE", "NO"}});
     }
->>>>>>> 988bd535
 
     LOG_DEBUG("Creating kvcache model as clone of passed one.");
     auto kvcache_model = model->clone();
@@ -1700,17 +1670,14 @@
                       m_kvcache_desc.max_generation_token_len,
                       m_kvcache_desc.total_size,
                       axes,
-<<<<<<< HEAD
                       m_max_lora_rank);
-    ov::save_model(kvcache_model, "static_shapes_kv_cache.xml");
-=======
-                      m_max_lora_rank,
-                      whisper_lhs_seq_size);
+    //ov::save_model(kvcache_model, "static_shapes_kv_cache.xml");
+    //                  m_max_lora_rank,
+    //                  whisper_lhs_seq_size);
 
     LOG_DEBUG("Try parametrize Gemma sliding window mask, if it exists.");
     gemma_transformations(kvcache_model);
 
->>>>>>> 988bd535
     if (lm_head_model) {
         LOG_DEBUG("Shared LM head: slice the prefill output");
         // KVCache model is already reshaped to [1, max_generation_token_len, embed size],
