// Copyright (C) 2023-2025 Intel Corporation
// SPDX-License-Identifier: Apache-2.0
//
#include "llm_compiled_model.hpp"

#include "llm_infer_request.hpp"
#include "logging.hpp"
#include "openvino/op/ops.hpp"
#include "openvino/openvino.hpp"
#include "openvino/opsets/opset13.hpp"
#include "openvino/pass/graph_rewrite.hpp"
#include "openvino/pass/matcher_pass.hpp"
#include "openvino/pass/pattern/op/optional.hpp"
#include "openvino/pass/pattern/op/wrap_type.hpp"
#include "openvino/pass/stateful_to_stateless.hpp"
#include "openvino/pass/validate.hpp"
#include "openvino/runtime/iasync_infer_request.hpp"
#include "openvino/runtime/properties.hpp"
#include "serialization.hpp"
#include "transformations/convert_precision.hpp"
#include "util.hpp"

namespace opp = ov::pass::pattern;

class RemoveEmptyKVTensors : public ov::pass::MatcherPass {
public:
    OPENVINO_MATCHER_PASS_RTTI("npuw::LLMCompiledModel::RemoveEmptyKVTensors");

    struct Context {
        std::vector<std::shared_ptr<ov::opset13::Parameter>> old_params;
        using Ref = std::reference_wrapper<Context>;
    };

    RemoveEmptyKVTensors(Context::Ref ctx) {
        auto param = opp::wrap_type<ov::op::v0::Parameter>();
        auto concat = opp::wrap_type<ov::op::v0::Concat>({param, opp::any_input()});

        auto callback = [=](ov::pass::pattern::Matcher& m) {
            auto& node_to_output = m.get_pattern_value_map();
            auto matched_param = ov::as_type_ptr<ov::op::v0::Parameter>(node_to_output.at(param).get_node_shared_ptr());
            auto matched_node_concat = node_to_output.at(concat).get_node_shared_ptr();

            ctx.get().old_params.push_back(matched_param);

            auto users = matched_param->get_users();
            if (users.size() == 2u) {
                auto shapeof_node = ov::is_type<ov::op::v3::ShapeOf>(users[0]) ? users[0] : users[1];
                NPUW_ASSERT(ov::is_type<ov::op::v3::ShapeOf>(shapeof_node));
                auto cst_node =
                    ov::op::v0::Constant::create(ov::element::i64, ov::Shape{4}, matched_param->get_shape());
                ov::replace_node(shapeof_node, cst_node);
            } else {
                NPUW_ASSERT(users.size() == 1u);
            }

            // Redirect second concat input to every node which reads from concat
            auto curr_kv_tensor = matched_node_concat->input(1).get_source_output();
            for (auto target_input : matched_node_concat->output(0u).get_target_inputs()) {
                target_input.replace_source_output(curr_kv_tensor);
            }

            return true;
        };
        register_matcher(std::make_shared<opp::Matcher>(concat, "RemoveEmptyKVTensors"), std::move(callback));
    }
};

class TransposeValueTensors : public ov::pass::MatcherPass {
public:
    struct Context {
        using Ref = std::reference_wrapper<Context>;
        bool bTransposed = false;
    };

protected:
    // generic part of matchers, to transpose v-tensors, and concat, and update matmul args
    void transpose_matmul_b(Context::Ref ctx,
                            std::shared_ptr<ov::Node> node_param,
                            std::shared_ptr<ov::Node> node_concat,
                            std::shared_ptr<ov::Node> node_transpose,
                            std::shared_ptr<ov::Node> node_matmul) {
        auto matched_param = std::static_pointer_cast<ov::op::v0::Parameter>(node_param);
        auto matched_concat = std::static_pointer_cast<ov::op::v0::Concat>(node_concat);
        auto matched_transpose = std::static_pointer_cast<ov::op::v1::Transpose>(node_transpose);
        auto matched_matmul = std::static_pointer_cast<ov::op::v0::MatMul>(node_matmul);

        auto param_shape = matched_param->get_partial_shape();
        NPUW_ASSERT(param_shape.size() == 4u);
        // NB: Transpose Parameter that correspond to V-tensor it will
        // speed-up its multiplication with attention scores
        std::swap(param_shape[2], param_shape[3]);

        matched_param->set_partial_shape(param_shape);

        auto order_cst = ov::op::v0::Constant::create(ov::element::i32, ov::Shape{4}, {0, 2, 3, 1});

        matched_transpose->set_argument(1, order_cst);
        matched_concat->set_axis(3u);
        matched_matmul->set_transpose_b(true);
        ctx.get().bTransposed = true;
    }
};

// llama2 pattern for value tensor concate
class TransposeValueTensors_llama2 : public TransposeValueTensors {
public:
    OPENVINO_MATCHER_PASS_RTTI("npuw::LLMCompiledModel::TransposeValueTensors_llama2");
    TransposeValueTensors_llama2(Context::Ref ctx) {
        register_matcher_llama2(ctx);
    }

private:
    void register_matcher_llama2(Context::Ref ctx) {
        auto param = opp::wrap_type<ov::op::v0::Parameter>();
        auto transpose = opp::wrap_type<ov::op::v1::Transpose>({opp::any_input(), opp::any_input()});
        auto convert = opp::optional<ov::op::v0::Convert>({param->output(0)});
        auto concat = opp::wrap_type<ov::op::v0::Concat>({convert, transpose});
        auto softmax = opp::wrap_type<ov::op::v8::Softmax>({opp::any_input()});
        auto matmul = opp::wrap_type<ov::op::v0::MatMul>({softmax, concat});

        auto callback = [=](ov::pass::pattern::Matcher& m) {
            auto& node_to_output = m.get_pattern_value_map();

            auto matched_node_param = node_to_output.at(param).get_node_shared_ptr();
            auto matched_node_concat = node_to_output.at(concat).get_node_shared_ptr();
            auto matched_node_transpose = node_to_output.at(transpose).get_node_shared_ptr();
            auto matched_node_matmul = node_to_output.at(matmul).get_node_shared_ptr();

            transpose_matmul_b(ctx,
                               matched_node_param,
                               matched_node_concat,
                               matched_node_transpose,
                               matched_node_matmul);
            LOG_DEBUG("vtensors transposed: LLama2 pattern");
            return true;
        };
        register_matcher(std::make_shared<opp::Matcher>(matmul, "TransposeValueTensors_llama2"), std::move(callback));
    }
};

// llama3, phi3, mistral, etc, concate value tensors with broadcasting
class TransposeValueTensors_llama3 : public TransposeValueTensors {
public:
    OPENVINO_MATCHER_PASS_RTTI("npuw::LLMCompiledModel::TransposeValueTensors_llama3");
    TransposeValueTensors_llama3(Context::Ref ctx) {
        register_matcher_llama3(ctx);
    }

private:
    void register_matcher_llama3(Context::Ref ctx) {
        auto param = opp::wrap_type<ov::op::v0::Parameter>();
        auto transpose = opp::wrap_type<ov::op::v1::Transpose>({opp::any_input(), opp::any_input()});
        auto convert = opp::optional<ov::op::v0::Convert>({param->output(0)});
        auto concat = opp::wrap_type<ov::op::v0::Concat>({convert, transpose});

        // only difference is that broadcast wrapped into unsquese/reshape, while transposed tensor didn't change
        const auto unsqueeze_axes = opp::wrap_type<ov::op::v0::Constant>();
        auto unsqueeze = opp::wrap_type<ov::op::v0::Unsqueeze>({concat, unsqueeze_axes});
        auto broadcast = opp::wrap_type<ov::op::v1::Broadcast, ov::op::v3::Broadcast>({unsqueeze, opp::any_input()});
        auto reshape = opp::wrap_type<ov::op::v1::Reshape>({broadcast, opp::any_input()});

        // v8 softmax? what? can be other softmaxes
        auto softmax = opp::wrap_type<ov::op::v8::Softmax>({opp::any_input()});
        auto matmul = opp::wrap_type<ov::op::v0::MatMul>({softmax, reshape});

        auto callback = [=](ov::pass::pattern::Matcher& m) {
            auto& node_to_output = m.get_pattern_value_map();

            auto matched_node_param = node_to_output.at(param).get_node_shared_ptr();
            auto matched_node_concat = node_to_output.at(concat).get_node_shared_ptr();
            auto matched_node_transpose = node_to_output.at(transpose).get_node_shared_ptr();
            auto matched_node_matmul = node_to_output.at(matmul).get_node_shared_ptr();
            auto matched_node_unsqueeze = node_to_output.at(unsqueeze).get_node_shared_ptr();
            auto matched_node_unsqueeze_axes = node_to_output.at(unsqueeze_axes).get_node_shared_ptr();
            auto matched_node_broadcast = node_to_output.at(broadcast).get_node_shared_ptr();
            auto matched_node_reshape = node_to_output.at(reshape).get_node_shared_ptr();

            auto matched_param = std::static_pointer_cast<ov::op::v0::Parameter>(matched_node_param);
            auto matched_concat = std::static_pointer_cast<ov::op::v0::Concat>(matched_node_concat);
            auto matched_transpose = std::static_pointer_cast<ov::op::v1::Transpose>(matched_node_transpose);
            auto matched_matmul = std::static_pointer_cast<ov::op::v0::MatMul>(matched_node_matmul);
            auto matched_unsqueeze = std::static_pointer_cast<ov::op::v0::Unsqueeze>(matched_node_unsqueeze);
            auto matched_broadcast = std::static_pointer_cast<ov::op::v3::Broadcast>(matched_node_broadcast);
            auto matched_reshape = std::static_pointer_cast<ov::op::v1::Reshape>(matched_node_reshape);

            auto shape_broadcast = matched_broadcast->get_output_shape(0);
            NPUW_ASSERT(shape_broadcast.size() == 5u);
            std::swap(shape_broadcast[3], shape_broadcast[4]);

            LOG_DEBUG("shape_broadcast for: " << matched_broadcast->get_friendly_name()
                                              << ", shape=" << shape_broadcast);

            const auto broadcast_axes_node =
                std::make_shared<ov::op::v0::Constant>(ov::element::i32, ov::Shape{5}, shape_broadcast);
            broadcast_axes_node->set_friendly_name(matched_broadcast->get_friendly_name() + "/new_broadcast_shape");
            matched_broadcast->input(1).replace_source_output(broadcast_axes_node);

            auto shape_reshape = matched_reshape->get_output_shape(0);
            NPUW_ASSERT(shape_reshape.size() == 4u);
            std::swap(shape_reshape[2], shape_reshape[3]);

            LOG_DEBUG("shape_reshape for: " << matched_reshape->get_friendly_name() << ", shape=" << shape_reshape);

            const auto reshape_axes_node =
                std::make_shared<ov::op::v0::Constant>(ov::element::i32, ov::Shape{4}, shape_reshape);
            reshape_axes_node->set_friendly_name(matched_reshape->get_friendly_name() + "/new_reshape_shape");
            matched_reshape->input(1).replace_source_output(reshape_axes_node);

            transpose_matmul_b(ctx,
                               matched_node_param,
                               matched_node_concat,
                               matched_node_transpose,
                               matched_node_matmul);
            LOG_DEBUG("vtensors transposed: LLama3 pattern");
            return true;
        };
        register_matcher(std::make_shared<opp::Matcher>(matmul, "TransposeValueTensors_llama3"), std::move(callback));
    }
};

class ScaledDotProductAttentionDecomposition : public ov::pass::MatcherPass {
public:
    OPENVINO_MATCHER_PASS_RTTI("npuw::LLMCompiledModel::ScaledDotProductAttentionDecomposition");
    ScaledDotProductAttentionDecomposition() {
        auto pattern_node = ov::pass::pattern::wrap_type<ov::op::v13::ScaledDotProductAttention>();

        ov::matcher_pass_callback callback = [=](ov::pass::pattern::Matcher& m) {
            auto& pattern_to_output = m.get_pattern_value_map();
            auto node = ov::as_type_ptr<ov::op::v13::ScaledDotProductAttention>(
                pattern_to_output.at(pattern_node).get_node_shared_ptr());

            if (node == nullptr || transformation_callback(node)) {
                return false;
            }

            auto new_output_node = decompose(node);
            ov::replace_node(node, new_output_node);
            return true;
        };

        auto m = std::make_shared<ov::pass::pattern::Matcher>(pattern_node, "ScaledDotProductAttentionDecomposition");
        register_matcher(m, std::move(callback));
    }
    std::shared_ptr<ov::Node> decompose(std::shared_ptr<ov::op::v13::ScaledDotProductAttention> node) {
        using namespace ov::op;
        using namespace ov;
        auto query = node->input_value(0);
        auto key = node->input_value(1);
        auto value = node->input_value(2);
        auto q_shape = register_new_node<v3::ShapeOf>(query, element::i32);
        auto k_shape = register_new_node<v3::ShapeOf>(key, element::i32);
        auto minus_one = register_new_node(v0::Constant::create(element::i32, Shape{}, {-1}));
        auto minus_two = register_new_node(v0::Constant::create(element::i32, Shape{}, {-2}));
        auto zero_i = register_new_node(v0::Constant::create(element::i32, Shape{}, {0}));
        auto one_i = register_new_node(v0::Constant::create(element::i32, Shape{}, {1}));
        auto one_f = register_new_node<v1::ConvertLike>(one_i, query);
        auto zero_f = register_new_node<v1::ConvertLike>(zero_i, query);

        Output<Node> scale;
        if (node->get_input_size() < 5) {
            scale = register_new_node<v8::Gather>(q_shape, minus_one, zero_i)->output(0);
            scale = register_new_node<v1::ConvertLike>(scale, query);
            auto sqrt_scale = register_new_node<v0::Sqrt>(scale);
            scale = register_new_node<v1::Divide>(one_f, sqrt_scale);
        } else {
            scale = node->input_value(4);
        }

        auto q_scaled = register_new_node<v1::Multiply>(query, scale);
        auto k_rank = register_new_node<v3::ShapeOf>(k_shape, element::i32)->output(0);
        auto k_last_dim = register_new_node<v1::Add>(k_rank, minus_one);
        auto k_next_dim = register_new_node<v1::Add>(k_rank, minus_two)->output(0);
        k_rank = register_new_node<v0::Squeeze>(k_rank, zero_i);
        auto minus_inf =
            register_new_node(v0::Constant::create(element::f32, Shape{}, {-std::numeric_limits<float>::infinity()}))
                ->output(0);
        auto keep_dim_last = register_new_node<v0::Squeeze>(k_next_dim, zero_i);
        auto k_dims_before_transpose = register_new_node<v4::Range>(zero_i, keep_dim_last, one_i, element::i32);

        auto scaled_atten = register_new_node<v0::MatMul>(q_scaled, key, false, true)->output(0);
        minus_inf = register_new_node<v1::ConvertLike>(minus_inf, scaled_atten);

        if (node->get_causal() || node->get_input_size() > 3) {
            Output<Node> mask;
            Output<Node> atten_mask;
            if (!node->get_causal()) {
                mask = node->input_value(3);

                // two types of masks are supported. A boolean mask where a value of True indicates that the element
                // should take part in attention. A float mask of the same type as query, key, value that is added to
                // the attention score.
                if (mask.get_element_type() == element::boolean) {
                    atten_mask = register_new_node<v1::ConvertLike>(mask, scaled_atten);
                    auto inv_mask = register_new_node<v1::LogicalNot>(mask);
                    atten_mask = register_new_node<v1::Select>(inv_mask, atten_mask, minus_inf);
                } else {
                    atten_mask = mask;
                }
            } else {
                auto target_s_len = register_new_node<v8::Gather>(q_shape, minus_two, zero_i);
                auto source_s_len = register_new_node<v8::Gather>(k_shape, minus_two, zero_i);
                auto ssl = register_new_node<v0::Unsqueeze>(source_s_len, zero_i);
                auto tsl = register_new_node<v0::Unsqueeze>(target_s_len, zero_i);
                auto mask_shape = register_new_node<v0::Concat>(OutputVector{tsl, ssl}, 0);
                mask = register_new_node<v1::Broadcast>(minus_inf, mask_shape);
                auto horizontal_range =
                    register_new_node<v4::Range>(zero_i, source_s_len, one_i, element::i32)->output(0);
                horizontal_range = register_new_node<v0::Unsqueeze>(horizontal_range, zero_i);
                auto stop = register_new_node<v1::Add>(target_s_len, one_i);
                auto vertical_range = register_new_node<v4::Range>(one_i, stop, one_i, element::i32)->output(0);
                vertical_range = register_new_node<v0::Unsqueeze>(vertical_range, one_i);
                auto triu = register_new_node<v1::GreaterEqual>(horizontal_range, vertical_range);
                atten_mask = register_new_node<v1::Select>(triu, mask, zero_f);
            }
            scaled_atten = register_new_node<v1::Add>(scaled_atten, atten_mask);
        }

        scaled_atten = register_new_node<v8::Softmax>(scaled_atten, -1);
        auto result = register_new_node<v0::MatMul>(scaled_atten, value);
        result->set_friendly_name(node->get_friendly_name());
        copy_runtime_info(node, get_new_nodes());
        return result;
    }
};

namespace {
uint32_t align_to(uint32_t value, uint32_t alignment) {
    return (value + alignment - 1) & ~(alignment - 1);
}

std::shared_ptr<ov::Model> cvt_kvcache_to_fp16(const std::shared_ptr<ov::Model>& model) {
    ov::preprocess::PrePostProcessor ppp(model);

    for (const auto& tensor : model->inputs()) {
        if (tensor.get_any_name().find("past_key") != std::string::npos) {
            ppp.input(tensor.get_any_name()).tensor().set_element_type(ov::element::Type_t::f16);
        }
    }

    for (const auto& tensor : model->outputs()) {
        if (tensor.get_any_name().find("present") != std::string::npos) {
            ppp.output(tensor.get_any_name()).tensor().set_element_type(ov::element::Type_t::f16);
        }
    }

    return ppp.build();
}

std::shared_ptr<ov::Model> redirect_new_kv_to_output(const std::shared_ptr<ov::Model>& model) {
    const auto kStartOutputKVCacheLayers = 1u;
    for (std::size_t i = kStartOutputKVCacheLayers; i < model->outputs().size(); ++i) {
        auto kvout = model->output(i);
        auto kvrslt = kvout.get_node();
        auto kvcat = kvrslt->inputs()[0].get_source_output().get_node();
        auto kvval = kvcat->inputs()[1].get_source_output();
        kvval.set_names({kvout.get_any_name()});
        kvrslt->inputs()[0].replace_source_output(kvval);
    }
    model->validate_nodes_and_infer_types();
    return model;
}

<<<<<<< HEAD
=======
std::shared_ptr<ov::Model> cvt_value_tensors_layout(std::shared_ptr<ov::Model> model) {
    ov::preprocess::PrePostProcessor ppp(model);
    for (const auto& tensor : model->outputs()) {
        if (tensor.get_any_name().find("value") != std::string::npos) {
            // NB: [batch, num_heads, seq_len, emb_size] -> [batch, num_heads, emb_size, seq_len]
            ppp.output(tensor.get_any_name()).model().set_layout(ov::Layout("BHSE"));
            ppp.output(tensor.get_any_name()).tensor().set_layout(ov::Layout("BHES"));
        }
    }
    return ppp.build();
}

}  // namespace

// testability - should we have interface for that or move matchers to another file?
bool optimize_value_tensors(std::shared_ptr<ov::Model> model);
>>>>>>> aa213c35
bool optimize_value_tensors(std::shared_ptr<ov::Model> model) {
    ov::pass::GraphRewrite rewr;
    rewr.add_matcher<ScaledDotProductAttentionDecomposition>();
    TransposeValueTensors::Context ctx;
    rewr.add_matcher<TransposeValueTensors_llama2>(std::ref(ctx));
    rewr.add_matcher<TransposeValueTensors_llama3>(std::ref(ctx));
    rewr.run_on_model(model);

    ov::pass::Validate().run_on_model(model);

    // NB: matmul parameters gets transposed, if pass applied
    return ctx.bTransposed;
}

<<<<<<< HEAD
bool remove_empty_kv_inputs(std::shared_ptr<ov::Model> model) {
    ov::pass::GraphRewrite rewr;
    RemoveEmptyKVTensors::Context ctx;
    rewr.add_matcher<RemoveEmptyKVTensors>(std::ref(ctx));
    rewr.run_on_model(model);
    for (auto old_param : ctx.old_params) {
        model->remove_parameter(old_param);
    }
    ov::pass::Validate().run_on_model(model);
    // NB: if new_params is not empty - pass has been applied
    return !ctx.old_params.empty();
}

=======
namespace {
>>>>>>> aa213c35
struct KVAxesPosition {
    uint32_t batch;
    uint32_t seq_len;
};

void reshape_to_static(std::shared_ptr<ov::Model> model,
                       const uint32_t input_size,
                       const uint32_t kvcache_size,
                       const KVAxesPosition& kv_axes_position) {
    std::map<std::string, ov::PartialShape> new_shapes;
    for (const auto& input : model->inputs()) {
        const auto& input_name = input.get_any_name();
        ov::PartialShape new_shape;
        if (input_name.find("input_ids") != std::string::npos) {
            new_shape = ov::PartialShape({1, input_size});
        } else if (input_name.find("inputs_embeds") != std::string::npos) {
            // NB: VLMs case, model accepts inputs_embeds[BATCH, SEQ_LEN, EMB_SIZE]
            NPUW_ASSERT(input.get_partial_shape().size() == 3u);
            NPUW_ASSERT(input.get_partial_shape()[2].is_static());
            new_shape = ov::PartialShape({1, input_size, input.get_partial_shape()[2]});
        } else if (input_name.find("attention_mask") != std::string::npos) {
            new_shape = ov::PartialShape({1, kvcache_size});
        } else if (input_name.find("position_ids") != std::string::npos) {
            new_shape = ov::PartialShape({1, input_size});
        } else {
            const auto& partial_shape = input.get_partial_shape();
            new_shape = partial_shape;
            new_shape[kv_axes_position.batch] = 1;
            new_shape[kv_axes_position.seq_len] = kvcache_size - input_size;
        }
        new_shapes.emplace(input_name, new_shape);
    }
    model->reshape(new_shapes);
}

bool is_cw_compressed(const std::shared_ptr<ov::Model>& model) {
    std::vector<std::string> rt_info_path = {"nncf", "weight_compression", "group_size"};
    if (!model->has_rt_info(rt_info_path)) {
        // NB: Model isn't compressed by NNCF - skip
        return false;
    }
    auto group_size = model->get_rt_info<int>(rt_info_path);
    if (group_size == -1) {
        // NB: Enable DQ for CW quantized models
        return true;
    }
    return false;
}

struct NPUDesc {
    std::string arch;
    int64_t max_tiles;
    bool compiler_dq;
};

std::optional<NPUDesc> extract_npu_descriptor(const std::shared_ptr<const ov::IPlugin>& plugin) {
    const auto all_devices = plugin->get_core()->get_property("NPU", ov::available_devices);
    if (all_devices.empty()) {
        return std::nullopt;
    }

    const std::string arch = plugin->get_property(ov::device::architecture.name(), ov::AnyMap{}).as<std::string>();
    const int64_t max_tiles = plugin->get_property(ov::intel_npu::max_tiles.name(), ov::AnyMap{}).as<int64_t>();
    bool compiler_dq = false;
    // Don't use reference here!
    const auto supported_properties =
        plugin->get_property(ov::supported_properties.name(), ov::AnyMap{}).as<std::vector<ov::PropertyName>>();
    if (std::find(supported_properties.begin(), supported_properties.end(), "NPU_COMPILER_DYNAMIC_QUANTIZATION") !=
        supported_properties.end()) {
        compiler_dq = true;
    }
    return std::make_optional(NPUDesc{arch, max_tiles, compiler_dq});
}

std::optional<ov::Any> pop_option(ov::AnyMap& config, const std::string& option_name) {
    if (auto it = config.find(option_name); it != config.end()) {
        std::optional<ov::Any> found = std::make_optional(it->second);
        config.erase(it);
        return found;
    }
    return std::nullopt;
}

ov::AnyMap get_baseline_common_config(const std::optional<NPUDesc>& npudesc) {
    ov::AnyMap config = {
        {"NPU_COMPILATION_MODE_PARAMS", "compute-layers-with-higher-precision=Sqrt,Power,ReduceMean,Add_RMSNorm"},
        {"NPUW_DEVICES", "NPU"},
        {"NPU_USE_NPUW", "YES"},
        {"NPUW_FOLD", "YES"},
        {"NPUW_DCOFF_TYPE", "f16"},
        {"NPUW_DCOFF_SCALE", "YES"},
        {"NPUW_WEIGHTS_BANK", "shared"},
        {"NPUW_SLICE_OUT", "YES"},
        {"NPUW_FUNCALL_ASYNC", "YES"}};
    // FIXME: this config logic is getting more and more complex
    if (npudesc.has_value() && npudesc->compiler_dq) {
        config.emplace("NPUW_DQ", "YES");
        config.emplace("NPUW_DQ_FULL", "NO");
        config.emplace("NPU_COMPILER_DYNAMIC_QUANTIZATION", "YES");
        config.erase("NPUW_DCOFF_TYPE");
        config.erase("NPUW_DCOFF_SCALE");
    }
    return config;
}

ov::AnyMap get_default_common_config(const std::shared_ptr<ov::Model>& model, const std::optional<NPUDesc>& npudesc) {
    auto config = get_baseline_common_config(npudesc);
    const char* npu_l0 = std::getenv("DISABLE_OPENVINO_GENAI_NPU_L0");
    if (npu_l0 && std::atoi(npu_l0) == 1) {
        config.emplace("NPUW_WEIGHTS_BANK_ALLOC", "CPU");
    } else {
        config.emplace("NPUW_FUNCALL_FOR_ALL", "YES");
    }
    return config;
}

ov::AnyMap get_default_prefill_config(const std::shared_ptr<ov::Model>& model, const std::optional<NPUDesc>& npudesc) {
    auto config = get_default_common_config(model, npudesc);
    if (npudesc.has_value() && npudesc->arch == "4000" && npudesc->max_tiles != -1) {
        config.emplace("NPU_DPU_GROUPS", npudesc->max_tiles);
    }
    // Specify NPUW DQ if Compiler DQ is not enabled
    if (!npudesc.has_value() || !npudesc->compiler_dq) {
        if (is_cw_compressed(model)) {
            config.emplace("NPUW_DQ", "YES");
        } else {
            config.emplace("NPUW_PMM", "NO");
        }
    }
    return config;
}

ov::AnyMap get_default_generate_config(const std::shared_ptr<ov::Model>& model,
                                       const std::optional<NPUDesc>& npudesc,
                                       const ::intel_npu::npuw::llm::GenerateHint hint) {
    auto config = get_default_common_config(model, npudesc);
    if (hint == ::intel_npu::npuw::llm::GenerateHint::BEST_PERF) {
        config.emplace("NPUW_ONLINE_PIPELINE", "NONE");
    }
    if (npudesc.has_value() && npudesc->arch == "4000") {
        config.emplace("NPU_DPU_GROUPS", 4);
    }
    if (hint == ::intel_npu::npuw::llm::GenerateHint::FAST_COMPILE) {
        config.emplace("NPUW_UNFOLD_IREQS", "YES");
    }
    // Specify NPUW DQ if Compiler DQ is not enabled
    if (!npudesc.has_value() || !npudesc->compiler_dq) {
        config.emplace("NPUW_DQ", "YES");
    }
    return config;
}

void merge_config_with(ov::AnyMap& lhs, const ov::AnyMap& rhs) {
    for (const auto& [key, value] : rhs) {
        // NB: Overwrite the value if key already exists
        if (auto it = lhs.find(key); it != lhs.end()) {
            it->second = value;
        } else {
            lhs.emplace(key, value);
        }
    }
}

void split_llm_properties(const ov::AnyMap& properties, ov::AnyMap& llm_properties, ov::AnyMap& other_properties) {
    for (auto it = properties.begin(); it != properties.end(); ++it) {
        if (it->first.find("NPUW_LLM") != it->first.npos) {
            llm_properties.insert(*it);
        } else {
            other_properties.insert(*it);
        }
    }
}

std::map<std::string, std::string> any_copy(const ov::AnyMap& params) {
    std::map<std::string, std::string> result;
    for (auto&& value : params) {
        result.emplace(value.first, value.second.as<std::string>());
    }
    return result;
}
}  // namespace

ov::npuw::LLMCompiledModel::LLMCompiledModel(const std::shared_ptr<ov::Model>& model,
                                             const std::shared_ptr<const ov::IPlugin>& plugin,
                                             const ov::AnyMap& properties)
    : ov::npuw::ICompiledModel(model, plugin),
      m_name(model->get_friendly_name()),
      m_options_desc(std::make_shared<::intel_npu::OptionsDesc>()),
      m_cfg(m_options_desc) {
    LOG_DEBUG("Creating LLMCompiledModel");
    LOG_BLOCK();

    ::intel_npu::registerNPUWLLMOptions(*m_options_desc);

    ov::AnyMap npuw_llm_props;
    ov::AnyMap other_props;
    split_llm_properties(properties, npuw_llm_props, other_props);
    // Solely used for serialization at the moment
    m_non_llm_props = other_props;

    // Remove "NPUW_LLM_PREFILL_CONFIG", "NPUW_LLM_GENERATE_CONFIG" from map,
    // to not pass them into ::intel_npu::Config object, as we don't need to
    // preserve them somewhere.
    auto prefill_config_opt = pop_option(npuw_llm_props, std::string("NPUW_LLM_PREFILL_CONFIG"));
    auto generate_config_opt = pop_option(npuw_llm_props, std::string("NPUW_LLM_GENERATE_CONFIG"));
    auto prefill_config_addition = pop_option(npuw_llm_props, std::string("++NPUW_LLM_PREFILL_CONFIG"));
    auto generate_config_addition = pop_option(npuw_llm_props, std::string("++NPUW_LLM_GENERATE_CONFIG"));

    m_cfg.update(any_copy(npuw_llm_props));

    LOG_DEBUG("1. Creating kvcache model as clone of passed one.");
    auto kvcache_model = model->clone();
    LOG_DEBUG("2. Transform kvcache model from stateful to stateless.");
    ov::pass::StatefulToStateless().run_on_model(kvcache_model);
    LOG_DEBUG("   ...also convert BF16 to FP16");
    ov::pass::ConvertPrecision(ov::element::bf16, ov::element::f16).run_on_model(kvcache_model);
    LOG_DEBUG("3. Creating prefill model as clone of transformed kvcache one.");
    auto prefill_model = kvcache_model->clone();
    prefill_model->set_friendly_name(kvcache_model->get_friendly_name() + "_prefill");

    const uint32_t batch_dim = m_cfg.get<::intel_npu::NPUW_LLM_BATCH_DIM>();
    const uint32_t seq_len_dim = m_cfg.get<::intel_npu::NPUW_LLM_SEQ_LEN_DIM>();
    KVAxesPosition axes{batch_dim, seq_len_dim};
    const uint32_t max_prompt_len = align_to(m_cfg.get<::intel_npu::NPUW_LLM_MAX_PROMPT_LEN>(), 64u);
    const uint32_t min_response_len = align_to(m_cfg.get<::intel_npu::NPUW_LLM_MIN_RESPONSE_LEN>(), 64u);

    m_kvcache_desc = KVCacheDesc{max_prompt_len, max_prompt_len + min_response_len, 0u, seq_len_dim};
    LOG_DEBUG("4. Make prefill model with static shapes");
    reshape_to_static(prefill_model, m_kvcache_desc.max_prompt_size, m_kvcache_desc.max_prompt_size, axes);
    LOG_DEBUG("5. Make kvcache model with static shapes");
    reshape_to_static(kvcache_model, 1u, m_kvcache_desc.total_size, axes);

    const bool optimize_v_tensors = m_cfg.get<::intel_npu::NPUW_LLM_OPTIMIZE_V_TENSORS>();
    if (optimize_v_tensors) {
        LOG_DEBUG("6. Check and apply opt layout");
        LOG_BLOCK();
        if (optimize_value_tensors(kvcache_model)) {
            NPUW_ASSERT(optimize_value_tensors(prefill_model));
            m_kvcache_desc.v_tensors_transposed = true;
        } else {
            LOG_DEBUG("vtensors optimisation not applied");
        }
    } else {
        LOG_DEBUG("6. Check and apply opt layout --- SKIPPED");
    }
    NPUW_ASSERT(remove_empty_kv_inputs(prefill_model));
    LOG_DEBUG("7. Optimize kvcache model to output key/values for new token.");
    kvcache_model = redirect_new_kv_to_output(kvcache_model);
    LOG_DEBUG("8. Converting KV-cache in kvcache model to FP16.");
    kvcache_model = cvt_kvcache_to_fp16(kvcache_model);
    LOG_DEBUG("9. Converting KV-cache in prefill model to FP16.");
    prefill_model = cvt_kvcache_to_fp16(prefill_model);

    auto npudesc = extract_npu_descriptor(plugin);
    auto prefill_config =
        prefill_config_opt.value_or(get_default_prefill_config(prefill_model, npudesc)).as<ov::AnyMap>();

    // NB: GENERATE_HINT is only applicable for default generate config!
    if (generate_config_opt.has_value() && npuw_llm_props.count(ov::intel_npu::npuw::llm::generate_hint.name())) {
        OPENVINO_THROW("GENERATE_HINT only works with default generate config!");
    }
    const ::intel_npu::npuw::llm::GenerateHint generate_hint = m_cfg.get<::intel_npu::NPUW_LLM_GENERATE_HINT>();
    auto generate_config =
        generate_config_opt.value_or(get_default_generate_config(kvcache_model, npudesc, generate_hint))
            .as<ov::AnyMap>();

    const auto& prefill_config_addition_value =
        prefill_config_addition.has_value() ? prefill_config_addition.value().as<ov::AnyMap>() : ov::AnyMap{};
    const auto& generate_config_addition_value =
        generate_config_addition.has_value() ? generate_config_addition.value().as<ov::AnyMap>() : ov::AnyMap{};

    merge_config_with(prefill_config, other_props);
    merge_config_with(generate_config, other_props);
    merge_config_with(prefill_config, prefill_config_addition_value);
    merge_config_with(generate_config, generate_config_addition_value);

    m_kvcache_compiled = std::dynamic_pointer_cast<ov::npuw::CompiledModel>(
        ov::npuw::ICompiledModel::create(kvcache_model, plugin, generate_config));
    NPUW_ASSERT(m_kvcache_compiled && "Can't create ov::npuw::CompiledModel for passed kvcache "
                                      "model and its config, please check passed config.");
    m_prefill_compiled = std::dynamic_pointer_cast<ov::npuw::CompiledModel>(
        ov::npuw::ICompiledModel::create(prefill_model, plugin, prefill_config));
    NPUW_ASSERT(m_prefill_compiled && "Can't create ov::npuw::CompiledModel for passed prefill "
                                      "model and its config, please check passed config.");

    implement_properties();
    LOG_DEBUG("Done");
}

ov::npuw::LLMCompiledModel::LLMCompiledModel(const std::shared_ptr<ov::Model>& model,
                                             const std::shared_ptr<const ov::IPlugin>& plugin,
                                             const bool serialized)
    : ov::npuw::ICompiledModel(model, plugin),
      m_name(model->get_friendly_name()),
      m_options_desc(std::make_shared<::intel_npu::OptionsDesc>()),
      m_cfg(m_options_desc) {
    NPUW_ASSERT(serialized && "This constructor should only be utilized during deserialization!");
    ::intel_npu::registerNPUWLLMOptions(*m_options_desc);
    LOG_DEBUG("LLMCompiledModel is being deserialized, skipping the full constructor flow...");
}

void ov::npuw::LLMCompiledModel::export_model(std::ostream& stream) const {
    LOG_INFO("Serializing LLMCompiledModel...");
    LOG_BLOCK();

    using namespace ov::npuw::s11n;

    // Serialize magic number first
    write(stream, NPUW_SERIALIZATION_INDICATOR);

    // Serialize general meta info
    write(stream, OPENVINO_VERSION_MAJOR);
    write(stream, OPENVINO_VERSION_MINOR);
    write(stream, OPENVINO_VERSION_PATCH);
    write(stream, std::string(NPUW_SERIALIZATION_VERSION));

    // Serialize name
    write(stream, m_name);

    // Serialize inputs and outputs
    write(stream, inputs());
    write(stream, outputs());

    // Serialize LLMCompiledModel-specific data
    write(stream, m_kvcache_desc.max_prompt_size);
    write(stream, m_kvcache_desc.total_size);
    write(stream, m_kvcache_desc.num_stored_tokens);
    write(stream, m_kvcache_desc.dim);
    write(stream, m_kvcache_desc.v_tensors_transposed);

    // Write config
    write(stream, m_cfg);

    // Identify either full flow or weightless
    bool is_weightless = true;
    if (m_non_llm_props.count(ov::cache_mode.name()) &&
        m_non_llm_props.at(ov::cache_mode.name()).as<CacheMode>() == CacheMode::OPTIMIZE_SPEED) {
        LOG_INFO("Serialization will be done via flow with weights.");
        is_weightless = false;
    }
    write(stream, is_weightless);

    // Serialize CompiledModels
    m_kvcache_compiled->serialize(stream);
    m_prefill_compiled->serialize(stream);

    // Serialize bank name
    const auto& kv_bank = m_kvcache_compiled->m_weights_bank;
    const auto& p_bank = m_prefill_compiled->m_weights_bank;
    NPUW_ASSERT(kv_bank && p_bank && kv_bank == p_bank && "Prefill and KVCache models' weight bank should be shared!");
    write(stream, kv_bank->get_name());

    if (!is_weightless) {
        // Serialize weights bank
        kv_bank->serialize(stream);
    }

    LOG_INFO("Done.");
}

std::shared_ptr<ov::npuw::LLMCompiledModel> ov::npuw::LLMCompiledModel::deserialize(
    std::istream& stream,
    const std::shared_ptr<const ov::IPlugin>& plugin,
    const ov::AnyMap& properties) {
    LOG_INFO("Deserializing LLMCompiledModel...");
    LOG_BLOCK();

    using namespace ov::npuw::s11n;

    // Sanity check magic number
    ov::npuw::s11n::IndicatorType serialization_indicator;
    read(stream, serialization_indicator);
    NPUW_ASSERT(serialization_indicator == NPUW_SERIALIZATION_INDICATOR && "This blob wasn't serialized via NPUW!");

    // Deserialize general meta info
    int vmajor, vminor, vpatch;
    std::string s11n_version;
    read(stream, vmajor);
    read(stream, vminor);
    read(stream, vpatch);
    read(stream, s11n_version);

    if (vmajor != OPENVINO_VERSION_MAJOR || vminor != OPENVINO_VERSION_MINOR || vpatch != OPENVINO_VERSION_PATCH ||
        s11n_version != std::string(NPUW_SERIALIZATION_VERSION)) {
        OPENVINO_THROW("This blobs was serialized with different OV version!",
                       "\nSerialized by OV ",
                       vmajor,
                       '.',
                       vminor,
                       '.',
                       vpatch,
                       "\nCurrent OV version ",
                       OPENVINO_VERSION_MAJOR,
                       '.',
                       OPENVINO_VERSION_MINOR,
                       '.',
                       OPENVINO_VERSION_PATCH,
                       "\nNPUW serialized by version ",
                       s11n_version,
                       "\nNPUW current serialization version ",
                       NPUW_SERIALIZATION_VERSION);
    }

    // Deserialize model name first
    std::string model_name;
    read(stream, model_name);

    // Create a dummy CompiledModel with an empty ov::Model - this will skip the constructor flow
    // to continue deserialization
    ov::ParameterVector parameters;
    ov::NodeVector results;

    read(stream, parameters);
    read(stream, results);

    auto ov_model = std::make_shared<ov::Model>(results, parameters, model_name);

    auto compiled = std::make_shared<ov::npuw::LLMCompiledModel>(ov_model, plugin, true);

    // Deserialize LLMCompiledModel-specific data
    read(stream, compiled->m_kvcache_desc.max_prompt_size);
    read(stream, compiled->m_kvcache_desc.total_size);
    read(stream, compiled->m_kvcache_desc.num_stored_tokens);
    read(stream, compiled->m_kvcache_desc.dim);
    read(stream, compiled->m_kvcache_desc.v_tensors_transposed);

    // Deserialize config
    read(stream, compiled->m_cfg);
    compiled->implement_properties();

    // Deserialize flow indicator
    bool is_weightless = false;
    read(stream, is_weightless);

    // Deserialize CompiledModels
    compiled->m_kvcache_compiled = ov::npuw::CompiledModel::deserialize(stream, plugin, properties);
    compiled->m_prefill_compiled = ov::npuw::CompiledModel::deserialize(stream, plugin, properties);

    // Deserialize weights bank name
    std::string bank_name;
    read(stream, bank_name);

    if (is_weightless) {
        auto bank = ov::npuw::weights::bank(bank_name, compiled->get_plugin()->get_core(), "");

        compiled->m_kvcache_compiled->m_weights_bank = bank;
        compiled->m_prefill_compiled->m_weights_bank = bank;

        compiled->m_kvcache_compiled->finalize_weights_bank();
        compiled->m_prefill_compiled->finalize_weights_bank();
    } else {
        auto bank = ov::npuw::weights::Bank::deserialize(stream, compiled->get_plugin()->get_core(), bank_name);

        compiled->m_kvcache_compiled->m_weights_bank = bank;
        compiled->m_prefill_compiled->m_weights_bank = bank;

        compiled->m_kvcache_compiled->reconstruct_closure();
        compiled->m_prefill_compiled->reconstruct_closure();
    }

    LOG_INFO("Done.");
    return compiled;
}

std::shared_ptr<const ov::Model> ov::npuw::LLMCompiledModel::get_runtime_model() const {
    OPENVINO_NOT_IMPLEMENTED;
}

void ov::npuw::LLMCompiledModel::set_property(const ov::AnyMap& properties) {
    OPENVINO_NOT_IMPLEMENTED;
}

ov::Any ov::npuw::LLMCompiledModel::get_property(const std::string& name) const {
    OPENVINO_SUPPRESS_DEPRECATED_START
    if (name == ov::intel_npu::npuw::llm::prefill_config.name() ||
        name == ov::intel_npu::npuw::llm::generate_config.name()) {
        OPENVINO_THROW(name, " is write-only option!");
    }

    auto&& configIterator = m_prop_to_opt.find(name);
    if (configIterator != m_prop_to_opt.cend()) {
        return std::get<1>(configIterator->second)(m_cfg);
    } else {
        return m_prefill_compiled->get_property(name);
    }
    OPENVINO_SUPPRESS_DEPRECATED_END
}

std::shared_ptr<ov::ISyncInferRequest> ov::npuw::LLMCompiledModel::create_sync_infer_request() const {
    auto* non_const_this = const_cast<ov::npuw::LLMCompiledModel*>(this);  // because of const in API
    return non_const_this->create_llm_infer_request();
}

std::shared_ptr<ov::ISyncInferRequest> ov::npuw::LLMCompiledModel::create_llm_infer_request() {
    auto this_sptr = std::static_pointer_cast<ov::npuw::LLMCompiledModel>(shared_from_this());
    return std::make_shared<ov::npuw::LLMInferRequest>(this_sptr);
}

void ov::npuw::LLMCompiledModel::implement_properties() {
#define BIND(N, T, GETTER)                                                                 \
    {                                                                                      \
        ov::intel_npu::N.name(), {                                                         \
            ov::PropertyMutability::RW, [](const ::intel_npu::Config& config) -> ov::Any { \
                return config.GETTER<::intel_npu::T>();                                    \
            }                                                                              \
        }                                                                                  \
    }

    m_prop_to_opt.insert({BIND(npuw::llm::enabled, NPUW_LLM, get),
                          BIND(npuw::llm::batch_dim, NPUW_LLM_BATCH_DIM, get),
                          BIND(npuw::llm::batch_dim, NPUW_LLM_SEQ_LEN_DIM, get),
                          BIND(npuw::llm::max_prompt_len, NPUW_LLM_MAX_PROMPT_LEN, get),
                          BIND(npuw::llm::min_response_len, NPUW_LLM_MIN_RESPONSE_LEN, get),
                          BIND(npuw::llm::optimize_v_tensors, NPUW_LLM_OPTIMIZE_V_TENSORS, get),
                          BIND(npuw::llm::generate_hint, NPUW_LLM_GENERATE_HINT, getString)});
#undef BIND
}<|MERGE_RESOLUTION|>--- conflicted
+++ resolved
@@ -323,7 +323,6 @@
     }
 };
 
-namespace {
 uint32_t align_to(uint32_t value, uint32_t alignment) {
     return (value + alignment - 1) & ~(alignment - 1);
 }
@@ -360,25 +359,6 @@
     return model;
 }
 
-<<<<<<< HEAD
-=======
-std::shared_ptr<ov::Model> cvt_value_tensors_layout(std::shared_ptr<ov::Model> model) {
-    ov::preprocess::PrePostProcessor ppp(model);
-    for (const auto& tensor : model->outputs()) {
-        if (tensor.get_any_name().find("value") != std::string::npos) {
-            // NB: [batch, num_heads, seq_len, emb_size] -> [batch, num_heads, emb_size, seq_len]
-            ppp.output(tensor.get_any_name()).model().set_layout(ov::Layout("BHSE"));
-            ppp.output(tensor.get_any_name()).tensor().set_layout(ov::Layout("BHES"));
-        }
-    }
-    return ppp.build();
-}
-
-}  // namespace
-
-// testability - should we have interface for that or move matchers to another file?
-bool optimize_value_tensors(std::shared_ptr<ov::Model> model);
->>>>>>> aa213c35
 bool optimize_value_tensors(std::shared_ptr<ov::Model> model) {
     ov::pass::GraphRewrite rewr;
     rewr.add_matcher<ScaledDotProductAttentionDecomposition>();
@@ -393,7 +373,6 @@
     return ctx.bTransposed;
 }
 
-<<<<<<< HEAD
 bool remove_empty_kv_inputs(std::shared_ptr<ov::Model> model) {
     ov::pass::GraphRewrite rewr;
     RemoveEmptyKVTensors::Context ctx;
@@ -407,9 +386,7 @@
     return !ctx.old_params.empty();
 }
 
-=======
 namespace {
->>>>>>> aa213c35
 struct KVAxesPosition {
     uint32_t batch;
     uint32_t seq_len;
