// Copyright (C) 2023-2025 Intel Corporation
// SPDX-License-Identifier: Apache-2.0
//
#include "llm_compiled_model.hpp"

#include "llm_infer_request.hpp"
#include "logging.hpp"
#include "openvino/op/ops.hpp"
#include "openvino/openvino.hpp"
#include "openvino/opsets/opset13.hpp"
#include "openvino/pass/graph_rewrite.hpp"
#include "openvino/pass/matcher_pass.hpp"
#include "openvino/pass/pattern/op/wrap_type.hpp"
#include "openvino/pass/stateful_to_stateless.hpp"
#include "openvino/pass/validate.hpp"
#include "openvino/runtime/iasync_infer_request.hpp"
#include "serialization.hpp"

namespace opp = ov::pass::pattern;
class TransposeValueTensors : public ov::pass::MatcherPass {
public:
    struct Context {
        std::vector<std::shared_ptr<ov::opset13::Parameter>> new_params;
        std::vector<std::shared_ptr<ov::opset13::Parameter>> old_params;
        using Ref = std::reference_wrapper<Context>;
    };

    OPENVINO_MATCHER_PASS_RTTI("npuw::LLMCompiledModel::TransposeValueTensors");
    TransposeValueTensors(Context::Ref ctx) {
        auto param = opp::wrap_type<ov::op::v0::Parameter>();
        auto transpose = opp::wrap_type<ov::op::v1::Transpose>({opp::any_input(), opp::any_input()});
        auto concat = opp::wrap_type<ov::op::v0::Concat>({param, transpose});
        auto softmax = opp::wrap_type<ov::op::v8::Softmax>({opp::any_input()});
        auto matmul = opp::wrap_type<ov::op::v0::MatMul>({softmax, concat});

        auto callback = [=](ov::pass::pattern::Matcher& m) {
            auto& node_to_output = m.get_pattern_value_map();

            auto matched_node_param = node_to_output.at(param).get_node_shared_ptr();
            auto matched_node_concat = node_to_output.at(concat).get_node_shared_ptr();
            auto matched_node_transpose = node_to_output.at(transpose).get_node_shared_ptr();
            auto matched_node_matmul = node_to_output.at(matmul).get_node_shared_ptr();

            auto matched_param = std::static_pointer_cast<ov::op::v0::Parameter>(matched_node_param);
            auto matched_concat = std::static_pointer_cast<ov::op::v0::Concat>(matched_node_concat);
            auto matched_transpose = std::static_pointer_cast<ov::op::v1::Transpose>(matched_node_transpose);
            auto matched_matmul = std::static_pointer_cast<ov::op::v0::MatMul>(matched_node_matmul);

            auto shape = matched_param->get_partial_shape();
            OPENVINO_ASSERT(shape.size() == 4u);
            // NB: Transpose Parameter that correspond to V-tensor it will
            // speed-up its multiplication with attention scores
            std::swap(shape[2], shape[3]);
            auto new_param = std::make_shared<ov::opset13::Parameter>(matched_param->get_element_type(), shape);
            new_param->set_friendly_name(matched_param->get_friendly_name());
            new_param->outputs().begin()->get_tensor().set_names(
                matched_param->outputs().begin()->get_tensor().get_names());
            ov::replace_node(matched_param, new_param);
            // NB: Save in order to add/remove to the model later on
            ctx.get().new_params.push_back(new_param);
            ctx.get().old_params.push_back(matched_param);

            auto order_cst = ov::op::v0::Constant::create(ov::element::i32, ov::Shape{4}, {0, 2, 3, 1});
            auto new_transpose =
                std::make_shared<ov::opset13::Transpose>(matched_transpose->input_value(0), order_cst->output(0));
            new_transpose->set_friendly_name(matched_transpose->get_friendly_name());
            ov::replace_node(matched_transpose, new_transpose);

            auto new_concat =
                std::make_shared<ov::opset13::Concat>(ov::OutputVector{new_param->output(0), new_transpose->output(0)},
                                                      3u);
            new_concat->set_friendly_name(matched_concat->get_friendly_name());
            ov::replace_node(matched_concat, new_concat);

            matched_matmul->set_transpose_b(true);

            return true;
        };
        register_matcher(std::make_shared<opp::Matcher>(matmul, "TransposeValueTensors"), std::move(callback));
    }
};

class ScaledDotProductAttentionDecomposition : public ov::pass::MatcherPass {
public:
    OPENVINO_MATCHER_PASS_RTTI("npuw::LLMCompiledModel::ScaledDotProductAttentionDecomposition");
    ScaledDotProductAttentionDecomposition() {
        auto pattern_node = ov::pass::pattern::wrap_type<ov::op::v13::ScaledDotProductAttention>();

        ov::matcher_pass_callback callback = [=](ov::pass::pattern::Matcher& m) {
            auto& pattern_to_output = m.get_pattern_value_map();
            auto node = ov::as_type_ptr<ov::op::v13::ScaledDotProductAttention>(
                pattern_to_output.at(pattern_node).get_node_shared_ptr());

            if (node == nullptr || transformation_callback(node)) {
                return false;
            }

            auto new_output_node = decompose(node);
            ov::replace_node(node, new_output_node);
            return true;
        };

        auto m = std::make_shared<ov::pass::pattern::Matcher>(pattern_node, "ScaledDotProductAttentionDecomposition");
        register_matcher(m, std::move(callback));
    }
    std::shared_ptr<ov::Node> decompose(std::shared_ptr<ov::op::v13::ScaledDotProductAttention> node) {
        using namespace ov::op;
        using namespace ov;
        auto query = node->input_value(0);
        auto key = node->input_value(1);
        auto value = node->input_value(2);
        auto q_shape = register_new_node<v3::ShapeOf>(query, element::i32);
        auto k_shape = register_new_node<v3::ShapeOf>(key, element::i32);
        auto minus_one = register_new_node(v0::Constant::create(element::i32, Shape{}, {-1}));
        auto minus_two = register_new_node(v0::Constant::create(element::i32, Shape{}, {-2}));
        auto zero_i = register_new_node(v0::Constant::create(element::i32, Shape{}, {0}));
        auto one_i = register_new_node(v0::Constant::create(element::i32, Shape{}, {1}));
        auto one_f = register_new_node<v1::ConvertLike>(one_i, query);
        auto zero_f = register_new_node<v1::ConvertLike>(zero_i, query);

        Output<Node> scale;
        if (node->get_input_size() < 5) {
            scale = register_new_node<v8::Gather>(q_shape, minus_one, zero_i)->output(0);
            scale = register_new_node<v1::ConvertLike>(scale, query);
            auto sqrt_scale = register_new_node<v0::Sqrt>(scale);
            scale = register_new_node<v1::Divide>(one_f, sqrt_scale);
        } else {
            scale = node->input_value(4);
        }

        auto q_scaled = register_new_node<v1::Multiply>(query, scale);
        auto k_rank = register_new_node<v3::ShapeOf>(k_shape, element::i32)->output(0);
        auto k_last_dim = register_new_node<v1::Add>(k_rank, minus_one);
        auto k_next_dim = register_new_node<v1::Add>(k_rank, minus_two)->output(0);
        k_rank = register_new_node<v0::Squeeze>(k_rank, zero_i);
        auto minus_inf =
            register_new_node(v0::Constant::create(element::f32, Shape{}, {-std::numeric_limits<float>::infinity()}))
                ->output(0);
        auto keep_dim_last = register_new_node<v0::Squeeze>(k_next_dim, zero_i);
        auto k_dims_before_transpose = register_new_node<v4::Range>(zero_i, keep_dim_last, one_i, element::i32);

        auto scaled_atten = register_new_node<v0::MatMul>(q_scaled, key, false, true)->output(0);
        minus_inf = register_new_node<v1::ConvertLike>(minus_inf, scaled_atten);

        if (node->get_causal() || node->get_input_size() > 3) {
            Output<Node> mask;
            Output<Node> atten_mask;
            if (!node->get_causal()) {
                mask = node->input_value(3);

                // two types of masks are supported. A boolean mask where a value of True indicates that the element
                // should take part in attention. A float mask of the same type as query, key, value that is added to
                // the attention score.
                if (mask.get_element_type() == element::boolean) {
                    atten_mask = register_new_node<v1::ConvertLike>(mask, scaled_atten);
                    auto inv_mask = register_new_node<v1::LogicalNot>(mask);
                    atten_mask = register_new_node<v1::Select>(inv_mask, atten_mask, minus_inf);
                } else {
                    atten_mask = mask;
                }
            } else {
                auto target_s_len = register_new_node<v8::Gather>(q_shape, minus_two, zero_i);
                auto source_s_len = register_new_node<v8::Gather>(k_shape, minus_two, zero_i);
                auto ssl = register_new_node<v0::Unsqueeze>(source_s_len, zero_i);
                auto tsl = register_new_node<v0::Unsqueeze>(target_s_len, zero_i);
                auto mask_shape = register_new_node<v0::Concat>(OutputVector{tsl, ssl}, 0);
                mask = register_new_node<v1::Broadcast>(minus_inf, mask_shape);
                auto horizontal_range =
                    register_new_node<v4::Range>(zero_i, source_s_len, one_i, element::i32)->output(0);
                horizontal_range = register_new_node<v0::Unsqueeze>(horizontal_range, zero_i);
                auto stop = register_new_node<v1::Add>(target_s_len, one_i);
                auto vertical_range = register_new_node<v4::Range>(one_i, stop, one_i, element::i32)->output(0);
                vertical_range = register_new_node<v0::Unsqueeze>(vertical_range, one_i);
                auto triu = register_new_node<v1::GreaterEqual>(horizontal_range, vertical_range);
                atten_mask = register_new_node<v1::Select>(triu, mask, zero_f);
            }
            scaled_atten = register_new_node<v1::Add>(scaled_atten, atten_mask);
        }

        scaled_atten = register_new_node<v8::Softmax>(scaled_atten, -1);
        auto result = register_new_node<v0::MatMul>(scaled_atten, value);
        result->set_friendly_name(node->get_friendly_name());
        copy_runtime_info(node, get_new_nodes());
        return result;
    }
};

namespace {
uint32_t align_to(uint32_t value, uint32_t alignment) {
    return (value + alignment - 1) & ~(alignment - 1);
}

std::shared_ptr<ov::Model> cvt_kvcache_to_fp16(const std::shared_ptr<ov::Model>& model) {
    ov::preprocess::PrePostProcessor ppp(model);

    for (const auto& tensor : model->inputs()) {
        if (tensor.get_any_name().find("past_key") != std::string::npos) {
            ppp.input(tensor.get_any_name()).tensor().set_element_type(ov::element::Type_t::f16);
        }
    }

    for (const auto& tensor : model->outputs()) {
        if (tensor.get_any_name().find("present") != std::string::npos) {
            ppp.output(tensor.get_any_name()).tensor().set_element_type(ov::element::Type_t::f16);
        }
    }

    return ppp.build();
}

std::shared_ptr<ov::Model> redirect_new_kv_to_output(const std::shared_ptr<ov::Model>& model) {
    const auto kStartOutputKVCacheLayers = 1u;
    for (std::size_t i = kStartOutputKVCacheLayers; i < model->outputs().size(); ++i) {
        auto kvout = model->output(i);
        auto kvrslt = kvout.get_node();
        auto kvcat = kvrslt->inputs()[0].get_source_output().get_node();
        auto kvval = kvcat->inputs()[1].get_source_output();
        kvval.set_names({kvout.get_any_name()});
        kvrslt->inputs()[0].replace_source_output(kvval);
    }
    model->validate_nodes_and_infer_types();
    return model;
}

std::shared_ptr<ov::Model> cvt_value_tensors_layout(std::shared_ptr<ov::Model> model) {
    ov::preprocess::PrePostProcessor ppp(model);
    for (auto tensor : model->outputs()) {
        if (tensor.get_any_name().find("value") != std::string::npos) {
            // NB: [batch, num_heads, seq_len, emb_size] -> [batch, num_heads, emb_size, seq_len]
            ppp.output(tensor.get_any_name()).model().set_layout(ov::Layout("BHSE"));
            ppp.output(tensor.get_any_name()).tensor().set_layout(ov::Layout("BHES"));
        }
    }
    return ppp.build();
}

bool optimize_value_tensors(std::shared_ptr<ov::Model> model) {
    ov::pass::GraphRewrite rewr;
    rewr.add_matcher<ScaledDotProductAttentionDecomposition>();
    TransposeValueTensors::Context ctx;
    rewr.add_matcher<TransposeValueTensors>(std::ref(ctx));
    rewr.run_on_model(model);

    model->add_parameters(ctx.new_params);
    for (auto old_param : ctx.old_params) {
        model->remove_parameter(old_param);
    }
    ov::pass::Validate().run_on_model(model);

    // NB: if new_params is not empty - pass has been applied
    return !ctx.new_params.empty();
}

struct KVAxesPosition {
    uint32_t batch;
    uint32_t seq_len;
};

void reshape_to_static(std::shared_ptr<ov::Model> model,
                       const uint32_t input_size,
                       const uint32_t kvcache_size,
                       const KVAxesPosition& kv_axes_position) {
    std::map<std::string, ov::PartialShape> new_shapes;
    for (const auto& input : model->inputs()) {
        const auto& input_name = input.get_any_name();
        ov::PartialShape new_shape;
        if (input_name.find("input_ids") != std::string::npos) {
            new_shape = ov::PartialShape({1, input_size});
        } else if (input_name.find("attention_mask") != std::string::npos) {
            new_shape = ov::PartialShape({1, kvcache_size});
        } else if (input_name.find("position_ids") != std::string::npos) {
            new_shape = ov::PartialShape({1, input_size});
        } else {
            const auto& partial_shape = input.get_partial_shape();
            new_shape = partial_shape;
            new_shape[kv_axes_position.batch] = 1;
            new_shape[kv_axes_position.seq_len] = kvcache_size - input_size;
        }
        new_shapes.emplace(input_name, new_shape);
    }
    model->reshape(new_shapes);
}

bool is_cw_compressed(const std::shared_ptr<ov::Model>& model) {
    std::vector<std::string> rt_info_path = {"nncf", "weight_compression", "group_size"};
    if (!model->has_rt_info(rt_info_path)) {
        // NB: Model isn't compressed by NNCF - skip
        return false;
    }
    auto group_size = model->get_rt_info<int>(rt_info_path);
    if (group_size == -1) {
        // NB: Enable DQ for CW quantized models
        return true;
    }
    return false;
}

struct NPUDesc {
    std::string arch;
    int64_t max_tiles;
    bool compiler_dq;
};

std::optional<NPUDesc> extract_npu_descriptor(const std::shared_ptr<const ov::IPlugin>& plugin) {
<<<<<<< HEAD
    const auto& devices = plugin->get_core()->get_available_devices();
    if (std::find(devices.begin(), devices.end(), "NPU") == devices.end()) {
        // Properties below require NPU device to be queried
=======
    const auto all_devices = plugin->get_core()->get_available_devices();
    if (std::find(all_devices.begin(), all_devices.end(), "NPU") == all_devices.end()) {
>>>>>>> 65e6ab4c
        return std::nullopt;
    }

    const std::string arch = plugin->get_property(ov::device::architecture.name(), ov::AnyMap{}).as<std::string>();
    const int64_t max_tiles = plugin->get_property(ov::intel_npu::max_tiles.name(), ov::AnyMap{}).as<int64_t>();

    bool compiler_dq = false;
    const auto device_caps =
        plugin->get_property(ov::device::capabilities.name(), ov::AnyMap{}).as<std::vector<std::string>>();
    if (std::find(device_caps.begin(), device_caps.end(), "COMPILER_DYNAMIC_QUANTIZATION") != device_caps.end()) {
        compiler_dq = true;
    }
    return std::make_optional(NPUDesc{arch, max_tiles, compiler_dq});
}

std::optional<ov::Any> pop_option(ov::AnyMap& config, const std::string& option_name) {
    if (auto it = config.find(option_name); it != config.end()) {
        std::optional<ov::Any> found = std::make_optional(it->second);
        config.erase(it);
        return found;
    }
    return std::nullopt;
}

ov::AnyMap get_baseline_common_config() {
    ov::AnyMap config = {
        {"NPU_COMPILATION_MODE_PARAMS", "compute-layers-with-higher-precision=Sqrt,Power,ReduceMean,Add_RMSNorm"},
        {"NPUW_DEVICES", "NPU"},
        {"NPU_USE_NPUW", "YES"},
        {"NPUW_FOLD", "YES"},
        {"NPUW_DCOFF_TYPE", "f16"},
        {"NPUW_DCOFF_SCALE", "YES"},
        {"NPUW_WEIGHTS_BANK", "shared"},
        {"NPUW_SLICE_OUT", "YES"},
        {"NPUW_FUNCALL_ASYNC", "YES"}};
    return config;
}

ov::AnyMap get_default_common_config(const std::shared_ptr<ov::Model>& model) {
    auto config = get_baseline_common_config();
    const char* npu_l0 = std::getenv("DISABLE_OPENVINO_GENAI_NPU_L0");
    if (npu_l0 && std::atoi(npu_l0) == 1) {
        config.emplace("NPUW_WEIGHTS_BANK_ALLOC", "CPU");
    } else {
        config.emplace("NPUW_FUNCALL_FOR_ALL", "YES");
    }
    return config;
}

ov::AnyMap get_default_prefill_config(const std::shared_ptr<ov::Model>& model, const std::optional<NPUDesc>& npudesc) {
    auto config = get_default_common_config(model);
    if (is_cw_compressed(model)) {
        config.emplace("NPUW_DQ", "YES");
    } else {
        config.emplace("NPUW_PMM", "NO");
    }
    if (npudesc.has_value() && npudesc->arch == "4000" && npudesc->max_tiles != -1) {
        config.emplace("NPU_DPU_GROUPS", npudesc->max_tiles);
    }
    if (npudesc.has_value() && npudesc->compiler_dq) {
        config.emplace("NPUW_DQ_FULL", "NO");
    }
    return config;
}

ov::AnyMap get_default_generate_config(const std::shared_ptr<ov::Model>& model,
                                       const std::optional<NPUDesc>& npudesc,
                                       const ::intel_npu::npuw::llm::GenerateHint hint) {
    auto config = get_default_common_config(model);
    if (hint == ::intel_npu::npuw::llm::GenerateHint::BEST_PERF) {
        config.emplace("NPUW_ONLINE_PIPELINE", "NONE");
    }
    // NB: Unconditionally set for generation model
    config.emplace("NPUW_DQ", "YES");
    if (npudesc.has_value() && npudesc->arch == "4000") {
        config.emplace("NPU_DPU_GROUPS", 4);
    }
    if (hint == ::intel_npu::npuw::llm::GenerateHint::FAST_COMPILE) {
        config.emplace("NPUW_UNFOLD_IREQS", "YES");
    }
    if (npudesc.has_value() && npudesc->compiler_dq) {
        config.emplace("NPUW_DQ_FULL", "NO");
    }
    return config;
}

void merge_config_with(ov::AnyMap& lhs, const ov::AnyMap& rhs) {
    for (const auto& [key, value] : rhs) {
        // NB: Overwrite the value if key already exists
        if (auto it = lhs.find(key); it != lhs.end()) {
            it->second = value;
        } else {
            lhs.emplace(key, value);
        }
    }
}

void split_llm_properties(const ov::AnyMap& properties, ov::AnyMap& llm_properties, ov::AnyMap& other_properties) {
    for (auto it = properties.begin(); it != properties.end(); ++it) {
        if (it->first.find("NPUW_LLM") != it->first.npos) {
            llm_properties.insert(*it);
        } else {
            other_properties.insert(*it);
        }
    }
}

std::map<std::string, std::string> any_copy(const ov::AnyMap& params) {
    std::map<std::string, std::string> result;
    for (auto&& value : params) {
        result.emplace(value.first, value.second.as<std::string>());
    }
    return result;
}
}  // namespace

ov::npuw::LLMCompiledModel::LLMCompiledModel(const std::shared_ptr<ov::Model>& model,
                                             const std::shared_ptr<const ov::IPlugin>& plugin,
                                             const ov::AnyMap& properties)
    : ov::npuw::ICompiledModel(model, plugin),
      m_name(model->get_friendly_name()),
      m_options_desc(std::make_shared<::intel_npu::OptionsDesc>()),
      m_cfg(m_options_desc) {
    LOG_DEBUG("Creating LLMCompiledModel");
    LOG_BLOCK();

    ::intel_npu::registerNPUWLLMOptions(*m_options_desc);

    std::map<std::string, ov::Any> npuw_llm_props;
    std::map<std::string, ov::Any> other_props;
    split_llm_properties(properties, npuw_llm_props, other_props);

    // Remove "NPUW_LLM_PREFILL_CONFIG", "NPUW_LLM_GENERATE_CONFIG" from map,
    // to not pass them into ::intel_npu::Config object, as we don't need to
    // preserve them somewhere.
    auto prefill_config_opt = pop_option(npuw_llm_props, std::string("NPUW_LLM_PREFILL_CONFIG"));
    auto generate_config_opt = pop_option(npuw_llm_props, std::string("NPUW_LLM_GENERATE_CONFIG"));

    m_cfg.update(any_copy(npuw_llm_props));

    LOG_DEBUG("1. Creating kvcache model as clone of passed one.");
    auto kvcache_model = model->clone();
    LOG_DEBUG("2. Transform kvcache model from stateful to stateless.");
    ov::pass::StatefulToStateless().run_on_model(kvcache_model);
    LOG_DEBUG("3. Creating prefill model as clone of transformed kvcache one.");
    auto prefill_model = kvcache_model->clone();
    prefill_model->set_friendly_name(kvcache_model->get_friendly_name() + "_prefill");

    const uint32_t batch_dim = m_cfg.get<::intel_npu::NPUW_LLM_BATCH_DIM>();
    const uint32_t seq_len_dim = m_cfg.get<::intel_npu::NPUW_LLM_SEQ_LEN_DIM>();
    KVAxesPosition axes{batch_dim, seq_len_dim};
    const uint32_t max_prompt_len = align_to(m_cfg.get<::intel_npu::NPUW_LLM_MAX_PROMPT_LEN>(), 64u);
    const uint32_t min_response_len = align_to(m_cfg.get<::intel_npu::NPUW_LLM_MIN_RESPONSE_LEN>(), 64u);

    m_kvcache_desc = KVCacheDesc{max_prompt_len, max_prompt_len + min_response_len, 0u, seq_len_dim};
    LOG_DEBUG("4. Make prefill model with static shapes");
    reshape_to_static(prefill_model, m_kvcache_desc.max_prompt_size, m_kvcache_desc.max_prompt_size, axes);
    LOG_DEBUG("5. Make kvcache model with static shapes");
    reshape_to_static(kvcache_model, 1u, m_kvcache_desc.total_size, axes);
    LOG_DEBUG("6.Check and apply opt layout if applicable.");

    const bool optimize_v_tensors = m_cfg.get<::intel_npu::NPUW_LLM_OPTIMIZE_V_TENSORS>();
    // NB: Try to apply opt transpose only for Llama-2-7b-chat-hf model
    if (optimize_v_tensors) {
        if (optimize_value_tensors(kvcache_model)) {
            // NB: Check if TransposeValueTensors transformation was applied
            m_kvcache_desc.v_tensors_transposed = true;
            prefill_model = cvt_value_tensors_layout(prefill_model);
        }
    }
    LOG_DEBUG("7. Optimize kvcache model to output key/values for new token.");
    kvcache_model = redirect_new_kv_to_output(kvcache_model);
    LOG_DEBUG("8. Converting KV-cache in kvcache model to FP16.");
    kvcache_model = cvt_kvcache_to_fp16(kvcache_model);
    LOG_DEBUG("9. Converting KV-cache in prefill model to FP16.");
    prefill_model = cvt_kvcache_to_fp16(prefill_model);

    auto npudesc = extract_npu_descriptor(plugin);
    auto prefill_config =
        prefill_config_opt.value_or(get_default_prefill_config(prefill_model, npudesc)).as<ov::AnyMap>();

    const ::intel_npu::npuw::llm::GenerateHint generate_hint = m_cfg.get<::intel_npu::NPUW_LLM_GENERATE_HINT>();
    LOG_DEBUG("9. Passed GENERATE_HINT: " << std::string(::intel_npu::NPUW_LLM_GENERATE_HINT::toString(generate_hint)));
    // NB: GENERATE_HINT is only applicable for default generate config!
    if (generate_config_opt.has_value() && npuw_llm_props.count(ov::intel_npu::npuw::llm::generate_hint.name())) {
        OPENVINO_THROW("GENERATE_HINT is only applicable for default generate config!");
    }
    auto generate_config =
        generate_config_opt.value_or(get_default_generate_config(kvcache_model, npudesc, generate_hint))
            .as<ov::AnyMap>();

    merge_config_with(prefill_config, other_props);
    merge_config_with(generate_config, other_props);

    m_kvcache_compiled = std::dynamic_pointer_cast<ov::npuw::CompiledModel>(
        ov::npuw::ICompiledModel::create(kvcache_model, plugin, generate_config));
    OPENVINO_ASSERT(m_kvcache_compiled,
                    "Can't create ov::npuw::CompiledModel for passed kvcache "
                    "model and its config, please check passed config.");
    m_prefill_compiled = std::dynamic_pointer_cast<ov::npuw::CompiledModel>(
        ov::npuw::ICompiledModel::create(prefill_model, plugin, prefill_config));
    OPENVINO_ASSERT(m_prefill_compiled,
                    "Can't create ov::npuw::CompiledModel for passed prefill "
                    "model and its config, please check passed config.");

    implement_properties();

    LOG_DEBUG("Done");
}

ov::npuw::LLMCompiledModel::LLMCompiledModel(const std::shared_ptr<ov::Model>& model,
                                             const std::shared_ptr<const ov::IPlugin>& plugin,
                                             const bool serialized)
    : ov::npuw::ICompiledModel(model, plugin),
      m_name(model->get_friendly_name()),
      m_options_desc(std::make_shared<::intel_npu::OptionsDesc>()),
      m_cfg(m_options_desc) {
    NPUW_ASSERT(serialized && "This constructor should only be utilized during deserialization!");
    LOG_DEBUG("LLMCompiledModel is being deserialized, skipping the full constructor flow...");
}

void ov::npuw::LLMCompiledModel::export_model(std::ostream& stream) const {
    LOG_INFO("Serializing LLMCompiledModel...");
    LOG_BLOCK();

    using namespace ov::npuw::s11n;

    // Serialize magic number first
    write(stream, NPUW_SERIALIZATION_INDICATOR);

    // Serialize general meta info
    write(stream, OPENVINO_VERSION_MAJOR);
    write(stream, OPENVINO_VERSION_MINOR);
    write(stream, OPENVINO_VERSION_PATCH);
    write(stream, std::string(NPUW_SERIALIZATION_VERSION));

    // Serialize name
    write(stream, m_name);

    // Serialize inputs and outputs
    write(stream, inputs());
    write(stream, outputs());

    // Serialize LLMCompiledModel-specific data
    write(stream, m_kvcache_desc.max_prompt_size);
    write(stream, m_kvcache_desc.total_size);
    write(stream, m_kvcache_desc.num_stored_tokens);
    write(stream, m_kvcache_desc.dim);

    // Serialize CompiledModels
    m_kvcache_compiled->serialize(stream);
    m_prefill_compiled->serialize(stream);

    // Serialize weights bank (if required)
    const auto& kv_bank = m_kvcache_compiled->m_weights_bank;
    const auto& p_bank = m_prefill_compiled->m_weights_bank;
    NPUW_ASSERT(kv_bank && p_bank && kv_bank == p_bank && "Prefill and KVCache models' weight bank should be shared!");
    // FIXME: support weightless flow
    write(stream, kv_bank->get_name());
    kv_bank->serialize(stream);

    LOG_INFO("Done.");
}

std::shared_ptr<ov::npuw::LLMCompiledModel> ov::npuw::LLMCompiledModel::deserialize(
    std::istream& stream,
    const std::shared_ptr<const ov::IPlugin>& plugin) {
    LOG_INFO("Deserializing LLMCompiledModel...");
    LOG_BLOCK();

    using namespace ov::npuw::s11n;

    // Sanity check magic number
    std::array<uint8_t, 6> serialization_indicator;
    read(stream, serialization_indicator);
    NPUW_ASSERT(serialization_indicator == NPUW_SERIALIZATION_INDICATOR && "This blob wasn't serialized via NPUW!");

    // Deserialize general meta info
    int vmajor, vminor, vpatch;
    std::string s11n_version;
    read(stream, vmajor);
    read(stream, vminor);
    read(stream, vpatch);
    read(stream, s11n_version);

    if (vmajor != OPENVINO_VERSION_MAJOR || vminor != OPENVINO_VERSION_MINOR || vpatch != OPENVINO_VERSION_PATCH ||
        s11n_version != std::string(NPUW_SERIALIZATION_VERSION)) {
        OPENVINO_THROW("This blobs was serialized with different OV version!",
                       " Serialized by OV ",
                       vmajor,
                       '.',
                       vminor,
                       '.',
                       vpatch,
                       " Current OV version ",
                       OPENVINO_VERSION_MAJOR,
                       '.',
                       OPENVINO_VERSION_MINOR,
                       '.',
                       OPENVINO_VERSION_PATCH,
                       " NPUW serialized by version ",
                       s11n_version,
                       " NPUW current serialization version ",
                       NPUW_SERIALIZATION_VERSION);
    }

    // Deserialize model name first
    std::string model_name;
    read(stream, model_name);

    // Create a dummy CompiledModel with an empty ov::Model - this will skip the constructor flow
    // to continue deserialization
    ov::ParameterVector parameters;
    ov::NodeVector results;

    read(stream, parameters);
    read(stream, results);

    auto ov_model = std::make_shared<ov::Model>(results, parameters, model_name);

    auto compiled = std::make_shared<ov::npuw::LLMCompiledModel>(ov_model, plugin, true);

    // Deserialize LLMCompiledModel-specific data
    read(stream, compiled->m_kvcache_desc.max_prompt_size);
    read(stream, compiled->m_kvcache_desc.total_size);
    read(stream, compiled->m_kvcache_desc.num_stored_tokens);
    read(stream, compiled->m_kvcache_desc.dim);

    // Deserialize CompiledModels
    compiled->m_kvcache_compiled = ov::npuw::CompiledModel::deserialize(stream, plugin);
    compiled->m_prefill_compiled = ov::npuw::CompiledModel::deserialize(stream, plugin);

    // Deserialize weights bank (if required)
    std::string bank_name;
    read(stream, bank_name);
    auto bank = ov::npuw::weights::Bank::deserialize(stream, compiled->get_plugin()->get_core(), bank_name);

    // FIXME: support weightless option
    compiled->m_kvcache_compiled->m_weights_bank = bank;
    compiled->m_prefill_compiled->m_weights_bank = bank;

    // After bank deserialization - reconstruct NPU closures from the bank
    compiled->m_kvcache_compiled->reconstruct_closure();
    compiled->m_prefill_compiled->reconstruct_closure();

    LOG_INFO("Done.");
    return compiled;
}

std::shared_ptr<const ov::Model> ov::npuw::LLMCompiledModel::get_runtime_model() const {
    OPENVINO_NOT_IMPLEMENTED;
}

void ov::npuw::LLMCompiledModel::set_property(const ov::AnyMap& properties) {
    OPENVINO_NOT_IMPLEMENTED;
}

ov::Any ov::npuw::LLMCompiledModel::get_property(const std::string& name) const {
    OPENVINO_SUPPRESS_DEPRECATED_START
    if (name == ov::intel_npu::npuw::llm::prefill_config.name() ||
        name == ov::intel_npu::npuw::llm::generate_config.name()) {
        OPENVINO_THROW(name, " is write-only option!");
    }

    auto&& configIterator = m_prop_to_opt.find(name);
    if (configIterator != m_prop_to_opt.cend()) {
        return std::get<1>(configIterator->second)(m_cfg);
    } else {
        return m_prefill_compiled->get_property(name);
    }
    OPENVINO_SUPPRESS_DEPRECATED_END
}

std::shared_ptr<ov::ISyncInferRequest> ov::npuw::LLMCompiledModel::create_sync_infer_request() const {
    auto* non_const_this = const_cast<ov::npuw::LLMCompiledModel*>(this);  // because of const in API
    return non_const_this->create_llm_infer_request();
}

std::shared_ptr<ov::ISyncInferRequest> ov::npuw::LLMCompiledModel::create_llm_infer_request() {
    auto this_sptr = std::static_pointer_cast<ov::npuw::LLMCompiledModel>(shared_from_this());
    return std::make_shared<ov::npuw::LLMInferRequest>(this_sptr);
}

void ov::npuw::LLMCompiledModel::implement_properties() {
#define BIND(N, T, GETTER)                                                                 \
    {                                                                                      \
        ov::intel_npu::N.name(), {                                                         \
            ov::PropertyMutability::RW, [](const ::intel_npu::Config& config) -> ov::Any { \
                return config.GETTER<::intel_npu::T>();                                    \
            }                                                                              \
        }                                                                                  \
    }

    m_prop_to_opt.insert({BIND(npuw::llm::enabled, NPUW_LLM, get),
                          BIND(npuw::llm::batch_dim, NPUW_LLM_BATCH_DIM, get),
                          BIND(npuw::llm::batch_dim, NPUW_LLM_SEQ_LEN_DIM, get),
                          BIND(npuw::llm::max_prompt_len, NPUW_LLM_MAX_PROMPT_LEN, get),
                          BIND(npuw::llm::min_response_len, NPUW_LLM_MIN_RESPONSE_LEN, get),
                          BIND(npuw::llm::optimize_v_tensors, NPUW_LLM_OPTIMIZE_V_TENSORS, get),
                          BIND(npuw::llm::generate_hint, NPUW_LLM_GENERATE_HINT, getString)});
#undef BIND
}<|MERGE_RESOLUTION|>--- conflicted
+++ resolved
@@ -302,14 +302,8 @@
 };
 
 std::optional<NPUDesc> extract_npu_descriptor(const std::shared_ptr<const ov::IPlugin>& plugin) {
-<<<<<<< HEAD
-    const auto& devices = plugin->get_core()->get_available_devices();
-    if (std::find(devices.begin(), devices.end(), "NPU") == devices.end()) {
-        // Properties below require NPU device to be queried
-=======
     const auto all_devices = plugin->get_core()->get_available_devices();
     if (std::find(all_devices.begin(), all_devices.end(), "NPU") == all_devices.end()) {
->>>>>>> 65e6ab4c
         return std::nullopt;
     }
 
