--- conflicted
+++ resolved
@@ -644,10 +644,7 @@
 
     // Deserialize config
     read(stream, compiled->m_cfg);
-<<<<<<< HEAD
     compiled->implement_properties();
-=======
->>>>>>> 57025dcd
 
     // Deserialize CompiledModels
     compiled->m_kvcache_compiled = ov::npuw::CompiledModel::deserialize(stream, plugin);
