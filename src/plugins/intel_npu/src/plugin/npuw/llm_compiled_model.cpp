--- conflicted
+++ resolved
@@ -136,16 +136,10 @@
             auto matched_concat = std::static_pointer_cast<ov::op::v0::Concat>(matched_node_concat);
             auto matched_transpose = std::static_pointer_cast<ov::op::v1::Transpose>(matched_node_transpose);
             auto matched_matmul = std::static_pointer_cast<ov::op::v0::MatMul>(matched_node_matmul);
-<<<<<<< HEAD
-            auto matched_unsqueeze  = std::static_pointer_cast<ov::op::v0::Unsqueeze>(matched_node_unsqueeze);
-            auto matched_broadcast  = std::static_pointer_cast<ov::op::v3::Broadcast>(matched_node_broadcast);
-            auto matched_reshape    = std::static_pointer_cast<ov::op::v1::Reshape>(matched_node_reshape);
-=======
 
             auto matched_unsqueeze = std::static_pointer_cast<ov::op::v0::Unsqueeze>(matched_node_unsqueeze);
             auto matched_broadcast = std::static_pointer_cast<ov::op::v3::Broadcast>(matched_node_broadcast);
             auto matched_reshape = std::static_pointer_cast<ov::op::v1::Reshape>(matched_node_reshape);
->>>>>>> a4bfef7c
 
             auto shape_broadcast = matched_broadcast->get_output_shape(0);
             OPENVINO_ASSERT(shape_broadcast.size() == 5u);
