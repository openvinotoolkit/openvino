--- conflicted
+++ resolved
@@ -302,16 +302,12 @@
 };
 
 std::optional<NPUDesc> extract_npu_descriptor(const std::shared_ptr<const ov::IPlugin>& plugin) {
-<<<<<<< HEAD
     const auto& devices = plugin->get_core()->get_available_devices();
     if (std::find(devices.begin(), devices.end(), "NPU") == devices.end()) {
-        // Properties below require NPU device
+        // Properties below require NPU device to be queried
         return std::nullopt;
     }
-    const ov::Any arch = plugin->get_property(ov::device::architecture.name(), ov::AnyMap{});
-    const ov::Any max_tiles = plugin->get_property(ov::intel_npu::max_tiles.name(), ov::AnyMap{});
-    return std::make_optional(NPUDesc{arch.as<std::string>(), max_tiles.as<int64_t>()});
-=======
+
     const std::string arch = plugin->get_property(ov::device::architecture.name(), ov::AnyMap{}).as<std::string>();
     const int64_t max_tiles = plugin->get_property(ov::intel_npu::max_tiles.name(), ov::AnyMap{}).as<int64_t>();
 
@@ -322,7 +318,6 @@
         compiler_dq = true;
     }
     return std::make_optional(NPUDesc{arch, max_tiles, compiler_dq});
->>>>>>> c839bf0d
 }
 
 std::optional<ov::Any> pop_option(ov::AnyMap& config, const std::string& option_name) {
