--- conflicted
+++ resolved
@@ -1109,14 +1109,10 @@
                       m_kvcache_desc.max_generation_token_len,
                       m_kvcache_desc.total_size,
                       axes,
-<<<<<<< HEAD
                       m_max_lora_rank,
                       whisper_lhs_seq_size);
-=======
-                      m_max_lora_rank);
     gemma_transformations(kvcache_model);
 
->>>>>>> 4ed60823
     if (lm_head_model) {
         LOG_DEBUG("Shared LM head: slice the prefill output");
         // KVCache model is already reshaped to [1, max_generation_token_len, embed size],
@@ -1188,10 +1184,7 @@
     merge_config_with(prefill_config, prefill_config_addition_value);
     merge_config_with(generate_config, generate_config_addition_value);
 
-<<<<<<< HEAD
-    if (m_is_whisper) {
-        update_config_for_whisper(prefill_config);
-=======
+
     // Generate a random weights bank name unique to this LLMCompiledModel object
     auto weights_bank_name = ov::npuw::util::generate_random_string();
     LOG_VERB("Generated a unique weights bank name: " << weights_bank_name);
@@ -1223,7 +1216,10 @@
         const ov::AnyMap no_runtime_fallback = {{"NPUW_FALLBACK_EXEC", "NO"}};
         merge_config_with(prefill_config, no_runtime_fallback);
         merge_config_with(generate_config, no_runtime_fallback);
->>>>>>> 4ed60823
+    }
+        
+    if (m_is_whisper) {
+        update_config_for_whisper(prefill_config);
     }
 
     if (m_cfg.get<::intel_npu::NPUW_LLM_CACHE_ROPE>()) {
