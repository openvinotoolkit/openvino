// Copyright (C) 2023-2025 Intel Corporation
// SPDX-License-Identifier: Apache-2.0
//
#include "llm_compiled_model.hpp"

#include "llm_infer_request.hpp"
#include "logging.hpp"
#include "openvino/op/group_query_attention.hpp"
#include "openvino/op/ops.hpp"
#include "openvino/op/util/node_util.hpp"
#include "openvino/openvino.hpp"
#include "openvino/opsets/opset13.hpp"
#include "openvino/pass/graph_rewrite.hpp"
#include "openvino/pass/matcher_pass.hpp"
#include "openvino/pass/pattern/op/optional.hpp"
#include "openvino/pass/pattern/op/or.hpp"
#include "openvino/pass/pattern/op/wrap_type.hpp"
#include "openvino/pass/stateful_to_stateless.hpp"
#include "openvino/pass/validate.hpp"
#include "openvino/runtime/iasync_infer_request.hpp"
#include "openvino/runtime/properties.hpp"
#include "partitioning/patterns/pre_compute.hpp"
#include "partitioning/patterns/sdpa.hpp"
#include "serialization.hpp"
#include "transformations/convert_precision.hpp"
#include "util.hpp"

namespace opp = ov::pass::pattern;

class RemoveEmptyKVTensors : public ov::pass::MatcherPass {
public:
    OPENVINO_MATCHER_PASS_RTTI("npuw::LLMCompiledModel::RemoveEmptyKVTensors");

    struct Context {
        std::vector<std::shared_ptr<ov::opset13::Parameter>> old_params;
        using Ref = std::reference_wrapper<Context>;
    };

    RemoveEmptyKVTensors(Context::Ref ctx) {
        auto param = opp::wrap_type<ov::op::v0::Parameter>();
        auto concat = opp::wrap_type<ov::op::v0::Concat>({param, opp::any_input()});

        auto callback = [=](ov::pass::pattern::Matcher& m) {
            auto& node_to_output = m.get_pattern_value_map();
            auto matched_param = ov::as_type_ptr<ov::op::v0::Parameter>(node_to_output.at(param).get_node_shared_ptr());
            auto matched_node_concat = node_to_output.at(concat).get_node_shared_ptr();

            ctx.get().old_params.push_back(matched_param);

            auto users = matched_param->get_users();
            if (users.size() == 2u) {
                auto shapeof_node = ov::is_type<ov::op::v3::ShapeOf>(users[0]) ? users[0] : users[1];
                NPUW_ASSERT(ov::is_type<ov::op::v3::ShapeOf>(shapeof_node));
                auto cst_node =
                    ov::op::v0::Constant::create(ov::element::i64, ov::Shape{4}, matched_param->get_shape());
                ov::replace_node(shapeof_node, cst_node);
            } else {
                NPUW_ASSERT(users.size() == 1u);
            }

            // Redirect second concat input to every node which reads from concat
            auto curr_kv_tensor = matched_node_concat->input(1).get_source_output();
            for (auto target_input : matched_node_concat->output(0u).get_target_inputs()) {
                target_input.replace_source_output(curr_kv_tensor);
            }

            return true;
        };
        register_matcher(std::make_shared<opp::Matcher>(concat, "RemoveEmptyKVTensors"), std::move(callback));
    }
};

class GroupQueryAttentionDecomposition : public ov::pass::MatcherPass {
public:
    OPENVINO_MATCHER_PASS_RTTI("npuw::LLMCompiledModel::GroupQueryAttentionDecomposition");
    GroupQueryAttentionDecomposition(bool is_prefill_model) {
        auto pattern_node = ov::pass::pattern::wrap_type<ov::op::internal::GroupQueryAttention>();

        ov::matcher_pass_callback callback = [=](ov::pass::pattern::Matcher& m) {
            auto& pattern_to_output = m.get_pattern_value_map();
            auto node = ov::as_type_ptr<ov::op::internal::GroupQueryAttention>(
                pattern_to_output.at(pattern_node).get_node_shared_ptr());

            if (node == nullptr || transformation_callback(node)) {
                return false;
            }

            auto new_output_node = decompose(node, is_prefill_model);
            ov::replace_node(node, new_output_node);
            return true;
        };

        auto m = std::make_shared<ov::pass::pattern::Matcher>(pattern_node, "GroupQueryAttentionDecomposition");
        register_matcher(m, std::move(callback));
    }

    ov::OutputVector decompose(std::shared_ptr<ov::op::internal::GroupQueryAttention> node, bool is_prefill_model) {
        using namespace ov::op;
        using namespace ov;

        const auto num_heads = node->get_num_heads();
        const auto kv_num_heads = node->get_kv_num_heads();
        const auto scale = node->get_scale();
        const auto do_rotary = node->get_do_rotary();
        const auto rotary_interleaved = node->get_rotary_interleaved();
        // TODO: add softcap support

        auto Q = node->input_value(0);
        auto K = node->input_value(1);
        auto V = node->input_value(2);
        auto past_key = node->input_value(3);
        auto past_value = node->input_value(4);
        auto seqlens_k = node->input_value(5);
        auto cos_cache = node->input_value(6);
        auto sin_cache = node->input_value(7);

        // The length of all tokens (past + current) is `seqlens_k` + 1.
        // current = Q.shape[2], past = `seqlens_k` + 1 - current

        const auto T = Q.get_element_type();
        const auto q_shape = register_new_node<v3::ShapeOf>(Q);
        const auto current_seqlen = get_dimensions(q_shape, {2});
        const auto head_size_node = get_dimensions(q_shape, {3});

        const auto zero = register_new_node(v0::Constant::create(ov::element::i64, ov::Shape{1}, {0}));
        const auto zero_without_shape = register_new_node(v0::Constant::create(ov::element::i64, ov::Shape{}, {0}));
        const auto one = register_new_node(v0::Constant::create(ov::element::i64, ov::Shape{1}, {1}));
        const auto one_without_shape = register_new_node(v0::Constant::create(ov::element::i64, ov::Shape{}, {1}));
        const auto two = register_new_node(v0::Constant::create(ov::element::i64, ov::Shape{1}, {2}));
        const auto seqlens_elemi64 = register_new_node<v0::Convert>(seqlens_k, ov::element::i64);
        const auto real_seqlens = register_new_node<v1::Add>(seqlens_elemi64, one);

        // Only consider batch is 1
        const auto seqlens_1d = register_new_node<v1::Reshape>(real_seqlens, one, false);
        const auto past_seqlen = register_new_node<v1::Subtract>(seqlens_1d, current_seqlen);
        const auto curr_seqlen_scalar = register_new_node<v0::Squeeze>(current_seqlen);

        if (do_rotary) {
            ov::Output<ov::Node> position_ids = register_new_node<v4::Range>(zero_without_shape,
                                                                             curr_seqlen_scalar,
                                                                             one_without_shape,
                                                                             ov::element::i64);
            position_ids = register_new_node<v1::Add>(position_ids, past_seqlen);

            const auto cos = register_new_node<v8::Gather>(cos_cache, position_ids, zero);
            const auto sin = register_new_node<v8::Gather>(sin_cache, position_ids, zero);
            Q = rotaryEmbedding(Q, cos, sin, rotary_interleaved);
            K = rotaryEmbedding(K, cos, sin, rotary_interleaved);
        }

        auto construct_kv_cache = [&](const ov::Output<ov::Node>& past, const ov::Output<ov::Node>& current) {
            return register_new_node<v0::Concat>(ov::OutputVector{past, current}, 2);
        };
        K = construct_kv_cache(past_key, K);
        V = construct_kv_cache(past_value, V);

        ov::Output<ov::Node> present_k = K;
        ov::Output<ov::Node> present_v = V;

        const auto concat_kv_len = get_dimensions(K.get_node_shared_ptr(), {2});
        const auto concat_kv_len_scalar = register_new_node<v0::Squeeze>(concat_kv_len);

        // Broadcast KV if grouped query attention
        const size_t kv_num_heads_factor = num_heads / kv_num_heads;
        if (kv_num_heads_factor > 1) {
            const auto kv_shape = register_new_node<v3::ShapeOf>(K);
            const auto kv_shape_prev_2 = get_dimensions(kv_shape, {0, 1});
            const auto kv_shape_last_2 = get_dimensions(kv_shape, {2, 3});
            auto new_kv_shape = register_new_node<v0::Concat>(ov::NodeVector{kv_shape_prev_2, one, kv_shape_last_2}, 0);
            K = register_new_node<v1::Reshape>(K, new_kv_shape, false);
            V = register_new_node<v1::Reshape>(V, new_kv_shape, false);
            K = register_new_node<v0::Concat>(ov::OutputVector(kv_num_heads_factor, K), 2);
            V = register_new_node<v0::Concat>(ov::OutputVector(kv_num_heads_factor, V), 2);
            const auto q_shape = register_new_node<v3::ShapeOf>(Q);
            const auto q_shape_prev_2 = get_dimensions(q_shape, {0, 1});
            auto extended_kv_shape = register_new_node<v0::Concat>(ov::NodeVector{q_shape_prev_2, kv_shape_last_2}, 0);
            K = register_new_node<v1::Reshape>(K, extended_kv_shape, false);
            V = register_new_node<v1::Reshape>(V, extended_kv_shape, false);
        }

        // Make attention mask
        std::shared_ptr<ov::Node> mask;

        std::shared_ptr<ov::Node> hori_range =
            register_new_node<v4::Range>(zero_without_shape, concat_kv_len_scalar, one_without_shape, ov::element::i64);
        hori_range = register_new_node<v0::Unsqueeze>(hori_range, zero);

        std::shared_ptr<ov::Node> vert_range =
            register_new_node<v4::Range>(zero_without_shape, curr_seqlen_scalar, one_without_shape, ov::element::i64);
        vert_range = register_new_node<v0::Unsqueeze>(vert_range, one);
        const auto past_k_node_len = get_dimensions(past_key.get_node_shared_ptr(), {2});
        vert_range = register_new_node<v1::Add>(vert_range, past_k_node_len);

        const auto triu = register_new_node<v1::Greater>(hori_range, vert_range);
        const auto typed_zero = register_new_node(v0::Constant::create(T, ov::Shape{}, {0}));
        // cf. make_attention_mask@src\plugins\intel_gpu\tests\common\subgraphs_builders.hpp
        std::shared_ptr<ov::Node> minus_inf = nullptr;
        if (T == ov::element::f32)
            minus_inf =
                register_new_node(v0::Constant::create(T, ov::Shape{}, {-std::numeric_limits<float>::infinity()}));
        else if (T == ov::element::f16)
            minus_inf =
                register_new_node(v0::Constant::create(T, ov::Shape{}, {std::numeric_limits<ov::float16>::lowest()}));
        mask = register_new_node<v1::Select>(triu, minus_inf, typed_zero);

        if (is_prefill_model) {
            // prefill model
            const auto padding_len = register_new_node<v1::Subtract>(concat_kv_len, seqlens_1d);
            const auto padding_mask_vert_shape = register_new_node<v0::Concat>(ov::NodeVector{current_seqlen, one}, 0);
            const auto padding_mask_vert = register_new_node<v3::Broadcast>(padding_len, padding_mask_vert_shape);
            const auto padding_mask = register_new_node<v1::GreaterEqual>(hori_range, padding_mask_vert);
            mask = register_new_node<v1::Select>(padding_mask, mask, minus_inf);
        } else {
            // kv cache model
            const auto left_mask = register_new_node<v1::Less>(hori_range, seqlens_elemi64);     // first N
            const auto righ_mask = register_new_node<v1::GreaterEqual>(hori_range, vert_range);  // last 1
            const auto atte_mask = register_new_node<v1::LogicalOr>(left_mask, righ_mask);       // [1,1,1,..., 0,0,0,1]
            mask = register_new_node<v1::Select>(atte_mask, mask, minus_inf);
        }

        std::shared_ptr<ov::Node> qga_output;
        if (scale != 0.0f) {
            auto scale_node = register_new_node(v0::Constant::create(T, Shape{}, {scale}));
            qga_output = register_new_node<v13::ScaledDotProductAttention>(Q, K, V, mask, scale_node, false);
        } else {
            qga_output = register_new_node<v13::ScaledDotProductAttention>(Q, K, V, mask, false);
        }

        // transpose the result from (batch_size, num_heads, sequence_length, head_size)
        // to (batch_size, sequence_length, num_heads * head_size)
        auto perm = register_new_node(v0::Constant::create(ov::element::i64, ov::Shape{4}, {0, 2, 1, 3}));
        auto qga_output_transposed = register_new_node<v1::Transpose>(qga_output, perm);
        auto dim_merge_shape = register_new_node(v0::Constant::create(ov::element::i32, ov::Shape{3}, {0, 0, -1}));
        auto output = register_new_node<v1::Reshape>(qga_output_transposed, dim_merge_shape, true)->output(0);

        return {std::move(output), std::move(present_k), std::move(present_v)};
    }

    // make split functions is a copy-past from ONNX FE. TODO: move it to one place
    ov::OutputVector make_split(const ov::Output<ov::Node>& value, int64_t num_splits, int64_t axis) {
        using namespace ov::op;
        const auto axis_node = register_new_node(v0::Constant::create(ov::element::i64, ov::Shape{}, {axis}));
        const auto split = register_new_node<v1::Split>(value, axis_node, num_splits);

        return split->outputs();
    }

    std::shared_ptr<ov::Node> get_dimensions(const std::shared_ptr<ov::op::v3::ShapeOf>& shape,
                                             const std::vector<int>& dims) {
        using namespace ov::op;
        const auto zero = v0::Constant::create(ov::element::i32, ov::Shape{}, {0});
        const auto dims_const = v0::Constant::create(ov::element::i32, ov::Shape{dims.size()}, dims);
        return register_new_node<v8::Gather>(shape, dims_const, zero);
    }

    std::shared_ptr<ov::Node> get_dimensions(const std::shared_ptr<ov::Node>& node, const std::vector<int>& dims) {
        return get_dimensions(register_new_node<ov::op::v3::ShapeOf>(node), dims);
    }

    std::shared_ptr<ov::Node> rotaryEmbedding(ov::Output<ov::Node> input,
                                              ov::Output<ov::Node> cos,
                                              ov::Output<ov::Node> sin,
                                              bool interleaved) {
        using namespace ov::op;
        auto zero = v0::Constant::create(ov::element::i64, ov::Shape{1}, {0});
        auto one = v0::Constant::create(ov::element::i64, ov::Shape{1}, {1});

        if (interleaved) {
            auto two = v0::Constant::create(ov::element::i64, ov::Shape{1}, {2});
            auto cos_last_dim = get_dimensions(cos.get_node_shared_ptr(), {-1});
            auto input_shape = register_new_node<v3::ShapeOf>(input);
            auto dim_bns = get_dimensions(input_shape, {0, 1, 2});

            auto negtive_one = v0::Constant::create(ov::element::i64, ov::Shape{1}, {-1});
            auto split_input_shape = register_new_node<v0::Concat>(ov::NodeVector{dim_bns, cos_last_dim, two}, 0);
            auto reshaped_input = register_new_node<v1::Reshape>(input, split_input_shape, false);

            auto in_split = make_split(reshaped_input, 2, -1);
            split_input_shape = register_new_node<v0::Concat>(ov::NodeVector{dim_bns, cos_last_dim}, 0);
            auto in_split_0 = register_new_node<v1::Reshape>(in_split[0], split_input_shape, false);
            auto in_split_1 = register_new_node<v1::Reshape>(in_split[1], split_input_shape, false);

            auto res_0 = register_new_node<v1::Subtract>(register_new_node<v1::Multiply>(in_split_0, cos),
                                                         register_new_node<v1::Multiply>(in_split_1, sin));
            auto res_1 = register_new_node<v1::Add>(register_new_node<v1::Multiply>(in_split_0, sin),
                                                    register_new_node<v1::Multiply>(in_split_1, cos));

            split_input_shape = register_new_node<v0::Concat>(ov::NodeVector{dim_bns, cos_last_dim, one}, 0);
            auto res_0_5d = register_new_node<v1::Reshape>(res_0, split_input_shape, false);
            auto res_1_5d = register_new_node<v1::Reshape>(res_1, split_input_shape, false);

            auto concat_ret = register_new_node<v0::Concat>(ov::NodeVector{res_0_5d, res_1_5d}, -1);
            return register_new_node<v1::Reshape>(concat_ret, input_shape, false);
        } else {
            auto in_split = make_split(input, 2, -1);
            auto res_0 = register_new_node<v1::Subtract>(register_new_node<v1::Multiply>(in_split[0], cos),
                                                         register_new_node<v1::Multiply>(in_split[1], sin));
            auto res_1 = register_new_node<v1::Add>(register_new_node<v1::Multiply>(in_split[0], sin),
                                                    register_new_node<v1::Multiply>(in_split[1], cos));

            return register_new_node<v0::Concat>(ov::NodeVector{res_0, res_1}, -1);
        }
    }
};

class GemmaSlidingMask : public ov::pass::MatcherPass {
public:
    OPENVINO_MATCHER_PASS_RTTI("npuw::LLMCompiledModel::GemmaSlidingMask");

    struct Result {
        Result() = default;

        bool found = false;
        int32_t window_size = 0;
        std::shared_ptr<ov::op::v0::Parameter> mask_input;
    };

    explicit GemmaSlidingMask(Result* result) {
        // Searching for gemma sliding mask pattern and replace it's output
        // with Paramater of the same size and type.
        /*                                                              -\
          range_w -> unsqueeze -> unsqueeze -> unsqueeze1 -> convert -\/  => LessEqual -\
                                                               \      /\-/               \
                                                          /-----\----/                    =>BWAnd_res
                                                         /       \                       /
          range_h -> unsqueeze -> unsqueeze -> unsqueeze2 -> add -=> Greater -> BWAnd --/
                                   const (-window_size) ----/
        */
        // Basically this subgrapgh is doing the following:
        // range_w is range (0, ..., width - 1) (probably + something)
        // renge_h is range (0, ..., height - 1)  (probably + something)
        // And then doing the following check:
        // y - window_size < x <= y
        // Producing squared sliding mask:
        // 1 0 0 0 0 0
        // 1 1 0 0 0 0
        // 1 1 1 0 0 0
        // 0 1 1 1 0 0
        // 0 0 1 1 1 0
        // 0 0 0 1 1 1
        //
        // Please also note, that sliding windows size is stored as negative value and the
        // subgraph is actually doing:
        // y + (negative)window_size < x <= y

        auto range_sequence = [&]() {
            auto range = opp::wrap_type<ov::op::v4::Range>({opp::any_input(), opp::any_input(), opp::any_input()});
            auto unsqueeze1 = opp::wrap_type<ov::op::v0::Unsqueeze>({range, opp::any_input()});
            auto unsqueeze2 = opp::wrap_type<ov::op::v0::Unsqueeze>({unsqueeze1, opp::any_input()});
            auto unsqueeze3 = opp::wrap_type<ov::op::v0::Unsqueeze>({unsqueeze2, opp::any_input()});

            return unsqueeze3;
        };

        auto unsqueeze1 = range_sequence();
        auto convert = opp::wrap_type<ov::op::v0::Convert>({unsqueeze1});
        auto unsqueeze2 = range_sequence();
        auto window_size = opp::wrap_type<ov::op::v0::Constant>();
        auto add = opp::wrap_type<ov::op::v1::Add>({unsqueeze2, window_size});
        auto greater = opp::wrap_type<ov::op::v1::Greater>({convert, add});
        auto bwand = opp::wrap_type<ov::op::v13::BitwiseAnd>({opp::any_input(), greater});
        auto less_equal = opp::wrap_type<ov::op::v1::LessEqual>({convert, unsqueeze2});
        auto bwand_res = opp::wrap_type<ov::op::v13::BitwiseAnd>({bwand, less_equal});

        auto callback = [=](ov::pass::pattern::Matcher& m) {
            auto& node_to_output = m.get_pattern_value_map();
            auto* bwand_matched_node = node_to_output.at(bwand_res).get_node();
            auto* window_size_node = node_to_output.at(window_size).get_node();
            auto output = bwand_matched_node->output(0);
            auto target_inputs = output.get_target_inputs();

            auto* window_size_constant = static_cast<ov::op::v0::Constant*>(window_size_node);
            OPENVINO_ASSERT(window_size_constant->get_output_size() == 1,
                            "Sliding window size constant must be of size 1, but got " +
                                std::to_string(window_size_constant->get_output_size()));
            OPENVINO_ASSERT(!result->found, "Second gemma sliding mask pattern found, what is unexpected!");

            auto input = std::make_shared<ov::op::v0::Parameter>(output.get_element_type(), output.get_partial_shape());
            input->set_friendly_name(ov::npuw::LLMInferRequest::layer_names::gemma_sliding_mask);
            output.replace(input->output(0));

            auto window_size_vec = window_size_constant->cast_vector<int32_t>(1);

            result->found = true;
            // since we are doing Add and need to do subtract window size is stored as negative value
            result->window_size = -window_size_vec[0];
            result->mask_input = input;

            return true;
        };
        register_matcher(std::make_shared<opp::Matcher>(bwand_res, "GemmaSlidingMask"), std::move(callback));
    }
};

namespace {
uint32_t align_to(uint32_t value, uint32_t alignment) {
    return (value + alignment - 1) & ~(alignment - 1);
}

std::shared_ptr<ov::Model> cvt_kvcache_to_fp16(const std::shared_ptr<ov::Model>& model) {
    ov::preprocess::PrePostProcessor ppp(model);

    for (const auto& tensor : model->inputs()) {
        if (tensor.get_any_name().find("past_key") != std::string::npos) {
            ppp.input(tensor.get_any_name()).tensor().set_element_type(ov::element::Type_t::f16);
        }
    }

    for (const auto& tensor : model->outputs()) {
        if (tensor.get_any_name().find("present") != std::string::npos) {
            ppp.output(tensor.get_any_name()).tensor().set_element_type(ov::element::Type_t::f16);
        }
    }

    return ppp.build();
}

std::shared_ptr<ov::Model> redirect_new_kv_to_output(const std::shared_ptr<ov::Model>& model) {
    const auto kStartOutputKVCacheLayers = 1u;
    for (std::size_t i = kStartOutputKVCacheLayers; i < model->outputs().size(); ++i) {
        auto kvout = model->output(i);
        auto kvrslt = kvout.get_node();
        auto kvcat = kvrslt->inputs()[0].get_source_output().get_node();
        auto kvval = kvcat->inputs()[1].get_source_output();
        kvval.set_names({kvout.get_any_name()});
        kvrslt->inputs()[0].replace_source_output(kvval);
    }
    model->validate_nodes_and_infer_types();
    return model;
}

bool remove_empty_kv_inputs(std::shared_ptr<ov::Model> model) {
    ov::pass::GraphRewrite rewr;
    RemoveEmptyKVTensors::Context ctx;
    rewr.add_matcher<RemoveEmptyKVTensors>(std::ref(ctx));
    rewr.run_on_model(model);
    for (auto old_param : ctx.old_params) {
        model->remove_parameter(old_param);
    }
    ov::pass::Validate().run_on_model(model);
    // NB: if old_params is not empty - pass has been applied
    return !ctx.old_params.empty();
}

void decompose_GQA(std::shared_ptr<ov::Model> model, bool is_prefill_model) {
    ov::pass::GraphRewrite rewr;
    rewr.add_matcher<GroupQueryAttentionDecomposition>(is_prefill_model);
    rewr.run_on_model(model);
}
}  // namespace

namespace {
struct KVAxesPosition {
    uint32_t batch;
    uint32_t seq_len;
};
}  // anonymous namespace

class CutLMHead : public ov::pass::MatcherPass {
public:
    OPENVINO_MATCHER_PASS_RTTI("npuw::patterns::CutLMHead");
    CutLMHead(std::shared_ptr<ov::Model>& lm_head_model) {
        // We are interested at first input to MatMul as a cut point
        auto matmul = opp::wrap_type<ov::op::v0::MatMul>({opp::any_input(), opp::any_input()});

        // There are several patterns for matmul we are looking for:
        // Matmul -> Result
        // Matmul -> Add -> Result
        auto matmul_add = opp::wrap_type<ov::op::v1::Add>({matmul, opp::any_input()});
        // Matmul -> Transpose -> Result
        auto matmul_transpose = opp::wrap_type<ov::op::v1::Transpose>({matmul, opp::any_input()});
        //  Matmul -> Convert -> Result
        auto matmul_convert = opp::wrap_type<ov::op::v0::Convert>({matmul});
        // MatMul -> Divide -> Tanh -> Multiply -> Result
        auto div = opp::wrap_type<ov::op::v1::Multiply, ov::op::v1::Divide>({matmul, opp::any_input()});
        auto tanh = opp::wrap_type<ov::op::v0::Tanh>({div});
        auto matmul_multiply = opp::wrap_type<ov::op::v1::Multiply>({tanh, opp::any_input()});

        auto last_op = std::make_shared<ov::pass::pattern::op::Or>(ov::OutputVector{matmul->output(0),
                                                                                    matmul_add->output(0),
                                                                                    matmul_transpose->output(0),
                                                                                    matmul_convert->output(0),
                                                                                    matmul_multiply->output(0)});
        auto res = opp::wrap_type<ov::op::v0::Result>({last_op->output(0)});

        auto callback = [=, &lm_head_model](ov::pass::pattern::Matcher& m) {
            auto& node_to_output = m.get_pattern_value_map();

            auto matched_node_matmul = node_to_output.at(matmul).get_node_shared_ptr();
            std::shared_ptr<ov::Node> matched_node_last_op = nullptr;
            if (node_to_output.count(matmul_add)) {
                matched_node_last_op = node_to_output[matmul_add].get_node_shared_ptr();
            } else if (node_to_output.count(matmul_transpose)) {
                matched_node_last_op = node_to_output[matmul_transpose].get_node_shared_ptr();
            } else if (node_to_output.count(matmul_convert)) {
                matched_node_last_op = node_to_output[matmul_convert].get_node_shared_ptr();
            } else if (node_to_output.count(matmul_multiply)) {
                matched_node_last_op = node_to_output[matmul_multiply].get_node_shared_ptr();
            } else {
                matched_node_last_op = matched_node_matmul;
            }
            auto matched_node_result = node_to_output.at(res).get_node_shared_ptr();

            auto matched_matmul = std::static_pointer_cast<ov::op::v0::MatMul>(matched_node_matmul);
            auto matched_result = std::static_pointer_cast<ov::op::v0::Result>(matched_node_result);

            // Cut point:
            auto matmul_first_source = matched_matmul->input(0).get_source_output();

            // Cut original model:
            matched_result->input(0).replace_source_output(matmul_first_source);
            // FIXME: Somehow for KVCache model result output gets renamed in
            //        ICompiledModel::ICompiledModel().
            //        As a WA, setting the same name to output from MatMul
            //        avoids the issue.
            matmul_first_source.set_names({ov::npuw::LLMCompiledModel::output_embeds});
            matched_result->output(0).set_names({ov::npuw::LLMCompiledModel::output_embeds});
            matched_result->validate_and_infer_types();

            // Create an additional model after cut point:
            auto new_param = std::make_shared<ov::op::v0::Parameter>(matmul_first_source.get_element_type(),
                                                                     matmul_first_source.get_partial_shape());
            new_param->output(0).add_names({ov::npuw::LLMCompiledModel::output_embeds});
            matched_matmul->input(0).replace_source_output(new_param);
            auto new_result = std::make_shared<ov::op::v0::Result>(matched_node_last_op);
            lm_head_model =
                std::make_shared<ov::Model>(ov::OutputVector{new_result->output(0)}, ov::ParameterVector{new_param});

            return true;
        };
        register_matcher(std::make_shared<opp::Matcher>(res, "CutLMHead"), std::move(callback));
    }
};

namespace {
std::shared_ptr<ov::Model> cut_lm_head(std::shared_ptr<ov::Model>& model) {
    ov::pass::GraphRewrite rewr;
    std::shared_ptr<ov::Model> lm_head_model = nullptr;
    rewr.add_matcher<CutLMHead>(lm_head_model);
    rewr.run_on_model(model);
    if (lm_head_model) {
        lm_head_model->set_friendly_name(model->get_friendly_name() + "_lm_head");
    }
    model->validate_nodes_and_infer_types();

    return lm_head_model;
}

void reshape_to_static(std::shared_ptr<ov::Model> model,
                       const uint32_t input_size,
                       const uint32_t kvcache_size,
                       const KVAxesPosition& kv_axes_position,
                       const uint32_t lora_rank) {
    std::map<std::string, ov::PartialShape> new_shapes;
    for (const auto& input : model->inputs()) {
        const auto& input_name = input.get_any_name();
        ov::PartialShape new_shape;
        if (input_name.find("input_ids") != std::string::npos) {
            new_shape = ov::PartialShape({1, input_size});
        } else if (input_name.find("token_type_ids") != std::string::npos) {
            new_shape = ov::PartialShape({1, input_size});
        } else if (input_name.find("inputs_embeds") != std::string::npos) {
            // NB: VLMs case, model accepts inputs_embeds[BATCH, SEQ_LEN, EMB_SIZE]
            NPUW_ASSERT(input.get_partial_shape().size() == 3u);
            NPUW_ASSERT(input.get_partial_shape()[2].is_static());
            new_shape = ov::PartialShape({1, input_size, input.get_partial_shape()[2]});
        } else if (input_name.find("attention_mask") != std::string::npos) {
            new_shape = ov::PartialShape({1, kvcache_size});
        } else if (input_name.find("position_ids") != std::string::npos) {
            const auto partial_shape_size = input.get_partial_shape().size();
            // NB: Regular LLM uses 2D shapes, Qwen2.5 VL/Omni uses 3D shapes
            // The first dimension (3) represents the three components of position encoding: time, height, and width
            // enabling alignment across multimodal inputs like text, audio, and video
            NPUW_ASSERT(partial_shape_size == 3u || partial_shape_size == 2u);
            new_shape =
                partial_shape_size == 3u ? ov::PartialShape({3, 1, input_size}) : ov::PartialShape({1, input_size});
        } else if (ov::npuw::util::matchLoRAMatMulAString(input_name)) {
            new_shape = ov::PartialShape({lora_rank, input.get_partial_shape()[1]});
        } else if (ov::npuw::util::matchLoRAMatMulAlphaString(input_name)) {
            new_shape = ov::PartialShape({input.get_partial_shape()[0], lora_rank});
        } else if (ov::npuw::util::matchLoRAMatMulBString(input_name)) {
            new_shape = ov::PartialShape({input.get_partial_shape()[0], lora_rank});
        } else {
            const auto& partial_shape = input.get_partial_shape();
            new_shape = partial_shape;
            new_shape[kv_axes_position.batch] = 1;
            new_shape[kv_axes_position.seq_len] = kvcache_size - input_size;
        }
        new_shapes.emplace(input_name, new_shape);
    }
    model->reshape(new_shapes);
}

void reshape_sliced_head_to_static(std::shared_ptr<ov::Model> lm_head_model,
                                   const uint32_t& batch_dim,
                                   std::size_t max_generation_token_len) {
    // We have only one input with dynamic shapes: output embeds.
    // Output embeds should have "max_generation_token_len" for dimension representing
    // number of embeddings to send to the matmul. Batch size should be equal to "1"
    // for NPU.
    const auto& input = lm_head_model->input(0);
    const auto& partial_shape = input.get_partial_shape();
    NPUW_ASSERT(partial_shape.size() == 3);

    ov::PartialShape new_shape = partial_shape;
    new_shape[batch_dim] = 1;
    // Left dynamic axis will be for number of embeddings
    for (auto i = 0; i < new_shape.rank().get_length(); i++) {
        if (new_shape[i].is_dynamic()) {
            new_shape[i] = max_generation_token_len;
            // Sanity check that only one left dimension is dynamic, as
            // another one should contain embedding space rank
            break;
        }
    }

    lm_head_model->reshape(new_shape);
}

void slice_out_embeds(std::shared_ptr<ov::Model> model,
                      const uint32_t& batch_dim,
                      std::size_t max_generation_token_len) {
    std::shared_ptr<ov::Node> embed_result;
    for (auto&& output : model->outputs()) {
        if (output.get_any_name() == ov::npuw::LLMCompiledModel::output_embeds) {
            embed_result = output.get_node_shared_ptr();
        }
    }

    if (embed_result) {
        auto shape = embed_result->input(0).get_shape();
        // If shape.size() is 3, then last axis should be the Vocab size.
        // But 1st and 2nd axes can mean different things.
        // 1st axis can represent the batch size, while 2nd - the number of embeddings,
        // or vice-versa (in chatglm)
        if (shape.size() == 3) {
            uint32_t num_embeds_dim = 1 - batch_dim;
            if (shape[num_embeds_dim] > max_generation_token_len) {
                std::vector<int32_t> start_pos{
                    static_cast<int32_t>(batch_dim * (shape[num_embeds_dim] - max_generation_token_len)),
                    static_cast<int32_t>(num_embeds_dim * (shape[num_embeds_dim] - max_generation_token_len)),
                    0};
                std::vector<int32_t> stop_pos{static_cast<int32_t>(batch_dim * (shape[num_embeds_dim] - 1)) + 1,
                                              static_cast<int32_t>(num_embeds_dim * (shape[num_embeds_dim] - 1)) + 1,
                                              static_cast<int32_t>(shape[2])};
                auto start = std::make_shared<ov::op::v0::Constant>(ov::element::i32, ov::Shape{3}, start_pos);
                auto stop = std::make_shared<ov::op::v0::Constant>(ov::element::i32, ov::Shape{3}, stop_pos);
                auto step = std::make_shared<ov::op::v0::Constant>(ov::element::i32,
                                                                   ov::Shape{3},
                                                                   std::vector<int32_t>{1, 1, 1});

                auto slice = std::make_shared<ov::op::v8::Slice>(embed_result->input_value(0), start, stop, step);

                embed_result->input(0).replace_source_output(slice);
                embed_result->validate_and_infer_types();
                model->validate_nodes_and_infer_types();
            }
        }
    }
}

bool is_cw_compressed(const std::shared_ptr<ov::Model>& model) {
    std::vector<std::string> rt_info_path = {"nncf", "weight_compression", "group_size"};
    if (!model->has_rt_info(rt_info_path)) {
        // NB: Model isn't compressed by NNCF - skip
        return false;
    }
    auto group_size = model->get_rt_info<int>(rt_info_path);
    if (group_size == -1) {
        // NB: Enable DQ for CW quantized models
        return true;
    }
    return false;
}

struct NPUDesc {
    std::string arch;
    int64_t max_tiles = 0;
    bool compiler_dq = false;
    int64_t compiler_ver = 0;
};

std::optional<NPUDesc> extract_npu_descriptor(const std::shared_ptr<const ov::IPlugin>& plugin) {
    const auto all_devices = plugin->get_core()->get_property("NPU", ov::available_devices);
    if (all_devices.empty()) {
        return std::nullopt;
    }

    NPUDesc desc;
    desc.arch = plugin->get_property(ov::device::architecture.name(), ov::AnyMap{}).as<std::string>();
    desc.max_tiles = plugin->get_property(ov::intel_npu::max_tiles.name(), ov::AnyMap{}).as<int64_t>();

    // Don't use reference here!
    const auto supported_properties =
        plugin->get_property(ov::supported_properties.name(), ov::AnyMap{}).as<std::vector<ov::PropertyName>>();
    if (std::find(supported_properties.begin(), supported_properties.end(), "NPU_COMPILER_DYNAMIC_QUANTIZATION") !=
        supported_properties.end()) {
        desc.compiler_dq = true;
    }

    desc.compiler_ver = plugin->get_property(ov::intel_npu::compiler_version.name(), ov::AnyMap{}).as<int64_t>();

    return std::make_optional(std::move(desc));
}

std::optional<ov::Any> pop_option(ov::AnyMap& config, const std::string& option_name) {
    if (auto it = config.find(option_name); it != config.end()) {
        std::optional<ov::Any> found = std::make_optional(it->second);
        config.erase(it);
        return found;
    }
    return std::nullopt;
}

void apply_weights_bank_name(ov::AnyMap& config, const std::string& bank_name) {
    auto it = config.find("NPUW_WEIGHTS_BANK");
    if (it != config.end()) {
        if (it->second.as<std::string>().empty()) {
            NPUW_ASSERT(false && "NPUW_WEIGHTS_BANK is empty in the provided config! Please use non-empty name to "
                                 "share the model weights.");
        }
    } else {
        config["NPUW_WEIGHTS_BANK"] = bank_name;
    }
}

ov::AnyMap get_baseline_common_config(const std::optional<NPUDesc>& npudesc) {
    ov::AnyMap config = {
        {"NPU_COMPILATION_MODE_PARAMS", "compute-layers-with-higher-precision=Sqrt,Power,ReduceMean,Add_RMSNorm"},
        {"NPUW_DEVICES", "NPU"},
        {"NPU_USE_NPUW", "YES"},
        {"NPUW_FOLD", "YES"},
        {"NPUW_DCOFF_TYPE", "f16"},
        {"NPUW_DCOFF_SCALE", "YES"},
        {"NPUW_SLICE_OUT", "YES"},
        {"NPUW_FUNCALL_ASYNC", "YES"}};
    // FIXME: this config logic is getting more and more complex
    if (npudesc.has_value() && npudesc->compiler_dq) {
        config.emplace("NPUW_DQ", "YES");
        config.emplace("NPUW_DQ_FULL", "NO");
        config.emplace("NPU_COMPILER_DYNAMIC_QUANTIZATION", "YES");
        config.erase("NPUW_DCOFF_TYPE");
        config.erase("NPUW_DCOFF_SCALE");
    }
    return config;
}

ov::AnyMap get_default_common_config(const std::optional<NPUDesc>& npudesc) {
    // FIXME: add `if_model_contain_slice()` condition for `SLICE_OUT` option.
    auto config = get_baseline_common_config(npudesc);
    const char* npu_l0 = std::getenv("DISABLE_OPENVINO_GENAI_NPU_L0");
    if (npu_l0 && std::atoi(npu_l0) == 1) {
        config.emplace("NPUW_WEIGHTS_BANK_ALLOC", "CPU");
    } else {
        config.emplace("NPUW_FUNCALL_FOR_ALL", "YES");
    }
    return config;
}

ov::AnyMap get_default_prefill_config(const std::shared_ptr<ov::Model>& model, const std::optional<NPUDesc>& npudesc) {
    auto config = get_default_common_config(npudesc);
    if (npudesc.has_value() && npudesc->arch == "4000" && npudesc->max_tiles != -1) {
        config.emplace("NPU_TILES", npudesc->max_tiles);
    }
    // Specify NPUW DQ if Compiler DQ is not enabled
    if (!npudesc.has_value() || !npudesc->compiler_dq) {
        if (is_cw_compressed(model)) {
            config.emplace("NPUW_DQ", "YES");
        } else {
            config.emplace("NPUW_PMM", "NO");
        }
    }
    return config;
}

ov::AnyMap get_default_generate_config(const std::optional<NPUDesc>& npudesc,
                                       const ::intel_npu::npuw::llm::GenerateHint hint) {
    auto config = get_default_common_config(npudesc);
    if (hint == ::intel_npu::npuw::llm::GenerateHint::BEST_PERF) {
        config.emplace("NPUW_ONLINE_PIPELINE", "NONE");
    }
    if (hint == ::intel_npu::npuw::llm::GenerateHint::FAST_COMPILE) {
        config.emplace("NPUW_UNFOLD_IREQS", "YES");
    }
    // We don't need slice out for kv cache model, especially for speculative decoding which need
    // to generate more than 1 token for each inference
    config.erase("NPUW_SLICE_OUT");
    return config;
}

ov::AnyMap get_default_lm_head_config(const std::optional<NPUDesc>& npudesc) {
    auto config = get_default_common_config(npudesc);
    config.erase("NPUW_SLICE_OUT");
    config.erase("NPUW_FUNCALL_ASYNC");
    config.emplace("NPUW_ONLINE_PIPELINE", "NONE");
    return config;
}

void merge_config_with(ov::AnyMap& lhs, const ov::AnyMap& rhs) {
    for (const auto& [key, value] : rhs) {
        // NB: Overwrite the value if key already exists
        if (auto it = lhs.find(key); it != lhs.end()) {
            it->second = value;
        } else {
            lhs.emplace(key, value);
        }
    }
}

void split_llm_properties(const ov::AnyMap& properties, ov::AnyMap& llm_properties, ov::AnyMap& other_properties) {
    for (auto it = properties.begin(); it != properties.end(); ++it) {
        if (it->first.find("NPUW_LLM") != it->first.npos) {
            llm_properties.insert(*it);
        } else {
            other_properties.insert(*it);
        }
    }
}

void refine_dynamic_props(ov::AnyMap& llm_properties, const std::optional<NPUDesc>& npudesc) {
    if (!npudesc) {
        // No NPU device detected - no idea about the actual capabilities.
        return;
    }

    if (llm_properties.count(ov::intel_npu::npuw::llm::prefill_chunk_size.name())) {
        // The chunk size value is enforced by the config, keep it
        return;
    }

    if (npudesc->compiler_ver < ONEAPI_MAKE_VERSION(7, 22)) {
        // Specify larger chunk size for older compiler versions
        LOG_VERB("Default the prefill chunk size to 1024");
        llm_properties["NPUW_LLM_PREFILL_CHUNK_SIZE"] = 1024;
    }
}

std::map<std::string, std::string> any_copy(const ov::AnyMap& params) {
    std::map<std::string, std::string> result;
    for (auto&& value : params) {
        result.emplace(value.first, value.second.as<std::string>());
    }
    return result;
}
}  // namespace

void ov::npuw::LLMCompiledModel::convert_stateful_lora_to_stateless(std::shared_ptr<ov::Model>& model) {
    typedef std::shared_ptr<ov::op::util::AssignBase> PAssign;
    typedef std::shared_ptr<ov::op::util::ReadValueBase> PReadValue;
    std::vector<PReadValue> readValues;
    std::vector<PAssign> assigns;
    auto sinks = model->get_sinks();
    for (size_t i = 0; i < sinks.size(); ++i) {
        if (auto assign = ov::as_type_ptr<ov::op::util::AssignBase>(sinks[i])) {
            auto variable_name = assign->get_variable_id();
            if (!ov::npuw::util::matchLoRAMatMulAString(variable_name) &&
                !ov::npuw::util::matchLoRAMatMulBString(variable_name) &&
                !ov::npuw::util::matchLoRAMatMulAlphaString(variable_name)) {
                continue;
            }

            auto read_value = ov::as_type_ptr<ov::op::util::ReadValueBase>(assign->get_input_node_shared_ptr(0));
            OPENVINO_ASSERT(read_value, "Can't find ReadValue");
            readValues.push_back(read_value);
            assigns.push_back(assign);
        }
    }

    ov::ParameterVector new_parameters;
    new_parameters.reserve(readValues.size());
    for (size_t i = 0; i < readValues.size(); ++i) {
        auto read_value = readValues[i];
        auto variable_name = read_value->get_variable_id();
        const auto element_type = read_value->get_output_element_type(0);
        const auto shape = read_value->get_output_partial_shape(0);

        auto parameter = std::make_shared<ov::op::v0::Parameter>(element_type, shape);
        ov::op::util::set_name(*parameter, variable_name);
        replace_node(read_value, parameter);

        auto assign = assigns[i];
        model->remove_sink(assign);
        model->remove_variable(model->get_variable_by_id(variable_name));
        new_parameters.push_back(parameter);
    }

    model->add_parameters(new_parameters);
}

void ov::npuw::LLMCompiledModel::gemma_transformations(const std::shared_ptr<ov::Model>& model) {
    // For now only do transformations for gemma3 which has token_type_ids input.
    bool token_type_ids_found = false;
    for (const auto& input : model->inputs()) {
        const auto& input_name = input.get_any_name();
        if (input_name.find("token_type_ids") != std::string::npos) {
            token_type_ids_found = true;
            break;
        }
    }

    if (token_type_ids_found) {
        ov::pass::GraphRewrite rewr;
        auto RewrRes = std::make_unique<GemmaSlidingMask::Result>();
        rewr.add_matcher<GemmaSlidingMask>(RewrRes.get());
        rewr.run_on_model(model);

        if (RewrRes->found) {
            OPENVINO_ASSERT(
                RewrRes->window_size > 0,
                "Gemma sliding window size must be strictly positive, but got " + std::to_string(RewrRes->window_size));

            m_gemma_sliding_window_size = RewrRes->window_size;
            auto mask_input = RewrRes->mask_input;
            model->add_parameters({mask_input});
            for (auto&& input : model->inputs()) {
                if (input.get_node() == mask_input.get()) {
                    input.set_names({mask_input->get_friendly_name()});
                }
            }
            model->validate_nodes_and_infer_types();
        }
    }
}

ov::npuw::LLMCompiledModel::LLMCompiledModel(const std::shared_ptr<ov::Model>& model,
                                             const std::shared_ptr<const ov::IPlugin>& plugin,
                                             const ov::AnyMap& properties)
    : ov::npuw::ICompiledModel(model, plugin),
      m_name(model->get_friendly_name()),
      m_options_desc(std::make_shared<::intel_npu::OptionsDesc>()),
      m_cfg(m_options_desc) {
    LOG_DEBUG("Creating LLMCompiledModel");
    LOG_BLOCK();

    ::intel_npu::registerNPUWLLMOptions(*m_options_desc);

    const auto npudesc = extract_npu_descriptor(plugin);

    ov::AnyMap npuw_llm_props;
    ov::AnyMap other_props;
    split_llm_properties(properties, npuw_llm_props, other_props);
    // Solely used for serialization at the moment
    m_non_llm_props = other_props;

    // Remove "NPUW_LLM_PREFILL_CONFIG", "NPUW_LLM_GENERATE_CONFIG" from map,
    // to not pass them into ::intel_npu::Config object, as we don't need to
    // preserve them somewhere.
    auto prefill_config_opt = pop_option(npuw_llm_props, std::string("NPUW_LLM_PREFILL_CONFIG"));
    auto generate_config_opt = pop_option(npuw_llm_props, std::string("NPUW_LLM_GENERATE_CONFIG"));
    auto prefill_config_addition = pop_option(npuw_llm_props, std::string("++NPUW_LLM_PREFILL_CONFIG"));
    auto generate_config_addition = pop_option(npuw_llm_props, std::string("++NPUW_LLM_GENERATE_CONFIG"));
    // Also make these maps for third: lm head model, in case it will be created:
    auto lm_head_config_opt = pop_option(npuw_llm_props, std::string("NPUW_LLM_SHARED_HEAD_CONFIG"));
    auto lm_head_config_addition = pop_option(npuw_llm_props, std::string("++NPUW_LLM_SHARED_HEAD_CONFIG"));
    refine_dynamic_props(npuw_llm_props, npudesc);
    m_cfg.update(any_copy(npuw_llm_props));

    LOG_DEBUG("Creating kvcache model as clone of passed one.");
    auto kvcache_model = model->clone();
    LOG_DEBUG("Transform kvcache model from stateful to stateless.");
    ov::pass::StatefulToStateless().run_on_model(kvcache_model);
    convert_stateful_lora_to_stateless(kvcache_model);
    LOG_DEBUG("   ...also convert BF16 to FP16");
    // Note: we need to identify original bf16 constants for potential weightless deserialization later
    // And only then do bf16 to f16 transformation
    m_bf16_consts = ov::npuw::s11n::get_bf16_consts(model);
    ov::pass::ConvertPrecision(ov::element::bf16, ov::element::f16).run_on_model(kvcache_model);

    bool shared_head_enabled = m_cfg.get<::intel_npu::NPUW_LLM_SHARED_HEAD>();
    std::shared_ptr<ov::Model> lm_head_model = nullptr;
    if (shared_head_enabled) {
        LOG_DEBUG("Trying to separate Vocabulary matrix multiplication op into additional model...");
        lm_head_model = cut_lm_head(kvcache_model);
        if (lm_head_model) {
            LOG_INFO("Three-model pipeline will be created: LM head will be shared between prefill and generate.");
        } else {
            LOG_WARN("Three-model pipeline is requested, but LM head cutting is failed,"
                     " two-model pipeline will be created!");
        }
    } else {
        LOG_INFO("Two-model pipeline will be created.");
    }

    LOG_DEBUG("Creating prefill model as clone of transformed kvcache one.");
    auto prefill_model = kvcache_model->clone();
    prefill_model->set_friendly_name(kvcache_model->get_friendly_name() + "_prefill");

    // NB: PREFILL_HINT is now compatible with the PREFILL_CONFIG section, unlike for
    // the generate model they're not mutually exclusive
    const ::intel_npu::npuw::llm::PrefillHint prefill_hint = m_cfg.get<::intel_npu::NPUW_LLM_PREFILL_HINT>();
    m_prefill_chunk_size = m_cfg.get<::intel_npu::NPUW_LLM_PREFILL_CHUNK_SIZE>();
    m_use_chunk_prefill = (prefill_hint == ::intel_npu::npuw::llm::PrefillHint::DYNAMIC && m_prefill_chunk_size > 0);

    const uint32_t batch_dim = m_cfg.get<::intel_npu::NPUW_LLM_BATCH_DIM>();
    const uint32_t seq_len_dim = m_cfg.get<::intel_npu::NPUW_LLM_SEQ_LEN_DIM>();
    KVAxesPosition axes{batch_dim, seq_len_dim};
    uint32_t max_prompt_len = align_to(m_cfg.get<::intel_npu::NPUW_LLM_MAX_PROMPT_LEN>(), 64u);
    const uint32_t min_response_len = align_to(m_cfg.get<::intel_npu::NPUW_LLM_MIN_RESPONSE_LEN>(), 64u);
    uint32_t max_generation_token_len = m_cfg.get<::intel_npu::NPUW_LLM_MAX_GENERATION_TOKEN_LEN>();
    if (max_generation_token_len != 1) {
        max_generation_token_len = align_to(max_generation_token_len, 8u);
    }

    // If chunk size covers the entire prompt, just follow the static behavior.
    // Otherwise, use chunking and align the prompt size to the chunk size.
    if (m_use_chunk_prefill) {
        if (m_prefill_chunk_size >= max_prompt_len) {
            m_use_chunk_prefill = false;
        } else {
            const auto is_power_of_two = [](uint64_t n) {
                return n > 0 && (n & (n - 1)) == 0;
            };
            if (!is_power_of_two(m_prefill_chunk_size)) {
                OPENVINO_THROW("Configuration Error: chunk size (",
                               m_prefill_chunk_size,
                               ") is not power of 2. Please adjust NPUW_LLM_PREFILL_CHUNK_SIZE.");
            }
            max_prompt_len = align_to(max_prompt_len, static_cast<uint32_t>(m_prefill_chunk_size));
        }
    }

    LOG_VERB("Enabled prefill chunking: " << m_use_chunk_prefill);
    LOG_VERB("Prefill chunk size: " << m_prefill_chunk_size);
    LOG_VERB("Maximum prompt length: " << max_prompt_len);

    m_kvcache_desc =
        KVCacheDesc{max_prompt_len, max_prompt_len + min_response_len, 0u, seq_len_dim, max_generation_token_len};

    LOG_DEBUG("Make prefill model with static shapes");
    m_max_lora_rank = m_cfg.get<::intel_npu::NPUW_LLM_MAX_LORA_RANK>();
    if (m_use_chunk_prefill) {
        reshape_to_static(prefill_model,
                          static_cast<uint32_t>(m_prefill_chunk_size),
                          m_kvcache_desc.max_prompt_size,
                          axes,
                          m_max_lora_rank);
    } else {
        reshape_to_static(prefill_model,
                          m_kvcache_desc.max_prompt_size,
                          m_kvcache_desc.max_prompt_size,
                          axes,
                          m_max_lora_rank);
    }
    LOG_DEBUG("Make kvcache model with static shapes");
    reshape_to_static(kvcache_model,
                      m_kvcache_desc.max_generation_token_len,
                      m_kvcache_desc.total_size,
                      axes,
                      m_max_lora_rank);
    gemma_transformations(kvcache_model);

    if (lm_head_model) {
        LOG_DEBUG("Shared LM head: slice the prefill output");
        // KVCache model is already reshaped to [1, max_generation_token_len, embed size],
        // so only apply slice to the Prefill model:
        slice_out_embeds(prefill_model, axes.batch, m_kvcache_desc.max_generation_token_len);
        LOG_DEBUG("Make LM head model with static shapes");
        reshape_sliced_head_to_static(lm_head_model, axes.batch, m_kvcache_desc.max_generation_token_len);
    }

    LOG_DEBUG("5.1, decompose GroupQueryAttention OP");
    decompose_GQA(prefill_model, true);
    decompose_GQA(kvcache_model, false);

    const auto prefill_attn_hint = m_cfg.get<::intel_npu::NPUW_LLM_PREFILL_ATTENTION_HINT>();
    const auto generate_attn_hint = m_cfg.get<::intel_npu::NPUW_LLM_GENERATE_ATTENTION_HINT>();
    const bool prefill_attn_dyn = prefill_attn_hint == ::intel_npu::npuw::llm::AttentionHint::DYNAMIC;
    const bool generate_attn_dyn = generate_attn_hint == ::intel_npu::npuw::llm::AttentionHint::DYNAMIC;

    const bool optimize_v_tensors = m_cfg.get<::intel_npu::NPUW_LLM_OPTIMIZE_V_TENSORS>();
    if (optimize_v_tensors) {
        LOG_DEBUG("Check and apply opt layout");
        LOG_BLOCK();
        // Only optimize V tensors for static attention types
        if (!generate_attn_dyn && ov::npuw::util::optimize_value_tensors(kvcache_model, false)) {
            LOG_DEBUG("V-tensors tranposed in generate model");
            m_kvcache_desc.v_tensors_transposed_gen = true;
        }
        if (!prefill_attn_dyn && ov::npuw::util::optimize_value_tensors(prefill_model, true)) {
            LOG_DEBUG("V-tensors tranposed in prefill model");
            m_kvcache_desc.v_tensors_transposed_pre = true;
        }
    } else {
        LOG_DEBUG("Check and apply opt layout --- SKIPPED");
    }

    if (!m_use_chunk_prefill) {
        NPUW_ASSERT(remove_empty_kv_inputs(prefill_model));
    } else {
        LOG_DEBUG("Don't remove input key/values from prefill model.");
        LOG_DEBUG("Ask prefill model to output key/values for prefill chunk size tokens.");
        prefill_model = redirect_new_kv_to_output(prefill_model);
    }

    LOG_DEBUG("Optimize kvcache model to output key/values for new token.");
    kvcache_model = redirect_new_kv_to_output(kvcache_model);
    LOG_DEBUG("Converting KV-cache in kvcache model to FP16.");
    kvcache_model = cvt_kvcache_to_fp16(kvcache_model);
    LOG_DEBUG("Converting KV-cache in prefill model to FP16.");
    prefill_model = cvt_kvcache_to_fp16(prefill_model);

    auto prefill_config =
        prefill_config_opt.value_or(get_default_prefill_config(prefill_model, npudesc)).as<ov::AnyMap>();

    // NB: GENERATE_HINT is only applicable for default generate config!
    if (generate_config_opt.has_value() && npuw_llm_props.count(ov::intel_npu::npuw::llm::generate_hint.name())) {
        OPENVINO_THROW("GENERATE_HINT only works with default generate config!");
    }
    const ::intel_npu::npuw::llm::GenerateHint generate_hint = m_cfg.get<::intel_npu::NPUW_LLM_GENERATE_HINT>();
    auto generate_config =
        generate_config_opt.value_or(get_default_generate_config(npudesc, generate_hint)).as<ov::AnyMap>();

    auto prefill_config_addition_value =
        prefill_config_addition.has_value() ? prefill_config_addition.value().as<ov::AnyMap>() : ov::AnyMap{};
    auto generate_config_addition_value =
        generate_config_addition.has_value() ? generate_config_addition.value().as<ov::AnyMap>() : ov::AnyMap{};

    merge_config_with(prefill_config, other_props);
    merge_config_with(generate_config, other_props);
    merge_config_with(prefill_config, prefill_config_addition_value);
    merge_config_with(generate_config, generate_config_addition_value);

<<<<<<< HEAD
    // Handle attention hints.
    // FIXME: Maybe it makes sense to make those mutually exclusive
    // with the precise configuration sections as well

    const ov::AnyMap dyn_attn_opts = {{"NPUW_ONLINE_PIPELINE", "REP"},
                                      {"NPUW_ONLINE_ISOLATE", "ATTN"},
                                      {"NPUW_ONLINE_KEEP_BLOCK_SIZE", "4"},
                                      {"NPUW_UNFOLD_IREQS", "NO"},
                                      {"NPUW_FALLBACK_EXEC", "NO"}};
=======
    // Generate a random weights bank name unique to this LLMCompiledModel object
    auto weights_bank_name = ov::npuw::util::generate_random_string();
    LOG_VERB("Generated a unique weights bank name: " << weights_bank_name);

    apply_weights_bank_name(prefill_config, weights_bank_name);
    apply_weights_bank_name(generate_config, weights_bank_name);

    // Handle attention hints. FIXME: Maybe it makes sense to make those
    // mutually exclusive with the precise configuration sections as well
    const ov::AnyMap dyn_attn_opts = {
        {"NPUW_ONLINE_PIPELINE", "REP"},
        {"NPUW_ONLINE_ISOLATE", "ATTN"},
        {"NPUW_ONLINE_KEEP_BLOCK_SIZE", "4"},
        {"NPUW_UNFOLD_IREQS", "NO"},
    };
>>>>>>> ae48bc24
    if (prefill_attn_dyn) {
        merge_config_with(prefill_config, dyn_attn_opts);
    }
    if (generate_attn_dyn) {
        merge_config_with(generate_config, dyn_attn_opts);
    }

    // Note: with dynamic attention in EITHER STAGE, we have to
    // explicitly disable the run-time fallback to so extra ov::Model
    // references won't be held by the npuw::CompiledModel, resulting
    // in a higher memory consumption. This behavior should be reworked!
    // The reason here is that NPUW_DEVICES may come as a global setting,
    // impacting all the stages.
    if (prefill_attn_dyn || generate_attn_dyn) {
        const ov::AnyMap no_runtime_fallback = {{"NPUW_FALLBACK_EXEC", "NO"}};
        merge_config_with(prefill_config, no_runtime_fallback);
        merge_config_with(generate_config, no_runtime_fallback);
    }

    if (m_cfg.get<::intel_npu::NPUW_LLM_CACHE_ROPE>()) {
        LOG_DEBUG("Caching preROPE ");
        const uint32_t CACHE_ROPE_START = 2048;
        const bool is_best = (generate_hint == ::intel_npu::npuw::llm::GenerateHint::BEST_PERF);

        if (!is_best || (max_prompt_len >= CACHE_ROPE_START)) {
            LOG_DEBUG("Enable RoPE Cache for prefill");
            ov::npuw::patterns::pre_compute::RopeCache rope_prefill_cacher(max_prompt_len);
            rope_prefill_cacher.run_on_model(prefill_model);
        }

        if (const uint32_t ctx_len = max_prompt_len + min_response_len; !is_best || (ctx_len >= CACHE_ROPE_START)) {
            LOG_DEBUG("Enable RoPE Cache for kvcache");
            ov::npuw::patterns::pre_compute::RopeCache rope_generate_cacher(ctx_len);
            rope_generate_cacher.run_on_model(kvcache_model);
        }
    }

    // Regularize models for the better partitioning assuming it is a transformer
    {
        ov::pass::GraphRewrite rewr;
        rewr.add_matcher<ov::npuw::patterns::regularize::AttentionBroadcast>();
        rewr.add_matcher<ov::npuw::patterns::regularize::AttentionBroadcast2>();
        rewr.add_matcher<ov::npuw::patterns::regularize::ShapeOfParameter>();
        rewr.run_on_model(kvcache_model);
        rewr.run_on_model(prefill_model);
    }

    m_kvcache_compiled = std::dynamic_pointer_cast<ov::npuw::CompiledModel>(
        ov::npuw::ICompiledModel::create(kvcache_model, plugin, generate_config));
    NPUW_ASSERT(m_kvcache_compiled && "Can't create ov::npuw::CompiledModel for passed kvcache "
                                      "model and its config, please check passed config.");
    m_prefill_compiled = std::dynamic_pointer_cast<ov::npuw::CompiledModel>(
        ov::npuw::ICompiledModel::create(prefill_model, plugin, prefill_config));
    NPUW_ASSERT(m_prefill_compiled && "Can't create ov::npuw::CompiledModel for passed prefill "
                                      "model and its config, please check passed config.");
    if (lm_head_model) {
        auto lm_head_config = get_default_lm_head_config(npudesc);
        merge_config_with(lm_head_config, other_props);
        auto lm_head_config_addition_value = lm_head_config_addition.value_or(ov::AnyMap{}).as<ov::AnyMap>();
        merge_config_with(lm_head_config, lm_head_config_addition_value);

        apply_weights_bank_name(lm_head_config, weights_bank_name);

        m_lm_head_compiled = std::dynamic_pointer_cast<ov::npuw::CompiledModel>(
            ov::npuw::ICompiledModel::create(lm_head_model, plugin, lm_head_config));
        NPUW_ASSERT(m_lm_head_compiled);
    }

    implement_properties();
    LOG_DEBUG("Done");
}

ov::npuw::LLMCompiledModel::LLMCompiledModel(const std::shared_ptr<ov::Model>& model,
                                             const std::shared_ptr<const ov::IPlugin>& plugin,
                                             const bool serialized)
    : ov::npuw::ICompiledModel(model, plugin),
      m_name(model->get_friendly_name()),
      m_options_desc(std::make_shared<::intel_npu::OptionsDesc>()),
      m_cfg(m_options_desc) {
    NPUW_ASSERT(serialized && "This constructor should only be utilized during deserialization!");
    ::intel_npu::registerNPUWLLMOptions(*m_options_desc);
    LOG_DEBUG("LLMCompiledModel is being deserialized, skipping the full constructor flow...");
}

void ov::npuw::LLMCompiledModel::export_model(std::ostream& stream) const {
    using namespace ov::npuw::s11n;

    // Identify encryption flow
    bool encryption_required = false;
    EncryptionCallbacks enc_callbacks;
    if (auto it = m_non_llm_props.find(ov::cache_encryption_callbacks.name());
        it != m_non_llm_props.end() && it->second.as<EncryptionCallbacks>().encrypt) {
        LOG_INFO("Encryption will be done via the function provided.");
        encryption_required = true;
        enc_callbacks.encrypt = it->second.as<EncryptionCallbacks>().encrypt;
    }

    // Identify either full flow or weightless
    bool is_weightless = true;
    if (auto it = m_non_llm_props.find(ov::cache_mode.name());
        it != m_non_llm_props.end() && it->second.as<CacheMode>() == CacheMode::OPTIMIZE_SPEED) {
        LOG_INFO("Serialization will be done via flow with weights.");
        is_weightless = false;
    }

    // Write header regardless of encryption requirement - to identify NPUW serializated blobs
    // Serialize magic number first
    write(stream, NPUW_SERIALIZATION_INDICATOR);
    // Serilize LLMCompiledModel identifier
    write(stream, NPUW_LLM_COMPILED_MODEL_INDICATOR);
    // Serialize general meta info
    write(stream, OPENVINO_VERSION_MAJOR);
    write(stream, OPENVINO_VERSION_MINOR);
    write(stream, OPENVINO_VERSION_PATCH);
    write(stream, std::string(NPUW_SERIALIZATION_VERSION));
    // Serialize encrypted flag
    write(stream, encryption_required);
    // Write flow identifier
    write(stream, is_weightless);

    if (!encryption_required) {
        CompiledContext ctx(false, nullptr, nullptr);
        return serialize(stream, ctx);
    }

    // In case of weightless flow the whole blob will be encrypted on NPUW side.
    std::stringstream non_encrypted_stream;
    if (is_weightless) {
        non_encrypted_stream.copyfmt(stream);
        CompiledContext ctx(false, nullptr, nullptr);
        serialize(non_encrypted_stream, ctx);
        std::string encrypted = enc_callbacks.encrypt(non_encrypted_stream.str());
        write(stream, encrypted);
    } else {
        // In case of blob with weights only encrypt XML part of the model
        CompiledContext ctx(true, enc_callbacks.encrypt, nullptr);
        serialize(stream, ctx);
    }
}

void ov::npuw::LLMCompiledModel::serialize(std::ostream& stream, const ov::npuw::s11n::CompiledContext& ctx) const {
    LOG_INFO("Serializing LLMCompiledModel...");
    LOG_BLOCK();

    using namespace ov::npuw::s11n;

    // Identify either full flow or weightless
    bool is_weightless = true;
    if (auto it = m_non_llm_props.find(ov::cache_mode.name());
        it != m_non_llm_props.end() && it->second.as<CacheMode>() == CacheMode::OPTIMIZE_SPEED) {
        LOG_INFO("Serialization will be done via flow with weights.");
        is_weightless = false;
    }

    auto write_model_meta = [&](std::ostream& model_stream) {
        // Serialize name
        write(model_stream, m_name);

        // Serialize inputs and outputs
        write(model_stream, inputs());
        write(model_stream, outputs());

        // Serialize LLMCompiledModel-specific data
        write(model_stream, m_kvcache_desc.max_prompt_size);
        write(model_stream, m_kvcache_desc.total_size);
        write(model_stream, m_kvcache_desc.num_stored_tokens);
        write(model_stream, m_kvcache_desc.dim);
        write(model_stream, m_kvcache_desc.max_generation_token_len);
        write(model_stream, m_kvcache_desc.v_tensors_transposed_pre);
        write(model_stream, m_kvcache_desc.v_tensors_transposed_gen);
        write(model_stream, m_prefill_chunk_size);
        write(model_stream, m_use_chunk_prefill);
        write(model_stream, m_max_lora_rank);
        write(model_stream, m_gemma_sliding_window_size);

        // Write config
        write(model_stream, m_cfg);

        // Serialize CompiledModels
        // Note: no need to pass any encryption here as it's done in export_model()
        CompiledContext enc_ctx(false, nullptr, nullptr, m_bf16_consts);
        m_kvcache_compiled->serialize(model_stream, enc_ctx);
        m_prefill_compiled->serialize(model_stream, enc_ctx);
        const bool is_shared_lm_head = m_lm_head_compiled != nullptr;
        write(model_stream, is_shared_lm_head);
        if (is_shared_lm_head) {
            m_lm_head_compiled->serialize(model_stream, enc_ctx);
        }
    };

    std::stringstream non_encrypted_stream;
    if (ctx.encrypted) {
        NPUW_ASSERT(ctx.encrypt && "Encryption function isn't provided!");
        non_encrypted_stream.copyfmt(stream);
        write_model_meta(non_encrypted_stream);
        std::string encrypted_str = ctx.encrypt(non_encrypted_stream.str());
        write(stream, encrypted_str);
    } else {
        write_model_meta(stream);
    }

    // Serialize bank name
    const auto& kv_bank = m_kvcache_compiled->m_weights_bank;
    const auto& p_bank = m_prefill_compiled->m_weights_bank;
    NPUW_ASSERT(kv_bank && p_bank && kv_bank == p_bank && "Prefill and KVCache models' weight bank should be shared!");
    write(stream, kv_bank->get_name());

    if (!is_weightless) {
        // Serialize weights bank
        // Note: no need to encrypt weights in full flow
        kv_bank->serialize(stream);
    }

    LOG_INFO("Done.");
}

std::shared_ptr<ov::npuw::LLMCompiledModel> ov::npuw::LLMCompiledModel::import_model(
    std::istream& stream,
    const std::shared_ptr<const ov::IPlugin>& plugin,
    const ov::AnyMap& properties) {
    LOG_INFO("Deserializing LLMCompiledModel...");
    LOG_BLOCK();

    using namespace ov::npuw::s11n;

    // Sanity check magic number
    ov::npuw::s11n::IndicatorType serialization_indicator;
    read(stream, serialization_indicator);
    NPUW_ASSERT(serialization_indicator == NPUW_SERIALIZATION_INDICATOR && "This blob wasn't serialized via NPUW!");

    ov::npuw::s11n::IndicatorType llm_compiled_indicator;
    read(stream, llm_compiled_indicator);
    NPUW_ASSERT(llm_compiled_indicator == NPUW_LLM_COMPILED_MODEL_INDICATOR &&
                "This blob wasn't serialized via LLMCompiledModel!");

    // Deserialize general meta info
    int vmajor, vminor, vpatch;
    std::string s11n_version;
    read(stream, vmajor);
    read(stream, vminor);
    read(stream, vpatch);
    read(stream, s11n_version);

    if (vmajor != OPENVINO_VERSION_MAJOR || vminor != OPENVINO_VERSION_MINOR || vpatch != OPENVINO_VERSION_PATCH ||
        s11n_version != std::string(NPUW_SERIALIZATION_VERSION)) {
        OPENVINO_THROW("This blobs was serialized with different OV version!",
                       "\nSerialized by OV ",
                       vmajor,
                       '.',
                       vminor,
                       '.',
                       vpatch,
                       "\nCurrent OV version ",
                       OPENVINO_VERSION_MAJOR,
                       '.',
                       OPENVINO_VERSION_MINOR,
                       '.',
                       OPENVINO_VERSION_PATCH,
                       "\nNPUW serialized by version ",
                       s11n_version,
                       "\nNPUW current serialization version ",
                       NPUW_SERIALIZATION_VERSION);
    }

    bool encrypted = false;
    read(stream, encrypted);
    bool is_weightless = true;
    read(stream, is_weightless);

    auto read_and_finalize_banks = [&](std::istream& model_stream,
                                       const std::shared_ptr<ov::npuw::LLMCompiledModel>& compiled) {
        // Deserialize weights bank name
        std::string bank_name;
        read(model_stream, bank_name);

        if (is_weightless) {
            auto bank = ov::npuw::weights::bank(bank_name, compiled->get_plugin()->get_core(), "");

            compiled->m_kvcache_compiled->m_weights_bank = bank;
            compiled->m_prefill_compiled->m_weights_bank = bank;

            compiled->m_kvcache_compiled->finalize_weights_bank();
            compiled->m_kvcache_compiled->m_import_weights_ctx.reset();
            compiled->m_prefill_compiled->finalize_weights_bank();
            compiled->m_prefill_compiled->m_import_weights_ctx.reset();

            if (compiled->m_lm_head_compiled) {
                compiled->m_lm_head_compiled->m_weights_bank = bank;

                compiled->m_lm_head_compiled->finalize_weights_bank();
                compiled->m_lm_head_compiled->m_import_weights_ctx.reset();
            }
        } else {
            auto bank =
                ov::npuw::weights::Bank::deserialize(model_stream, compiled->get_plugin()->get_core(), bank_name);

            compiled->m_kvcache_compiled->m_weights_bank = bank;
            compiled->m_prefill_compiled->m_weights_bank = bank;

            compiled->m_kvcache_compiled->reconstruct_closure();
            compiled->m_prefill_compiled->reconstruct_closure();

            if (compiled->m_lm_head_compiled) {
                compiled->m_lm_head_compiled->m_weights_bank = bank;

                compiled->m_lm_head_compiled->reconstruct_closure();
            }
        }
    };

    if (!encrypted) {
        CompiledContext ctx(false, nullptr, nullptr);
        auto compiled_model = ov::npuw::LLMCompiledModel::deserialize(stream, plugin, properties, ctx);
        NPUW_ASSERT(compiled_model && "Couldn't import NPUW compiled model!");
        read_and_finalize_banks(stream, compiled_model);
        LOG_INFO("Done.");
        return compiled_model;
    }

    EncryptionCallbacks enc_callbacks;
    NPUW_ASSERT(properties.count(ov::cache_encryption_callbacks.name()) &&
                properties.at(ov::cache_encryption_callbacks.name()).as<EncryptionCallbacks>().decrypt &&
                "Model is encrypted but no decrypt function was provided!");
    enc_callbacks.decrypt = properties.at(ov::cache_encryption_callbacks.name()).as<EncryptionCallbacks>().decrypt;

    LOG_INFO("Decryption will be done via the function provided.");

    std::shared_ptr<ov::npuw::LLMCompiledModel> compiled_model = nullptr;

    // Model is encrypted
    if (is_weightless) {
        std::string encrypted_str;
        read(stream, encrypted_str);
        std::istringstream decrypted_stream(std::move(enc_callbacks.decrypt(encrypted_str)));
        CompiledContext ctx(false, nullptr, nullptr);
        compiled_model = ov::npuw::LLMCompiledModel::deserialize(decrypted_stream, plugin, properties, ctx);
    } else {
        CompiledContext ctx(true, nullptr, enc_callbacks.decrypt);
        compiled_model = ov::npuw::LLMCompiledModel::deserialize(stream, plugin, properties, ctx);
    }

    NPUW_ASSERT(compiled_model && "Couldn't import NPUW compiled model!");
    read_and_finalize_banks(stream, compiled_model);

    LOG_INFO("Done.");

    return compiled_model;
}

std::shared_ptr<ov::npuw::LLMCompiledModel> ov::npuw::LLMCompiledModel::deserialize(
    std::istream& stream,
    const std::shared_ptr<const ov::IPlugin>& plugin,
    const ov::AnyMap& properties,
    const ov::npuw::s11n::CompiledContext& ctx) {
    using namespace ov::npuw::s11n;

    auto read_model_meta = [&](std::istream& model_stream) {
        // Deserialize model name first
        std::string model_name;
        read(model_stream, model_name);

        // Create a dummy CompiledModel with an empty ov::Model - this will skip the constructor flow
        // to continue deserialization
        ov::ParameterVector parameters;
        ov::NodeVector results;

        read(model_stream, parameters);
        read(model_stream, results);

        auto ov_model = std::make_shared<ov::Model>(ov::as_output_vector(results), parameters, model_name);

        auto compiled = std::make_shared<ov::npuw::LLMCompiledModel>(ov_model, plugin, true);

        // Deserialize LLMCompiledModel-specific data
        read(model_stream, compiled->m_kvcache_desc.max_prompt_size);
        read(model_stream, compiled->m_kvcache_desc.total_size);
        read(model_stream, compiled->m_kvcache_desc.num_stored_tokens);
        read(model_stream, compiled->m_kvcache_desc.dim);
        read(model_stream, compiled->m_kvcache_desc.max_generation_token_len);
        read(model_stream, compiled->m_kvcache_desc.v_tensors_transposed_pre);
        read(model_stream, compiled->m_kvcache_desc.v_tensors_transposed_gen);
        read(model_stream, compiled->m_prefill_chunk_size);
        read(model_stream, compiled->m_use_chunk_prefill);
        read(model_stream, compiled->m_max_lora_rank);
        read(model_stream, compiled->m_gemma_sliding_window_size);

        // Deserialize config
        read(model_stream, compiled->m_cfg);
        compiled->implement_properties();

        // Deserialize CompiledModels
        // Note: no need to pass any encryption here as it's done in import_model()
        CompiledContext enc_ctx(false, nullptr, nullptr);
        compiled->m_kvcache_compiled = ov::npuw::CompiledModel::deserialize(model_stream, plugin, properties, enc_ctx);
        compiled->m_prefill_compiled = ov::npuw::CompiledModel::deserialize(model_stream, plugin, properties, enc_ctx);
        bool is_shared_lm_head = false;
        read(model_stream, is_shared_lm_head);
        if (is_shared_lm_head) {
            compiled->m_lm_head_compiled =
                ov::npuw::CompiledModel::deserialize(model_stream, plugin, properties, enc_ctx);
        }
        return compiled;
    };

    std::shared_ptr<ov::npuw::LLMCompiledModel> compiled = nullptr;
    if (ctx.encrypted) {
        std::string encrypted_string;
        read(stream, encrypted_string);
        std::istringstream decrypted_stream(std::move(ctx.decrypt(encrypted_string)));
        compiled = read_model_meta(decrypted_stream);
    } else {
        compiled = read_model_meta(stream);
    }

    NPUW_ASSERT(compiled && "Couldn't create NPUW compiled model!");

    return compiled;
}

std::shared_ptr<const ov::Model> ov::npuw::LLMCompiledModel::get_runtime_model() const {
    OPENVINO_NOT_IMPLEMENTED;
}

void ov::npuw::LLMCompiledModel::set_property(const ov::AnyMap& properties) {
    OPENVINO_NOT_IMPLEMENTED;
}

ov::Any ov::npuw::LLMCompiledModel::get_property(const std::string& name) const {
    OPENVINO_SUPPRESS_DEPRECATED_START
    if (name == ov::intel_npu::npuw::llm::prefill_config.name() ||
        name == ov::intel_npu::npuw::llm::generate_config.name()) {
        OPENVINO_THROW(name, " is write-only option!");
    }

    auto&& configIterator = m_prop_to_opt.find(name);
    if (configIterator != m_prop_to_opt.cend()) {
        return std::get<1>(configIterator->second)(m_cfg);
    } else {
        return m_prefill_compiled->get_property(name);
    }
    OPENVINO_SUPPRESS_DEPRECATED_END
}

std::shared_ptr<ov::ISyncInferRequest> ov::npuw::LLMCompiledModel::create_sync_infer_request() const {
    auto* non_const_this = const_cast<ov::npuw::LLMCompiledModel*>(this);  // because of const in API
    return non_const_this->create_llm_infer_request();
}

std::shared_ptr<ov::ISyncInferRequest> ov::npuw::LLMCompiledModel::create_llm_infer_request() {
    auto this_sptr = std::static_pointer_cast<ov::npuw::LLMCompiledModel>(shared_from_this());
    return std::make_shared<ov::npuw::LLMInferRequest>(this_sptr);
}

void ov::npuw::LLMCompiledModel::implement_properties() {
#define BIND(N, T, GETTER)                                                                 \
    {                                                                                      \
        ov::intel_npu::N.name(), {                                                         \
            ov::PropertyMutability::RW, [](const ::intel_npu::Config& config) -> ov::Any { \
                return config.GETTER<::intel_npu::T>();                                    \
            }                                                                              \
        }                                                                                  \
    }

    m_prop_to_opt.insert({BIND(npuw::llm::enabled, NPUW_LLM, get),
                          BIND(npuw::llm::batch_dim, NPUW_LLM_BATCH_DIM, get),
                          BIND(npuw::llm::seq_len_dim, NPUW_LLM_SEQ_LEN_DIM, get),
                          BIND(npuw::llm::max_prompt_len, NPUW_LLM_MAX_PROMPT_LEN, get),
                          BIND(npuw::llm::min_response_len, NPUW_LLM_MIN_RESPONSE_LEN, get),
                          BIND(npuw::llm::optimize_v_tensors, NPUW_LLM_OPTIMIZE_V_TENSORS, get),
                          BIND(npuw::llm::prefill_chunk_size, NPUW_LLM_PREFILL_CHUNK_SIZE, get),
                          BIND(npuw::llm::prefill_hint, NPUW_LLM_PREFILL_HINT, getString),
                          BIND(npuw::llm::generate_hint, NPUW_LLM_GENERATE_HINT, getString),
                          BIND(npuw::llm::prefill_attn_hint, NPUW_LLM_PREFILL_ATTENTION_HINT, getString),
                          BIND(npuw::llm::generate_attn_hint, NPUW_LLM_GENERATE_ATTENTION_HINT, getString),
                          BIND(npuw::llm::shared_lm_head, NPUW_LLM_SHARED_HEAD, get)});
#undef BIND
}<|MERGE_RESOLUTION|>--- conflicted
+++ resolved
@@ -1120,21 +1120,9 @@
     merge_config_with(prefill_config, prefill_config_addition_value);
     merge_config_with(generate_config, generate_config_addition_value);
 
-<<<<<<< HEAD
-    // Handle attention hints.
-    // FIXME: Maybe it makes sense to make those mutually exclusive
-    // with the precise configuration sections as well
-
-    const ov::AnyMap dyn_attn_opts = {{"NPUW_ONLINE_PIPELINE", "REP"},
-                                      {"NPUW_ONLINE_ISOLATE", "ATTN"},
-                                      {"NPUW_ONLINE_KEEP_BLOCK_SIZE", "4"},
-                                      {"NPUW_UNFOLD_IREQS", "NO"},
-                                      {"NPUW_FALLBACK_EXEC", "NO"}};
-=======
     // Generate a random weights bank name unique to this LLMCompiledModel object
     auto weights_bank_name = ov::npuw::util::generate_random_string();
     LOG_VERB("Generated a unique weights bank name: " << weights_bank_name);
-
     apply_weights_bank_name(prefill_config, weights_bank_name);
     apply_weights_bank_name(generate_config, weights_bank_name);
 
@@ -1146,7 +1134,6 @@
         {"NPUW_ONLINE_KEEP_BLOCK_SIZE", "4"},
         {"NPUW_UNFOLD_IREQS", "NO"},
     };
->>>>>>> ae48bc24
     if (prefill_attn_dyn) {
         merge_config_with(prefill_config, dyn_attn_opts);
     }
