--- conflicted
+++ resolved
@@ -521,14 +521,13 @@
     m_impl->read_weight(weights);
 }
 
-<<<<<<< HEAD
 void LazyTensor::read_weight(const std::shared_ptr<const ov::Model>& model) {
     NPUW_ASSERT(m_impl && "Trying to read weights into uninitialized tensor!");
     m_impl->read_weight(model);
-=======
+}
+
 LazyTensor::operator bool() const {
     return m_impl != nullptr;
->>>>>>> d737fa2d
 }
 
 std::size_t LazyTensor::get_hash() const {
