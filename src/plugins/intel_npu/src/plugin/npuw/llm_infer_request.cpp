--- conflicted
+++ resolved
@@ -509,20 +509,14 @@
 }
 
 void ov::npuw::LLMInferRequest::prepare_for_new_conversation() {
-<<<<<<< HEAD
     namespace uu = ov::npuw::util;
     uu::fill_tensor_bytes(m_prefill_request->get_tensor(m_prefill_in_ports.at(m_input_ids_name)), 0u);
+    if (auto type_ids_port = m_prefill_in_ports.find(layer_names::token_type_ids);
+        type_ids_port != m_prefill_in_ports.end()) {
+        uu::fill_tensor_bytes(m_prefill_request->get_tensor(type_ids_port->second), 0u);
+    }
     uu::fill_tensor<int64_t>(m_prefill_request->get_tensor(m_prefill_in_ports.at(layer_names::attention_mask)), 0);
     uu::fill_tensor<int64_t>(m_prefill_request->get_tensor(m_prefill_in_ports.at(layer_names::position_ids)), 0);
-=======
-    fill_tensor_bytes(m_prefill_request->get_tensor(m_prefill_in_ports.at(m_input_ids_name)), 0u);
-    if (auto type_ids_port = m_prefill_in_ports.find(layer_names::token_type_ids);
-        type_ids_port != m_prefill_in_ports.end()) {
-        fill_tensor_bytes(m_prefill_request->get_tensor(type_ids_port->second), 0u);
-    }
-    fill_tensor<int64_t>(m_prefill_request->get_tensor(m_prefill_in_ports.at(layer_names::attention_mask)), 0);
-    fill_tensor<int64_t>(m_prefill_request->get_tensor(m_prefill_in_ports.at(layer_names::position_ids)), 0);
->>>>>>> 21aa19bb
     m_npuw_llm_compiled_model->m_kvcache_desc.num_stored_tokens = 0u;
 
     apply_lora();
@@ -867,19 +861,13 @@
         copy_kvcache();
 
         LOG_DEBUG("Prepare inputs.");
-<<<<<<< HEAD
         namespace uu = ov::npuw::util;
         uu::fill_tensor_bytes(m_kvcache_request->get_tensor(m_kvcache_in_ports.at(m_input_ids_name)), 0u);
         uu::fill_tensor<int64_t>(m_kvcache_request->get_tensor(m_kvcache_in_ports.at(layer_names::attention_mask)), 0);
         uu::fill_tensor<int64_t>(m_kvcache_request->get_tensor(m_kvcache_in_ports.at(layer_names::position_ids)), 0);
-=======
-        fill_tensor_bytes(m_kvcache_request->get_tensor(m_kvcache_in_ports.at(m_input_ids_name)), 0u);
-        fill_tensor<int64_t>(m_kvcache_request->get_tensor(m_kvcache_in_ports.at(layer_names::attention_mask)), 0);
-        fill_tensor<int64_t>(m_kvcache_request->get_tensor(m_kvcache_in_ports.at(layer_names::position_ids)), 0);
         if (token_type_ids) {
-            fill_tensor<int64_t>(m_kvcache_request->get_tensor(m_kvcache_in_ports.at(layer_names::token_type_ids)), 0);
-        }
->>>>>>> 21aa19bb
+            uu::fill_tensor<int64_t>(m_kvcache_request->get_tensor(m_kvcache_in_ports.at(layer_names::token_type_ids)), 0);
+        }
         m_generate_initialized = true;
     }
 
