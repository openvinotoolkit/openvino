--- conflicted
+++ resolved
@@ -612,16 +612,10 @@
 
 void ov::npuw::LLMInferRequest::update_kvcache_for(
     std::shared_ptr<ov::IAsyncInferRequest> request,
-<<<<<<< HEAD
     const std::unordered_map<std::string, ov::Output<const ov::Node>>& in_ports,
     const std::unordered_map<std::string, ov::Output<const ov::Node>>& out_ports,
-    uint32_t num_tokens) {
-=======
-    std::unordered_map<std::string, ov::Output<const ov::Node>> in_ports,
-    std::unordered_map<std::string, ov::Output<const ov::Node>> out_ports,
     uint32_t num_tokens,
     bool v_transposed) {
->>>>>>> 13d6f455
     LOG_DEBUG("Store computed key and values for passed number of tokens in the input kv-cache"
               " layers.");
     LOG_BLOCK();
