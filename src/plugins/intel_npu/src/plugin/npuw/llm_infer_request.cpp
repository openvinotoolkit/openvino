// Copyright (C) 2024-2025 Intel Corporation
// SPDX-License-Identifier: Apache-2.0
//

#include "llm_infer_request.hpp"

#include <regex>

#include "infer_request_utils.hpp"
#include "llm_compiled_model.hpp"
#include "logging.hpp"
#include "openvino/core/parallel.hpp"
#include "openvino/runtime/iasync_infer_request.hpp"
#include "util.hpp"

namespace {

void copy_columns_by_row_chunks_2d(ov::SoPtr<ov::ITensor> src, ov::SoPtr<ov::ITensor>& dst) {
    const auto& src_shape = src->get_shape();

    OPENVINO_ASSERT(src_shape.size() == 2u);
    OPENVINO_ASSERT(src_shape == dst->get_shape());
    OPENVINO_ASSERT(src->get_byte_size() == dst->get_byte_size());

    const auto& src_strides = src->get_strides();
    const auto& dst_strides = dst->get_strides();
    const auto elem_size = src->get_byte_size() / src->get_size();

    const auto H = src_shape[0];
    const auto W = src_shape[1];

    const auto IS_H = src_strides[0];
    const auto OS_H = dst_strides[0];

    const size_t chunk_byte_size = W * elem_size;

    const auto* src_p = static_cast<uint8_t*>(src->data());
    auto* dst_p = static_cast<uint8_t*>(dst->data());

    for (size_t i = 0; i < H; ++i) {
        const size_t src_offset = i * IS_H;
        const size_t dst_offset = i * OS_H;
        std::copy_n(src_p + src_offset, chunk_byte_size, dst_p + dst_offset);
    }
}

void pad_position_ids(const ov::SoPtr<ov::ITensor>& padded_position_ids, const ov::SoPtr<ov::ITensor>& position_ids) {
    // NB: Regular LLM uses 2D position_ids [BATCH, SEQ_LEN], Qwen2.5 VL/Omni uses 3D position_ids [3, BATCH, SEQ_LEN]
    // The first dimension (3) represents the three components of position encoding: time, height, and width
    // enabling alignment across multimodal inputs like text, audio, and video
    auto padded_shape = padded_position_ids->get_shape();
    auto position_shape = position_ids->get_shape();

    OPENVINO_ASSERT(position_shape.size() <= 3);

    size_t diff_dim = position_shape.size() - 1;
    for (size_t i = 0; i < diff_dim; ++i) {
        OPENVINO_ASSERT(padded_shape[i] == position_shape[i]);
    }

    size_t keep_elements = padded_shape[diff_dim] - position_shape[diff_dim];

    size_t batch_size = 1;
    for (size_t i = 0; i < padded_shape.size(); ++i) {
        if (i != diff_dim) {
            batch_size *= padded_shape[i];
        }
    }

    int64_t* padded_data = padded_position_ids->data<int64_t>();
    const int64_t* position_data = position_ids->data<int64_t>();

    for (size_t batch = 0; batch < batch_size; ++batch) {
        size_t padded_offset = batch * padded_shape[diff_dim];
        size_t position_offset = batch * position_shape[diff_dim];
        std::copy_n(position_data + position_offset,
                    position_shape[diff_dim],
                    padded_data + padded_offset + keep_elements);
    }
}

void check_tensor_shape_compatibility(const ov::Shape& state_tensor_shape,
                                      const ov::Shape& infer_tensor_shape,
                                      size_t full_rank_dim,
                                      size_t low_rank_dim,
                                      uint32_t max_low_rank_dim_size) {
    if (state_tensor_shape[full_rank_dim] != infer_tensor_shape[full_rank_dim]) {
        OPENVINO_THROW("LoRA adapter tensor shape: ",
                       state_tensor_shape,
                       " is not compatible with inference tensor shape: ",
                       infer_tensor_shape,
                       ". Please check if adapter is compatible with the base model.");
    }

    uint32_t state_tensor_low_rank_size = static_cast<uint32_t>(state_tensor_shape[low_rank_dim]);
    if (state_tensor_low_rank_size > max_low_rank_dim_size) {
        OPENVINO_THROW("LoRA tensor low-rank size: ",
                       state_tensor_low_rank_size,
                       " is larger than the maximum LoRA low-rank size ",
                       max_low_rank_dim_size,
                       ". Please adjust NPUW_LLM_MAX_LORA_RANK configuration.");
    }
}

std::pair<uint32_t, uint32_t> get_lora_dims_by_name(const std::string& state_name) {
    uint32_t low_rank_dim, full_rank_dim;
    if (ov::npuw::util::matchLoRAMatMulAString(state_name)) {
        // Shape of A is [r, d]
        low_rank_dim = 0;
        full_rank_dim = 1;
    } else if (ov::npuw::util::matchLoRAMatMulBString(state_name)) {
        // Shape of B is [d, r]
        low_rank_dim = 1;
        full_rank_dim = 0;
    } else if (ov::npuw::util::matchLoRAMatMulAlphaString(state_name)) {
        // Shape of alpha is [1, r]
        low_rank_dim = 1;
        full_rank_dim = 0;
    } else {
        OPENVINO_THROW("Unknown LoRA state name: " + state_name);
    }

    return std::make_pair(low_rank_dim, full_rank_dim);
}

void copy_to_right(const ov::SoPtr<ov::ITensor>& src, const ov::SoPtr<ov::ITensor>& dst) {
    OPENVINO_ASSERT(src->get_byte_size() <= dst->get_byte_size());
    std::copy_n(reinterpret_cast<uint8_t*>(src->data()),
                src->get_byte_size(),
                reinterpret_cast<uint8_t*>(dst->data()) + dst->get_byte_size() - src->get_byte_size());
}

void fill_sliding_mask(const ov::SoPtr<ov::ITensor>& mask, int64_t curr_pos, int64_t window_size) {
    auto start = curr_pos - window_size;
    auto end = curr_pos;

    auto* mask_data = mask->data<bool>();
    for (int64_t i = 0; i < static_cast<int64_t>(mask->get_size()); ++i) {
        // Unlike original subgraph which do i <= end we are excluding end
        // as it is a new token and is located in last position of mask buffer
        mask_data[i] = i > start && i < end;
    }

    mask_data[mask->get_size() - 1] = true;
}

}  // anonymous namespace

void ov::npuw::LLMInferRequest::init_lora_states() {
    for (const auto& input_port : m_prefill_request->get_compiled_model()->inputs()) {
        auto input_name = input_port.get_any_name();
        if (ov::npuw::util::matchLoRAMatMulAString(input_name) || ov::npuw::util::matchLoRAMatMulBString(input_name) ||
            ov::npuw::util::matchLoRAMatMulAlphaString(input_name)) {
            auto input_tensor = m_prefill_request->get_tensor(input_port);
            m_variableStates.push_back(std::make_shared<VariableState>(input_name, input_tensor));
        }
    }
}

ov::npuw::LLMInferRequest::LLMInferRequest(const std::shared_ptr<ov::npuw::LLMCompiledModel>& compiled_model)
    : ov::ISyncInferRequest(compiled_model),
      m_npuw_llm_compiled_model(compiled_model) {
    for (const auto& input_port : m_npuw_llm_compiled_model->inputs()) {
        init_tensor(input_port);
    }
    for (const auto& output_port : m_npuw_llm_compiled_model->outputs()) {
        init_tensor(output_port);
    }

    auto input_ids_port =
        ov::npuw::util::find_port_by_name(compiled_model->m_prefill_compiled->inputs(), layer_names::input_ids);
    if (input_ids_port.has_value()) {
        m_input_ids_name = layer_names::input_ids;
    } else {
        OPENVINO_ASSERT(
            ov::npuw::util::find_port_by_name(compiled_model->m_prefill_compiled->inputs(), layer_names::inputs_embeds)
                .has_value());
        m_input_ids_name = layer_names::inputs_embeds;
    }

    // Create and initialize generate request variants with memory sharing
    create_generate_request_variants(compiled_model);

    m_prefill_base_request = compiled_model->m_prefill_compiled->create_base_infer_request();
    m_prefill_request = compiled_model->m_prefill_compiled->wrap_async_infer_request(m_prefill_base_request);

    for (const auto& input_port : m_prefill_request->get_compiled_model()->inputs()) {
        m_prefill_in_ports.emplace(input_port.get_any_name(), input_port);
        // Cache past_key_values ports for efficient clearing
        if (input_port.get_any_name().find(layer_names::past_key_values) != std::string::npos) {
            m_prefill_past_kv_ports.push_back(input_port);
        }
    }
    for (const auto& output_port : m_prefill_request->get_compiled_model()->outputs()) {
        m_prefill_out_ports.emplace(output_port.get_any_name(), output_port);
    }

<<<<<<< HEAD
    for (const auto& input_port : m_kvcache_request->get_compiled_model()->inputs()) {
        m_kvcache_in_ports.emplace(input_port.get_any_name(), input_port);
    }
    for (const auto& output_port : m_kvcache_request->get_compiled_model()->outputs()) {
        m_kvcache_out_ports.emplace(output_port.get_any_name(), output_port);
    }

    init_pre_alloc_device();
=======
>>>>>>> cace85bf
    init_lora_states();

    const bool use_chunk_prefill = m_npuw_llm_compiled_model->m_use_chunk_prefill;
    if (use_chunk_prefill) {
        // FIXME: enable w/o chunking as well. Although need to align the paddings beforehand
        bind_past_kv();
        clear_chunk_prefill_kv_cache();
    }

    if (m_npuw_llm_compiled_model->m_enable_prefix_caching) {
        m_prefix_caching_helper = std::make_unique<PrefixCachingHelper>(*this);
    }

    if (compiled_model->m_lm_head_compiled) {
        m_lm_head_request = compiled_model->m_lm_head_compiled->create_infer_request();
        OPENVINO_ASSERT(m_lm_head_request);
        const ov::Output<const ov::Node> lm_head_embed_port = m_lm_head_request->get_inputs()[0];
        m_lm_head_logits_port = m_lm_head_request->get_outputs()[0];
        m_prefill_request->set_tensor(m_prefill_out_ports.at(layer_names::output_embeds),
                                      m_lm_head_request->get_tensor(lm_head_embed_port));

        // Set output_embeds tensor for all generate variants
        for (auto& generate_req : m_generate_requests) {
            const auto& variant_out_ports = m_generate_variant_out_ports.at(generate_req);
            generate_req->set_tensor(variant_out_ports.at(layer_names::output_embeds),
                                     m_lm_head_request->get_tensor(lm_head_embed_port));
        }
    }

    // FIXME: E-177589
    // FIXME: "fixes"/workarounds caching import on CPU (also might be related to bf16 weights).
    // Unclear how it's related. Previously fill_tensor()
    // was in copy_kvcache() call. When it was removed, it broke the import accuracy.
    bool enable_cpu_wa = false;
    const auto& kvcache_compiled = m_npuw_llm_compiled_model->m_kvcache_compiled;
    for (std::size_t idx = 0; idx < kvcache_compiled->m_compiled_submodels.size(); ++idx) {
        if (kvcache_compiled->submodel_device(idx) == "CPU") {
            enable_cpu_wa = true;
            break;
        }
    }

    ov::Any kvcache_weight_bank_alloc =
        compiled_model->m_kvcache_compiled->get_property(ov::intel_npu::npuw::weights_bank_alloc.name());
    if (kvcache_weight_bank_alloc.as<std::string>() == "CPU") {
        enable_cpu_wa = true;
    }

    if (enable_cpu_wa) {
        // Apply CPU workaround only for the largest variant since all variants share its past KV tensors
        auto& largest_kvcache_req = m_generate_requests.back();
        const auto& kvcache_compiled = largest_kvcache_req->get_compiled_model();
        const auto& variant_in_ports = m_generate_variant_in_ports.at(largest_kvcache_req);
        // FIXME: Find only matching by names outputs and copy them, having previously checked that such inputs
        // exist
        for (std::size_t i = layer_ids::kStartOutputKVCacheLayers; i < kvcache_compiled->outputs().size(); ++i) {
            const auto& output_name = kvcache_compiled->outputs()[i].get_any_name();
            const auto& input_name =
                std::regex_replace(output_name, std::regex("present"), layer_names::past_key_values);
            if (variant_in_ports.find(input_name) == variant_in_ports.end()) {
                continue;
            }
            auto kvcache_in_tensor = largest_kvcache_req->get_tensor(variant_in_ports.at(input_name));
            ov::npuw::util::fill_tensor<ov::float16>(kvcache_in_tensor, 0);
        }
    }

    m_generate_initialized = false;
    m_gemma_sliding_window_size = compiled_model->m_gemma_sliding_window_size;
}

<<<<<<< HEAD
std::string ov::npuw::LLMInferRequest::init_pre_alloc_device() {
    bool pre_alloc_on_npu = true;
    const auto& kvcache_compiled = m_npuw_llm_compiled_model->m_kvcache_compiled;
    for (std::size_t idx = 0; idx < kvcache_compiled->m_compiled_submodels.size(); ++idx) {
        if (kvcache_compiled->submodel_device(idx) != "NPU") {
            pre_alloc_on_npu = false;
            break;
        }
    }

    return pre_alloc_on_npu ? "NPU" : "CPU";
}

void ov::npuw::LLMInferRequest::bind_past_kv() {
    auto& kvcache_desc = m_npuw_llm_compiled_model->m_kvcache_desc;
    if (kvcache_desc.v_tensors_transposed_pre != kvcache_desc.v_tensors_transposed_gen) {
        // FIXME: disable kv cache sharing when one of the models is transposed for now
        return;
    }
    const bool v_transposed = kvcache_desc.v_tensors_transposed_pre;

    // Only reuse KV cache related tensors (past_key_values)
    for (const auto& [input_name, prefill_in_port] : m_prefill_in_ports) {
        // Only process KV cache inputs (past_key_values)
        if (input_name.find(layer_names::past_key_values) == std::string::npos) {
            continue;
        }

        // Check if the kv cache request has the same input port
        if (m_kvcache_in_ports.find(input_name) == m_kvcache_in_ports.end()) {
            continue;
        }

        const auto& kvcache_in_port = m_kvcache_in_ports.at(input_name);
        const auto& kvcache_past_kv_in_tensor = m_kvcache_request->get_tensor(kvcache_in_port);
        const auto& prefill_past_kv_in_shape = prefill_in_port.get_shape();
        // FIXME: need to search ".value" instead of "value" since it's already layer_names::past_key_values
        const auto& kv_dim = (input_name.find(".value") != std::string::npos && v_transposed) ? 3u : kvcache_desc.dim;

        m_prefill_request->set_tensor(
            prefill_in_port,
            ov::npuw::util::view(kvcache_past_kv_in_tensor, kv_dim, 0, prefill_past_kv_in_shape[kv_dim]));

        // Record that we have already bind past_kv, will need data copy when update past kv in infer requests to
        // ensure correct data layout
        m_past_kv_bound = true;
    }
=======
void ov::npuw::LLMInferRequest::create_generate_request_variants(
    const std::shared_ptr<ov::npuw::LLMCompiledModel>& compiled_model) {
    // Create multiple generate model variants' requests
    m_generate_requests.reserve(compiled_model->m_generate_compiled_variants.size());

    // First, create the largest variant request (last one in the list)
    auto largest_generate_request = compiled_model->m_generate_compiled_variants.back()->create_infer_request();

    // Store past KV tensors from the largest variant for sharing
    std::unordered_map<std::string, ov::SoPtr<ov::ITensor>> largest_past_kv_tensors;
    for (const auto& input_port : largest_generate_request->get_compiled_model()->inputs()) {
        const auto& input_name = input_port.get_any_name();
        if (input_name.find(layer_names::past_key_values) != std::string::npos) {
            largest_past_kv_tensors[input_name] = largest_generate_request->get_tensor(input_port);
        }
    }

    // Create all variant requests and share past KV tensors
    for (size_t i = 0; i < compiled_model->m_generate_compiled_variants.size(); ++i) {
        std::shared_ptr<ov::IAsyncInferRequest> generate_request;

        if (i == compiled_model->m_generate_compiled_variants.size() - 1) {
            // Use the already created largest variant
            generate_request = largest_generate_request;
        } else {
            // Create smaller variant
            generate_request = compiled_model->m_generate_compiled_variants[i]->create_infer_request();

            // Share past KV tensors from the largest variant
            for (const auto& input_port : generate_request->get_compiled_model()->inputs()) {
                const auto& input_name = input_port.get_any_name();
                if (input_name.find(layer_names::past_key_values) != std::string::npos) {
                    if (largest_past_kv_tensors.find(input_name) != largest_past_kv_tensors.end()) {
                        auto largest_tensor = largest_past_kv_tensors[input_name];
                        auto small_shape = input_port.get_shape();

                        // Wrap the largest tensor's data pointer with smaller shape
                        auto shared_tensor = ov::SoPtr<ov::ITensor>(
                            ov::make_tensor(input_port.get_element_type(), small_shape, largest_tensor->data()),
                            nullptr);

                        generate_request->set_tensor(input_port, shared_tensor);
                    } else {
                        OPENVINO_ASSERT(false, "Unexpected input name: ", input_name);
                    }
                }
            }
        }

        m_generate_requests.push_back(generate_request);

        // Build input/output ports mapping for this variant
        std::unordered_map<std::string, ov::Output<const ov::Node>> variant_in_ports;
        std::unordered_map<std::string, ov::Output<const ov::Node>> variant_out_ports;

        for (const auto& input_port : generate_request->get_compiled_model()->inputs()) {
            variant_in_ports.emplace(input_port.get_any_name(), input_port);
        }
        for (const auto& output_port : generate_request->get_compiled_model()->outputs()) {
            variant_out_ports.emplace(output_port.get_any_name(), output_port);
        }

        m_generate_variant_in_ports.emplace(generate_request, std::move(variant_in_ports));
        m_generate_variant_out_ports.emplace(generate_request, std::move(variant_out_ports));
    }

    // Set default to the largest variant for backward compatibility
    m_kvcache_request = m_generate_requests.back();
}

std::shared_ptr<ov::IAsyncInferRequest> ov::npuw::LLMInferRequest::select_generate_request(int64_t prompt_length) {
    // Select the largest variant if prompt_length is 0 (unknown)
    if (prompt_length == 0) {
        LOG_DEBUG("Prompt length unknown, using largest variant");
        return m_generate_requests.back();
    }

    auto& kvcache_desc = m_npuw_llm_compiled_model->m_kvcache_desc;
    // Calculate expected total tokens: prompt + min_response_len
    // min_response_len = total_size - max_prompt_size
    uint32_t min_response_len = kvcache_desc.total_size - kvcache_desc.max_prompt_size;
    int64_t expected_total_tokens = prompt_length + min_response_len;

    const auto& kvcache_sizes = m_npuw_llm_compiled_model->m_kvcache_sizes;
    // Find the smallest variant that can accommodate the expected token count
    for (size_t i = 0; i < kvcache_sizes.size(); ++i) {
        if (expected_total_tokens <= kvcache_sizes[i]) {
            LOG_DEBUG("Selected generate request " << (i + 1) << "/" << kvcache_sizes.size() << " with size "
                                                   << kvcache_sizes[i] << " for prompt_length=" << prompt_length
                                                   << " (expected_total=" << expected_total_tokens << " tokens)");
            return m_generate_requests[i];
        }
    }

    // Fallback to the largest variant if expected_total_tokens exceeds all predefined sizes
    LOG_WARN("No suitable generate request found for expected_total_tokens="
             << expected_total_tokens << " (prompt_length=" << prompt_length << "), using largest variant");
    return m_generate_requests.back();
>>>>>>> cace85bf
}

void ov::npuw::LLMInferRequest::init_tensor(const ov::Output<const ov::Node>& port) {
    ov::SoPtr<ITensor> tensor;
    tensor = ov::ISyncInferRequest::get_tensor(port);

    if (!tensor) {
        const auto& shape = port.get_partial_shape();
        const bool is_dynamic = shape.is_dynamic();
        ov::Shape tensor_shape;
        if (is_dynamic) {
            for (auto&& item : shape) {
                tensor_shape.push_back(item.is_static() ? item.get_length() : 0);
            }
        } else {
            tensor_shape = shape.to_shape();
        }

        tensor = ov::make_tensor(port.get_element_type(), tensor_shape);
        set_tensor(port, tensor);
    }
}

void ov::npuw::LLMInferRequest::apply_lora() {
    uint32_t max_low_rank_dim_size = m_npuw_llm_compiled_model->m_max_lora_rank;

    for (auto state : m_variableStates) {
        auto state_name = state->get_name();
        auto state_tensor = state->get_state();

        auto variableState = dynamic_cast<VariableState*>(state.operator->());
        if (!variableState) {
            OPENVINO_THROW("Failed to cast ov::IVariableState to VariableState.");
        }

        bool stateUpdated = variableState->is_state_updated();
        if (!stateUpdated) {
            continue;
        }

        if (state_tensor->get_size() == 0) {
            // Generate without LoRA:
            // the size of applied LoRA tensor from GenAI is 0

            auto prefill_lora_in_tensor = m_prefill_request->get_tensor(m_prefill_in_ports.at(state_name));
            auto kvcach_lora_in_tensor = m_kvcache_request->get_tensor(m_kvcache_in_ports.at(state_name));

            // Disable adapter by setting alpha to 0
            if (ov::npuw::util::matchLoRAMatMulAlphaString(state_name)) {
                ov::npuw::util::fill_tensor<float>(prefill_lora_in_tensor, 0.0f);
                ov::npuw::util::fill_tensor<float>(kvcach_lora_in_tensor, 0.0f);
            }
        } else {
            // Generate with LoRA
            auto infer_tensor_shape = m_prefill_request->get_tensor(m_prefill_in_ports.at(state_name))->get_shape();
            auto state_tensor_shape = state_tensor->get_shape();
            auto lora_dims = get_lora_dims_by_name(state_name);
            auto low_rank_dim = std::get<0>(lora_dims);
            auto full_rank_dim = std::get<1>(lora_dims);

            check_tensor_shape_compatibility(state_tensor_shape,
                                             infer_tensor_shape,
                                             full_rank_dim,
                                             low_rank_dim,
                                             max_low_rank_dim_size);

            uint32_t state_tensor_rank = static_cast<uint32_t>(state_tensor_shape[low_rank_dim]);
            uint32_t target_lora_rank = static_cast<uint32_t>(infer_tensor_shape[low_rank_dim]);

            auto prefill_lora_in_tensor = m_prefill_request->get_tensor(m_prefill_in_ports.at(state_name));
            auto new_infer_tensor = ov::npuw::util::allocMem(prefill_lora_in_tensor->get_element_type(),
                                                             prefill_lora_in_tensor->get_shape(),
                                                             m_pre_alloc_device,
                                                             m_npuw_llm_compiled_model->get_plugin());
            bool has_padding = state_tensor_rank != target_lora_rank;
            if (has_padding) {
                // Clear padding tensor in infer request
                ov::npuw::util::fill_tensor<float>(new_infer_tensor, 0.0f);
            }

            // Fill LoRA into infer request
            auto fill_lora_in_tensor = [low_rank_dim, state_tensor_rank](ov::SoPtr<ov::ITensor> state_tensor,
                                                                         ov::SoPtr<ov::ITensor> infer_tensor,
                                                                         bool has_padding) {
                if (!has_padding) {
                    state_tensor->copy_to(infer_tensor._ptr);
                    return;
                }

                auto new_tensor_slice =
                    ov::npuw::util::make_tensor_slice(infer_tensor, low_rank_dim, 0u, state_tensor_rank);
                if (low_rank_dim == 1) {
                    copy_columns_by_row_chunks_2d(state_tensor, new_tensor_slice);
                } else {
                    state_tensor->copy_to(new_tensor_slice._ptr);
                }
            };
            fill_lora_in_tensor(state_tensor, new_infer_tensor, has_padding);

            // Set new tensor for inference
            m_prefill_request->set_tensor(m_prefill_in_ports.at(state_name), new_infer_tensor);
            m_kvcache_request->set_tensor(m_kvcache_in_ports.at(state_name), new_infer_tensor);
        }
        variableState->clear_state_updated();
    }
}

void ov::npuw::LLMInferRequest::prepare_for_new_conversation() {
    prepare_for_new_conversation(0);
}

void ov::npuw::LLMInferRequest::prepare_for_new_conversation(int64_t prompt_length) {
    namespace uu = ov::npuw::util;
    uu::fill_tensor_bytes(m_prefill_request->get_tensor(m_prefill_in_ports.at(m_input_ids_name)), 0u);
    if (auto type_ids_port = m_prefill_in_ports.find(layer_names::token_type_ids);
        type_ids_port != m_prefill_in_ports.end()) {
        uu::fill_tensor_bytes(m_prefill_request->get_tensor(type_ids_port->second), 0u);
    }
    uu::fill_tensor<int64_t>(m_prefill_request->get_tensor(m_prefill_in_ports.at(layer_names::attention_mask)), 0);
    uu::fill_tensor<int64_t>(m_prefill_request->get_tensor(m_prefill_in_ports.at(layer_names::position_ids)), 0);

    // Clear all past_key_values tensors - use cached ports for efficiency
    for (const auto& port : m_prefill_past_kv_ports) {
        uu::fill_tensor_bytes(m_prefill_request->get_tensor(port), 0u);
    }

    m_npuw_llm_compiled_model->m_kvcache_desc.num_stored_tokens = 0u;

    // Select the appropriate generate inference request variant based on prompt length
    // The function internally calculates expected total tokens (prompt + min_response_len)
    m_kvcache_request = select_generate_request(prompt_length);
    m_kvcache_in_ports = m_generate_variant_in_ports.at(m_kvcache_request);
    m_kvcache_out_ports = m_generate_variant_out_ports.at(m_kvcache_request);

    apply_lora();
}

void ov::npuw::LLMInferRequest::copy_kvcache() {
    namespace uu = ov::npuw::util;
    LOG_DEBUG("Copying kv-cache from prefill to generate model.");
    LOG_BLOCK();
    auto& kvcache_desc = m_npuw_llm_compiled_model->m_kvcache_desc;
    const auto& kvcache_compiled = m_kvcache_request->get_compiled_model();
    // FIXME: Find only matching by names outputs and copy them, having previously checked that such inputs exist
    ov::parallel_for(kvcache_compiled->outputs().size() - layer_ids::kStartOutputKVCacheLayers, [&](size_t out_idx) {
        const std::size_t i = layer_ids::kStartOutputKVCacheLayers + out_idx;
        const auto& output_name = kvcache_compiled->outputs()[i].get_any_name();
        auto prefill_out_tensor = m_prefill_request->get_tensor(m_prefill_out_ports.at(output_name));

        const auto& input_name = std::regex_replace(output_name, std::regex("present"), layer_names::past_key_values);
        if (m_kvcache_in_ports.find(input_name) == m_kvcache_in_ports.end()) {
            // FIXME: Totally wrong debug message. input_name is an invalid name of input layer.
            LOG_DEBUG("Input name " << input_name << " doesn't contain kv cache. Skipping.");
            return;
        }
        const auto is_value_tensor = output_name.find("value") != std::string::npos;
        const auto kv_dim = [&](bool v_trans) -> uint32_t {
            return (is_value_tensor && v_trans) ? 3u : kvcache_desc.dim;
        };

        const auto& pre_kv_dim = kv_dim(kvcache_desc.v_tensors_transposed_pre);
        const auto& gen_kv_dim = kv_dim(kvcache_desc.v_tensors_transposed_gen);
        auto kvcache_in_tensor = m_kvcache_request->get_tensor(m_kvcache_in_ports.at(input_name));

        const auto prefill_chunk_size = m_npuw_llm_compiled_model->m_prefill_chunk_size;
        const bool use_chunk_prefill = m_npuw_llm_compiled_model->m_use_chunk_prefill;
        if (use_chunk_prefill) {
            // The chunk prefilled KV results are divided into two parts:
            // Part 1: The KV results from loops 1 to n-1 have been copied into the 'past' KV input tensor
            // Part 2: The kv results from the last loop remain in the 'present' KV output tensor
            // The task is to copy both parts into the KV-cache input tensor for the decoding process

            // Copy part 1 KV results
            // tokens_in_past_chunks may be 0 in case short prompts are prefilled in single chunk
            auto tokens_in_past_chunks = kvcache_desc.num_stored_tokens - m_tokens_in_present_chunk;
            if (tokens_in_past_chunks > 0) {
                auto prefill_past_kv = m_prefill_request->get_tensor(m_prefill_in_ports.at(input_name));
                auto prefill_past_kv_chunks = uu::make_tensor_slice(prefill_past_kv,
                                                                    pre_kv_dim,
                                                                    0u,
                                                                    static_cast<uint32_t>(tokens_in_past_chunks));

                auto kvcache_past_kv_chunks = uu::make_tensor_slice(kvcache_in_tensor,
                                                                    gen_kv_dim,
                                                                    0u,
                                                                    static_cast<uint32_t>(tokens_in_past_chunks));

                if (!m_past_kv_bound) {
                    uu::copy_tensor_by_dim(prefill_past_kv_chunks, kvcache_past_kv_chunks, pre_kv_dim, gen_kv_dim);
                }
            }

            // Copy part 2 KV results
            auto prefill_present_kv_chunk =
                uu::make_tensor_slice(prefill_out_tensor,
                                      pre_kv_dim,
                                      static_cast<uint32_t>(prefill_chunk_size - m_tokens_in_present_chunk),
                                      static_cast<uint32_t>(prefill_chunk_size));

            auto kvcache_last_kv_chunk = uu::make_tensor_slice(kvcache_in_tensor,
                                                               gen_kv_dim,
                                                               static_cast<uint32_t>(tokens_in_past_chunks),
                                                               kvcache_desc.num_stored_tokens);

            uu::copy_tensor_by_dim(prefill_present_kv_chunk, kvcache_last_kv_chunk, pre_kv_dim, gen_kv_dim);
        } else {
            auto prefill_out_slice =
                uu::make_tensor_slice(prefill_out_tensor,
                                      pre_kv_dim,
                                      kvcache_desc.max_prompt_size - kvcache_desc.num_stored_tokens,
                                      kvcache_desc.max_prompt_size);

            auto kvcache_in_slice =
                uu::make_tensor_slice(kvcache_in_tensor, gen_kv_dim, 0u, kvcache_desc.num_stored_tokens);

            uu::copy_tensor_by_dim(prefill_out_slice, kvcache_in_slice, pre_kv_dim, gen_kv_dim);
        }
    });
    LOG_DEBUG("Done.");
}

void ov::npuw::LLMInferRequest::update_kvcache_for(
    std::shared_ptr<ov::IAsyncInferRequest> request,
    const std::unordered_map<std::string, ov::Output<const ov::Node>>& in_ports,
    const std::unordered_map<std::string, ov::Output<const ov::Node>>& out_ports,
    uint32_t num_tokens,
    bool v_transposed) {
    namespace uu = ov::npuw::util;
    LOG_DEBUG("Store computed key and values for passed number of tokens in the input kv-cache"
              " layers.");
    LOG_BLOCK();
    auto& kvcache_desc = m_npuw_llm_compiled_model->m_kvcache_desc;
    auto& compiled = request->get_compiled_model();
    // FIXME: Find only matching by names outputs and copy them, having previously checked that such inputs exist
    for (std::size_t i = layer_ids::kStartOutputKVCacheLayers; i < compiled->outputs().size(); ++i) {
        const auto& output_name = compiled->outputs()[i].get_any_name();
        const auto& input_name = std::regex_replace(output_name, std::regex("present"), layer_names::past_key_values);
        if (in_ports.find(input_name) == in_ports.end()) {
            // FIXME: Totally wrong debug message. input_name is an invalid name of input layer.
            LOG_DEBUG("Input name " << input_name << " doesn't contain kv cache. Skipping.");
            continue;
        }
        auto dst_tensor = request->get_tensor(in_ports.at(input_name));
        const auto& kv_dim = (output_name.find("value") != std::string::npos && v_transposed) ? 3u : kvcache_desc.dim;
        auto dst_slice = uu::make_tensor_slice(dst_tensor,
                                               kv_dim,
                                               kvcache_desc.num_stored_tokens - num_tokens,
                                               kvcache_desc.num_stored_tokens);
        auto src_tensor = request->get_tensor(out_ports.at(output_name));

        // NOTE: Sometimes present kv layer can contain greater seq_len
        //       than was sent to be processed
        uint32_t src_seq_len = static_cast<uint32_t>(src_tensor->get_shape()[kv_dim]);
        OPENVINO_ASSERT(num_tokens <= src_seq_len);
        if (src_seq_len > num_tokens) {
            auto src_slice = uu::make_tensor_slice(src_tensor, kv_dim, src_seq_len - num_tokens, src_seq_len);
            uu::copy_tensor_by_dim(src_slice, dst_slice, kv_dim, kv_dim);
        } else {
            uu::copy_tensor_by_dim(src_tensor, dst_slice, kv_dim, kv_dim);
        }
    }
    LOG_DEBUG("Done.");
}

void ov::npuw::LLMInferRequest::trim_kvcache_for_speculative_decoding(ov::SoPtr<ov::ITensor> position_ids) {
    auto& kvcache_desc = m_npuw_llm_compiled_model->m_kvcache_desc;
    // FIXME: It can not work with OmniThinker for now.
    OPENVINO_ASSERT((position_ids->get_shape().size() >= 2) && (position_ids->get_shape().back() >= 1));
    auto position_id = position_ids->data<int64_t>()[0];
    auto dirty_num = kvcache_desc.num_stored_tokens - static_cast<uint32_t>(position_id);
    if (dirty_num > 0) {
        LOG_DEBUG("Trim kv cache from " << kvcache_desc.num_stored_tokens << " length"
                                        << " to " << position_id << " length");
    }
    kvcache_desc.num_stored_tokens -= dirty_num;
}

void ov::npuw::LLMInferRequest::clear_chunk_prefill_kv_cache() {
    const auto& prefill_compiled = m_prefill_request->get_compiled_model();

    for (std::size_t i = layer_ids::kStartOutputKVCacheLayers; i < prefill_compiled->outputs().size(); ++i) {
        const auto& output_name = prefill_compiled->outputs()[i].get_any_name();
        const auto& input_name = std::regex_replace(output_name, std::regex("present"), "past_key_values");
        if (m_prefill_in_ports.find(input_name) == m_prefill_in_ports.end()) {
            // FIXME: Totally wrong debug message. input_name is an invalid name of input layer.
            LOG_DEBUG("Input name " << input_name << " doesn't contain kv cache. Skipping.");
            continue;
        }

        auto chunk_prefill_kvcache_in_tensor = m_prefill_request->get_tensor(m_prefill_in_ports.at(input_name));

        ov::npuw::util::fill_tensor<ov::float16>(chunk_prefill_kvcache_in_tensor, 0);
    }
}

void ov::npuw::LLMInferRequest::infer_chunked_prefill(ov::SoPtr<ov::ITensor> input_ids,
                                                      ov::SoPtr<ov::ITensor> attention_mask,
                                                      ov::SoPtr<ov::ITensor> position_ids) {
    LOG_DEBUG("Calling chunked inference for prefill model.");
    LOG_BLOCK();

    const auto input_prompt_len = input_ids->get_shape()[layer_ids::INPUT_IDS_SEQ_LEN_DIM];

    // For LLM, model accepts 2d inputs_embeds[BATCH, SEQ_LEN]
    // For VLM, model accepts 3d inputs_ids[BATCH, SEQ_LEN, EMB_SIZE]
    bool is_input_embeds = input_ids->get_shape().size() == 2 ? false : true;

    const auto input_ids_elem_size = input_ids->get_element_type().size();
    auto input_ids_in_tensor = m_prefill_request->get_tensor(m_prefill_in_ports.at(m_input_ids_name));
    const uint64_t chunk_prompt_len = m_npuw_llm_compiled_model->m_prefill_chunk_size;

    auto attn_mask_in_tensor = m_prefill_request->get_tensor(m_prefill_in_ports.at(layer_names::attention_mask));
    auto pos_ids_in_tensor = m_prefill_request->get_tensor(m_prefill_in_ports.at(layer_names::position_ids));

    auto& kvcache_desc = m_npuw_llm_compiled_model->m_kvcache_desc;

    uint64_t remaining_prompts = input_prompt_len;

    const bool enable_prefix_caching = m_npuw_llm_compiled_model->m_enable_prefix_caching;
    PrefixCacheRestorationContext cache_context;
    if (enable_prefix_caching) {
        // Prepare and restore prefix cache using helper
        cache_context = m_prefix_caching_helper->prepare_and_restore(input_ids, input_prompt_len);
        remaining_prompts = cache_context.remaining_prompts;
    }

    while (remaining_prompts > 0) {
        // NB: input_ids can be either fp32(VLM) or i64(LLM)
        // The last chunk may not be completely filled if the actual length of the prompts is not evenly divisible by
        // the chunk size
        auto current_prompts_len = std::min(remaining_prompts, chunk_prompt_len);

        // Handle first chunk with prefix caching: populate attention mask for restored cache
        if (enable_prefix_caching && cache_context.restore_prefix_cache) {
            m_prefix_caching_helper->populate_attention_mask_for_restored_cache(attention_mask,
                                                                                attn_mask_in_tensor,
                                                                                kvcache_desc.num_stored_tokens);
            cache_context.restore_prefix_cache = false;
        }

        // Populate the attention mask for the present chunk
        // For the already processed tokens, they will be added into the attention mask after inference call
        size_t last_chunk_offset = attn_mask_in_tensor->get_size() - chunk_prompt_len;
        if (current_prompts_len < chunk_prompt_len) {
            // We will populate current_prompts_len on the right side of attention mask for the processing tokens
            // If the current prompt length is smaller than the chunk prompt length,
            // clear the last chunk of the attention mask to ensure non-relevant tokens are masked
            ov::npuw::util::fill_tensor<int64_t>(attn_mask_in_tensor, 0, last_chunk_offset);
        }

        std::copy_n(attention_mask->data<int64_t>() + kvcache_desc.num_stored_tokens,
                    current_prompts_len,
                    attn_mask_in_tensor->data<int64_t>() + attn_mask_in_tensor->get_size() - current_prompts_len);

        auto current_prefill_bytes = current_prompts_len * input_ids_elem_size;
        auto prefilled_bytes = kvcache_desc.num_stored_tokens * input_ids_elem_size;
        if (is_input_embeds) {
            current_prefill_bytes *= input_ids->get_shape().back();
            prefilled_bytes *= input_ids->get_shape().back();
        }

        ov::npuw::util::fill_tensor_bytes(input_ids_in_tensor, 0u);
        std::copy_n(reinterpret_cast<uint8_t*>(input_ids->data()) + prefilled_bytes,
                    current_prefill_bytes,
                    reinterpret_cast<uint8_t*>(input_ids_in_tensor->data()) + input_ids_in_tensor->get_byte_size() -
                        current_prefill_bytes);

        // NB: Regular LLM uses 2D position_ids [BATCH, SEQ_LEN], Qwen2.5 VL/Omni uses 3D position_ids [3, BATCH,
        // SEQ_LEN]
        // Copy postion ids with considering the 3D position_ids
        auto last_dim = position_ids->get_shape().size() - 1;
        auto actual_position_ids_slice = ov::npuw::util::make_tensor_slice(
            position_ids,
            static_cast<uint32_t>(last_dim),
            kvcache_desc.num_stored_tokens,
            kvcache_desc.num_stored_tokens + static_cast<uint32_t>(current_prompts_len));

        auto pos_ids_slice =
            ov::npuw::util::make_tensor_slice(pos_ids_in_tensor,
                                              static_cast<uint32_t>(last_dim),
                                              static_cast<uint32_t>(chunk_prompt_len - current_prompts_len),
                                              static_cast<uint32_t>(chunk_prompt_len));

        // Copy with proper stride handling
        actual_position_ids_slice->copy_to(pos_ids_slice._ptr);

        // Update history size for dynamic context:
        // dynamic attention selector needs history size to determin the past KV shape and attention mask shape
        m_prefill_base_request->update_history_size(kvcache_desc.num_stored_tokens);

        m_prefill_request->infer();

        if (enable_prefix_caching) {
            m_prefix_caching_helper->store_computed_blocks(current_prompts_len,
                                                           cache_context.prompt_hashes,
                                                           cache_context.token_idx);
        }

        remaining_prompts -= current_prompts_len;
        kvcache_desc.num_stored_tokens += static_cast<uint32_t>(current_prompts_len);

        // Do not copy last computed chunk and preserve it in present k/v layer
        if (remaining_prompts <= 0) {
            LOG_DEBUG("All prompts have been prefilled in chunks");
            m_tokens_in_present_chunk = current_prompts_len;
            break;
        }

        // Copy calculated key/values chunk from present k/v layer to past k/v layer for storage
        update_kvcache_for(m_prefill_request,
                           m_prefill_in_ports,
                           m_prefill_out_ports,
                           static_cast<uint32_t>(current_prompts_len),
                           kvcache_desc.v_tensors_transposed_pre);

        // Update attention mask for the next iteration
        std::copy_n(attn_mask_in_tensor->data<int64_t>() + attn_mask_in_tensor->get_size() - current_prompts_len,
                    current_prompts_len,
                    attn_mask_in_tensor->data<int64_t>() + kvcache_desc.num_stored_tokens - current_prompts_len);
    }

    LOG_DEBUG("Done.");

    if (enable_prefix_caching) {
        m_prefix_caching_helper->print_cache_status();
    }
}

void ov::npuw::LLMInferRequest::infer_whole_prefill(ov::SoPtr<ov::ITensor> input_ids,
                                                    ov::SoPtr<ov::ITensor> attention_mask,
                                                    ov::SoPtr<ov::ITensor> position_ids,
                                                    ov::SoPtr<ov::ITensor> token_type_ids) {
    LOG_DEBUG("Calling inference for prefill model in a single launch.");
    LOG_BLOCK();

    // NB: padded_input can be either fp32(VLM) or i64(LLM)
    auto padded_input = m_prefill_request->get_tensor(m_prefill_in_ports.at(m_input_ids_name));
    std::copy_n(
        reinterpret_cast<uint8_t*>(input_ids->data()),
        input_ids->get_byte_size(),
        reinterpret_cast<uint8_t*>(padded_input->data()) + padded_input->get_byte_size() - input_ids->get_byte_size());

    auto padded_attention_mask = m_prefill_request->get_tensor(m_prefill_in_ports.at(layer_names::attention_mask));
    std::copy_n(
        attention_mask->data<int64_t>(),
        attention_mask->get_size(),
        padded_attention_mask->data<int64_t>() + padded_attention_mask->get_size() - attention_mask->get_size());

    if (token_type_ids) {
        auto padded_token_type_ids = m_prefill_request->get_tensor(m_prefill_in_ports.at(layer_names::token_type_ids));

        std::fill_n(reinterpret_cast<uint8_t*>(padded_token_type_ids->data()), token_type_ids->get_byte_size(), 0);
        copy_to_right(token_type_ids, padded_token_type_ids);
    }

    auto padded_position_ids = m_prefill_request->get_tensor(m_prefill_in_ports.at(layer_names::position_ids));
    pad_position_ids(padded_position_ids, position_ids);

    m_prefill_request->infer();
    auto& kvcache_desc = m_npuw_llm_compiled_model->m_kvcache_desc;
    kvcache_desc.num_stored_tokens += static_cast<uint32_t>(input_ids->get_shape()[layer_ids::INPUT_IDS_SEQ_LEN_DIM]);

    LOG_DEBUG("Done");
}

void ov::npuw::LLMInferRequest::infer_prefill(ov::SoPtr<ov::ITensor> input_ids,
                                              ov::SoPtr<ov::ITensor> attention_mask,
                                              ov::SoPtr<ov::ITensor> position_ids,
                                              ov::SoPtr<ov::ITensor> token_type_ids) {
    LOG_DEBUG("Calling inference for prefill model...");
    LOG_BLOCK();

    const auto prompt_length = input_ids->get_shape()[layer_ids::INPUT_IDS_SEQ_LEN_DIM];
    auto& kvcache_desc = m_npuw_llm_compiled_model->m_kvcache_desc;
    if (prompt_length > kvcache_desc.max_prompt_size) {
        OPENVINO_THROW("Input prompt is longer than configured \"NPUW_LLM_MAX_PROMPT_LEN\": ",
                       kvcache_desc.max_prompt_size,
                       ".\nPlease either setup bigger "
                       "\"NPUW_LLM_MAX_PROMPT_LEN\" or shorten the prompt.");
    }

    prepare_for_new_conversation(prompt_length);

    const bool use_chunk_prefill = m_npuw_llm_compiled_model->m_use_chunk_prefill;
    if (use_chunk_prefill) {
        OPENVINO_ASSERT(m_gemma_sliding_window_size == 0,
                        "Chunking is not implemented for Gemma model family yet. "
                        "Please use set NPUW_LLM_PREFILL_HINT to 'STATIC'");
        infer_chunked_prefill(input_ids, attention_mask, position_ids);
    } else {
        infer_whole_prefill(input_ids, attention_mask, position_ids, token_type_ids);
    }

    if (m_lm_head_request) {
        LOG_DEBUG("Calling inference for LM head model.");
        m_lm_head_request->infer();
        m_logits = m_lm_head_request->get_tensor(m_lm_head_logits_port);
    } else {
        m_logits = m_prefill_request->get_tensor(m_prefill_out_ports.at(layer_names::logits));
    }

    m_generate_initialized = false;

    LOG_DEBUG("Done");
}

void ov::npuw::LLMInferRequest::infer_generate(ov::SoPtr<ov::ITensor> input_ids,
                                               ov::SoPtr<ov::ITensor> attention_mask,
                                               ov::SoPtr<ov::ITensor> position_ids,
                                               ov::SoPtr<ov::ITensor> token_type_ids) {
    LOG_DEBUG("Calling inference for generate model...");
    LOG_BLOCK();
    auto& kvcache_desc = m_npuw_llm_compiled_model->m_kvcache_desc;
    uint32_t input_tokens_len = static_cast<uint32_t>(input_ids->get_shape()[layer_ids::INPUT_IDS_SEQ_LEN_DIM]);
    if (input_tokens_len > kvcache_desc.max_generation_token_len) {
        OPENVINO_THROW("Input prompt length is greater than output \"NPUW_LLM_MAX_GENERATION_TOKEN_LEN\": ",
                       kvcache_desc.max_generation_token_len,
                       ".\nPlease adjust it.");
    }

    // Note: m_kvcache_request, m_kvcache_in_ports, and m_kvcache_out_ports are selected in
    // prepare_for_new_conversation()

    if (!m_generate_initialized) {
        LOG_DEBUG("Copy kv-cache from prefill to generate model.");
        if (kvcache_desc.num_stored_tokens > 0) {
            copy_kvcache();
        }

        LOG_DEBUG("Prepare inputs.");
        namespace uu = ov::npuw::util;
        uu::fill_tensor_bytes(m_kvcache_request->get_tensor(m_kvcache_in_ports.at(m_input_ids_name)), 0u);
        uu::fill_tensor<int64_t>(m_kvcache_request->get_tensor(m_kvcache_in_ports.at(layer_names::attention_mask)), 0);
        uu::fill_tensor<int64_t>(m_kvcache_request->get_tensor(m_kvcache_in_ports.at(layer_names::position_ids)), 0);
        if (token_type_ids) {
            uu::fill_tensor<int64_t>(m_kvcache_request->get_tensor(m_kvcache_in_ports.at(layer_names::token_type_ids)),
                                     0);
        }
        m_generate_initialized = true;
    }

    // NB: KV-cache is full, further generation is impossible
    if (kvcache_desc.num_stored_tokens + input_tokens_len > kvcache_desc.total_size) {
        OPENVINO_THROW("KV-Cache is full.");
    }

    if (auto sliding_mask_port = m_kvcache_in_ports.find(layer_names::gemma_sliding_mask);
        sliding_mask_port != m_kvcache_in_ports.end()) {
        // TODO: Fill once and update on each iteration instead
        fill_sliding_mask(m_kvcache_request->get_tensor(sliding_mask_port->second),
                          kvcache_desc.num_stored_tokens + input_tokens_len,
                          m_gemma_sliding_window_size);
    }

    // FIXME: these tensors should be shared between the parent & child models
    // NB: input_ids can be either fp32(VLM) or i64(LLM)
    auto kv_input_ids = m_kvcache_request->get_tensor(m_kvcache_in_ports.at(m_input_ids_name));
    // NOTE: As `input_tokens_len` can be less than the value of `max_generation_token_len`, which
    //       input layers of generation model are resized to, then we need to put
    //       `input_tokens_len` prompt to the right of `max_generation_token_len`-sized tensors.
    //       Attention mask should rule out all left unusable space.
    std::copy_n(
        reinterpret_cast<uint8_t*>(input_ids->data()),
        input_ids->get_byte_size(),
        reinterpret_cast<uint8_t*>(kv_input_ids->data()) + kv_input_ids->get_byte_size() - input_ids->get_byte_size());

    if (token_type_ids) {
        auto kv_token_type_ids = m_kvcache_request->get_tensor(m_kvcache_in_ports.at(layer_names::token_type_ids));
        copy_to_right(token_type_ids, kv_token_type_ids);
    }

    // NOTE: Attention mask pattern for generate model requires the set of "1"
    //       units of length of the current prompt on the right (for present
    //       kv layers) and the set of "1" units of number of previously calculated
    //       tokens on the left (for past kv layers).
    auto kv_attn_mask = m_kvcache_request->get_tensor(m_kvcache_in_ports.at(layer_names::attention_mask));
    std::copy_n(attention_mask->data<int64_t>(),
                attention_mask->get_size() - input_tokens_len,
                kv_attn_mask->data<int64_t>());
    if (input_tokens_len < kvcache_desc.max_generation_token_len) {
        std::fill_n(kv_attn_mask->data<int64_t>() + kv_attn_mask->get_size() - kvcache_desc.max_generation_token_len,
                    kvcache_desc.max_generation_token_len - input_tokens_len,
                    0);
    }
    std::fill_n(kv_attn_mask->data<int64_t>() + kv_attn_mask->get_size() - input_tokens_len, input_tokens_len, 1);

    auto kv_pos_ids = m_kvcache_request->get_tensor(m_kvcache_in_ports.at(layer_names::position_ids));
    pad_position_ids(kv_pos_ids, position_ids);

    m_kvcache_request->infer();
    kvcache_desc.num_stored_tokens += input_tokens_len;

    if (m_lm_head_request) {
        LOG_DEBUG("Calling inference for LM head model asynchronously");
        m_lm_head_request->start_async();
        if (kvcache_desc.num_stored_tokens < kvcache_desc.total_size) {
            update_kvcache_for(m_kvcache_request,
                               m_kvcache_in_ports,
                               m_kvcache_out_ports,
                               input_tokens_len,
                               kvcache_desc.v_tensors_transposed_gen);
        }
        m_lm_head_request->wait();
        LOG_DEBUG("Calling inference for LM head model -- done.");

        m_logits = m_lm_head_request->get_tensor(m_lm_head_logits_port);
    } else {
        if (kvcache_desc.num_stored_tokens < kvcache_desc.total_size) {
            update_kvcache_for(m_kvcache_request,
                               m_kvcache_in_ports,
                               m_kvcache_out_ports,
                               input_tokens_len,
                               kvcache_desc.v_tensors_transposed_gen);
        }

        m_logits = m_kvcache_request->get_tensor(m_kvcache_out_ports.at(layer_names::logits));
    }

    LOG_DEBUG("Done");
}

void ov::npuw::LLMInferRequest::infer() {
    const auto& inputs = get_inputs();

    auto input_ids = get_tensor(ov::npuw::util::find_port_by_name(inputs, m_input_ids_name).value());
    auto attention_mask = get_tensor(ov::npuw::util::find_port_by_name(inputs, layer_names::attention_mask).value());
    // FIXME: position_ids might be optional for some models!
    auto position_ids = get_tensor(ov::npuw::util::find_port_by_name(inputs, layer_names::position_ids).value());

    auto token_type_ids = ov::npuw::util::TensorPtr();

    if (auto type_ids_port = ov::npuw::util::find_port_by_name(inputs, layer_names::token_type_ids);
        type_ids_port.has_value()) {
        token_type_ids = get_tensor(type_ids_port.value());
    }

    // NB: For VLM, the "inputs_embeds" contains float values (embeddings)
    OPENVINO_ASSERT(ov::element::f32 == input_ids->get_element_type() ||
                    ov::element::i64 == input_ids->get_element_type());
    OPENVINO_ASSERT(ov::element::i64 == attention_mask->get_element_type());
    OPENVINO_ASSERT(ov::element::i64 == position_ids->get_element_type());

    if (m_first_run) {
        // Most of the models have position_ids->data<int64_t>()[0] == 0 for the first infer
        // But gemma3 has it == 1
        // We need to store original first position id in order to distinguish between prefill and generate stage
        // While in most of the cases we need to do prefill only once, it is not true for chat mode
        // where we need to do prefill on each user input.
        m_first_position_id = position_ids->data<int64_t>()[0];
        m_first_run = false;
    }

    // NB: Check the sequence length provided for input_ids
    //     and start position idx in order to distinguish prefill
    //     and generate stages.
    // Notes for Speculative Decoding:
    // 1. If model is a draft one in speculative decoding setting,
    //    we expect it to be launched for more than 1 token only once,
    //    while all other candidates to be generated consequentively
    //    on previous token output.
    // 2. If model is a main one in speculative decoding setting,
    //    then it can be launched on multiple tokens at every iteration.
    //    The first iteration will take the input prompt of variable
    //    length in range [0, NPUW_LLM_MAX_PROMPT_LEN], while others
    //    will be launched on variable number of candidates in range
    //    [0, NPUW_LLM_MAX_GENERATION_TOKEN_LEN].
    //    NPUW_LLM_MAX_GENERATION_TOKEN_LEN is much lesser than
    //    NPUW_LLM_MAX_PROMPT_LEN. So, for second and next iterations
    //    generate model will be utilized, that is reshaped to take
    //    NPUW_LLM_MAX_GENERATION_TOKEN_LEN tokens and output the same
    //    number of logits.
    // The outcome of two items is that prefill and generate stages
    //    can be safely differentiated by start position id for
    //    both main and draft models.
    if (input_ids->get_shape()[layer_ids::INPUT_IDS_SEQ_LEN_DIM] > 1 &&
        position_ids->data<int64_t>()[0] == m_first_position_id) {
        infer_prefill(input_ids, attention_mask, position_ids, token_type_ids);
    } else {
        auto& kvcache_desc = m_npuw_llm_compiled_model->m_kvcache_desc;
        // Need to reconsider the solution. Some model like Qwen2.5VL, doesn't use speculative decoding,
        // but it may have repeated position ids, then it will trigger kvcache trim and cause AC issue.
        if (kvcache_desc.max_generation_token_len > 1) {
            trim_kvcache_for_speculative_decoding(position_ids);
        }
        infer_generate(input_ids, attention_mask, position_ids, token_type_ids);
    }
}

ov::SoPtr<ov::ITensor> ov::npuw::LLMInferRequest::get_tensor(const ov::Output<const ov::Node>& port) const {
    // NB: If asked for logits...
    if (port == get_outputs()[0]) {
        return m_logits;
    }
    return ov::ISyncInferRequest::get_tensor(port);
}

std::vector<ov::SoPtr<ov::IVariableState>> ov::npuw::LLMInferRequest::query_state() const {
    return m_variableStates;
}<|MERGE_RESOLUTION|>--- conflicted
+++ resolved
@@ -195,7 +195,6 @@
         m_prefill_out_ports.emplace(output_port.get_any_name(), output_port);
     }
 
-<<<<<<< HEAD
     for (const auto& input_port : m_kvcache_request->get_compiled_model()->inputs()) {
         m_kvcache_in_ports.emplace(input_port.get_any_name(), input_port);
     }
@@ -204,8 +203,6 @@
     }
 
     init_pre_alloc_device();
-=======
->>>>>>> cace85bf
     init_lora_states();
 
     const bool use_chunk_prefill = m_npuw_llm_compiled_model->m_use_chunk_prefill;
@@ -277,7 +274,6 @@
     m_gemma_sliding_window_size = compiled_model->m_gemma_sliding_window_size;
 }
 
-<<<<<<< HEAD
 std::string ov::npuw::LLMInferRequest::init_pre_alloc_device() {
     bool pre_alloc_on_npu = true;
     const auto& kvcache_compiled = m_npuw_llm_compiled_model->m_kvcache_compiled;
@@ -325,7 +321,8 @@
         // ensure correct data layout
         m_past_kv_bound = true;
     }
-=======
+}
+
 void ov::npuw::LLMInferRequest::create_generate_request_variants(
     const std::shared_ptr<ov::npuw::LLMCompiledModel>& compiled_model) {
     // Create multiple generate model variants' requests
@@ -424,7 +421,6 @@
     LOG_WARN("No suitable generate request found for expected_total_tokens="
              << expected_total_tokens << " (prompt_length=" << prompt_length << "), using largest variant");
     return m_generate_requests.back();
->>>>>>> cace85bf
 }
 
 void ov::npuw::LLMInferRequest::init_tensor(const ov::Output<const ov::Node>& port) {
