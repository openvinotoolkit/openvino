// Copyright (C) 2024-2025 Intel Corporation
// SPDX-License-Identifier: Apache-2.0
//

#include "llm_infer_request.hpp"

#include <regex>

#include "llm_compiled_model.hpp"
#include "logging.hpp"
#include "openvino/core/parallel.hpp"
#include "openvino/runtime/iasync_infer_request.hpp"
#include "util_infer_request.hpp"
#include "util.hpp"

namespace {
<<<<<<< HEAD
=======

// FIXME: Use ov::npuw::util::view instead
ov::SoPtr<ov::ITensor> make_tensor_slice(ov::SoPtr<ov::ITensor> tensor,
                                         uint32_t dim,
                                         uint32_t start_pos,
                                         uint32_t end_pos) {
    ov::Shape start_shape(std::vector<size_t>(tensor->get_shape().size(), 0u));
    start_shape[dim] = start_pos;
    ov::Shape end_shape = tensor->get_shape();
    end_shape[dim] = end_pos;
    return ov::get_tensor_impl(ov::Tensor(ov::make_tensor(tensor), start_shape, end_shape));
}

void copy_by_planes(ov::SoPtr<ov::ITensor> src_tensor, ov::SoPtr<ov::ITensor> dst_tensor) {
    // [1, H, S1, E] -> [1, H, S2, E]
    const int N = 0;
    const int H = 1;
    const int S = 2;
    const int E = 3;

    OPENVINO_ASSERT(src_tensor->get_shape()[N] == dst_tensor->get_shape()[N]);
    OPENVINO_ASSERT(src_tensor->get_shape()[H] == dst_tensor->get_shape()[H]);
    OPENVINO_ASSERT(src_tensor->get_shape()[E] == dst_tensor->get_shape()[E]);
    OPENVINO_ASSERT(src_tensor->get_element_type() == dst_tensor->get_element_type());
    OPENVINO_ASSERT(src_tensor->get_shape()[N] == 1u);
    OPENVINO_ASSERT(src_tensor->get_shape().size() == 4u);

    const auto* src_tensor_data = reinterpret_cast<uint8_t*>(src_tensor->data());
    auto* dst_tensor_data = reinterpret_cast<uint8_t*>(dst_tensor->data());

    const auto num_planes = src_tensor->get_shape()[H];
    const auto src_plane_stride = src_tensor->get_strides()[H];
    const auto dst_plane_stride = dst_tensor->get_strides()[H];
    const auto plane_size_in_bytes = src_tensor->get_strides()[S] * src_tensor->get_shape()[S];

    for (size_t i = 0; i < num_planes; ++i) {
        std::copy_n(src_tensor_data, plane_size_in_bytes, dst_tensor_data);
        dst_tensor_data += dst_plane_stride;
        src_tensor_data += src_plane_stride;
    }
}

void copy_columns_by_row_chunks(ov::SoPtr<ov::ITensor> src, ov::SoPtr<ov::ITensor>& dst) {
    /*
      src/dst layout: [1, heads, emb_size, seq_len]

      X[*,i] - embedding for i-th token,
      Instead of copy columns, copy rows X[i,*]

      [[X00 X01 ... X0n]      [[X00 X01 ... X0n]
       [X10 X11 ... X1n]       [X10 X11 ... X1n]
       [X20 X21 ... X2n]  ...  [X20 X21 ... X2n]
             ...                     ...
       [Xm0 Xm1 ... Xmn]]      [Xm0 Xm1 ... Xmn]]
    */

    const auto& src_shape = src->get_shape();

    OPENVINO_ASSERT(src_shape.size() == 4u);
    OPENVINO_ASSERT(src_shape == dst->get_shape());
    OPENVINO_ASSERT(src->get_byte_size() == dst->get_byte_size());

    const auto& src_strides = src->get_strides();
    const auto& dst_strides = dst->get_strides();
    const auto elem_size = src->get_byte_size() / src->get_size();

    const auto C = src_shape[1];
    const auto H = src_shape[2];
    const auto W = src_shape[3];

    const auto IS_H = src_strides[2];
    const auto OS_H = dst_strides[2];

    const size_t chunk_byte_size = W * elem_size;

    const auto* src_p = static_cast<uint8_t*>(src->data());
    auto* dst_p = static_cast<uint8_t*>(dst->data());

    for (size_t i = 0; i < C * H; ++i) {
        const size_t src_offset = i * IS_H;
        const size_t dst_offset = i * OS_H;
        std::copy_n(src_p + src_offset, chunk_byte_size, dst_p + dst_offset);
    }
}

void copy_tensor_by_dim(ov::SoPtr<ov::ITensor> src_tensor,
                        ov::SoPtr<ov::ITensor> dst_tensor,
                        uint32_t kv_dim_src,
                        uint32_t kv_dim_dst) {
    if (kv_dim_src != kv_dim_dst) {
        // new case - do a generic copy for now (in fact it is a permute)
        // Example:
        //   kv_dim_src         kv_dim_dst
        //       v                     v
        // [1,8,256,128] --> [1,8,128,256]
        const auto& src_shape = src_tensor->get_shape();
        const auto& dst_shape = dst_tensor->get_shape();
        NPUW_ASSERT(src_shape.size() == 4);
        NPUW_ASSERT(dst_shape.size() == 4);
        NPUW_ASSERT(kv_dim_src < 4);
        NPUW_ASSERT(kv_dim_dst < 4);
        NPUW_ASSERT(src_shape[kv_dim_src] == dst_shape[kv_dim_dst]);

        std::array<int, 4> axis = {0, 1, 2, 3};
        // Remap like 0,1,2,3 => 0,1,3,2 (see example)
        std::swap(axis[kv_dim_src], axis[kv_dim_dst]);
        ov::npuw::util::permute_i4d(src_tensor, dst_tensor, axis);
        return;
    }
    // Old behavior
    NPUW_ASSERT(kv_dim_src == kv_dim_dst);
    if (kv_dim_src == 3u) {
        // Asserting that we work with last dimenston here:
        const auto& src_shape = src_tensor->get_shape();
        OPENVINO_ASSERT(src_shape.size() == 4);
        // If last dimenstion of src_tensor is equal to 1, then we can squeeze
        // src_shape from [1, heads, d_v, seq_len=1] to [heads, d_v].
        // We can then treat src_tensor as a continuous tensor of row value vectors
        // for multiple heads, while dst_tensor will still have [1, heads, d_v, seq_len!=1],
        // shape, awaiting updates at column dimension, as value vectors are columns now.
        if (src_shape[kv_dim_src] == 1 && src_tensor->is_continuous()) {
            ov::npuw::util::XARCH::copy_row_as_column(src_tensor, dst_tensor);
        } else {
            copy_columns_by_row_chunks(src_tensor, dst_tensor);
        }
    } else if (kv_dim_src == 2u) {
        copy_by_planes(src_tensor, dst_tensor);
    } else {
        src_tensor->copy_to(dst_tensor._ptr);
    }
}

std::optional<ov::Output<const ov::Node>> find_port_by_name(const std::vector<ov::Output<const ov::Node>>& ports,
                                                            const std::string& name) {
    auto it = std::find_if(ports.begin(), ports.end(), [&](const auto& port) {
        return port.get_names().count(name) != 0;
    });
    if (it == ports.end()) {
        return std::nullopt;
    }
    return std::make_optional(*it);
}

>>>>>>> 4ed60823
void copy_columns_by_row_chunks_2d(ov::SoPtr<ov::ITensor> src, ov::SoPtr<ov::ITensor>& dst) {
    const auto& src_shape = src->get_shape();

    OPENVINO_ASSERT(src_shape.size() == 2u);
    OPENVINO_ASSERT(src_shape == dst->get_shape());
    OPENVINO_ASSERT(src->get_byte_size() == dst->get_byte_size());

    const auto& src_strides = src->get_strides();
    const auto& dst_strides = dst->get_strides();
    const auto elem_size = src->get_byte_size() / src->get_size();

    const auto H = src_shape[0];
    const auto W = src_shape[1];

    const auto IS_H = src_strides[0];
    const auto OS_H = dst_strides[0];

    const size_t chunk_byte_size = W * elem_size;

    const auto* src_p = static_cast<uint8_t*>(src->data());
    auto* dst_p = static_cast<uint8_t*>(dst->data());

    for (size_t i = 0; i < H; ++i) {
        const size_t src_offset = i * IS_H;
        const size_t dst_offset = i * OS_H;
        std::copy_n(src_p + src_offset, chunk_byte_size, dst_p + dst_offset);
    }
}

void pad_position_ids(const ov::SoPtr<ov::ITensor>& padded_position_ids, const ov::SoPtr<ov::ITensor>& position_ids) {
    // NB: Regular LLM uses 2D position_ids [BATCH, SEQ_LEN], Qwen2.5 VL/Omni uses 3D position_ids [3, BATCH, SEQ_LEN]
    // The first dimension (3) represents the three components of position encoding: time, height, and width
    // enabling alignment across multimodal inputs like text, audio, and video
    auto padded_shape = padded_position_ids->get_shape();
    auto position_shape = position_ids->get_shape();

    OPENVINO_ASSERT(position_shape.size() <= 3);

    size_t diff_dim = position_shape.size() - 1;
    for (size_t i = 0; i < diff_dim; ++i) {
        OPENVINO_ASSERT(padded_shape[i] == position_shape[i]);
    }

    size_t keep_elements = padded_shape[diff_dim] - position_shape[diff_dim];

    size_t batch_size = 1;
    for (size_t i = 0; i < padded_shape.size(); ++i) {
        if (i != diff_dim) {
            batch_size *= padded_shape[i];
        }
    }

    int64_t* padded_data = padded_position_ids->data<int64_t>();
    const int64_t* position_data = position_ids->data<int64_t>();

    for (size_t batch = 0; batch < batch_size; ++batch) {
        size_t padded_offset = batch * padded_shape[diff_dim];
        size_t position_offset = batch * position_shape[diff_dim];
        std::copy_n(position_data + position_offset,
                    position_shape[diff_dim],
                    padded_data + padded_offset + keep_elements);
    }
}

void check_tensor_shape_compatibility(const ov::Shape& state_tensor_shape,
                                      const ov::Shape& infer_tensor_shape,
                                      size_t full_rank_dim,
                                      size_t low_rank_dim,
                                      uint32_t max_low_rank_dim_size) {
    if (state_tensor_shape[full_rank_dim] != infer_tensor_shape[full_rank_dim]) {
        OPENVINO_THROW("LoRA adapter tensor shape: ",
                       state_tensor_shape,
                       " is not compatible with inference tensor shape: ",
                       infer_tensor_shape,
                       ". Please check if adapter is compatible with the base model.");
    }

    uint32_t state_tensor_low_rank_size = static_cast<uint32_t>(state_tensor_shape[low_rank_dim]);
    if (state_tensor_low_rank_size > max_low_rank_dim_size) {
        OPENVINO_THROW("LoRA tensor low-rank size: ",
                       state_tensor_low_rank_size,
                       " is larger than the maximum LoRA low-rank size ",
                       max_low_rank_dim_size,
                       ". Please adjust NPUW_LLM_MAX_LORA_RANK configuration.");
    }
}

std::pair<uint32_t, uint32_t> get_lora_dims_by_name(const std::string& state_name) {
    uint32_t low_rank_dim, full_rank_dim;
    if (ov::npuw::util::matchLoRAMatMulAString(state_name)) {
        // Shape of A is [r, d]
        low_rank_dim = 0;
        full_rank_dim = 1;
    } else if (ov::npuw::util::matchLoRAMatMulBString(state_name)) {
        // Shape of B is [d, r]
        low_rank_dim = 1;
        full_rank_dim = 0;
    } else if (ov::npuw::util::matchLoRAMatMulAlphaString(state_name)) {
        // Shape of alpha is [1, r]
        low_rank_dim = 1;
        full_rank_dim = 0;
    } else {
        OPENVINO_THROW("Unknown LoRA state name: " + state_name);
    }

    return std::make_pair(low_rank_dim, full_rank_dim);
}

void copy_to_right(const ov::SoPtr<ov::ITensor>& src, const ov::SoPtr<ov::ITensor>& dst) {
    OPENVINO_ASSERT(src->get_byte_size() <= dst->get_byte_size());
    std::copy_n(reinterpret_cast<uint8_t*>(src->data()),
                src->get_byte_size(),
                reinterpret_cast<uint8_t*>(dst->data()) + dst->get_byte_size() - src->get_byte_size());
}

void fill_sliding_mask(const ov::SoPtr<ov::ITensor>& mask, int64_t curr_pos, int64_t window_size) {
    auto start = curr_pos - window_size;
    auto end = curr_pos;

    auto* mask_data = mask->data<bool>();
    for (int64_t i = 0; i < static_cast<int64_t>(mask->get_size()); ++i) {
        // Unlike original subgraph which do i <= end we are excluding end
        // as it is a new token and is located in last position of mask buffer
        mask_data[i] = i > start && i < end;
    }

    mask_data[mask->get_size() - 1] = true;
}

constexpr uint32_t INPUT_IDS_SEQ_LEN_DIM = 1;

constexpr std::size_t kStartOutputKVCacheLayers = 1;

}  // anonymous namespace

void ov::npuw::LLMInferRequest::init_lora_states() {
    for (const auto& input_port : m_prefill_request->get_compiled_model()->inputs()) {
        auto input_name = input_port.get_any_name();
        if (ov::npuw::util::matchLoRAMatMulAString(input_name) || ov::npuw::util::matchLoRAMatMulBString(input_name) ||
            ov::npuw::util::matchLoRAMatMulAlphaString(input_name)) {
            auto input_tensor = m_prefill_request->get_tensor(input_port);
            m_variableStates.push_back(std::make_shared<VariableState>(input_name, input_tensor));
        }
    }
}

ov::npuw::LLMInferRequest::LLMInferRequest(const std::shared_ptr<ov::npuw::LLMCompiledModel>& compiled_model)
    : ov::ISyncInferRequest(compiled_model),
      m_npuw_llm_compiled_model(compiled_model) {
    for (const auto& input_port : m_npuw_llm_compiled_model->inputs()) {
        init_tensor(input_port);
    }
    for (const auto& output_port : m_npuw_llm_compiled_model->outputs()) {
        init_tensor(output_port);
    }

    auto input_ids_port =
        ov::npuw::util::find_port_by_name(compiled_model->m_prefill_compiled->inputs(), layer_names::input_ids);
    if (input_ids_port.has_value()) {
        m_input_ids_name = layer_names::input_ids;
    } else {
        OPENVINO_ASSERT(
            ov::npuw::util::find_port_by_name(compiled_model->m_prefill_compiled->inputs(), layer_names::inputs_embeds)
                .has_value());
        m_input_ids_name = layer_names::inputs_embeds;
    }

    m_kvcache_request = compiled_model->m_kvcache_compiled->create_infer_request();
    m_prefill_request = compiled_model->m_prefill_compiled->create_infer_request();

    for (const auto& input_port : m_prefill_request->get_compiled_model()->inputs()) {
        m_prefill_in_ports.emplace(input_port.get_any_name(), input_port);
    }
    for (const auto& output_port : m_prefill_request->get_compiled_model()->outputs()) {
        m_prefill_out_ports.emplace(output_port.get_any_name(), output_port);
    }

    for (const auto& input_port : m_kvcache_request->get_compiled_model()->inputs()) {
        m_kvcache_in_ports.emplace(input_port.get_any_name(), input_port);
    }
    for (const auto& output_port : m_kvcache_request->get_compiled_model()->outputs()) {
        m_kvcache_out_ports.emplace(output_port.get_any_name(), output_port);
    }

    init_lora_states();

    const bool use_chunk_prefill = m_npuw_llm_compiled_model->m_use_chunk_prefill;
    if (use_chunk_prefill) {
        clear_chunk_prefill_kv_cache();
    }

    if (compiled_model->m_lm_head_compiled) {
        m_lm_head_request = compiled_model->m_lm_head_compiled->create_infer_request();
        OPENVINO_ASSERT(m_lm_head_request);
        const ov::Output<const ov::Node> lm_head_embed_port = m_lm_head_request->get_inputs()[0];
        m_lm_head_logits_port = m_lm_head_request->get_outputs()[0];
        m_prefill_request->set_tensor(m_prefill_out_ports.at(layer_names::output_embeds),
                                      m_lm_head_request->get_tensor(lm_head_embed_port));
        m_kvcache_request->set_tensor(m_kvcache_out_ports.at(layer_names::output_embeds),
                                      m_lm_head_request->get_tensor(lm_head_embed_port));
    }

    // FIXME: E-177589
    // FIXME: "fixes"/workarounds caching import on CPU (also might be related to bf16 weights).
    // Unclear how it's related. Previously fill_tensor()
    // was in copy_kvcache() call. When it was removed, it broke the import accuracy.
    bool enable_cpu_wa = false;
    const auto& kvcache_compiled = m_npuw_llm_compiled_model->m_kvcache_compiled;
    for (std::size_t idx = 0; idx < kvcache_compiled->m_compiled_submodels.size(); ++idx) {
        if (kvcache_compiled->submodel_device(idx) == "CPU") {
            enable_cpu_wa = true;
            break;
        }
    }

    ov::Any kvcache_weight_bank_alloc =
        compiled_model->m_kvcache_compiled->get_property(ov::intel_npu::npuw::weights_bank_alloc.name());
    if (kvcache_weight_bank_alloc.as<std::string>() == "CPU") {
        enable_cpu_wa = true;
    }

    if (enable_cpu_wa) {
        const auto& kvcache_compiled = m_kvcache_request->get_compiled_model();
        // FIXME: Find only matching by names outputs and copy them, having previously checked that such inputs exist
        for (std::size_t i = kStartOutputKVCacheLayers; i < kvcache_compiled->outputs().size(); ++i) {
            const auto& output_name = kvcache_compiled->outputs()[i].get_any_name();
            const auto& input_name =
                std::regex_replace(output_name, std::regex("present"), layer_names::past_key_values);
            if (m_kvcache_in_ports.find(input_name) == m_kvcache_in_ports.end()) {
                continue;
            }
            auto kvcache_in_tensor = m_kvcache_request->get_tensor(m_kvcache_in_ports.at(input_name));
            ov::npuw::util::fill_tensor<ov::float16>(kvcache_in_tensor, 0);
        }
    }

    m_generate_initialized = false;
    m_gemma_sliding_window_size = compiled_model->m_gemma_sliding_window_size;
}

void ov::npuw::LLMInferRequest::init_tensor(const ov::Output<const ov::Node>& port) {
    ov::SoPtr<ITensor> tensor;
    tensor = ov::ISyncInferRequest::get_tensor(port);

    if (!tensor) {
        const auto& shape = port.get_partial_shape();
        const bool is_dynamic = shape.is_dynamic();
        ov::Shape tensor_shape;
        if (is_dynamic) {
            for (auto&& item : shape) {
                tensor_shape.push_back(item.is_static() ? item.get_length() : 0);
            }
        } else {
            tensor_shape = shape.to_shape();
        }

        tensor = ov::make_tensor(port.get_element_type(), tensor_shape);
        set_tensor(port, tensor);
    }
}

void ov::npuw::LLMInferRequest::apply_lora() {
    uint32_t max_low_rank_dim_size = m_npuw_llm_compiled_model->m_max_lora_rank;

    bool pre_alloc_on_npu = true;
    const auto& prefill_compiled = m_npuw_llm_compiled_model->m_prefill_compiled;
    for (std::size_t idx = 0; idx < prefill_compiled->m_compiled_submodels.size(); ++idx) {
        if (prefill_compiled->submodel_device(idx) != "NPU") {
            pre_alloc_on_npu = false;
            break;
        }
    }
    std::string device = pre_alloc_on_npu ? "NPU" : "CPU";

    for (auto state : m_variableStates) {
        auto state_name = state->get_name();
        auto state_tensor = state->get_state();

        auto variableState = dynamic_cast<VariableState*>(state.operator->());
        if (!variableState) {
            OPENVINO_THROW("Failed to cast ov::IVariableState to VariableState.");
        }

        bool stateUpdated = variableState->is_state_updated();
        if (!stateUpdated) {
            continue;
        }

        if (state_tensor->get_size() == 0) {
            // Generate without LoRA:
            // the size of applied LoRA tensor from GenAI is 0

            auto prefill_lora_in_tensor = m_prefill_request->get_tensor(m_prefill_in_ports.at(state_name));
            auto kvcach_lora_in_tensor = m_kvcache_request->get_tensor(m_kvcache_in_ports.at(state_name));

            // Disable adapter by setting alpha to 0
            if (ov::npuw::util::matchLoRAMatMulAlphaString(state_name)) {
                ov::npuw::util::fill_tensor<float>(prefill_lora_in_tensor, 0.0f);
                ov::npuw::util::fill_tensor<float>(kvcach_lora_in_tensor, 0.0f);
            }
        } else {
            // Generate with LoRA
            auto infer_tensor_shape = m_prefill_request->get_tensor(m_prefill_in_ports.at(state_name))->get_shape();
            auto state_tensor_shape = state_tensor->get_shape();
            auto lora_dims = get_lora_dims_by_name(state_name);
            auto low_rank_dim = std::get<0>(lora_dims);
            auto full_rank_dim = std::get<1>(lora_dims);

            check_tensor_shape_compatibility(state_tensor_shape,
                                             infer_tensor_shape,
                                             full_rank_dim,
                                             low_rank_dim,
                                             max_low_rank_dim_size);

            uint32_t state_tensor_rank = static_cast<uint32_t>(state_tensor_shape[low_rank_dim]);
            uint32_t target_lora_rank = static_cast<uint32_t>(infer_tensor_shape[low_rank_dim]);

            auto prefill_lora_in_tensor = m_prefill_request->get_tensor(m_prefill_in_ports.at(state_name));
            auto new_infer_tensor = ov::npuw::util::allocMem(prefill_lora_in_tensor->get_element_type(),
                                                             prefill_lora_in_tensor->get_shape(),
                                                             device,
                                                             m_npuw_llm_compiled_model->get_plugin());
            bool has_padding = state_tensor_rank != target_lora_rank;
            if (has_padding) {
                // Clear padding tensor in infer request
                ov::npuw::util::fill_tensor<float>(new_infer_tensor, 0.0f);
            }

            // Fill LoRA into infer request
            auto fill_lora_in_tensor = [low_rank_dim, state_tensor_rank](ov::SoPtr<ov::ITensor> state_tensor,
                                                                         ov::SoPtr<ov::ITensor> infer_tensor,
                                                                         bool has_padding) {
                if (!has_padding) {
                    state_tensor->copy_to(infer_tensor._ptr);
                    return;
                }

                auto new_tensor_slice = ov::npuw::util::make_tensor_slice(infer_tensor, low_rank_dim, 0u, state_tensor_rank);
                if (low_rank_dim == 1) {
                    copy_columns_by_row_chunks_2d(state_tensor, new_tensor_slice);
                } else {
                    state_tensor->copy_to(new_tensor_slice._ptr);
                }
            };
            fill_lora_in_tensor(state_tensor, new_infer_tensor, has_padding);

            // Set new tensor for inference
            m_prefill_request->set_tensor(m_prefill_in_ports.at(state_name), new_infer_tensor);
            m_kvcache_request->set_tensor(m_kvcache_in_ports.at(state_name), new_infer_tensor);
        }
        variableState->clear_state_updated();
    }
}

void ov::npuw::LLMInferRequest::prepare_for_new_conversation() {
<<<<<<< HEAD
    ov::npuw::util::fill_tensor_bytes(m_prefill_request->get_tensor(m_prefill_in_ports.at(m_input_ids_name)), 0u);
    ov::npuw::util::fill_tensor<int64_t>(
        m_prefill_request->get_tensor(m_prefill_in_ports.at(layer_names::attention_mask)),
        0);
    ov::npuw::util::fill_tensor<int64_t>(
        m_prefill_request->get_tensor(m_prefill_in_ports.at(layer_names::position_ids)),
        0);
=======
    namespace uu = ov::npuw::util;
    uu::fill_tensor_bytes(m_prefill_request->get_tensor(m_prefill_in_ports.at(m_input_ids_name)), 0u);
    if (auto type_ids_port = m_prefill_in_ports.find(layer_names::token_type_ids);
        type_ids_port != m_prefill_in_ports.end()) {
        uu::fill_tensor_bytes(m_prefill_request->get_tensor(type_ids_port->second), 0u);
    }
    uu::fill_tensor<int64_t>(m_prefill_request->get_tensor(m_prefill_in_ports.at(layer_names::attention_mask)), 0);
    uu::fill_tensor<int64_t>(m_prefill_request->get_tensor(m_prefill_in_ports.at(layer_names::position_ids)), 0);
>>>>>>> 4ed60823
    m_npuw_llm_compiled_model->m_kvcache_desc.num_stored_tokens = 0u;

    apply_lora();
}

void ov::npuw::LLMInferRequest::copy_kvcache() {
    LOG_DEBUG("Copying kv-cache from prefill to generate model.");
    LOG_BLOCK();
    auto& kvcache_desc = m_npuw_llm_compiled_model->m_kvcache_desc;
    const auto& kvcache_compiled = m_kvcache_request->get_compiled_model();
    // FIXME: Find only matching by names outputs and copy them, having previously checked that such inputs exist
    ov::parallel_for(kvcache_compiled->outputs().size() - kStartOutputKVCacheLayers, [&](size_t out_idx) {
        const std::size_t i = kStartOutputKVCacheLayers + out_idx;
        const auto& output_name = kvcache_compiled->outputs()[i].get_any_name();
        auto prefill_out_tensor = m_prefill_request->get_tensor(m_prefill_out_ports.at(output_name));

        const auto& input_name = std::regex_replace(output_name, std::regex("present"), layer_names::past_key_values);
        if (m_kvcache_in_ports.find(input_name) == m_kvcache_in_ports.end()) {
            // FIXME: Totally wrong debug message. input_name is an invalid name of input layer.
            LOG_DEBUG("Input name " << input_name << " doesn't contain kv cache. Skipping.");
            return;
        }
        const auto is_value_tensor = output_name.find("value") != std::string::npos;
        const auto kv_dim = [&](bool v_trans) -> uint32_t {
            return (is_value_tensor && v_trans) ? 3u : kvcache_desc.dim;
        };

        const auto& pre_kv_dim = kv_dim(kvcache_desc.v_tensors_transposed_pre);
        const auto& gen_kv_dim = kv_dim(kvcache_desc.v_tensors_transposed_gen);
        auto kvcache_in_tensor = m_kvcache_request->get_tensor(m_kvcache_in_ports.at(input_name));

        const auto prefill_chunk_size = m_npuw_llm_compiled_model->m_prefill_chunk_size;
        const bool use_chunk_prefill = m_npuw_llm_compiled_model->m_use_chunk_prefill;
        if (use_chunk_prefill) {
            // The chunk prefilled KV results are divided into two parts:
            // Part 1: The KV results from loops 1 to n-1 have been copied into the 'past' KV input tensor
            // Part 2: The kv results from the last loop remain in the 'present' KV output tensor
            // The task is to copy both parts into the KV-cache input tensor for the decoding process

            // Copy part 1 KV results
            auto tokens_in_present_chunk = kvcache_desc.num_stored_tokens % prefill_chunk_size;
            tokens_in_present_chunk = tokens_in_present_chunk ? tokens_in_present_chunk : prefill_chunk_size;

            // tokens_in_past_chunks may be 0 in case short prompts are prefilled in single chunk
            auto tokens_in_past_chunks = kvcache_desc.num_stored_tokens - tokens_in_present_chunk;
            if (tokens_in_past_chunks > 0) {
                auto prefill_past_kv = m_prefill_request->get_tensor(m_prefill_in_ports.at(input_name));
                auto prefill_past_kv_chunks =
<<<<<<< HEAD
                    ov::npuw::util::make_tensor_slice(prefill_past_kv,
                                                      kv_dim,
                                                      0u,
                                                      static_cast<uint32_t>(tokens_in_past_chunks));

                auto kvcache_past_kv_chunks =
                    ov::npuw::util::make_tensor_slice(kvcache_in_tensor,
                                                      kv_dim,
                                                      0u,
                                                      static_cast<uint32_t>(tokens_in_past_chunks));

                ov::npuw::util::copy_tensor_by_dim(prefill_past_kv_chunks, kvcache_past_kv_chunks, kv_dim);
=======
                    make_tensor_slice(prefill_past_kv, pre_kv_dim, 0u, static_cast<uint32_t>(tokens_in_past_chunks));

                auto kvcache_past_kv_chunks =
                    make_tensor_slice(kvcache_in_tensor, gen_kv_dim, 0u, static_cast<uint32_t>(tokens_in_past_chunks));

                copy_tensor_by_dim(prefill_past_kv_chunks, kvcache_past_kv_chunks, pre_kv_dim, gen_kv_dim);
>>>>>>> 4ed60823
            }

            // Copy part 2 KV results
            auto prefill_present_kv_chunk =
<<<<<<< HEAD
                ov::npuw::util::make_tensor_slice(prefill_out_tensor,
                                                  kv_dim,
                                                  static_cast<uint32_t>(prefill_chunk_size - tokens_in_present_chunk),
                                                  static_cast<uint32_t>(prefill_chunk_size));

            auto kvcache_last_kv_chunk = ov::npuw::util::make_tensor_slice(kvcache_in_tensor,
                                                                           kv_dim,
                                                                           static_cast<uint32_t>(tokens_in_past_chunks),
                                                                           kvcache_desc.num_stored_tokens);

            ov::npuw::util::copy_tensor_by_dim(prefill_present_kv_chunk, kvcache_last_kv_chunk, kv_dim);
        } else {
            auto prefill_out_slice =
                ov::npuw::util::make_tensor_slice(prefill_out_tensor,
                                                  kv_dim,
                                                  kvcache_desc.max_prompt_size - kvcache_desc.num_stored_tokens,
                                                  kvcache_desc.max_prompt_size);

            auto kvcache_in_slice =
                ov::npuw::util::make_tensor_slice(kvcache_in_tensor, kv_dim, 0u, kvcache_desc.num_stored_tokens);

            ov::npuw::util::copy_tensor_by_dim(prefill_out_slice, kvcache_in_slice, kv_dim);
=======
                make_tensor_slice(prefill_out_tensor,
                                  pre_kv_dim,
                                  static_cast<uint32_t>(prefill_chunk_size - tokens_in_present_chunk),
                                  static_cast<uint32_t>(prefill_chunk_size));

            auto kvcache_last_kv_chunk = make_tensor_slice(kvcache_in_tensor,
                                                           gen_kv_dim,
                                                           static_cast<uint32_t>(tokens_in_past_chunks),
                                                           kvcache_desc.num_stored_tokens);

            copy_tensor_by_dim(prefill_present_kv_chunk, kvcache_last_kv_chunk, pre_kv_dim, gen_kv_dim);
        } else {
            auto prefill_out_slice = make_tensor_slice(prefill_out_tensor,
                                                       pre_kv_dim,
                                                       kvcache_desc.max_prompt_size - kvcache_desc.num_stored_tokens,
                                                       kvcache_desc.max_prompt_size);

            auto kvcache_in_slice =
                make_tensor_slice(kvcache_in_tensor, gen_kv_dim, 0u, kvcache_desc.num_stored_tokens);

            copy_tensor_by_dim(prefill_out_slice, kvcache_in_slice, pre_kv_dim, gen_kv_dim);
>>>>>>> 4ed60823
        }
    });
    LOG_DEBUG("Done.");
}

void ov::npuw::LLMInferRequest::update_kvcache_for(
    std::shared_ptr<ov::IAsyncInferRequest> request,
    const std::unordered_map<std::string, ov::Output<const ov::Node>>& in_ports,
    const std::unordered_map<std::string, ov::Output<const ov::Node>>& out_ports,
    uint32_t num_tokens,
    bool v_transposed) {
    LOG_DEBUG("Store computed key and values for passed number of tokens in the input kv-cache"
              " layers.");
    LOG_BLOCK();
    auto& kvcache_desc = m_npuw_llm_compiled_model->m_kvcache_desc;
    auto& compiled = request->get_compiled_model();
    // FIXME: Find only matching by names outputs and copy them, having previously checked that such inputs exist
    for (std::size_t i = kStartOutputKVCacheLayers; i < compiled->outputs().size(); ++i) {
        const auto& output_name = compiled->outputs()[i].get_any_name();
        const auto& input_name = std::regex_replace(output_name, std::regex("present"), layer_names::past_key_values);
        if (in_ports.find(input_name) == in_ports.end()) {
            // FIXME: Totally wrong debug message. input_name is an invalid name of input layer.
            LOG_DEBUG("Input name " << input_name << " doesn't contain kv cache. Skipping.");
            continue;
        }
        auto dst_tensor = request->get_tensor(in_ports.at(input_name));
<<<<<<< HEAD
        const auto& kv_dim = (output_name.find("value") != std::string::npos && kvcache_desc.v_tensors_transposed)
                                 ? 3u
                                 : kvcache_desc.dim;
        auto dst_slice = ov::npuw::util::make_tensor_slice(dst_tensor,
                                                           kv_dim,
                                                           kvcache_desc.num_stored_tokens - num_tokens,
                                                           kvcache_desc.num_stored_tokens);
=======
        const auto& kv_dim = (output_name.find("value") != std::string::npos && v_transposed) ? 3u : kvcache_desc.dim;
        auto dst_slice = make_tensor_slice(dst_tensor,
                                           kv_dim,
                                           kvcache_desc.num_stored_tokens - num_tokens,
                                           kvcache_desc.num_stored_tokens);
>>>>>>> 4ed60823
        auto src_tensor = request->get_tensor(out_ports.at(output_name));

        // NOTE: Sometimes present kv layer can contain greater seq_len
        //       than was sent to be processed
        uint32_t src_seq_len = static_cast<uint32_t>(src_tensor->get_shape()[kv_dim]);
        OPENVINO_ASSERT(num_tokens <= src_seq_len);
        if (src_seq_len > num_tokens) {
<<<<<<< HEAD
            auto src_slice = ov::npuw::util::make_tensor_slice(src_tensor, kv_dim, src_seq_len - num_tokens, src_seq_len);
            ov::npuw::util::copy_tensor_by_dim(src_slice, dst_slice, kv_dim);
        } else {
            ov::npuw::util::copy_tensor_by_dim(src_tensor, dst_slice, kv_dim);
=======
            auto src_slice = make_tensor_slice(src_tensor, kv_dim, src_seq_len - num_tokens, src_seq_len);
            copy_tensor_by_dim(src_slice, dst_slice, kv_dim, kv_dim);
        } else {
            copy_tensor_by_dim(src_tensor, dst_slice, kv_dim, kv_dim);
>>>>>>> 4ed60823
        }
    }
    LOG_DEBUG("Done.");
}

void ov::npuw::LLMInferRequest::trim_kvcache_for_speculative_decoding(ov::SoPtr<ov::ITensor> position_ids) {
    auto& kvcache_desc = m_npuw_llm_compiled_model->m_kvcache_desc;
    // FIXME: It can not work with OmniThinker for now.
    OPENVINO_ASSERT((position_ids->get_shape().size() >= 2) && (position_ids->get_shape().back() >= 1));
    auto position_id = position_ids->data<int64_t>()[0];
    auto dirty_num = kvcache_desc.num_stored_tokens - static_cast<uint32_t>(position_id);
    if (dirty_num > 0) {
        LOG_DEBUG("Trim kv cache from " << kvcache_desc.num_stored_tokens << " length"
                                        << " to " << position_id << " length");
    }
    kvcache_desc.num_stored_tokens -= dirty_num;
}

void ov::npuw::LLMInferRequest::clear_chunk_prefill_kv_cache() {
    const auto& prefill_compiled = m_prefill_request->get_compiled_model();

    for (std::size_t i = kStartOutputKVCacheLayers; i < prefill_compiled->outputs().size(); ++i) {
        const auto& output_name = prefill_compiled->outputs()[i].get_any_name();
        const auto& input_name = std::regex_replace(output_name, std::regex("present"), "past_key_values");
        if (m_prefill_in_ports.find(input_name) == m_prefill_in_ports.end()) {
            // FIXME: Totally wrong debug message. input_name is an invalid name of input layer.
            LOG_DEBUG("Input name " << input_name << " doesn't contain kv cache. Skipping.");
            continue;
        }

        auto chunk_prefill_kvcache_in_tensor = m_prefill_request->get_tensor(m_prefill_in_ports.at(input_name));

        ov::npuw::util::fill_tensor<ov::float16>(chunk_prefill_kvcache_in_tensor, 0);
    }
}

void ov::npuw::LLMInferRequest::infer_chunked_prefill(ov::SoPtr<ov::ITensor> input_ids,
                                                      ov::SoPtr<ov::ITensor> attention_mask,
                                                      ov::SoPtr<ov::ITensor> position_ids) {
    LOG_DEBUG("Calling chunked inference for prefill model.");
    LOG_BLOCK();

    const auto input_prompt_len = input_ids->get_shape()[INPUT_IDS_SEQ_LEN_DIM];

    // For LLM, model accepts 2d inputs_embeds[BATCH, SEQ_LEN]
    // For VLM, model accepts 3d inputs_ids[BATCH, SEQ_LEN, EMB_SIZE]
    bool is_input_embeds = input_ids->get_shape().size() == 2 ? false : true;

    const auto input_ids_elem_size = input_ids->get_element_type().size();
    auto input_ids_in_tensor = m_prefill_request->get_tensor(m_prefill_in_ports.at(m_input_ids_name));
    const int64_t chunk_prompt_len = m_npuw_llm_compiled_model->m_prefill_chunk_size;

    auto attn_mask_in_tensor = m_prefill_request->get_tensor(m_prefill_in_ports.at(layer_names::attention_mask));
    auto pos_ids_in_tensor = m_prefill_request->get_tensor(m_prefill_in_ports.at(layer_names::position_ids));

    auto& kvcache_desc = m_npuw_llm_compiled_model->m_kvcache_desc;

    int64_t remaining_prompts = input_prompt_len;
    while (remaining_prompts > 0) {
        // NB: input_ids can be either fp32(VLM) or i64(LLM)
        // The last chunk may not be completely filled if the actual length of the prompts is not evenly divisible by
        // the chunk size
        auto current_prompts_len = std::min(remaining_prompts, chunk_prompt_len);

        // Populate the attention mask for the present chunk
        // For the already processed tokens, they will be added into the attention mask after inference call
        size_t last_chunk_offset = attn_mask_in_tensor->get_size() - chunk_prompt_len;
        if (current_prompts_len < chunk_prompt_len) {
            // We will populate current_prompts_len on the right side of attention mask for the processing tokens
            // If the current prompt length is smaller than the chunk prompt length,
            // clear the last chunk of the attention mask to ensure non-relevant tokens are masked
            ov::npuw::util::fill_tensor<int64_t>(attn_mask_in_tensor, 0, last_chunk_offset);
        }
        std::copy_n(attention_mask->data<int64_t>() + kvcache_desc.num_stored_tokens,
                    current_prompts_len,
                    attn_mask_in_tensor->data<int64_t>() + attn_mask_in_tensor->get_size() - current_prompts_len);

        auto current_prefill_bytes = current_prompts_len * input_ids_elem_size;
        auto prefilled_bytes = kvcache_desc.num_stored_tokens * input_ids_elem_size;
        if (is_input_embeds) {
            current_prefill_bytes *= input_ids->get_shape().back();
            prefilled_bytes *= input_ids->get_shape().back();
        }

        std::copy_n(reinterpret_cast<uint8_t*>(input_ids->data()) + prefilled_bytes,
                    current_prefill_bytes,
                    reinterpret_cast<uint8_t*>(input_ids_in_tensor->data()) + input_ids_in_tensor->get_byte_size() -
                        current_prefill_bytes);

        // NB: Regular LLM uses 2D position_ids [BATCH, SEQ_LEN], Qwen2.5 VL/Omni uses 3D position_ids [3, BATCH,
        // SEQ_LEN]
        // Copy postion ids with considering the 3D position_ids
        auto last_dim = position_ids->get_shape().size() - 1;
        auto actual_position_ids_slice = ov::npuw::util::make_tensor_slice(
            position_ids,
            static_cast<uint32_t>(last_dim),
            kvcache_desc.num_stored_tokens,
            kvcache_desc.num_stored_tokens + static_cast<uint32_t>(current_prompts_len));
        pad_position_ids(pos_ids_in_tensor, actual_position_ids_slice);

        m_prefill_request->infer();

        remaining_prompts -= current_prompts_len;
        kvcache_desc.num_stored_tokens += static_cast<uint32_t>(current_prompts_len);

        // Do not copy last computed chunk and preserve it in present k/v layer
        if (remaining_prompts <= 0) {
            LOG_DEBUG("All prompts have been prefilled in chunks");
            break;
        }

        // Copy calculated key/values chunk from present k/v layer to past k/v layer for storage
        update_kvcache_for(m_prefill_request,
                           m_prefill_in_ports,
                           m_prefill_out_ports,
                           static_cast<uint32_t>(current_prompts_len),
                           kvcache_desc.v_tensors_transposed_pre);

        // Update attention mask for the next iteration
        std::copy_n(attn_mask_in_tensor->data<int64_t>() + attn_mask_in_tensor->get_size() - current_prompts_len,
                    current_prompts_len,
                    attn_mask_in_tensor->data<int64_t>() + kvcache_desc.num_stored_tokens - current_prompts_len);
    }

    LOG_DEBUG("Done.");
}

void ov::npuw::LLMInferRequest::infer_whole_prefill(ov::SoPtr<ov::ITensor> input_ids,
                                                    ov::SoPtr<ov::ITensor> attention_mask,
                                                    ov::SoPtr<ov::ITensor> position_ids,
                                                    ov::SoPtr<ov::ITensor> token_type_ids) {
    LOG_DEBUG("Calling inference for prefill model in a single launch.");
    LOG_BLOCK();

    // NB: padded_input can be either fp32(VLM) or i64(LLM)
    auto padded_input = m_prefill_request->get_tensor(m_prefill_in_ports.at(m_input_ids_name));
    std::copy_n(
        reinterpret_cast<uint8_t*>(input_ids->data()),
        input_ids->get_byte_size(),
        reinterpret_cast<uint8_t*>(padded_input->data()) + padded_input->get_byte_size() - input_ids->get_byte_size());

    auto padded_attention_mask = m_prefill_request->get_tensor(m_prefill_in_ports.at(layer_names::attention_mask));
    std::copy_n(
        attention_mask->data<int64_t>(),
        attention_mask->get_size(),
        padded_attention_mask->data<int64_t>() + padded_attention_mask->get_size() - attention_mask->get_size());

    if (token_type_ids) {
        auto padded_token_type_ids = m_prefill_request->get_tensor(m_prefill_in_ports.at(layer_names::token_type_ids));

        std::fill_n(reinterpret_cast<uint8_t*>(padded_token_type_ids->data()), token_type_ids->get_byte_size(), 0);
        copy_to_right(token_type_ids, padded_token_type_ids);
    }

    auto padded_position_ids = m_prefill_request->get_tensor(m_prefill_in_ports.at(layer_names::position_ids));
    pad_position_ids(padded_position_ids, position_ids);

    m_prefill_request->infer();
    auto& kvcache_desc = m_npuw_llm_compiled_model->m_kvcache_desc;
    kvcache_desc.num_stored_tokens += static_cast<uint32_t>(input_ids->get_shape()[INPUT_IDS_SEQ_LEN_DIM]);

    LOG_DEBUG("Done");
}

void ov::npuw::LLMInferRequest::infer_prefill(ov::SoPtr<ov::ITensor> input_ids,
                                              ov::SoPtr<ov::ITensor> attention_mask,
                                              ov::SoPtr<ov::ITensor> position_ids,
                                              ov::SoPtr<ov::ITensor> token_type_ids) {
    LOG_DEBUG("Calling inference for prefill model...");
    LOG_BLOCK();

    auto& kvcache_desc = m_npuw_llm_compiled_model->m_kvcache_desc;
    if (input_ids->get_shape()[INPUT_IDS_SEQ_LEN_DIM] > kvcache_desc.max_prompt_size) {
        OPENVINO_THROW("Input prompt is longer than configured \"NPUW_LLM_MAX_PROMPT_LEN\": ",
                       kvcache_desc.max_prompt_size,
                       ".\nPlease either setup bigger "
                       "\"NPUW_LLM_MAX_PROMPT_LEN\" or shorten the prompt.");
    }

    prepare_for_new_conversation();

    const bool use_chunk_prefill = m_npuw_llm_compiled_model->m_use_chunk_prefill;
    if (use_chunk_prefill) {
        OPENVINO_ASSERT(m_gemma_sliding_window_size == 0,
                        "Chunking is not implemented for Gemma model family yet. "
                        "Please use set NPUW_LLM_PREFILL_HINT to 'STATIC'");
        infer_chunked_prefill(input_ids, attention_mask, position_ids);
    } else {
        infer_whole_prefill(input_ids, attention_mask, position_ids, token_type_ids);
    }

    if (m_lm_head_request) {
        LOG_DEBUG("Calling inference for LM head model.");
        m_lm_head_request->infer();
        m_logits = m_lm_head_request->get_tensor(m_lm_head_logits_port);
    } else {
        m_logits = m_prefill_request->get_tensor(m_prefill_out_ports.at(layer_names::logits));
    }

    m_generate_initialized = false;

    LOG_DEBUG("Done");
}

void ov::npuw::LLMInferRequest::infer_generate(ov::SoPtr<ov::ITensor> input_ids,
                                               ov::SoPtr<ov::ITensor> attention_mask,
                                               ov::SoPtr<ov::ITensor> position_ids,
                                               ov::SoPtr<ov::ITensor> token_type_ids) {
    LOG_DEBUG("Calling inference for generate model...");
    LOG_BLOCK();
    auto& kvcache_desc = m_npuw_llm_compiled_model->m_kvcache_desc;
    uint32_t input_tokens_len = static_cast<uint32_t>(input_ids->get_shape()[INPUT_IDS_SEQ_LEN_DIM]);
    if (input_tokens_len > kvcache_desc.max_generation_token_len) {
        OPENVINO_THROW("Input prompt length is greater than output \"NPUW_LLM_MAX_GENERATION_TOKEN_LEN\": ",
                       kvcache_desc.max_generation_token_len,
                       ".\nPlease adjust it.");
    }

    if (!m_generate_initialized) {
        LOG_DEBUG("Copy kv-cache from prefill to generate model.");
        copy_kvcache();

        LOG_DEBUG("Prepare inputs.");
<<<<<<< HEAD
        ov::npuw::util::fill_tensor_bytes(m_kvcache_request->get_tensor(m_kvcache_in_ports.at(m_input_ids_name)), 0u);
        ov::npuw::util::fill_tensor<int64_t>(m_kvcache_request->get_tensor(m_kvcache_in_ports.at(layer_names::attention_mask)), 0);
        ov::npuw::util::fill_tensor<int64_t>(m_kvcache_request->get_tensor(m_kvcache_in_ports.at(layer_names::position_ids)), 0);
=======
        namespace uu = ov::npuw::util;
        uu::fill_tensor_bytes(m_kvcache_request->get_tensor(m_kvcache_in_ports.at(m_input_ids_name)), 0u);
        uu::fill_tensor<int64_t>(m_kvcache_request->get_tensor(m_kvcache_in_ports.at(layer_names::attention_mask)), 0);
        uu::fill_tensor<int64_t>(m_kvcache_request->get_tensor(m_kvcache_in_ports.at(layer_names::position_ids)), 0);
        if (token_type_ids) {
            uu::fill_tensor<int64_t>(m_kvcache_request->get_tensor(m_kvcache_in_ports.at(layer_names::token_type_ids)),
                                     0);
        }
>>>>>>> 4ed60823
        m_generate_initialized = true;
    }

    // NB: KV-cache is full, further generation is impossible
    if (kvcache_desc.num_stored_tokens + input_tokens_len > kvcache_desc.total_size) {
        OPENVINO_THROW("KV-Cache is full.");
    }

    if (auto sliding_mask_port = m_kvcache_in_ports.find(layer_names::gemma_sliding_mask);
        sliding_mask_port != m_kvcache_in_ports.end()) {
        // TODO: Fill once and update on each iteration instead
        fill_sliding_mask(m_kvcache_request->get_tensor(sliding_mask_port->second),
                          kvcache_desc.num_stored_tokens + input_tokens_len,
                          m_gemma_sliding_window_size);
    }

    // FIXME: these tensors should be shared between the parent & child models
    // NB: input_ids can be either fp32(VLM) or i64(LLM)
    auto kv_input_ids = m_kvcache_request->get_tensor(m_kvcache_in_ports.at(m_input_ids_name));
    // NOTE: As `input_tokens_len` can be less than the value of `max_generation_token_len`, which
    //       input layers of generation model are resized to, then we need to put
    //       `input_tokens_len` prompt to the right of `max_generation_token_len`-sized tensors.
    //       Attention mask should rule out all left unusable space.
    std::copy_n(
        reinterpret_cast<uint8_t*>(input_ids->data()),
        input_ids->get_byte_size(),
        reinterpret_cast<uint8_t*>(kv_input_ids->data()) + kv_input_ids->get_byte_size() - input_ids->get_byte_size());

    if (token_type_ids) {
        auto kv_token_type_ids = m_kvcache_request->get_tensor(m_kvcache_in_ports.at(layer_names::token_type_ids));
        copy_to_right(token_type_ids, kv_token_type_ids);
    }

    // NOTE: Attention mask pattern for generate model requires the set of "1"
    //       units of length of the current prompt on the right (for present
    //       kv layers) and the set of "1" units of number of previously calculated
    //       tokens on the left (for past kv layers).
    auto kv_attn_mask = m_kvcache_request->get_tensor(m_kvcache_in_ports.at(layer_names::attention_mask));
    std::copy_n(attention_mask->data<int64_t>(),
                attention_mask->get_size() - input_tokens_len,
                kv_attn_mask->data<int64_t>());
    if (input_tokens_len < kvcache_desc.max_generation_token_len) {
        std::fill_n(kv_attn_mask->data<int64_t>() + kv_attn_mask->get_size() - kvcache_desc.max_generation_token_len,
                    kvcache_desc.max_generation_token_len - input_tokens_len,
                    0);
    }
    std::fill_n(kv_attn_mask->data<int64_t>() + kv_attn_mask->get_size() - input_tokens_len, input_tokens_len, 1);

    auto kv_pos_ids = m_kvcache_request->get_tensor(m_kvcache_in_ports.at(layer_names::position_ids));
    pad_position_ids(kv_pos_ids, position_ids);

    m_kvcache_request->infer();
    kvcache_desc.num_stored_tokens += input_tokens_len;

    if (m_lm_head_request) {
        LOG_DEBUG("Calling inference for LM head model asynchronously");
        m_lm_head_request->start_async();
        if (kvcache_desc.num_stored_tokens < kvcache_desc.total_size) {
            update_kvcache_for(m_kvcache_request,
                               m_kvcache_in_ports,
                               m_kvcache_out_ports,
                               input_tokens_len,
                               kvcache_desc.v_tensors_transposed_gen);
        }
        m_lm_head_request->wait();
        LOG_DEBUG("Calling inference for LM head model -- done.");

        m_logits = m_lm_head_request->get_tensor(m_lm_head_logits_port);
    } else {
        if (kvcache_desc.num_stored_tokens < kvcache_desc.total_size) {
            update_kvcache_for(m_kvcache_request,
                               m_kvcache_in_ports,
                               m_kvcache_out_ports,
                               input_tokens_len,
                               kvcache_desc.v_tensors_transposed_gen);
        }

        m_logits = m_kvcache_request->get_tensor(m_kvcache_out_ports.at(layer_names::logits));
    }

    LOG_DEBUG("Done");
}

void ov::npuw::LLMInferRequest::infer() {
    const auto& inputs = get_inputs();

    auto input_ids = get_tensor(ov::npuw::util::find_port_by_name(inputs, m_input_ids_name).value());
    auto attention_mask = get_tensor(ov::npuw::util::find_port_by_name(inputs, layer_names::attention_mask).value());
    // FIXME: position_ids might be optional for some models!
    auto position_ids = get_tensor(ov::npuw::util::find_port_by_name(inputs, layer_names::position_ids).value());

    auto token_type_ids = ov::npuw::util::TensorPtr();

    if (auto type_ids_port = find_port_by_name(inputs, layer_names::token_type_ids); type_ids_port.has_value()) {
        token_type_ids = get_tensor(type_ids_port.value());
    }

    // NB: For VLM, the "inputs_embeds" contains float values (embeddings)
    OPENVINO_ASSERT(ov::element::f32 == input_ids->get_element_type() ||
                    ov::element::i64 == input_ids->get_element_type());
    OPENVINO_ASSERT(ov::element::i64 == attention_mask->get_element_type());
    OPENVINO_ASSERT(ov::element::i64 == position_ids->get_element_type());

    if (m_first_run) {
        // Most of the models have position_ids->data<int64_t>()[0] == 0 for the first infer
        // But gemma3 has it == 1
        // We need to store original first position id in order to distinguish between prefill and generate stage
        // While in most of the cases we need to do prefill only once, it is not true for chat mode
        // where we need to do prefill on each user input.
        m_first_position_id = position_ids->data<int64_t>()[0];
        m_first_run = false;
    }

    // NB: Check the sequence length provided for input_ids
    //     and start position idx in order to distinguish prefill
    //     and generate stages.
    // Notes for Speculative Decoding:
    // 1. If model is a draft one in speculative decoding setting,
    //    we expect it to be launched for more than 1 token only once,
    //    while all other candidates to be generated consequentively
    //    on previous token output.
    // 2. If model is a main one in speculative decoding setting,
    //    then it can be launched on multiple tokens at every iteration.
    //    The first iteration will take the input prompt of variable
    //    length in range [0, NPUW_LLM_MAX_PROMPT_LEN], while others
    //    will be launched on variable number of candidates in range
    //    [0, NPUW_LLM_MAX_GENERATION_TOKEN_LEN].
    //    NPUW_LLM_MAX_GENERATION_TOKEN_LEN is much lesser than
    //    NPUW_LLM_MAX_PROMPT_LEN. So, for second and next iterations
    //    generate model will be utilized, that is reshaped to take
    //    NPUW_LLM_MAX_GENERATION_TOKEN_LEN tokens and output the same
    //    number of logits.
    // The outcome of two items is that prefill and generate stages
    //    can be safely differentiated by start position id for
    //    both main and draft models.
    if (input_ids->get_shape()[INPUT_IDS_SEQ_LEN_DIM] > 1 && position_ids->data<int64_t>()[0] == m_first_position_id) {
        infer_prefill(input_ids, attention_mask, position_ids, token_type_ids);
    } else {
        trim_kvcache_for_speculative_decoding(position_ids);
        infer_generate(input_ids, attention_mask, position_ids, token_type_ids);
    }
}

ov::SoPtr<ov::ITensor> ov::npuw::LLMInferRequest::get_tensor(const ov::Output<const ov::Node>& port) const {
    // NB: If asked for logits...
    if (port == get_outputs()[0]) {
        return m_logits;
    }
    return ov::ISyncInferRequest::get_tensor(port);
}

std::vector<ov::SoPtr<ov::IVariableState>> ov::npuw::LLMInferRequest::query_state() const {
    return m_variableStates;
}<|MERGE_RESOLUTION|>--- conflicted
+++ resolved
@@ -14,8 +14,6 @@
 #include "util.hpp"
 
 namespace {
-<<<<<<< HEAD
-=======
 
 // FIXME: Use ov::npuw::util::view instead
 ov::SoPtr<ov::ITensor> make_tensor_slice(ov::SoPtr<ov::ITensor> tensor,
@@ -159,7 +157,6 @@
     return std::make_optional(*it);
 }
 
->>>>>>> 4ed60823
 void copy_columns_by_row_chunks_2d(ov::SoPtr<ov::ITensor> src, ov::SoPtr<ov::ITensor>& dst) {
     const auto& src_shape = src->get_shape();
 
@@ -515,15 +512,6 @@
 }
 
 void ov::npuw::LLMInferRequest::prepare_for_new_conversation() {
-<<<<<<< HEAD
-    ov::npuw::util::fill_tensor_bytes(m_prefill_request->get_tensor(m_prefill_in_ports.at(m_input_ids_name)), 0u);
-    ov::npuw::util::fill_tensor<int64_t>(
-        m_prefill_request->get_tensor(m_prefill_in_ports.at(layer_names::attention_mask)),
-        0);
-    ov::npuw::util::fill_tensor<int64_t>(
-        m_prefill_request->get_tensor(m_prefill_in_ports.at(layer_names::position_ids)),
-        0);
-=======
     namespace uu = ov::npuw::util;
     uu::fill_tensor_bytes(m_prefill_request->get_tensor(m_prefill_in_ports.at(m_input_ids_name)), 0u);
     if (auto type_ids_port = m_prefill_in_ports.find(layer_names::token_type_ids);
@@ -532,7 +520,6 @@
     }
     uu::fill_tensor<int64_t>(m_prefill_request->get_tensor(m_prefill_in_ports.at(layer_names::attention_mask)), 0);
     uu::fill_tensor<int64_t>(m_prefill_request->get_tensor(m_prefill_in_ports.at(layer_names::position_ids)), 0);
->>>>>>> 4ed60823
     m_npuw_llm_compiled_model->m_kvcache_desc.num_stored_tokens = 0u;
 
     apply_lora();
@@ -581,55 +568,16 @@
             if (tokens_in_past_chunks > 0) {
                 auto prefill_past_kv = m_prefill_request->get_tensor(m_prefill_in_ports.at(input_name));
                 auto prefill_past_kv_chunks =
-<<<<<<< HEAD
-                    ov::npuw::util::make_tensor_slice(prefill_past_kv,
-                                                      kv_dim,
-                                                      0u,
-                                                      static_cast<uint32_t>(tokens_in_past_chunks));
-
-                auto kvcache_past_kv_chunks =
-                    ov::npuw::util::make_tensor_slice(kvcache_in_tensor,
-                                                      kv_dim,
-                                                      0u,
-                                                      static_cast<uint32_t>(tokens_in_past_chunks));
-
-                ov::npuw::util::copy_tensor_by_dim(prefill_past_kv_chunks, kvcache_past_kv_chunks, kv_dim);
-=======
                     make_tensor_slice(prefill_past_kv, pre_kv_dim, 0u, static_cast<uint32_t>(tokens_in_past_chunks));
 
                 auto kvcache_past_kv_chunks =
                     make_tensor_slice(kvcache_in_tensor, gen_kv_dim, 0u, static_cast<uint32_t>(tokens_in_past_chunks));
 
                 copy_tensor_by_dim(prefill_past_kv_chunks, kvcache_past_kv_chunks, pre_kv_dim, gen_kv_dim);
->>>>>>> 4ed60823
             }
 
             // Copy part 2 KV results
             auto prefill_present_kv_chunk =
-<<<<<<< HEAD
-                ov::npuw::util::make_tensor_slice(prefill_out_tensor,
-                                                  kv_dim,
-                                                  static_cast<uint32_t>(prefill_chunk_size - tokens_in_present_chunk),
-                                                  static_cast<uint32_t>(prefill_chunk_size));
-
-            auto kvcache_last_kv_chunk = ov::npuw::util::make_tensor_slice(kvcache_in_tensor,
-                                                                           kv_dim,
-                                                                           static_cast<uint32_t>(tokens_in_past_chunks),
-                                                                           kvcache_desc.num_stored_tokens);
-
-            ov::npuw::util::copy_tensor_by_dim(prefill_present_kv_chunk, kvcache_last_kv_chunk, kv_dim);
-        } else {
-            auto prefill_out_slice =
-                ov::npuw::util::make_tensor_slice(prefill_out_tensor,
-                                                  kv_dim,
-                                                  kvcache_desc.max_prompt_size - kvcache_desc.num_stored_tokens,
-                                                  kvcache_desc.max_prompt_size);
-
-            auto kvcache_in_slice =
-                ov::npuw::util::make_tensor_slice(kvcache_in_tensor, kv_dim, 0u, kvcache_desc.num_stored_tokens);
-
-            ov::npuw::util::copy_tensor_by_dim(prefill_out_slice, kvcache_in_slice, kv_dim);
-=======
                 make_tensor_slice(prefill_out_tensor,
                                   pre_kv_dim,
                                   static_cast<uint32_t>(prefill_chunk_size - tokens_in_present_chunk),
@@ -651,7 +599,6 @@
                 make_tensor_slice(kvcache_in_tensor, gen_kv_dim, 0u, kvcache_desc.num_stored_tokens);
 
             copy_tensor_by_dim(prefill_out_slice, kvcache_in_slice, pre_kv_dim, gen_kv_dim);
->>>>>>> 4ed60823
         }
     });
     LOG_DEBUG("Done.");
@@ -678,21 +625,11 @@
             continue;
         }
         auto dst_tensor = request->get_tensor(in_ports.at(input_name));
-<<<<<<< HEAD
-        const auto& kv_dim = (output_name.find("value") != std::string::npos && kvcache_desc.v_tensors_transposed)
-                                 ? 3u
-                                 : kvcache_desc.dim;
-        auto dst_slice = ov::npuw::util::make_tensor_slice(dst_tensor,
-                                                           kv_dim,
-                                                           kvcache_desc.num_stored_tokens - num_tokens,
-                                                           kvcache_desc.num_stored_tokens);
-=======
         const auto& kv_dim = (output_name.find("value") != std::string::npos && v_transposed) ? 3u : kvcache_desc.dim;
         auto dst_slice = make_tensor_slice(dst_tensor,
                                            kv_dim,
                                            kvcache_desc.num_stored_tokens - num_tokens,
                                            kvcache_desc.num_stored_tokens);
->>>>>>> 4ed60823
         auto src_tensor = request->get_tensor(out_ports.at(output_name));
 
         // NOTE: Sometimes present kv layer can contain greater seq_len
@@ -700,17 +637,10 @@
         uint32_t src_seq_len = static_cast<uint32_t>(src_tensor->get_shape()[kv_dim]);
         OPENVINO_ASSERT(num_tokens <= src_seq_len);
         if (src_seq_len > num_tokens) {
-<<<<<<< HEAD
-            auto src_slice = ov::npuw::util::make_tensor_slice(src_tensor, kv_dim, src_seq_len - num_tokens, src_seq_len);
-            ov::npuw::util::copy_tensor_by_dim(src_slice, dst_slice, kv_dim);
-        } else {
-            ov::npuw::util::copy_tensor_by_dim(src_tensor, dst_slice, kv_dim);
-=======
             auto src_slice = make_tensor_slice(src_tensor, kv_dim, src_seq_len - num_tokens, src_seq_len);
             copy_tensor_by_dim(src_slice, dst_slice, kv_dim, kv_dim);
         } else {
             copy_tensor_by_dim(src_tensor, dst_slice, kv_dim, kv_dim);
->>>>>>> 4ed60823
         }
     }
     LOG_DEBUG("Done.");
@@ -934,11 +864,6 @@
         copy_kvcache();
 
         LOG_DEBUG("Prepare inputs.");
-<<<<<<< HEAD
-        ov::npuw::util::fill_tensor_bytes(m_kvcache_request->get_tensor(m_kvcache_in_ports.at(m_input_ids_name)), 0u);
-        ov::npuw::util::fill_tensor<int64_t>(m_kvcache_request->get_tensor(m_kvcache_in_ports.at(layer_names::attention_mask)), 0);
-        ov::npuw::util::fill_tensor<int64_t>(m_kvcache_request->get_tensor(m_kvcache_in_ports.at(layer_names::position_ids)), 0);
-=======
         namespace uu = ov::npuw::util;
         uu::fill_tensor_bytes(m_kvcache_request->get_tensor(m_kvcache_in_ports.at(m_input_ids_name)), 0u);
         uu::fill_tensor<int64_t>(m_kvcache_request->get_tensor(m_kvcache_in_ports.at(layer_names::attention_mask)), 0);
@@ -947,7 +872,6 @@
             uu::fill_tensor<int64_t>(m_kvcache_request->get_tensor(m_kvcache_in_ports.at(layer_names::token_type_ids)),
                                      0);
         }
->>>>>>> 4ed60823
         m_generate_initialized = true;
     }
 
