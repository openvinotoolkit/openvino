--- conflicted
+++ resolved
@@ -51,16 +51,10 @@
     void init_tensor(const ov::Output<const ov::Node>& port);
     void copy_kvcache();
     void update_kvcache_for(std::shared_ptr<ov::IAsyncInferRequest> request,
-<<<<<<< HEAD
                             const std::unordered_map<std::string, ov::Output<const ov::Node>>& in_ports,
                             const std::unordered_map<std::string, ov::Output<const ov::Node>>& out_ports,
-                            uint32_t tokens);
-=======
-                            std::unordered_map<std::string, ov::Output<const ov::Node>> in_ports,
-                            std::unordered_map<std::string, ov::Output<const ov::Node>> out_ports,
                             uint32_t tokens,
                             bool v_transposed);
->>>>>>> 13d6f455
     void trim_kvcache_for_speculative_decoding(ov::SoPtr<ov::ITensor> position_ids);
 
     void infer_chunked_prefill(ov::SoPtr<ov::ITensor> input_ids,
