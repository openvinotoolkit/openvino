// Copyright (C) 2023-2024 Intel Corporation
// SPDX-License-Identifier: Apache-2.0
//
#include "compiled_model.hpp"

#include <iostream>
#include <limits>
#include <memory>
#include <string>

#include "accuracy/comparator.hpp"
#include "intel_npu/npu_private_properties.hpp"
#include "just_sync_infer_request.hpp"
#include "logging.hpp"
#include "openvino/core/parallel.hpp"
#include "openvino/op/util/op_types.hpp"
#include "openvino/pass/constant_folding.hpp"
#include "openvino/pass/manager.hpp"
#include "openvino/runtime/device_id_parser.hpp"
#include "openvino/runtime/internal_properties.hpp"
#include "openvino/runtime/properties.hpp"
#include "openvino/util/common_util.hpp"
#include "partitioning/patterns/opt.hpp"
#include "plugin.hpp"
#include "serialization.hpp"
#include "unfold_sync_infer_request.hpp"
#include "util.hpp"

// required for get_properties_per_device()
#include "intel_npu/config/config.hpp"
#include "intel_npu/config/npuw.hpp"
#include "intel_npu/npuw_private_properties.hpp"
#include "llm_compiled_model.hpp"
#include "openvino/runtime/device_id_parser.hpp"
#include "openvino/runtime/internal_properties.hpp"
#include "openvino/runtime/properties.hpp"
#include "transformations/convert_precision.hpp"

const constexpr char* npuw_name_identifier = "NPUW_serialized_";

namespace {
void split_properties(const ov::AnyMap& properties,
                      ov::AnyMap& npu_plugin_properties,
                      ov::AnyMap& npuw_path_properties) {
    for (auto it = properties.begin(); it != properties.end(); ++it) {
        if (it->first.find("NPUW") != it->first.npos) {
            npuw_path_properties.insert(*it);
        } else {
            npu_plugin_properties.insert(*it);
        }
    }
}

std::map<std::string, std::string> any_copy(const ov::AnyMap& params) {
    std::map<std::string, std::string> result;
    for (auto&& value : params) {
        result.emplace(value.first, value.second.as<std::string>());
    }
    return result;
}
}  // anonymous namespace

namespace ov {
namespace npuw {
namespace {
ov::npuw::DeviceProperties get_properties_per_device(const std::shared_ptr<const ov::IPlugin>& plugin,
                                                     const std::string& device_priorities,
                                                     const ov::AnyMap& properties) {
    auto core = plugin->get_core();
    auto device_names = ov::DeviceIDParser::get_hetero_devices(device_priorities);
    DeviceProperties device_properties;
    for (const auto& device_name : device_names) {
        auto properties_it = device_properties.find(device_name);
        if (device_properties.end() == properties_it) {
            device_properties[device_name] = core->get_supported_property(device_name, properties);

            // Do extra handling for the private NPU options
            if (ov::npuw::util::starts_with(device_name, "NPU")) {
                for (auto&& opt : properties) {
                    if (ov::npuw::util::starts_with(opt.first, "NPU")) {
                        device_properties[device_name][opt.first] = opt.second;
                    }
                }
            }  // if(NPU)
        }
    }
    return device_properties;
}
}  // anonymous namespace
}  // namespace npuw
}  // namespace ov

namespace {
template <typename T>
auto cfg_get(const ov::AnyMap& properties) -> typename T::ValueType {
    const auto& opt_name = std::string(T::key());
    if (properties.count(opt_name)) {
        return properties.at(opt_name).as<typename T::ValueType>();
    }
    return T::defaultValue();
}

void pre_load_transform(const std::shared_ptr<ov::Model>& model, const ov::AnyMap& props) {
    ov::pass::ConvertPrecision(ov::element::bf16, ov::element::f16).run_on_model(model);

    if (cfg_get<::intel_npu::NPUW_FOLD>(props) && cfg_get<::intel_npu::NPUW_FUNCALL_FOR_ALL>(props)) {
        // If there's folding enabled AND non-repeating graphs are forced to be
        // functions, do extra lifting for gather (if any)
        ov::pass::GraphRewrite rewr;
        rewr.add_matcher<ov::npuw::patterns::opt::DQLiftGatherAsymCW>();
        rewr.add_matcher<ov::npuw::patterns::opt::DQLiftGatherSymCW>();
        rewr.add_matcher<ov::npuw::patterns::opt::DQLiftGatherSymGQ>();
        rewr.run_on_model(model);
    }

    if (cfg_get<::intel_npu::NPUW_SLICE_OUT>(props)) {
        // Add Slice before last MatMul for the prefill model
        ov::pass::GraphRewrite rewr;
        rewr.add_matcher<ov::npuw::patterns::opt::SliceLastMatmul>();
        rewr.add_matcher<ov::npuw::patterns::opt::SliceLastMatmulAdd>();
        rewr.add_matcher<ov::npuw::patterns::opt::SliceLastMatmulTranspose>();
        rewr.add_matcher<ov::npuw::patterns::opt::SliceLastMatmulMultiply>();
        rewr.run_on_model(model);
    }
    model->validate_nodes_and_infer_types();
}
}  // anonymous namespace

std::shared_ptr<ov::npuw::ICompiledModel> ov::npuw::ICompiledModel::create(
    const std::shared_ptr<ov::Model>& model,
    const std::shared_ptr<const ov::IPlugin>& plugin,
    const ov::AnyMap& properties) {
    LOG_INFO("Choosing which NPUW CompiledModel to create");
    LOG_BLOCK();
    std::shared_ptr<ov::npuw::ICompiledModel> compiled_model;
    auto use_llm_key = ov::intel_npu::npuw::llm::enabled.name();
    if (properties.count(use_llm_key) && properties.at(use_llm_key).as<bool>() == true) {
        LOG_INFO("ov::npuw::LLMCompiledModel will be created.");
        compiled_model = std::make_shared<ov::npuw::LLMCompiledModel>(model, plugin, properties);
    } else {
        LOG_INFO("ov::npuw::CompiledModel will be created.");
        pre_load_transform(model, properties);
        compiled_model = std::make_shared<ov::npuw::CompiledModel>(model, plugin, properties);
    }
    LOG_INFO("Done");
    return compiled_model;
}

ov::npuw::ICompiledModel::ICompiledModel(const std::shared_ptr<ov::Model>& model,
                                         const std::shared_ptr<const ov::IPlugin>& plugin)
    : ov::ICompiledModel(model, plugin) {}

ov::npuw::CompiledModel::CompiledModel(const std::shared_ptr<ov::Model>& model,
                                       const std::shared_ptr<const ov::IPlugin>& plugin,
                                       const ov::AnyMap& properties)
    : ov::npuw::ICompiledModel(model, plugin),
      m_options_desc(std::make_shared<::intel_npu::OptionsDesc>()),
      m_cfg(m_options_desc),
      m_name(model->get_friendly_name()),
      m_loaded_from_cache(false) {
    ::intel_npu::registerNPUWOptions(*m_options_desc);

    std::map<std::string, ov::Any> npuw_props;
    split_properties(properties, m_non_npuw_props, npuw_props);

    m_cfg.parseEnvVars();
    m_cfg.update(any_copy(npuw_props));

    const std::string dev_list_str = m_cfg.get<::intel_npu::NPUW_DEVICES>();
    m_dev_list = ov::DeviceIDParser::get_hetero_devices(dev_list_str);
    m_meta_devices = ov::npuw::get_properties_per_device(plugin, dev_list_str, m_non_npuw_props);

    if (m_name.find(npuw_name_identifier) != m_name.npos) {
        LOG_DEBUG("CompiledModel is being deserialized, skipping the full constructor flow...");
        return;
    }

    const bool acc_check_opt = m_cfg.get<::intel_npu::NPUW_ACC_CHECK>();
    if (acc_check_opt) {
        const double threshold_opt = m_cfg.get<::intel_npu::NPUW_ACC_THRESH>();

        m_acc_check = metrics::NRMSE(threshold_opt);
        m_ref_device = m_cfg.getString<::intel_npu::NPUW_ACC_DEVICE>();
        LOG_INFO("Accuracy check is enabled.");
    }

    // Initialize weights bank
    const std::string weights_bank_opt = m_cfg.get<::intel_npu::NPUW_WEIGHTS_BANK>();
    const std::string wbank_alloc = m_cfg.get<::intel_npu::NPUW_WEIGHTS_BANK_ALLOC>();
    m_weights_bank = ov::npuw::weights::bank(weights_bank_opt, plugin->get_core(), wbank_alloc);

    LOG_VERB("*** Original model ***");
    const auto& orig_parameters = model->get_parameters();
    {
        LOG_BLOCK();
        for (auto&& p : orig_parameters) {
            LOG_VERB(p);
        }
    }
    const auto& orig_results = model->get_results();
    {
        LOG_BLOCK();
        for (auto&& r : orig_results) {
            LOG_VERB(r);
        }
    }

    auto partitioning = getPartitioning(model, m_cfg);
    m_total_stat.gflops = partitioning.total_gflops;
    m_total_stat.ops = partitioning.total_ops;
    const std::vector<ov::npuw::Subgraph>& orderedSubgraphs = partitioning.subgraphs;

    // Prepare mapping between original inputs/outputs and compiled
    // submodels inputs/outputs. Example:
    // original input 0 -> submodel 0 input 0,
    // original input 1 -> submodel 1 input 0,
    // original output 0 -> submodel 1 output 0.
    //
    // Note that several partitioning schemes can result in multiple
    // submodels reading from the same parameter. Unfortunately, the
    // OpenVINO plugin model assumes there's just one tensor for this
    // case, but in fact there's many. See how this case is handled
    // below.
    //
    // Also, now some subgraphs may be (reusable) functions.
    // If a function reads a parameter, it can be be set only once
    // before the inference.
    m_inputs_to_submodels_inputs.resize(orig_parameters.size(), NO_LINK);
    m_outputs_to_submodels_outputs.resize(orig_results.size(), NO_LINK);

    for (size_t id = 0; id < orderedSubgraphs.size(); id++) {
        LOG_VERB("Subgraph[" << id << "]");
        LOG_BLOCK();
        if (orderedSubgraphs[id]._optimized_out) {
            LOG_VERB("OPTIMIZED OUT");
            continue;
        }
        auto process_params = [&](const ov::ParameterVector& _parameters) {
            for (size_t i = 0; i < _parameters.size(); i++) {
                NPUW_ASSERT(_parameters[i]);
                LOG_VERB(_parameters[i]);
                for (size_t j = 0; j < orig_parameters.size(); j++) {
                    if (_parameters[i] == orig_parameters[j]) {
                        LOG_BLOCK();
                        LOG_VERB("MATCHED WITH " << orig_parameters[j]);
                        if (NO_LINK == m_inputs_to_submodels_inputs[j]) {
                            // Easy case, first come first served
                            LOG_VERB("Map this parameter directly");
                            m_inputs_to_submodels_inputs[j] = ToSubmodel{id, i};
                        } else {
                            // There's multiple subgraphs reading from the same Parameter.
                            // Record them here, see how this list is later used in the
                            // sync_infer_request.cpp
                            LOG_VERB("Subscribe this parameter to tensor");
                            m_param_subscribers[j].push_back(ToSubmodel{id, i});
                        }  // if(NO_LINK)
                        // Regardless of the order, if the reader is a function,
                        // remember that to avoid confusion in function prologue
                    }  // if(param == orig_param)
                }      // for(orig_params)
            }          // for(subgraph_params)
        };
        auto process_results = [&](const ov::ResultVector& _results) {
            for (size_t i = 0; i < _results.size(); i++) {
                if (!_results[i]) {
                    // See the rearrange_to_function_protocol<>()...
                    continue;
                }
                LOG_VERB(_results[i]);
                for (size_t j = 0; j < orig_results.size(); j++) {
                    if (_results[i] == orig_results[j]) {
                        // FIXME: There may be a problem, see below (!)
                        LOG_BLOCK();
                        LOG_VERB("MATCHED WITH " << orig_results[j]);
                        m_outputs_to_submodels_outputs[j] = {id, i};
                    }
                }
            }  // for(results)
        };
        // Sheer ugliness here again
        if (orderedSubgraphs[id]._funcall.empty()) {
            process_params(orderedSubgraphs[id]._parameters);
            process_results(orderedSubgraphs[id]._results);
        } else {
            // Match via the original parameters to generate indices
            process_params(orderedSubgraphs[id]._parameters);
            process_results(orderedSubgraphs[id]._results);

            // (!) Problem here: when functions are folded, in the
            // KVcache-like scenarios (where every function call
            // produces its own result), its result(s) will be matched
            // with _all_ instances of the result (see pic).
        }
    }  // for(ordered_subgraphs)
    // NOTE(dm): there's a better way to do it, like we do in G-API backends.

    // Store mapping between manually splitted inputs/outputs
    // to connect tensors between compiled submodels
    m_submodels_input_to_prev_output = partitioning.input_to_prev_output;

    // Before the compilation:
    // - initialize the OV models
    // - dump the subgraphs, if necessary
    std::map<std::string, std::size_t> compiledFunctions;
    m_compiled_submodels.resize(orderedSubgraphs.size());
    const std::size_t end_sub_idx = orderedSubgraphs.size();

    const std::string dump_sub_opt = m_cfg.get<::intel_npu::NPUW_DUMP_SUBS>();

    LOG_INFO("Creating submodels...");
    for (std::size_t id = 0u; id < orderedSubgraphs.size(); id++) {
        LOG_BLOCK();

        const auto& subgraph = orderedSubgraphs[id];
        m_compiled_submodels[id].stat.gflops = subgraph._gflops;
        m_compiled_submodels[id].stat.ops = subgraph._ops;

        if (subgraph._optimized_out) {
            // FIXME: filter out the optimized out subgraph from this process early,
            // only dispatch real compilation to the threads
            LOG_INFO("Skipping Subgraph[" << id << "] - optimized out!");
            continue;
        }
        LOG_INFO("Creating Subgraph[" << id << "]...");
        if (subgraph._funcall.empty()) {
            // NOT a function call - an easy case!
            m_compiled_submodels[id].model = std::make_shared<ov::Model>(subgraph._results,
                                                                         subgraph._sinks,
                                                                         subgraph._parameters,
                                                                         m_name + '_' + std::to_string(id));
        } else {
            LOG_BLOCK();
            auto& fcn_template = partitioning.functions.at(subgraph._funcall);
            auto compiled_fcn_iter = compiledFunctions.find(subgraph._funcall);
            if (compiled_fcn_iter == compiledFunctions.end()) {
                // A function call: store the model for function call only once...
                compiledFunctions.insert({subgraph._funcall, id});
                m_compiled_submodels[id].model = fcn_template._model;
                m_compiled_submodels[id].replaced_by = id;  // FIXME: UGLY

                // Fill in the spatial information, if it is present
                if (fcn_template._spatial) {
                    m_compiled_submodels[id].spatial =
                        compiled::Spatial(fcn_template._spatial.value(), fcn_template._model);
                }
                LOG_INFO("Subgraph[" << id << "] is a function body for " << subgraph._funcall);
            } else {
                // ...and refer to it in other calls
                m_compiled_submodels[id].replaced_by = compiled_fcn_iter->second;
                LOG_INFO("Subgraph[" << id << "] is a function call to [" << compiled_fcn_iter->second << "]");
            }
            m_compiled_submodels[id].host_gather = subgraph._host_gather;
            m_compiled_submodels[id].param_base = fcn_template._param_offset;
            m_compiled_submodels[id].closure = subgraph._closure;
            m_compiled_submodels[id].lazy_closure = subgraph._lazy_closure;
            m_compiled_submodels[id].closure_uid.resize(m_compiled_submodels[id].closure.size(), -1);
            m_compiled_submodels[id].scales = subgraph._scales;
            m_compiled_submodels[id].zerops = subgraph._zerops;
            m_compiled_submodels[id].forced_to_fcall = subgraph._forced_to_fcall;
            m_compiled_submodels[id].is_remote.resize(m_compiled_submodels[id].closure.size(), false);
        }  // if(!funcall)

        if (!m_compiled_submodels[id].model && !m_compiled_submodels[id].replaced_by) {
            OPENVINO_THROW("Fatal: submodel ", id, " is neither a model nor a function call!");
        }
        const std::size_t real_id = m_compiled_submodels[id].replaced_by.value_or(id);

        // FIXME: a hotfix for a crash where we have too many names in submodel's output
        // Do it just once if that's a function
        if (real_id == id) {
            remove_long_output_names(m_compiled_submodels[real_id].model);
            fill_empty_tensor_names(m_compiled_submodels[real_id].model);
        }

        if (ov::npuw::util::is_set(id, dump_sub_opt, end_sub_idx)) {
            LOG_INFO("Dumping Subgraph[" << id << "]");
            LOG_BLOCK();
            if (real_id != id) {
                LOG_INFO("NOTE: Dumping Subgraph[" << real_id << "]"
                                                   << " as it is a function body for Subgraph[" << id << "]");
            }
            const auto model_to_dump = m_compiled_submodels[real_id].model;
            std::string model_dump_path = m_name + "_" + ov::npuw::util::fmt(id, m_compiled_submodels.size()) +
                                          (subgraph._funcall.empty() ? "" : "_" + subgraph._funcall) + ".xml";
            ov::save_model(model_to_dump, model_dump_path);
            LOG_INFO("Wrote " << model_dump_path);
            // Note: keep here naming as it would be the subgraph
        }  // if(dump)
    }      // for(orderedSubgraphs)

    std::map<std::size_t, std::string> forced_sub_devices{};
    std::string fsd_opt = m_cfg.get<::intel_npu::NPUW_SUBMODEL_DEVICE>();
    // Change "last" keyword to tail subgraph number
    std::size_t last_pos = fsd_opt.find("last");
    if (last_pos != std::string::npos) {
        fsd_opt.erase(last_pos, 4);
        fsd_opt.insert(last_pos, std::to_string(end_sub_idx));
    }

    forced_sub_devices = ::intel_npu ::OptionParser<std::map<std::size_t, std::string>>::parse(fsd_opt);

    // Exclude optimized out subgraphs from compilation target beforehand - otherwise we might get head and repeated
    // block in the same chunk
    std::vector<std::size_t> idx_subgraph_to_compile;
    for (std::size_t i = 0u; i < orderedSubgraphs.size(); i++) {
        if (orderedSubgraphs[i]._optimized_out || m_compiled_submodels[i].replaced_by.value_or(i) != i) {
            continue;  // do nothing here
        } else {
            idx_subgraph_to_compile.push_back(i);
        }
    }

    // Compile submodels. Some of them can be functions: track which model will be
    // used as function(s): function name -> index of the compiled subgraph
    auto compile = [&](size_t i) {
        const auto& id = idx_subgraph_to_compile[i];
        const auto& subgraph = orderedSubgraphs[id];

        NPUW_ASSERT(!subgraph._optimized_out);

        const std::size_t real_id = m_compiled_submodels[id].replaced_by.value_or(id);
        if (!orderedSubgraphs[real_id]._avoid_list.empty()) {
            const auto devices_to_avoid = ov::DeviceIDParser::get_hetero_devices(orderedSubgraphs[real_id]._avoid_list);
            for (auto&& d : devices_to_avoid) {
                m_compiled_submodels[real_id].devices_to_avoid.insert(std::move(d));
            }
        }

        m_compiled_submodels[id].device_it =
            id != real_id ? m_compiled_submodels[real_id].device_it : m_dev_list.cbegin();

        if (forced_sub_devices.count(id)) {
            std::string forced_device = forced_sub_devices[id];
            auto forced_dev_it = std::find(m_dev_list.begin(), m_dev_list.end(), forced_device);
            if (forced_dev_it == m_dev_list.end()) {
                LOG_WARN("Target device for Subgraph[" << id << "] was set to " << forced_device
                                                       << ", but was not found in the device list: "
                                                       << "[" << dev_list_str << "] -- ignoring");
            } else {
                // FIXME: This is not really a device enforcement as the fallback
                // procedure will be in place still
                LOG_INFO("Force Subgraph[" << id << "] target device to " << *forced_dev_it);
                m_compiled_submodels[real_id].device_it = forced_dev_it;
            }
        }  // if(forced_device_opt)

        LOG_INFO("Compiling Subgraph[" << id << "]: " << m_compiled_submodels[real_id].model->get_friendly_name()
                                       << "...");
        if (!compile_for_success(id)) {
            OPENVINO_THROW("Failed to compile ",
                           m_compiled_submodels[real_id].model->get_friendly_name(),
                           " for all devices in [",
                           dev_list_str,
                           "]");
        }

        if (m_acc_check) {
            if (submodel_device(real_id) != m_ref_device) {
                LOG_INFO("Compile Subgraph[" << real_id << "] for reference device: " << m_ref_device << ".");
                LOG_BLOCK();
                m_compiled_submodels.at(real_id).ref_compiled_model =
                    compile_submodel(m_compiled_submodels.at(real_id).model, m_ref_device);
                LOG_INFO("Done (reference)");
            } else {
                LOG_INFO("Skip compilation of submodel[" << real_id << "] for reference device: " << m_ref_device
                                                         << ", as original submodel[" << real_id
                                                         << "] has been already compiled for it.");
            }
        }
    };  // compile

    // Parallel compilation is unstable so is disabled by default.
    const bool par_opt = m_cfg.get<::intel_npu::NPUW_PARALLEL_COMPILE>();
    if (par_opt) {
        ov::parallel_for(idx_subgraph_to_compile.size(), compile);
    } else {
        // TODO: Introduce npuw::serial(i, f) instead where f is a _funcall
        for (std::size_t i = 0u; i < idx_subgraph_to_compile.size(); i++) {
            compile(i);
        }
    }

    // Finalize memory in closures and weight banks
    finalize_weights_bank();
    detach_memory();

    // Print stats report when possible
    {
        LOG_INFO("Initial device distribution:");
        LOG_BLOCK();
        log_device_dist();
    }

    implement_properties();
    report_io();
}

void ov::npuw::CompiledModel::CompiledModelDesc::serialize(std::ostream& stream,
                                                           const std::size_t& idx,
                                                           const std::string& device) const {
    using namespace ov::npuw::s11n;

    static std::string filename = "/home/alexeysm/npuw/tmp_subs/";
    static std::size_t fid = 0;

    LOG_DEBUG("Serializing CompiledModelDesc...");
    LOG_BLOCK();

    NPUW_ASSERT(device == "CPU" || device == "NPU");
    write(stream, device);

    write(stream, replaced_by);
    // FIXME: is this check enough? E.g. what about FUNCALL_FOR_ALL?
    if (replaced_by == idx) {
        NPUW_ASSERT(compiled_model);
        // !!! FIXME: for some reason cannot import anything after the first submodel
        // if it's in the same stream
        std::ofstream fout(filename + "openvino_model" + std::to_string(fid++) + ".blob",
                           std::ios::out | std::ios::binary);
        compiled_model->export_model(fout);
    }
    write(stream, param_base);
    write(stream, forced_to_fcall);

    write(stream, host_gather.dst_idx);
    write(stream, host_gather.src_idx);
    write(stream, host_gather.idx_idx);

    write(stream, spatial);

    write(stream, scales);
    write(stream, zerops);
    write(stream, is_remote);

    // NOTE: for closure only serialize uids - full flow
    write(stream, closure_uid);

    // Some tensors might be present in CPU closure already - need to serialize as is
    write(stream, closure.size());
    std::vector<ov::Tensor> cpu_closures;
    std::vector<std::size_t> cpu_closure_ids;
    for (std::size_t cidx = 0; cidx < closure.size(); ++cidx) {
        if (closure_uid[cidx] == std::numeric_limits<std::size_t>::max()) {  // CPU closure, not in the bank
            cpu_closure_ids.push_back(cidx);
            cpu_closures.push_back(closure[cidx]);
        }
    }

    write(stream, cpu_closure_ids);
    write(stream, cpu_closures);

    // FIXME: support weightless flow!

    LOG_DEBUG("DONE.");
}

ov::npuw::CompiledModel::CompiledModelDesc ov::npuw::CompiledModel::CompiledModelDesc::deserialize(
    std::istream& stream,
    const std::size_t idx,
    const std::shared_ptr<const ov::IPlugin>& plugin,
    const ov::AnyMap& properties) {
    using namespace ov::npuw::s11n;

    static std::string filename = "/home/alexeysm/npuw/tmp_subs/";
    static std::size_t fid = 0;

    LOG_DEBUG("Deserializing CompiledModelDesc...");
    LOG_BLOCK();

    CompiledModelDesc desc;

    std::string device;
    read(stream, device);
    NPUW_ASSERT(device == "CPU" || device == "NPU");
    read(stream, desc.replaced_by);
    // FIXME: will this check work w/o FUNCALL_FORALL?
    if (desc.replaced_by == idx) {
        // Import model from either NPU or CPU plugin
        // !!! FIXME: for some reason cannot import anything after the first submodel
        // if it's in the same stream
        std::ifstream fin(filename + "openvino_model" + std::to_string(fid++) + ".blob",
                          std::ios::in | std::ios::binary);
        // No NPUW properties are present in this config
        desc.compiled_model = plugin->get_core()->import_model(fin, device, properties);
    }
    read(stream, desc.param_base);
    read(stream, desc.forced_to_fcall);

    read(stream, desc.host_gather.dst_idx);
    read(stream, desc.host_gather.src_idx);
    read(stream, desc.host_gather.idx_idx);

    read(stream, desc.spatial);

    read(stream, desc.scales);
    read(stream, desc.zerops);
    read(stream, desc.is_remote);

    // NOTE: for closure only deserialize uids - full flow
    read(stream, desc.closure_uid);

    // Some tensors might be present in CPU closure already - need to deserialize as is
    std::size_t closure_size = 0;
    read(stream, closure_size);
    std::vector<ov::Tensor> cpu_closures;
    std::vector<std::size_t> cpu_closure_ids;
    read(stream, cpu_closure_ids);
    read(stream, cpu_closures);
    desc.closure.resize(closure_size);
    std::size_t cpu_cidx = 0;
    for (const auto& cidx : cpu_closure_ids) {
        const auto& t = cpu_closures[cpu_cidx++];
        desc.closure[cidx] = ov::Tensor(t.get_element_type(), t.get_shape());
        t.copy_to(desc.closure[cidx]);  // get data ownership
    }

    // FIXME: support weightless flow!

    LOG_DEBUG("DONE.");

    return desc;
}

void ov::npuw::CompiledModel::serialize(std::ostream& stream) const {
    LOG_INFO("Serializing CompiledModel...");
    LOG_BLOCK();

    using namespace ov::npuw::s11n;

    // Serialize name first + NPUW identifier for deserialization
    // FIXME: consider a better approach then using name there
    std::string name = std::string(npuw_name_identifier) + m_name;
    write(stream, name);

    // Serialize inputs and outputs
    // FIXME: make a separate function
    write(stream, inputs().size());
    for (const auto& in : inputs()) {
        write(stream, in.get_element_type().to_string());
        write(stream, in.get_partial_shape().to_string());
        write(stream, in.get_names());
    }

    write(stream, outputs().size());
    for (const auto& out : outputs()) {
        write(stream, out.get_element_type().to_string());
        write(stream, out.get_partial_shape().to_string());
        write(stream, out.get_names());
    }

    // Serialize meta
    write(stream, m_inputs_to_submodels_inputs);
    write(stream, m_outputs_to_submodels_outputs);
    write(stream, m_param_subscribers);
    write(stream, m_submodels_input_to_prev_output);

    // Check compiled submodels' devices
    std::unordered_set<std::string> device_list;
    for (std::size_t i = 0; i < m_compiled_submodels.size(); ++i) {
        auto& comp_model_desc = m_compiled_submodels[i];
        if (comp_model_desc.compiled_model || comp_model_desc.replaced_by) {
            const auto real_idx = comp_model_desc.replaced_by.value_or(i);
            auto& func_desc = m_compiled_submodels[real_idx];
            device_list.insert(*func_desc.device_it);
        }
    }

    // FIXME: should we support heterogeneous structure?
    if (device_list.size() != 1 || (*device_list.begin() != "NPU" && *device_list.begin() != "CPU")) {
        NPUW_ASSERT(false && "Not all submodels are compied for a singular NPU or CPU device!");
    }
    write(stream, *device_list.begin());

    // Serialize compiled submodels
    // FIXME: add to overloads
    write(stream, m_compiled_submodels.size());
    std::size_t idx = 0;
    for (const auto& subm : m_compiled_submodels) {
        subm.serialize(stream, idx++, *device_list.begin());
    }

    LOG_INFO("Done.");
}

std::shared_ptr<ov::npuw::CompiledModel> ov::npuw::CompiledModel::deserialize(
    std::istream& stream,
    const std::shared_ptr<const ov::IPlugin>& plugin,
    const ov::AnyMap& properties) {
    LOG_INFO("Deserializing CompiledModel...");
    LOG_BLOCK();

    using namespace ov::npuw::s11n;

    // Deserialize model name first
    std::string model_name;
    read(stream, model_name);

    NPUW_ASSERT(model_name.find(npuw_name_identifier) != model_name.npos && "Model wasn't serialized via NPUW!");

    // Create a dummy CompiledModel with an empty ov::Model - this will skip the constructor flow
    // to continue deserialization
    // FIXME: make a separate function
    ov::ParameterVector parameters;
    ov::NodeVector results;

    std::size_t params_size = 0, results_size = 0;
    read(stream, params_size);
    for (std::size_t i = 0; i < params_size; ++i) {
        std::string elem_type_str;
        std::string part_shape_str;
        std::unordered_set<std::string> names;
        read(stream, elem_type_str);
        read(stream, part_shape_str);
        read(stream, names);
        // NOTE: the code below is taken from NPU plugin's create_dummy_model()
        auto param =
            std::make_shared<op::v0::Parameter>(ov::element::Type(elem_type_str), ov::PartialShape(part_shape_str));
        param->set_friendly_name(*names.begin());  // FIXME: any_name ?
        param->output(0).get_tensor().set_names(names);
        parameters.push_back(param);
    }

    read(stream, results_size);
    for (std::size_t i = 0; i < results_size; ++i) {
        std::string elem_type_str;
        std::string part_shape_str;
        std::unordered_set<std::string> names;
        read(stream, elem_type_str);
        read(stream, part_shape_str);
        read(stream, names);
        // NOTE: the code below is taken from NPU plugin's create_dummy_model()
        std::shared_ptr<ov::Node> res =
            std::make_shared<ov::op::v0::Constant>(ov::element::Type(elem_type_str), std::vector<size_t>{1});
        // FIXME: serialize names as well?
        const std::shared_ptr<ov::descriptor::Tensor>& tensor_dummy =
            std::make_shared<ov::descriptor::Tensor>(ov::element::Type(elem_type_str),
                                                     ov::PartialShape(part_shape_str),
                                                     names);
        std::shared_ptr<ov::Node> result = std::make_shared<ov::op::v0::Result>(res);
        result->output(0).set_tensor_ptr(tensor_dummy);
        result->set_friendly_name(*names.begin());  // any_name ?
        results.push_back(result);
    }

    auto ov_model = std::make_shared<ov::Model>(results, parameters, model_name);

    // FIXME: drop npuw_name_identifier from the model name (but after it's checked in the CompiledModel's constructor!)
    auto compiled = std::make_shared<ov::npuw::CompiledModel>(ov_model, plugin, properties);

    // Deserialize meta
    compiled->m_name = model_name;
    read(stream, compiled->m_inputs_to_submodels_inputs);
    read(stream, compiled->m_outputs_to_submodels_outputs);
    read(stream, compiled->m_param_subscribers);
    read(stream, compiled->m_submodels_input_to_prev_output);

    // NOTE: In serialize() we checked that device for all submodels are set to a singular NPU or CPU device
    std::string device;
    read(stream, device);
    compiled->m_dev_list = {device};

    // Deserialize compiled submodels
    // Drop NPUW-related properties from the config for submodels import
    std::map<std::string, ov::Any> non_npuw_props;
    for (auto it = properties.begin(); it != properties.end(); ++it) {
        if (it->first.find("NPUW_LLM") == it->first.npos && it->first.find("NPUW") == it->first.npos) {
            non_npuw_props.insert(*it);
        }
    }
    // FIXME: add to overloads
    std::size_t subm_size = 0;
    read(stream, subm_size);
    compiled->m_compiled_submodels.reserve(subm_size);
    for (std::size_t i = 0; i < subm_size; ++i) {
        auto desc = CompiledModelDesc::deserialize(stream, i, plugin, non_npuw_props);
        desc.device_it = compiled->m_dev_list.cbegin();  // FIXME: only NPU device is supported for now
        compiled->m_compiled_submodels.push_back(desc);
    }

    LOG_INFO("Done.");

    return compiled;
}

void ov::npuw::CompiledModel::finalize_weights_bank() {
    LOG_INFO("Finalizing weights bank...");
    // Register lazy tensors
    for (std::size_t idx = 0; idx < m_compiled_submodels.size(); ++idx) {
        auto& comp_model_desc = m_compiled_submodels[idx];

        // Skip optimized out and non-functions
        if (!comp_model_desc.compiled_model && !comp_model_desc.replaced_by) {
            continue;
        }

        comp_model_desc.closure_uid.resize(comp_model_desc.closure.size(), std::numeric_limits<std::size_t>::max());

        const auto real_idx = comp_model_desc.replaced_by.value_or(idx);
        auto& func_desc = m_compiled_submodels[real_idx];

        for (std::size_t tidx = 0; tidx < comp_model_desc.lazy_closure.size(); ++tidx) {
            if (comp_model_desc.closure[tidx]) {
                continue;  // host-side closure
            }
            comp_model_desc.closure_uid[tidx] =
                m_weights_bank->registerLT(comp_model_desc.lazy_closure[tidx], *func_desc.device_it);
<<<<<<< HEAD
            ;
=======
>>>>>>> 66f1b248
        }
    }

    // Evaluate and allocate all LazyTensors inside the bank
    m_weights_bank->evaluate_and_allocate();

    // Set evaluated and allocated ov::Tensors to closures
    for (size_t idx = 0; idx < m_compiled_submodels.size(); ++idx) {
        auto& comp_model_desc = m_compiled_submodels[idx];

        // Skip optimized out and non-functions
        if (!comp_model_desc.compiled_model && !comp_model_desc.replaced_by) {
            continue;
        }

        const auto real_idx = comp_model_desc.replaced_by.value_or(idx);
        auto& func_desc = m_compiled_submodels[real_idx];

        for (std::size_t tidx = 0; tidx < comp_model_desc.closure.size(); ++tidx) {
            if (comp_model_desc.closure[tidx]) {
                // host-side closure - already set, do nothing
                comp_model_desc.is_remote[tidx] = false;
                continue;
            }
            const auto& uid = comp_model_desc.closure_uid[tidx];
            NPUW_ASSERT(uid != -1);  // All tensors should be registered at this point
            comp_model_desc.closure[tidx] = m_weights_bank->get(uid, *func_desc.device_it);
            // FIXME: find a more reliable way to do so
            comp_model_desc.is_remote[tidx] = m_weights_bank->is_remote(uid);
        }
    }

    LOG_INFO("Done.");
}

void ov::npuw::CompiledModel::reconstruct_closure() {
    for (size_t idx = 0; idx < m_compiled_submodels.size(); ++idx) {
        auto& comp_model_desc = m_compiled_submodels[idx];

        // Skip optimized out and non-functions
        if (!comp_model_desc.compiled_model && !comp_model_desc.replaced_by) {
            continue;
        }

        const auto real_idx = comp_model_desc.replaced_by.value_or(idx);
        auto& func_desc = m_compiled_submodels[real_idx];

        // At this point closure size should have already been deserialized
        NPUW_ASSERT(!comp_model_desc.closure.empty() && "Closure shouldn't be empty at this point!");
        for (std::size_t cidx = 0; cidx < comp_model_desc.closure.size(); ++cidx) {
            if (comp_model_desc.closure[cidx]) {
                // host-side closure - already set, do nothing
                NPUW_ASSERT(!comp_model_desc.is_remote[cidx]);
                continue;
            }
            NPUW_ASSERT(comp_model_desc.closure_uid[cidx] != std::numeric_limits<std::size_t>::max());
            comp_model_desc.closure[cidx] =
                m_weights_bank->get(comp_model_desc.closure_uid[cidx], *func_desc.device_it);
        }
    }
}

void ov::npuw::CompiledModel::detach_memory() {
    LOG_INFO("Detaching model & weight memory...");
    LOG_BLOCK();
    for (size_t idx = 0; idx < m_compiled_submodels.size(); ++idx) {
        auto& comp_model_desc = m_compiled_submodels[idx];
        auto& proto_comp_model_desc = m_compiled_submodels[comp_model_desc.replaced_by.value_or(idx)];
        if (!proto_comp_model_desc.model || !proto_comp_model_desc.compiled_model) {
            continue;  // optimized-out OR already cleared - skip
        }
        if (proto_comp_model_desc.device_it + 1 == m_dev_list.end()) {
            LOG_INFO("No fallback expected - clear the OV model for Subgraph[" << idx << "]");
            proto_comp_model_desc.model.reset();
        }
    }
    LOG_INFO("Done");
}

std::string ov::npuw::CompiledModel::global_mem_device() const {
    // Force globally set device if set
    const std::string device_alloc = m_cfg.get<::intel_npu::NPUW_WEIGHTS_BANK_ALLOC>();
    if (!device_alloc.empty()) {
        return device_alloc;
    }

    // Check if there is at least 1 NPU submodel
    for (std::size_t idx = 0; idx < m_compiled_submodels.size(); ++idx) {
        auto& comp_model_desc = m_compiled_submodels[idx];
        if (!comp_model_desc.compiled_model) {
            continue;
        }
        if (ov::npuw::util::starts_with(*comp_model_desc.device_it, "NPU")) {
            return "NPU";
        }
    }

    return "CPU";
}

std::string ov::npuw::CompiledModel::funcall_mem_device(const std::size_t idx) const {
    // Force globally set device if set
    const std::string device_alloc = m_cfg.get<::intel_npu::NPUW_WEIGHTS_BANK_ALLOC>();
    if (!device_alloc.empty()) {
        return device_alloc;
    }

    auto& comp_model_desc = m_compiled_submodels[idx];
    return *comp_model_desc.device_it;
}

void ov::npuw::CompiledModel::remove_long_output_names(const std::shared_ptr<ov::Model>& model) {
    NPUW_ASSERT(model.get() != nullptr);
    for (auto& output : model->outputs()) {
        const auto& tensor_names = output.get_tensor().get_names();
        if (tensor_names.size() > 32) {  // maximum supported
            output.get_tensor().set_names({});
            LOG_INFO("Removed output tensor names for " << model->get_friendly_name());
            LOG_BLOCK();
        }
    }
}

void ov::npuw::CompiledModel::fill_empty_tensor_names(const std::shared_ptr<ov::Model>& model) {
    NPUW_ASSERT(model.get() != nullptr);

    size_t in_tensor_idx = 0;
    size_t out_tensor_idx = 0;

    for (auto& input : model->inputs()) {
        const auto& tensor_names = input.get_tensor().get_names();
        if (tensor_names.empty()) {
            input.get_tensor().set_names({"npuw_in_tensor_" + std::to_string(in_tensor_idx)});
            LOG_INFO("Added input tensor name for " << model->get_friendly_name());
            LOG_BLOCK();
        }
        in_tensor_idx++;
    }
    for (auto& output : model->outputs()) {
        const auto& tensor_names = output.get_tensor().get_names();
        if (tensor_names.empty()) {
            output.get_tensor().set_names({"npuw_out_tensor_" + std::to_string(out_tensor_idx)});
            LOG_INFO("Added output tensor name for " << model->get_friendly_name());
            LOG_BLOCK();
        }
        out_tensor_idx++;
    }
}

void ov::npuw::CompiledModel::report_io() const {
    LOG_VERB("*** Partition graph ***");
    int idx_in = 0, idx_out = 0;  // FIXME: use indexed()
    for (const auto& to_submodel : m_inputs_to_submodels_inputs) {
        LOG_BLOCK();
        if (to_submodel == NO_LINK) {
            LOG_WARN("Input (Parameter) " << inputs()[idx_in]
                                          << " is not used by any subgraph. It happens sometimes,"
                                             " but better check your model");
            idx_in++;  // FIXME: PLEASE use indexed() here
            continue;
        }
        const auto& submodel_idx = to_submodel.first;
        const auto& input_idx = to_submodel.second;
        LOG_VERB("Input (Parameter) " << inputs()[idx_in] << " from Subgraph[" << submodel_idx << "]/" << input_idx);
        idx_in++;
    }
    for (const auto& from_submodel : m_outputs_to_submodels_outputs) {
        NPUW_ASSERT(from_submodel != NO_LINK);
        LOG_BLOCK();  // in fact, to_submodel <is> from_submodel here, but who cares
        const auto& submodel_idx = from_submodel.first;
        const auto& output_idx = from_submodel.second;
        LOG_VERB("Output (Result) " << outputs()[idx_out] << " from Subgraph[" << submodel_idx << "]/" << output_idx);
        idx_out++;
    }
}

bool ov::npuw::CompiledModel::compile_for_success(std::size_t id) {
    // Assume device_it is some always-valid starting point.
    // FIXME: And who guarantees it? Abstraction leaks are everywhere
    if (m_compiled_submodels[id].replaced_by && m_compiled_submodels[id].replaced_by != id) {
        LOG_BLOCK();
        LOG_INFO("Skip compilation for Subgraph[" << id
                                                  << "] "
                                                     "as it was already compiled (function)");
        return true;
    }

    for (auto iter = m_compiled_submodels[id].device_it; iter != m_dev_list.cend(); ++iter) {
        LOG_BLOCK();
        const auto& device_name = *iter;
        if (m_compiled_submodels[id].devices_to_avoid.count(device_name) > 0) {
            LOG_INFO(device_name << " was found in the 'Avoid' list for this subgraph, skipping...");
        } else if (compile_for_device(id, device_name)) {
            m_compiled_submodels[id].device_it = iter;
            return true;  // success!
        }
    }
    return false;
}

bool ov::npuw::CompiledModel::compile_for_device(std::size_t id, const std::string& device_to_try) {
    // The API of this method is ugly but it is what it is
    // NOTE(dm): Hetero plugin disables caching here, but we'll keep this to be done
    // at the individual plugins level.
    auto plugin = get_npuw_plugin();

    LOG_INFO("Trying to compile for " << device_to_try << "...");

    // Only function bodies can reach this point.
    // compile_for_device() behavior is not specified for funcalls.
    NPUW_ASSERT(m_compiled_submodels[id].replaced_by.value_or(id) == id);

    // NPU plugin is known to crash when model has no inputs, so even
    // try..catch doesn't work. Ideally such models should be
    // eliminated with constant folding, but with offline partitioning
    // it is not possible + not clear what to do with dynamic shapes.
    // So for now, skip this case explicitly.
    if (npuw::util::starts_with(device_to_try, "NPU") && m_compiled_submodels[id].model->inputs().empty()) {
        LOG_INFO("Avoid compilation for " << device_to_try << " as the model should be constant-folded");
        dump_on_fail(id, device_to_try, "Avoided due to workaround");
        return false;
    }

    try {
        m_compiled_submodels[id].compiled_model = compile_submodel(m_compiled_submodels[id].model, device_to_try);
    } catch (const std::exception& ex) {
        LOG_ERROR("Subgraph [" << id << "] Failed to compile: " << std::endl << ex.what());
        dump_on_fail(id, device_to_try, ex.what());
        return false;
    } catch (...) {
        LOG_ERROR("Subgraph [" << id << "] Failed to compile: Unknown error");
        dump_on_fail(id, device_to_try, "Unknown error");
        return false;
    }
    // Reached this point - all ok, stop the search
    LOG_INFO("Done (" << device_to_try << ")");
    return true;
}

ov::SoPtr<ov::ICompiledModel> ov::npuw::CompiledModel::compile_submodel(const std::shared_ptr<ov::Model>& submodel,
                                                                        const std::string& device) {
    auto plugin = get_npuw_plugin();
    auto core = plugin->get_core();

    // set exclusive_async_requests in case when model is split
    // NOTE(dm): Not sure if it is required for the NPUW plugin, but likely it is
    auto& device_config = m_meta_devices[device];

    if (ov::npuw::util::starts_with(device, "NPU") && m_cfg.get<::intel_npu::NPUW_UNFOLD_IREQS>()) {
        device_config["NPU_RUN_INFERENCES_SEQUENTIALLY"] = "YES";
    }

    const auto& cache_dir = m_cfg.get<::intel_npu::NPUW_CACHE_DIR>();
    if (!cache_dir.empty()) {
        LOG_INFO("NPUW will try to utilize CACHE_DIR for " << submodel->get_friendly_name() << " submodel.");
        device_config.insert(ov::cache_dir(cache_dir));
    }

    if (m_compiled_submodels.size() > 1) {
        auto supported_internal_properties = core->get_property(device, ov::internal::supported_properties);
        if (std::find(supported_internal_properties.begin(),
                      supported_internal_properties.end(),
                      ov::internal::exclusive_async_requests) != supported_internal_properties.end()) {
            // adds property if it is not set yet
            device_config.insert(ov::internal::exclusive_async_requests(true));
        }
    }  // if(subgraphs > 1)
    return core->compile_model(submodel, device, device_config);
}

void ov::npuw::CompiledModel::dump_on_fail(std::size_t id, const std::string& device_to_try, const char* extra) {
    const std::string dof_opt = m_cfg.get<::intel_npu::NPUW_DUMP_SUBS_ON_FAIL>();
    const std::size_t end_idx = m_compiled_submodels.size();

    if (ov::npuw::util::is_set(id, dof_opt, end_idx)) {
        ov::npuw::dump_failure(m_compiled_submodels[id].model, device_to_try, extra);
    }
}

std::shared_ptr<ov::ISyncInferRequest> ov::npuw::CompiledModel::create_sync_infer_request() const {
    // Synchronous infer request implementation may vary based on the
    // selected strategy
    auto* non_const_this = const_cast<ov::npuw::CompiledModel*>(this);  // because of const in API
    auto non_const_this_sptr = std::static_pointer_cast<ov::npuw::CompiledModel>(non_const_this->shared_from_this());

    auto no_spatial_unpack = [&]() {
        const auto num_submodels = m_compiled_submodels.size();
        for (std::size_t idx = 0u; idx < num_submodels; idx++) {
            const auto& comp_model_desc = m_compiled_submodels[idx];
            if (!comp_model_desc.replaced_by.has_value() || comp_model_desc.forced_to_fcall) {
                // not a funcall, do nothing, or a subgraph that was forced to funcall
                // (a 1-call function) - skip
                continue;
            }
            const auto real_idx = comp_model_desc.replaced_by.value();
            if (m_compiled_submodels[real_idx].spatial) {
                LOG_WARN("Subgraph[" << idx << "] is a call to spatial function, unfold can't be done");
                return false;  // Spatial graph
            }
            if (unpack_required(idx)) {
                LOG_WARN("Subgraph[" << idx << "] requires unpack, unfold can't be done");
                return false;  // Unpack required
            }
        }
        return true;  // no spatial & subgraphs requiring unpack found
    };

    std::shared_ptr<ov::ISyncInferRequest> result;
    if (m_cfg.get<::intel_npu::NPUW_UNFOLD_IREQS>() && no_spatial_unpack()) {
        result.reset(new ov::npuw::UnfoldInferRequest(non_const_this_sptr));
    } else {
        result.reset(new ov::npuw::JustInferRequest(non_const_this_sptr));
    }
    NPUW_ASSERT(result);
    return result;
}

std::shared_ptr<ov::IAsyncInferRequest> ov::npuw::CompiledModel::create_infer_request() const {
    auto internal_request = create_sync_infer_request();
    return std::make_shared<ov::IAsyncInferRequest>(internal_request, get_task_executor(), get_callback_executor());
}

void ov::npuw::CompiledModel::set_property(const ov::AnyMap& properties) {
    OPENVINO_NOT_IMPLEMENTED;
}

std::shared_ptr<const ov::Model> ov::npuw::CompiledModel::get_runtime_model() const {
    // NOTE(dm): See hetero plugin implementation if need to bring this method back
    // (that code should work as-is)
    OPENVINO_NOT_IMPLEMENTED;
}

std::shared_ptr<const ::intel_npu::Plugin> ov::npuw::CompiledModel::get_npuw_plugin() const {
    auto plugin = get_plugin();
    OPENVINO_ASSERT(plugin);
    auto npuw_plugin = std::dynamic_pointer_cast<const ::intel_npu::Plugin>(plugin);
    OPENVINO_ASSERT(npuw_plugin);
    return npuw_plugin;
}

ov::Any ov::npuw::CompiledModel::get_property(const std::string& name) const {
    OPENVINO_SUPPRESS_DEPRECATED_START
    auto&& configIterator = m_prop_to_opt.find(name);
    if (configIterator != m_prop_to_opt.cend()) {
        return std::get<1>(configIterator->second)(m_cfg);
    } else if (m_non_npuw_props.count(name)) {
        return m_non_npuw_props.at(name);
    }

    OPENVINO_THROW("Unsupported configuration key: ", name);
    OPENVINO_SUPPRESS_DEPRECATED_END
}

void ov::npuw::CompiledModel::export_model(std::ostream& model_stream) const {
    OPENVINO_NOT_IMPLEMENTED;
}

std::string ov::npuw::CompiledModel::submodel_device(const std::size_t idx) const {
    std::size_t real_idx = m_compiled_submodels[idx].replaced_by.value_or(idx);
    const auto& comp_subm_desc = m_compiled_submodels[real_idx];

    if (!comp_subm_desc.compiled_model) {
        return "";
    }

    if (comp_subm_desc.switched_to_ref) {
        return m_ref_device;
    }

    NPUW_ASSERT(comp_subm_desc.device_it != m_dev_list.end());
    return *comp_subm_desc.device_it;
}

bool ov::npuw::CompiledModel::unpack_required(const std::size_t idx) const {
    auto& comp_model_desc = m_compiled_submodels.at(idx);
    for (std::size_t cidx = 0u; cidx < comp_model_desc.closure.size(); cidx++) {
        if (unpack_required(idx, cidx)) {
            return true;
        }
    }
    return false;
}

bool ov::npuw::CompiledModel::unpack_required(const std::size_t idx, const std::size_t cidx) const {
    if (is_gather_closure(idx, cidx)) {
        return false;
    }

    auto& comp_model_desc = m_compiled_submodels.at(idx);
    const auto real_idx = comp_model_desc.replaced_by.value();
    auto& func_desc = m_compiled_submodels.at(real_idx);

    auto& closure = comp_model_desc.closure.at(cidx);
    const auto closure_param_id = comp_model_desc.param_base + cidx;

    auto& iport = func_desc.compiled_model->inputs()[closure_param_id];
    return (closure.get_element_type() != iport.get_element_type());
}

bool ov::npuw::CompiledModel::is_gather_closure(const std::size_t idx, const std::size_t cidx) const {
    auto& comp_model_desc = m_compiled_submodels.at(idx);
    const auto real_idx = comp_model_desc.replaced_by.value();
    auto& func_desc = m_compiled_submodels.at(real_idx);

    const auto closure_param_id = comp_model_desc.param_base + cidx;

    if (func_desc.host_gather.dst_idx != -1 &&
        static_cast<uint64_t>(func_desc.host_gather.dst_idx) == closure_param_id) {
        return true;
    }
    return false;
}

void ov::npuw::CompiledModel::log_device_dist() const {
    std::unordered_map<std::string, execution_stats> stats_for_devices;
    execution_stats stats_for_optimized_out{0.f, 0ul};

    for (std::size_t id = 0u; id < m_compiled_submodels.size(); id++) {  // FIXME: zip()
        auto real_id = m_compiled_submodels[id].replaced_by.value_or(id);
        auto& real_cm = m_compiled_submodels.at(real_id);

        execution_stats& stat =
            real_cm.compiled_model ? stats_for_devices[submodel_device(real_id)] : stats_for_optimized_out;

        stat.gflops += real_cm.stat.gflops;
        stat.ops += real_cm.stat.ops;
    }

    auto print_stats = [this](const std::string& device, const execution_stats& stat) {
        float flops_prcnt = 100.f;
        float ops_prcnt = 100.f;
        if (m_total_stat.gflops > 0 && m_total_stat.ops > 0) {
            flops_prcnt = stat.gflops / static_cast<float>(m_total_stat.gflops) * 100;
            ops_prcnt = stat.ops / static_cast<float>(m_total_stat.ops) * 100;
        }
        LOG_INFO(device << ": " << flops_prcnt << "% FLOPS, " << ops_prcnt << "% Layers");
    };
    for (auto&& device_st : stats_for_devices) {
        LOG_BLOCK();
        print_stats(device_st.first, device_st.second);
    }
    if (stats_for_optimized_out.gflops > 0 || stats_for_optimized_out.ops > 0) {
        LOG_BLOCK();
        print_stats("Optimized out", stats_for_optimized_out);
    }
}

void ov::npuw::CompiledModel::implement_properties() {
    // This function fills the map: {`property name`: `getter for property value`},
    // that can be used later to return requested properties by user.
    // It does it in 3 steps:
    //
    // 1. Create mappings for OV public properties and hints, exposed
    //    in ::intel_npu::CompiledModel.
    // 2. Fill `m_all_supported_props` vector with property names from
    //    the 1st step. It will be returned as response to `ov::supported_properties`
    //    request. So the vector will define public properties.
    // 3. Create mappings for all remaining (private) NPUW-specific properties
    //    to getters of their values from config.

#define GET_PLUGIN_PROP(property) return get_plugin()->get_property(property.name(), ov::AnyMap());

    // 1.
    // OV Public
    m_prop_to_opt = {{ov::supported_properties.name(),
                      {ov::PropertyMutability::RO,
                       [&](const ::intel_npu::Config&) -> std::vector<PropertyName>& {
                           return m_all_supported_props;
                       }}},
                     {ov::device::id.name(),
                      {ov::PropertyMutability::RO,
                       [&](const ::intel_npu::Config&) {
                           GET_PLUGIN_PROP(ov::device::id);
                       }}},
                     {ov::enable_profiling.name(),
                      {ov::PropertyMutability::RO,
                       [&](const ::intel_npu::Config&) {
                           GET_PLUGIN_PROP(ov::enable_profiling);
                       }}},
                     {ov::model_name.name(),
                      {ov::PropertyMutability::RO,
                       [&](const ::intel_npu::Config&) -> std::string& {
                           return m_name;
                       }}},
                     {ov::optimal_number_of_infer_requests.name(),
                      {ov::PropertyMutability::RO,
                       [&](const ::intel_npu::Config&) {
                           return 1u;
                       }}},
                     {ov::execution_devices.name(),
                      {ov::PropertyMutability::RO,
                       [&](const ::intel_npu::Config&) {
                           return "NPU";
                       }}},
                     {ov::loaded_from_cache.name(),
                      {ov::PropertyMutability::RO,
                       [&](const ::intel_npu::Config&) {
                           return m_loaded_from_cache;
                       }}},
                     // OV Public Hints
                     {ov::hint::performance_mode.name(),
                      {ov::PropertyMutability::RO,
                       [&](const ::intel_npu::Config&) {
                           GET_PLUGIN_PROP(ov::hint::performance_mode);
                       }}},
                     {ov::hint::execution_mode.name(),
                      {ov::PropertyMutability::RO,
                       [&](const ::intel_npu::Config&) {
                           GET_PLUGIN_PROP(ov::hint::execution_mode);
                       }}},
                     {ov::hint::num_requests.name(),
                      {ov::PropertyMutability::RO,
                       [&](const ::intel_npu::Config&) {
                           GET_PLUGIN_PROP(ov::hint::num_requests);
                       }}},
                     {ov::hint::inference_precision.name(),
                      {ov::PropertyMutability::RO,
                       [&](const ::intel_npu::Config&) {
                           GET_PLUGIN_PROP(ov::hint::inference_precision);
                       }}},
                     {ov::hint::enable_cpu_pinning.name(),
                      {ov::PropertyMutability::RO,
                       [&](const ::intel_npu::Config&) {
                           GET_PLUGIN_PROP(ov::hint::enable_cpu_pinning);
                       }}},
                     {ov::hint::model_priority.name(), {ov::PropertyMutability::RO, [&](const ::intel_npu::Config&) {
                                                            GET_PLUGIN_PROP(ov::hint::model_priority);
                                                        }}}};
#undef GET_PLUGIN_PROP

    // 2.
    for (auto& p : m_prop_to_opt) {
        m_all_supported_props.emplace_back(ov::PropertyName(p.first, std::get<0>(p.second)));
    }

    // 3.
#define BIND(N, T)                                                                         \
    {                                                                                      \
        ov::intel_npu::N.name(), {                                                         \
            ov::PropertyMutability::RW, [](const ::intel_npu::Config& config) -> ov::Any { \
                return config.get<::intel_npu::T>();                                       \
            }                                                                              \
        }                                                                                  \
    }

    m_prop_to_opt.insert({BIND(use_npuw, NPU_USE_NPUW),
                          BIND(npuw::devices, NPUW_DEVICES),
                          BIND(npuw::submodel_device, NPUW_SUBMODEL_DEVICE),
                          BIND(npuw::partitioning::online::pipeline, NPUW_ONLINE_PIPELINE),
                          BIND(npuw::partitioning::online::min_size, NPUW_ONLINE_MIN_SIZE),
                          BIND(npuw::partitioning::online::keep_blocks, NPUW_ONLINE_KEEP_BLOCKS),
                          BIND(npuw::partitioning::online::keep_block_size, NPUW_ONLINE_KEEP_BLOCK_SIZE),
                          BIND(npuw::partitioning::online::avoid, NPUW_ONLINE_AVOID),
                          BIND(npuw::partitioning::online::isolate, NPUW_ONLINE_ISOLATE),
                          BIND(npuw::partitioning::online::nofold, NPUW_ONLINE_NO_FOLD),
                          BIND(npuw::partitioning::online::dump_plan, NPUW_ONLINE_DUMP_PLAN),
                          BIND(npuw::partitioning::plan, NPUW_PLAN),
                          BIND(npuw::partitioning::fold, NPUW_FOLD),
                          BIND(npuw::partitioning::cwai, NPUW_CWAI),
                          BIND(npuw::partitioning::dyn_quant, NPUW_DQ),
                          BIND(npuw::partitioning::dyn_quant_full, NPUW_DQ_FULL),
                          BIND(npuw::partitioning::par_matmul_merge_dims, NPUW_PMM),
                          BIND(npuw::partitioning::slice_out, NPUW_SLICE_OUT),
                          BIND(npuw::partitioning::spatial, NPUW_SPATIAL),
                          BIND(npuw::partitioning::spatial_nway, NPUW_SPATIAL_NWAY),
                          BIND(npuw::partitioning::spatial_dyn, NPUW_SPATIAL_DYN),
                          BIND(npuw::partitioning::host_gather, NPUW_HOST_GATHER),
                          BIND(npuw::partitioning::funcall_for_all, NPUW_FUNCALL_FOR_ALL),
                          BIND(npuw::partitioning::dcoff_type, NPUW_DCOFF_TYPE),
                          BIND(npuw::partitioning::dcoff_with_scale, NPUW_DCOFF_SCALE),
                          BIND(npuw::parallel_compilation, NPUW_PARALLEL_COMPILE),
                          BIND(npuw::funcall_async, NPUW_FUNCALL_ASYNC),
                          BIND(npuw::unfold_ireqs, NPUW_UNFOLD_IREQS),
                          BIND(npuw::weights_bank, NPUW_WEIGHTS_BANK),
                          BIND(npuw::weights_bank_alloc, NPUW_WEIGHTS_BANK_ALLOC),
                          BIND(npuw::cache_dir, NPUW_CACHE_DIR),
                          BIND(npuw::accuracy::check, NPUW_ACC_CHECK),
                          BIND(npuw::accuracy::threshold, NPUW_ACC_THRESH),
                          BIND(npuw::accuracy::reference_device, NPUW_ACC_DEVICE),
#ifdef NPU_PLUGIN_DEVELOPER_BUILD
                          BIND(npuw::dump::full, NPUW_DUMP_FULL),
                          BIND(npuw::dump::subgraphs, NPUW_DUMP_SUBS),
                          BIND(npuw::dump::subgraphs_on_fail, NPUW_DUMP_SUBS_ON_FAIL),
                          BIND(npuw::dump::inputs_outputs, NPUW_DUMP_IO),
                          BIND(npuw::dump::io_iters, NPUW_DUMP_IO_ITERS)
#endif
    });
#undef BIND
}<|MERGE_RESOLUTION|>--- conflicted
+++ resolved
@@ -804,10 +804,6 @@
             }
             comp_model_desc.closure_uid[tidx] =
                 m_weights_bank->registerLT(comp_model_desc.lazy_closure[tidx], *func_desc.device_it);
-<<<<<<< HEAD
-            ;
-=======
->>>>>>> 66f1b248
         }
     }
 
