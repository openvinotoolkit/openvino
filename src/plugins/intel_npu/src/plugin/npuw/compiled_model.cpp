--- conflicted
+++ resolved
@@ -642,17 +642,12 @@
 
         // Also read weights into LazyTensors
         for (std::size_t cidx = 0; cidx < closure.size(); ++cidx) {
-<<<<<<< HEAD
-            if (closure_uid[cidx] != -1) {  // previously registered before serialization
+            if (closure_uid[cidx] != -1 && lazy_closure[cidx]) {  // previously registered before serialization
                 if (weights) {
                     lazy_closure[cidx].read_weight(weights);
                 } else {
                     lazy_closure[cidx].read_weight(model);
                 }
-=======
-            if (closure_uid[cidx] != -1 && lazy_closure[cidx]) {  // previously registered before serialization
-                lazy_closure[cidx].read_weight(weights);
->>>>>>> d737fa2d
             }
         }
     } else {
