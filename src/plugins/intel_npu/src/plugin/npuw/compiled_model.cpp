// Copyright (C) 2023-2025 Intel Corporation
// SPDX-License-Identifier: Apache-2.0
//
#include "compiled_model.hpp"

#include <iostream>
#include <memory>
#include <string>

#include "accuracy/comparator.hpp"
#include "intel_npu/npu_private_properties.hpp"
#include "just_sync_infer_request.hpp"
#include "logging.hpp"
#include "openvino/core/parallel.hpp"
#include "openvino/op/util/op_types.hpp"
#include "openvino/pass/constant_folding.hpp"
#include "openvino/pass/manager.hpp"
#include "openvino/runtime/device_id_parser.hpp"
#include "openvino/runtime/internal_properties.hpp"
#include "openvino/runtime/properties.hpp"
#include "openvino/util/common_util.hpp"
#include "partitioning/patterns/opt.hpp"
#include "plugin.hpp"
#include "unfold_sync_infer_request.hpp"
#include "util.hpp"

// required for get_properties_per_device()
#include "intel_npu/config/config.hpp"
#include "intel_npu/config/npuw.hpp"
#include "intel_npu/npuw_private_properties.hpp"
#include "llm_compiled_model.hpp"
#include "openvino/core/rt_info/weightless_caching_attributes.hpp"
#include "openvino/runtime/device_id_parser.hpp"
#include "openvino/runtime/internal_properties.hpp"
#include "openvino/runtime/properties.hpp"
#include "transformations/convert_precision.hpp"

namespace {
void split_properties(const ov::AnyMap& properties,
                      ov::AnyMap& npu_plugin_properties,
                      ov::AnyMap& npuw_path_properties) {
    for (auto it = properties.begin(); it != properties.end(); ++it) {
        if (it->first.find("NPUW") != it->first.npos) {
            npuw_path_properties.insert(*it);
        } else {
            npu_plugin_properties.insert(*it);
        }
    }
}

std::map<std::string, std::string> any_copy(const ov::AnyMap& params) {
    std::map<std::string, std::string> result;
    for (auto&& value : params) {
        result.emplace(value.first, value.second.as<std::string>());
    }
    return result;
}
}  // anonymous namespace

namespace ov {
namespace npuw {
namespace {
ov::npuw::DeviceProperties get_properties_per_device(const std::shared_ptr<const ov::IPlugin>& plugin,
                                                     const std::string& device_priorities,
                                                     const ov::AnyMap& properties) {
    auto core = plugin->get_core();
    auto device_names = ov::DeviceIDParser::get_hetero_devices(device_priorities);
    DeviceProperties device_properties;
    for (const auto& device_name : device_names) {
        auto properties_it = device_properties.find(device_name);
        if (device_properties.end() == properties_it) {
            device_properties[device_name] = core->get_supported_property(device_name, properties);

            // Do extra handling for the private NPU options
            if (ov::npuw::util::starts_with(device_name, "NPU")) {
                for (auto&& opt : properties) {
                    if (ov::npuw::util::starts_with(opt.first, "NPU")) {
                        device_properties[device_name][opt.first] = opt.second;
                    }
                }
            }  // if(NPU)
        }
    }
    return device_properties;
}
}  // anonymous namespace
}  // namespace npuw
}  // namespace ov

namespace {
template <typename T>
auto cfg_get(const ov::AnyMap& properties) -> typename T::ValueType {
    const auto& opt_name = std::string(T::key());
    if (properties.count(opt_name)) {
        return properties.at(opt_name).as<typename T::ValueType>();
    }
    return T::defaultValue();
}

void pre_load_transform(const std::shared_ptr<ov::Model>& model, const ov::AnyMap& props) {
    ov::pass::ConvertPrecision(ov::element::bf16, ov::element::f16).run_on_model(model);

    if (cfg_get<::intel_npu::NPUW_FOLD>(props) && cfg_get<::intel_npu::NPUW_FUNCALL_FOR_ALL>(props)) {
        // If there's folding enabled AND non-repeating graphs are forced to be
        // functions, do extra lifting for gather (if any)
        ov::pass::GraphRewrite rewr;
        rewr.add_matcher<ov::npuw::patterns::opt::DQLiftGatherAsymCW>();
        rewr.add_matcher<ov::npuw::patterns::opt::DQLiftGatherSymCW>();
        rewr.add_matcher<ov::npuw::patterns::opt::DQLiftGatherSymGQ>();
        rewr.add_matcher<ov::npuw::patterns::opt::DQLiftGatherCW>();
        rewr.run_on_model(model);
    }

    if (cfg_get<::intel_npu::NPUW_FOLD>(props)) {
        // Having folding enabled assumes Scalar bank matching,
        // make this procedure a little bit more reliable by untangling
        // the excess tiny Const connections
        ov::npuw::patterns::opt::untangleConst(model);
    }

    if (cfg_get<::intel_npu::NPUW_SLICE_OUT>(props)) {
        // Add Slice before last MatMul for the prefill model
        ov::pass::GraphRewrite rewr;
        rewr.add_matcher<ov::npuw::patterns::opt::SliceLastMatmul>();
        rewr.add_matcher<ov::npuw::patterns::opt::SliceLastMatmulAdd>();
        rewr.add_matcher<ov::npuw::patterns::opt::SliceLastMatmulTranspose>();
        rewr.add_matcher<ov::npuw::patterns::opt::SliceLastMatmulMultiply>();
        rewr.run_on_model(model);
    }
    model->validate_nodes_and_infer_types();
}
}  // anonymous namespace

std::shared_ptr<ov::npuw::ICompiledModel> ov::npuw::ICompiledModel::create(
    const std::shared_ptr<ov::Model>& model,
    const std::shared_ptr<const ov::IPlugin>& plugin,
    const ov::AnyMap& properties) {
    LOG_INFO("Choosing which NPUW CompiledModel to create");
    LOG_BLOCK();
    std::shared_ptr<ov::npuw::ICompiledModel> compiled_model;
    auto use_llm_key = ov::intel_npu::npuw::llm::enabled.name();
    if (properties.count(use_llm_key) && properties.at(use_llm_key).as<bool>() == true) {
        LOG_INFO("ov::npuw::LLMCompiledModel will be created.");
        // Drop CACHE_DIR from the config
        // If it's present we will be utilizing LLMCompiledModel's import
        // and not the underlying models and submodels
        auto config = properties;
        config.erase(ov::cache_dir.name());
        compiled_model = std::make_shared<ov::npuw::LLMCompiledModel>(model, plugin, config);
    } else {
        LOG_INFO("ov::npuw::CompiledModel will be created.");
        // Drop CACHE_DIR from the config
        // If it's present we will be utilizing LLMCompiledModel's import
        // and not the underlying models and submodels
        auto config = properties;
        config.erase(ov::cache_dir.name());
        compiled_model = std::make_shared<ov::npuw::CompiledModel>(model, plugin, config);
    }
    LOG_INFO("Done");
    return compiled_model;
}

ov::npuw::ICompiledModel::ICompiledModel(const std::shared_ptr<ov::Model>& model,
                                         const std::shared_ptr<const ov::IPlugin>& plugin)
    : ov::ICompiledModel(model, plugin) {}

ov::npuw::CompiledModel::CompiledModel(const std::shared_ptr<ov::Model>& model,
                                       const std::shared_ptr<const ov::IPlugin>& plugin,
                                       const ov::AnyMap& properties)
    : ov::npuw::ICompiledModel(model, plugin),
      m_options_desc(std::make_shared<::intel_npu::OptionsDesc>()),
      m_cfg(m_options_desc),
      m_name(model->get_friendly_name()),
      m_loaded_from_cache(false) {
    init_profiling();

    // Note: we need to identify original bf16 constants for potential weightless deserialization later
    // And only then do bf16 to f16 transformation
    m_bf16_consts = ov::npuw::s11n::get_bf16_consts(model);
    pre_load_transform(model, properties);

    ::intel_npu::registerNPUWOptions(*m_options_desc);

    std::map<std::string, ov::Any> npuw_props;
    split_properties(properties, m_non_npuw_props, npuw_props);

    m_cfg.parseEnvVars();
    m_cfg.update(any_copy(npuw_props));

    const std::string dev_list_str = m_cfg.get<::intel_npu::NPUW_DEVICES>();
    m_dev_list = ov::DeviceIDParser::get_hetero_devices(dev_list_str);
    m_meta_devices = ov::npuw::get_properties_per_device(plugin, dev_list_str, m_non_npuw_props);

    const bool acc_check_opt = m_cfg.get<::intel_npu::NPUW_ACC_CHECK>();
    if (acc_check_opt) {
        const double threshold_opt = m_cfg.get<::intel_npu::NPUW_ACC_THRESH>();

        m_acc_check = metrics::NRMSE(threshold_opt);
        m_ref_device = m_cfg.getString<::intel_npu::NPUW_ACC_DEVICE>();
        LOG_INFO("Accuracy check is enabled.");
    }

    // Initialize weights bank
    const std::string weights_bank_opt = m_cfg.get<::intel_npu::NPUW_WEIGHTS_BANK>();
    const std::string wbank_alloc = m_cfg.get<::intel_npu::NPUW_WEIGHTS_BANK_ALLOC>();
    m_weights_bank = ov::npuw::weights::bank(weights_bank_opt, plugin->get_core(), wbank_alloc);

    LOG_VERB("*** Original model ***");
    const auto& orig_parameters = model->get_parameters();
    {
        LOG_BLOCK();
        for (auto&& p : orig_parameters) {
            LOG_VERB(p);
        }
    }
    const auto& orig_results = model->get_results();
    {
        LOG_BLOCK();
        for (auto&& r : orig_results) {
            LOG_VERB(r);
        }
    }

    // Store original constants' offset for serialization purposes
    store_const_offsets(model);

    ov::npuw::PartitioningContext ctx;
    // Identify based on compiler version, user config and pattern
    ctx.use_host_gather_quant = should_use_quantized_host_gather(model, npuw_props);

    ov::npuw::Partitioning partitioning;
    m_profile["partitioning"].record([&]() {
        partitioning = getPartitioning(model, m_cfg, ctx);
    });
<<<<<<< HEAD
=======

>>>>>>> 0b1651a1
    m_total_stat.gflops = partitioning.total_gflops;
    m_total_stat.ops = partitioning.total_ops;
    const std::vector<ov::npuw::Subgraph>& orderedSubgraphs = partitioning.subgraphs;

    // Prepare mapping between original inputs/outputs and compiled
    // submodels inputs/outputs. Example:
    // original input 0 -> submodel 0 input 0,
    // original input 1 -> submodel 1 input 0,
    // original output 0 -> submodel 1 output 0.
    //
    // Note that several partitioning schemes can result in multiple
    // submodels reading from the same parameter. Unfortunately, the
    // OpenVINO plugin model assumes there's just one tensor for this
    // case, but in fact there's many. See how this case is handled
    // below.
    //
    // Also, now some subgraphs may be (reusable) functions.
    // If a function reads a parameter, it can be be set only once
    // before the inference.
    m_inputs_to_submodels_inputs.resize(orig_parameters.size(), NO_LINK);
    m_outputs_to_submodels_outputs.resize(orig_results.size(), NO_LINK);

    for (size_t id = 0; id < orderedSubgraphs.size(); id++) {
        LOG_VERB("Subgraph[" << id << "]");
        LOG_BLOCK();
        if (orderedSubgraphs[id]._optimized_out) {
            LOG_VERB("OPTIMIZED OUT");
            continue;
        }
        auto process_params = [&](const ov::ParameterVector& _parameters) {
            for (size_t i = 0; i < _parameters.size(); i++) {
                NPUW_ASSERT(_parameters[i]);
                LOG_VERB(_parameters[i]);
                for (size_t j = 0; j < orig_parameters.size(); j++) {
                    if (_parameters[i] == orig_parameters[j]) {
                        LOG_BLOCK();
                        LOG_VERB("MATCHED WITH " << orig_parameters[j]);
                        if (NO_LINK == m_inputs_to_submodels_inputs[j]) {
                            // Easy case, first come first served
                            LOG_VERB("Map this parameter directly");
                            m_inputs_to_submodels_inputs[j] = ToSubmodel{id, i};
                        } else {
                            // There's multiple subgraphs reading from the same Parameter.
                            // Record them here, see how this list is later used in the
                            // sync_infer_request.cpp
                            LOG_VERB("Subscribe this parameter to tensor");
                            m_param_subscribers[j].push_back(ToSubmodel{id, i});
                        }  // if(NO_LINK)
                        // Regardless of the order, if the reader is a function,
                        // remember that to avoid confusion in function prologue
                    }  // if(param == orig_param)
                }  // for(orig_params)
            }  // for(subgraph_params)
        };
        auto process_results = [&](const ov::ResultVector& _results) {
            for (size_t i = 0; i < _results.size(); i++) {
                if (!_results[i]) {
                    // See the rearrange_to_function_protocol<>()...
                    continue;
                }
                LOG_VERB(_results[i]);
                for (size_t j = 0; j < orig_results.size(); j++) {
                    if (_results[i] == orig_results[j]) {
                        // FIXME: There may be a problem, see below (!)
                        LOG_BLOCK();
                        LOG_VERB("MATCHED WITH " << orig_results[j]);
                        m_outputs_to_submodels_outputs[j] = {id, i};
                    }
                }
            }  // for(results)
        };
        // Sheer ugliness here again
        if (orderedSubgraphs[id]._funcall.empty()) {
            process_params(orderedSubgraphs[id]._parameters);
            process_results(orderedSubgraphs[id]._results);
        } else {
            // Match via the original parameters to generate indices
            process_params(orderedSubgraphs[id]._parameters);
            process_results(orderedSubgraphs[id]._results);

            // (!) Problem here: when functions are folded, in the
            // KVcache-like scenarios (where every function call
            // produces its own result), its result(s) will be matched
            // with _all_ instances of the result (see pic).
        }
    }  // for(ordered_subgraphs)
    // NOTE(dm): there's a better way to do it, like we do in G-API backends.

    // Store mapping between manually splitted inputs/outputs
    // to connect tensors between compiled submodels
    m_submodels_input_to_prev_output = partitioning.input_to_prev_output;

    // Before the compilation:
    // - initialize the OV models
    // - dump the subgraphs, if necessary
    std::map<std::string, std::size_t> compiledFunctions;
    m_compiled_submodels.resize(orderedSubgraphs.size());
    const std::size_t end_sub_idx = orderedSubgraphs.size();

    const std::string dump_sub_opt = m_cfg.get<::intel_npu::NPUW_DUMP_SUBS>();

    LOG_INFO("Creating submodels...");
    for (std::size_t id = 0u; id < orderedSubgraphs.size(); id++) {
        LOG_BLOCK();

        const auto& subgraph = orderedSubgraphs[id];
        m_compiled_submodels[id].stat.gflops = subgraph._gflops;
        m_compiled_submodels[id].stat.ops = subgraph._ops;

        if (subgraph._optimized_out) {
            // FIXME: filter out the optimized out subgraph from this process early,
            // only dispatch real compilation to the threads
            LOG_INFO("Skipping Subgraph[" << id << "] - optimized out!");
            continue;
        }
        LOG_INFO("Creating Subgraph[" << id << "]...");
        if (subgraph._funcall.empty()) {
            // NOT a function call - an easy case!
            m_compiled_submodels[id].model = std::make_shared<ov::Model>(subgraph._results,
                                                                         subgraph._sinks,
                                                                         subgraph._parameters,
                                                                         m_name + '_' + std::to_string(id));
        } else {
            LOG_BLOCK();
            auto& fcn_template = partitioning.functions.at(subgraph._funcall);
            auto compiled_fcn_iter = compiledFunctions.find(subgraph._funcall);
            if (compiled_fcn_iter == compiledFunctions.end()) {
                // A function call: store the model for function call only once...
                compiledFunctions.insert({subgraph._funcall, id});
                m_compiled_submodels[id].model = fcn_template._model;
                m_compiled_submodels[id].replaced_by = id;  // FIXME: UGLY

                // Fill in the spatial information, if it is present
                if (fcn_template._spatial) {
                    m_compiled_submodels[id].spatial =
                        compiled::Spatial(fcn_template._spatial.value(), fcn_template._model);
                }
                // Does the same for dynamic. FIXME: This selection should be hidden here
                // in the object semantics
                if (fcn_template._attention) {
                    m_compiled_submodels[id].attention =
                        compiled::Attention(fcn_template._attention.value(), fcn_template._model);
                }
                LOG_INFO("Subgraph[" << id << "] is a function body for " << subgraph._funcall);
            } else {
                // ...and refer to it in other calls
                m_compiled_submodels[id].replaced_by = compiled_fcn_iter->second;
                LOG_INFO("Subgraph[" << id << "] is a function call to [" << compiled_fcn_iter->second << "]");
            }
            m_compiled_submodels[id].host_gather = subgraph._host_gather;
            m_compiled_submodels[id].quant_unpack_gather = subgraph._quant_unpack_gather;
            m_compiled_submodels[id].param_base = fcn_template._param_offset;
            m_compiled_submodels[id].closure = subgraph._closure;
            m_compiled_submodels[id].lazy_closure = subgraph._lazy_closure;
            m_compiled_submodels[id].closure_uid.resize(m_compiled_submodels[id].closure.size(), -1);
            m_compiled_submodels[id].scales = subgraph._scales;
            m_compiled_submodels[id].zerops = subgraph._zerops;
            m_compiled_submodels[id].forced_to_fcall = subgraph._forced_to_fcall;
            m_compiled_submodels[id].is_remote.resize(m_compiled_submodels[id].closure.size(), false);
        }  // if(!funcall)

        if (!m_compiled_submodels[id].model && !m_compiled_submodels[id].replaced_by) {
            OPENVINO_THROW("Fatal: submodel ", id, " is neither a model nor a function call!");
        }
        const std::size_t real_id = m_compiled_submodels[id].replaced_by.value_or(id);

        // FIXME: a hotfix for a crash where we have too many names in submodel's output
        // Do it just once if that's a function
        if (real_id == id) {
            remove_long_output_names(m_compiled_submodels[real_id].model);
            fill_empty_tensor_names(m_compiled_submodels[real_id].model);
        }

        if (ov::npuw::util::is_set(id, dump_sub_opt, real_id, end_sub_idx)) {
            LOG_INFO("Dumping Subgraph[" << id << "]");
            LOG_BLOCK();
            if (real_id != id) {
                LOG_INFO("NOTE: Dumping Subgraph[" << real_id << "]" << " as it is a function body for Subgraph[" << id
                                                   << "]");
            }
            const auto model_to_dump = m_compiled_submodels[real_id].model;
            std::string model_dump_path = m_name + "_" + ov::npuw::util::fmt(id, m_compiled_submodels.size()) +
                                          (subgraph._funcall.empty() ? "" : "_" + subgraph._funcall) + ".xml";
            ov::save_model(model_to_dump, model_dump_path);
            LOG_INFO("Wrote " << model_dump_path);
            // Note: keep here naming as it would be the subgraph
        }  // if(dump)
    }  // for(orderedSubgraphs)

    std::map<std::size_t, std::string> forced_sub_devices{};
    std::string fsd_opt = m_cfg.get<::intel_npu::NPUW_SUBMODEL_DEVICE>();
    // Change "last" keyword to tail subgraph number
    std::size_t last_pos = fsd_opt.find("last");
    if (last_pos != std::string::npos) {
        fsd_opt.erase(last_pos, 4);
        fsd_opt.insert(last_pos, std::to_string(end_sub_idx));
    }

    forced_sub_devices = ::intel_npu ::OptionParser<std::map<std::size_t, std::string>>::parse(fsd_opt);

    // Exclude optimized out subgraphs from compilation target beforehand - otherwise we might get head and repeated
    // block in the same chunk
    std::vector<std::size_t> idx_subgraph_to_compile;
    for (std::size_t i = 0u; i < orderedSubgraphs.size(); i++) {
        if (orderedSubgraphs[i]._optimized_out || m_compiled_submodels[i].replaced_by.value_or(i) != i) {
            continue;  // do nothing here
        } else {
            idx_subgraph_to_compile.push_back(i);
        }
    }

    // Compile submodels. Some of them can be functions: track which model will be
    // used as function(s): function name -> index of the compiled subgraph
    auto compile = [&](size_t i) {
        const auto& id = idx_subgraph_to_compile[i];
        const auto& subgraph = orderedSubgraphs[id];

        NPUW_ASSERT(!subgraph._optimized_out);

        const std::size_t real_id = m_compiled_submodels[id].replaced_by.value_or(id);
        if (!orderedSubgraphs[real_id]._avoid_list.empty()) {
            const auto devices_to_avoid = ov::DeviceIDParser::get_hetero_devices(orderedSubgraphs[real_id]._avoid_list);
            for (auto&& d : devices_to_avoid) {
                m_compiled_submodels[real_id].devices_to_avoid.insert(std::move(d));
            }
        }

        m_compiled_submodels[id].device_it =
            id != real_id ? m_compiled_submodels[real_id].device_it : m_dev_list.cbegin();

        if (forced_sub_devices.count(id)) {
            std::string forced_device = forced_sub_devices[id];
            auto forced_dev_it = std::find(m_dev_list.begin(), m_dev_list.end(), forced_device);
            if (forced_dev_it == m_dev_list.end()) {
                LOG_WARN("Target device for Subgraph[" << id << "] was set to " << forced_device
                                                       << ", but was not found in the device list: " << "["
                                                       << dev_list_str << "] -- ignoring");
            } else {
                // FIXME: This is not really a device enforcement as the fallback
                // procedure will be in place still
                LOG_INFO("Force Subgraph[" << id << "] target device to " << *forced_dev_it);
                m_compiled_submodels[real_id].device_it = forced_dev_it;
            }
        }  // if(forced_device_opt)

        LOG_INFO("Compiling Subgraph[" << id << "]: " << m_compiled_submodels[real_id].model->get_friendly_name()
                                       << "...");
        if (!compile_for_success(id)) {
            OPENVINO_THROW("Failed to compile ",
                           m_compiled_submodels[real_id].model->get_friendly_name(),
                           " for all devices in [",
                           dev_list_str,
                           "]");
        }

        if (m_acc_check) {
            if (submodel_device(real_id) != m_ref_device) {
                LOG_INFO("Compile Subgraph[" << real_id << "] for reference device: " << m_ref_device << ".");
                LOG_BLOCK();
                m_compiled_submodels.at(real_id).ref_compiled_model =
                    compile_submodel(m_compiled_submodels.at(real_id).model, m_ref_device);
                LOG_INFO("Done (reference)");
            } else {
                LOG_INFO("Skip compilation of submodel[" << real_id << "] for reference device: " << m_ref_device
                                                         << ", as original submodel[" << real_id
                                                         << "] has been already compiled for it.");
            }
        }
    };  // compile

    // Parallel compilation is unstable so is disabled by default.
    const bool par_opt = m_cfg.get<::intel_npu::NPUW_PARALLEL_COMPILE>();
    if (par_opt) {
        ov::parallel_for(idx_subgraph_to_compile.size(), compile);
    } else {
        // TODO: Introduce npuw::serial(i, f) instead where f is a _funcall
        for (std::size_t i = 0u; i < idx_subgraph_to_compile.size(); i++) {
            compile(i);
        }
    }

    // Finalize memory in closures and weight banks
    finalize_weights_bank();
    detach_memory();

    // Print stats report when possible
    {
        LOG_INFO("Initial device distribution:");
        LOG_BLOCK();
        log_device_dist();
    }

    implement_properties();
    report_io();
}

ov::npuw::CompiledModel::CompiledModel(const std::shared_ptr<ov::Model>& model,
                                       const std::shared_ptr<const ov::IPlugin>& plugin,
                                       const bool serialized)
    : ov::npuw::ICompiledModel(model, plugin),
      m_options_desc(std::make_shared<::intel_npu::OptionsDesc>()),
      m_cfg(m_options_desc),
      m_name(model->get_friendly_name()),
      m_loaded_from_cache(serialized) {
    NPUW_ASSERT(serialized && "This constructor should only be utilized during deserialization!");
    init_profiling();

    ::intel_npu::registerNPUWOptions(*m_options_desc);
    LOG_DEBUG("CompiledModel is being deserialized, skipping the full constructor flow...");
}

void ov::npuw::CompiledModel::init_profiling() {
    // to be called from contructors
    m_profile.report_on_die = ov::npuw::profiling_enabled();
    m_profile.area = m_name + "/compilation";
}

bool ov::npuw::CompiledModel::should_use_quantized_host_gather(const std::shared_ptr<ov::Model>& model,
                                                               const ov::AnyMap& properties) const {
    LOG_INFO("Identifying best HOST_GATHER config value...");
    LOG_BLOCK();
    // Check if was explicitly specified
    auto it_hg = properties.find(intel_npu::npuw::partitioning::host_gather.name());
    std::optional<bool> explicit_hg_value;
    if (it_hg != properties.end()) {
        explicit_hg_value = it_hg->second.as<bool>();
    }

    // Check NPUW_HOST_GATHER:QUANT based on the patterns (for tail vocab)
    ov::npuw::patterns::opt::Context ctx;
    ov::pass::GraphRewrite rewr;
    rewr.add_matcher<ov::npuw::patterns::opt::HostGatherQuantAsymm<ov::op::v0::Constant>>(std::ref(ctx), true);
    rewr.add_matcher<ov::npuw::patterns::opt::HostGatherQuantSymm<ov::op::v0::Constant>>(std::ref(ctx), true);
    rewr.run_on_model(model);

    using CPtr = std::shared_ptr<ov::op::v0::Constant>;
    std::vector<CPtr> to_keep;

    ov::pass::GraphRewrite rewr2;
    rewr2.add_matcher<ov::npuw::patterns::opt::PreserveConstDictMatMulAsymm>(std::ref(to_keep));
    rewr2.add_matcher<ov::npuw::patterns::opt::PreserveConstDictMatMulSymm>(std::ref(to_keep));
    rewr2.run_on_model(model);
    // FIXME: since 3-model pipeline is the default option, the tail will be separate,
    // so we need to match either head or tail pattern here for host gather quantized feature to work.
    // However, there might be a case where tail pattern is matched, but head is not (for the same model)
    // or vice versa. This would lead to worse performance. Consider adding this check to LLMCompiledModel
    // as well, since there we have uncut model.
    // Head or tail
    const bool pattern_matched = ctx.found_host_gather_quant() || !to_keep.empty();

    // Check the compiler version
    const auto npu_devices = get_plugin()->get_core()->get_property("NPU", ov::available_devices);
    const auto is_suitable_comp = [](int64_t ver, const std::string& arch) {
        if (arch == "3720" || arch == "4000") {
            return ver >= ONEAPI_MAKE_VERSION(7, 21);
        }
        return ver >= ONEAPI_MAKE_VERSION(7, 25);
    };
    const bool compiler_version_enough =
        !npu_devices.empty() &&
        is_suitable_comp(get_plugin()->get_core()->get_property("NPU", ov::intel_npu::compiler_version),
                         get_plugin()->get_core()->get_property("NPU", ov::device::architecture));
    // FIXME: go from
    //     get_plugin()->get_core()->get_property("NPU", ..
    // to
    ///    plugin->get_property(..

    const bool can_enable_hgq = pattern_matched && (compiler_version_enough || npu_devices.empty());

    // Now make a decision based on the checks above
    if (!explicit_hg_value) {
        // Default value is used, can force the best option
        if (can_enable_hgq) {
            LOG_INFO("Forcing quantized tail vocabulary for better performance.");
            return true;
        }
    } else if (!explicit_hg_value.value()) {  // explicit NO
        if (can_enable_hgq) {
            LOG_WARN("Consider removing NPUW_HOST_GATHER:NO from the config for better performance.");
        } else {
            LOG_WARN("Consider enabling NPUW_HOST_GATHER:YES for better performance.");
        }
    } else {  // explicit YES
        if (can_enable_hgq) {
            LOG_WARN("Consider removing NPUW_HOST_GATHER:YES from the config for better performance.");
        }
    }  // explicit_hg_value
    LOG_INFO("DONE.");
    return false;
}

void ov::npuw::CompiledModel::CompiledModelDesc::serialize(std::ostream& stream,
                                                           const ov::npuw::s11n::WeightsContext& ctx) const {
    using namespace ov::npuw::s11n;

    LOG_DEBUG("Serializing CompiledModelDesc...");
    LOG_BLOCK();

    write(stream, replaced_by);

    write(stream, param_base);
    write(stream, forced_to_fcall);

    write(stream, host_gather.dst_idx);
    write(stream, host_gather.src_idx);
    write(stream, host_gather.idx_idx);

    write(stream, quant_unpack_gather.dst_idx);
    write(stream, quant_unpack_gather.src_w_idx);
    write(stream, quant_unpack_gather.src_z_idx);
    write(stream, quant_unpack_gather.src_s_idx);
    write(stream, quant_unpack_gather.idx_idx);

    write(stream, spatial);

    write(stream, is_remote);
    write(stream, closure_uid);

    if (ctx.is_weightless) {
        write_weightless(stream, scales, ctx);
        write_weightless(stream, zerops, ctx);

        write(stream, closure.size());
        std::vector<ov::Tensor> cpu_closures;
        std::vector<std::size_t> cpu_closure_ids;
        std::vector<ov::npuw::weights::LazyTensor> non_cpu_tensors;
        std::vector<std::size_t> non_cpu_tensors_ids;
        for (std::size_t cidx = 0; cidx < closure.size(); ++cidx) {
            if (closure_uid[cidx] == -1) {  // CPU closure
                cpu_closure_ids.push_back(cidx);
                cpu_closures.push_back(closure[cidx]);
            } else {
                non_cpu_tensors_ids.push_back(cidx);
                non_cpu_tensors.push_back(lazy_closure[cidx]);  // must be there
            }
        }

        write(stream, cpu_closure_ids);
        write_weightless(stream, cpu_closures, ctx);
        write(stream, non_cpu_tensors_ids);
        write(stream, non_cpu_tensors);
    } else {
        write(stream, scales);
        write(stream, zerops);

        write(stream, closure.size());
        std::vector<ov::Tensor> cpu_closures;
        std::vector<std::size_t> cpu_closure_ids;
        for (std::size_t cidx = 0; cidx < closure.size(); ++cidx) {
            if (closure_uid[cidx] == -1) {  // CPU closure, not in the bank
                cpu_closure_ids.push_back(cidx);
                cpu_closures.push_back(closure[cidx]);
            }
        }

        write(stream, cpu_closure_ids);

        for (const auto& tensor : cpu_closures) {
            write(stream, tensor);
        }
    }

    LOG_DEBUG("DONE.");
}

void ov::npuw::CompiledModel::CompiledModelDesc::deserialize(std::istream& stream,
                                                             const ov::npuw::s11n::WeightsContext& ctx) {
    using namespace ov::npuw::s11n;

    LOG_DEBUG("Deserializing CompiledModelDesc...");
    LOG_BLOCK();

    read(stream, replaced_by);

    read(stream, param_base);
    read(stream, forced_to_fcall);

    read(stream, host_gather.dst_idx);
    read(stream, host_gather.src_idx);
    read(stream, host_gather.idx_idx);

    read(stream, quant_unpack_gather.dst_idx);
    read(stream, quant_unpack_gather.src_w_idx);
    read(stream, quant_unpack_gather.src_z_idx);
    read(stream, quant_unpack_gather.src_s_idx);
    read(stream, quant_unpack_gather.idx_idx);

    read(stream, spatial);

    read(stream, is_remote);
    read(stream, closure_uid);

    if (ctx.weights || !ctx.consts_cache.empty()) {
        read_weightless(stream, scales, ctx);
        read_weightless(stream, zerops, ctx);

        std::size_t closure_size = 0;
        read(stream, closure_size);
        closure.resize(closure_size);
        lazy_closure.resize(closure_size);

        std::vector<std::size_t> cpu_closure_ids;
        read(stream, cpu_closure_ids);

        std::vector<ov::Tensor> cpu_closures;
        read_weightless(stream, cpu_closures, ctx);
        std::size_t tidx = 0;
        for (const auto& idx : cpu_closure_ids) {
            closure[idx] = std::move(cpu_closures[tidx++]);
        }

        std::vector<std::size_t> non_cpu_tensors_ids;
        read(stream, non_cpu_tensors_ids);

        std::vector<ov::npuw::weights::LazyTensor> non_cpu_tensors;
        read(stream, non_cpu_tensors);
        std::size_t ltidx = 0;
        for (const auto& idx : non_cpu_tensors_ids) {
            lazy_closure[idx] = std::move(non_cpu_tensors[ltidx++]);
        }

        // Also read weights into LazyTensors
        for (std::size_t cidx = 0; cidx < closure.size(); ++cidx) {
            if (closure_uid[cidx] != -1 && lazy_closure[cidx]) {  // previously registered before serialization
                lazy_closure[cidx].read_weight(ctx);
            }
        }
    } else {
        read(stream, scales);
        read(stream, zerops);

        std::size_t closure_size = 0;
        read(stream, closure_size);
        std::vector<std::size_t> cpu_closure_ids;
        read(stream, cpu_closure_ids);
        closure.resize(closure_size);
        for (const auto& cidx : cpu_closure_ids) {
            read(stream, closure[cidx]);
        }
    }

    LOG_DEBUG("DONE.");
}

void ov::npuw::CompiledModel::export_model(std::ostream& stream) const {
    using namespace ov::npuw::s11n;

    // Identify encryption flow
    bool encryption_required = false;
    EncryptionCallbacks enc_callbacks;
    if (auto it = m_non_npuw_props.find(ov::cache_encryption_callbacks.name());
        it != m_non_npuw_props.end() && it->second.as<EncryptionCallbacks>().encrypt) {
        LOG_INFO("Encryption will be done via the function provided.");
        encryption_required = true;
        enc_callbacks.encrypt = it->second.as<EncryptionCallbacks>().encrypt;
    }

    // Identify either full flow or weightless
    bool is_weightless = true;
    if (auto it = m_non_npuw_props.find(ov::cache_mode.name());
        it != m_non_npuw_props.end() && it->second.as<CacheMode>() == CacheMode::OPTIMIZE_SPEED) {
        LOG_INFO("Serialization will be done via flow with weights.");
        is_weightless = false;
    }

    // Write header regardless of encryption requirement - to identify NPUW serializated blobs
    // Serialize magic number first
    write(stream, NPUW_SERIALIZATION_INDICATOR);
    // Serilize CompiledModel identifier
    write(stream, NPUW_COMPILED_MODEL_INDICATOR);
    // Serialize general meta info
    write(stream, OPENVINO_VERSION_MAJOR);
    write(stream, OPENVINO_VERSION_MINOR);
    write(stream, OPENVINO_VERSION_PATCH);
    write(stream, std::string(NPUW_SERIALIZATION_VERSION));
    // Serialize encrypted flag
    write(stream, encryption_required);
    // Write flow identifier
    write(stream, is_weightless);

    if (!encryption_required) {
        CompiledContext ctx(false, nullptr, nullptr, m_bf16_consts);
        serialize(stream, ctx);

        write(stream, m_weights_bank->get_name());
        if (!is_weightless) {
            // Serialize weights bank
            // Note: no need to encrypt weights in full flow
            m_weights_bank->serialize(stream);
        }
        return;
    }

    // In case of weightless flow the whole blob will be encrypted on NPUW side.
    std::stringstream non_encrypted_stream;
    if (is_weightless) {
        non_encrypted_stream.copyfmt(stream);
        CompiledContext ctx(false, nullptr, nullptr, m_bf16_consts);
        serialize(non_encrypted_stream, ctx);
        std::string encrypted = enc_callbacks.encrypt(non_encrypted_stream.str());
        write(stream, encrypted);
    } else {
        // In case of blob with weights only encrypt XML part of the model
        CompiledContext ctx(true, enc_callbacks.encrypt, nullptr, m_bf16_consts);
        serialize(stream, ctx);
    }

    write(stream, m_weights_bank->get_name());
    if (!is_weightless) {
        // Serialize weights bank
        // Note: no need to encrypt weights in full flow
        m_weights_bank->serialize(stream);
    }
}

std::shared_ptr<ov::npuw::CompiledModel> ov::npuw::CompiledModel::import_model(
    std::istream& stream,
    const std::shared_ptr<const ov::IPlugin>& plugin,
    const ov::AnyMap& properties) {
    LOG_INFO("Deserializing CompiledModel...");
    LOG_BLOCK();

    using namespace ov::npuw::s11n;

    // Sanity check magic number
    ov::npuw::s11n::IndicatorType serialization_indicator;
    read(stream, serialization_indicator);
    NPUW_ASSERT(serialization_indicator == NPUW_SERIALIZATION_INDICATOR && "This blob wasn't serialized via NPUW!");

    ov::npuw::s11n::IndicatorType compiled_indicator;
    read(stream, compiled_indicator);
    NPUW_ASSERT(compiled_indicator == NPUW_COMPILED_MODEL_INDICATOR &&
                "This blob wasn't serialized via CompiledModel!");

    // Deserialize general meta info
    int vmajor, vminor, vpatch;
    std::string s11n_version;
    read(stream, vmajor);
    read(stream, vminor);
    read(stream, vpatch);
    read(stream, s11n_version);

    if (vmajor != OPENVINO_VERSION_MAJOR || vminor != OPENVINO_VERSION_MINOR || vpatch != OPENVINO_VERSION_PATCH ||
        s11n_version != std::string(NPUW_SERIALIZATION_VERSION)) {
        OPENVINO_THROW("This blobs was serialized with different OV version!",
                       "\nSerialized by OV ",
                       vmajor,
                       '.',
                       vminor,
                       '.',
                       vpatch,
                       "\nCurrent OV version ",
                       OPENVINO_VERSION_MAJOR,
                       '.',
                       OPENVINO_VERSION_MINOR,
                       '.',
                       OPENVINO_VERSION_PATCH,
                       "\nNPUW serialized by version ",
                       s11n_version,
                       "\nNPUW current serialization version ",
                       NPUW_SERIALIZATION_VERSION);
    }

    bool encrypted = false;
    read(stream, encrypted);
    bool is_weightless = true;
    read(stream, is_weightless);

    auto read_and_finalize_bank = [&](std::istream& model_stream,
                                      const std::shared_ptr<ov::npuw::CompiledModel>& compiled) {
        // Deserialize weights bank name
        std::string bank_name;
        read(model_stream, bank_name);

        if (is_weightless) {
            compiled->m_weights_bank = ov::npuw::weights::bank(bank_name, compiled->get_plugin()->get_core(), "");
            compiled->finalize_weights_bank();
            compiled->m_import_weights_ctx.reset();
        } else {
            compiled->m_weights_bank =
                ov::npuw::weights::Bank::deserialize(model_stream, compiled->get_plugin()->get_core(), bank_name);
            compiled->reconstruct_closure();
        }
    };

    if (!encrypted) {
        CompiledContext ctx(false, nullptr, nullptr);
        auto compiled_model = ov::npuw::CompiledModel::deserialize(stream, plugin, properties, ctx);
        NPUW_ASSERT(compiled_model && "Couldn't import NPUW compiled model!");
        read_and_finalize_bank(stream, compiled_model);
        LOG_INFO("Done.");
        return compiled_model;
    }

    EncryptionCallbacks enc_callbacks;
    NPUW_ASSERT(properties.count(ov::cache_encryption_callbacks.name()) &&
                properties.at(ov::cache_encryption_callbacks.name()).as<EncryptionCallbacks>().decrypt &&
                "Model is encrypted but no decrypt function was provided!");
    enc_callbacks.decrypt = properties.at(ov::cache_encryption_callbacks.name()).as<EncryptionCallbacks>().decrypt;

    LOG_INFO("Decryption will be done via the function provided.");

    std::shared_ptr<ov::npuw::CompiledModel> compiled_model = nullptr;

    // Model is encrypted
    if (is_weightless) {
        std::string encrypted_str;
        read(stream, encrypted_str);
        std::istringstream decrypted_stream(std::move(enc_callbacks.decrypt(encrypted_str)));
        CompiledContext ctx(false, nullptr, nullptr);
        compiled_model = ov::npuw::CompiledModel::deserialize(decrypted_stream, plugin, properties, ctx);
    } else {
        CompiledContext ctx(true, nullptr, enc_callbacks.decrypt);
        compiled_model = ov::npuw::CompiledModel::deserialize(stream, plugin, properties, ctx);
    }

    NPUW_ASSERT(compiled_model && "Couldn't import NPUW compiled model!");
    read_and_finalize_bank(stream, compiled_model);

    LOG_INFO("Done.");
    return compiled_model;
}

void ov::npuw::CompiledModel::serialize(std::ostream& stream, const ov::npuw::s11n::CompiledContext& enc_ctx) const {
    LOG_INFO("Serializing CompiledModel...");
    LOG_BLOCK();

    using namespace ov::npuw::s11n;

    auto write_model = [&](std::ostream& model_stream) {
        // Serialize name
        write(model_stream, m_name);

        // Serialize inputs and outputs
        write(model_stream, inputs());
        write(model_stream, outputs());

        // Serialize meta
        write(model_stream, m_inputs_to_submodels_inputs);
        write(model_stream, m_outputs_to_submodels_outputs);
        write(model_stream, m_param_subscribers);
        write(model_stream, m_submodels_input_to_prev_output);

        // Write device list
        write(model_stream, m_dev_list);

        // Write config
        write(model_stream, m_cfg);
        // FIXME: utilize overload instead
        write(model_stream, m_non_npuw_props.size());
        for (const auto& p : m_non_npuw_props) {
            // Skip properties which don't need to/can't be serialized
            // FIXME: extend the logic
            if (p.first == ov::cache_encryption_callbacks.name()) {
                write(model_stream, false);
                continue;
            }
            write(model_stream, true);
            write(model_stream, p.first);
            write_any(model_stream, p.second);
        }

        // Write flow identifier
        bool is_weightless = true;
        if (m_non_npuw_props.count(ov::cache_mode.name()) &&
            m_non_npuw_props.at(ov::cache_mode.name()).as<CacheMode>() == CacheMode::OPTIMIZE_SPEED) {
            is_weightless = false;
        }
        write(model_stream, is_weightless);

        // Write bf16 consts cache
        write(model_stream, enc_ctx.bf16_consts);

        // Create weightless context
        WeightsContext ctx(is_weightless, m_const_to_offset);

        // Serialize compiled submodels
        write(model_stream, m_compiled_submodels.size());
        for (const auto& subm : m_compiled_submodels) {
            // Write device idx
            std::size_t device_idx = subm.device_it - m_dev_list.begin();
            write(model_stream, device_idx);
            // Write ICompiledModel if it's there
            if (subm.compiled_model) {
                write(model_stream, true);
                // FIXME: workaround for import/export model since import model seem to reset the file pointer
                std::stringstream ss;
                subm.compiled_model->export_model(ss);
                write(model_stream, ss.str());
            } else {
                write(model_stream, false);
            }
            // Write the rest of the submodel desc
            subm.serialize(model_stream, ctx);
        }
    };

    std::stringstream non_encrypted_stream;
    if (enc_ctx.encrypted) {
        NPUW_ASSERT(enc_ctx.encrypt && "Encryption function isn't provided!");
        non_encrypted_stream.copyfmt(stream);
        write_model(non_encrypted_stream);
        std::string encrypted_str = enc_ctx.encrypt(non_encrypted_stream.str());
        write(stream, encrypted_str);
    } else {
        write_model(stream);
    }

    LOG_INFO("Done.");
}

std::shared_ptr<ov::npuw::CompiledModel> ov::npuw::CompiledModel::deserialize(
    std::istream& stream,
    const std::shared_ptr<const ov::IPlugin>& plugin,
    const ov::AnyMap& properties,
    const ov::npuw::s11n::CompiledContext& enc_ctx) {
    LOG_INFO("Deserializing CompiledModel...");
    LOG_BLOCK();

    using namespace ov::npuw::s11n;

    auto read_model = [&](std::istream& model_stream) {
        // Deserialize model name first
        std::string model_name;
        read(stream, model_name);

        // Create a dummy CompiledModel with an empty ov::Model - this will skip the constructor flow
        // to continue deserialization
        ov::ParameterVector parameters;
        ov::NodeVector results;

        read(stream, parameters);
        read(stream, results);

        auto ov_model = std::make_shared<ov::Model>(ov::as_output_vector(results), parameters, model_name);

        auto compiled = std::make_shared<ov::npuw::CompiledModel>(ov_model, plugin, true);

        // Deserialize meta
        compiled->m_name = model_name;
        read(stream, compiled->m_inputs_to_submodels_inputs);
        read(stream, compiled->m_outputs_to_submodels_outputs);
        read(stream, compiled->m_param_subscribers);
        read(stream, compiled->m_submodels_input_to_prev_output);

        // Deserialize device list
        read(stream, compiled->m_dev_list);

        // Deserialize config
        read(stream, compiled->m_cfg);
        compiled->m_cfg.parseEnvVars();
        // FIXME: utilize overload instead
        std::size_t props_size;
        read(stream, props_size);
        for (std::size_t i = 0; i < props_size; ++i) {
            bool should_read = true;
            read(stream, should_read);
            // Skip properties which don't need to/can't be deserialized
            // FIXME: extend the logic
            if (!should_read) {
                continue;
            }
            std::string key;
            read(stream, key);
            ov::Any val;
            read_any(stream, val);
            compiled->m_non_npuw_props[key] = std::move(val);
        }
        compiled->implement_properties();

        // Read flow identifier
        bool is_weightless = false;
        read(stream, is_weightless);

        // Read bf16 consts cache
        read(stream, compiled->m_bf16_consts);

        // Initialize weights stream if weightless flow
        std::string weights_path;
        std::shared_ptr<ov::Model> model_ptr;
        // Cache model's constants
        WeightsContext::ConstsCache consts_cache;
        if (is_weightless) {
            if (properties.find(ov::weights_path.name()) != properties.end()) {
                weights_path = properties.at(ov::weights_path.name()).as<std::string>();
                NPUW_ASSERT(!weights_path.empty() &&
                            "Empty weights_path. Please provide WEIGHTS_PATH or MODEL_PTR in the configuration.");
            } else if (properties.find(ov::hint::model.name()) != properties.end()) {
                model_ptr = std::const_pointer_cast<ov::Model>(
                                properties.at(ov::hint::model.name()).as<std::shared_ptr<const ov::Model>>())
                                ->clone();
                NPUW_ASSERT(
                    model_ptr &&
                    "Empty model passed in MODEL_PTR. Please provide WEIGHTS_PATH or MODEL_PTR in the configuration.");
                // NOTE: very important to do preprocessing here since MODEL_PTR contains the original model
                // without any plugin preprocessing. Due to some passes (e.g. bf16_to_f16) we might get
                // modified weights and thus mismatch during weights read.
                // FIXME: consider adding a config it will influence weight modification in the future
                pre_load_transform(model_ptr, {});
                // Fill the cache
                for (const auto& node : model_ptr->get_ordered_ops()) {
                    if (ov::op::util::is_constant(node)) {
                        const auto& c = std::static_pointer_cast<ov::op::v0::Constant>(node);
                        auto rt_info = c->get_rt_info();
                        auto weightless_cache_attr = rt_info.find(ov::WeightlessCacheAttribute::get_type_info_static());
                        if (weightless_cache_attr == rt_info.end()) {
                            continue;
                        }
                        std::size_t offset =
                            weightless_cache_attr->second.as<ov::WeightlessCacheAttribute>().bin_offset;
                        std::size_t size = c->get_byte_size();
                        consts_cache[{offset, size}] = node;
                    }
                }
            } else {
                NPUW_ASSERT(false && "Blob is weightless but no WEIGHTS_PATH nor MODEL_PTR property is provided!");
            }
        }

        ov::npuw::s11n::WeightsPtr weights = nullptr;
        if (is_weightless) {
            if (!weights_path.empty()) {
                auto mapped_memory = ov::load_mmap_object(weights_path);
                weights = std::make_shared<ov::npuw::s11n::Weights>(mapped_memory->data(),
                                                                    mapped_memory->size(),
                                                                    mapped_memory);
            }
        }

        // FIXME: prolong lifetime of ov::Model for import with MODEL_PTR.
        // Unclear why it's needed, but without saving consts_cache until bank evaluation,
        // the memory is freed somewhere.
        compiled->m_import_weights_ctx = WeightsContext(weights, weights_path, consts_cache, compiled->m_bf16_consts);

        // Deserialize compiled submodels
        std::size_t subm_size = 0;
        read(stream, subm_size);
        compiled->m_compiled_submodels.resize(subm_size);
        for (std::size_t i = 0; i < subm_size; ++i) {
            std::size_t device_idx = 0;
            read(stream, device_idx);

            bool has_compiled_model = false;
            read(stream, has_compiled_model);
            if (has_compiled_model) {
                // Import model from the plugin
                // FIXME: workaround for import/export model since import model seems to reset the file pointer
                std::string buf;
                read(stream, buf);
                std::stringstream buffer(buf);
                compiled->m_compiled_submodels[i].compiled_model =
                    plugin->get_core()->import_model(buffer, compiled->m_dev_list[device_idx]);
            }
            compiled->m_compiled_submodels[i].device_it = compiled->m_dev_list.begin() + device_idx;
            compiled->m_compiled_submodels[i].deserialize(stream, compiled->m_import_weights_ctx);
        }

        compiled->implement_properties();
        compiled->report_io();
        LOG_INFO("Done.");
        return compiled;
    };

    std::shared_ptr<ov::npuw::CompiledModel> compiled = nullptr;
    if (enc_ctx.encrypted) {
        std::string encrypted_string;
        read(stream, encrypted_string);
        std::istringstream decrypted_stream(std::move(enc_ctx.decrypt(encrypted_string)));
        compiled = read_model(decrypted_stream);
    } else {
        compiled = read_model(stream);
    }

    NPUW_ASSERT(compiled && "Couldn't create NPUW compiled model!");

    return compiled;
}

void ov::npuw::CompiledModel::reconstruct_closure() {
    for (size_t idx = 0; idx < m_compiled_submodels.size(); ++idx) {
        auto& comp_model_desc = m_compiled_submodels[idx];

        // Skip optimized out and non-functions
        if (!comp_model_desc.compiled_model && !comp_model_desc.replaced_by) {
            continue;
        }

        const auto real_idx = comp_model_desc.replaced_by.value_or(idx);
        auto& func_desc = m_compiled_submodels[real_idx];

        for (std::size_t cidx = 0; cidx < comp_model_desc.closure.size(); ++cidx) {
            if (comp_model_desc.closure[cidx]) {
                // host-side closure - already set, do nothing
                NPUW_ASSERT(!comp_model_desc.is_remote[cidx]);
                continue;
            }
            NPUW_ASSERT(comp_model_desc.closure_uid[cidx] != -1);
            comp_model_desc.closure[cidx] =
                m_weights_bank->get(comp_model_desc.closure_uid[cidx], *func_desc.device_it);
        }
    }
}

void ov::npuw::CompiledModel::finalize_weights_bank() {
    LOG_INFO("Finalizing weights bank...");
    // Register lazy tensors
    for (std::size_t idx = 0; idx < m_compiled_submodels.size(); ++idx) {
        auto& comp_model_desc = m_compiled_submodels[idx];

        // Skip optimized out and non-functions
        if (!comp_model_desc.compiled_model && !comp_model_desc.replaced_by) {
            continue;
        }

        const auto real_idx = comp_model_desc.replaced_by.value_or(idx);
        auto& func_desc = m_compiled_submodels[real_idx];

        for (std::size_t tidx = 0; tidx < comp_model_desc.lazy_closure.size(); ++tidx) {
            if (comp_model_desc.closure[tidx]) {
                continue;  // host-side closure
            }
            comp_model_desc.closure_uid[tidx] =
                m_weights_bank->registerLT(comp_model_desc.lazy_closure[tidx], *func_desc.device_it);
        }
    }

    // Evaluate and allocate all LazyTensors inside the bank
    m_profile["weights bank"].record([&]() {
        m_weights_bank->evaluate_and_allocate();
    });

    // Set evaluated and allocated ov::Tensors to closures
    for (size_t idx = 0; idx < m_compiled_submodels.size(); ++idx) {
        auto& comp_model_desc = m_compiled_submodels[idx];

        // Skip optimized out and non-functions
        if (!comp_model_desc.compiled_model && !comp_model_desc.replaced_by) {
            continue;
        }

        const auto real_idx = comp_model_desc.replaced_by.value_or(idx);
        auto& func_desc = m_compiled_submodels[real_idx];

        for (std::size_t tidx = 0; tidx < comp_model_desc.closure.size(); ++tidx) {
            if (comp_model_desc.closure[tidx]) {
                // host-side closure - already set, do nothing
                comp_model_desc.is_remote[tidx] = false;
                continue;
            }
            const auto& uid = comp_model_desc.closure_uid[tidx];
            NPUW_ASSERT(uid != -1);  // All tensors should be registered at this point
            comp_model_desc.closure[tidx] = m_weights_bank->get(uid, *func_desc.device_it);
            // FIXME: find a more reliable way to do so
            comp_model_desc.is_remote[tidx] = m_weights_bank->is_remote(uid);
        }
    }

    LOG_INFO("Done.");
}

void ov::npuw::CompiledModel::store_const_offsets(const std::shared_ptr<ov::Model>& model) {
    for (auto&& node_ptr : model->get_ordered_ops()) {
        if (ov::op::util::is_constant(node_ptr)) {
            const auto& c = std::static_pointer_cast<ov::op::v0::Constant>(node_ptr);
            auto rt_info = c->get_rt_info();
            auto weightless_cache_attr = rt_info.find(ov::WeightlessCacheAttribute::get_type_info_static());
            if (weightless_cache_attr == rt_info.end()) {
                continue;
            }
            std::size_t offset = weightless_cache_attr->second.as<ov::WeightlessCacheAttribute>().bin_offset;
            auto data_ptr = c->get_data_ptr();
            auto inserted = m_const_to_offset.insert({data_ptr, offset});
            if (!inserted.second) {
                NPUW_ASSERT(inserted.first->second == offset &&
                            "Model contains two constants with same pointer and different offset!");
            }
        }
    }
}

void ov::npuw::CompiledModel::detach_memory() {
    LOG_INFO("Detaching model & weight memory...");
    LOG_BLOCK();
    for (size_t idx = 0; idx < m_compiled_submodels.size(); ++idx) {
        auto& comp_model_desc = m_compiled_submodels[idx];
        auto& proto_comp_model_desc = m_compiled_submodels[comp_model_desc.replaced_by.value_or(idx)];
        if (!proto_comp_model_desc.model || !proto_comp_model_desc.compiled_model) {
            continue;  // optimized-out OR already cleared - skip
        }
        if (proto_comp_model_desc.device_it + 1 == m_dev_list.end()) {
            LOG_INFO("No fallback expected - clear the OV model for Subgraph[" << idx << "]");
            proto_comp_model_desc.model.reset();
        }
    }
    LOG_INFO("Done");
}

std::string ov::npuw::CompiledModel::global_mem_device() const {
    // Force globally set device if set
    const std::string& device_alloc = m_cfg.get<::intel_npu::NPUW_WEIGHTS_BANK_ALLOC>();
    if (!device_alloc.empty()) {
        return device_alloc;
    }

    // Check if there is at least 1 NPU submodel
    for (std::size_t idx = 0; idx < m_compiled_submodels.size(); ++idx) {
        auto& comp_model_desc = m_compiled_submodels[idx];
        if (!comp_model_desc.compiled_model) {
            continue;
        }
        if (ov::npuw::util::starts_with(*comp_model_desc.device_it, "NPU")) {
            return "NPU";
        }
    }

    return "CPU";
}

std::string ov::npuw::CompiledModel::funcall_mem_device(const std::size_t idx) const {
    // Force globally set device if set
    const std::string& device_alloc = m_cfg.get<::intel_npu::NPUW_WEIGHTS_BANK_ALLOC>();
    if (!device_alloc.empty()) {
        return device_alloc;
    }

    auto& comp_model_desc = m_compiled_submodels[idx];
    return *comp_model_desc.device_it;
}

void ov::npuw::CompiledModel::remove_long_output_names(const std::shared_ptr<ov::Model>& model) {
    NPUW_ASSERT(model.get() != nullptr);
    for (auto node : model->get_ordered_ops()) {
        for (auto&& output : node->outputs()) {
            const auto& tensor_names = output.get_tensor().get_names();
            if (tensor_names.size() > 32) {
                LOG_VERB(model->get_friendly_name() << " output " << output << " exceeds the name limit, removing...");
                output.get_tensor().set_names({});
            }
        }
    }
}

void ov::npuw::CompiledModel::fill_empty_tensor_names(const std::shared_ptr<ov::Model>& model) {
    NPUW_ASSERT(model.get() != nullptr);

    size_t in_tensor_idx = 0;
    size_t out_tensor_idx = 0;

    for (auto& input : model->inputs()) {
        const auto& tensor_names = input.get_tensor().get_names();
        if (tensor_names.empty()) {
            input.get_tensor().set_names({"npuw_in_tensor_" + std::to_string(in_tensor_idx)});
            LOG_VERB("Added input tensor name for " << model->get_friendly_name());
        }
        in_tensor_idx++;
    }
    for (auto& output : model->outputs()) {
        const auto& tensor_names = output.get_tensor().get_names();
        if (tensor_names.empty()) {
            output.get_tensor().set_names({"npuw_out_tensor_" + std::to_string(out_tensor_idx)});
            LOG_VERB("Added output tensor name for " << model->get_friendly_name());
        }
        out_tensor_idx++;
    }
}

void ov::npuw::CompiledModel::report_io() const {
    LOG_VERB("*** Partition graph ***");
    int idx_in = 0, idx_out = 0;  // FIXME: use indexed()
    for (const auto& to_submodel : m_inputs_to_submodels_inputs) {
        LOG_BLOCK();
        if (to_submodel == NO_LINK) {
            LOG_WARN("Input (Parameter) " << inputs()[idx_in]
                                          << " is not used by any subgraph. It happens sometimes,"
                                             " but better check your model");
            idx_in++;  // FIXME: PLEASE use indexed() here
            continue;
        }
        const auto& submodel_idx = to_submodel.first;
        const auto& input_idx = to_submodel.second;
        LOG_VERB("Input (Parameter) " << inputs()[idx_in] << " from Subgraph[" << submodel_idx << "]/" << input_idx);
        idx_in++;
    }
    for (const auto& from_submodel : m_outputs_to_submodels_outputs) {
        NPUW_ASSERT(from_submodel != NO_LINK);
        LOG_BLOCK();  // in fact, to_submodel <is> from_submodel here, but who cares
        const auto& submodel_idx = from_submodel.first;
        const auto& output_idx = from_submodel.second;
        LOG_VERB("Output (Result) " << outputs()[idx_out] << " from Subgraph[" << submodel_idx << "]/" << output_idx);
        idx_out++;
    }
}

bool ov::npuw::CompiledModel::compile_for_success(std::size_t id) {
    // Assume device_it is some always-valid starting point.
    // FIXME: And who guarantees it? Abstraction leaks are everywhere
    if (m_compiled_submodels[id].replaced_by && m_compiled_submodels[id].replaced_by != id) {
        LOG_BLOCK();
        LOG_INFO("Skip compilation for Subgraph[" << id
                                                  << "] "
                                                     "as it was already compiled (function)");
        return true;
    }

    for (auto iter = m_compiled_submodels[id].device_it; iter != m_dev_list.cend(); ++iter) {
        LOG_BLOCK();
        const auto& device_name = *iter;
        if (m_compiled_submodels[id].devices_to_avoid.count(device_name) > 0) {
            LOG_INFO(device_name << " was found in the 'Avoid' list for this subgraph, skipping...");
        } else if (compile_for_device(id, device_name)) {
            m_compiled_submodels[id].device_it = iter;
            return true;  // success!
        }
    }
    return false;
}

bool ov::npuw::CompiledModel::compile_for_device(std::size_t id, const std::string& device_to_try) {
    // The API of this method is ugly but it is what it is
    // NOTE(dm): Hetero plugin disables caching here, but we'll keep this to be done
    // at the individual plugins level.
    auto plugin = get_npuw_plugin();

    LOG_INFO("Trying to compile for " << device_to_try << "...");

    // Only function bodies can reach this point.
    // compile_for_device() behavior is not specified for funcalls.
    NPUW_ASSERT(m_compiled_submodels[id].replaced_by.value_or(id) == id);

    // NPU plugin is known to crash when model has no inputs, so even
    // try..catch doesn't work. Ideally such models should be
    // eliminated with constant folding, but with offline partitioning
    // it is not possible + not clear what to do with dynamic shapes.
    // So for now, skip this case explicitly.
    if (npuw::util::starts_with(device_to_try, "NPU") && m_compiled_submodels[id].model->inputs().empty()) {
        LOG_INFO("Avoid compilation for " << device_to_try << " as the model should be constant-folded");
        dump_on_fail(id, device_to_try, "Avoided due to workaround");
        return false;
    }

    try {
        // WARNING: These requests can be issues in parallel, so timer should be thread-safe
        m_profile["compile/" + device_to_try].record([&]() {
            m_compiled_submodels[id].compiled_model = compile_submodel(m_compiled_submodels[id].model, device_to_try);
        });
    } catch (const std::exception& ex) {
        LOG_ERROR("Subgraph [" << id << "] Failed to compile: " << std::endl << ex.what());
        dump_on_fail(id, device_to_try, ex.what());
        return false;
    } catch (...) {
        LOG_ERROR("Subgraph [" << id << "] Failed to compile: Unknown error");
        dump_on_fail(id, device_to_try, "Unknown error");
        return false;
    }
    // Reached this point - all ok, stop the search
    LOG_INFO("Done (" << device_to_try << ")");
    return true;
}

ov::SoPtr<ov::ICompiledModel> ov::npuw::CompiledModel::compile_submodel(const std::shared_ptr<ov::Model>& submodel,
                                                                        const std::string& device) {
    auto plugin = get_npuw_plugin();
    auto core = plugin->get_core();

    // set exclusive_async_requests in case when model is split
    // NOTE(dm): Not sure if it is required for the NPUW plugin, but likely it is
    auto& device_config = m_meta_devices[device];

    if (ov::npuw::util::starts_with(device, "NPU") && m_cfg.get<::intel_npu::NPUW_UNFOLD_IREQS>()) {
        device_config["NPU_RUN_INFERENCES_SEQUENTIALLY"] = "YES";
    }

    const auto& cache_dir = m_cfg.get<::intel_npu::NPUW_CACHE_DIR>();
    if (!cache_dir.empty()) {
        LOG_INFO("NPUW will try to utilize CACHE_DIR for " << submodel->get_friendly_name() << " submodel.");
        device_config.insert(ov::cache_dir(cache_dir));
    }

    if (m_compiled_submodels.size() > 1) {
        auto supported_internal_properties = core->get_property(device, ov::internal::supported_properties);
        if (std::find(supported_internal_properties.begin(),
                      supported_internal_properties.end(),
                      ov::internal::exclusive_async_requests) != supported_internal_properties.end()) {
            // adds property if it is not set yet
            device_config.insert(ov::internal::exclusive_async_requests(true));
        }
    }  // if(subgraphs > 1)
    return core->compile_model(submodel, device, device_config);
}

void ov::npuw::CompiledModel::dump_on_fail(std::size_t id, const std::string& device_to_try, const char* extra) {
    const std::string dof_opt = m_cfg.get<::intel_npu::NPUW_DUMP_SUBS_ON_FAIL>();
    const std::size_t end_idx = m_compiled_submodels.size();
    const std::size_t real_idx = m_compiled_submodels[id].replaced_by.value_or(id);

    if (ov::npuw::util::is_set(id, dof_opt, real_idx, end_idx)) {
        ov::npuw::dump_failure(m_compiled_submodels[id].model, device_to_try, extra);
    }
}

std::shared_ptr<ov::ISyncInferRequest> ov::npuw::CompiledModel::create_sync_infer_request() const {
    // Synchronous infer request implementation may vary based on the
    // selected strategy
    auto* non_const_this = const_cast<ov::npuw::CompiledModel*>(this);  // because of const in API
    auto non_const_this_sptr = std::static_pointer_cast<ov::npuw::CompiledModel>(non_const_this->shared_from_this());

    auto no_spatial_unpack = [&]() {
        const auto num_submodels = m_compiled_submodels.size();
        for (std::size_t idx = 0u; idx < num_submodels; idx++) {
            const auto& comp_model_desc = m_compiled_submodels[idx];
            if (!comp_model_desc.replaced_by.has_value() || comp_model_desc.forced_to_fcall) {
                // not a funcall, do nothing, or a subgraph that was forced to funcall
                // (a 1-call function) - skip
                continue;
            }
            const auto real_idx = comp_model_desc.replaced_by.value();
            if (m_compiled_submodels[real_idx].spatial) {
                LOG_WARN("Subgraph[" << idx << "] is a call to spatial function, unfold can't be done");
                return false;  // Spatial graph
            }
            if (unpack_required(idx)) {
                LOG_WARN("Subgraph[" << idx << "] requires unpack, unfold can't be done");
                return false;  // Unpack required
            }
        }
        return true;  // no spatial & subgraphs requiring unpack found
    };

    std::shared_ptr<ov::ISyncInferRequest> result;
    if (m_cfg.get<::intel_npu::NPUW_UNFOLD_IREQS>() && no_spatial_unpack()) {
        result.reset(new ov::npuw::UnfoldInferRequest(non_const_this_sptr));
    } else {
        result.reset(new ov::npuw::JustInferRequest(non_const_this_sptr));
    }
    NPUW_ASSERT(result);
    return result;
}

std::shared_ptr<ov::IAsyncInferRequest> ov::npuw::CompiledModel::create_infer_request() const {
    auto internal_request = create_sync_infer_request();
    return std::make_shared<ov::IAsyncInferRequest>(internal_request, get_task_executor(), get_callback_executor());
}

void ov::npuw::CompiledModel::set_property(const ov::AnyMap& properties) {
    OPENVINO_NOT_IMPLEMENTED;
}

std::shared_ptr<const ov::Model> ov::npuw::CompiledModel::get_runtime_model() const {
    // NOTE(dm): See hetero plugin implementation if need to bring this method back
    // (that code should work as-is)
    OPENVINO_NOT_IMPLEMENTED;
}

std::shared_ptr<const ::intel_npu::Plugin> ov::npuw::CompiledModel::get_npuw_plugin() const {
    auto plugin = get_plugin();
    OPENVINO_ASSERT(plugin);
    auto npuw_plugin = std::dynamic_pointer_cast<const ::intel_npu::Plugin>(plugin);
    OPENVINO_ASSERT(npuw_plugin);
    return npuw_plugin;
}

ov::Any ov::npuw::CompiledModel::get_property(const std::string& name) const {
    OPENVINO_SUPPRESS_DEPRECATED_START
    auto&& configIterator = m_prop_to_opt.find(name);
    if (configIterator != m_prop_to_opt.cend()) {
        return std::get<1>(configIterator->second)(m_cfg);
    } else if (m_non_npuw_props.count(name)) {
        return m_non_npuw_props.at(name);
    }

    OPENVINO_THROW("Unsupported configuration key: ", name);
    OPENVINO_SUPPRESS_DEPRECATED_END
}

std::string ov::npuw::CompiledModel::submodel_device(const std::size_t idx) const {
    std::size_t real_idx = m_compiled_submodels[idx].replaced_by.value_or(idx);
    const auto& comp_subm_desc = m_compiled_submodels[real_idx];

    if (!comp_subm_desc.compiled_model) {
        return "";
    }

    if (comp_subm_desc.switched_to_ref) {
        return m_ref_device;
    }

    NPUW_ASSERT(comp_subm_desc.device_it != m_dev_list.end());
    return *comp_subm_desc.device_it;
}

bool ov::npuw::CompiledModel::unpack_required(const std::size_t idx) const {
    auto& comp_model_desc = m_compiled_submodels.at(idx);
    for (std::size_t cidx = 0u; cidx < comp_model_desc.closure.size(); cidx++) {
        if (unpack_required(idx, cidx)) {
            return true;
        }
    }
    return false;
}

bool ov::npuw::CompiledModel::unpack_required(const std::size_t idx, const std::size_t cidx) const {
    if (is_gather_closure(idx, cidx)) {
        return false;
    }

    auto& comp_model_desc = m_compiled_submodels.at(idx);
    const auto real_idx = comp_model_desc.replaced_by.value();
    auto& func_desc = m_compiled_submodels.at(real_idx);

    auto& closure = comp_model_desc.closure.at(cidx);
    const auto closure_param_id = comp_model_desc.param_base + cidx;

    auto& iport = func_desc.compiled_model->inputs()[closure_param_id];
    return (closure.get_element_type() != iport.get_element_type());
}

bool ov::npuw::CompiledModel::is_gather_closure(const std::size_t idx, const std::size_t cidx) const {
    auto& comp_model_desc = m_compiled_submodels.at(idx);
    const auto real_idx = comp_model_desc.replaced_by.value();
    auto& func_desc = m_compiled_submodels.at(real_idx);

    const auto closure_param_id = comp_model_desc.param_base + cidx;

    if (func_desc.host_gather.dst_idx != -1 &&
        static_cast<uint64_t>(func_desc.host_gather.dst_idx) == closure_param_id) {
        return true;
    }
    return false;
}

void ov::npuw::CompiledModel::log_device_dist() const {
    std::unordered_map<std::string, execution_stats> stats_for_devices;
    execution_stats stats_for_optimized_out{0.f, 0ul};

    for (std::size_t id = 0u; id < m_compiled_submodels.size(); id++) {  // FIXME: zip()
        auto real_id = m_compiled_submodels[id].replaced_by.value_or(id);
        auto& real_cm = m_compiled_submodels.at(real_id);

        execution_stats& stat =
            real_cm.compiled_model ? stats_for_devices[submodel_device(real_id)] : stats_for_optimized_out;

        stat.gflops += real_cm.stat.gflops;
        stat.ops += real_cm.stat.ops;
    }

    auto print_stats = [this](const std::string& device, const execution_stats& stat) {
        float flops_prcnt = 100.f;
        float ops_prcnt = 100.f;
        if (m_total_stat.gflops > 0 && m_total_stat.ops > 0) {
            flops_prcnt = stat.gflops / static_cast<float>(m_total_stat.gflops) * 100;
            ops_prcnt = stat.ops / static_cast<float>(m_total_stat.ops) * 100;
        }
        LOG_INFO(device << ": " << flops_prcnt << "% FLOPS, " << ops_prcnt << "% Layers");
    };
    for (auto&& device_st : stats_for_devices) {
        LOG_BLOCK();
        print_stats(device_st.first, device_st.second);
    }
    if (stats_for_optimized_out.gflops > 0 || stats_for_optimized_out.ops > 0) {
        LOG_BLOCK();
        print_stats("Optimized out", stats_for_optimized_out);
    }
}

void ov::npuw::CompiledModel::implement_properties() {
    // This function fills the map: {`property name`: `getter for property value`},
    // that can be used later to return requested properties by user.
    // It does it in 3 steps:
    //
    // 1. Create mappings for OV public properties and hints, exposed
    //    in ::intel_npu::CompiledModel.
    // 2. Fill `m_all_supported_props` vector with property names from
    //    the 1st step. It will be returned as response to `ov::supported_properties`
    //    request. So the vector will define public properties.
    // 3. Create mappings for all remaining (private) NPUW-specific properties
    //    to getters of their values from config.

#define GET_PLUGIN_PROP(property) return get_plugin()->get_property(property.name(), ov::AnyMap());

    // 1.
    // OV Public
    m_prop_to_opt = {{ov::supported_properties.name(),
                      {ov::PropertyMutability::RO,
                       [&](const ::intel_npu::Config&) -> std::vector<PropertyName>& {
                           return m_all_supported_props;
                       }}},
                     {ov::device::id.name(),
                      {ov::PropertyMutability::RO,
                       [&](const ::intel_npu::Config&) {
                           GET_PLUGIN_PROP(ov::device::id);
                       }}},
                     {ov::enable_profiling.name(),
                      {ov::PropertyMutability::RO,
                       [&](const ::intel_npu::Config&) {
                           GET_PLUGIN_PROP(ov::enable_profiling);
                       }}},
                     {ov::model_name.name(),
                      {ov::PropertyMutability::RO,
                       [&](const ::intel_npu::Config&) -> std::string& {
                           return m_name;
                       }}},
                     {ov::optimal_number_of_infer_requests.name(),
                      {ov::PropertyMutability::RO,
                       [&](const ::intel_npu::Config&) {
                           return 1u;
                       }}},
                     {ov::execution_devices.name(),
                      {ov::PropertyMutability::RO,
                       [&](const ::intel_npu::Config&) {
                           return "NPU";
                       }}},
                     {ov::loaded_from_cache.name(),
                      {ov::PropertyMutability::RO,
                       [&](const ::intel_npu::Config&) {
                           return m_loaded_from_cache;
                       }}},
                     // OV Public Hints
                     {ov::hint::performance_mode.name(),
                      {ov::PropertyMutability::RO,
                       [&](const ::intel_npu::Config&) {
                           GET_PLUGIN_PROP(ov::hint::performance_mode);
                       }}},
                     {ov::hint::execution_mode.name(),
                      {ov::PropertyMutability::RO,
                       [&](const ::intel_npu::Config&) {
                           GET_PLUGIN_PROP(ov::hint::execution_mode);
                       }}},
                     {ov::hint::num_requests.name(),
                      {ov::PropertyMutability::RO,
                       [&](const ::intel_npu::Config&) {
                           GET_PLUGIN_PROP(ov::hint::num_requests);
                       }}},
                     {ov::hint::inference_precision.name(),
                      {ov::PropertyMutability::RO,
                       [&](const ::intel_npu::Config&) {
                           GET_PLUGIN_PROP(ov::hint::inference_precision);
                       }}},
                     {ov::hint::enable_cpu_pinning.name(),
                      {ov::PropertyMutability::RO,
                       [&](const ::intel_npu::Config&) {
                           GET_PLUGIN_PROP(ov::hint::enable_cpu_pinning);
                       }}},
                     {ov::hint::model_priority.name(), {ov::PropertyMutability::RO, [&](const ::intel_npu::Config&) {
                                                            GET_PLUGIN_PROP(ov::hint::model_priority);
                                                        }}}};
#undef GET_PLUGIN_PROP

    // 2.
    for (auto& p : m_prop_to_opt) {
        m_all_supported_props.emplace_back(ov::PropertyName(p.first, std::get<0>(p.second)));
    }

    // 3.
#define BIND(N, T)                                                                         \
    {                                                                                      \
        ov::intel_npu::N.name(), {                                                         \
            ov::PropertyMutability::RW, [](const ::intel_npu::Config& config) -> ov::Any { \
                return config.get<::intel_npu::T>();                                       \
            }                                                                              \
        }                                                                                  \
    }

    m_prop_to_opt.insert({BIND(use_npuw, NPU_USE_NPUW),
                          BIND(npuw::devices, NPUW_DEVICES),
                          BIND(npuw::submodel_device, NPUW_SUBMODEL_DEVICE),
                          BIND(npuw::partitioning::online::pipeline, NPUW_ONLINE_PIPELINE),
                          BIND(npuw::partitioning::online::min_size, NPUW_ONLINE_MIN_SIZE),
                          BIND(npuw::partitioning::online::keep_blocks, NPUW_ONLINE_KEEP_BLOCKS),
                          BIND(npuw::partitioning::online::keep_block_size, NPUW_ONLINE_KEEP_BLOCK_SIZE),
                          BIND(npuw::partitioning::online::avoid, NPUW_ONLINE_AVOID),
                          BIND(npuw::partitioning::online::isolate, NPUW_ONLINE_ISOLATE),
                          BIND(npuw::partitioning::online::nofold, NPUW_ONLINE_NO_FOLD),
                          BIND(npuw::partitioning::online::dump_plan, NPUW_ONLINE_DUMP_PLAN),
                          BIND(npuw::partitioning::plan, NPUW_PLAN),
                          BIND(npuw::partitioning::fold, NPUW_FOLD),
                          BIND(npuw::partitioning::cwai, NPUW_CWAI),
                          BIND(npuw::partitioning::dyn_quant, NPUW_DQ),
                          BIND(npuw::partitioning::dyn_quant_full, NPUW_DQ_FULL),
                          BIND(npuw::partitioning::par_matmul_merge_dims, NPUW_PMM),
                          BIND(npuw::partitioning::slice_out, NPUW_SLICE_OUT),
                          BIND(npuw::partitioning::spatial, NPUW_SPATIAL),
                          BIND(npuw::partitioning::spatial_nway, NPUW_SPATIAL_NWAY),
                          BIND(npuw::partitioning::spatial_dyn, NPUW_SPATIAL_DYN),
                          BIND(npuw::partitioning::host_gather, NPUW_HOST_GATHER),
                          BIND(npuw::partitioning::funcall_for_all, NPUW_FUNCALL_FOR_ALL),
                          BIND(npuw::partitioning::f16_interconnect, NPUW_F16IC),
                          BIND(npuw::partitioning::dcoff_type, NPUW_DCOFF_TYPE),
                          BIND(npuw::partitioning::dcoff_with_scale, NPUW_DCOFF_SCALE),
                          BIND(npuw::parallel_compilation, NPUW_PARALLEL_COMPILE),
                          BIND(npuw::funcall_async, NPUW_FUNCALL_ASYNC),
                          BIND(npuw::unfold_ireqs, NPUW_UNFOLD_IREQS),
                          BIND(npuw::weights_bank, NPUW_WEIGHTS_BANK),
                          BIND(npuw::weights_bank_alloc, NPUW_WEIGHTS_BANK_ALLOC),
                          BIND(npuw::cache_dir, NPUW_CACHE_DIR),
                          BIND(npuw::accuracy::check, NPUW_ACC_CHECK),
                          BIND(npuw::accuracy::threshold, NPUW_ACC_THRESH),
                          BIND(npuw::accuracy::reference_device, NPUW_ACC_DEVICE),
#ifdef NPU_PLUGIN_DEVELOPER_BUILD
                          BIND(npuw::dump::full, NPUW_DUMP_FULL),
                          BIND(npuw::dump::subgraphs, NPUW_DUMP_SUBS),
                          BIND(npuw::dump::subgraphs_on_fail, NPUW_DUMP_SUBS_ON_FAIL),
                          BIND(npuw::dump::inputs_outputs, NPUW_DUMP_IO),
                          BIND(npuw::dump::io_iters, NPUW_DUMP_IO_ITERS)
#endif
    });
#undef BIND
}<|MERGE_RESOLUTION|>--- conflicted
+++ resolved
@@ -232,10 +232,7 @@
     m_profile["partitioning"].record([&]() {
         partitioning = getPartitioning(model, m_cfg, ctx);
     });
-<<<<<<< HEAD
-=======
-
->>>>>>> 0b1651a1
+
     m_total_stat.gflops = partitioning.total_gflops;
     m_total_stat.ops = partitioning.total_ops;
     const std::vector<ov::npuw::Subgraph>& orderedSubgraphs = partitioning.subgraphs;
