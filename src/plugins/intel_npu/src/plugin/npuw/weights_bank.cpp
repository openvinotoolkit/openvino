--- conflicted
+++ resolved
@@ -42,50 +42,23 @@
     std::lock_guard<std::mutex> guard(m_mutex);
 
     auto& device_bank = m_device_banks[device_for_alloc];
-<<<<<<< HEAD
-
-    std::unique_lock<std::mutex> dev_guard(device_bank.mutex);
-    auto iter_device = device_bank.storage.find(tensor);
-
-    if (iter_device != device_bank.storage.end() && iter_device->second.first) {
-        // Already allocated
-        // tensor (the key) may be coming from a 2nd (3rd, ...) model
-        // detach it here just in case
-        const_cast<LazyTensor&>(tensor).detach();
-        return iter_device->second.first;
-=======
     auto iter_registered = device_bank.registered_tensors.find(tensor);
     if (iter_registered == device_bank.registered_tensors.end()) {
         auto uid = uid_count++;
         device_bank.registered_tensors[tensor] = uid;
         device_bank.storage[uid] = {tensor, ov::Tensor()};
         return uid;
->>>>>>> 66f1b248
     }
 
     return iter_registered->second;
 }
 
-<<<<<<< HEAD
-std::size_t Bank::registerLT(const LazyTensor& tensor, const std::string& device) {
-=======
 ov::Tensor Bank::get(int64_t uid, const std::string& device) {
->>>>>>> 66f1b248
     const std::string& device_for_alloc = m_alloc_device.empty() ? device : m_alloc_device;
 
     std::lock_guard<std::mutex> guard(m_mutex);
 
     auto& device_bank = m_device_banks[device_for_alloc];
-<<<<<<< HEAD
-    auto it = device_bank.storage.find(tensor);
-    if (it == device_bank.storage.end()) {
-        auto uid = uid_count++;
-        device_bank.storage[tensor] = {ov::Tensor(), uid};
-        return uid;
-    } else {
-        return it->second.second;
-    }
-=======
 
     std::unique_lock<std::mutex> dev_guard(device_bank.mutex);
     auto iter_device = device_bank.storage.find(uid);
@@ -97,7 +70,6 @@
     // detach the tensor here just in case
     const_cast<LazyTensor&>(iter_device->second.lt).detach();
     return iter_device->second.tensor;
->>>>>>> 66f1b248
 }
 
 void Bank::evaluate_and_allocate() {
@@ -109,21 +81,17 @@
 
         std::vector<LazyTensor> vec;
         vec.reserve(device_bank.storage.size());
+        // FIXME: only add non-allocated tensors here
         for (const auto& el : device_bank.storage) {
             vec.push_back(el.second.lt);
         }
         ov::parallel_for(vec.size(), [&](std::size_t idx) {
             const auto& lt = vec[idx];
             std::unique_lock dev_guard(device_bank.mutex);
-<<<<<<< HEAD
-            auto iter_device = device_bank.storage.find(lt);
-            if (iter_device != device_bank.storage.end() && iter_device->second.first) {
-=======
             auto iter_device_registered = device_bank.registered_tensors.find(lt);
             NPUW_ASSERT(iter_device_registered != device_bank.registered_tensors.end() &&
                         "Tensor should be registered first!");
             if (device_bank.storage[iter_device_registered->second].tensor) {
->>>>>>> 66f1b248
                 // Already allocated
                 return;
             }
@@ -144,15 +112,7 @@
 
     std::unique_lock<std::mutex> guard(dbank.mutex);
     if (device_for_alloc == "CPU") {
-<<<<<<< HEAD
-        auto& tensor_and_uid = dbank.storage[tensor];
-        // In most cases should already be initialized
-        auto uid =
-            tensor_and_uid.second == std::numeric_limits<std::size_t>::max() ? uid_count++ : tensor_and_uid.second;
-        tensor_and_uid = {transformed_tensor, uid};
-=======
         dbank.storage[dbank.registered_tensors.at(tensor)].tensor = transformed_tensor;
->>>>>>> 66f1b248
         return transformed_tensor;
     }
 
@@ -163,15 +123,7 @@
     remote_tensor =
         remote_ctx->create_host_tensor(transformed_tensor.get_element_type(), transformed_tensor.get_shape());
     allocated_tensor = ov::make_tensor(remote_tensor);
-<<<<<<< HEAD
-    auto& tensor_and_uid = dbank.storage[tensor];
-    // FIXME: this assert prevents calling get() before registerLT()
-    // But it's a required check for serialization
-    NPUW_ASSERT(tensor_and_uid.second != 0 && "Unregistered LazyTensor in weights bank!");
-    tensor_and_uid = {allocated_tensor, tensor_and_uid.second};
-=======
     dbank.storage[dbank.registered_tensors.at(tensor)].tensor = allocated_tensor;
->>>>>>> 66f1b248
     guard.unlock();  // Unlock the guard, map update is done - copy can continue in parallel
 
     transformed_tensor.copy_to(allocated_tensor);
@@ -215,7 +167,7 @@
     NPUW_ASSERT((it != m_device_banks.end() || it_cpu != m_device_banks.end()) &&
                 "Only a singular NPU or CPU bank can be serialized");
 
-    if (it_cpu != m_device_banks.end()) {
+    if (it_cpu != m_device_banks.end() && it == m_device_banks.end()) {
         it = it_cpu;
     }
 
@@ -224,7 +176,8 @@
     write(stream, it->first);
     write(stream, device_bank.storage.size());
     for (const auto& t_pair : device_bank.storage) {
-        write(stream, t_pair.second);
+        write(stream, t_pair.first);
+        write(stream, t_pair.second.tensor);
     }
 
     LOG_INFO("DONE.");
@@ -247,9 +200,11 @@
     read(stream, bank_size);
 
     for (std::size_t i = 0; i < bank_size; ++i) {
-        std::pair<ov::Tensor, std::size_t> p;
-        read(stream, p);
-        bank->add_element(p.second, p.first, device);
+        int64_t uid = -1;
+        ov::Tensor t;
+        read(stream, uid);
+        read(stream, t);
+        bank->add_element(uid, t, device);
     }
 
     LOG_INFO("DONE.");
@@ -257,7 +212,7 @@
     return bank;
 }
 
-void Bank::add_element(std::size_t uid, const ov::Tensor& tensor, const std::string& device) {
+void Bank::add_element(int64_t uid, const ov::Tensor& tensor, const std::string& device) {
     // This method is supposed to be used only during deserialization
     // For now only a singular NPU or CPU device is supported
     NPUW_ASSERT(device == "NPU" || device == "CPU");
@@ -266,48 +221,31 @@
     auto& device_bank = m_device_banks[device];
     std::lock_guard<std::mutex> dev_guard(device_bank.mutex);
 
-    device_bank.deserialized_storage[uid] = {ov::Tensor(tensor.get_element_type(), tensor.get_shape()), false};
-    tensor.copy_to(device_bank.deserialized_storage[uid].first);  // preserve data ownership
-}
-
-ov::Tensor Bank::get(std::size_t uid, const std::string& device) {
-    // This method is supposed to be used only during deserialization
-    // For now only a singular NPU or CPU device is supported
-    NPUW_ASSERT(device == "NPU" || device == "CPU");
-    std::lock_guard<std::mutex> guard(m_mutex);
-
-    auto it = m_device_banks.find(device);
-    auto& device_bank = it->second;
-    std::lock_guard<std::mutex> dev_guard(device_bank.mutex);
-
-    auto it_tensor_and_allocated = device_bank.deserialized_storage.find(uid);
-
-    NPUW_ASSERT(it_tensor_and_allocated != device_bank.deserialized_storage.end() && "Can't find deserialized tensor!");
-
-    if (it_tensor_and_allocated->second.second) {
+    auto iter_device = device_bank.storage.find(uid);
+
+    if (iter_device != device_bank.storage.end()) {
         // Already allocated
-        return it_tensor_and_allocated->second.first;
-    }
-
-    // CPU case
+        return;
+    }
+
     if (device == "CPU") {
-        it_tensor_and_allocated->second.second = true;
-        return it_tensor_and_allocated->second.first;
-    }
-
-    // Allocate on device
-    auto tensor = it_tensor_and_allocated->second.first;
-
+        // Just copy deserialized tensor to the bank
+        device_bank.storage[uid] = {LazyTensor(), ov::Tensor(tensor.get_element_type(), tensor.get_shape())};
+        tensor.copy_to(device_bank.storage[uid].tensor);
+        return;
+    }
+
+    // Need to allocate on device and copy deserialized tensor to that memory
     ov::SoPtr<ov::ITensor> remote_tensor;
     ov::Tensor allocated_tensor;
 
     auto remote_ctx = m_core->get_default_context(device)._ptr;
-    remote_tensor = remote_ctx->create_host_tensor(tensor.get_element_type(), tensor.get_shape());
+    remote_tensor =
+        remote_ctx->create_host_tensor(tensor.get_element_type(), tensor.get_shape());
     allocated_tensor = ov::make_tensor(remote_tensor);
+    device_bank.storage[uid] = {LazyTensor(), allocated_tensor};
+
     tensor.copy_to(allocated_tensor);
-    it_tensor_and_allocated->second = {allocated_tensor, true};
-
-    return allocated_tensor;
 }
 
 std::shared_ptr<Bank> BankManager::getBank(const std::string& bank_name,
