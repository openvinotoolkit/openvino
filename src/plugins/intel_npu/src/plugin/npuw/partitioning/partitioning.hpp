// Copyright (C) 2023-2024 Intel Corporation
// SPDX-License-Identifier: Apache-2.0
//

#pragma once

#include <map>
#include <string>
#include <variant>
#include <vector>

#include "../lazy_tensor.hpp"
#include "intel_npu/al/config/config.hpp"
#include "openvino/openvino.hpp"

namespace ov {
namespace npuw {

struct Subgraph {
    // Note: This vector only specifies Link types of parameters
    // - e.g. Parameters which are coming into this subraph from
    // other subgraphs or from the parent Model's Parameter vector
    // directly
    ov::ParameterVector _parameters;
    ov::ResultVector _results;
    ov::SinkVector _sinks;

    std::string _affinity;
    std::size_t _ops = 0u;
    float _gflops = 0.f;
    bool _optimized_out = false;

    std::string _avoid_list;
    std::string _tag;

    // Function calls only (note: all the above fields are not used)
    //
    // FIXME: Replace with variant or some other proper way (maybe
    // even a class hierarchy)
    std::string _repeated_id;  // FIXME: What's the difference
    std::string _funcall;      // ..between these two?
    std::vector<ov::Tensor> _closure;
    std::vector<ov::Tensor> _scales;  // Scale coeffs for manual unpacking
    std::vector<ov::Tensor> _zerops;  // Zero points for manual unpacking

<<<<<<< HEAD
    bool _forced_to_fcall = false;
=======
    // Stores transformation history for weights which will be applied before inference
    std::vector<weights::LazyTensor> _lazy_closure;
>>>>>>> fee50b0b

    struct Gather {
        // NB.: int64_t is strange but it is used by OV to refer to parameters
        int64_t dst_idx = -1;
        int64_t src_idx = -1;
        int64_t idx_idx = -1;
    };
    Gather _host_gather;

    using Ref = std::reference_wrapper<Subgraph>;
};

struct Function {
    std::shared_ptr<ov::Model> _model;
    std::size_t _param_offset;
    std::size_t _num_params_total;

    std::string _tag;  // derived from the partitioning

    // Mapping: from a prototype {Layer/input_idx} to {param_idx}
    // NOTE: it seems it is required only for `matchRepeatedSubgraphs()'
    std::map<std::pair<std::string, std::size_t>, std::size_t> _param_mapping;

    // Spatial information. So far assume spatial execution in 1 dimension only
    struct Spatial {
        using PPtr = std::shared_ptr<ov::op::v0::Parameter>;
        struct Param {
            PPtr param;
            std::size_t dim;
        };
        std::size_t _range = 0u;    // Range over which spatial execution is organized, e.g. 1024
        std::size_t _slice = 0u;    // A submission size for a single execution, e.g. 128
        std::size_t _out_dim = 0u;  // Assume it is the same dim for all Results
        std::vector<Param> _inputs;
    };
    using SpatialOpt = std::optional<Spatial>;
    SpatialOpt _spatial;
};

struct Group {
    std::vector<std::string> input_layers;
    std::vector<std::string> output_layers;
    std::vector<std::string> all_layers;

    std::string repeated_id;
    float gflops;

    std::string avoid_list;
    std::string tag;

    // Set to true if the Group was forcibly turned to functon. Such
    // function has just a single associated funcall and are subjects
    // to some optimizations (simplifications).
    bool forced_to_fcall = false;

    ov::npuw::Subgraph sg;
};

struct RepeatedBlock {
    using MatchedLayers = std::set<std::string>;
    using MatchedBank = std::vector<MatchedLayers>;
    MatchedBank matches;
    MatchedBank consts;
    MatchedBank scalars;
};

struct Ensemble {
    float gflops;
    std::vector<Group> groups;

    // Just a map as I don't expect 100s of _different_
    // repeated blocks here
    std::map<std::string, RepeatedBlock> repeated;
};

using LinkTo = std::pair<size_t /*submodel_idx*/
                         ,
                         size_t /*param_idx*/
                         >;
using LinkFrom = std::pair<size_t /*submodel_idx*/
                           ,
                           size_t /*result_idx*/
                           >;
using Links = std::map<LinkTo, LinkFrom>;

struct Partitioning {
    std::vector<Subgraph> subgraphs;
    Links input_to_prev_output;

    // Function: A proper name of a repeated block
    std::map<std::string, Function> functions;

    std::size_t total_ops = 0u;
    float total_gflops = 0.f;
};

Partitioning getPartitioning(const std::shared_ptr<ov::Model>& model, ::intel_npu::Config& config);

}  // namespace npuw
}  // namespace ov<|MERGE_RESOLUTION|>--- conflicted
+++ resolved
@@ -43,12 +43,10 @@
     std::vector<ov::Tensor> _scales;  // Scale coeffs for manual unpacking
     std::vector<ov::Tensor> _zerops;  // Zero points for manual unpacking
 
-<<<<<<< HEAD
-    bool _forced_to_fcall = false;
-=======
     // Stores transformation history for weights which will be applied before inference
     std::vector<weights::LazyTensor> _lazy_closure;
->>>>>>> fee50b0b
+
+    bool _forced_to_fcall = false;
 
     struct Gather {
         // NB.: int64_t is strange but it is used by OV to refer to parameters
