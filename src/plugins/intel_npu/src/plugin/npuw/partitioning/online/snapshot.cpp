// Copyright (C) 2024 Intel Corporationov::npuw::
// SPDX-License-Identifier: Apache-2.0
//

#include "snapshot.hpp"

#include "../../logging.hpp"
#include "../patterns/avoid.hpp"  // RMSNormPattern
#include "group.hpp"
#include "openvino/op/util/op_types.hpp"
#include "openvino/opsets/opset1.hpp"
#include "openvino/pass/graph_rewrite.hpp"
#include "openvino/util/common_util.hpp"
#include "utils/utils.hpp"

using ov::npuw::online::Group;
using ov::npuw::online::Repeated;
using ov::npuw::online::Snapshot;
using ov::npuw::online::detail::GPtrSet;
using ov::npuw::online::detail::OVNodePtr;
using ov::npuw::online::detail::OVNodeSet;
using ov::npuw::online::detail::OVPortsMap;
using ov::npuw::online::detail::Uniques;

namespace ov {
namespace npuw {
namespace online {
namespace detail {
bool isOp(const std::shared_ptr<ov::Node>& node) {
    if (ov::op::util::is_constant(node) || ov::op::util::is_parameter(node) || ov::op::util::is_output(node)) {
        return false;
    }
    if (ov::is_type<ov::opset1::Convert>(node)) {
        if (node->inputs().size() != 1) {
            // can occur only in Const->Convert->Node case
            return false;
        }
        auto target_input = node->get_input_source_output(0);
        auto parent_node = target_input.get_node()->shared_from_this();
        if (ov::op::util::is_constant(parent_node)) {
            return false;
        }
    }
    return true;
};
}  // namespace detail
}  // namespace online
}  // namespace npuw
}  // namespace ov

using ov::npuw::online::detail::isOp;

void Snapshot::buildGraph() {
    LOG_INFO("Online partitioning: parsing OV Model to initial groups...");
    LOG_BLOCK();

    size_t gid = 0;  // unique group id

    // Traverse OV layers
    for (const auto& ov_node : m_model->get_ordered_ops()) {
        if (!isOp(ov_node)) {
            continue;
        }

        m_node_to_prod_cons->insert({ov_node, {}});

        auto nh = m_graph->create();
        auto group = std::make_shared<Group>(ov_node, gid, nh, m_graph, shared_from_this());
        m_graph->meta(nh).set(group);
        m_node_to_gr->emplace(std::make_pair(ov_node, group));
        ++gid;
    }

    for (const auto& nh : m_graph->sorted()) {
        auto gptr = m_graph->meta(nh).get<Group::GPtr>();
        auto ov_node = gptr->getInitialNode();

        for (size_t i = 0; i < ov_node->outputs().size(); ++i) {
            const auto target_outputs = ov_node->get_output_target_inputs(i);

            for (const auto& target_output : target_outputs) {
                auto ov_node_child = target_output.get_node()->shared_from_this();

                // Insert readers from other layers
                m_node_to_prod_cons->at(ov_node).second.insert(ov_node_child);

                // Save ports for repeated blocks pipeline
                m_ports_map.insert({{ov_node, ov_node_child}, {i, target_output.get_index()}});

                if (!isOp(ov_node_child)) {
                    continue;
                }

                if (!m_graph->linked(nh, m_node_to_gr->at(ov_node_child)->getHandle())) {
                    m_graph->link(nh, m_node_to_gr->at(ov_node_child)->getHandle());
                }
            }
        }  // for(outputs)

        for (size_t i = 0; i < ov_node->inputs().size(); ++i) {
            auto target_input = ov_node->get_input_source_output(i);
            auto ov_node_parent = target_input.get_node()->shared_from_this();

            // Insert writers from other layers
            m_node_to_prod_cons->at(ov_node).first.insert(ov_node_parent);

            // Save ports for repeated blocks pipeline
            m_ports_map.insert({{ov_node_parent, ov_node}, {target_input.get_index(), i}});

            if (!isOp(ov_node_parent)) {
                continue;
            }

            if (!m_graph->linked(m_node_to_gr->at(ov_node_parent)->getHandle(), nh)) {
                m_graph->link(m_node_to_gr->at(ov_node_parent)->getHandle(), nh);
            }
        }  // for(inputs)
    }      // for(get_ordered_ops)

    LOG_DEBUG("Initial number of groups: " << graphSize());
    LOG_INFO("DONE.");
}

void Snapshot::collectLHF() {
    LOG_INFO("Online partitioning: executing collectLHF pass...");
    LOG_BLOCK();

    // iterate it topological order
    auto graph = getGraph();
    for (const auto& nh : graph->sorted()) {
        // skip if removed by fuse
        if (m_graph->contains(nh)) {
            Group::GPtr group = m_graph->meta(nh).get<Group::GPtr>();
            auto producers = group->srcNodes();
            if (producers.size() == 1) {
                auto prod = producers.at(0);
                if (m_graph->contains(prod) && prod->dstNodes().size() == 1) {
                    Group::GPtr prod_group = m_graph->meta(prod).get<Group::GPtr>();
                    if (group->isFrozen() || prod_group->isFrozen()) {
                        continue;
                    }
                    // stop merging groups if the graph is already small enough
                    if (graphSize() <= m_ctx.min_graph_size) {
                        break;
                    }
                    group->fuse(prod_group);
                }
            }
        }
    }

    LOG_INFO("DONE");
}

void Snapshot::fuseRemnantsExtended() {
    LOG_INFO("Online partitioning: executing fuseRemnantsExtended pass...");
    LOG_BLOCK();

    repeat([&] {
        fuseRemnants();
    });
    repeat([&] {
        fuseInputs();
    });

    LOG_INFO("DONE");
}

void Snapshot::fuseRemnants() {
    LOG_INFO("Online partitioning: executing fuseRemnants pass...");
    LOG_BLOCK();

    // iterate it topological order
    auto graph = getGraph();
    for (const auto& nh : graph->sorted()) {
        // skip if removed by fuseWith
        if (m_graph->contains(nh)) {
            Group::GPtr group = m_graph->meta(nh).get<Group::GPtr>();
            if (group->isFrozen()) {
                continue;
            }
            auto consumers = group->dstNodes();
            if (!consumers.empty()) {
                std::sort(consumers.begin(),
                          consumers.end(),
                          [&](const ade::NodeHandle& nh1, const ade::NodeHandle& nh2) {
                              if (!m_graph->contains(nh1) || !m_graph->contains(nh2)) {
                                  return false;
                              }
                              Group::GPtr g1 = m_graph->meta(nh1).get<Group::GPtr>();
                              Group::GPtr g2 = m_graph->meta(nh2).get<Group::GPtr>();
                              return g1->size() < g2->size();
                          });
                for (const auto& cons : consumers) {  // FIXME: pick the smallest flops
                    if (!m_graph->contains(cons)) {
                        continue;
                    }
                    Group::GPtr cons_group = m_graph->meta(cons).get<Group::GPtr>();
                    if (!group->hasCycle(cons_group)) {
                        if (!cons_group->isFrozen()) {
                            group->fuseWith(cons_group);
                            break;
                        }
                    }
                }
                // stop merging groups if the graph is already small enough
                if (graphSize() <= m_ctx.min_graph_size) {
                    break;
                }
            }
        }
    }

    LOG_INFO("DONE");
}

void Snapshot::fuseInputs() {
    LOG_INFO("Online partitioning: executing fuseInputs pass...");
    LOG_BLOCK();

    // iterate it topological order
    auto graph = getGraph();
    for (const auto& nh : graph->sorted()) {
        // skip if removed by fuseInputs
        if (!m_graph->contains(nh)) {
            continue;
        }
        Group::GPtr group = m_graph->meta(nh).get<Group::GPtr>();

        std::pair<Group::GPtr, Group::GPtr> inputs_to_fuse{nullptr, nullptr};
        auto src_nodes = group->srcNodes();
        for (size_t i = 0; i < src_nodes.size(); ++i) {
            auto prod_nh = src_nodes[i];
            if (!m_graph->contains(prod_nh)) {  // should be there, but check just in case
                continue;
            }
            Group::GPtr group_prod = m_graph->meta(prod_nh).get<Group::GPtr>();
            if (group_prod->isFrozen()) {
                continue;
            }
            inputs_to_fuse.first = group_prod;  // set the first candidate

            // Double loop here since we need to consider every pair of inputs
            for (size_t j = i + 1; j < src_nodes.size(); ++j) {
                auto prod_nh_other = src_nodes[j];
                if (!m_graph->contains(prod_nh_other)) {  // should be there, but check just in case
                    continue;
                }
                Group::GPtr group_prod_other = m_graph->meta(prod_nh_other).get<Group::GPtr>();
                if (group_prod_other->isFrozen()) {
                    continue;
                }
                if (!group_prod->hasCycle(group_prod_other) && !group_prod_other->hasCycle(group_prod)) {
                    // no cycles -> fusion allowed
                    inputs_to_fuse.second = group_prod_other;
                    break;
                }
            }
            // Found 2 inputs to fuse
            if (inputs_to_fuse.first && inputs_to_fuse.second) {
                group->fuseInputs(inputs_to_fuse);
                break;
            }
        }

        // stop merging groups if the graph is already small enough
        if (graphSize() <= m_ctx.min_graph_size) {
            break;
        }
    }

    LOG_INFO("DONE");
}

void Snapshot::earlyAvoids() {
    ov::pass::GraphRewrite rewr;
    bool handle_patterns = false;

    for (const auto& avoid : m_ctx.avoids) {
        switch (avoid.type) {
        case AvoidType::OP: {
            for (const auto& nh : m_graph->sorted()) {
                Group::GPtr group = m_graph->meta(nh).get<Group::GPtr>();
                // This pass should only be called at the very beginning,
                // thus check and match only the single initial layer
                if (group->getInitialNode()->description() == avoid.pattern) {
                    group->avoid(avoid.device);
                }
            }
            break;
        }
        case AvoidType::PATTERN: {
            // FIXME: refactor as more patterns are supported
            if (avoid.pattern != "RMSNorm") {
                LOG_WARN("OPENVINO_NPUW_AVOID only supports RMSNorm as a pattern (don't confuse with operations)."
                         << " Avoid pattern " << avoid.pattern << " is skipped!");
                break;
            }
            handle_patterns = true;

            rewr.add_matcher<ov::npuw::patterns::RMSNormPattern>(shared_from_this(), avoid.device);
            break;
        }
        }
    }

    if (handle_patterns) {
        // Check the model for all specified patterns
        rewr.run_on_model(m_model);
    }
}

void Snapshot::repeatedBlocks() {
    LOG_INFO("Online partitioning: executing repeatedBlocks pass group...");
    LOG_BLOCK();

    identifyUniques();
    repeat([&] {
        mergeUniques();
    });
    cleanUpUniques();

    LOG_INFO("DONE");
}

void Snapshot::identifyUniques() {
    LOG_INFO("Online partitioning: executing identifyUniques pass...");
    LOG_BLOCK();

    Uniques uniques;

    for (const auto& nh : m_graph->sorted()) {
        Group::GPtr group = m_graph->meta(nh).get<Group::GPtr>();
        // This pass should only be called at the very beginning,
        // thus check and use only the single initial layer
        auto ov_node = group->getInitialNode();
        auto metadesc = ov::npuw::online::util::getMetaDesc(ov_node);
        auto avoids = group->avoidedTargets();
        uniques[{metadesc, avoids}].insert(group);
    }

    for (const auto& elem : uniques) {
        if (elem.second.size() > 1) {
            std::shared_ptr<Repeated> rep = std::make_shared<Repeated>();

            for (const auto& gptr : elem.second) {
                gptr->setRepeated(rep);
            }
        }
    }

    LOG_INFO("DONE");
}

void Snapshot::mergeUniques() {
    LOG_INFO("Online partitioning: executing mergeUniques pass...");
    LOG_BLOCK();

    std::unordered_set<std::shared_ptr<Repeated>> merged_this_time;

    auto graph = getGraph();
    for (const auto& nh : graph->sorted()) {
        if (m_graph->contains(nh)) {
            Group::GPtr group = m_graph->meta(nh).get<Group::GPtr>();
            auto rep = group->repeated();

            detail::GPtrSet repeating_groups;

            if (rep && rep->openForMerge() && merged_this_time.count(rep) == 0) {
                for (const auto& nh_other : graph->sorted()) {
                    if (m_graph->contains(nh_other)) {
                        Group::GPtr group_other = m_graph->meta(nh_other).get<Group::GPtr>();
                        auto rep_other = group_other->repeated();

                        if (rep_other && (rep_other.get() == rep.get())) {
                            repeating_groups.insert(group_other);
                        }
                    }
                }
            }

            if (!repeating_groups.empty()) {
                auto new_rep = tryGrowRepeatingGroups(repeating_groups);
                if (new_rep) {
                    merged_this_time.insert(new_rep);
                }
            }
        }
    }

    LOG_INFO("DONE");
}

std::shared_ptr<Repeated> Snapshot::tryGrowRepeatingGroups(const detail::GPtrSet& repeating_groups) {
    auto this_rep_tag = (*(repeating_groups.begin()))->repeated();  // should be the same for each group inside
    auto this_avoided = (*(repeating_groups.begin()))->avoidedTargets();

    std::unordered_map<std::vector<MetaInterconnect>, std::vector<std::pair<Group::GPtr, Group::GPtr>>> mics;

    std::vector<Group::GPtr> repeating_groups_sorted;
    std::transform(repeating_groups.begin(), repeating_groups.end(),
                   std::back_inserter(repeating_groups_sorted), [](const Group::GPtr& gptr) {
                                                                    return gptr;
                                                                });

    // FIXME: this was introduced to make the partitioning
    // the same every run when created the same way.
    std::sort(repeating_groups_sorted.begin(), repeating_groups_sorted.end(),
              [&](const Group::GPtr& gptr_a, const Group::GPtr& gptr_b) {
                  return gptr_a->getId() < gptr_b->getId();
              });

    for (const auto& group : repeating_groups_sorted) {
        auto producers = group->srcNodes();
        for (const auto& prod_nh : producers) {
            if (m_graph->contains(prod_nh)) {
                Group::GPtr prod_group = m_graph->meta(prod_nh).get<Group::GPtr>();
                if (prod_group->repeated() && !prod_group->hasCycle(group) && prod_group->repeated() != this_rep_tag &&
                    prod_group->avoidedTargets() == this_avoided) {
                    auto meta_interconnect = group->metaInterconnect(prod_group);

                    // FIXME: find a better way to reduce time complexity
                    // Need to align interconnects in the same format via sort, so they could be compared later
                    std::vector<MetaInterconnect> mic_sorted_key(meta_interconnect.begin(), meta_interconnect.end());
                    std::sort(mic_sorted_key.begin(), mic_sorted_key.end());
                    mics[mic_sorted_key].push_back({prod_group, group});
                }
            }
        }
    }

    // FIXME: find a better way to reduce time complexity
    // Below we sort meta interconnects by size, so we could try to merge the bigger ones first
    std::vector<std::vector<std::pair<Group::GPtr, Group::GPtr>>> mics_vec;
    for (const auto& mic : mics) {
        mics_vec.push_back(mic.second);
    }

<<<<<<< HEAD
    std::sort(mics_vec.begin(), mics_vec.end(),
              [](const auto& a, const auto& b)
                {
                    if (a.size() == b.size()) {
                        if (a.empty()) {
                            return false; // doesn't matter for stability - no groups are fused
                        }
                        // FIXME: is it stable to always check a single group here?
                        return a.at(0).first->getId() < b.at(0).first->getId();
                    }
                    return a.size() > b.size();
                });
=======
    std::sort(mics_vec.begin(), mics_vec.end(), [](const auto& a, const auto& b) {
        return a.size() > b.size();
    });
>>>>>>> 00f0828f

    for (const auto& mic : mics_vec) {
        std::vector<Group::GPtr> prods;
        std::vector<Group::GPtr> conss;

        for (const auto& el : mic) {
            prods.push_back(el.first);
            conss.push_back(el.second);
        }

        auto new_rep = tryMergeRepeating(prods, conss);
        if (new_rep) {
            return new_rep;
        }
    }

    // No merges happened at all? Exclude this group from the merge procedure and indicate via return value.
    this_rep_tag->exclude();

    return nullptr;
}

std::shared_ptr<Repeated> Snapshot::tryMergeRepeating(const std::vector<Group::GPtr>& prods,
                                                      const std::vector<Group::GPtr>& conss) {
    if (prods.size() != conss.size()) {
        // FIXME: it's actually possible to merge under certain circumstances
        OPENVINO_THROW(
            "Online partitioning tried to merge repeated groups with different sizes of producers and consumers!");
    }

    if (conss.size() == 1) {
        return nullptr;
    }

    std::unordered_set<Group::GPtr> prods_set;
    for (const auto& prod : prods) {
        prods_set.insert(prod);
    }

    if (prods_set.size() != conss.size()) {
        return nullptr;
    }

    for (const auto& cons : conss) {
        if (std::find(prods.begin(), prods.end(), cons) != prods.end()) {
            OPENVINO_THROW("Online partitioning tried to merge repeated groups which overlap!");
        }
    }

    std::shared_ptr<Repeated> new_rep = std::make_shared<Repeated>();

    for (size_t i = 0; i < conss.size(); ++i) {
        conss.at(i)->fuse(prods.at(i));
        conss.at(i)->setRepeated(new_rep);  // producer is consumed, no need to setRepeated() it
    }

    for (const auto& cons : conss) {
        auto prod_nhs = cons->srcNodes();
        for (const auto& nh : prod_nhs) {
            Group::GPtr prod_group = m_graph->meta(nh).get<Group::GPtr>();
            if (prod_group == cons) {
                OPENVINO_THROW(
                    "Online partitioning have merged repeated groups incorrectly: producers/consumers overlap!");
            }
        }
    }

    return new_rep;
}

std::unordered_map<std::shared_ptr<Repeated>, ov::npuw::online::detail::GPtrSet> Snapshot::repeating() const {
    std::unordered_map<std::shared_ptr<Repeated>, detail::GPtrSet> repeating;
    for (const auto& nh : m_graph->sorted()) {
        Group::GPtr group = m_graph->meta(nh).get<Group::GPtr>();
        auto rep = group->repeated();
        if (rep) {
            repeating[rep].insert(group);
        }
    }

    return repeating;
}

void Snapshot::cleanUpUniques() {
    LOG_INFO("Online partitioning: executing cleanUpUniques pass...");
    LOG_BLOCK();

    for (auto& reptag_to_gset : repeating()) {
        bool keep = cleanUpUniquesImpl(reptag_to_gset.second);

        if (!keep) {
            continue;  // If we dropped repeated blocks in cleanUpUniquesImpl, skip the next section
        }

        completeRepeating(reptag_to_gset.first, reptag_to_gset.second);
    }

    LOG_INFO("DONE");
}

bool Snapshot::cleanUpUniquesImpl(const GPtrSet& gptrs) {
    for (const auto& gptr : gptrs) {
        if (!gptr->avoidedTargets().empty()) {
            // Special case - keep it
            for (const auto& g : gptrs) {
                g->freeze();
            }
            return true;
        }
    }

    // FIXME: in ensemble we check threshold of 10% of the total compute to discard a repeated block
    // Since we don't have flops here yet, let's just check the size of the group
    auto block_layer_size = (*(gptrs.begin()))->size();
    if (gptrs.size() < 2 || block_layer_size < 10 || gptrs.size() * block_layer_size < 100) {
        for (const auto& gptr : gptrs) {
            gptr->setRepeated(nullptr);
        }
        LOG_DEBUG("Repeated block of " << gptrs.size() << " groups with " << block_layer_size << " layers is dropped.");
        return false;
    }

    LOG_DEBUG("Keeping a repeated block of " << gptrs.size() << " groups with " << block_layer_size << " layers.");

    // Repeated block is good enough to keep
    for (const auto& gptr : gptrs) {
        gptr->freeze();
    }

    return true;
}

void Snapshot::completeRepeating(const std::shared_ptr<Repeated>& reptag, const detail::GPtrSet& gset) {
    std::unordered_map<Repeated::Archetype, std::unordered_set<ov::npuw::online::detail::OVNodePtr>> matches;

    for (const auto& gptr : gset) {
        for (const auto& layer : gptr->getContent()) {  // FIXME: should it be a part of group's API instead?
            auto metadesc = ov::npuw::online::util::getMetaDesc(layer);
            auto archetype = gptr->getReptrack(layer);
            matches[{metadesc, archetype}].insert(layer);
        }
    }

    // Sanity check:
    // 1. For every node archetype, there must be the same number of instances:
    //    equal to the number of groups.
    // 2. Total count of archetypes must be equal to size of every individual group
    for (const auto& elem : matches) {
        auto node_set = elem.second;
        if (node_set.size() != gset.size()) {
            OPENVINO_THROW("Online partitioning couldn't match properly "
                           "during repeated blocks pass (node archetype). "
                           "Got ",
                           node_set.size(),
                           ", expected ",
                           gset.size());
        }
    }
    for (const auto& gptr : gset) {
        if (matches.size() != gptr->getContent().size()) {
            OPENVINO_THROW("Online partitioning couldn't match properly "
                           "during repeated blocks pass (count of archetypes). "
                           "Got ",
                           matches.size(),
                           ", expected ",
                           gptr->getContent().size());
        }
    }

    std::vector<std::set<std::string>> layer_matches;
    for (const auto& elem : matches) {
        layer_matches.push_back({});
        for (const auto& layer : elem.second) {
            layer_matches.back().insert(layer->get_friendly_name());
        }
    }

    std::string tag = ov::npuw::online::util::repeated_id(reptag);
    m_layer_matches.insert({tag, layer_matches});
};

const OVNodeSet& Snapshot::getNodeProducers(const OVNodePtr& node) const {
    return m_node_to_prod_cons->at(node).first;
}

const OVNodeSet& Snapshot::getNodeConsumers(const OVNodePtr& node) const {
    return m_node_to_prod_cons->at(node).second;
}

const ov::npuw::online::detail::OVNodeToGroupMapPtr& Snapshot::getNodeToGroupMap() const {
    return m_node_to_gr;
}

std::shared_ptr<ade::Graph> Snapshot::getGraph() const {
    return m_graph;
}

size_t Snapshot::graphSize() const {
    return m_graph->nodes().size();
}

const OVPortsMap& Snapshot::getPortsMap() const {
    return m_ports_map;
}

const std::map<std::string, std::vector<std::set<std::string>>>& Snapshot::getMatches() const {
    return m_layer_matches;
}

void Snapshot::repeat(detail::Pass&& pass) {
    size_t prev_graph_size = 0;
    size_t curr_graph_size = graphSize();

    while (graphSize() > m_ctx.min_graph_size && curr_graph_size != prev_graph_size) {
        prev_graph_size = graphSize();
        pass();
        curr_graph_size = graphSize();
    }

    LOG_INFO("Number of groups after compiler pass: " << graphSize());
}

void Snapshot::setCtx(const ov::npuw::online::PassContext& ctx) {
    m_ctx = ctx;
}<|MERGE_RESOLUTION|>--- conflicted
+++ resolved
@@ -436,24 +436,15 @@
         mics_vec.push_back(mic.second);
     }
 
-<<<<<<< HEAD
-    std::sort(mics_vec.begin(), mics_vec.end(),
-              [](const auto& a, const auto& b)
-                {
-                    if (a.size() == b.size()) {
-                        if (a.empty()) {
-                            return false; // doesn't matter for stability - no groups are fused
-                        }
-                        // FIXME: is it stable to always check a single group here?
-                        return a.at(0).first->getId() < b.at(0).first->getId();
-                    }
-                    return a.size() > b.size();
-                });
-=======
     std::sort(mics_vec.begin(), mics_vec.end(), [](const auto& a, const auto& b) {
+        if (a.size() == b.size()) {
+            if (a.empty()) {
+                return false;  // doesn't matter for stability - no groups are fused
+            }
+            return a.at(0).first->getId() < b.at(0).first->getId();
+        }
         return a.size() > b.size();
     });
->>>>>>> 00f0828f
 
     for (const auto& mic : mics_vec) {
         std::vector<Group::GPtr> prods;
