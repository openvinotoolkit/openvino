// Copyright (C) 2024 Intel Corporation
// SPDX-License-Identifier: Apache-2.0
//

#include "opt.hpp"

#include "../../logging.hpp"
#include "../../util.hpp"
#include "openvino/op/add.hpp"
#include "openvino/op/broadcast.hpp"
#include "openvino/op/concat.hpp"
#include "openvino/op/convert.hpp"
#include "openvino/op/gather.hpp"
#include "openvino/op/matmul.hpp"
#include "openvino/op/multiply.hpp"
#include "openvino/op/reduce_sum.hpp"
#include "openvino/op/reshape.hpp"
#include "openvino/op/slice.hpp"
#include "openvino/op/split.hpp"
#include "openvino/op/subtract.hpp"
#include "openvino/op/util/op_types.hpp"
#include "openvino/pass/pattern/op/label.hpp"  // any_input
#include "openvino/pass/pattern/op/optional.hpp"
#include "openvino/pass/pattern/op/wrap_type.hpp"
#include "openvino/util/common_util.hpp"

namespace ov {
namespace npuw {
namespace patterns {
namespace opt {

void Context::permute(PPtr orig_param, const Context::Axes& order) {
    closures_to_permute[orig_param] = order;
}

void Context::to_f16(PPtr orig_param) {
    closures_to_f16.insert(orig_param);

    orig_param->set_element_type(ov::element::f16);
    orig_param->validate_and_infer_types();
}

void Context::register_parallel_matmul(O multiply, std::size_t axis, DQParMM&& mm) {
    par_dq_mms[std::make_pair(multiply, axis)].push_back(std::move(mm));
}

Context::PPtr Context::concat(ov::ParameterVector&& v, std::size_t dim) {
    // Sanity check dimensions - all dims other tham dim must match
    std::size_t sum = 0u;
    const auto& first = v.front();
    const auto first_shape = first->get_shape();
    for (auto&& p : v) {
        const auto this_shape = p->get_shape();
        NPUW_ASSERT(first_shape.size() == this_shape.size());
        for (std::size_t d = 0; d < first_shape.size(); d++) {
            if (d != dim) {
                NPUW_ASSERT(first_shape[d] == this_shape[d]);
            } else {
                sum += this_shape[d];
            }
        }
        NPUW_ASSERT(first->get_element_type() == p->get_element_type());
    }
    auto out_shape = first_shape;
    out_shape[dim] = sum;

    auto new_param = std::make_shared<ov::op::v0::Parameter>(first->get_element_type(), out_shape);
    params_to_concat[new_param] = {std::move(v), dim};
    return new_param;
}

Context::PPtr Context::unpack(Context::PPtr w, Context::PPtr z, Context::PPtr s, ov::element::Type type) {
    // FIXME: Assume CW only
    NPUW_ASSERT(w->get_shape().size() == 2);
    NPUW_ASSERT(z->get_shape().size() == 2);
    NPUW_ASSERT(s->get_shape().size() == 2);
    auto new_param = std::make_shared<ov::op::v0::Parameter>(type, w->get_shape());
    params_to_unpack[new_param] = {w, z, s};
    return new_param;
}

Context::PPtr Context::unpack(Context::PPtr w, Context::PPtr s, ov::element::Type type) {
    const auto w_shape = w->get_shape();
    const auto s_shape = s->get_shape();

    Context::PPtr new_param;
    if (w_shape.size() == 3 && s_shape.size() == 3) {
        // Assume already reshaped tensor (as it does with unpack)
        ov::Shape new_shape = {w_shape[0], w_shape[1] * w_shape[2]};
        new_param = std::make_shared<ov::op::v0::Parameter>(type, new_shape);
    } else if (w_shape.size() == 2 && s_shape.size() == 2) {
        new_param = std::make_shared<ov::op::v0::Parameter>(type, w_shape);
    } else {
        NPUW_ASSERT(false && "Yet unsupported combination");
    }

    NPUW_ASSERT(new_param);
    params_to_unpack[new_param] = {w, {}, s};
    return new_param;
}

Context::PPtr Context::host_gather(Context::PPtr w, Context::PPtr ids) {
    const auto w_shape = w->get_shape();
    const auto ids_shape = ids->get_shape();

    NPUW_ASSERT(w_shape.size() == 2);
    NPUW_ASSERT(ids_shape.size() == 2);
    NPUW_ASSERT(ids_shape[0] == 1);

    ov::Shape new_shape = {1, ids_shape[1], w_shape[1]};
    auto new_param = std::make_shared<ov::op::v0::Parameter>(w->get_element_type(), new_shape);
    params_to_gather = Gather{new_param, w, ids};
    return new_param;
}

namespace opp = ov::pass::pattern;

// FROM:
//     ???(Act) ----------------------------------->
//     Param(W) -> to(f16) -> Multiply -> to(f32) -> MatMul
//     Param(S) ------------>
//
// TO:
//     ???(Act) -> to(f16) ->
//     Param(W) -> to(f16) -> MatMul -> Multiply -> to(f32)
//     Param(S) -> Reshape ----------->
//

DQMatMulCWi::DQMatMulCWi() {
    auto qweight = opp::wrap_type<ov::op::v0::Parameter>();
    auto qcoeff = opp::wrap_type<ov::op::v0::Parameter>();
    auto qcvtw = opp::wrap_type<ov::op::v0::Convert>({qweight});
    auto qmuls = opp::wrap_type<ov::op::v1::Multiply>({qcvtw, qcoeff});
    auto qcvtm = opp::wrap_type<ov::op::v0::Convert>({qmuls});
    auto qmmi = opp::any_input();
    auto qmm = opp::wrap_type<ov::op::v0::MatMul>({qmmi, qcvtm});

    // Note: Use [=] to make sure the above objects stay alive in the callback
    auto callback = [=](ov::pass::pattern::Matcher& m) {
        auto& node_to_output = m.get_pattern_value_map();

        auto matched_node_qweight = node_to_output.at(qweight).get_node_shared_ptr();
        auto matched_node_qcoeff = node_to_output.at(qcoeff).get_node_shared_ptr();
        auto matched_node_matmul = node_to_output.at(qmm).get_node_shared_ptr();

        auto matched_qweight = std::static_pointer_cast<ov::op::v0::Parameter>(matched_node_qweight);
        auto matched_qcoeff = std::static_pointer_cast<ov::op::v0::Parameter>(matched_node_qcoeff);
        auto matched_matmul = std::static_pointer_cast<ov::op::v0::MatMul>(matched_node_matmul);

        auto qcoeff_shape = matched_qcoeff->output(0).get_shape();

        if (ov::element::i4 == matched_qweight->get_element_type() && qcoeff_shape[1] == 1 &&
            !matched_matmul->get_transpose_a() && matched_matmul->get_transpose_b()) {
            auto matched_node_cvtw = node_to_output.at(qcvtw).get_node_shared_ptr();
            auto matched_node_cvtm = node_to_output.at(qcvtm).get_node_shared_ptr();
            auto matched_node_muls = node_to_output.at(qmuls).get_node_shared_ptr();
            auto matched_node_mmi = node_to_output.at(qmmi).get_node_shared_ptr();

            // Reconnect MatMul to read from Convert(W) directly.
            // Note: ACT is f32 so has to be converted too.
            auto new_cvt_act = std::make_shared<ov::op::v0::Convert>(matched_node_mmi, ov::element::f16);
            matched_matmul->input(0).replace_source_output(new_cvt_act);
            matched_matmul->input(1).replace_source_output(matched_node_cvtw);

            // Store MatMul's readers
            auto mm_readers = matched_matmul->output(0).get_target_inputs();

            // Introduce a Reshape to alter Scale factor's shape
            auto new_dims = std::vector<std::size_t>{qcoeff_shape[1], qcoeff_shape[0]};
            auto new_const = std::make_shared<ov::op::v0::Constant>(ov::element::i32, ov::Shape{2}, new_dims);
            auto new_reshape = std::make_shared<ov::op::v1::Reshape>(matched_node_qcoeff, new_const, false);

            // Reconnect Multiply's both inputs. Drop all outputs
            matched_node_muls->input(0).replace_source_output(matched_matmul);
            matched_node_muls->input(1).replace_source_output(new_reshape);
            for (auto&& r : matched_node_muls->output(0).get_target_inputs()) {
                matched_node_muls->output(0).remove_target_input(r);
            }

            // Reconnect Convert(M) to convert the Multiply's result
            matched_node_cvtm->input(0).replace_source_output(matched_node_muls);

            // Reconnect MatMul's old readers to Convert(Multiply)
            for (auto&& r : mm_readers) {
                r.replace_source_output(matched_node_cvtm);
            }
        }

        return true;  // root has changed
    };
    register_matcher(std::make_shared<opp::Matcher>(qmm, "OptDQMatMulCWi"), std::move(callback));
}

// 1 token case (generate)
//
// FROM:
//     ???(Act) -------------------------------------------->
//     Param(W) -> Convert(f16|f32) -> Multiply -> Reshape -> MatMul
//     Param(S) --------------------->
//
// WHERE (example):
//     Act: [ 1,  1, 4096]
//     W:   [32,128,11008]
//     S:   [32,  1,11008]
//                                         [1, 1 ,128]   x
// TO:                                     [1,11K,128]T  =
//                 [32,1,128]              [1, 1 ,11K]        [32,1,11K]
//     ???(Act)  -> Reshape > Split(/32) ->[to(f16) ->       ]}
//     Param(W*) -----------> Split(/32) ->[to(f16) -> MatMul]} Concat v
//     Param(S)  ---------------------------------------------> Multiply
//                                                              Reshape(1,a,b,c)
//                                                              ReduceSum(1)
//                                                              Reshape(a,b,c)
//                                                              to(f32)
// WHERE:
//     W* : [32,11008,128]

DQMatMulGQi::DQMatMulGQi(Context::Ref ctx) {
    auto qweight = opp::wrap_type<ov::op::v0::Parameter>();
    auto qcoeff = opp::wrap_type<ov::op::v0::Parameter>();
    auto qcvtw = opp::wrap_type<ov::op::v0::Convert>({qweight});
    auto qmuls = opp::wrap_type<ov::op::v1::Multiply>({qcvtw, qcoeff});
    auto qreshp = opp::wrap_type<ov::op::v1::Reshape>({qmuls, opp::any_input()});
    auto qmmi = opp::any_input();
    auto qmm = opp::wrap_type<ov::op::v0::MatMul>({qmmi, qreshp});

    // Note: Use [=] to make sure the above objects stay alive in the callback
    auto callback = [=](ov::pass::pattern::Matcher& m) {
        auto& node_to_output = m.get_pattern_value_map();

        auto matched_node_qweight = node_to_output.at(qweight).get_node_shared_ptr();
        auto matched_node_qcoeff = node_to_output.at(qcoeff).get_node_shared_ptr();
        auto matched_node_matmul = node_to_output.at(qmm).get_node_shared_ptr();
        auto matched_out_mmi = node_to_output.at(qmmi);

        auto matched_qweight = std::static_pointer_cast<ov::op::v0::Parameter>(matched_node_qweight);
        auto matched_qcoeff = std::static_pointer_cast<ov::op::v0::Parameter>(matched_node_qcoeff);
        auto matched_matmul = std::static_pointer_cast<ov::op::v0::MatMul>(matched_node_matmul);

        auto qweight_shape = matched_qweight->output(0).get_shape();
        auto qcoeff_shape = matched_qcoeff->output(0).get_shape();
        auto act_shape = matched_out_mmi.get_shape();
        auto out_shape = matched_node_matmul->output(0).get_shape();

        if (ov::element::i4 == matched_qweight->get_element_type() && qweight_shape.size() == 3 &&
            ov::element::f32 == matched_qcoeff->get_element_type() && qcoeff_shape.size() == 3 &&
            act_shape.size() == 3 && act_shape[1] == 1 &&  // single-token case
            qcoeff_shape[0] == qweight_shape[0] && qcoeff_shape[1] == 1 && qcoeff_shape[2] == qweight_shape[2] &&
            !matched_matmul->get_transpose_a() && !matched_matmul->get_transpose_b()) {
            // Mark W closure to transpose, and transpose the respective parameter
            ov::Shape tw_shape = {qweight_shape[0], qweight_shape[2], qweight_shape[1]};
            matched_qweight->set_partial_shape(tw_shape);
            matched_qweight->validate_and_infer_types();
            ctx.get().permute(matched_qweight, {0, 2, 1});

<<<<<<< HEAD
=======
            // Mark S closure to be lowered fo f16
            matched_qcoeff->set_element_type(ov::element::f16);
            matched_qcoeff->validate_and_infer_types();
            ctx.get().to_f16(matched_qcoeff);

>>>>>>> 856b8b04
            // Reshape the Act to group format
            const auto NSPLIT = qweight_shape[0];
            std::vector<std::size_t> rshp_act_v = {NSPLIT, act_shape[1], act_shape[2] / NSPLIT};
            auto rshp_act_c = std::make_shared<ov::op::v0::Constant>(ov::element::i32, ov::Shape{3}, rshp_act_v);
            auto rshp_act = std::make_shared<ov::op::v1::Reshape>(matched_out_mmi, rshp_act_c, false);

            // Split Act and W, and S tensors by NSPLIT
            auto split_axis = std::make_shared<ov::op::v0::Constant>(ov::element::i32, ov::Shape{}, 0);
            auto split_a = std::make_shared<ov::op::v1::Split>(rshp_act, split_axis, NSPLIT);
            auto split_w = std::make_shared<ov::op::v1::Split>(matched_qweight, split_axis, NSPLIT);

            // Do the CW MM for every split
            std::vector<std::shared_ptr<ov::Node>> to_concat;
            for (std::size_t i = 0; i < NSPLIT; i++) {
                auto a_f16 = std::make_shared<ov::op::v0::Convert>(split_a->output(i), ov::element::f16);
                auto w_f16 = std::make_shared<ov::op::v0::Convert>(split_w->output(i), ov::element::f16);
                auto m_f16 = std::make_shared<ov::op::v0::MatMul>(a_f16, w_f16, false, true);
                to_concat.push_back(m_f16);
            }

            // Now concat and scale the result
            auto concat = std::make_shared<ov::op::v0::Concat>(to_concat, 0);
            auto s_f16 = std::make_shared<ov::op::v1::Multiply>(concat, matched_qcoeff);

            // Now reshape to a better shape, ReduceSum, and reshape to the right size again
            std::vector<std::size_t> rshp_ccat_v = {1, NSPLIT, 1, qweight_shape[2]};
            auto rshp_ccat_c = std::make_shared<ov::op::v0::Constant>(ov::element::i32, ov::Shape{4}, rshp_ccat_v);
            auto rshp_ccat = std::make_shared<ov::op::v1::Reshape>(s_f16, rshp_ccat_c, false);

            auto reduce_axis = std::make_shared<ov::op::v0::Constant>(ov::element::i32, ov::Shape{}, 1);
            auto reduce = std::make_shared<ov::op::v1::ReduceSum>(rshp_ccat, reduce_axis, true);

            auto rshp_out_c = std::make_shared<ov::op::v0::Constant>(ov::element::i32, ov::Shape{3}, out_shape);
            auto rshp_out = std::make_shared<ov::op::v1::Reshape>(reduce, rshp_out_c, false);

            // Convert the result to f32 to maintain the graph contracts. FIXME should be avoided
            auto out = std::make_shared<ov::op::v0::Convert>(rshp_out, ov::element::f32);

            // Now.. Reconnect the matmul readers to the new output (reducesum)
            for (auto&& r : matched_matmul->output(0).get_target_inputs()) {
                r.replace_source_output(out);
            }
            return true;  // root has changed
        }
        return false;  // did nothing here
    };
    register_matcher(std::make_shared<opp::Matcher>(qmm, "OptDQMatMulGQi"), std::move(callback));
}

// FROM:
//     ???(Act) -------------------------------------------------------->
//     Param(W) -> Convert(f16) -> Multiply -> Reshape -> Convert(f32) -> MatMul
//     Param(S) ----------------->
//
// WHERE (example):
//     Act: [  1, 1,2048]
//     W:   [512,16, 128]
//     S:   [512,16,   1]
//                                         [1,  1,128]   x
// TO:                                     [1,512,128]T  =
//                 [16,1,128]              [1,  1,512]            [16,1,512]
//     ???(Act)  -> Reshape > Split(/16) ->[to(f16) ->         ]}
//     Param(W*) -----------> Split(/16) ->[to(f16) -> MatMul >]} Concat
//                                                                 v
//     Param(S*) ---------------------------------------------> Multiply
//                                                              Reshape(1,16,1,512)
//                                                              ReduceSum(1)
//                                                              Reshape(   1,1,512)
//                                                              to(f32)
// WHERE:
//     W* : [16,512,128]
//     S* : [16,  1,512]

DQMatMulGQ2i::DQMatMulGQ2i(Context::Ref ctx) {
    auto qweight = opp::wrap_type<ov::op::v0::Parameter>();
    auto qcoeff = opp::wrap_type<ov::op::v0::Parameter>();
    auto qcvtw = opp::wrap_type<ov::op::v0::Convert>({qweight});
    auto qmuls = opp::wrap_type<ov::op::v1::Multiply>({qcvtw, qcoeff});
    auto qreshp = opp::wrap_type<ov::op::v1::Reshape>({qmuls, opp::any_input()});
    auto qcvtr = opp::wrap_type<ov::op::v0::Convert>({qreshp});
    auto qmmi = opp::any_input();
    auto qmm = opp::wrap_type<ov::op::v0::MatMul>({qmmi, qcvtr});

    // Note: Use [=] to make sure the above objects stay alive in the callback
    auto callback = [=](ov::pass::pattern::Matcher& m) {
        auto& node_to_output = m.get_pattern_value_map();

        auto matched_node_qweight = node_to_output.at(qweight).get_node_shared_ptr();
        auto matched_node_qcoeff = node_to_output.at(qcoeff).get_node_shared_ptr();
        auto matched_node_matmul = node_to_output.at(qmm).get_node_shared_ptr();
        auto matched_out_mmi = node_to_output.at(qmmi);

        auto matched_qweight = std::static_pointer_cast<ov::op::v0::Parameter>(matched_node_qweight);
        auto matched_qcoeff = std::static_pointer_cast<ov::op::v0::Parameter>(matched_node_qcoeff);
        auto matched_matmul = std::static_pointer_cast<ov::op::v0::MatMul>(matched_node_matmul);

        auto qweight_shape = matched_qweight->output(0).get_shape();
        auto qcoeff_shape = matched_qcoeff->output(0).get_shape();
        auto act_shape = matched_out_mmi.get_shape();
        auto out_shape = matched_node_matmul->output(0).get_shape();

        if (ov::element::i4 == matched_qweight->get_element_type() && qweight_shape.size() == 3 &&
            ov::element::f16 == matched_qcoeff->get_element_type() && qcoeff_shape.size() == 3 &&
            act_shape.size() == 3 && act_shape[1] == 1 && qcoeff_shape[0] == qweight_shape[0] && qcoeff_shape[2] == 1 &&
            qcoeff_shape[1] == qweight_shape[1] && !matched_matmul->get_transpose_a() &&
            matched_matmul->get_transpose_b()) {
            // Mark W closure to transpose, and transpose the respective parameter
            ctx.get().permute(matched_qweight, {1, 0, 2});

            ov::Shape tw_shape = {qweight_shape[1], qweight_shape[0], qweight_shape[2]};
            matched_qweight->set_partial_shape(tw_shape);
            matched_qweight->validate_and_infer_types();

            // Also transpose S, but in a different way (see diagram above)
            ctx.get().permute(matched_qcoeff, {1, 2, 0});

            ov::Shape ts_shape = {qcoeff_shape[1], qcoeff_shape[2], qcoeff_shape[0]};
            matched_qcoeff->set_partial_shape(ts_shape);
            matched_qcoeff->validate_and_infer_types();

            // Reshape the Act to group format
            const auto NSPLIT = qweight_shape[1];
            std::vector<std::size_t> rshp_act_v = {NSPLIT, 1, act_shape[2] / NSPLIT};
            auto rshp_act_c = std::make_shared<ov::op::v0::Constant>(ov::element::i32, ov::Shape{3}, rshp_act_v);
            auto rshp_act = std::make_shared<ov::op::v1::Reshape>(matched_out_mmi, rshp_act_c, false);

            // Split Act and W, and S tensors by NSPLIT
            auto split_axis = std::make_shared<ov::op::v0::Constant>(ov::element::i32, ov::Shape{}, 0);
            auto split_a = std::make_shared<ov::op::v1::Split>(rshp_act, split_axis, NSPLIT);
            auto split_w = std::make_shared<ov::op::v1::Split>(matched_qweight, split_axis, NSPLIT);

            std::vector<std::size_t> rshp_scale_v = {1, 1, qcoeff_shape[0]};
            auto rshp_scale_c = std::make_shared<ov::op::v0::Constant>(ov::element::i32, ov::Shape{3}, rshp_scale_v);

            // Do the CW MM for every split
            std::vector<std::shared_ptr<ov::Node>> to_concat;
            for (std::size_t i = 0; i < NSPLIT; i++) {
                auto a_f16 = std::make_shared<ov::op::v0::Convert>(split_a->output(i), ov::element::f16);
                auto w_f16 = std::make_shared<ov::op::v0::Convert>(split_w->output(i), ov::element::f16);
                auto m_f16 = std::make_shared<ov::op::v0::MatMul>(a_f16, w_f16, false, true);
                to_concat.push_back(m_f16);
            }

            // Now concat and scale the result
            auto concat = std::make_shared<ov::op::v0::Concat>(to_concat, 0);
            auto scaled = std::make_shared<ov::op::v1::Multiply>(concat, matched_qcoeff);

            // Now reshape to a better shape, ReduceSum, and reshape to the right size again
            std::vector<std::size_t> rshp_ccat_v = {1, NSPLIT, 1, qweight_shape[0]};
            auto rshp_ccat_c = std::make_shared<ov::op::v0::Constant>(ov::element::i32, ov::Shape{4}, rshp_ccat_v);
            auto rshp_ccat = std::make_shared<ov::op::v1::Reshape>(scaled, rshp_ccat_c, false);

            auto reduce_axis = std::make_shared<ov::op::v0::Constant>(ov::element::i32, ov::Shape{}, 1);
            auto reduce = std::make_shared<ov::op::v1::ReduceSum>(rshp_ccat, reduce_axis, true);

            auto rshp_out_c = std::make_shared<ov::op::v0::Constant>(ov::element::i32, ov::Shape{3}, out_shape);
            auto rshp_out = std::make_shared<ov::op::v1::Reshape>(reduce, rshp_out_c, false);

            // Convert the result to f32 to maintain the graph contracts. FIXME should be avoided
            auto out = std::make_shared<ov::op::v0::Convert>(rshp_out, ov::element::f32);

            // Now.. Reconnect the matmul readers to the new output (reducesum)
            for (auto&& r : matched_matmul->output(0).get_target_inputs()) {
                r.replace_source_output(out);
            }
            return true;  // root has changed
        }
        return false;  // did nothing here
    };
    register_matcher(std::make_shared<opp::Matcher>(qmm, "OptDQMatMulGQ2i"), std::move(callback));
}

<<<<<<< HEAD
////////////////////////////////////////////////////////////////////////////////
// Parallel matmuls
=======
// N token case (prompt)
//
// FROM:
//     ???(Act) -------------------------------------------->
//     Param(W) -> Convert(f16|f32) -> Multiply -> Reshape -> MatMul
//     Param(S) --------------------->
//
// WHERE (example):
//     Act: [ 1,  N, 4096]
//     W:   [32,128,11008]
//     S:   [32,  1,11008]
//                                                              [1, N ,128]   x
// TO:                                                          [1,11K,128]T  =
//                 [N,32,128]                         [1,N,128] [1, N ,11K]     [32,N,11K]
//     ???(Act)  -> Reshape > Split(/32) ->[to(f16) -> Reshape ->            ]}
//     Param(W*) -----------> Split(/32) ->[to(f16) ------------> MatMul v   ]} 32xAdd
//     Param(S)  -------------Split(/32) ->[--------------------> Multiply   ]}     v
//                                                                             to(f32)
// WHERE:
//     W* : [32,11008,128]
DQMatMulGQiP::DQMatMulGQiP(Context::Ref ctx) {
    auto qweight = opp::wrap_type<ov::op::v0::Parameter>();
    auto qcoeff = opp::wrap_type<ov::op::v0::Parameter>();
    auto qcvtw = opp::wrap_type<ov::op::v0::Convert>({qweight});
    auto qmuls = opp::wrap_type<ov::op::v1::Multiply>({qcvtw, qcoeff});
    auto qreshp = opp::wrap_type<ov::op::v1::Reshape>({qmuls, opp::any_input()});
    auto qmmi = opp::any_input();
    auto qmm = opp::wrap_type<ov::op::v0::MatMul>({qmmi, qreshp});

    // Note: Use [=] to make sure the above objects stay alive in the callback
    auto callback = [=](ov::pass::pattern::Matcher& m) {
        auto& node_to_output = m.get_pattern_value_map();

        auto matched_node_qweight = node_to_output.at(qweight).get_node_shared_ptr();
        auto matched_node_qcoeff = node_to_output.at(qcoeff).get_node_shared_ptr();
        auto matched_node_matmul = node_to_output.at(qmm).get_node_shared_ptr();
        auto matched_out_mmi = node_to_output.at(qmmi);

        auto matched_qweight = std::static_pointer_cast<ov::op::v0::Parameter>(matched_node_qweight);
        auto matched_qcoeff = std::static_pointer_cast<ov::op::v0::Parameter>(matched_node_qcoeff);
        auto matched_matmul = std::static_pointer_cast<ov::op::v0::MatMul>(matched_node_matmul);

        auto qweight_shape = matched_qweight->output(0).get_shape();
        auto qcoeff_shape = matched_qcoeff->output(0).get_shape();
        auto act_shape = matched_out_mmi.get_shape();
        auto out_shape = matched_node_matmul->output(0).get_shape();

        if (ov::element::i4 == matched_qweight->get_element_type() && qweight_shape.size() == 3 &&
            ov::element::f32 == matched_qcoeff->get_element_type() && qcoeff_shape.size() == 3 &&
            act_shape.size() == 3 && act_shape[1] > 1 &&  // multi-token case
            qcoeff_shape[0] == qweight_shape[0] && qcoeff_shape[1] == 1 && qcoeff_shape[2] == qweight_shape[2] &&
            !matched_matmul->get_transpose_a() && !matched_matmul->get_transpose_b()) {
            // Mark W closure to transpose, and transpose the respective parameter
            ov::Shape tw_shape = {qweight_shape[0], qweight_shape[2], qweight_shape[1]};
            matched_qweight->set_partial_shape(tw_shape);
            matched_qweight->validate_and_infer_types();
            ctx.get().permute(matched_qweight, {0, 2, 1});

            // Mark S closure to be lowered fo f16
            matched_qcoeff->set_element_type(ov::element::f16);
            matched_qcoeff->validate_and_infer_types();
            ctx.get().to_f16(matched_qcoeff);

            // Reshape the Act to group format
            const auto NSPLIT = qweight_shape[0];
            std::vector<std::size_t> rshp_act_v = {act_shape[1], NSPLIT, act_shape[2] / NSPLIT};
            auto rshp_act_c = std::make_shared<ov::op::v0::Constant>(ov::element::i32, ov::Shape{3}, rshp_act_v);
            auto rshp_act = std::make_shared<ov::op::v1::Reshape>(matched_out_mmi, rshp_act_c, false);

            // Split Act and W, and S tensors by NSPLIT
            auto split_axis_a = std::make_shared<ov::op::v0::Constant>(ov::element::i32, ov::Shape{}, 1);
            auto split_a = std::make_shared<ov::op::v1::Split>(rshp_act, split_axis_a, NSPLIT);

            auto split_axis_w = std::make_shared<ov::op::v0::Constant>(ov::element::i32, ov::Shape{}, 0);
            auto split_w = std::make_shared<ov::op::v1::Split>(matched_qweight, split_axis_w, NSPLIT);
            auto split_s = std::make_shared<ov::op::v1::Split>(matched_qcoeff, split_axis_w, NSPLIT);

            std::vector<std::size_t> r_a_v = {1, act_shape[1], act_shape[2] / NSPLIT};
            auto r_a_c = std::make_shared<ov::op::v0::Constant>(ov::element::i32, ov::Shape{3}, r_a_v);

            // Do the CW MM for every split
            std::vector<std::shared_ptr<ov::Node>> to_concat;
            for (std::size_t i = 0; i < NSPLIT; i++) {
                auto a_f16 = std::make_shared<ov::op::v0::Convert>(split_a->output(i), ov::element::f16);
                auto r_f16 = std::make_shared<ov::op::v1::Reshape>(a_f16, r_a_c, false);
                auto w_f16 = std::make_shared<ov::op::v0::Convert>(split_w->output(i), ov::element::f16);
                auto m_f16 = std::make_shared<ov::op::v0::MatMul>(r_f16, w_f16, false, true);
                auto s_f16 = std::make_shared<ov::op::v1::Multiply>(m_f16, split_s->output(i));
                to_concat.push_back(s_f16);
            }

            // Reduce via Add
            std::vector<ov::Output<ov::Node>> reduce;
            reduce.push_back(std::make_shared<ov::op::v1::Add>(to_concat[0], to_concat[1]));
            for (std::size_t i = 1; i < NSPLIT - 1; i++) {
                reduce.push_back(std::make_shared<ov::op::v1::Add>(reduce[i - 1], to_concat[i + 1]));
            }

            // Convert the result to f32 to maintain the graph contracts. FIXME should be avoided
            auto out = std::make_shared<ov::op::v0::Convert>(reduce.back(), ov::element::f32);

            // Now.. Reconnect the matmul readers to the new output (reducesum)
            for (auto&& r : matched_matmul->output(0).get_target_inputs()) {
                r.replace_source_output(out);
            }
            return true;  // root has changed
        }
        return false;  // did nothing here
    };
    register_matcher(std::make_shared<opp::Matcher>(qmm, "OptDQMatMulGQiP"), std::move(callback));
}

// N token case (prompt)
//
// FROM:
//     ???(Act) ------------------------------------------------------->
//     Param(W) -> Convert(f16|f32) -> Multiply -> Reshape -> Convert -> MatMul
//     Param(S) --------------------->
//
// WHERE (example):
//     Act: [    1, N,4096]
//     W:   [11008,32, 128]
//     S:   [11008,32,   1]
//                                                             [1, N ,128]   x
// TO:                                                         [1,11K,128]T  =
//                 [N,32,128]                        [1,N,128] [1, N ,11K]     [32,N,11K]
//     ???(Act)  -> Reshape > Split(/32) ->[to(f16) - Reshape ->            ]}
//     Param(W*) -----------> Split(/32) ->[to(f16) -----------> MatMul v   ]} 32xAdd
//     Param(S*) -----------> Split(/32) ->[-------------------> Multiply   ]}     v
//                                                                             to(f32)
// WHERE:
//     W* : [32,11008,  128]
//     S* : [32,    1,11008]
DQMatMulGQ2iP::DQMatMulGQ2iP(Context::Ref ctx) {
    auto qweight = opp::wrap_type<ov::op::v0::Parameter>();
    auto qcoeff = opp::wrap_type<ov::op::v0::Parameter>();
    auto qcvtw = opp::wrap_type<ov::op::v0::Convert>({qweight});
    auto qmuls = opp::wrap_type<ov::op::v1::Multiply>({qcvtw, qcoeff});
    auto qreshp = opp::wrap_type<ov::op::v1::Reshape>({qmuls, opp::any_input()});
    auto qcvtm = opp::optional<ov::op::v0::Convert>({qreshp->output(0)});
    auto qmmi = opp::any_input();
    auto qmm = opp::wrap_type<ov::op::v0::MatMul>({qmmi, qcvtm});

    // Note: Use [=] to make sure the above objects stay alive in the callback
    auto callback = [=](ov::pass::pattern::Matcher& m) {
        auto& node_to_output = m.get_pattern_value_map();

        auto matched_node_qweight = node_to_output.at(qweight).get_node_shared_ptr();
        auto matched_node_qcoeff = node_to_output.at(qcoeff).get_node_shared_ptr();
        auto matched_node_matmul = node_to_output.at(qmm).get_node_shared_ptr();
        auto matched_out_mmi = node_to_output.at(qmmi);

        auto matched_qweight = std::static_pointer_cast<ov::op::v0::Parameter>(matched_node_qweight);
        auto matched_qcoeff = std::static_pointer_cast<ov::op::v0::Parameter>(matched_node_qcoeff);
        auto matched_matmul = std::static_pointer_cast<ov::op::v0::MatMul>(matched_node_matmul);

        auto qweight_shape = matched_qweight->output(0).get_shape();
        auto qcoeff_shape = matched_qcoeff->output(0).get_shape();
        auto act_shape = matched_out_mmi.get_shape();
        auto out_shape = matched_node_matmul->output(0).get_shape();

        if (ov::element::i4 == matched_qweight->get_element_type() && qweight_shape.size() == 3 &&
            ov::element::f16 == matched_qcoeff->get_element_type() && qcoeff_shape.size() == 3 &&
            act_shape.size() == 3 && act_shape[1] > 1 &&  // multi-token case
            qcoeff_shape[0] == qweight_shape[0] && qcoeff_shape[1] == qweight_shape[1] && qcoeff_shape[2] == 1 &&
            !matched_matmul->get_transpose_a() && matched_matmul->get_transpose_b()) {
            // Mark W closure to transpose, and transpose the respective parameter
            ov::Shape tw_shape = {qweight_shape[1], qweight_shape[0], qweight_shape[2]};
            matched_qweight->set_partial_shape(tw_shape);
            matched_qweight->validate_and_infer_types();
            ctx.get().permute(matched_qweight, {1, 0, 2});

            // Also transpose S, but in a different way (see diagram above)
            ctx.get().permute(matched_qcoeff, {1, 2, 0});

            ov::Shape ts_shape = {qcoeff_shape[1], qcoeff_shape[2], qcoeff_shape[0]};
            matched_qcoeff->set_partial_shape(ts_shape);
            matched_qcoeff->validate_and_infer_types();

            // Reshape the Act to group format
            const auto NSPLIT = qweight_shape[1];
            std::vector<std::size_t> rshp_act_v = {act_shape[1], NSPLIT, act_shape[2] / NSPLIT};
            auto rshp_act_c = std::make_shared<ov::op::v0::Constant>(ov::element::i32, ov::Shape{3}, rshp_act_v);
            auto rshp_act = std::make_shared<ov::op::v1::Reshape>(matched_out_mmi, rshp_act_c, false);

            // Split Act and W, and S tensors by NSPLIT
            auto split_axis_a = std::make_shared<ov::op::v0::Constant>(ov::element::i32, ov::Shape{}, 1);
            auto split_a = std::make_shared<ov::op::v1::Split>(rshp_act, split_axis_a, NSPLIT);

            auto split_axis_w = std::make_shared<ov::op::v0::Constant>(ov::element::i32, ov::Shape{}, 0);
            auto split_w = std::make_shared<ov::op::v1::Split>(matched_qweight, split_axis_w, NSPLIT);
            auto split_s = std::make_shared<ov::op::v1::Split>(matched_qcoeff, split_axis_w, NSPLIT);

            std::vector<std::size_t> r_a_v = {1, act_shape[1], act_shape[2] / NSPLIT};
            auto r_a_c = std::make_shared<ov::op::v0::Constant>(ov::element::i32, ov::Shape{3}, r_a_v);

            // Do the CW MM for every split
            std::vector<std::shared_ptr<ov::Node>> to_concat;
            for (std::size_t i = 0; i < NSPLIT; i++) {
                auto a_f16 = std::make_shared<ov::op::v0::Convert>(split_a->output(i), ov::element::f16);
                auto r_f16 = std::make_shared<ov::op::v1::Reshape>(a_f16, r_a_c, false);
                auto w_f16 = std::make_shared<ov::op::v0::Convert>(split_w->output(i), ov::element::f16);
                auto m_f16 = std::make_shared<ov::op::v0::MatMul>(r_f16, w_f16, false, true);
                auto s_f16 = std::make_shared<ov::op::v1::Multiply>(m_f16, split_s->output(i));
                to_concat.push_back(s_f16);
            }

            // Reduce via Add
            std::vector<ov::Output<ov::Node>> reduce;
            reduce.push_back(std::make_shared<ov::op::v1::Add>(to_concat[0], to_concat[1]));
            for (std::size_t i = 1; i < NSPLIT - 1; i++) {
                reduce.push_back(std::make_shared<ov::op::v1::Add>(reduce[i - 1], to_concat[i + 1]));
            }

            ov::Output<ov::Node> out = reduce.back();
            if (matched_matmul->output(0).get_element_type() == ov::element::f32) {
                // Convert the result to f32 to maintain the graph contracts, if needed
                out = std::make_shared<ov::op::v0::Convert>(out, ov::element::f32);
            }

            // Now.. Reconnect the matmul readers to the new output (reducesum)
            for (auto&& r : matched_matmul->output(0).get_target_inputs()) {
                r.replace_source_output(out);
            }
            return true;  // root has changed
        }
        return false;  // did nothing here
    };
    register_matcher(std::make_shared<opp::Matcher>(qmm, "OptDQMatMulGQ2iP"), std::move(callback));
}
>>>>>>> 856b8b04

// Identifies this pattern
//
// Multiply -----------------------------------> MatMul
// Param(W) -> to(f32) -> Multiply -> Reshape ->
// Param(S) ------------>

DQParMMGQ::DQParMMGQ(Context::Ref ctx) {
    auto qweight = opp::wrap_type<ov::op::v0::Parameter>();
    auto qcoeff = opp::wrap_type<ov::op::v0::Parameter>();
    auto qcvtw = opp::wrap_type<ov::op::v0::Convert>({qweight});
    auto qmuls = opp::wrap_type<ov::op::v1::Multiply>({qcvtw, qcoeff});
    auto qreshp = opp::wrap_type<ov::op::v1::Reshape>({qmuls, opp::any_input()});
    auto qmmi = opp::wrap_type<ov::op::v1::Multiply>({opp::any_input(), opp::any_input()});
    auto qcvtr = opp::optional<ov::op::v0::Convert>({qreshp->output(0)});
    auto qmm = opp::wrap_type<ov::op::v0::MatMul>({qmmi, qcvtr});

    // Note: Use [=] to make sure the above objects stay alive in the callback
    auto callback = [=](ov::pass::pattern::Matcher& m) {
        auto& node_to_output = m.get_pattern_value_map();
        auto w_param =
            std::static_pointer_cast<ov::op::v0::Parameter>(node_to_output.at(qweight).get_node_shared_ptr());
        auto s_param = std::static_pointer_cast<ov::op::v0::Parameter>(node_to_output.at(qcoeff).get_node_shared_ptr());
        auto matmul = std::static_pointer_cast<ov::op::v0::MatMul>(node_to_output.at(qmm).get_node_shared_ptr());

        auto qmmi_shape = node_to_output.at(qmm).get_shape();

        if (qmmi_shape.size() != 3 || qmmi_shape[0] != 1 || qmmi_shape[1] != 1) {
            // Limit token to 1-token shapes only (prefill requires its own tranformation)
            return false;
        }

        if (!matmul->get_transpose_a() && !matmul->get_transpose_b()) {
            ctx.get().register_parallel_matmul(node_to_output.at(qmmi), 2, Context::DQParMM{w_param, s_param, matmul});
        } else if (!matmul->get_transpose_a() && matmul->get_transpose_b()) {
            ctx.get().register_parallel_matmul(node_to_output.at(qmmi), 0, Context::DQParMM{w_param, s_param, matmul});
        }
        return false;  // no change here
    };
    register_matcher(std::make_shared<opp::Matcher>(qmm, "OptDQParMMGQ"), std::move(callback));
}

void mergeParallelMatMuls(const std::shared_ptr<ov::Model>& m, Context& ctx) {
    for (auto&& mul_to_mms : ctx.par_dq_mms) {
        auto& parallel_matmuls = mul_to_mms.second;
        if (parallel_matmuls.size() < 2) {
            continue;
        }
        ov::Output<ov::Node> orig_multiply;
        std::size_t axis_to_concat = -1;
        std::tie(orig_multiply, axis_to_concat) = mul_to_mms.first;

        if (!util::is_set(axis_to_concat, ctx.pmm_dims)) {
            LOG_VERB("Parallel MatMuls found, but fusion over dim " << axis_to_concat << " is not enabled");
            continue;
        }

        const auto& first_w = parallel_matmuls[0].w;
        const auto& first_s = parallel_matmuls[0].s;
        ov::ParameterVector old_w, old_s;
        bool all_ok = true;
        for (auto&& dqmm : parallel_matmuls) {
            if (first_w->get_shape().size() != dqmm.w->get_shape().size() ||
                first_s->get_shape().size() != dqmm.s->get_shape().size() ||
                dqmm.w->get_shape().size() != dqmm.s->get_shape().size()) {
                all_ok = false;
                break;
            }
            for (std::size_t d = 0u; d < first_w->get_shape().size(); d++) {
                if (d != axis_to_concat && (first_w->get_shape()[d] != dqmm.w->get_shape()[d] ||
                                            first_s->get_shape()[d] != dqmm.s->get_shape()[d])) {
                    all_ok = false;
                    break;
                }
            }
            old_w.push_back(dqmm.w);
            old_s.push_back(dqmm.s);
        }
        if (!all_ok) {
            continue;
        }
        auto new_w = ctx.concat(std::move(old_w), axis_to_concat);
        auto new_s = ctx.concat(std::move(old_s), axis_to_concat);
        auto new_cvt = std::make_shared<ov::op::v0::Convert>(new_w, new_s->get_element_type());

        std::shared_ptr<ov::Node> new_mul = std::make_shared<ov::op::v1::Multiply>(new_cvt, new_s);
        if (new_s->get_element_type() == ov::element::f16) {
            new_mul = std::make_shared<ov::op::v0::Convert>(new_mul, ov::element::f32);
        }
        auto new_w_shape = new_w->get_shape();

        using S = std::vector<std::size_t>;
        S new_rshp_v;
        if (axis_to_concat == 2) {
            new_rshp_v = S{new_w_shape[0] * new_w_shape[1], new_w_shape[2]};
        } else if (axis_to_concat == 0) {
            new_rshp_v = S{new_w_shape[0], new_w_shape[1] * new_w_shape[2]};
        } else {
            NPUW_ASSERT(false);
        }
        auto new_rshp_c = std::make_shared<ov::op::v0::Constant>(ov::element::i32, ov::Shape{2}, new_rshp_v);
        auto new_rshp = std::make_shared<ov::op::v1::Reshape>(new_mul, new_rshp_c, false);

        // Transpose input_b if concat was done by 0th axis (meaning the original MM's input_b were also transposed)
        auto new_mm = std::make_shared<ov::op::v0::MatMul>(orig_multiply, new_rshp, false, (axis_to_concat == 0));

        // Create new slices & reconnect matmuls
        // FIXME: use zip
        std::size_t offset = 0u;
        for (std::size_t i = 0u; i < parallel_matmuls.size(); i++) {
            auto this_orig_wshape = parallel_matmuls[i].w->get_shape();
            auto this_slice_start =
                std::make_shared<ov::op::v0::Constant>(ov::element::i32, ov::Shape{3}, S{0, 0, offset});
            auto this_slice_end =
                std::make_shared<ov::op::v0::Constant>(ov::element::i32,
                                                       ov::Shape{3},
                                                       S{1, 1, offset + this_orig_wshape[axis_to_concat]});
            auto this_slice_step = std::make_shared<ov::op::v0::Constant>(ov::element::i32, ov::Shape{3}, S{1, 1, 1});
            auto this_slice =
                std::make_shared<ov::op::v8::Slice>(new_mm, this_slice_start, this_slice_end, this_slice_step);

            // redirect the original matmul's readers to the slice
            for (auto&& r : parallel_matmuls[i].mm->output(0).get_target_inputs()) {
                r.replace_source_output(this_slice);
            }
            offset += this_orig_wshape[axis_to_concat];
        }
    }
}

////////////////////////////////////////////////////////////////////////////////
// Head/tail (Gather + Vocab)

// Identify a Gather+DQ Asym CW MatMul pattern, lift Gather up
// Note: this pattern is applied on the full model before any partitioning
DQLiftGatherAsymCW::DQLiftGatherAsymCW() {
    auto qweight = opp::wrap_type<ov::op::v0::Constant>();
    auto qzerop = opp::wrap_type<ov::op::v0::Constant>();
    auto qcoeff = opp::wrap_type<ov::op::v0::Constant>();
    auto qcvtw = opp::wrap_type<ov::op::v0::Convert>({qweight});
    auto qcvtz = opp::wrap_type<ov::op::v0::Convert>({qzerop});
    auto qsubz = opp::wrap_type<ov::op::v1::Subtract>({qcvtw, qcvtz});
    auto qmuls = opp::wrap_type<ov::op::v1::Multiply>({qsubz, qcoeff});
    auto qcvtm = opp::wrap_type<ov::op::v0::Convert>({qmuls});

    auto pids = opp::wrap_type<ov::op::v0::Parameter>();
    auto cvtids = opp::wrap_type<ov::op::v0::Convert>({pids});
    auto gather = opp::wrap_type<ov::op::v8::Gather>({qcvtm, cvtids, opp::any_input()});

    // Note: Use [=] to make sure the above objects stay alive in the callback
    auto callback = [=](ov::pass::pattern::Matcher& m) {
        auto& node_to_output = m.get_pattern_value_map();

        // Create new gathers on W, Z, and S respectively
        auto matched_out_w = node_to_output.at(qweight);
        auto matched_out_z = node_to_output.at(qzerop);
        auto matched_out_s = node_to_output.at(qcoeff);
        auto matched_out_ids = node_to_output.at(cvtids);
        auto matched_out_gather = node_to_output.at(gather);

        // Replicate the compute part
        auto gather_c = std::make_shared<ov::op::v0::Constant>(ov::element::i32, ov::Shape{}, 0);
        auto new_g_w = std::make_shared<ov::op::v8::Gather>(matched_out_w, matched_out_ids, gather_c);
        auto new_g_z = std::make_shared<ov::op::v8::Gather>(matched_out_z, matched_out_ids, gather_c);
        auto new_g_s = std::make_shared<ov::op::v8::Gather>(matched_out_s, matched_out_ids, gather_c);

        auto new_cvt_w = std::make_shared<ov::op::v0::Convert>(new_g_w, ov::element::f16);
        auto new_cvt_z = std::make_shared<ov::op::v0::Convert>(new_g_z, ov::element::f16);
        auto new_sub = std::make_shared<ov::op::v1::Subtract>(new_cvt_w, new_cvt_z);
        auto new_mul = std::make_shared<ov::op::v1::Multiply>(new_sub, new_g_s);
        auto new_out = std::make_shared<ov::op::v0::Convert>(new_mul, ov::element::f32);

        // Reconnect old gather readers to the new Multiply
        for (auto&& r : matched_out_gather.get_target_inputs()) {
            r.replace_source_output(new_out);
        }
        return true;  // root was changed
    };
    register_matcher(std::make_shared<opp::Matcher>(gather, "DQGatherAsymCW"), std::move(callback));
}

// Identify a Gather+DQ Sym CW MatMul pattern, lift Gather up
// Note: this pattern is applied on the full model before any partitioning
DQLiftGatherSymCW::DQLiftGatherSymCW() {
    auto qweight = opp::wrap_type<ov::op::v0::Constant>();
    auto qcoeff = opp::wrap_type<ov::op::v0::Constant>();
    auto qcvtw = opp::wrap_type<ov::op::v0::Convert>({qweight});
    auto qmuls = opp::wrap_type<ov::op::v1::Multiply>({qcvtw, qcoeff});
    auto qcvtm = opp::wrap_type<ov::op::v0::Convert>({qmuls});

    auto pids = opp::wrap_type<ov::op::v0::Parameter>();
    auto cvtids = opp::wrap_type<ov::op::v0::Convert>({pids});
    auto gather = opp::wrap_type<ov::op::v8::Gather>({qcvtm, cvtids, opp::any_input()});

    // Note: Use [=] to make sure the above objects stay alive in the callback
    auto callback = [=](ov::pass::pattern::Matcher& m) {
        auto& node_to_output = m.get_pattern_value_map();

        auto matched_out_w = node_to_output.at(qweight);
        auto matched_out_s = node_to_output.at(qcoeff);
        auto matched_out_ids = node_to_output.at(cvtids);
        auto matched_out_gather = node_to_output.at(gather);

        // Create new gathers on W and S, connect respectively
        auto new_cvt_w = std::make_shared<ov::op::v0::Convert>(matched_out_w, ov::element::f16);
        auto gather_c = std::make_shared<ov::op::v0::Constant>(ov::element::i32, ov::Shape{}, 0);
        auto new_g_w = std::make_shared<ov::op::v8::Gather>(new_cvt_w, matched_out_ids, gather_c);
        auto new_g_s = std::make_shared<ov::op::v8::Gather>(matched_out_s, matched_out_ids, gather_c);
        auto new_mul = std::make_shared<ov::op::v1::Multiply>(new_g_w, new_g_s);
        auto new_out = std::make_shared<ov::op::v0::Convert>(new_mul, ov::element::f32);

        // Reconnect old gather readers to the new Multiply
        for (auto&& r : matched_out_gather.get_target_inputs()) {
            r.replace_source_output(new_out);
        }
        return true;  // root was changed
    };
    register_matcher(std::make_shared<opp::Matcher>(gather, "DQGatherSymCW"), std::move(callback));
}

// Identify a Gather+DQ Sym GQ MatMul pattern, lift Gather up
// Note(1): this pattern is applied on the full model before any partitioning
// Note(2): here's a difference, the new lifted Gathers stay behind Convert(W) & Convert(S)
DQLiftGatherSymGQ::DQLiftGatherSymGQ() {
    auto qweight = opp::wrap_type<ov::op::v0::Constant>();
    auto qcoeff = opp::wrap_type<ov::op::v0::Constant>();
    auto qcvtw = opp::wrap_type<ov::op::v0::Convert>({qweight});
    auto qmuls = opp::wrap_type<ov::op::v1::Multiply>({qcvtw, qcoeff});
    auto qreshp = opp::wrap_type<ov::op::v1::Reshape>({qmuls, opp::any_input()});
    auto qcvtm = opp::wrap_type<ov::op::v0::Convert>({qreshp});

    auto pids = opp::wrap_type<ov::op::v0::Parameter>();
    auto cvtids = opp::wrap_type<ov::op::v0::Convert>({pids});
    auto gather = opp::wrap_type<ov::op::v8::Gather>({qcvtm, cvtids, opp::any_input()});

    // Note: Use [=] to make sure the above objects stay alive in the callback
    auto callback = [=](ov::pass::pattern::Matcher& m) {
        auto& node_to_output = m.get_pattern_value_map();

        // Create new gathers on W and S respectively
        auto matched_out_w = node_to_output.at(qweight);
        auto matched_out_s = node_to_output.at(qcoeff);
        auto matched_out_ids = node_to_output.at(cvtids);
        auto matched_out_gather = node_to_output.at(gather);

        auto matched_gather_shape = matched_out_gather.get_shape();

        // Replicate the compute part
        auto new_cvt_w = std::make_shared<ov::op::v0::Convert>(matched_out_w, ov::element::f16);

        auto gather_c = std::make_shared<ov::op::v0::Constant>(ov::element::i32, ov::Shape{}, 0);
        auto new_g_w = std::make_shared<ov::op::v8::Gather>(new_cvt_w, matched_out_ids, gather_c);
        auto new_g_s = std::make_shared<ov::op::v8::Gather>(matched_out_s, matched_out_ids, gather_c);

        auto new_mul = std::make_shared<ov::op::v1::Multiply>(new_g_w, new_g_s);

        auto new_rshp_c = std::make_shared<ov::op::v0::Constant>(ov::element::i32,
                                                                 ov::Shape{matched_gather_shape.size()},
                                                                 matched_gather_shape);
        auto new_reshape = std::make_shared<ov::op::v1::Reshape>(new_mul, new_rshp_c, false);

        auto new_out = std::make_shared<ov::op::v0::Convert>(new_reshape, ov::element::f32);

        // Reconnect old gather readers to the new Multiply
        for (auto&& r : matched_out_gather.get_target_inputs()) {
            r.replace_source_output(new_out);
        }
        return true;  // root was changed
    };
    register_matcher(std::make_shared<opp::Matcher>(gather, "DQGatherSymGQ"), std::move(callback));
}

// This is a companion to DQLiftGatherAsymCW step. This pass runs if
// the respective block (mainly, a head) was turned a function
// (e.g. with FUNCALL_FOR_ALL) As in this case the DQDictMatMulCWu
// compile-time converts asymmetric MM to fp16, do the same thing here
DQUnpackDictGatherCWu::DQUnpackDictGatherCWu(Context::Ref ctx) {
    auto pids = opp::wrap_type<ov::op::v0::Parameter>();
    auto cvtids = opp::wrap_type<ov::op::v0::Convert>({pids});

    auto qweight = opp::wrap_type<ov::op::v0::Parameter>();
    auto qzerop = opp::wrap_type<ov::op::v0::Parameter>();
    auto qcoeff = opp::wrap_type<ov::op::v0::Parameter>();
    auto qgthrw = opp::wrap_type<ov::op::v8::Gather>({qweight, cvtids, opp::any_input()});
    auto qgthrz = opp::wrap_type<ov::op::v8::Gather>({qzerop, cvtids, opp::any_input()});
    auto qgthrs = opp::wrap_type<ov::op::v8::Gather>({qcoeff, cvtids, opp::any_input()});

    auto qcvtw = opp::wrap_type<ov::op::v0::Convert>({qgthrw});
    auto qcvtz = opp::wrap_type<ov::op::v0::Convert>({qgthrz});
    auto qsubz = opp::wrap_type<ov::op::v1::Subtract>({qcvtw, qcvtz});
    auto qmuls = opp::wrap_type<ov::op::v1::Multiply>({qsubz, qgthrs});
    auto qcvtm = opp::wrap_type<ov::op::v0::Convert>({qmuls});

    // Note: Use [=] to make sure the above objects stay alive in the callback
    auto callback = [=](ov::pass::pattern::Matcher& m) {
        auto& node_to_output = m.get_pattern_value_map();

        auto matched_node_qweight = node_to_output.at(qweight).get_node_shared_ptr();
        auto matched_node_qzerop = node_to_output.at(qzerop).get_node_shared_ptr();
        auto matched_node_qcoeff = node_to_output.at(qcoeff).get_node_shared_ptr();
        auto matched_out_ids = node_to_output.at(cvtids);
        auto matched_node_cvt = node_to_output.at(qcvtm).get_node_shared_ptr();

        auto matched_qweight = std::static_pointer_cast<ov::op::v0::Parameter>(matched_node_qweight);
        auto matched_qzerop = std::static_pointer_cast<ov::op::v0::Parameter>(matched_node_qzerop);
        auto matched_qcoeff = std::static_pointer_cast<ov::op::v0::Parameter>(matched_node_qcoeff);

        // Strip down the DQ subgraph, replace the original Q-ed closure tensor with unpacked fp16
        auto new_wi = ctx.get().unpack(matched_qweight, matched_qzerop, matched_qcoeff, ov::element::f16);
        auto gather_c = std::make_shared<ov::op::v0::Constant>(ov::element::i32, ov::Shape{}, 0);
        auto new_g = std::make_shared<ov::op::v8::Gather>(new_wi, matched_out_ids, gather_c);

        matched_node_cvt->input(0).replace_source_output(new_g);

        return true;  // root has changed
    };
    register_matcher(std::make_shared<opp::Matcher>(qcvtm, "DQDictGatherCWu"), std::move(callback));
}

// This is a follow-up to DQLiftGatherSymGQ step, which happens if the respective
// block (mainly, a head) was turned a function (e.g. with FUNCALL_FOR_ALL)
DQUnpackDictGatherGQi::DQUnpackDictGatherGQi(Context::Ref ctx) {
    auto pids = opp::wrap_type<ov::op::v0::Parameter>();
    auto cvtids = opp::wrap_type<ov::op::v0::Convert>({pids});

    auto qweight = opp::wrap_type<ov::op::v0::Parameter>();
    auto qcoeff = opp::wrap_type<ov::op::v0::Parameter>();
    auto qgthrw = opp::wrap_type<ov::op::v8::Gather>({qweight, cvtids, opp::any_input()});
    auto qgthrs = opp::wrap_type<ov::op::v8::Gather>({qcoeff, cvtids, opp::any_input()});

    auto qcvtw = opp::wrap_type<ov::op::v0::Convert>({qgthrw});
    auto qmuls = opp::wrap_type<ov::op::v1::Multiply>({qcvtw, qgthrs});
    auto qrshp = opp::wrap_type<ov::op::v1::Reshape>({qmuls, opp::any_input()});
    auto qcvtm = opp::wrap_type<ov::op::v0::Convert>({qrshp});

    // Note: Use [=] to make sure the above objects stay alive in the callback
    auto callback = [=](ov::pass::pattern::Matcher& m) {
        auto& node_to_output = m.get_pattern_value_map();

        auto matched_node_qweight = node_to_output.at(qweight).get_node_shared_ptr();
        auto matched_node_qcoeff = node_to_output.at(qcoeff).get_node_shared_ptr();
        auto matched_out_ids = node_to_output.at(cvtids);
        auto matched_node_cvt = node_to_output.at(qcvtm).get_node_shared_ptr();

        auto matched_qweight = std::static_pointer_cast<ov::op::v0::Parameter>(matched_node_qweight);
        auto matched_qcoeff = std::static_pointer_cast<ov::op::v0::Parameter>(matched_node_qcoeff);

        // Strip down the DQ subgraph, replace the original Q-ed closure tensor with unpacked fp16
        auto new_wi = ctx.get().unpack(matched_qweight, matched_qcoeff, ov::element::f16);

        auto gather_c = std::make_shared<ov::op::v0::Constant>(ov::element::i32, ov::Shape{}, 0);
        auto new_g = std::make_shared<ov::op::v8::Gather>(new_wi, matched_out_ids, gather_c);
        matched_node_cvt->input(0).replace_source_output(new_g);

        return true;  // root has changed
    };
    register_matcher(std::make_shared<opp::Matcher>(qcvtm, "DQDictGatherCWu"), std::move(callback));
}

// Identify the case* where the FP16/32 vocab tensor is gathered with
// input_ids and the embedding size is high. In this case, substitute
// gather with a host-side op. Lower vocab tensor to f16.
// * - This case normally happens as a result of other
// * - DictGather-related transformations
HostGather::HostGather(Context::Ref ctx) {
    auto pids = opp::wrap_type<ov::op::v0::Parameter>();
    auto cvtids = opp::wrap_type<ov::op::v0::Convert>({pids});

    auto qweight = opp::wrap_type<ov::op::v0::Parameter>();
    auto qgthrw = opp::wrap_type<ov::op::v8::Gather>({qweight, cvtids, opp::any_input()});

    auto callback = [=](ov::pass::pattern::Matcher& m) {
        auto& node_to_output = m.get_pattern_value_map();
        auto out_shape = node_to_output.at(qgthrw).get_shape();
        auto matched_out_qweight = node_to_output.at(qweight);
        auto qweight_type = matched_out_qweight.get_element_type();

        auto matched_out_gather = node_to_output.at(qgthrw);

        auto sole_reader = [](ov::Output<ov::Node> out) {
            const auto readers = out.get_target_inputs();
            NPUW_ASSERT(readers.size() >= 1);
            return readers.begin()->get_node();
        };

        if (out_shape.back() >= 2048 && (qweight_type == ov::element::f16 || qweight_type == ov::element::f32) &&
            (matched_out_gather.get_target_inputs().size() > 1 ||
             ov::is_type<ov::op::v0::Convert>(sole_reader(matched_out_gather)))) {
            auto matched_node_qweight = node_to_output.at(qweight).get_node_shared_ptr();
            auto matched_node_ids = node_to_output.at(pids).get_node_shared_ptr();
            auto matched_out_gthr = node_to_output.at(qgthrw);
            auto matched_qweight = std::static_pointer_cast<ov::op::v0::Parameter>(matched_node_qweight);
            auto matched_ids = std::static_pointer_cast<ov::op::v0::Parameter>(matched_node_ids);

            if (qweight_type == ov::element::f32) {
                ctx.get().to_f16(matched_qweight);
            }
            auto new_param = ctx.get().host_gather(matched_qweight, matched_ids);
            std::shared_ptr<ov::Node> new_cvt;
            if (qweight_type == ov::element::f16) {
                new_cvt = new_param;
            } else {
                new_cvt = std::make_shared<ov::op::v0::Convert>(new_param, ov::element::f32);
            }
            NPUW_ASSERT(new_cvt);
            for (auto&& r : matched_out_gthr.get_target_inputs()) {
                r.replace_source_output(new_cvt);
            }
            return true;  // Root has changed
        }
        return false;  // Root hasn't changed (yet)
    };
    register_matcher(std::make_shared<opp::Matcher>(qgthrw, "HostGather"), std::move(callback));
}

// Identify the case* where the gather is applied on a compressed
// (symmetric) vocab tensor. Both CW and GQ paths are supported.
//
// FIXME: This may be inefficient: 4x-es the memory consumption
// due to i4-to-fp16 conversion.
HostGatherDQ::HostGatherDQ(Context::Ref ctx) {
    auto pids = opp::wrap_type<ov::op::v0::Parameter>();
    auto cvtids = opp::wrap_type<ov::op::v0::Convert>({pids});

    auto qweight = opp::wrap_type<ov::op::v0::Parameter>();
    auto qcvtw = opp::wrap_type<ov::op::v0::Convert>({qweight});
    auto qcoeff = opp::wrap_type<ov::op::v0::Parameter>();

    auto qgthrw = opp::wrap_type<ov::op::v8::Gather>({qcvtw, cvtids, opp::any_input()});
    auto qgthrc = opp::wrap_type<ov::op::v8::Gather>({qcoeff, cvtids, opp::any_input()});
    auto qmul = opp::wrap_type<ov::op::v1::Multiply>({qgthrw, qgthrc});

    auto callback = [=](ov::pass::pattern::Matcher& m) {
        auto& node_to_output = m.get_pattern_value_map();
        auto matched_out_mul = node_to_output.at(qmul);
        auto out_shape = matched_out_mul.get_shape();

        if (out_shape.size() != 3 && out_shape.size() != 4) {
            return false;
        }

        // shape=3 == CW model, 1 x N x Hs
        // shape=4 == GQ model, 1 x G x(N/G) x Hs
        // were Hs = hidden size, G is # of groups, N is the prompt size.
        auto out_len = out_shape.size() == 3 ? out_shape[2] : out_shape[2] * out_shape[3];

        auto matched_out_qweight = node_to_output.at(qweight);
        auto qweight_type = matched_out_qweight.get_element_type();

        if (out_len >= 2048 && qweight_type == ov::element::i4) {
            auto matched_node_qweight = node_to_output.at(qweight).get_node_shared_ptr();
            auto matched_node_qcoeff = node_to_output.at(qcoeff).get_node_shared_ptr();
            auto matched_node_ids = node_to_output.at(pids).get_node_shared_ptr();

            auto matched_qweight = std::static_pointer_cast<ov::op::v0::Parameter>(matched_node_qweight);
            auto matched_qcoeff = std::static_pointer_cast<ov::op::v0::Parameter>(matched_node_qcoeff);
            auto matched_ids = std::static_pointer_cast<ov::op::v0::Parameter>(matched_node_ids);

            auto fp16vocab = ctx.get().unpack(matched_qweight, matched_qcoeff, ov::element::f16);
            auto new_param = ctx.get().host_gather(fp16vocab, matched_ids);
            for (auto&& r : matched_out_mul.get_target_inputs()) {
                r.replace_source_output(new_param);
            }
            return true;  // Root has changed
        }
        return false;  // Root hasn't changed (yet)
    };
    register_matcher(std::make_shared<opp::Matcher>(qmul, "HostGatherDQ"), std::move(callback));
}

// FROM:
//     Param(W) -> to(f16) ->
//     Param(Z) -> to(f16) -> Subtract
//     Param(S) ---------------------> Multiply -> to(f32) -> MatMul -> Result
//     ???(Act) -------------------------------------------->
//
// TO:
//     Param(W) ------------>
//     ???(Act) -> to(f16) -> MatMul -> to(f32) -> Result

DQUnpackDictMatMulCWu::DQUnpackDictMatMulCWu(Context::Ref ctx) {
    auto qweight = opp::wrap_type<ov::op::v0::Parameter>();
    auto qcoeff = opp::wrap_type<ov::op::v0::Parameter>();
    auto qzerop = opp::wrap_type<ov::op::v0::Parameter>();
    auto qcvtw = opp::wrap_type<ov::op::v0::Convert>({qweight});
    auto qcvtz = opp::wrap_type<ov::op::v0::Convert>({qzerop});
    auto qsub = opp::wrap_type<ov::op::v1::Subtract>({qcvtw, qcvtz});
    auto qmuls = opp::wrap_type<ov::op::v1::Multiply>({qsub, qcoeff});
    auto qcvtm = opp::wrap_type<ov::op::v0::Convert>({qmuls});
    auto qmmi = opp::any_input();
    auto qmm = opp::wrap_type<ov::op::v0::MatMul>({qmmi, qcvtm});
    auto qres = opp::wrap_type<ov::op::v0::Result>({qmm});

    // Note: Use [=] to make sure the above objects stay alive in the callback
    auto callback = [=](ov::pass::pattern::Matcher& m) {
        auto& node_to_output = m.get_pattern_value_map();

        auto matched_node_qweight = node_to_output.at(qweight).get_node_shared_ptr();
        auto matched_node_qzerop = node_to_output.at(qzerop).get_node_shared_ptr();
        auto matched_node_cvtw = node_to_output.at(qcvtw).get_node_shared_ptr();
        auto matched_node_cvtz = node_to_output.at(qcvtz).get_node_shared_ptr();
        auto matched_node_qcoeff = node_to_output.at(qcoeff).get_node_shared_ptr();
        auto matched_node_matmul = node_to_output.at(qmm).get_node_shared_ptr();
        auto matched_mmi = node_to_output.at(qmmi);
        auto matched_node_res = node_to_output.at(qres).get_node_shared_ptr();

        auto matched_qweight = std::static_pointer_cast<ov::op::v0::Parameter>(matched_node_qweight);
        auto matched_qzerop = std::static_pointer_cast<ov::op::v0::Parameter>(matched_node_qzerop);
        auto matched_qcoeff = std::static_pointer_cast<ov::op::v0::Parameter>(matched_node_qcoeff);
        auto matched_matmul = std::static_pointer_cast<ov::op::v0::MatMul>(matched_node_matmul);
        auto matched_result = std::static_pointer_cast<ov::op::v0::Result>(matched_node_res);

        auto qcoeff_shape = matched_qcoeff->output(0).get_shape();
        auto qzerop_shape = matched_qzerop->output(0).get_shape();
        auto act_shape = matched_mmi.get_shape();

        if (ov::element::u8 == matched_qweight->get_element_type() && qcoeff_shape[1] == 1 &&
            !matched_matmul->get_transpose_a() && matched_matmul->get_transpose_b()) {
            auto new_cvt_a = std::make_shared<ov::op::v0::Convert>(matched_mmi, ov::element::f16);

            auto new_wi = ctx.get().unpack(matched_qweight, matched_qzerop, matched_qcoeff, ov::element::f16);
            auto new_mm = std::make_shared<ov::op::v0::MatMul>(new_cvt_a, new_wi, false, true);
            auto new_out = std::make_shared<ov::op::v0::Convert>(new_mm, ov::element::f32);

            matched_result->input(0).replace_source_output(new_out);
        }
        return false;  // root has changed (yet)
    };
    register_matcher(std::make_shared<opp::Matcher>(qres, "OptDQDictMatMulCWu"), std::move(callback));
}

// FROM:
//     Param(W) -> to(f16) ->
//     Param(S) ------------> Multiply -> Reshape -> to(f32) -> MatMul -> Result
//     ???(Act) ---------------------------------------------->
//
// TO:
//     Param(W) ------------>
//     ???(Act) -> to(f16) -> MatMul -> to(f32) -> Result
// NB: This pass only worsens the performance so is disabled
DQUnpackDictMatMulGQi::DQUnpackDictMatMulGQi(Context::Ref ctx) {
    auto qweight = opp::wrap_type<ov::op::v0::Parameter>();
    auto qcoeff = opp::wrap_type<ov::op::v0::Parameter>();
    auto qcvtw = opp::wrap_type<ov::op::v0::Convert>({qweight});
    auto qmuls = opp::wrap_type<ov::op::v1::Multiply>({qcvtw, qcoeff});
    auto qreshp = opp::wrap_type<ov::op::v1::Reshape>({qmuls, opp::any_input()});
    auto qcvtm = opp::wrap_type<ov::op::v0::Convert>({qreshp});
    auto qcvtr = opp::wrap_type<ov::op::v0::Convert>({qreshp});
    auto qmmi = opp::any_input();
    auto qmm = opp::wrap_type<ov::op::v0::MatMul>({qmmi, qcvtr});
    auto qres = opp::wrap_type<ov::op::v0::Result>({qmm});

    // Note: Use [=] to make sure the above objects stay alive in the callback
    auto callback = [=](ov::pass::pattern::Matcher& m) {
        auto& node_to_output = m.get_pattern_value_map();

        auto matched_node_qweight = node_to_output.at(qweight).get_node_shared_ptr();
        auto matched_node_cvtw = node_to_output.at(qcvtw).get_node_shared_ptr();
        auto matched_node_qcoeff = node_to_output.at(qcoeff).get_node_shared_ptr();
        auto matched_node_matmul = node_to_output.at(qmm).get_node_shared_ptr();
        auto matched_mmi = node_to_output.at(qmmi);
        auto matched_node_res = node_to_output.at(qres).get_node_shared_ptr();

        auto matched_qweight = std::static_pointer_cast<ov::op::v0::Parameter>(matched_node_qweight);
        auto matched_qcoeff = std::static_pointer_cast<ov::op::v0::Parameter>(matched_node_qcoeff);
        auto matched_matmul = std::static_pointer_cast<ov::op::v0::MatMul>(matched_node_matmul);
        auto matched_result = std::static_pointer_cast<ov::op::v0::Result>(matched_node_res);

        auto qcoeff_shape = matched_qcoeff->output(0).get_shape();
        auto act_shape = matched_mmi.get_shape();

        if (ov::element::i4 == matched_qweight->get_element_type() && qcoeff_shape.size() == 3) {
            auto new_cvt_a = std::make_shared<ov::op::v0::Convert>(matched_mmi, ov::element::f16);

            auto new_wi = ctx.get().unpack(matched_qweight, matched_qcoeff, ov::element::f16);
            auto new_mm = std::make_shared<ov::op::v0::MatMul>(new_cvt_a,
                                                               new_wi,
                                                               matched_matmul->get_transpose_a(),
                                                               matched_matmul->get_transpose_b());
            auto new_out = std::make_shared<ov::op::v0::Convert>(new_mm, ov::element::f32);

            matched_result->input(0).replace_source_output(new_out);
        }
        return false;  // root has changed (yet)
    };
    register_matcher(std::make_shared<opp::Matcher>(qres, "OptDQDictMatMulGQi"), std::move(callback));
}

// FROM:
//     Param(W):f32 ->
//     ???(Act) -----> MatMul -> Result
//
// TO:
//     Param(W):f16 -------->
//     ???(Act) -> to(f16) -> MatMul -> to(f32) -> Result
// NB: This pass only worsens the performance so is disabled
CompressDictMatMulf32::CompressDictMatMulf32(Context::Ref ctx) {
    auto weight = opp::wrap_type<ov::op::v0::Parameter>();
    auto mmi = opp::any_input();
    auto mm = opp::wrap_type<ov::op::v0::MatMul>({mmi, weight});
    auto res = opp::wrap_type<ov::op::v0::Result>({mm});

    // Note: Use [=] to make sure the above objects stay alive in the callback
    auto callback = [=](ov::pass::pattern::Matcher& m) {
        auto& node_to_output = m.get_pattern_value_map();

        auto matched_node_weight = node_to_output.at(weight).get_node_shared_ptr();
        auto matched_node_matmul = node_to_output.at(mm).get_node_shared_ptr();
        auto matched_mmi = node_to_output.at(mmi);
        auto matched_node_res = node_to_output.at(res).get_node_shared_ptr();

        auto matched_weight = std::static_pointer_cast<ov::op::v0::Parameter>(matched_node_weight);
        auto matched_matmul = std::static_pointer_cast<ov::op::v0::MatMul>(matched_node_matmul);
        auto matched_result = std::static_pointer_cast<ov::op::v0::Result>(matched_node_res);

        if (ov::element::f32 == matched_weight->get_element_type()) {
            auto new_cvt_a = std::make_shared<ov::op::v0::Convert>(matched_mmi, ov::element::f16);

            ctx.get().to_f16(matched_weight);
            auto new_mm = std::make_shared<ov::op::v0::MatMul>(new_cvt_a,
                                                               matched_weight,
                                                               matched_matmul->get_transpose_a(),
                                                               matched_matmul->get_transpose_b());
            auto new_out = std::make_shared<ov::op::v0::Convert>(new_mm, ov::element::f32);

            matched_result->input(0).replace_source_output(new_out);
        }
        return false;  // root has changed (yet)
    };
    register_matcher(std::make_shared<opp::Matcher>(res, "OptCompressDictMatMulf32"), std::move(callback));
}

}  // namespace opt
}  // namespace patterns
}  // namespace npuw
}  // namespace ov<|MERGE_RESOLUTION|>--- conflicted
+++ resolved
@@ -253,14 +253,9 @@
             matched_qweight->validate_and_infer_types();
             ctx.get().permute(matched_qweight, {0, 2, 1});
 
-<<<<<<< HEAD
-=======
             // Mark S closure to be lowered fo f16
-            matched_qcoeff->set_element_type(ov::element::f16);
-            matched_qcoeff->validate_and_infer_types();
             ctx.get().to_f16(matched_qcoeff);
 
->>>>>>> 856b8b04
             // Reshape the Act to group format
             const auto NSPLIT = qweight_shape[0];
             std::vector<std::size_t> rshp_act_v = {NSPLIT, act_shape[1], act_shape[2] / NSPLIT};
@@ -433,10 +428,6 @@
     register_matcher(std::make_shared<opp::Matcher>(qmm, "OptDQMatMulGQ2i"), std::move(callback));
 }
 
-<<<<<<< HEAD
-////////////////////////////////////////////////////////////////////////////////
-// Parallel matmuls
-=======
 // N token case (prompt)
 //
 // FROM:
@@ -667,8 +658,9 @@
     };
     register_matcher(std::make_shared<opp::Matcher>(qmm, "OptDQMatMulGQ2iP"), std::move(callback));
 }
->>>>>>> 856b8b04
-
+
+////////////////////////////////////////////////////////////////////////////////
+// Parallel matmuls
 // Identifies this pattern
 //
 // Multiply -----------------------------------> MatMul
