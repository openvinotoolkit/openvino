--- conflicted
+++ resolved
@@ -66,12 +66,8 @@
         PPtr pids;
     };
     std::optional<QuantizedGather> params_to_quant_gather_unpack;
-<<<<<<< HEAD
-    PPtr host_gather_unpack_quant(PPtr ids, PPtr w, PPtr z, PPtr s, ov::element::Type type);
     bool found_host_gather_quant() const;
-=======
     PPtr host_gather_unpack_quant(const PPtr& ids, const PPtr& w, const PPtr& z, const PPtr& s, ov::element::Type type);
->>>>>>> a5109318
 
     using Ref = std::reference_wrapper<Context>;
 };
