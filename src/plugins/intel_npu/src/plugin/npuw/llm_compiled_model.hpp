// Copyright (C) 2024-2025 Intel Corporation
// SPDX-License-Identifier: Apache-2.0
//

#pragma once

#include <memory>

#include "compiled_model.hpp"

namespace ov {
namespace npuw {

class LLMInferRequest;
class WhisperInferRequest;
class LLMCompiledModel : public ov::npuw::ICompiledModel {
    using GetPropertiesMap =
        std::map<std::string, std::tuple<ov::PropertyMutability, std::function<ov::Any(const ::intel_npu::Config&)>>>;

public:
    static constexpr const char* output_embeds = "npuw_output_embed";

    static constexpr uint32_t whisper_batch_dim = 0u;
    static constexpr uint32_t whisper_seq_len_dim = 2u;
    static constexpr uint32_t whisper_max_prompt_size = 4u;
    static constexpr uint32_t whisper_kvcache_size = 448u;

    struct KVCacheDesc {
        uint32_t max_prompt_size = 0u;
        uint32_t total_size = 0u;
        uint32_t num_stored_tokens = 0u;
        uint32_t dim = 0u;
        uint32_t max_generation_token_len = 0u;
        bool v_tensors_transposed_pre = false;  // prefill
        bool v_tensors_transposed_gen = false;  // generate
    };

    LLMCompiledModel(const std::shared_ptr<ov::Model>& model,
                     const std::shared_ptr<const ov::IPlugin>& plugin,
                     const ov::AnyMap& properties);
    LLMCompiledModel(const std::shared_ptr<ov::Model>& model,
                     const std::shared_ptr<const ov::IPlugin>& plugin,
                     const bool serialized);
    LLMCompiledModel() = delete;

    void export_model(std::ostream& model) const override;
    static std::shared_ptr<LLMCompiledModel> import_model(std::istream& stream,
                                                          const std::shared_ptr<const ov::IPlugin>& plugin,
                                                          const ov::AnyMap& properties);

    std::shared_ptr<const ov::Model> get_runtime_model() const override;

    void set_property(const ov::AnyMap& properties) override;
    ov::Any get_property(const std::string& name) const override;

private:
    friend class LLMInferRequest;
    friend class WhisperInferRequest;

    std::shared_ptr<ov::ISyncInferRequest> create_llm_infer_request();
    std::shared_ptr<ov::ISyncInferRequest> create_whisper_infer_request();
    std::shared_ptr<ov::ISyncInferRequest> create_sync_infer_request() const override;
    void implement_properties();

    void serialize(std::ostream& stream, const ov::npuw::s11n::CompiledContext& ctx) const;
    static std::shared_ptr<LLMCompiledModel> deserialize(std::istream& stream,
                                                         const std::shared_ptr<const ov::IPlugin>& plugin,
                                                         const ov::AnyMap& properties,
                                                         const ov::npuw::s11n::CompiledContext& ctx);

    std::string m_name;
    std::shared_ptr<::intel_npu::OptionsDesc> m_options_desc;
    ::intel_npu::Config m_cfg;
    GetPropertiesMap m_prop_to_opt;
    ov::AnyMap m_non_llm_props;

    // Cache bf16 constants for weightless deserialization
    ov::npuw::s11n::BF16Cache m_bf16_consts;

    KVCacheDesc m_kvcache_desc;
    uint64_t m_prefill_chunk_size = 0;
    bool m_use_chunk_prefill = false;
    std::shared_ptr<ov::npuw::CompiledModel> m_kvcache_compiled;
    std::shared_ptr<ov::npuw::CompiledModel> m_prefill_compiled;
    // This model is optional, so can be null.
    std::shared_ptr<ov::npuw::CompiledModel> m_lm_head_compiled;

    // Support LoRA
    void convert_stateful_lora_to_stateless(std::shared_ptr<ov::Model>& model);
    uint32_t m_max_lora_rank = 32;

<<<<<<< HEAD
    bool m_is_whisper = false;
=======
    void gemma_transformations(const std::shared_ptr<ov::Model>& model);
    int32_t m_gemma_sliding_window_size = 0;
>>>>>>> 4ed60823
};

}  // namespace npuw
}  // namespace ov<|MERGE_RESOLUTION|>--- conflicted
+++ resolved
@@ -89,12 +89,10 @@
     void convert_stateful_lora_to_stateless(std::shared_ptr<ov::Model>& model);
     uint32_t m_max_lora_rank = 32;
 
-<<<<<<< HEAD
-    bool m_is_whisper = false;
-=======
     void gemma_transformations(const std::shared_ptr<ov::Model>& model);
     int32_t m_gemma_sliding_window_size = 0;
->>>>>>> 4ed60823
+  
+    bool m_is_whisper = false;
 };
 
 }  // namespace npuw
