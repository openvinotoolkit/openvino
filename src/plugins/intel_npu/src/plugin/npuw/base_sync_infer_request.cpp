--- conflicted
+++ resolved
@@ -278,16 +278,6 @@
         m_port_to_tensor[port] = TensorStorage{tensor, true};
     }
 
-<<<<<<< HEAD
-    // Try to allocate intermediate tensors to gather into, when host quant gather is enabled
-    for (size_t i = 0; i < m_num_submodels; i++) {
-        auto& comp_model_desc = m_npuw_model->m_compiled_submodels[i];
-        if (!comp_model_desc.compiled_model && !comp_model_desc.replaced_by) {
-            continue;  // Optimized out
-        }
-        alloc_quant_gather_tensors(i, m_subrequests[i]);
-    }
-=======
     // // Try to allocate intermediate tensors to gather into, when host quant gather is enabled
     // for (size_t i = 0; i < m_num_submodels; i++) {
     //     auto& comp_model_desc = m_npuw_model->m_compiled_submodels[i];
@@ -296,7 +286,6 @@
     //     }
     //     alloc_quant_gather_tensors(i, m_subrequests[i]);
     // }
->>>>>>> 1b80dc80
 }
 
 ov::npuw::TensorPtr ov::npuw::IBaseInferRequest::alloc_global_out(std::size_t out_idx) {
@@ -494,13 +483,6 @@
 }
 
 void ov::npuw::IBaseInferRequest::alloc_quant_gather_tensors(std::size_t idx, RqPtr request) {
-<<<<<<< HEAD
-    auto& comp_model_desc = m_npuw_model->m_compiled_submodels[idx];
-    auto& quant_unpack_gather = comp_model_desc.quant_unpack_gather;
-
-    if (quant_unpack_gather.dst_idx != -1) {
-        NPUW_ASSERT(quant_unpack_gather.idx_idx != -1 && quant_unpack_gather.src_w_idx != -1);
-=======
     throw 42;
     // auto& comp_model_desc = m_npuw_model->m_compiled_submodels[idx];
     // auto& quant_unpack_gather = comp_model_desc.quant_unpack_gather;
@@ -546,12 +528,14 @@
 
     if (comp_model_desc.quant_unpack_gather.dst_idx != -1) {
         NPUW_ASSERT(comp_model_desc.quant_unpack_gather.idx_idx != -1 && comp_model_desc.quant_unpack_gather.src_w_idx != -1);
->>>>>>> 1b80dc80
-
-        const auto& lport = comp_model_desc.compiled_model->inputs()[quant_unpack_gather.idx_idx];
+
+        const auto& lport = comp_model_desc.compiled_model->inputs()[comp_model_desc.quant_unpack_gather.idx_idx];
         const auto& lookup = request->get_tensor(lport);
 
-        const auto& wport = comp_model_desc.compiled_model->inputs()[quant_unpack_gather.src_w_idx];
+        const auto& gport = comp_model_desc.compiled_model->inputs()[comp_model_desc.quant_unpack_gather.dst_idx];
+        const auto& gather = request->get_tensor(gport);
+
+        const auto& wport = comp_model_desc.compiled_model->inputs()[comp_model_desc.quant_unpack_gather.src_w_idx];
         const auto& vocabw = request->get_tensor(wport);
 
         auto ids_shape = lookup->get_shape();
@@ -559,96 +543,30 @@
             return ov::Shape{1, ids_shape[1], shape.size() == 3 ? shape[1] * shape[2] : shape[1]};
         };
 
-<<<<<<< HEAD
-        m_quant_gather_tensors.w = ov::Tensor(vocabw->get_element_type(), get_gathered_shape(vocabw->get_shape()));
-
-        if (quant_unpack_gather.src_z_idx != -1 && quant_unpack_gather.src_s_idx != -1) {
-            const auto& zport = comp_model_desc.compiled_model->inputs()[quant_unpack_gather.src_z_idx];
-            const auto& vocabz = request->get_tensor(zport);
-
-            const auto& sport = comp_model_desc.compiled_model->inputs()[quant_unpack_gather.src_s_idx];
-            const auto& vocabs = request->get_tensor(sport);
-
-            m_quant_gather_tensors.z = ov::Tensor(vocabz->get_element_type(), get_gathered_shape(vocabz->get_shape()));
-            m_quant_gather_tensors.s = ov::Tensor(vocabs->get_element_type(), get_gathered_shape(vocabs->get_shape()));
-        } else if (quant_unpack_gather.src_s_idx != -1) {
-            const auto& sport = comp_model_desc.compiled_model->inputs()[quant_unpack_gather.src_s_idx];
-            const auto& vocabs = request->get_tensor(sport);
-
-            m_quant_gather_tensors.s = ov::Tensor(vocabs->get_element_type(), get_gathered_shape(vocabs->get_shape()));
-        }
-    }
-}
-
-void ov::npuw::IBaseInferRequest::handle_quant_host_gather(std::size_t idx, RqPtr request) {
-    auto& comp_model_desc = m_npuw_model->m_compiled_submodels[idx];
-    auto& quant_unpack_gather = comp_model_desc.quant_unpack_gather;
-
-    if (quant_unpack_gather.dst_idx != -1) {
-        NPUW_ASSERT(quant_unpack_gather.idx_idx != -1 && quant_unpack_gather.src_w_idx != -1);
-
-        const auto& lport = comp_model_desc.compiled_model->inputs()[quant_unpack_gather.idx_idx];
-        const auto& lookup = request->get_tensor(lport);
-
-        const auto& gport = comp_model_desc.compiled_model->inputs()[quant_unpack_gather.dst_idx];
-        const auto& gather = request->get_tensor(gport);
-
-        const auto& wport = comp_model_desc.compiled_model->inputs()[quant_unpack_gather.src_w_idx];
-        const auto& vocabw = request->get_tensor(wport);
-
-        // Gather weight
-        ov::npuw::util::gather(vocabw, lookup, ov::get_tensor_impl(m_quant_gather_tensors.w));
-
-        if (quant_unpack_gather.src_z_idx != -1 && quant_unpack_gather.src_s_idx != -1) {
-            const auto& zport = comp_model_desc.compiled_model->inputs()[quant_unpack_gather.src_z_idx];
-=======
         // Gather weight
         ov::Tensor gatherw(vocabw->get_element_type(), get_gathered_shape(vocabw->get_shape()));
         ov::npuw::util::gather(vocabw, lookup, ov::get_tensor_impl(gatherw));
 
         if (comp_model_desc.quant_unpack_gather.src_z_idx != -1 && comp_model_desc.quant_unpack_gather.src_s_idx != -1) {
             const auto& zport = comp_model_desc.compiled_model->inputs()[comp_model_desc.quant_unpack_gather.src_z_idx];
->>>>>>> 1b80dc80
             const auto& vocabz = request->get_tensor(zport);
 
-            const auto& sport = comp_model_desc.compiled_model->inputs()[quant_unpack_gather.src_s_idx];
+            const auto& sport = comp_model_desc.compiled_model->inputs()[comp_model_desc.quant_unpack_gather.src_s_idx];
             const auto& vocabs = request->get_tensor(sport);
 
             // Gather first
-<<<<<<< HEAD
-            ov::npuw::util::gather(vocabz, lookup, ov::get_tensor_impl(m_quant_gather_tensors.z));
-            ov::npuw::util::gather(vocabs, lookup, ov::get_tensor_impl(m_quant_gather_tensors.s));
-=======
             ov::Tensor gatherz(vocabz->get_element_type(), get_gathered_shape(vocabz->get_shape()));
             ov::Tensor gathers(vocabs->get_element_type(), get_gathered_shape(vocabs->get_shape()));
             ov::npuw::util::gather(vocabz, lookup, ov::get_tensor_impl(gatherz));
             ov::npuw::util::gather(vocabs, lookup, ov::get_tensor_impl(gathers));
->>>>>>> 1b80dc80
 
             // Then unpack
-            ov::npuw::util::unpack(ov::get_tensor_impl(m_quant_gather_tensors.w),
-                                   ov::get_tensor_impl(m_quant_gather_tensors.z),
-                                   ov::get_tensor_impl(m_quant_gather_tensors.s),
-                                   gather);
-<<<<<<< HEAD
-        } else if (quant_unpack_gather.src_s_idx != -1) {
-            const auto& sport = comp_model_desc.compiled_model->inputs()[quant_unpack_gather.src_s_idx];
-            const auto& vocabs = request->get_tensor(sport);
-
-            // Gather first
-            ov::npuw::util::gather(vocabs, lookup, ov::get_tensor_impl(m_quant_gather_tensors.s));
-
-            // Then unpack
-            ov::npuw::util::unpack(ov::get_tensor_impl(m_quant_gather_tensors.w),
-                                   ov::get_tensor_impl(m_quant_gather_tensors.s),
+            ov::npuw::util::unpack(ov::get_tensor_impl(gatherw),
+                                   ov::get_tensor_impl(gatherz),
+                                   ov::get_tensor_impl(gathers),
                                    gather);
         } else {
-            // Already gathered above - just unpack
-            ov::npuw::util::unpack(ov::get_tensor_impl(m_quant_gather_tensors.w), gather);
-=======
-        } else {
             throw 43;
->>>>>>> 1b80dc80
         }
     }
 }
