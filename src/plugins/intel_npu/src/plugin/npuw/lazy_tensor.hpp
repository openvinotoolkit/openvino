--- conflicted
+++ resolved
@@ -48,11 +48,8 @@
     void serialize(std::ostream& stream) const;
     static LazyTensor deserialize(std::istream& stream);
     void read_weight(const ov::npuw::s11n::Weights& weights);
-<<<<<<< HEAD
     void read_weight(const std::shared_ptr<const ov::Model>& model);
-=======
     operator bool() const;
->>>>>>> d737fa2d
 
 private:
     std::shared_ptr<LazyTensorImpl> m_impl = nullptr;
