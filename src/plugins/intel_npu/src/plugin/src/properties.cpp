--- conflicted
+++ resolved
@@ -383,11 +383,8 @@
     TRY_REGISTER_SIMPLE_PROPERTY(ov::intel_npu::weightless_blob, WEIGHTLESS_BLOB);
     TRY_REGISTER_SIMPLE_PROPERTY(ov::intel_npu::separate_weights_version, SEPARATE_WEIGHTS_VERSION);
     TRY_REGISTER_SIMPLE_PROPERTY(ov::intel_npu::use_base_model_serializer, USE_BASE_MODEL_SERIALIZER);
-<<<<<<< HEAD
     TRY_REGISTER_SIMPLE_PROPERTY(ov::intel_npu::serialization_weights_size_threshold,
                                  SERIALIZATION_WEIGHTS_SIZE_THRESHOLD);
-=======
->>>>>>> 80e587bc
 
     TRY_REGISTER_CUSTOMFUNC_PROPERTY(ov::intel_npu::stepping, STEPPING, [&](const Config& config) {
         if (!config.has<STEPPING>()) {
