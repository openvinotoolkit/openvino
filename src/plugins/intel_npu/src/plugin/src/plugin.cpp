--- conflicted
+++ resolved
@@ -299,10 +299,7 @@
     REGISTER_OPTION(SEPARATE_WEIGHTS_VERSION);
     REGISTER_OPTION(WS_COMPILE_CALL_NUMBER);
     REGISTER_OPTION(USE_BASE_MODEL_SERIALIZER);
-<<<<<<< HEAD
     REGISTER_OPTION(SERIALIZATION_WEIGHTS_SIZE_THRESHOLD);
-=======
->>>>>>> 80e587bc
 
     if (_backend) {
         if (_backend->isCommandQueueExtSupported()) {
