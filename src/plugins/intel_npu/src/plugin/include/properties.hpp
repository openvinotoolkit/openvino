--- conflicted
+++ resolved
@@ -66,13 +66,11 @@
     void registerPluginProperties();
     void registerCompiledModelProperties();
 
-<<<<<<< HEAD
     const std::vector<ov::PropertyName> _cachingProperties = {
         ov::device::architecture.name(),
         ov::intel_npu::compilation_mode_params.name(),
         ov::intel_npu::compiler_dynamic_quantization.name(),
         ov::intel_npu::tiles.name(),
-        ov::intel_npu::dpu_groups.name(),
         ov::intel_npu::dma_engines.name(),
         ov::intel_npu::compilation_mode.name(),
         ov::intel_npu::driver_version.name(),
@@ -118,18 +116,6 @@
         ov::intel_npu::npuw::llm::prefill_config.name(),
         ov::intel_npu::npuw::llm::generate_hint.name(),
         ov::intel_npu::npuw::llm::generate_config.name()};
-=======
-    const std::vector<ov::PropertyName> _cachingProperties = {ov::device::architecture.name(),
-                                                              ov::intel_npu::compilation_mode_params.name(),
-                                                              ov::intel_npu::compiler_dynamic_quantization.name(),
-                                                              ov::intel_npu::tiles.name(),
-                                                              ov::intel_npu::dma_engines.name(),
-                                                              ov::intel_npu::compilation_mode.name(),
-                                                              ov::intel_npu::driver_version.name(),
-                                                              ov::intel_npu::compiler_type.name(),
-                                                              ov::intel_npu::batch_mode.name(),
-                                                              ov::hint::execution_mode.name()};
->>>>>>> ee5725b7
 
     const std::vector<ov::PropertyName> _internalSupportedProperties = {ov::internal::caching_properties.name(),
                                                                         ov::internal::caching_with_mmap.name()};
