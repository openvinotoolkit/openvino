--- conflicted
+++ resolved
@@ -25,11 +25,7 @@
     const std::vector<std::string>& SupportedMetrics() const;
     std::string GetFullDeviceName(const std::string& specifiedDeviceName) const;
     IDevice::Uuid GetDeviceUuid(const std::string& specifiedDeviceName) const;
-<<<<<<< HEAD
-    std::map<std::string, double> GetUtilization(const std::string& specifiedDeviceName) const;
-=======
     ov::device::LUID GetDeviceLUID(const std::string& specifiedDeviceName) const;
->>>>>>> df401809
     const std::vector<std::string>& GetSupportedConfigKeys() const;
     const std::vector<std::string> GetOptimizationCapabilities() const;
     const std::tuple<uint32_t, uint32_t, uint32_t>& GetRangeForAsyncInferRequest() const;
