--- conflicted
+++ resolved
@@ -32,7 +32,6 @@
     initialize(config);
 }
 
-<<<<<<< HEAD
 void PluginGraph::custom_export(std::ostream& stream,
                                 const std::shared_ptr<IGraph> initGraph,
                                 const std::shared_ptr<ov::Model> initModel) const {
@@ -70,20 +69,16 @@
     } else {
         if (_logger.level() >= ov::log::Level::INFO) {
             std::stringstream str;
-            str << "Blob size: " << _blob.size() + initBlob.size()
-                << std::endl;
-            str << "Blob size with weights: " << _blob.size() + initBlob.size() + 4 * sizeof(uint32_t) + xmlSize + binSize
-                << std::endl;
+            str << "Blob size: " << _blob.size() + initBlob.size() << std::endl;
+            str << "Blob size with weights: "
+                << _blob.size() + initBlob.size() + 4 * sizeof(uint32_t) + xmlSize + binSize << std::endl;
             _logger.info(str.str().c_str());
         }
         _logger.info("Write blob to stream successfully.");
     }
 }
 
-void PluginGraph::export_blob(std::ostream& stream) const {
-=======
 size_t PluginGraph::export_blob(std::ostream& stream) const {
->>>>>>> 8d5f583b
     stream.write(reinterpret_cast<const char*>(_blob.data()), _blob.size());
 
     if (!stream) {
