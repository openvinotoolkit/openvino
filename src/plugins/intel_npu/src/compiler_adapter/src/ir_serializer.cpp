// Copyright (C) 2018-2025 Intel Corporation
// SPDX-License-Identifier: Apache-2.0
//

#include "ir_serializer.hpp"

#include <cstdint>
<<<<<<< HEAD
#include <istream>
#include <streambuf>

#include "intel_npu/xml_serializer.hpp"
=======
#include <mutex>
#include <regex>

#include "custom_stream_buffer.hpp"
#include "intel_npu/common/filtered_config.hpp"
#include "intel_npu/config/options.hpp"
#include "openvino/pass/manager.hpp"
>>>>>>> bac064b7
#include "openvino/pass/serialize.hpp"
#include "transformations/op_conversions/convert_interpolate11_downgrade.hpp"

namespace {
<<<<<<< HEAD
=======
constexpr std::string_view INPUTS_PRECISIONS_KEY = "--inputs_precisions";
constexpr std::string_view INPUTS_LAYOUTS_KEY = "--inputs_layouts";
constexpr std::string_view OUTPUTS_PRECISIONS_KEY = "--outputs_precisions";
constexpr std::string_view OUTPUTS_LAYOUTS_KEY = "--outputs_layouts";

// <option key>="<option value>"
constexpr std::string_view KEY_VALUE_SEPARATOR = "=";
constexpr std::string_view VALUE_DELIMITER = "\"";  // marks beginning and end of value

// Format inside "<option value>"
// <name1>:<value (precision / layout)> [<name2>:<value>]
constexpr std::string_view NAME_VALUE_SEPARATOR = ":";
constexpr std::string_view VALUES_SEPARATOR = " ";

// Constants indicating the order indices needed to be applied as to perform conversions between legacy layout values
const std::vector<size_t> NC_TO_CN_LAYOUT_DIMENSIONS_ORDER = {1, 0};
const std::vector<size_t> NCHW_TO_NHWC_LAYOUT_DIMENSIONS_ORDER = {0, 2, 3, 1};
const std::vector<size_t> NCDHW_TO_NDHWC_LAYOUT_DIMENSIONS_ORDER = {0, 2, 3, 4, 1};
>>>>>>> bac064b7

/**
 * @brief A standard copy function concerning memory segments. Additional checks on the given arguments are performed
 * before copying.
 * @details This is meant as a replacement for the legacy "ie_memcpy" function coming from the OpenVINO API.
 */
void checkedMemcpy(void* destination, size_t destinationSize, const void* source, size_t numberOfBytes) {
    if (numberOfBytes == 0) {
        return;
    }

    OPENVINO_ASSERT(destination != nullptr, "Memcpy: received a null destination address");
    OPENVINO_ASSERT(source != nullptr, "Memcpy: received a null source address");
    OPENVINO_ASSERT(numberOfBytes <= destinationSize,
                    "Memcpy: the source buffer does not fit inside the destination one");
    OPENVINO_ASSERT(numberOfBytes <= (destination > source ? ((uintptr_t)destination - (uintptr_t)source)
                                                           : ((uintptr_t)source - (uintptr_t)destination)),
                    "Memcpy: the offset between the two buffers does not allow a safe execution of the operation");

    memcpy(destination, source, numberOfBytes);
}

<<<<<<< HEAD
=======
/**
 * @brief For driver backward compatibility reasons, the given value shall be converted to a string corresponding to the
 * adequate legacy precision.
 */
std::string ovPrecisionToLegacyPrecisionString(const ov::element::Type& precision) {
    switch (precision) {
    case ov::element::Type_t::f16:
        return "FP16";
    case ov::element::Type_t::f32:
        return "FP32";
    case ov::element::Type_t::f64:
        return "FP64";
    case ov::element::Type_t::bf16:
        return "BF16";
    case ov::element::Type_t::f8e4m3:
        return "FP8_E4M3";
    case ov::element::Type_t::f8e5m2:
        return "FP8_E5M2";
    case ov::element::Type_t::f8e8m0:
        return "FP8_E8M0";
    case ov::element::Type_t::nf4:
        return "NF4";
    case ov::element::Type_t::i4:
        return "I4";
    case ov::element::Type_t::i8:
        return "I8";
    case ov::element::Type_t::i16:
        return "I16";
    case ov::element::Type_t::i32:
        return "I32";
    case ov::element::Type_t::i64:
        return "I64";
    case ov::element::Type_t::u4:
        return "U4";
    case ov::element::Type_t::u8:
        return "U8";
    case ov::element::Type_t::u16:
        return "U16";
    case ov::element::Type_t::u32:
        return "U32";
    case ov::element::Type_t::u64:
        return "U64";
    case ov::element::Type_t::u1:
        return "BIN";
    case ov::element::Type_t::u2:
        return "U2";
    case ov::element::Type_t::boolean:
        return "BOOL";
    case ov::element::Type_t::dynamic:
        return "DYNAMIC";
    default:
        OPENVINO_THROW("Incorrect precision: ", precision);
    }
}

/**
 * @brief Gives the string representation of the default legacy layout value corresponding to the given rank.
 * @details This is done in order to assure the backward compatibility with the driver. Giving a layout different from
 * the default one may lead either to error or to accuracy failures since unwanted transposition layers may be
 * introduced.
 */
std::string rankToLegacyLayoutString(const size_t rank) {
    switch (rank) {
    case 0:
        return "**SCALAR**";
    case 1:
        return "C";
    case 2:
        return "NC";
    case 3:
        return "CHW";
    case 4:
        return "NCHW";
    case 5:
        return "NCDHW";
    default:
        return "BLOCKED";
    }
}

>>>>>>> bac064b7
}  // namespace

namespace intel_npu::driver_compiler_utils {

IRSerializerBase::IRSerializerBase(const std::shared_ptr<const ov::Model>& origModel,
                                   const ze_graph_compiler_version_info_t compilerVersion,
                                   const uint32_t supportedOpset)
    : _logger("IRSerializerBase", Logger::global().level()),
      _compilerVersion(compilerVersion),
      _supportedOpset(supportedOpset) {
    // There is no const variant of run_passes so use const_cast here
    // as model serialization does not mutate the model
    _model = std::const_pointer_cast<ov::Model>(origModel);

    if (supportedOpset < 11) {
        // Need to clone to modify the model and remain thread safe
        _model = _model->clone();
        _logger.info("Clone model for offset smaller than 11");
    }
}

IRSerializerWithWeightsCopy::IRSerializerWithWeightsCopy(const std::shared_ptr<const ov::Model>& origModel,
                                                         const ze_graph_compiler_version_info_t compilerVersion,
                                                         const uint32_t supportedOpset)
    : IRSerializerBase(origModel, compilerVersion, supportedOpset) {
    _logger.setName("IRSerializerWithWeightsCopy");
};

IRSerializerWithoutWeightsCopy::IRSerializerWithoutWeightsCopy(const std::shared_ptr<const ov::Model>& origModel,
                                                               const ze_graph_compiler_version_info_t compilerVersion,
                                                               const uint32_t supportedOpset)
    : IRSerializerBase(origModel, compilerVersion, supportedOpset) {
    _logger.setName("IRSerializerWithoutWeightsCopy");
};

void IRSerializerWithWeightsCopy::serializeModelToStream(std::ostream& xml, std::ostream& weights) {
    _logger.debug("serializeModelToStream");
    const auto passConfig = std::make_shared<ov::pass::PassConfig>();
    ov::pass::Manager manager(std::move(passConfig), "NPU:serializeModelToStream");

    if (_supportedOpset < 11) {
        // Downgrade to opset10
        manager.register_pass<ov::pass::ConvertInterpolate11ToInterpolate4>();
        _logger.info("Downgrade op for opset smaller than 11");
    }

    manager.register_pass<ov::pass::Serialize>(xml, weights);

    // Depending on the driver version, the compiler attached to it may request this information as an indicator of the
    // precision/layout preprocessing requirement. We are setting this value to "true" since the API version is no
    // longer a cause for altering the metadata. This is due to the preprocessing performed in the OpenVINO framework's
    // implementaion, the "ov::Model" object is preprocessed before reaching the NPU plugin.
    const auto newAPIKey = "is_new_api";

    // Flag used for indicating an NPU plugin version which switched the I/O identification convention from names to
    // indices. The flag is required in order to inform the driver-compiler adapter to expect indices when attempting to
    // deserialize the I/O metadata.
    const auto useIndicesForIOMetadata = "use_indices_for_io_metadata";

    // We modify the original model object here therefore a mutex is required
    {
        std::lock_guard<std::mutex> lock(rtInfoMutex);

        _model->set_rt_info(true, newAPIKey);
        _model->set_rt_info(true, useIndicesForIOMetadata);

        manager.run_passes(_model);

        auto& rtInfo = _model->get_rt_info();
        rtInfo.erase(newAPIKey);
        rtInfo.erase(useIndicesForIOMetadata);
    }
    _logger.debug("serializeModelToStream end");
}

void IRSerializerWithoutWeightsCopy::serializeModelToStream(std::ostream& stream) {
    _logger.debug("serializeModelToStream");
    const auto passConfig = std::make_shared<ov::pass::PassConfig>();
    ov::pass::Manager manager(std::move(passConfig), "NPU:serializeModelToStream");

    if (_supportedOpset < 11) {
        // Downgrade to opset10
        manager.register_pass<ov::pass::ConvertInterpolate11ToInterpolate4>();
        _logger.info("Downgrade op for opset smaller than 11");
    }
    manager.register_pass<StreamSerialize>(stream);

    // Depending on the driver version, the compiler attached to it may request this information as an indicator of the
    // precision/layout preprocessing requirement. We are setting this value to "true" since the API version is no
    // longer a cause for altering the metadata. This is due to the preprocessing performed in the OpenVINO framework's
    // implementaion, the "ov::Model" object is preprocessed before reaching the NPU plugin.
    const auto newAPIKey = "is_new_api";

    // Flag used for indicating an NPU plugin version which switched the I/O identification convention from names to
    // indices. The flag is required in order to inform the driver-compiler adapter to expect indices when attempting to
    // deserialize the I/O metadata.
    const auto useIndicesForIOMetadata = "use_indices_for_io_metadata";

    // We modify the original model object here therefore a mutex is required
    {
        std::lock_guard<std::mutex> lock(rtInfoMutex);

        _model->set_rt_info(true, newAPIKey);
        _model->set_rt_info(true, useIndicesForIOMetadata);

        manager.run_passes(_model);

        auto& rtInfo = _model->get_rt_info();
        rtInfo.erase(newAPIKey);
        rtInfo.erase(useIndicesForIOMetadata);
    }
    _logger.debug("serializeModelToStream end");
}

void IRSerializerWithWeightsCopy::countModelSize() {
    _logger.debug("countModelSize");

    counter_streambuf xmlStreamBuf;
    counter_streambuf weightsStreamBuf;
    std::ostream xmlStream(&xmlStreamBuf);
    std::ostream weightsStream(&weightsStreamBuf);

    serializeModelToStream(xmlStream, weightsStream);

    _xmlSize = xmlStreamBuf.size();
    _weightsSize = weightsStreamBuf.size();

    _logger.debug("countModelSize completed, xml size: %d, weights size: %d", _xmlSize, _weightsSize);
}

void IRSerializerWithoutWeightsCopy::countModelSize() {
    _logger.debug("countModelSize");

    counter_streambuf streamBuf;
    std::ostream stream(&streamBuf);

    serializeModelToStream(stream);

    _serializedModelSize = streamBuf.size();

    _logger.debug("countModelSize completed, serialized model size: %d", _serializedModelSize);
}

void IRSerializerWithWeightsCopy::serializeModelToBuffer(uint8_t* xml, uint8_t* weights) {
    _logger.debug("serializeModelToBuffer");

    writer_streambuf xmlStreamBuf(xml);
    writer_streambuf weightsStreamBuf(weights);
    std::ostream xmlStream(&xmlStreamBuf);
    std::ostream weightsStream(&weightsStreamBuf);

    serializeModelToStream(xmlStream, weightsStream);

    _logger.debug("serializeModelToBuffer end");
}

<<<<<<< HEAD
void IRSerializerWithoutWeightsCopy::serializeModelToBuffer(uint8_t* buffer) {
    _logger.debug("serializeModelToBuffer");

    writer_streambuf streamBuf(buffer);
    std::ostream stream(&streamBuf);

    serializeModelToStream(stream);

    _logger.debug("serializeModelToBuffer end");
}

SerializedIR IRSerializerWithWeightsCopy::serialize() {
    countModelSize();

=======
SerializedIR IRSerializer::serializeIR(const std::shared_ptr<const ov::Model>& model,
                                       ze_graph_compiler_version_info_t compilerVersion,
                                       const uint32_t supportedOpsetVersion) {
>>>>>>> bac064b7
    // Contract between adapter and compiler in driver
    const uint32_t maxNumberOfElements = 10;
    const uint64_t maxSizeOfXML = std::numeric_limits<uint64_t>::max() / 3;
    const uint64_t maxSizeOfWeights = maxSizeOfXML * 2;

    const uint32_t numberOfInputData = 2;
<<<<<<< HEAD
    const uint64_t xmlSize = static_cast<uint64_t>(_xmlSize);
    const uint64_t weightsSize = static_cast<uint64_t>(_weightsSize);
=======
    const uint64_t xmlSize = static_cast<uint64_t>(getXmlSize());
    const uint64_t weightsSize = static_cast<uint64_t>(getWeightsSize());
>>>>>>> bac064b7

    OPENVINO_ASSERT(numberOfInputData < maxNumberOfElements);
    if (xmlSize >= maxSizeOfXML) {
        OPENVINO_THROW("Xml file is too big to process. xmlSize: ", xmlSize, " >= maxSizeOfXML: ", maxSizeOfXML);
    }
    if (weightsSize >= maxSizeOfWeights) {
        OPENVINO_THROW("Bin file is too big to process. xmlSize: ",
                       weightsSize,
                       " >= maxSizeOfWeights: ",
                       maxSizeOfWeights);
    }

<<<<<<< HEAD
    const uint64_t sizeOfSerializedIR = sizeof(_compilerVersion) + sizeof(numberOfInputData) + sizeof(xmlSize) +
=======
    const uint64_t sizeOfSerializedIR = sizeof(compilerVersion) + sizeof(numberOfInputData) + sizeof(xmlSize) +
>>>>>>> bac064b7
                                        xmlSize + sizeof(weightsSize) + weightsSize;

    // use array to avoid vector's memory zeroing overhead
    std::shared_ptr<uint8_t> buffer(new uint8_t[sizeOfSerializedIR], std::default_delete<uint8_t[]>());
    uint8_t* serializedIR = buffer.get();

    uint64_t offset = 0;
<<<<<<< HEAD
    checkedMemcpy(serializedIR + offset, sizeOfSerializedIR - offset, &_compilerVersion, sizeof(_compilerVersion));
    offset += sizeof(_compilerVersion);
=======
    checkedMemcpy(serializedIR + offset, sizeOfSerializedIR - offset, &compilerVersion, sizeof(compilerVersion));
    offset += sizeof(compilerVersion);
>>>>>>> bac064b7

    checkedMemcpy(serializedIR + offset, sizeOfSerializedIR - offset, &numberOfInputData, sizeof(numberOfInputData));
    offset += sizeof(numberOfInputData);
    checkedMemcpy(serializedIR + offset, sizeOfSerializedIR - offset, &xmlSize, sizeof(xmlSize));
    offset += sizeof(xmlSize);
    // xml data is filled in serializeModel()
    uint64_t xmlOffset = offset;
    offset += xmlSize;
    checkedMemcpy(serializedIR + offset, sizeOfSerializedIR - offset, &weightsSize, sizeof(weightsSize));
<<<<<<< HEAD

=======
>>>>>>> bac064b7
    offset += sizeof(weightsSize);
    // weights data is filled in serializeModel()
    uint64_t weightsOffset = offset;
    offset += weightsSize;

    serializeModelToBuffer(serializedIR + xmlOffset, serializedIR + weightsOffset);

    OPENVINO_ASSERT(offset == sizeOfSerializedIR);

    return std::make_pair(sizeOfSerializedIR, buffer);
}

<<<<<<< HEAD
SerializedIR IRSerializerWithoutWeightsCopy::serialize() {
    countModelSize();

    if (_serializedModelSize >= std::numeric_limits<uint64_t>::max()) {
        OPENVINO_THROW("The serialized model is too big to process. Size: ",
                       _serializedModelSize,
                       " >= ",
                       std::numeric_limits<uint64_t>::max());
    }

    const uint64_t sizeOfSerializedIR = sizeof(_compilerVersion) + sizeof(_serializedModelSize) + _serializedModelSize;

    // use array to avoid vector's memory zero-ing overhead
    std::shared_ptr<uint8_t> buffer(new uint8_t[sizeOfSerializedIR], std::default_delete<uint8_t[]>());
    uint8_t* serializedIR = buffer.get();

    checkedMemcpy(serializedIR, sizeOfSerializedIR, &_compilerVersion, sizeof(_compilerVersion));

    uint64_t offset = sizeof(_compilerVersion);
    checkedMemcpy(serializedIR + offset,
                  sizeOfSerializedIR - offset,
                  &_serializedModelSize,
                  sizeof(_serializedModelSize));
    offset += sizeof(_serializedModelSize);

    serializeModelToBuffer(serializedIR + offset);

    OPENVINO_ASSERT(offset + _serializedModelSize == sizeOfSerializedIR);

    return SerializedIR(sizeOfSerializedIR, buffer);
=======
std::string IRSerializer::serializeIOInfo(const std::shared_ptr<const ov::Model>& model, const bool useIndices) {
    const ov::ParameterVector& parameters = model->get_parameters();
    const ov::ResultVector& results = model->get_results();

    std::stringstream inputsPrecisionSS;
    std::stringstream inputsLayoutSS;
    std::stringstream outputsPrecisionSS;
    std::stringstream outputsLayoutSS;

    inputsPrecisionSS << INPUTS_PRECISIONS_KEY << KEY_VALUE_SEPARATOR << VALUE_DELIMITER;
    inputsLayoutSS << INPUTS_LAYOUTS_KEY << KEY_VALUE_SEPARATOR << VALUE_DELIMITER;
    const auto getRankOrThrow = [](const ov::PartialShape& shape) -> size_t {
        if (shape.rank().is_dynamic()) {
            OPENVINO_THROW("Dynamic rank is not supported for NPU plugin");
        }
        return shape.rank().get_length();
    };

    if (!parameters.empty()) {
        size_t parameterIndex = 0;

        for (const std::shared_ptr<ov::op::v0::Parameter>& parameter : parameters) {
            const auto precision = parameter->get_element_type();
            const auto rank = getRankOrThrow(parameter->get_partial_shape());

            if (parameterIndex != 0) {
                inputsPrecisionSS << VALUES_SEPARATOR;
                inputsLayoutSS << VALUES_SEPARATOR;
            }

            if (useIndices) {
                inputsPrecisionSS << parameterIndex;
                inputsLayoutSS << parameterIndex;
            } else {
                const std::string& name = parameter->get_friendly_name();

                inputsPrecisionSS << name;
                // Ticket: E-88902
                inputsLayoutSS << name;
            }

            inputsPrecisionSS << NAME_VALUE_SEPARATOR << ovPrecisionToLegacyPrecisionString(precision);
            inputsLayoutSS << NAME_VALUE_SEPARATOR << rankToLegacyLayoutString(rank);

            ++parameterIndex;
        }
    }

    inputsPrecisionSS << VALUE_DELIMITER;
    inputsLayoutSS << VALUE_DELIMITER;

    outputsPrecisionSS << OUTPUTS_PRECISIONS_KEY << KEY_VALUE_SEPARATOR << VALUE_DELIMITER;
    outputsLayoutSS << OUTPUTS_LAYOUTS_KEY << KEY_VALUE_SEPARATOR << VALUE_DELIMITER;

    size_t resultIndex = 0;
    for (const std::shared_ptr<ov::op::v0::Result>& result : results) {
        const auto precision = result->get_element_type();
        const auto rank = getRankOrThrow(result->get_output_partial_shape(0));

        if (resultIndex != 0) {
            outputsPrecisionSS << VALUES_SEPARATOR;
            outputsLayoutSS << VALUES_SEPARATOR;
        }

        if (useIndices) {
            outputsPrecisionSS << resultIndex;
            outputsLayoutSS << resultIndex;
        } else {
            const std::string& name = result->get_input_node_ptr(0)->get_friendly_name();

            outputsPrecisionSS << name;
            outputsLayoutSS << name;
        }

        outputsPrecisionSS << NAME_VALUE_SEPARATOR << ovPrecisionToLegacyPrecisionString(precision);
        outputsLayoutSS << NAME_VALUE_SEPARATOR << rankToLegacyLayoutString(rank);

        ++resultIndex;
    }

    outputsPrecisionSS << VALUE_DELIMITER;
    outputsLayoutSS << VALUE_DELIMITER;

    // One line without spaces to avoid parsing as config option inside CID
    return inputsPrecisionSS.str() + VALUES_SEPARATOR.data() + inputsLayoutSS.str() + VALUES_SEPARATOR.data() +
           outputsPrecisionSS.str() + VALUES_SEPARATOR.data() + outputsLayoutSS.str();
}

std::string IRSerializer::serializeConfig(const Config& config,
                                          ze_graph_compiler_version_info_t compilerVersion,
                                          bool turboSupported) {
    Logger logger("serializeConfig", Logger::global().level());

    std::string content = {};

    const FilteredConfig* plgConfig = dynamic_cast<const FilteredConfig*>(&config);
    if (plgConfig != nullptr) {
        content += plgConfig->toStringForCompiler();
        content += plgConfig->toStringForCompilerInternal();
    } else {
        logger.warning("Failed to cast Config to FilteredConfig. Exporting all configs");
        content += config.toString();
    }

    logger.debug("Original content of config: %s", content.c_str());

    // Remove optimization-level and performance-hint-override for old driver which not support them
    if ((compilerVersion.major < 5) || (compilerVersion.major == 5 && compilerVersion.minor < 7)) {
        std::string valueOfParams = config.get<COMPILATION_MODE_PARAMS>();
        std::string keyOfOptL("optimization-level");
        std::string keyOfPerfHO("performance-hint-override");
        if (valueOfParams != "" && (valueOfParams.find(keyOfOptL) != std::string::npos ||
                                    valueOfParams.find(keyOfPerfHO) != std::string::npos)) {
            // Remove unsupported options from value
            std::ostringstream optLevelStr;
            optLevelStr << keyOfOptL << KEY_VALUE_SEPARATOR << "\\d+";
            std::ostringstream perfHintStr;
            perfHintStr << keyOfPerfHO << KEY_VALUE_SEPARATOR << "\\S+";
            logger.warning("%s property is not supported by this compiler version. Removing from parameters",
                           keyOfOptL.c_str());
            valueOfParams = std::regex_replace(valueOfParams, std::regex(optLevelStr.str()), "");
            logger.warning("%s property is not supported by this compiler version. Removing from parameters",
                           keyOfPerfHO.c_str());
            valueOfParams = std::regex_replace(valueOfParams, std::regex(perfHintStr.str()), "");

            // Trim space
            valueOfParams = std::regex_replace(valueOfParams, std::regex(R"(^\s+|\s+$)"), "");

            // Replace the value in content with new value
            std::ostringstream compilationParamsStr;
            compilationParamsStr << ov::intel_npu::compilation_mode_params.name() << KEY_VALUE_SEPARATOR
                                 << VALUE_DELIMITER << ".*" << VALUE_DELIMITER;
            if (valueOfParams == "") {
                logger.warning("Clear empty NPU_COMPILATION_MODE_PARAMS. Removing from parameters");
                content = std::regex_replace(content, std::regex(compilationParamsStr.str()), "");
            } else {
                std::ostringstream newValue;
                newValue << ov::intel_npu::compilation_mode_params.name() << KEY_VALUE_SEPARATOR << VALUE_DELIMITER
                         << valueOfParams << VALUE_DELIMITER;
                logger.warning("Replace value of NPU_COMPILATION_MODE_PARAMS with new value %s",
                               newValue.str().c_str());
                content = std::regex_replace(content, std::regex(compilationParamsStr.str()), newValue.str().c_str());
            }
        }
    }

    // As a consequence of complying to the conventions established in the 2.0 OV API, the set of values corresponding
    // to the "model priority" key has been modified cpu_pinning property is not supported in compilers < v5.2 - need to
    // remove it
    if ((compilerVersion.major < 5) || (compilerVersion.major == 5 && compilerVersion.minor < 2)) {
        const auto& getTargetRegex = [](const ov::hint::Priority& priorityValue) -> std::regex {
            std::ostringstream result;
            result << ov::hint::model_priority.name() << KEY_VALUE_SEPARATOR << VALUE_DELIMITER << priorityValue
                   << VALUE_DELIMITER;
            return std::regex(result.str());
        };
        const auto& getStringReplacement = [](const ov::intel_npu::LegacyPriority& priorityValue) -> std::string {
            std::ostringstream result;
            result << ov::intel_npu::legacy_model_priority.name() << KEY_VALUE_SEPARATOR << VALUE_DELIMITER
                   << priorityValue << VALUE_DELIMITER;
            return result.str();
        };

        // E.g. (valid as of writing this): MODEL_PRIORITY="MEDIUM" -> MODEL_PRIORITY="MODEL_PRIORITY_MED"
        content = std::regex_replace(content,
                                     getTargetRegex(ov::hint::Priority::LOW),
                                     getStringReplacement(ov::intel_npu::LegacyPriority::LOW));
        content = std::regex_replace(content,
                                     getTargetRegex(ov::hint::Priority::MEDIUM),
                                     getStringReplacement(ov::intel_npu::LegacyPriority::MEDIUM));
        content = std::regex_replace(content,
                                     getTargetRegex(ov::hint::Priority::HIGH),
                                     getStringReplacement(ov::intel_npu::LegacyPriority::HIGH));
    }

    // Special case for compiler Turbo
    // NPU_TURBO is a special option in the sense that by default it is a driver-setting, but certain compilers support
    // and make use of it too If we have turbo in the config string, we check if compiler supports it. If it doesn't
    // support it, we remove it
    if (std::regex_search(content, std::regex("NPU_TURBO"))) {
        bool is_supported = false;
        try {
            is_supported = turboSupported;
        } catch (...) {
            // mute it, not critical
            is_supported = false;
        }
        if (!is_supported) {
            std::ostringstream turbostr;
            turbostr << ov::intel_npu::turbo.name() << KEY_VALUE_SEPARATOR << VALUE_DELIMITER << "\\S+"
                     << VALUE_DELIMITER;
            logger.info("NPU_TURBO property is not supported by this compiler. Removing from "
                        "parameters");
            content = std::regex_replace(content, std::regex(turbostr.str()), "");
        }
    }

    // FINAL step to convert prefixes of remaining params, to ensure backwards compatibility
    // From 5.0.0, driver compiler start to use NPU_ prefix, the old version uses VPU_ prefix
    if (compilerVersion.major < 5) {
        std::regex reg("NPU_");
        content = std::regex_replace(content, reg, "VPU_");
        // From 4.0.0, driver compiler start to use VPU_ prefix, the old version uses VPUX_ prefix
        if (compilerVersion.major < 4) {
            // Replace VPU_ with VPUX_ for old driver compiler
            std::regex reg("VPU_");
            content = std::regex_replace(content, reg, "VPUX_");
        }
    }

    return "--config " + content;
>>>>>>> bac064b7
}

}  // namespace intel_npu::driver_compiler_utils<|MERGE_RESOLUTION|>--- conflicted
+++ resolved
@@ -5,26 +5,22 @@
 #include "ir_serializer.hpp"
 
 #include <cstdint>
-<<<<<<< HEAD
 #include <istream>
-#include <streambuf>
-
-#include "intel_npu/xml_serializer.hpp"
-=======
 #include <mutex>
 #include <regex>
+#include <streambuf>
 
 #include "custom_stream_buffer.hpp"
 #include "intel_npu/common/filtered_config.hpp"
 #include "intel_npu/config/options.hpp"
+#include "intel_npu/weights_pointer_attribute.hpp"
+#include "intel_npu/xml_serializer.hpp"
 #include "openvino/pass/manager.hpp"
->>>>>>> bac064b7
 #include "openvino/pass/serialize.hpp"
 #include "transformations/op_conversions/convert_interpolate11_downgrade.hpp"
 
 namespace {
-<<<<<<< HEAD
-=======
+
 constexpr std::string_view INPUTS_PRECISIONS_KEY = "--inputs_precisions";
 constexpr std::string_view INPUTS_LAYOUTS_KEY = "--inputs_layouts";
 constexpr std::string_view OUTPUTS_PRECISIONS_KEY = "--outputs_precisions";
@@ -43,7 +39,6 @@
 const std::vector<size_t> NC_TO_CN_LAYOUT_DIMENSIONS_ORDER = {1, 0};
 const std::vector<size_t> NCHW_TO_NHWC_LAYOUT_DIMENSIONS_ORDER = {0, 2, 3, 1};
 const std::vector<size_t> NCDHW_TO_NDHWC_LAYOUT_DIMENSIONS_ORDER = {0, 2, 3, 4, 1};
->>>>>>> bac064b7
 
 /**
  * @brief A standard copy function concerning memory segments. Additional checks on the given arguments are performed
@@ -66,8 +61,6 @@
     memcpy(destination, source, numberOfBytes);
 }
 
-<<<<<<< HEAD
-=======
 /**
  * @brief For driver backward compatibility reasons, the given value shall be converted to a string corresponding to the
  * adequate legacy precision.
@@ -148,7 +141,20 @@
     }
 }
 
->>>>>>> bac064b7
+void storeWeightsPointerAttribute(const std::shared_ptr<ov::Model>& model) {
+    for (auto&& node : model->get_ordered_ops()) {
+        if (!ov::is_type<ov::op::v0::Constant>(node)) {
+            continue;
+        }
+
+        auto constantNode = std::static_pointer_cast<ov::op::v0::Constant>(node);
+
+        ov::RTMap& runtimeInfoMap = constantNode->get_rt_info();
+        runtimeInfoMap[intel_npu::WeightsPointerAttribute::get_type_info_static()] =
+            intel_npu::WeightsPointerAttribute(constantNode->get_data_ptr(), constantNode->get_byte_size());
+    }
+}
+
 }  // namespace
 
 namespace intel_npu::driver_compiler_utils {
@@ -305,7 +311,6 @@
     _logger.debug("serializeModelToBuffer end");
 }
 
-<<<<<<< HEAD
 void IRSerializerWithoutWeightsCopy::serializeModelToBuffer(uint8_t* buffer) {
     _logger.debug("serializeModelToBuffer");
 
@@ -320,24 +325,14 @@
 SerializedIR IRSerializerWithWeightsCopy::serialize() {
     countModelSize();
 
-=======
-SerializedIR IRSerializer::serializeIR(const std::shared_ptr<const ov::Model>& model,
-                                       ze_graph_compiler_version_info_t compilerVersion,
-                                       const uint32_t supportedOpsetVersion) {
->>>>>>> bac064b7
     // Contract between adapter and compiler in driver
     const uint32_t maxNumberOfElements = 10;
     const uint64_t maxSizeOfXML = std::numeric_limits<uint64_t>::max() / 3;
     const uint64_t maxSizeOfWeights = maxSizeOfXML * 2;
 
     const uint32_t numberOfInputData = 2;
-<<<<<<< HEAD
     const uint64_t xmlSize = static_cast<uint64_t>(_xmlSize);
     const uint64_t weightsSize = static_cast<uint64_t>(_weightsSize);
-=======
-    const uint64_t xmlSize = static_cast<uint64_t>(getXmlSize());
-    const uint64_t weightsSize = static_cast<uint64_t>(getWeightsSize());
->>>>>>> bac064b7
 
     OPENVINO_ASSERT(numberOfInputData < maxNumberOfElements);
     if (xmlSize >= maxSizeOfXML) {
@@ -350,11 +345,7 @@
                        maxSizeOfWeights);
     }
 
-<<<<<<< HEAD
     const uint64_t sizeOfSerializedIR = sizeof(_compilerVersion) + sizeof(numberOfInputData) + sizeof(xmlSize) +
-=======
-    const uint64_t sizeOfSerializedIR = sizeof(compilerVersion) + sizeof(numberOfInputData) + sizeof(xmlSize) +
->>>>>>> bac064b7
                                         xmlSize + sizeof(weightsSize) + weightsSize;
 
     // use array to avoid vector's memory zeroing overhead
@@ -362,13 +353,8 @@
     uint8_t* serializedIR = buffer.get();
 
     uint64_t offset = 0;
-<<<<<<< HEAD
     checkedMemcpy(serializedIR + offset, sizeOfSerializedIR - offset, &_compilerVersion, sizeof(_compilerVersion));
     offset += sizeof(_compilerVersion);
-=======
-    checkedMemcpy(serializedIR + offset, sizeOfSerializedIR - offset, &compilerVersion, sizeof(compilerVersion));
-    offset += sizeof(compilerVersion);
->>>>>>> bac064b7
 
     checkedMemcpy(serializedIR + offset, sizeOfSerializedIR - offset, &numberOfInputData, sizeof(numberOfInputData));
     offset += sizeof(numberOfInputData);
@@ -378,10 +364,6 @@
     uint64_t xmlOffset = offset;
     offset += xmlSize;
     checkedMemcpy(serializedIR + offset, sizeOfSerializedIR - offset, &weightsSize, sizeof(weightsSize));
-<<<<<<< HEAD
-
-=======
->>>>>>> bac064b7
     offset += sizeof(weightsSize);
     // weights data is filled in serializeModel()
     uint64_t weightsOffset = offset;
@@ -394,7 +376,6 @@
     return std::make_pair(sizeOfSerializedIR, buffer);
 }
 
-<<<<<<< HEAD
 SerializedIR IRSerializerWithoutWeightsCopy::serialize() {
     countModelSize();
 
@@ -425,8 +406,21 @@
     OPENVINO_ASSERT(offset + _serializedModelSize == sizeOfSerializedIR);
 
     return SerializedIR(sizeOfSerializedIR, buffer);
-=======
-std::string IRSerializer::serializeIOInfo(const std::shared_ptr<const ov::Model>& model, const bool useIndices) {
+}
+
+SerializedIR serializeIR(const std::shared_ptr<const ov::Model>& model,
+                         const ze_graph_compiler_version_info_t compilerVersion,
+                         const uint32_t supportedOpsetVersion,
+                         const bool useBetterModelSerialization) {
+    if (useBetterModelSerialization) {
+        const std::shared_ptr<ov::Model> clonedModel = model->clone();
+        storeWeightsPointerAttribute(clonedModel);
+        return IRSerializerWithoutWeightsCopy(clonedModel, compilerVersion, supportedOpsetVersion).serialize();
+    }
+    return IRSerializerWithWeightsCopy(model, compilerVersion, supportedOpsetVersion).serialize();
+}
+
+std::string serializeIOInfo(const std::shared_ptr<const ov::Model>& model, const bool useIndices) {
     const ov::ParameterVector& parameters = model->get_parameters();
     const ov::ResultVector& results = model->get_results();
 
@@ -514,9 +508,9 @@
            outputsPrecisionSS.str() + VALUES_SEPARATOR.data() + outputsLayoutSS.str();
 }
 
-std::string IRSerializer::serializeConfig(const Config& config,
-                                          ze_graph_compiler_version_info_t compilerVersion,
-                                          bool turboSupported) {
+std::string serializeConfig(const Config& config,
+                            ze_graph_compiler_version_info_t compilerVersion,
+                            bool turboSupported) {
     Logger logger("serializeConfig", Logger::global().level());
 
     std::string content = {};
@@ -637,7 +631,6 @@
     }
 
     return "--config " + content;
->>>>>>> bac064b7
 }
 
 }  // namespace intel_npu::driver_compiler_utils