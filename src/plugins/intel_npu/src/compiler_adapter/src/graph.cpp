// Copyright (C) 2018-2025 Intel Corporation
// SPDX-License-Identifier: Apache-2.0
//

#include "graph.hpp"

#include "intel_npu/config/options.hpp"
#include "intel_npu/utils/zero/zero_api.hpp"
#include "openvino/runtime/make_tensor.hpp"

namespace intel_npu {

Graph::Graph(const std::shared_ptr<ZeGraphExtWrappers>& zeGraphExt,
             const std::shared_ptr<ZeroInitStructsHolder>& zeroInitStruct,
             ze_graph_handle_t graphHandle,
             NetworkMetadata metadata,
             std::optional<ov::Tensor> blob,
             bool blobAllocatedByPlugin,
             const Config& config,
             const ov::SoPtr<ICompiler>& compiler,
             const bool calledFromWeightlessGraph)
    : IGraph(graphHandle, std::move(metadata), config, std::move(blob)),
      _zeGraphExt(zeGraphExt),
      _zeroInitStruct(zeroInitStruct),
      _blobAllocatedByPlugin(blobAllocatedByPlugin),
      _compiler(compiler),
      _logger("Graph", config.get<LOG_LEVEL>()) {
    if (!config.get<CREATE_EXECUTOR>() || config.get<DEFER_WEIGHTS_LOAD>()) {
        _logger.info("Graph initialize is deferred from the \"Graph\" constructor");
        return;
    }

    if (!calledFromWeightlessGraph) {
        // Will be called at a later stage from WeightlessGraph::initialize() in order to save some memory
        initialize(config);
    }
}

std::pair<uint64_t, std::optional<std::vector<uint64_t>>> Graph::export_blob(std::ostream& stream) const {
    const uint8_t* blobPtr = nullptr;
    size_t blobSize;
    std::vector<uint8_t> blobVec;  // plugin needs to keep a copy of the blob for older drivers

    if (_blobIsReleased) {
        OPENVINO_THROW("Model was optimized away. Try importing it using `ov::hint::compiled_blob` property to extend "
                       "its lifetime.");
    }

    if (_blob ==
        std::nullopt) {  // when compiling the model using Compiler in Driver, the blob is handled by the driver
        _zeGraphExt->getGraphBinary(_handle, blobVec, blobPtr, blobSize);
    } else {  // in all other cases, the blob is handled by the plugin
        blobPtr = static_cast<const uint8_t*>(_blob->data());
        blobSize = _blob->get_byte_size();
    }

    if (blobSize > static_cast<decltype(blobSize)>(std::numeric_limits<std::streamsize>::max())) {
        OPENVINO_THROW("Blob size is too large to be represented on a std::streamsize!");
    }
    stream.write(reinterpret_cast<const char*>(blobPtr), static_cast<std::streamsize>(blobSize));

    if (!stream) {
        _logger.error("Write blob to stream failed. Blob is broken!");
        return std::make_pair(0, std::nullopt);
    }

    if (_logger.level() >= ov::log::Level::INFO) {
        std::uint32_t result = 1171117u;
        for (const uint8_t* it = blobPtr; it != blobPtr + blobSize; ++it) {
            result = ((result << 7) + result) + static_cast<uint32_t>(*it);
        }

        std::stringstream str;
        str << "Blob size: " << blobSize << ", hash: " << std::hex << result;
        _logger.info(str.str().c_str());
    }
    _logger.info("Write blob to stream successfully.");
    return std::make_pair(blobSize, std::nullopt);
}

std::vector<ov::ProfilingInfo> Graph::process_profiling_output(const std::vector<uint8_t>& profData,
                                                               const Config& config) const {
    if (_compiler == nullptr) {
        OPENVINO_THROW("Profiling post-processing is not supported.");
    }

    std::vector<uint8_t> blob(_blob->get_byte_size());
    blob.assign(reinterpret_cast<const uint8_t*>(_blob->data()),
                reinterpret_cast<const uint8_t*>(_blob->data()) + _blob->get_byte_size());
    return _compiler->process_profiling_output(profData, blob, config);
}

void Graph::set_argument_value(uint32_t argi, const void* argv) const {
    if (_zeGraphExt == nullptr) {
        OPENVINO_THROW("Zero compiler adapter wasn't initialized");
    }
    _zeGraphExt->setGraphArgumentValue(_handle, argi, argv);
}

void Graph::initialize(const Config& config) {
    _logger.debug("Graph initialize start");

    if (_zeGraphExt == nullptr || _handle == nullptr) {
        return;
    }

    _logger.debug("performing pfnGetProperties");
    ze_graph_properties_t props{};
    props.stype = ZE_STRUCTURE_TYPE_GRAPH_PROPERTIES;
    auto result = _zeroInitStruct->getGraphDdiTable().pfnGetProperties(_handle, &props);
    THROW_ON_FAIL_FOR_LEVELZERO_EXT("pfnGetProperties", result, _zeroInitStruct->getGraphDdiTable());

    _logger.debug("performing pfnGetArgumentProperties3");
    for (uint32_t index = 0; index < props.numGraphArgs; ++index) {
        ze_graph_argument_properties_3_t arg3{};
        arg3.stype = ZE_STRUCTURE_TYPE_GRAPH_ARGUMENT_PROPERTIES;
        auto result = _zeroInitStruct->getGraphDdiTable().pfnGetArgumentProperties3(_handle, index, &arg3);
        THROW_ON_FAIL_FOR_LEVELZERO_EXT("pfnGetArgumentProperties3", result, _zeroInitStruct->getGraphDdiTable());

        if (arg3.type == ZE_GRAPH_ARGUMENT_TYPE_INPUT) {
            _input_descriptors.push_back(ArgumentDescriptor{arg3, index});
        } else {
            _output_descriptors.push_back(ArgumentDescriptor{arg3, index});
        }
    }

    _input_descriptors.shrink_to_fit();
    _output_descriptors.shrink_to_fit();

<<<<<<< HEAD
    // This condition is met only if the current object is not of type "WeightlessGraph". If it is, then the command
    // queue has already been created within WeightlessGraph::initialize().
    if (_command_queue == nullptr) {
        create_command_queue(config);
=======
    _command_queue_group_ordinal =
        zeroUtils::findCommandQueueGroupOrdinal(_zeroInitStruct->getDevice(),
                                                ZE_COMMAND_QUEUE_GROUP_PROPERTY_FLAG_COMPUTE);

    uint32_t command_queue_options = 0;

    if (config.has<TURBO>() && config.get<TURBO>()) {
        if (_zeroInitStruct->getCommandQueueDdiTable().version() >= ZE_MAKE_VERSION(1, 0)) {
            _logger.debug("Set ZE_NPU_COMMAND_QUEUE_OPTION_TURBO in command queue options");
            command_queue_options = command_queue_options | ZE_NPU_COMMAND_QUEUE_OPTION_TURBO;
        }
    }

    if (_zeroInitStruct->getCommandQueueDdiTable().version() >= ZE_MAKE_VERSION(1, 1) &&
        config.has<RUN_INFERENCES_SEQUENTIALLY>() && config.get<RUN_INFERENCES_SEQUENTIALLY>()) {
        _logger.debug("Set ZE_NPU_COMMAND_QUEUE_OPTION_DEVICE_SYNC in command queue options");
        command_queue_options = command_queue_options | ZE_NPU_COMMAND_QUEUE_OPTION_DEVICE_SYNC;
    }

    _command_queue = std::make_shared<CommandQueue>(_zeroInitStruct,
                                                    zeroUtils::toZeQueuePriority(config.get<MODEL_PRIORITY>()),
                                                    _command_queue_group_ordinal,
                                                    command_queue_options);

    if (config.has<WORKLOAD_TYPE>()) {
        set_workload_type(config.get<WORKLOAD_TYPE>());
>>>>>>> 90d65a46
    }

    _zeGraphExt->initializeGraph(_handle, _command_queue_group_ordinal);
    _logger.debug("Graph initialize finish");

    //  We are allowed to release the original blob because weights were loaded in NPU memory during
    //  _zeGraphExt->initializeGraph(). The driver will not access the original blob from this moment on, so we are
    //  releasing it here to avoid unnecessary memory usage.
    _blobIsReleased = release_blob(config);
    _batch_size = get_batch_size(_metadata);

    if (_zeroInitStruct->getCommandQueueDdiTable().version() < ZE_MAKE_VERSION(1, 1) &&
        config.get<RUN_INFERENCES_SEQUENTIALLY>()) {
        auto number_of_command_lists = _batch_size.has_value() ? *_batch_size : 1;

        _last_submitted_event.resize(number_of_command_lists);
    }
}

bool Graph::release_blob(const Config& config) {
    if (!_blobAllocatedByPlugin) {
        return false;
    }

    if (_blob == std::nullopt || _zeroInitStruct->getGraphDdiTable().version() < ZE_GRAPH_EXT_VERSION_1_8 ||
        config.get<PERF_COUNT>()) {
        return false;
    }

    ze_graph_properties_2_t properties = {};
    properties.stype = ZE_STRUCTURE_TYPE_GRAPH_PROPERTIES;
    _zeroInitStruct->getGraphDdiTable().pfnGetProperties2(_handle, &properties);

    if (~properties.initStageRequired & ZE_GRAPH_STAGE_INITIALIZE) {
        return false;
    }

    _blob = std::nullopt;
    _logger.debug("Blob is released");

    return true;
};

void Graph::create_command_queue(const Config& config) {
    _command_queue_group_ordinal =
        zeroUtils::findCommandQueueGroupOrdinal(_zeroInitStruct->getDevice(),
                                                ZE_COMMAND_QUEUE_GROUP_PROPERTY_FLAG_COMPUTE);

    uint32_t command_queue_options = 0;

    if (config.has<TURBO>() && config.get<TURBO>()) {
        if (_zeroInitStruct->getCommandQueueDdiTable().version() < ZE_MAKE_VERSION(1, 0)) {
            OPENVINO_THROW("Turbo is not supported by the current driver");
        }
        command_queue_options = command_queue_options | ZE_NPU_COMMAND_QUEUE_OPTION_TURBO;
    }

    if (_zeroInitStruct->getCommandQueueDdiTable().version() >= ZE_MAKE_VERSION(1, 1) &&
        config.has<RUN_INFERENCES_SEQUENTIALLY>() && config.get<RUN_INFERENCES_SEQUENTIALLY>()) {
        command_queue_options = command_queue_options | ZE_NPU_COMMAND_QUEUE_OPTION_DEVICE_SYNC;
    }

    _command_queue = std::make_shared<CommandQueue>(_zeroInitStruct,
                                                    zeroUtils::toZeQueuePriority(config.get<MODEL_PRIORITY>()),
                                                    _command_queue_group_ordinal,
                                                    command_queue_options);

    if (config.has<WORKLOAD_TYPE>()) {
        set_workload_type(config.get<WORKLOAD_TYPE>());
    }
}

Graph::~Graph() {
    // make sure all the context-dependent components are destroyed before the zero context is destroyed
    if (_handle != nullptr) {
        auto result = _zeGraphExt->destroyGraph(_handle);

        if (ZE_RESULT_SUCCESS == result) {
            _handle = nullptr;
        }
    }

    if (!_last_submitted_event.empty()) {
        _last_submitted_event.clear();
    }

    if (_command_queue != nullptr) {
        _command_queue.reset();
    }
}

}  // namespace intel_npu<|MERGE_RESOLUTION|>--- conflicted
+++ resolved
@@ -127,39 +127,10 @@
     _input_descriptors.shrink_to_fit();
     _output_descriptors.shrink_to_fit();
 
-<<<<<<< HEAD
     // This condition is met only if the current object is not of type "WeightlessGraph". If it is, then the command
     // queue has already been created within WeightlessGraph::initialize().
     if (_command_queue == nullptr) {
         create_command_queue(config);
-=======
-    _command_queue_group_ordinal =
-        zeroUtils::findCommandQueueGroupOrdinal(_zeroInitStruct->getDevice(),
-                                                ZE_COMMAND_QUEUE_GROUP_PROPERTY_FLAG_COMPUTE);
-
-    uint32_t command_queue_options = 0;
-
-    if (config.has<TURBO>() && config.get<TURBO>()) {
-        if (_zeroInitStruct->getCommandQueueDdiTable().version() >= ZE_MAKE_VERSION(1, 0)) {
-            _logger.debug("Set ZE_NPU_COMMAND_QUEUE_OPTION_TURBO in command queue options");
-            command_queue_options = command_queue_options | ZE_NPU_COMMAND_QUEUE_OPTION_TURBO;
-        }
-    }
-
-    if (_zeroInitStruct->getCommandQueueDdiTable().version() >= ZE_MAKE_VERSION(1, 1) &&
-        config.has<RUN_INFERENCES_SEQUENTIALLY>() && config.get<RUN_INFERENCES_SEQUENTIALLY>()) {
-        _logger.debug("Set ZE_NPU_COMMAND_QUEUE_OPTION_DEVICE_SYNC in command queue options");
-        command_queue_options = command_queue_options | ZE_NPU_COMMAND_QUEUE_OPTION_DEVICE_SYNC;
-    }
-
-    _command_queue = std::make_shared<CommandQueue>(_zeroInitStruct,
-                                                    zeroUtils::toZeQueuePriority(config.get<MODEL_PRIORITY>()),
-                                                    _command_queue_group_ordinal,
-                                                    command_queue_options);
-
-    if (config.has<WORKLOAD_TYPE>()) {
-        set_workload_type(config.get<WORKLOAD_TYPE>());
->>>>>>> 90d65a46
     }
 
     _zeGraphExt->initializeGraph(_handle, _command_queue_group_ordinal);
@@ -211,14 +182,15 @@
     uint32_t command_queue_options = 0;
 
     if (config.has<TURBO>() && config.get<TURBO>()) {
-        if (_zeroInitStruct->getCommandQueueDdiTable().version() < ZE_MAKE_VERSION(1, 0)) {
-            OPENVINO_THROW("Turbo is not supported by the current driver");
-        }
-        command_queue_options = command_queue_options | ZE_NPU_COMMAND_QUEUE_OPTION_TURBO;
+        if (_zeroInitStruct->getCommandQueueDdiTable().version() >= ZE_MAKE_VERSION(1, 0)) {
+            _logger.debug("Set ZE_NPU_COMMAND_QUEUE_OPTION_TURBO in command queue options");
+            command_queue_options = command_queue_options | ZE_NPU_COMMAND_QUEUE_OPTION_TURBO;
+        }
     }
 
     if (_zeroInitStruct->getCommandQueueDdiTable().version() >= ZE_MAKE_VERSION(1, 1) &&
         config.has<RUN_INFERENCES_SEQUENTIALLY>() && config.get<RUN_INFERENCES_SEQUENTIALLY>()) {
+        _logger.debug("Set ZE_NPU_COMMAND_QUEUE_OPTION_DEVICE_SYNC in command queue options");
         command_queue_options = command_queue_options | ZE_NPU_COMMAND_QUEUE_OPTION_DEVICE_SYNC;
     }
 
