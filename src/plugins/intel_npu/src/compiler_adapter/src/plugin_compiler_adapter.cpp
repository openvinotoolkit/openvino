--- conflicted
+++ resolved
@@ -311,25 +311,18 @@
     if (_zeGraphExt) {
         _logger.debug("parse start");
         mainGraphDesc = _zeGraphExt->getGraphDescriptor(mainBlob.data(), mainBlob.get_byte_size());
-<<<<<<< HEAD
-
-        // if use vcl lib to compile, the metadata is empty and get the info from driver parser
-        if (networkMeta.inputs.empty() && networkMeta.outputs.empty()) {
-            // If the metadata is empty, we can try to get it from the driver parser
-            _logger.info("Metadata is empty, trying to get it from the driver parser");
-            networkMeta = _zeGraphExt->getNetworkMeta(mainGraphDesc);
-            if (model) {
-                networkMeta.name = model.value()->get_friendly_name();
-            } else {
-                _logger.warning("networkMeta name is empty!");
-            }
+        mainNetworkMetadata = _zeGraphExt->getNetworkMeta(mainGraphDesc);
+        _logger.debug("main schedule parse end");
+        std::cout << "RUN here == for vcl adapter call===" << std::endl;
+        if (model) {
+            std::cout << "RUN here == for vcl adapter call 1===" << std::endl;
+            mainNetworkMetadata.name = model.value()->get_friendly_name();
+        } else {
+            std::cout << "RUN here == for vcl adapter call 2===" << std::endl;
+            _logger.warning("networkMeta name is empty in parse!");
         }
     } else {
         _logger.warning("no zeGraphExt, metadata is empty from vcl compiler.");
-=======
-        mainNetworkMetadata = _zeGraphExt->getNetworkMeta(mainGraphDesc);
-        _logger.debug("main schedule parse end");
->>>>>>> cac315b3
     }
 
     // exporting the blob when we get it from cache or ov::hint::compiled_blob property
