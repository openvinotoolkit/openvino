// Copyright (C) 2018-2025 Intel Corporation
// SPDX-License-Identifier: Apache-2.0
//

#include "plugin_compiler_adapter.hpp"

#include <memory>
#include <string>

#include "graph.hpp"
#include "intel_npu/common/device_helpers.hpp"
#include "intel_npu/common/itt.hpp"
#include "intel_npu/config/options.hpp"
#include "intel_npu/npu_private_properties.hpp"
#include "intel_npu/utils/logger/logger.hpp"
#include "intel_npu/utils/utils.hpp"
#include "intel_npu/utils/zero/zero_api.hpp"
#include "intel_npu/utils/zero/zero_result.hpp"

#ifdef NPU_LLVM_BACKEND
#    include "irgraph.hpp"
#endif

#include "mem_usage.hpp"
#include "openvino/core/model.hpp"
#include "openvino/runtime/make_tensor.hpp"
#include "openvino/util/file_util.hpp"
#include "openvino/util/shared_object.hpp"
#include "weightless_graph.hpp"

namespace {

std::shared_ptr<void> load_library(const std::string& libpath) {
#if defined(OPENVINO_ENABLE_UNICODE_PATH_SUPPORT) && defined(_WIN32)
    return ov::util::load_shared_object(ov::util::string_to_wstring(libpath).c_str());
#else
    return ov::util::load_shared_object(libpath.c_str());
#endif
}

std::shared_ptr<intel_npu::ICompiler> get_compiler(std::shared_ptr<void> so) {
    static constexpr auto CreateFuncName = "CreateNPUCompiler";
    auto symbol = ov::util::get_symbol(so, CreateFuncName);

    using CreateFuncT = void (*)(std::shared_ptr<intel_npu::ICompiler>&);
    const auto createFunc = reinterpret_cast<CreateFuncT>(symbol);

    std::shared_ptr<intel_npu::ICompiler> compilerPtr;
    createFunc(compilerPtr);
    return compilerPtr;
}

ov::SoPtr<intel_npu::ICompiler> load_compiler(const std::string& libpath) {
    auto compilerSO = load_library(libpath);
    auto compiler = get_compiler(compilerSO);

    return ov::SoPtr<intel_npu::ICompiler>(compiler, compilerSO);
}

ov::Tensor make_tensor_from_vector(std::vector<uint8_t>& vector) {
    auto tensor = ov::Tensor(ov::element::u8, ov::Shape{vector.size()}, vector.data());
    auto impl = ov::get_tensor_impl(std::move(tensor));
    std::shared_ptr<std::vector<uint8_t>> sharedCompiledNetwork =
        std::make_shared<std::vector<uint8_t>>(std::move(vector));
    impl._so = std::move(sharedCompiledNetwork);
    return ov::make_tensor(impl);
}

}  // namespace

namespace intel_npu {

PluginCompilerAdapter::PluginCompilerAdapter(const std::shared_ptr<ZeroInitStructsHolder>& zeroInitStruct)
    : _zeroInitStruct(zeroInitStruct),
      _logger("PluginCompilerAdapter", Logger::global().level()) {
    _logger.debug("initialize PluginCompilerAdapter start");

    _logger.info("PLUGIN compiler will be used.");
    std::string baseName = "npu_mlir_compiler";
    auto libPath = ov::util::make_plugin_library_name(ov::util::get_ov_lib_path(), baseName + OV_BUILD_POSTFIX);
    _compiler = load_compiler(libPath);

    if (_zeroInitStruct == nullptr) {
        return;
    }

    uint32_t graphExtVersion = _zeroInitStruct->getGraphDdiTable().version();

    _logger.info("PluginCompilerAdapter creating adapter using graphExtVersion");

    _zeGraphExt = std::make_shared<ZeGraphExtWrappers>(_zeroInitStruct);

    _logger.info("initialize PluginCompilerAdapter complete, using graphExtVersion: %d.%d",
                 ZE_MAJOR_VERSION(graphExtVersion),
                 ZE_MINOR_VERSION(graphExtVersion));
}

std::shared_ptr<IGraph> PluginCompilerAdapter::compile(const std::shared_ptr<const ov::Model>& model,
                                                       const FilteredConfig& config) const {
    OV_ITT_TASK_CHAIN(COMPILE_BLOB, itt::domains::NPUPlugin, "PluginCompilerAdapter", "compile");

    _logger.debug("compile start");
    auto networkDesc = _compiler->compile(model, config);
    _logger.debug("compile end");

    ov::Tensor tensor = make_tensor_from_vector(networkDesc.compiledNetwork);
#ifdef NPU_LLVM_BACKEND
    if (config.get<COMPILATION_MODE>() == "HostCompile") {
        // no _compiler::parse call is required. networkmetadata will be obtained in IRGraph constructor
        _logger.debug("blob is not ELF format, create graph for LLVM IR!");
        return std::make_shared<IRGraph>(_zeroInitStruct, std::move(tensor), true, config, _compiler);
    }
#endif

    GraphDescriptor graphDesc;
<<<<<<< HEAD
    ;
=======
    NetworkMetadata networkMeta;
>>>>>>> 1172c680

    if (_zeGraphExt) {
        // Depending on the config, we may get an error when trying to get the graph handle from the compiled
        // network
        try {
            graphDesc = _zeGraphExt->getGraphDescriptor(tensor.data(), tensor.get_byte_size());
            networkMeta = _zeGraphExt->getNetworkMeta(graphDesc);
        } catch (...) {
            _logger.info("Failed to obtain the level zero graph handle. Inference requests for this model are not "
                         "allowed. Only exports are available");
        }
    }

    return std::make_shared<Graph>(
        _zeGraphExt,
        _zeroInitStruct,
        graphDesc,
        std::move(networkMeta),
        std::move(tensor),
        config,
        /* persistentBlob = */ true,  // exporting the blob shall be available in such a scenario
        _compiler);
}

std::shared_ptr<IGraph> PluginCompilerAdapter::compileWS(const std::shared_ptr<ov::Model>& model,
                                                         const FilteredConfig& config) const {
    OV_ITT_TASK_CHAIN(COMPILE_BLOB, itt::domains::NPUPlugin, "PluginCompilerAdapter", "compileWS");

    std::vector<std::shared_ptr<NetworkDescription>> initNetworkDescriptions;
    std::shared_ptr<NetworkDescription> mainNetworkDescription;

    _logger.debug("compile start");

    const auto starts_with = [](const std::string& str, const std::string& prefix) {
        return str.substr(0, prefix.size()) == prefix;
    };
    const auto isInit = [&](std::string name) {
        return starts_with(name, "init");
    };

    const auto isMain = [&](std::string name) {
        return starts_with(name, "main");
    };

    Config localConfig = config;
    if (!localConfig.has<SEPARATE_WEIGHTS_VERSION>()) {
        localConfig.update({{ov::intel_npu::separate_weights_version.name(), "ONE_SHOT"}});
    }

    _logger.info("SEPARATE_WEIGHTS_VERSION: %s",
                 SEPARATE_WEIGHTS_VERSION::toString(localConfig.get<SEPARATE_WEIGHTS_VERSION>()).c_str());

    int64_t compile_model_mem_start = 0;
    if (_logger.level() >= ov::log::Level::INFO) {
        compile_model_mem_start = get_peak_memory_usage();
    }
    switch (localConfig.get<SEPARATE_WEIGHTS_VERSION>()) {
    case ov::intel_npu::WSVersion::ONE_SHOT: {
        std::vector<std::shared_ptr<NetworkDescription>> initMainNetworkDescriptions =
            _compiler->compileWsOneShot(model, localConfig);

#if 0  // TODO: it is not clear whether we should change the name
            OPENVINO_ASSERT(isMain(initMainNetworkDescriptions.back()->metadata.name),
                            "Unexpected network name for main:",
                            initMainNetworkDescriptions.back()->metadata.name);
#endif

        mainNetworkDescription = initMainNetworkDescriptions.back();
        initMainNetworkDescriptions.pop_back();
        initNetworkDescriptions = std::move(initMainNetworkDescriptions);
    } break;
    case ov::intel_npu::WSVersion::ITERATIVE: {
        const std::shared_ptr<ov::Model> originalModel = model->clone();
        std::shared_ptr<ov::Model> targetModel = model;
        size_t i = 0;

        while (auto networkDescription =
                   std::make_shared<NetworkDescription>(_compiler->compileWsIterative(targetModel, localConfig, i++))) {
            if (isInit(networkDescription->metadata.name)) {
                initNetworkDescriptions.push_back(networkDescription);
                targetModel = originalModel->clone();
                continue;
            }
            OPENVINO_ASSERT(isMain(networkDescription->metadata.name),
                            "Unexpected network name: ",
                            networkDescription->metadata.name);

            mainNetworkDescription = std::move(networkDescription);
            break;
        }
    } break;
    default:
        OPENVINO_THROW("Invalid \"SEPARATE_WEIGHTS_VERSION\" value found within the \"compileWS\" call: ",
                       localConfig.get<SEPARATE_WEIGHTS_VERSION>());
        break;
    }

    if (_logger.level() >= ov::log::Level::INFO) {
        auto compile_model_mem_end = get_peak_memory_usage();
        _logger.debug("Start of compilation memory usage: Peak %lld KB", compile_model_mem_start);
        _logger.debug("End of compilation memory usage: Peak %lld KB", compile_model_mem_end);
        // Note: Following log is parsed by CI. Take care when modifying it.
        _logger.info("Compilation memory usage: Peak %lld KB", compile_model_mem_end - compile_model_mem_start);
    }

    _logger.debug("compile end");

    ov::Tensor tensorMain = make_tensor_from_vector(mainNetworkDescription->compiledNetwork);
    GraphDescriptor mainGraphDesc;
    NetworkMetadata mainNetworkMetadata;
    if (_zeGraphExt) {
        // Depending on the config, we may get an error when trying to
        // get the graph handle from the compiled network
        try {
            mainGraphDesc = _zeGraphExt->getGraphDescriptor(tensorMain.data(), tensorMain.get_byte_size());
            mainNetworkMetadata = _zeGraphExt->getNetworkMeta(mainGraphDesc);
        } catch (...) {
            _logger.info("Failed to obtain the level zero graph handle. Inference requests for this model are not "
                         "allowed. Only exports are available");
        }
    }

    std::vector<GraphDescriptor> initGraphDescriptors;
    std::vector<ov::Tensor> tensorsInits;
    std::vector<NetworkMetadata> initNetworkMetadata;
    initGraphDescriptors.reserve(initNetworkDescriptions.size());
    tensorsInits.reserve(initNetworkDescriptions.size());
    initNetworkMetadata.reserve(initNetworkDescriptions.size());
    for (auto& networkDesc : initNetworkDescriptions) {
        ov::Tensor tensor = make_tensor_from_vector(networkDesc->compiledNetwork);
        GraphDescriptor initGraphDesc;
        NetworkMetadata initNetworkMeta;
        if (_zeGraphExt) {
            try {
                initGraphDesc = _zeGraphExt->getGraphDescriptor(tensor.data(), tensor.get_byte_size());
                initNetworkMeta = _zeGraphExt->getNetworkMeta(initGraphDesc);
            } catch (...) {
            }
        }

        initGraphDescriptors.push_back(initGraphDesc);
        tensorsInits.push_back(std::move(tensor));
        initNetworkMetadata.push_back(std::move(initNetworkMeta));
    }

    return std::make_shared<WeightlessGraph>(
        _zeGraphExt,
        _zeroInitStruct,
        mainGraphDesc,
        std::move(mainNetworkMetadata),
        std::move(tensorMain),
        initGraphDescriptors,
        std::move(initNetworkMetadata),
        tensorsInits,
        model,
        localConfig,
        /* persistentBlob = */ true,  // exporting the blob shall be available in such a scenario
        _compiler);
}

std::shared_ptr<IGraph> PluginCompilerAdapter::parse(
    ov::Tensor mainBlob,
    const FilteredConfig& config,
    std::optional<std::vector<ov::Tensor>> initBlobs,
    const std::optional<std::shared_ptr<const ov::Model>>& model) const {
    OV_ITT_TASK_CHAIN(PARSE_BLOB, itt::domains::NPUPlugin, "PluginCompilerAdapter", "parse");

#ifdef NPU_LLVM_BACKEND
    if (config.get<COMPILATION_MODE>() == "HostCompile") {
        // no _compiler::parse call is required. networkmetadata will be obtained in IRGraph constructor
        _logger.debug("blob is not ELF format, create graph for LLVM IR!");
        return std::make_shared<IRGraph>(_zeroInitStruct, std::move(mainBlob), true, config, _compiler);
    } else {
        _logger.debug("blob is ELF format, create graph for elf blob!");
    }
#endif

    _logger.debug("parse start");
    std::vector<uint8_t> network(mainBlob.get_byte_size());
    network.assign(reinterpret_cast<const uint8_t*>(mainBlob.data()),
                   reinterpret_cast<const uint8_t*>(mainBlob.data()) + mainBlob.get_byte_size());
    auto networkMeta = _compiler->parse(network, config);
    network.clear();
    network.shrink_to_fit();

    GraphDescriptor mainGraphDesc;

    if (_zeGraphExt) {
        mainGraphDesc = _zeGraphExt->getGraphDescriptor(mainBlob.data(), mainBlob.get_byte_size());
    }

    _logger.debug("main schedule parse end");

    // exporting the blob when we get it from cache or ov::hint::compiled_blob property
    // shall be available
    const bool blobIsPersistent = config.has<COMPILED_BLOB>()       ? true
                                  : config.has<LOADED_FROM_CACHE>() ? config.get<LOADED_FROM_CACHE>()
                                                                    : false;

    if (!initBlobs.has_value()) {
        return std::make_shared<Graph>(_zeGraphExt,
                                       _zeroInitStruct,
                                       mainGraphDesc,
                                       std::move(networkMeta),
                                       std::move(mainBlob),
                                       config,
                                       blobIsPersistent,
                                       _compiler);
    }

    // The presence of init schedules means weights separation has been enabled at compilation time. Use a specific
    // "Graph" object as wrapper over all L0 handles.
    std::vector<GraphDescriptor> initGraphDescriptors;
    std::vector<NetworkMetadata> initMetadata;

    for (const auto& initBlob : initBlobs.value()) {
        network.reserve(initBlob.get_byte_size());
        network.assign(reinterpret_cast<const uint8_t*>(initBlob.data()),
                       reinterpret_cast<const uint8_t*>(initBlob.data()) + initBlob.get_byte_size());
        initMetadata.push_back(_compiler->parse(network, config));
        network.clear();
        network.shrink_to_fit();

        if (_zeGraphExt) {
            auto initGraphDesc = _zeGraphExt->getGraphDescriptor(initBlob.data(), initBlob.get_byte_size());

            initGraphDescriptors.push_back(initGraphDesc);
        }
    }

    _logger.debug("init schedules parse end");
    return std::make_shared<WeightlessGraph>(_zeGraphExt,
                                             _zeroInitStruct,
                                             mainGraphDesc,
                                             std::move(networkMeta),
                                             std::move(mainBlob),
                                             initGraphDescriptors,
                                             std::move(initMetadata),
                                             std::move(initBlobs),
                                             model.value(),
                                             config,
                                             blobIsPersistent,
                                             _compiler);
}

ov::SupportedOpsMap PluginCompilerAdapter::query(const std::shared_ptr<const ov::Model>& model,
                                                 const FilteredConfig& config) const {
    OV_ITT_TASK_CHAIN(QUERY_BLOB, itt::domains::NPUPlugin, "PluginCompilerAdapter", "query");

    return _compiler->query(model, config);
}

uint32_t PluginCompilerAdapter::get_version() const {
    // returning max val as PluginCompiler supports all features and options the plugin is aware of
    return _compiler->get_version();
}

std::vector<std::string> PluginCompilerAdapter::get_supported_options() const {
    // PluginCompiler has all the same options as plugin
    // Returing empty string to let the plugin fallback to legacy registration
    return {};
}

bool PluginCompilerAdapter::is_option_supported(std::string optname) const {
    // This functions has no utility in PluginCompiler
    // returning false for any request to avoid the option of spaming the plugin
    return false;
}

}  // namespace intel_npu<|MERGE_RESOLUTION|>--- conflicted
+++ resolved
@@ -113,11 +113,7 @@
 #endif
 
     GraphDescriptor graphDesc;
-<<<<<<< HEAD
-    ;
-=======
     NetworkMetadata networkMeta;
->>>>>>> 1172c680
 
     if (_zeGraphExt) {
         // Depending on the config, we may get an error when trying to get the graph handle from the compiled
