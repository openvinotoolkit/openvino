--- conflicted
+++ resolved
@@ -129,20 +129,7 @@
         // network
         try {
             graphDesc = _zeGraphExt->getGraphDescriptor(tensor.data(), tensor.get_byte_size());
-<<<<<<< HEAD
-
-            // if use vcl lib to compile, the metadata is empty and git the info from driver parser
-            if (networkMeta.inputs.empty() && networkMeta.outputs.empty()) {
-                // If the metadata is empty, we can try to get it from the driver parser
-                _logger.info("Metadata is empty, trying to get it from the driver parser");
-                networkMeta = _zeGraphExt->getNetworkMeta(graphDesc);
-                networkMeta.name = model->get_friendly_name();
-                networkDesc.metadata = networkMeta;
-            }
-
-=======
             networkMeta = _zeGraphExt->getNetworkMeta(graphDesc);
->>>>>>> 172fd2d3
         } catch (...) {
             _logger.info("Failed to obtain the level zero graph handle. Inference requests for this model are not "
                          "allowed. Only exports are available");
