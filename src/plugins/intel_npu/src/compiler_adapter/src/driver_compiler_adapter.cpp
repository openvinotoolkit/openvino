--- conflicted
+++ resolved
@@ -104,12 +104,9 @@
     _logger.debug("build flags");
     buildFlags += driver_compiler_utils::serializeIOInfo(model, useIndices);
     buildFlags += " ";
-<<<<<<< HEAD
-    buildFlags += driver_compiler_utils::serializeConfig(config, compilerVersion, is_option_supported("NPU_TURBO"));
-=======
-    buildFlags +=
-        irSerializer.serializeConfig(config, compilerVersion, _zeGraphExt->isTurboOptionSupported(compilerVersion));
->>>>>>> 74994110
+    buildFlags += driver_compiler_utils::serializeConfig(config,
+                                                         compilerVersion,
+                                                         _zeGraphExt->isTurboOptionSupported(compilerVersion));
 
     _logger.debug("compileIR Build flags : %s", buildFlags.c_str());
 
