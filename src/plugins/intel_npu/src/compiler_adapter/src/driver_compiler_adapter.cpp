// Copyright (C) 2018-2025 Intel Corporation
// SPDX-License-Identifier: Apache-2.0
//

#include "driver_compiler_adapter.hpp"

#include <string_view>

#include "graph.hpp"
#include "intel_npu/common/itt.hpp"
#include "intel_npu/config/options.hpp"
#include "intel_npu/utils/logger/logger.hpp"
<<<<<<< HEAD
#include "intel_npu/utils/utils.hpp"
#include "intel_npu/utils/zero/zero_api.hpp"
#include "intel_npu/utils/zero/zero_result.hpp"
#include "intel_npu/utils/zero/zero_utils.hpp"
#include "intel_npu/weights_pointer_attribute.hpp"
=======
#include "ir_serializer.hpp"
>>>>>>> bac064b7
#include "mem_usage.hpp"
#include "openvino/core/model.hpp"
#include "openvino/core/rt_info/weightless_caching_attributes.hpp"
#include "weightless_graph.hpp"

namespace {
<<<<<<< HEAD

constexpr std::string_view INPUTS_PRECISIONS_KEY = "--inputs_precisions";
constexpr std::string_view INPUTS_LAYOUTS_KEY = "--inputs_layouts";
constexpr std::string_view OUTPUTS_PRECISIONS_KEY = "--outputs_precisions";
constexpr std::string_view OUTPUTS_LAYOUTS_KEY = "--outputs_layouts";

// <option key>="<option value>"
constexpr std::string_view KEY_VALUE_SEPARATOR = "=";
constexpr std::string_view VALUE_DELIMITER = "\"";  // marks beginning and end of value

// Format inside "<option value>"
// <name1>:<value (precision / layout)> [<name2>:<value>]
constexpr std::string_view NAME_VALUE_SEPARATOR = ":";
constexpr std::string_view VALUES_SEPARATOR = " ";

// Constants indicating the order indices needed to be applied as to perform conversions between legacy layout values
const std::vector<size_t> NC_TO_CN_LAYOUT_DIMENSIONS_ORDER = {1, 0};
const std::vector<size_t> NCHW_TO_NHWC_LAYOUT_DIMENSIONS_ORDER = {0, 2, 3, 1};
const std::vector<size_t> NCDHW_TO_NDHWC_LAYOUT_DIMENSIONS_ORDER = {0, 2, 3, 4, 1};

/**
 * @brief For driver backward compatibility reasons, the given value shall be converted to a string corresponding to the
 * adequate legacy precision.
 */
std::string ovPrecisionToLegacyPrecisionString(const ov::element::Type& precision) {
    switch (precision) {
    case ov::element::Type_t::f16:
        return "FP16";
    case ov::element::Type_t::f32:
        return "FP32";
    case ov::element::Type_t::f64:
        return "FP64";
    case ov::element::Type_t::bf16:
        return "BF16";
    case ov::element::Type_t::f8e4m3:
        return "FP8_E4M3";
    case ov::element::Type_t::f8e5m2:
        return "FP8_E5M2";
    case ov::element::Type_t::f8e8m0:
        return "FP8_E8M0";
    case ov::element::Type_t::nf4:
        return "NF4";
    case ov::element::Type_t::i4:
        return "I4";
    case ov::element::Type_t::i8:
        return "I8";
    case ov::element::Type_t::i16:
        return "I16";
    case ov::element::Type_t::i32:
        return "I32";
    case ov::element::Type_t::i64:
        return "I64";
    case ov::element::Type_t::u4:
        return "U4";
    case ov::element::Type_t::u8:
        return "U8";
    case ov::element::Type_t::u16:
        return "U16";
    case ov::element::Type_t::u32:
        return "U32";
    case ov::element::Type_t::u64:
        return "U64";
    case ov::element::Type_t::u1:
        return "BIN";
    case ov::element::Type_t::u2:
        return "U2";
    case ov::element::Type_t::boolean:
        return "BOOL";
    case ov::element::Type_t::dynamic:
        return "DYNAMIC";
    default:
        OPENVINO_THROW("Incorrect precision: ", precision);
    }
}

/**
 * @brief Gives the string representation of the default legacy layout value corresponding to the given rank.
 * @details This is done in order to assure the backward compatibility with the driver. Giving a layout different from
 * the default one may lead either to error or to accuracy failures since unwanted transposition layers may be
 * introduced.
 */
std::string rankToLegacyLayoutString(const size_t rank) {
    switch (rank) {
    case 0:
        return "**SCALAR**";
    case 1:
        return "C";
    case 2:
        return "NC";
    case 3:
        return "CHW";
    case 4:
        return "NCHW";
    case 5:
        return "NCDHW";
    default:
        return "BLOCKED";
    }
}

=======
>>>>>>> bac064b7
bool isInitMetadata(const intel_npu::NetworkMetadata& networkMetadata) {
    if (networkMetadata.inputs.size() == 0) {
        return false;
    }
    return networkMetadata.inputs.at(0).isInitInputWeights;
}

/**
 * @brief Stores the information within the "WeightlessCacheAttribute" as runtime fields that persist upon
 * serialization.
 * @details Constant nodes (weights) may contain as medatadata the "WeightlessCacheAttribute", that is information
 * regarding the offset of the weights within the binary file, as well as the original size and precision. This
 * information is required within the "weights separation" flow, therefore this function is here to store it.
 * @note Not calling this function in the weights separation flow would lead to this information being lost upon
 * serialization. The "WeightlessCacheAttribute" information that is populated upon de-serialization would represent
 * metadata corresponding to the serialized stream, not the original weights file. Therefore the compiler would be
 * misinformed and lookups of weights offsets could fail.
 *
 * @param model Both source and target.
 */
void storeWeightlessCacheAttribute(const std::shared_ptr<ov::Model>& model) {
    size_t constantId = 0;
    for (auto&& node : model->get_ordered_ops()) {
        if (ov::is_type<ov::op::v0::Constant>(node)) {
            ov::RTMap& runtimeInfoMap = node->get_rt_info();
            const auto& weightlessCacheAttrIt =
                runtimeInfoMap.find(ov::WeightlessCacheAttribute::get_type_info_static());

            const std::string constantIdString = std::to_string(constantId++);
            if (weightlessCacheAttrIt != runtimeInfoMap.end()) {
                auto& weightlessCacheAttr = weightlessCacheAttrIt->second.as<ov::WeightlessCacheAttribute>();
                model->set_rt_info(weightlessCacheAttr.bin_offset, "ws_bin_offset_" + constantIdString);
                model->set_rt_info(weightlessCacheAttr.original_size, "ws_original_size_" + constantIdString);
                model->set_rt_info(weightlessCacheAttr.original_dtype, "ws_original_dtype_" + constantIdString);
            }
        }
    }
}

void storeWeightsPointerAttribute(const std::shared_ptr<ov::Model>& model) {
    for (auto&& node : model->get_ordered_ops()) {
        if (!ov::is_type<ov::op::v0::Constant>(node)) {
            continue;
        }

        auto constantNode = std::static_pointer_cast<ov::op::v0::Constant>(node);

        ov::RTMap& runtimeInfoMap = constantNode->get_rt_info();
        runtimeInfoMap[intel_npu::WeightsPointerAttribute::get_type_info_static()] =
            intel_npu::WeightsPointerAttribute(constantNode->get_data_ptr(), constantNode->get_byte_size());
    }
}

}  // namespace

namespace intel_npu {

DriverCompilerAdapter::DriverCompilerAdapter(const std::shared_ptr<ZeroInitStructsHolder>& zeroInitStruct)
    : _zeroInitStruct(zeroInitStruct),
      _logger("DriverCompilerAdapter", Logger::global().level()) {
    _logger.debug("initialize DriverCompilerAdapter start");

    uint32_t graphExtVersion = _zeroInitStruct->getGraphDdiTable().version();

    _compilerProperties = _zeroInitStruct->getCompilerProperties();

    _logger.info("DriverCompilerAdapter creating adapter using graphExtVersion");

    _zeGraphExt = std::make_shared<ZeGraphExtWrappers>(_zeroInitStruct);

    _logger.info("initialize DriverCompilerAdapter complete, using graphExtVersion: %d.%d",
                 ZE_MAJOR_VERSION(graphExtVersion),
                 ZE_MINOR_VERSION(graphExtVersion));
}

std::shared_ptr<IGraph> DriverCompilerAdapter::compile(const std::shared_ptr<const ov::Model>& model,
                                                       const FilteredConfig& config) const {
    OV_ITT_TASK_CHAIN(COMPILE_BLOB, itt::domains::NPUPlugin, "DriverCompilerAdapter", "compile");

    const ze_graph_compiler_version_info_t& compilerVersion = _compilerProperties.compilerVersion;
    const auto maxOpsetVersion = _compilerProperties.maxOVOpsetVersionSupported;
    _logger.info("getSupportedOpsetVersion Max supported version of opset in CiD: %d", maxOpsetVersion);

    _logger.debug("serialize IR");
<<<<<<< HEAD

    auto serializedIR = serializeIR(model,
                                    compilerVersion,
                                    maxOpsetVersion,
                                    config.isAvailable(ov::intel_npu::better_model_serialization.name())
                                        ? config.get<BETTER_MODEL_SERIALIZATION>()
                                        : false);
=======
    driver_compiler_utils::IRSerializer irSerializer(model, maxOpsetVersion);
    SerializedIR serializedIR = irSerializer.serializeIR(model, compilerVersion, maxOpsetVersion);
>>>>>>> bac064b7

    std::string buildFlags;
    const bool useIndices = !((compilerVersion.major < 5) || (compilerVersion.major == 5 && compilerVersion.minor < 9));

    _logger.debug("build flags");
    buildFlags += irSerializer.serializeIOInfo(model, useIndices);
    buildFlags += " ";
    buildFlags += irSerializer.serializeConfig(config, compilerVersion, is_option_supported("NPU_TURBO"));

    _logger.debug("compileIR Build flags : %s", buildFlags.c_str());

    // If UMD Caching is requested to be bypassed or if OV cache is enabled, disable driver caching
    uint32_t flags = ZE_GRAPH_FLAG_NONE;
    const auto set_cache_dir = config.get<CACHE_DIR>();
    if (!set_cache_dir.empty() || config.get<BYPASS_UMD_CACHING>()) {
        flags = flags | ZE_GRAPH_FLAG_DISABLE_CACHING;
    }

    _logger.debug("compile start");
    auto graphDesc = _zeGraphExt->getGraphDescriptor(std::move(serializedIR), buildFlags, flags);
    _logger.debug("compile end");

    OV_ITT_TASK_NEXT(COMPILE_BLOB, "getNetworkMeta");
    auto networkMeta = _zeGraphExt->getNetworkMeta(graphDesc);
    networkMeta.name = model->get_friendly_name();

    return std::make_shared<Graph>(_zeGraphExt,
                                   _zeroInitStruct,
                                   graphDesc,
                                   std::move(networkMeta),
                                   /* blob = */ std::nullopt,
                                   config);
}

std::shared_ptr<IGraph> DriverCompilerAdapter::compileWS(const std::shared_ptr<ov::Model>& model,
                                                         const FilteredConfig& config) const {
    OV_ITT_TASK_CHAIN(COMPILE_BLOB, itt::domains::NPUPlugin, "DriverCompilerAdapter", "compileWS");

    storeWeightlessCacheAttribute(model);

    const ze_graph_compiler_version_info_t& compilerVersion = _compilerProperties.compilerVersion;
    if ((compilerVersion.major < 6) || (compilerVersion.major == 6 && compilerVersion.minor < 3)) {
        OPENVINO_THROW("Minimum compiler version required for weights separation: 6.3. Found: ",
                       compilerVersion.major,
                       ".",
                       compilerVersion.minor);
    }

    const auto maxOpsetVersion = _compilerProperties.maxOVOpsetVersionSupported;
    _logger.info("getSupportedOpsetVersion Max supported version of opset in CiD: %d", maxOpsetVersion);

    if (config.get<SEPARATE_WEIGHTS_VERSION>() != ov::intel_npu::WSVersion::ITERATIVE) {
        OPENVINO_THROW("Invalid \"SEPARATE_WEIGHTS_VERSION\" value found within the \"compileWS\" call:",
                       config.get<SEPARATE_WEIGHTS_VERSION>(),
                       ". \"WSVersion::ITERATIVE\" is the only supported value for the compiler-in-driver path.");
    }

    _logger.debug("serialize IR");
<<<<<<< HEAD
    auto serializedIR = serializeIR(model,
                                    compilerVersion,
                                    maxOpsetVersion,
                                    config.isAvailable(ov::intel_npu::better_model_serialization.name())
                                        ? config.get<BETTER_MODEL_SERIALIZATION>()
                                        : false);
=======
    driver_compiler_utils::IRSerializer irSerializer(model, maxOpsetVersion);
    SerializedIR serializedIR = irSerializer.serializeIR(model, compilerVersion, maxOpsetVersion);
>>>>>>> bac064b7

    std::string buildFlags;
    const bool useIndices = !((compilerVersion.major < 5) || (compilerVersion.major == 5 && compilerVersion.minor < 9));

    const std::string serializedIOInfo = irSerializer.serializeIOInfo(model, useIndices);
    const FilteredConfig* plgConfig = dynamic_cast<const FilteredConfig*>(&config);
    if (plgConfig == nullptr) {
        OPENVINO_THROW("config is not FilteredConfig");
    }
    FilteredConfig updatedConfig = *plgConfig;

    // If UMD Caching is requested to be bypassed or if OV cache is enabled, disable driver caching
    uint32_t flags = ZE_GRAPH_FLAG_NONE;
    const auto set_cache_dir = config.get<CACHE_DIR>();
    if (!set_cache_dir.empty() || config.get<BYPASS_UMD_CACHING>()) {
        flags = flags | ZE_GRAPH_FLAG_DISABLE_CACHING;
    }

    // WS v3 is based on a stateless compiler. We'll use a separate config entry for informing the compiler the index of
    // the current call iteration.
    std::vector<NetworkMetadata> initNetworkMetadata;
    NetworkMetadata mainNetworkMetadata;
    std::vector<GraphDescriptor> initGraphDescriptors;
    GraphDescriptor mainGraphHandle;
    size_t callNumber = 0;

    // Convention: run until the main schedule has been returned.
    int64_t compile_model_mem_start = 0;
    if (_logger.level() >= ov::log::Level::INFO) {
        compile_model_mem_start = get_peak_memory_usage();
    }
    while (true) {
        _logger.debug("compileWS iteration %d", callNumber);
        updatedConfig.update({{ov::intel_npu::ws_compile_call_number.name(), std::to_string(callNumber++)}});

        _logger.debug("build flags");
        buildFlags = serializedIOInfo;
        buildFlags += " ";
        buildFlags += irSerializer.serializeConfig(updatedConfig, compilerVersion);

        _logger.debug("compile start");
        auto graphDesc = _zeGraphExt->getGraphDescriptor(serializedIR, buildFlags, flags);
        _logger.debug("compile end");

        OV_ITT_TASK_NEXT(COMPILE_BLOB, "getNetworkMeta");
        NetworkMetadata networkMetadata = _zeGraphExt->getNetworkMeta(graphDesc);

        if (isInitMetadata(networkMetadata)) {
            networkMetadata.name = model->get_friendly_name() + "_init";
            initNetworkMetadata.push_back(std::move(networkMetadata));
            initGraphDescriptors.push_back(graphDesc);
        } else {
            networkMetadata.name = model->get_friendly_name() + "_main";
            mainNetworkMetadata = std::move(networkMetadata);
            mainGraphHandle = graphDesc;
            serializedIR = driver_compiler_utils::SerializedIR();
            // By convention, the main schedule is the last result produced by the compiler
            break;
        }
    }

    if (_logger.level() >= ov::log::Level::INFO) {
        auto compile_model_mem_end = get_peak_memory_usage();
        _logger.debug("Start of compilation memory usage: Peak %lld KB", compile_model_mem_start);
        _logger.debug("End of compilation memory usage: Peak %lld KB", compile_model_mem_end);
        // Note: Following log is parsed by CI. Take care when modifying it.
        _logger.info("Compilation memory usage: Peak %lld KB", compile_model_mem_end - compile_model_mem_start);
    }

    return std::make_shared<WeightlessGraph>(_zeGraphExt,
                                             _zeroInitStruct,
                                             mainGraphHandle,
                                             std::move(mainNetworkMetadata),
                                             /* mainBlob = */ std::nullopt,
                                             initGraphDescriptors,
                                             std::move(initNetworkMetadata),
                                             /* initBlobs = */ std::nullopt,
                                             model,
                                             config);
}

std::shared_ptr<IGraph> DriverCompilerAdapter::parse(
    ov::Tensor mainBlob,
    const FilteredConfig& config,
    std::optional<std::vector<ov::Tensor>> initBlobs,
    const std::optional<std::shared_ptr<const ov::Model>>& model) const {
    OV_ITT_TASK_CHAIN(PARSE_BLOB, itt::domains::NPUPlugin, "DriverCompilerAdapter", "parse");

    _logger.debug("parse start");
    auto mainGraphDesc = _zeGraphExt->getGraphDescriptor(mainBlob.data(), mainBlob.get_byte_size());
    _logger.debug("parse end");

    OV_ITT_TASK_NEXT(PARSE_BLOB, "getNetworkMeta");
    auto networkMeta = _zeGraphExt->getNetworkMeta(mainGraphDesc);

    // exporting the blob when we get it from cache or ov::hint::compiled_blob property
    // shall be available
    const bool blobIsPersistent = config.has<COMPILED_BLOB>()       ? true
                                  : config.has<LOADED_FROM_CACHE>() ? config.get<LOADED_FROM_CACHE>()
                                                                    : false;

    if (!initBlobs.has_value()) {
        return std::make_shared<Graph>(_zeGraphExt,
                                       _zeroInitStruct,
                                       mainGraphDesc,
                                       std::move(networkMeta),
                                       std::move(mainBlob),
                                       config,
                                       blobIsPersistent);
    }

    // The presence of init schedules means weights separation has been enabled at compilation time. Use a specific
    // "Graph" object as wrapper over all L0 handles.
    std::vector<GraphDescriptor> initGraphDescriptors;
    std::vector<NetworkMetadata> initMetadata;

    for (const auto& initBlob : initBlobs.value()) {
        auto initGraphDesc = _zeGraphExt->getGraphDescriptor(initBlob.data(), initBlob.get_byte_size());

        initGraphDescriptors.push_back(initGraphDesc);
        initMetadata.push_back(_zeGraphExt->getNetworkMeta(initGraphDesc));
    }

    return std::make_shared<WeightlessGraph>(_zeGraphExt,
                                             _zeroInitStruct,
                                             mainGraphDesc,
                                             std::move(networkMeta),
                                             std::move(mainBlob),
                                             initGraphDescriptors,
                                             std::move(initMetadata),
                                             std::move(initBlobs),
                                             model.value(),
                                             config,
                                             blobIsPersistent);
}

ov::SupportedOpsMap DriverCompilerAdapter::query(const std::shared_ptr<const ov::Model>& model,
                                                 const FilteredConfig& config) const {
    OV_ITT_TASK_CHAIN(query_BLOB, itt::domains::NPUPlugin, "DriverCompilerAdapter", "query");

    const ze_graph_compiler_version_info_t& compilerVersion = _compilerProperties.compilerVersion;
    const auto maxOpsetVersion = _compilerProperties.maxOVOpsetVersionSupported;
    _logger.info("getSupportedOpsetVersion Max supported version of opset in CiD: %d", maxOpsetVersion);

    _logger.debug("serialize IR");
<<<<<<< HEAD
    auto serializedIR = serializeIR(model,
                                    compilerVersion,
                                    maxOpsetVersion,
                                    config.isAvailable(ov::intel_npu::better_model_serialization.name())
                                        ? config.get<BETTER_MODEL_SERIALIZATION>()
                                        : false);
=======
    driver_compiler_utils::IRSerializer irSerializer(model, maxOpsetVersion);
    SerializedIR serializedIR = irSerializer.serializeIR(model, compilerVersion, maxOpsetVersion);
>>>>>>> bac064b7

    std::string buildFlags;
    buildFlags += irSerializer.serializeConfig(config, compilerVersion);
    _logger.debug("queryImpl build flags : %s", buildFlags.c_str());

    ov::SupportedOpsMap result;
    const std::string deviceName = "NPU";

    try {
        const auto supportedLayers = _zeGraphExt->queryGraph(std::move(serializedIR), buildFlags);
        for (auto&& layerName : supportedLayers) {
            result.emplace(layerName, deviceName);
        }
        _logger.info("For given model, there are %d supported layers", supportedLayers.size());
    } catch (std::exception& e) {
        OPENVINO_THROW("Fail in calling querynetwork : ", e.what());
    }

    _logger.debug("query end");
    return result;
}

uint32_t DriverCompilerAdapter::get_version() const {
    return _zeroInitStruct->getCompilerVersion();
}

<<<<<<< HEAD
/**
 * @brief Place xml + weights in sequential memory
 * @details Format of the memory:
 */
driver_compiler_utils::SerializedIR DriverCompilerAdapter::serializeIR(
    const std::shared_ptr<const ov::Model>& model,
    const ze_graph_compiler_version_info_t compilerVersion,
    const uint32_t supportedOpsetVersion,
    const bool useBetterModelSerialization) const {
    if (useBetterModelSerialization) {
        const std::shared_ptr<ov::Model> clonedModel = model->clone();
        storeWeightsPointerAttribute(clonedModel);
        return driver_compiler_utils::IRSerializerWithoutWeightsCopy(clonedModel,
                                                                     compilerVersion,
                                                                     supportedOpsetVersion)
            .serialize();
    }
    return driver_compiler_utils::IRSerializerWithWeightsCopy(model, compilerVersion, supportedOpsetVersion)
        .serialize();
}

std::string DriverCompilerAdapter::serializeIOInfo(const std::shared_ptr<const ov::Model>& model,
                                                   const bool useIndices) const {
    const ov::ParameterVector& parameters = model->get_parameters();
    const ov::ResultVector& results = model->get_results();

    std::stringstream inputsPrecisionSS;
    std::stringstream inputsLayoutSS;
    std::stringstream outputsPrecisionSS;
    std::stringstream outputsLayoutSS;

    inputsPrecisionSS << INPUTS_PRECISIONS_KEY << KEY_VALUE_SEPARATOR << VALUE_DELIMITER;
    inputsLayoutSS << INPUTS_LAYOUTS_KEY << KEY_VALUE_SEPARATOR << VALUE_DELIMITER;
    const auto getRankOrThrow = [](const ov::PartialShape& shape) -> size_t {
        if (shape.rank().is_dynamic()) {
            OPENVINO_THROW("Dynamic rank is not supported for NPU plugin");
        }
        return shape.rank().get_length();
    };

    if (!parameters.empty()) {
        size_t parameterIndex = 0;

        for (const std::shared_ptr<ov::op::v0::Parameter>& parameter : parameters) {
            const auto precision = parameter->get_element_type();
            const auto rank = getRankOrThrow(parameter->get_partial_shape());

            if (parameterIndex != 0) {
                inputsPrecisionSS << VALUES_SEPARATOR;
                inputsLayoutSS << VALUES_SEPARATOR;
            }

            if (useIndices) {
                inputsPrecisionSS << parameterIndex;
                inputsLayoutSS << parameterIndex;
            } else {
                const std::string& name = parameter->get_friendly_name();

                inputsPrecisionSS << name;
                // Ticket: E-88902
                inputsLayoutSS << name;
            }

            inputsPrecisionSS << NAME_VALUE_SEPARATOR << ovPrecisionToLegacyPrecisionString(precision);
            inputsLayoutSS << NAME_VALUE_SEPARATOR << rankToLegacyLayoutString(rank);

            ++parameterIndex;
        }
    }

    inputsPrecisionSS << VALUE_DELIMITER;
    inputsLayoutSS << VALUE_DELIMITER;

    outputsPrecisionSS << OUTPUTS_PRECISIONS_KEY << KEY_VALUE_SEPARATOR << VALUE_DELIMITER;
    outputsLayoutSS << OUTPUTS_LAYOUTS_KEY << KEY_VALUE_SEPARATOR << VALUE_DELIMITER;

    size_t resultIndex = 0;
    for (const std::shared_ptr<ov::op::v0::Result>& result : results) {
        const auto precision = result->get_element_type();
        const auto rank = getRankOrThrow(result->get_output_partial_shape(0));

        if (resultIndex != 0) {
            outputsPrecisionSS << VALUES_SEPARATOR;
            outputsLayoutSS << VALUES_SEPARATOR;
        }

        if (useIndices) {
            outputsPrecisionSS << resultIndex;
            outputsLayoutSS << resultIndex;
        } else {
            const std::string& name = result->get_input_node_ptr(0)->get_friendly_name();

            outputsPrecisionSS << name;
            outputsLayoutSS << name;
        }

        outputsPrecisionSS << NAME_VALUE_SEPARATOR << ovPrecisionToLegacyPrecisionString(precision);
        outputsLayoutSS << NAME_VALUE_SEPARATOR << rankToLegacyLayoutString(rank);

        ++resultIndex;
    }

    outputsPrecisionSS << VALUE_DELIMITER;
    outputsLayoutSS << VALUE_DELIMITER;

    // One line without spaces to avoid parsing as config option inside CID
    return inputsPrecisionSS.str() + VALUES_SEPARATOR.data() + inputsLayoutSS.str() + VALUES_SEPARATOR.data() +
           outputsPrecisionSS.str() + VALUES_SEPARATOR.data() + outputsLayoutSS.str();
}

std::string DriverCompilerAdapter::serializeConfig(const FilteredConfig& config,
                                                   ze_graph_compiler_version_info_t compilerVersion) const {
    Logger logger("serializeConfig", Logger::global().level());

    std::string content = {};
    content += config.toStringForCompiler();
    content += config.toStringForCompilerInternal();

    logger.debug("Original content of config: %s", content.c_str());

    // Remove optimization-level and performance-hint-override for old driver which not support them
    if ((compilerVersion.major < 5) || (compilerVersion.major == 5 && compilerVersion.minor < 7)) {
        std::string valueOfParams = config.get<COMPILATION_MODE_PARAMS>();
        std::string keyOfOptL("optimization-level");
        std::string keyOfPerfHO("performance-hint-override");
        if (valueOfParams != "" && (valueOfParams.find(keyOfOptL) != std::string::npos ||
                                    valueOfParams.find(keyOfPerfHO) != std::string::npos)) {
            // Remove unsupported options from value
            std::ostringstream optLevelStr;
            optLevelStr << keyOfOptL << KEY_VALUE_SEPARATOR << "\\d+";
            std::ostringstream perfHintStr;
            perfHintStr << keyOfPerfHO << KEY_VALUE_SEPARATOR << "\\S+";
            logger.warning("%s property is not supported by this compiler version. Removing from parameters",
                           keyOfOptL.c_str());
            valueOfParams = std::regex_replace(valueOfParams, std::regex(optLevelStr.str()), "");
            logger.warning("%s property is not supported by this compiler version. Removing from parameters",
                           keyOfPerfHO.c_str());
            valueOfParams = std::regex_replace(valueOfParams, std::regex(perfHintStr.str()), "");

            // Trim space
            valueOfParams = std::regex_replace(valueOfParams, std::regex(R"(^\s+|\s+$)"), "");

            // Replace the value in content with new value
            std::ostringstream compilationParamsStr;
            compilationParamsStr << ov::intel_npu::compilation_mode_params.name() << KEY_VALUE_SEPARATOR
                                 << VALUE_DELIMITER << ".*" << VALUE_DELIMITER;
            if (valueOfParams == "") {
                logger.warning("Clear empty NPU_COMPILATION_MODE_PARAMS. Removing from parameters");
                content = std::regex_replace(content, std::regex(compilationParamsStr.str()), "");
            } else {
                std::ostringstream newValue;
                newValue << ov::intel_npu::compilation_mode_params.name() << KEY_VALUE_SEPARATOR << VALUE_DELIMITER
                         << valueOfParams << VALUE_DELIMITER;
                logger.warning("Replace value of NPU_COMPILATION_MODE_PARAMS with new value %s",
                               newValue.str().c_str());
                content = std::regex_replace(content, std::regex(compilationParamsStr.str()), newValue.str().c_str());
            }
        }
    }

    // As a consequence of complying to the conventions established in the 2.0 OV API, the set of values corresponding
    // to the "model priority" key has been modified cpu_pinning property is not supported in compilers < v5.2 - need to
    // remove it
    if ((compilerVersion.major < 5) || (compilerVersion.major == 5 && compilerVersion.minor < 2)) {
        const auto& getTargetRegex = [](const ov::hint::Priority& priorityValue) -> std::regex {
            std::ostringstream result;
            result << ov::hint::model_priority.name() << KEY_VALUE_SEPARATOR << VALUE_DELIMITER << priorityValue
                   << VALUE_DELIMITER;
            return std::regex(result.str());
        };
        const auto& getStringReplacement = [](const ov::intel_npu::LegacyPriority& priorityValue) -> std::string {
            std::ostringstream result;
            result << ov::intel_npu::legacy_model_priority.name() << KEY_VALUE_SEPARATOR << VALUE_DELIMITER
                   << priorityValue << VALUE_DELIMITER;
            return result.str();
        };

        // E.g. (valid as of writing this): MODEL_PRIORITY="MEDIUM" -> MODEL_PRIORITY="MODEL_PRIORITY_MED"
        content = std::regex_replace(content,
                                     getTargetRegex(ov::hint::Priority::LOW),
                                     getStringReplacement(ov::intel_npu::LegacyPriority::LOW));
        content = std::regex_replace(content,
                                     getTargetRegex(ov::hint::Priority::MEDIUM),
                                     getStringReplacement(ov::intel_npu::LegacyPriority::MEDIUM));
        content = std::regex_replace(content,
                                     getTargetRegex(ov::hint::Priority::HIGH),
                                     getStringReplacement(ov::intel_npu::LegacyPriority::HIGH));
    }

    // Special case for compiler Turbo
    // NPU_TURBO is a special option in the sense that by default it is a driver-setting, but certain compilers support
    // and make use of it too If we have turbo in the config string, we check if compiler supports it. If it doesn't
    // support it, we remove it
    if (std::regex_search(content, std::regex("NPU_TURBO"))) {
        bool is_supported = _zeGraphExt->isTurboOptionSupported(compilerVersion);

        if (!is_supported) {
            std::ostringstream turbostr;
            turbostr << ov::intel_npu::turbo.name() << KEY_VALUE_SEPARATOR << VALUE_DELIMITER << "\\S+"
                     << VALUE_DELIMITER;
            logger.info("NPU_TURBO property is not supported by this compiler. Removing from "
                        "parameters");
            content = std::regex_replace(content, std::regex(turbostr.str()), "");
        }
    }

    // FINAL step to convert prefixes of remaining params, to ensure backwards compatibility
    // From 5.0.0, driver compiler start to use NPU_ prefix, the old version uses VPU_ prefix
    if (compilerVersion.major < 5) {
        std::regex reg("NPU_");
        content = std::regex_replace(content, reg, "VPU_");
        // From 4.0.0, driver compiler start to use VPU_ prefix, the old version uses VPUX_ prefix
        if (compilerVersion.major < 4) {
            // Replace VPU_ with VPUX_ for old driver compiler
            std::regex reg("VPU_");
            content = std::regex_replace(content, reg, "VPUX_");
        }
    }

    return "--config " + content;
}

=======
>>>>>>> bac064b7
std::vector<std::string> DriverCompilerAdapter::get_supported_options() const {
    std::string compilerOptionsStr;
    compilerOptionsStr = _zeGraphExt->getCompilerSupportedOptions();
    // vectorize string
    std::istringstream suppstream(compilerOptionsStr);
    std::vector<std::string> compilerOpts;
    std::string option;
    while (suppstream >> option) {
        compilerOpts.push_back(option);
    }
    return compilerOpts;
}

bool DriverCompilerAdapter::is_option_supported(std::string optname) const {
    return _zeGraphExt->isOptionSupported(std::move(optname));
}

}  // namespace intel_npu<|MERGE_RESOLUTION|>--- conflicted
+++ resolved
@@ -10,124 +10,14 @@
 #include "intel_npu/common/itt.hpp"
 #include "intel_npu/config/options.hpp"
 #include "intel_npu/utils/logger/logger.hpp"
-<<<<<<< HEAD
-#include "intel_npu/utils/utils.hpp"
-#include "intel_npu/utils/zero/zero_api.hpp"
-#include "intel_npu/utils/zero/zero_result.hpp"
-#include "intel_npu/utils/zero/zero_utils.hpp"
-#include "intel_npu/weights_pointer_attribute.hpp"
-=======
 #include "ir_serializer.hpp"
->>>>>>> bac064b7
 #include "mem_usage.hpp"
 #include "openvino/core/model.hpp"
 #include "openvino/core/rt_info/weightless_caching_attributes.hpp"
 #include "weightless_graph.hpp"
 
 namespace {
-<<<<<<< HEAD
-
-constexpr std::string_view INPUTS_PRECISIONS_KEY = "--inputs_precisions";
-constexpr std::string_view INPUTS_LAYOUTS_KEY = "--inputs_layouts";
-constexpr std::string_view OUTPUTS_PRECISIONS_KEY = "--outputs_precisions";
-constexpr std::string_view OUTPUTS_LAYOUTS_KEY = "--outputs_layouts";
-
-// <option key>="<option value>"
-constexpr std::string_view KEY_VALUE_SEPARATOR = "=";
-constexpr std::string_view VALUE_DELIMITER = "\"";  // marks beginning and end of value
-
-// Format inside "<option value>"
-// <name1>:<value (precision / layout)> [<name2>:<value>]
-constexpr std::string_view NAME_VALUE_SEPARATOR = ":";
-constexpr std::string_view VALUES_SEPARATOR = " ";
-
-// Constants indicating the order indices needed to be applied as to perform conversions between legacy layout values
-const std::vector<size_t> NC_TO_CN_LAYOUT_DIMENSIONS_ORDER = {1, 0};
-const std::vector<size_t> NCHW_TO_NHWC_LAYOUT_DIMENSIONS_ORDER = {0, 2, 3, 1};
-const std::vector<size_t> NCDHW_TO_NDHWC_LAYOUT_DIMENSIONS_ORDER = {0, 2, 3, 4, 1};
-
-/**
- * @brief For driver backward compatibility reasons, the given value shall be converted to a string corresponding to the
- * adequate legacy precision.
- */
-std::string ovPrecisionToLegacyPrecisionString(const ov::element::Type& precision) {
-    switch (precision) {
-    case ov::element::Type_t::f16:
-        return "FP16";
-    case ov::element::Type_t::f32:
-        return "FP32";
-    case ov::element::Type_t::f64:
-        return "FP64";
-    case ov::element::Type_t::bf16:
-        return "BF16";
-    case ov::element::Type_t::f8e4m3:
-        return "FP8_E4M3";
-    case ov::element::Type_t::f8e5m2:
-        return "FP8_E5M2";
-    case ov::element::Type_t::f8e8m0:
-        return "FP8_E8M0";
-    case ov::element::Type_t::nf4:
-        return "NF4";
-    case ov::element::Type_t::i4:
-        return "I4";
-    case ov::element::Type_t::i8:
-        return "I8";
-    case ov::element::Type_t::i16:
-        return "I16";
-    case ov::element::Type_t::i32:
-        return "I32";
-    case ov::element::Type_t::i64:
-        return "I64";
-    case ov::element::Type_t::u4:
-        return "U4";
-    case ov::element::Type_t::u8:
-        return "U8";
-    case ov::element::Type_t::u16:
-        return "U16";
-    case ov::element::Type_t::u32:
-        return "U32";
-    case ov::element::Type_t::u64:
-        return "U64";
-    case ov::element::Type_t::u1:
-        return "BIN";
-    case ov::element::Type_t::u2:
-        return "U2";
-    case ov::element::Type_t::boolean:
-        return "BOOL";
-    case ov::element::Type_t::dynamic:
-        return "DYNAMIC";
-    default:
-        OPENVINO_THROW("Incorrect precision: ", precision);
-    }
-}
-
-/**
- * @brief Gives the string representation of the default legacy layout value corresponding to the given rank.
- * @details This is done in order to assure the backward compatibility with the driver. Giving a layout different from
- * the default one may lead either to error or to accuracy failures since unwanted transposition layers may be
- * introduced.
- */
-std::string rankToLegacyLayoutString(const size_t rank) {
-    switch (rank) {
-    case 0:
-        return "**SCALAR**";
-    case 1:
-        return "C";
-    case 2:
-        return "NC";
-    case 3:
-        return "CHW";
-    case 4:
-        return "NCHW";
-    case 5:
-        return "NCDHW";
-    default:
-        return "BLOCKED";
-    }
-}
-
-=======
->>>>>>> bac064b7
+
 bool isInitMetadata(const intel_npu::NetworkMetadata& networkMetadata) {
     if (networkMetadata.inputs.size() == 0) {
         return false;
@@ -167,20 +57,6 @@
     }
 }
 
-void storeWeightsPointerAttribute(const std::shared_ptr<ov::Model>& model) {
-    for (auto&& node : model->get_ordered_ops()) {
-        if (!ov::is_type<ov::op::v0::Constant>(node)) {
-            continue;
-        }
-
-        auto constantNode = std::static_pointer_cast<ov::op::v0::Constant>(node);
-
-        ov::RTMap& runtimeInfoMap = constantNode->get_rt_info();
-        runtimeInfoMap[intel_npu::WeightsPointerAttribute::get_type_info_static()] =
-            intel_npu::WeightsPointerAttribute(constantNode->get_data_ptr(), constantNode->get_byte_size());
-    }
-}
-
 }  // namespace
 
 namespace intel_npu {
@@ -212,26 +88,21 @@
     _logger.info("getSupportedOpsetVersion Max supported version of opset in CiD: %d", maxOpsetVersion);
 
     _logger.debug("serialize IR");
-<<<<<<< HEAD
-
-    auto serializedIR = serializeIR(model,
-                                    compilerVersion,
-                                    maxOpsetVersion,
-                                    config.isAvailable(ov::intel_npu::better_model_serialization.name())
-                                        ? config.get<BETTER_MODEL_SERIALIZATION>()
-                                        : false);
-=======
-    driver_compiler_utils::IRSerializer irSerializer(model, maxOpsetVersion);
-    SerializedIR serializedIR = irSerializer.serializeIR(model, compilerVersion, maxOpsetVersion);
->>>>>>> bac064b7
+
+    auto serializedIR = driver_compiler_utils::serializeIR(
+        model,
+        compilerVersion,
+        maxOpsetVersion,
+        config.isAvailable(ov::intel_npu::better_model_serialization.name()) ? config.get<BETTER_MODEL_SERIALIZATION>()
+                                                                             : false);
 
     std::string buildFlags;
     const bool useIndices = !((compilerVersion.major < 5) || (compilerVersion.major == 5 && compilerVersion.minor < 9));
 
     _logger.debug("build flags");
-    buildFlags += irSerializer.serializeIOInfo(model, useIndices);
+    buildFlags += driver_compiler_utils::serializeIOInfo(model, useIndices);
     buildFlags += " ";
-    buildFlags += irSerializer.serializeConfig(config, compilerVersion, is_option_supported("NPU_TURBO"));
+    buildFlags += driver_compiler_utils::serializeConfig(config, compilerVersion, is_option_supported("NPU_TURBO"));
 
     _logger.debug("compileIR Build flags : %s", buildFlags.c_str());
 
@@ -282,22 +153,17 @@
     }
 
     _logger.debug("serialize IR");
-<<<<<<< HEAD
-    auto serializedIR = serializeIR(model,
-                                    compilerVersion,
-                                    maxOpsetVersion,
-                                    config.isAvailable(ov::intel_npu::better_model_serialization.name())
-                                        ? config.get<BETTER_MODEL_SERIALIZATION>()
-                                        : false);
-=======
-    driver_compiler_utils::IRSerializer irSerializer(model, maxOpsetVersion);
-    SerializedIR serializedIR = irSerializer.serializeIR(model, compilerVersion, maxOpsetVersion);
->>>>>>> bac064b7
+    auto serializedIR = driver_compiler_utils::serializeIR(
+        model,
+        compilerVersion,
+        maxOpsetVersion,
+        config.isAvailable(ov::intel_npu::better_model_serialization.name()) ? config.get<BETTER_MODEL_SERIALIZATION>()
+                                                                             : false);
 
     std::string buildFlags;
     const bool useIndices = !((compilerVersion.major < 5) || (compilerVersion.major == 5 && compilerVersion.minor < 9));
 
-    const std::string serializedIOInfo = irSerializer.serializeIOInfo(model, useIndices);
+    const std::string serializedIOInfo = driver_compiler_utils::serializeIOInfo(model, useIndices);
     const FilteredConfig* plgConfig = dynamic_cast<const FilteredConfig*>(&config);
     if (plgConfig == nullptr) {
         OPENVINO_THROW("config is not FilteredConfig");
@@ -331,7 +197,7 @@
         _logger.debug("build flags");
         buildFlags = serializedIOInfo;
         buildFlags += " ";
-        buildFlags += irSerializer.serializeConfig(updatedConfig, compilerVersion);
+        buildFlags += driver_compiler_utils::serializeConfig(updatedConfig, compilerVersion);
 
         _logger.debug("compile start");
         auto graphDesc = _zeGraphExt->getGraphDescriptor(serializedIR, buildFlags, flags);
@@ -348,7 +214,7 @@
             networkMetadata.name = model->get_friendly_name() + "_main";
             mainNetworkMetadata = std::move(networkMetadata);
             mainGraphHandle = graphDesc;
-            serializedIR = driver_compiler_utils::SerializedIR();
+            serializedIR = SerializedIR();
             // By convention, the main schedule is the last result produced by the compiler
             break;
         }
@@ -438,20 +304,15 @@
     _logger.info("getSupportedOpsetVersion Max supported version of opset in CiD: %d", maxOpsetVersion);
 
     _logger.debug("serialize IR");
-<<<<<<< HEAD
-    auto serializedIR = serializeIR(model,
-                                    compilerVersion,
-                                    maxOpsetVersion,
-                                    config.isAvailable(ov::intel_npu::better_model_serialization.name())
-                                        ? config.get<BETTER_MODEL_SERIALIZATION>()
-                                        : false);
-=======
-    driver_compiler_utils::IRSerializer irSerializer(model, maxOpsetVersion);
-    SerializedIR serializedIR = irSerializer.serializeIR(model, compilerVersion, maxOpsetVersion);
->>>>>>> bac064b7
+    auto serializedIR = driver_compiler_utils::serializeIR(
+        model,
+        compilerVersion,
+        maxOpsetVersion,
+        config.isAvailable(ov::intel_npu::better_model_serialization.name()) ? config.get<BETTER_MODEL_SERIALIZATION>()
+                                                                             : false);
 
     std::string buildFlags;
-    buildFlags += irSerializer.serializeConfig(config, compilerVersion);
+    buildFlags += driver_compiler_utils::serializeConfig(config, compilerVersion);
     _logger.debug("queryImpl build flags : %s", buildFlags.c_str());
 
     ov::SupportedOpsMap result;
@@ -475,231 +336,6 @@
     return _zeroInitStruct->getCompilerVersion();
 }
 
-<<<<<<< HEAD
-/**
- * @brief Place xml + weights in sequential memory
- * @details Format of the memory:
- */
-driver_compiler_utils::SerializedIR DriverCompilerAdapter::serializeIR(
-    const std::shared_ptr<const ov::Model>& model,
-    const ze_graph_compiler_version_info_t compilerVersion,
-    const uint32_t supportedOpsetVersion,
-    const bool useBetterModelSerialization) const {
-    if (useBetterModelSerialization) {
-        const std::shared_ptr<ov::Model> clonedModel = model->clone();
-        storeWeightsPointerAttribute(clonedModel);
-        return driver_compiler_utils::IRSerializerWithoutWeightsCopy(clonedModel,
-                                                                     compilerVersion,
-                                                                     supportedOpsetVersion)
-            .serialize();
-    }
-    return driver_compiler_utils::IRSerializerWithWeightsCopy(model, compilerVersion, supportedOpsetVersion)
-        .serialize();
-}
-
-std::string DriverCompilerAdapter::serializeIOInfo(const std::shared_ptr<const ov::Model>& model,
-                                                   const bool useIndices) const {
-    const ov::ParameterVector& parameters = model->get_parameters();
-    const ov::ResultVector& results = model->get_results();
-
-    std::stringstream inputsPrecisionSS;
-    std::stringstream inputsLayoutSS;
-    std::stringstream outputsPrecisionSS;
-    std::stringstream outputsLayoutSS;
-
-    inputsPrecisionSS << INPUTS_PRECISIONS_KEY << KEY_VALUE_SEPARATOR << VALUE_DELIMITER;
-    inputsLayoutSS << INPUTS_LAYOUTS_KEY << KEY_VALUE_SEPARATOR << VALUE_DELIMITER;
-    const auto getRankOrThrow = [](const ov::PartialShape& shape) -> size_t {
-        if (shape.rank().is_dynamic()) {
-            OPENVINO_THROW("Dynamic rank is not supported for NPU plugin");
-        }
-        return shape.rank().get_length();
-    };
-
-    if (!parameters.empty()) {
-        size_t parameterIndex = 0;
-
-        for (const std::shared_ptr<ov::op::v0::Parameter>& parameter : parameters) {
-            const auto precision = parameter->get_element_type();
-            const auto rank = getRankOrThrow(parameter->get_partial_shape());
-
-            if (parameterIndex != 0) {
-                inputsPrecisionSS << VALUES_SEPARATOR;
-                inputsLayoutSS << VALUES_SEPARATOR;
-            }
-
-            if (useIndices) {
-                inputsPrecisionSS << parameterIndex;
-                inputsLayoutSS << parameterIndex;
-            } else {
-                const std::string& name = parameter->get_friendly_name();
-
-                inputsPrecisionSS << name;
-                // Ticket: E-88902
-                inputsLayoutSS << name;
-            }
-
-            inputsPrecisionSS << NAME_VALUE_SEPARATOR << ovPrecisionToLegacyPrecisionString(precision);
-            inputsLayoutSS << NAME_VALUE_SEPARATOR << rankToLegacyLayoutString(rank);
-
-            ++parameterIndex;
-        }
-    }
-
-    inputsPrecisionSS << VALUE_DELIMITER;
-    inputsLayoutSS << VALUE_DELIMITER;
-
-    outputsPrecisionSS << OUTPUTS_PRECISIONS_KEY << KEY_VALUE_SEPARATOR << VALUE_DELIMITER;
-    outputsLayoutSS << OUTPUTS_LAYOUTS_KEY << KEY_VALUE_SEPARATOR << VALUE_DELIMITER;
-
-    size_t resultIndex = 0;
-    for (const std::shared_ptr<ov::op::v0::Result>& result : results) {
-        const auto precision = result->get_element_type();
-        const auto rank = getRankOrThrow(result->get_output_partial_shape(0));
-
-        if (resultIndex != 0) {
-            outputsPrecisionSS << VALUES_SEPARATOR;
-            outputsLayoutSS << VALUES_SEPARATOR;
-        }
-
-        if (useIndices) {
-            outputsPrecisionSS << resultIndex;
-            outputsLayoutSS << resultIndex;
-        } else {
-            const std::string& name = result->get_input_node_ptr(0)->get_friendly_name();
-
-            outputsPrecisionSS << name;
-            outputsLayoutSS << name;
-        }
-
-        outputsPrecisionSS << NAME_VALUE_SEPARATOR << ovPrecisionToLegacyPrecisionString(precision);
-        outputsLayoutSS << NAME_VALUE_SEPARATOR << rankToLegacyLayoutString(rank);
-
-        ++resultIndex;
-    }
-
-    outputsPrecisionSS << VALUE_DELIMITER;
-    outputsLayoutSS << VALUE_DELIMITER;
-
-    // One line without spaces to avoid parsing as config option inside CID
-    return inputsPrecisionSS.str() + VALUES_SEPARATOR.data() + inputsLayoutSS.str() + VALUES_SEPARATOR.data() +
-           outputsPrecisionSS.str() + VALUES_SEPARATOR.data() + outputsLayoutSS.str();
-}
-
-std::string DriverCompilerAdapter::serializeConfig(const FilteredConfig& config,
-                                                   ze_graph_compiler_version_info_t compilerVersion) const {
-    Logger logger("serializeConfig", Logger::global().level());
-
-    std::string content = {};
-    content += config.toStringForCompiler();
-    content += config.toStringForCompilerInternal();
-
-    logger.debug("Original content of config: %s", content.c_str());
-
-    // Remove optimization-level and performance-hint-override for old driver which not support them
-    if ((compilerVersion.major < 5) || (compilerVersion.major == 5 && compilerVersion.minor < 7)) {
-        std::string valueOfParams = config.get<COMPILATION_MODE_PARAMS>();
-        std::string keyOfOptL("optimization-level");
-        std::string keyOfPerfHO("performance-hint-override");
-        if (valueOfParams != "" && (valueOfParams.find(keyOfOptL) != std::string::npos ||
-                                    valueOfParams.find(keyOfPerfHO) != std::string::npos)) {
-            // Remove unsupported options from value
-            std::ostringstream optLevelStr;
-            optLevelStr << keyOfOptL << KEY_VALUE_SEPARATOR << "\\d+";
-            std::ostringstream perfHintStr;
-            perfHintStr << keyOfPerfHO << KEY_VALUE_SEPARATOR << "\\S+";
-            logger.warning("%s property is not supported by this compiler version. Removing from parameters",
-                           keyOfOptL.c_str());
-            valueOfParams = std::regex_replace(valueOfParams, std::regex(optLevelStr.str()), "");
-            logger.warning("%s property is not supported by this compiler version. Removing from parameters",
-                           keyOfPerfHO.c_str());
-            valueOfParams = std::regex_replace(valueOfParams, std::regex(perfHintStr.str()), "");
-
-            // Trim space
-            valueOfParams = std::regex_replace(valueOfParams, std::regex(R"(^\s+|\s+$)"), "");
-
-            // Replace the value in content with new value
-            std::ostringstream compilationParamsStr;
-            compilationParamsStr << ov::intel_npu::compilation_mode_params.name() << KEY_VALUE_SEPARATOR
-                                 << VALUE_DELIMITER << ".*" << VALUE_DELIMITER;
-            if (valueOfParams == "") {
-                logger.warning("Clear empty NPU_COMPILATION_MODE_PARAMS. Removing from parameters");
-                content = std::regex_replace(content, std::regex(compilationParamsStr.str()), "");
-            } else {
-                std::ostringstream newValue;
-                newValue << ov::intel_npu::compilation_mode_params.name() << KEY_VALUE_SEPARATOR << VALUE_DELIMITER
-                         << valueOfParams << VALUE_DELIMITER;
-                logger.warning("Replace value of NPU_COMPILATION_MODE_PARAMS with new value %s",
-                               newValue.str().c_str());
-                content = std::regex_replace(content, std::regex(compilationParamsStr.str()), newValue.str().c_str());
-            }
-        }
-    }
-
-    // As a consequence of complying to the conventions established in the 2.0 OV API, the set of values corresponding
-    // to the "model priority" key has been modified cpu_pinning property is not supported in compilers < v5.2 - need to
-    // remove it
-    if ((compilerVersion.major < 5) || (compilerVersion.major == 5 && compilerVersion.minor < 2)) {
-        const auto& getTargetRegex = [](const ov::hint::Priority& priorityValue) -> std::regex {
-            std::ostringstream result;
-            result << ov::hint::model_priority.name() << KEY_VALUE_SEPARATOR << VALUE_DELIMITER << priorityValue
-                   << VALUE_DELIMITER;
-            return std::regex(result.str());
-        };
-        const auto& getStringReplacement = [](const ov::intel_npu::LegacyPriority& priorityValue) -> std::string {
-            std::ostringstream result;
-            result << ov::intel_npu::legacy_model_priority.name() << KEY_VALUE_SEPARATOR << VALUE_DELIMITER
-                   << priorityValue << VALUE_DELIMITER;
-            return result.str();
-        };
-
-        // E.g. (valid as of writing this): MODEL_PRIORITY="MEDIUM" -> MODEL_PRIORITY="MODEL_PRIORITY_MED"
-        content = std::regex_replace(content,
-                                     getTargetRegex(ov::hint::Priority::LOW),
-                                     getStringReplacement(ov::intel_npu::LegacyPriority::LOW));
-        content = std::regex_replace(content,
-                                     getTargetRegex(ov::hint::Priority::MEDIUM),
-                                     getStringReplacement(ov::intel_npu::LegacyPriority::MEDIUM));
-        content = std::regex_replace(content,
-                                     getTargetRegex(ov::hint::Priority::HIGH),
-                                     getStringReplacement(ov::intel_npu::LegacyPriority::HIGH));
-    }
-
-    // Special case for compiler Turbo
-    // NPU_TURBO is a special option in the sense that by default it is a driver-setting, but certain compilers support
-    // and make use of it too If we have turbo in the config string, we check if compiler supports it. If it doesn't
-    // support it, we remove it
-    if (std::regex_search(content, std::regex("NPU_TURBO"))) {
-        bool is_supported = _zeGraphExt->isTurboOptionSupported(compilerVersion);
-
-        if (!is_supported) {
-            std::ostringstream turbostr;
-            turbostr << ov::intel_npu::turbo.name() << KEY_VALUE_SEPARATOR << VALUE_DELIMITER << "\\S+"
-                     << VALUE_DELIMITER;
-            logger.info("NPU_TURBO property is not supported by this compiler. Removing from "
-                        "parameters");
-            content = std::regex_replace(content, std::regex(turbostr.str()), "");
-        }
-    }
-
-    // FINAL step to convert prefixes of remaining params, to ensure backwards compatibility
-    // From 5.0.0, driver compiler start to use NPU_ prefix, the old version uses VPU_ prefix
-    if (compilerVersion.major < 5) {
-        std::regex reg("NPU_");
-        content = std::regex_replace(content, reg, "VPU_");
-        // From 4.0.0, driver compiler start to use VPU_ prefix, the old version uses VPUX_ prefix
-        if (compilerVersion.major < 4) {
-            // Replace VPU_ with VPUX_ for old driver compiler
-            std::regex reg("VPU_");
-            content = std::regex_replace(content, reg, "VPUX_");
-        }
-    }
-
-    return "--config " + content;
-}
-
-=======
->>>>>>> bac064b7
 std::vector<std::string> DriverCompilerAdapter::get_supported_options() const {
     std::string compilerOptionsStr;
     compilerOptionsStr = _zeGraphExt->getCompilerSupportedOptions();
