--- conflicted
+++ resolved
@@ -798,58 +798,6 @@
                                      getStringReplacement(ov::intel_npu::LegacyPriority::HIGH));
     }
 
-<<<<<<< HEAD
-    if ((compilerVersion.major < 6) || (compilerVersion.major == 6 && compilerVersion.minor < 3)) {
-        std::ostringstream separateWeightsStream;
-        separateWeightsStream << ov::intel_npu::separate_weights_version.name() << KEY_VALUE_SEPARATOR
-                              << VALUE_DELIMITER << "\\S+" << VALUE_DELIMITER;
-        content = std::regex_replace(content, std::regex(separateWeightsStream.str()), "");
-
-        std::ostringstream weightlessBlobStream;
-        weightlessBlobStream << ov::intel_npu::weightless_blob.name() << KEY_VALUE_SEPARATOR << VALUE_DELIMITER
-                             << "\\S+" << VALUE_DELIMITER;
-        content = std::regex_replace(content, std::regex(weightlessBlobStream.str()), "");
-
-        std::ostringstream wsCompileCallNumberStream;
-        wsCompileCallNumberStream << ov::intel_npu::ws_compile_call_number.name() << KEY_VALUE_SEPARATOR
-                                  << VALUE_DELIMITER << "\\S+" << VALUE_DELIMITER;
-        content = std::regex_replace(content, std::regex(wsCompileCallNumberStream.str()), "");
-    }
-
-    // Remove the properties that are not used by the compiler WorkloadType is used only by compiled model
-    std::ostringstream workloadtypestr;
-    workloadtypestr << ov::workload_type.name() << KEY_VALUE_SEPARATOR << VALUE_DELIMITER << "\\S+" << VALUE_DELIMITER;
-    content = std::regex_replace(content, std::regex(workloadtypestr.str()), "");
-    // Remove turbo property as it is not used by compiler
-    std::ostringstream turbostring;
-    turbostring << ov::intel_npu::turbo.name() << KEY_VALUE_SEPARATOR << VALUE_DELIMITER << "\\S+" << VALUE_DELIMITER;
-    content = std::regex_replace(content, std::regex(turbostring.str()), "");
-    // Remove weights path property as it is not used by compiler
-    std::ostringstream weightspathstream;
-    weightspathstream << ov::weights_path.name() << KEY_VALUE_SEPARATOR << VALUE_DELIMITER << "\\S+" << VALUE_DELIMITER;
-    content = std::regex_replace(content, std::regex(weightspathstream.str()), "");
-    // Remove Bypass UMD Caching propery
-    std::ostringstream umdcachestring;
-    umdcachestring << ov::intel_npu::bypass_umd_caching.name() << KEY_VALUE_SEPARATOR << VALUE_DELIMITER << "\\S+"
-                   << VALUE_DELIMITER;
-    content = std::regex_replace(content, std::regex(umdcachestring.str()), "");
-
-    std::ostringstream skipversioncheck;
-    skipversioncheck << ov::intel_npu::disable_version_check.name() << KEY_VALUE_SEPARATOR << VALUE_DELIMITER << "\\S+"
-                     << VALUE_DELIMITER;
-    content = std::regex_replace(content, std::regex(skipversioncheck.str()), "");
-
-    std::ostringstream modelPtrStream;
-    modelPtrStream << ov::hint::model.name() << KEY_VALUE_SEPARATOR << VALUE_DELIMITER << "\\S+" << VALUE_DELIMITER;
-    content = std::regex_replace(content, std::regex(modelPtrStream.str()), "");
-
-    std::ostringstream benchmarkInitStream;
-    benchmarkInitStream << ov::intel_npu::benchmark_init.name() << KEY_VALUE_SEPARATOR << VALUE_DELIMITER << "\\S+"
-                        << VALUE_DELIMITER;
-    content = std::regex_replace(content, std::regex(benchmarkInitStream.str()), "");
-
-=======
->>>>>>> cdb0a752
     // FINAL step to convert prefixes of remaining params, to ensure backwards compatibility
     // From 5.0.0, driver compiler start to use NPU_ prefix, the old version uses VPU_ prefix
     if (compilerVersion.major < 5) {
