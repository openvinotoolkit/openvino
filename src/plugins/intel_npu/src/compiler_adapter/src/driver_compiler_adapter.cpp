--- conflicted
+++ resolved
@@ -105,18 +105,8 @@
 
     _logger.debug("serialize IR");
 
-<<<<<<< HEAD
-    auto serializedIR = driver_compiler_utils::serializeIR(
-        model,
-        compilerVersion,
-        maxOpsetVersion,
-        config.isAvailable(ov::intel_npu::use_base_model_serializer.name()) ? config.get<USE_BASE_MODEL_SERIALIZER>()
-                                                                            : true,
-        config.get<SERIALIZATION_WEIGHTS_SIZE_THRESHOLD>());
-=======
     auto serializedIR =
         driver_compiler_utils::serializeIR(model, compilerVersion, maxOpsetVersion, useBaseModelSerializer(config));
->>>>>>> cace85bf
 
     std::string buildFlags;
     const bool useIndices = !((compilerVersion.major < 5) || (compilerVersion.major == 5 && compilerVersion.minor < 9));
@@ -172,18 +162,8 @@
     }
 
     _logger.debug("serialize IR");
-<<<<<<< HEAD
-    auto serializedIR = driver_compiler_utils::serializeIR(
-        model,
-        compilerVersion,
-        maxOpsetVersion,
-        config.isAvailable(ov::intel_npu::use_base_model_serializer.name()) ? config.get<USE_BASE_MODEL_SERIALIZER>()
-                                                                            : true,
-        config.get<SERIALIZATION_WEIGHTS_SIZE_THRESHOLD>());
-=======
     auto serializedIR =
         driver_compiler_utils::serializeIR(model, compilerVersion, maxOpsetVersion, useBaseModelSerializer(config));
->>>>>>> cace85bf
 
     std::string buildFlags;
     const bool useIndices = !((compilerVersion.major < 5) || (compilerVersion.major == 5 && compilerVersion.minor < 9));
@@ -326,18 +306,8 @@
     _logger.info("getSupportedOpsetVersion Max supported version of opset in CiD: %d", maxOpsetVersion);
 
     _logger.debug("serialize IR");
-<<<<<<< HEAD
-    auto serializedIR = driver_compiler_utils::serializeIR(
-        model,
-        compilerVersion,
-        maxOpsetVersion,
-        config.isAvailable(ov::intel_npu::use_base_model_serializer.name()) ? config.get<USE_BASE_MODEL_SERIALIZER>()
-                                                                            : true,
-        config.get<SERIALIZATION_WEIGHTS_SIZE_THRESHOLD>());
-=======
     auto serializedIR =
         driver_compiler_utils::serializeIR(model, compilerVersion, maxOpsetVersion, useBaseModelSerializer(config));
->>>>>>> cace85bf
 
     std::string buildFlags;
     buildFlags += driver_compiler_utils::serializeConfig(config, compilerVersion);
