// Copyright (C) 2018-2024 Intel Corporation
// SPDX-License-Identifier: Apache-2.0
//

#include "zero_device.hpp"

#include <transformations/common_optimizations/add_fake_quantize_fusion.hpp>
#include <transformations/common_optimizations/batch_to_space_fusion.hpp>
#include <transformations/common_optimizations/conv_mul_fusion.hpp>
#include <transformations/common_optimizations/convert_quantize_dequantize.hpp>
#include <transformations/common_optimizations/depth_to_space_fusion.hpp>
#include <transformations/common_optimizations/dropout_with_random_uniform_replacer.hpp>
#include <transformations/common_optimizations/fq_mul_fusion.hpp>
#include <transformations/common_optimizations/lin_op_sequence_fusion.hpp>
#include <transformations/common_optimizations/moc_transformations.hpp>
#include <transformations/common_optimizations/mul_conv_fusion.hpp>
#include <transformations/common_optimizations/mvn_fusion.hpp>
#include <transformations/common_optimizations/pad_fusion.hpp>
#include <transformations/common_optimizations/pull_through_reduce.hpp>
#include <transformations/common_optimizations/reduce_reshape_fusion.hpp>
#include <transformations/common_optimizations/relu_fake_quantize_fusion.hpp>
#include <transformations/common_optimizations/rms_fusion.hpp>
#include <transformations/common_optimizations/shuffle_channels_fusion.hpp>
#include <transformations/common_optimizations/space_to_batch_fusion.hpp>
#include <transformations/common_optimizations/strides_optimization.hpp>
#include <transformations/common_optimizations/transpose_to_reshape.hpp>
#include <transformations/common_optimizations/weights_dequantize_to_fake_quantize.hpp>
#include <transformations/control_flow/unroll_if.hpp>
#include <transformations/control_flow/unroll_tensor_iterator.hpp>
#include <transformations/fp16_compression/mark_decompression_convert_constant_folding.hpp>
#include <transformations/init_node_info.hpp>
#include <transformations/low_precision/mark_dequantization_subgraph.hpp>
#include <transformations/op_conversions/batch_norm_decomposition.hpp>
#include <transformations/op_conversions/bidirectional_sequences_decomposition.hpp>
#include <transformations/op_conversions/convert_avgpool_downgrade.hpp>
#include <transformations/op_conversions/convert_broadcast_to_tiles.hpp>
#include <transformations/op_conversions/convert_convertlike.hpp>
#include <transformations/op_conversions/convert_deformable_conv_v8_to_v1.hpp>
#include <transformations/op_conversions/convert_gather_upgrade.hpp>
#include <transformations/op_conversions/convert_interpolate11_downgrade.hpp>
#include <transformations/op_conversions/convert_interpolate1_to_interpolate4.hpp>
#include <transformations/op_conversions/convert_maxpool_downgrade.hpp>
#include <transformations/op_conversions/convert_nms9_to_nms_ie_internal.hpp>
#include <transformations/op_conversions/convert_pad12_downgrade.hpp>
#include <transformations/op_conversions/convert_pad_to_group_conv.hpp>
#include <transformations/op_conversions/convert_previous_nms_to_nms_9.hpp>
#include <transformations/op_conversions/convert_reduce_to_pooling.hpp>
#include <transformations/op_conversions/convert_scatter_elements_update12_downgrade.hpp>
#include <transformations/op_conversions/convert_sequences_to_tensor_iterator.hpp>
#include <transformations/op_conversions/convert_shapeof3.hpp>
#include <transformations/op_conversions/convert_slice_to_strided_slice.hpp>
#include <transformations/op_conversions/convert_softmax_upgrade.hpp>
#include <transformations/op_conversions/convert_topk11_downgrade.hpp>
#include <transformations/op_conversions/detection_output_downgrade.hpp>
#include <transformations/op_conversions/einsum_decomposition.hpp>
#include <transformations/op_conversions/gelu7_downgrade.hpp>
#include <transformations/op_conversions/log_softmax_decomposition.hpp>
#include <transformations/op_conversions/normalize_l2_decomposition.hpp>
#include <transformations/op_conversions/scaled_dot_product_attention_decomposition.hpp>
#include <transformations/op_conversions/softmax_decomposition.hpp>
#include <transformations/rt_info/fused_names_attribute.hpp>
#include <transformations/utils/utils.hpp>

#include "intel_npu/common/itt.hpp"
#include "intel_npu/prefix.hpp"
#include "intel_npu/utils/zero/zero_api.hpp"
<<<<<<< HEAD
#include "openvino/core/type/element_iterator.hpp"
#include "openvino/op/constant.hpp"
#include "openvino/pass/manager.hpp"
#include "transformations/low_precision/mark_dequantization_subgraph.hpp"
#include "zero_executor.hpp"
=======
#include "intel_npu/utils/zero/zero_utils.hpp"
>>>>>>> caa1e6af
#include "zero_host_tensor.hpp"
#include "zero_infer_request.hpp"
#include "zero_remote_tensor.hpp"

using namespace intel_npu;

ZeroDevice::ZeroDevice(const std::shared_ptr<ZeroInitStructsHolder>& initStructs)
    : _initStructs(initStructs),
      _graph_ddi_table_ext(_initStructs->getGraphDdiTable()),
      log("ZeroDevice", Logger::global().level()) {
    log.debug("ZeroDevice::ZeroDevice init");
    device_properties.stype = ZE_STRUCTURE_TYPE_DEVICE_PROPERTIES;

    // Get LUID info, if supported
    if (_initStructs->isExtensionSupported(std::string(ZE_DEVICE_LUID_EXT_NAME), ZE_MAKE_VERSION(1, 0))) {
        device_luid.stype = ZE_STRUCTURE_TYPE_DEVICE_LUID_EXT_PROPERTIES;
        device_properties.pNext = &device_luid;
    }
    THROW_ON_FAIL_FOR_LEVELZERO("zeDeviceGetProperties",
                                zeDeviceGetProperties(_initStructs->getDevice(), &device_properties));

    // Query PCI information
    // Older drivers do not have this implementend. Linux driver returns NOT_IMPLEMENTED, while windows driver returns
    // zero values. If this is detected, we populate only device with ID from device_properties for backwards
    // compatibility. For any other error, we just fall-back to device ID to assure backwards compatibilty with even
    // older drivers
    pci_properties.stype = ZE_STRUCTURE_TYPE_PCI_EXT_PROPERTIES;
    ze_result_t retpci = zeDevicePciGetPropertiesExt(_initStructs->getDevice(), &pci_properties);
    if (ZE_RESULT_SUCCESS == retpci) {
        // windows driver specific backwards compatibility
        if (pci_properties.address.device == 0) {
            log.warning("PCI information not available in driver. Falling back to deviceId");
            pci_properties.address.device = device_properties.deviceId;
        }
    } else {
        // general backwards compatibility
        log.warning("PCI information not available in driver. Falling back to deviceId");
        pci_properties.address.device = device_properties.deviceId;
    }

    /// Calculate and store device GOPS with formula: frequency * number of tiles * ops per tile
    /// cross-OS backwards compatibilty: only calculate gops if driver supports it (version>x)
    uint32_t gops_support_drv_version = UINT32_MAX;
#if defined(_WIN32) || defined(__CYGWIN__)
    gops_support_drv_version = 2465;  /// Windows driver version which supports Gops calculations
#else                                 // _WIN32 || __CYGWIN__
    gops_support_drv_version = 1715354569;  /// Linux driver version which supports Gops calculations
#endif                                // _WIN32 || __CYGWIN__
    if (_initStructs->getDriverVersion() >= gops_support_drv_version) {
        float gops = (device_properties.coreClockRate / powf(1000, 3)) * device_properties.numSlices *
                     device_properties.physicalEUSimdWidth;
        device_gops[ov::element::f32] = 0;
        device_gops[ov::element::u8] = gops;
        device_gops[ov::element::i8] = gops;
        device_gops[ov::element::f16] = 0.5f * gops;
    }
}

std::unordered_map<std::string, std::shared_ptr<ov::ITensor>> ZeroDevice::runInit(
    const std::shared_ptr<IExecutor>& initExecutor,
    const std::shared_ptr<const ov::Model>& model,
    const ov::SoPtr<ov::IRemoteContext>& context,
    const Config& config) {
    const auto zeroInitExecutor = static_cast<const ZeroExecutor*>(initExecutor.get());
    std::unordered_map<size_t, TensorData> constantIdToTensorData;
    std::vector<std::vector<std::optional<TensorData>>> inputTensorsData;
    std::vector<std::optional<TensorData>> outputTensorsData;
    std::vector<std::shared_ptr<ov::ITensor>> inputHostTensors;
    std::unordered_map<std::string, std::shared_ptr<ov::ITensor>> outputHostTensors;

    std::chrono::steady_clock::time_point begin;
    std::chrono::steady_clock::time_point end;

    // Match the inputs of the "init" model with the Constant nodes of the original model
    begin = std::chrono::steady_clock::now();
    size_t constantIndex = 0;
    for (auto&& node : model->get_ordered_ops()) {
        if (!ov::is_type<ov::op::v0::Constant>(node)) {
            continue;
        }

        const auto constantNode = std::static_pointer_cast<ov::op::v0::Constant>(node);
        const void* address = constantNode->get_data_ptr();
        const size_t size = constantNode->get_byte_size();
        constantIdToTensorData.emplace(constantIndex++, TensorData{address, size});
    }
    end = std::chrono::steady_clock::now();
    std::cout << "getting constant IDs " << std::chrono::duration_cast<std::chrono::milliseconds>(end - begin).count()
              << "[ms]" << std::endl;

    begin = std::chrono::steady_clock::now();
    for (const auto& descriptor : zeroInitExecutor->get_input_descriptors()) {
        size_t id = std::stoi(std::string(descriptor.info.name).substr(INIT_INPUT_WEIGHTS_PREFIX.length()));
        OPENVINO_ASSERT(constantIdToTensorData.count(id), "Mismatch between weights IDs and parsed inputs");
        const ov::SoPtr<ov::ITensor> hostTensor =
            createHostTensor(context._ptr,
                             zeroUtils::getOVPrecision(descriptor.info.devicePrecision),
                             zeroUtils::getOVShape(descriptor.info),
                             config);

        OPENVINO_ASSERT(constantIdToTensorData.at(id).size == hostTensor->get_byte_size(),
                        "Byte size mismatch for ",
                        descriptor.info.name);
        std::memcpy(hostTensor->data(), constantIdToTensorData.at(id).mem, hostTensor->get_byte_size());

        inputTensorsData.push_back({TensorData{hostTensor->data(), hostTensor->get_byte_size()}});
        inputHostTensors.push_back(hostTensor._ptr);
    }
    end = std::chrono::steady_clock::now();
    std::cout << "Setting init inputs " << std::chrono::duration_cast<std::chrono::milliseconds>(end - begin).count()
              << "[ms]" << std::endl;

    begin = std::chrono::steady_clock::now();
    for (const auto& descriptor : zeroInitExecutor->get_output_descriptors()) {
        const ov::SoPtr<ov::ITensor> hostTensor =
            createHostTensor(context._ptr,
                             zeroUtils::getOVPrecision(descriptor.info.devicePrecision),
                             zeroUtils::getOVShape(descriptor.info),
                             config);
        outputTensorsData.push_back(TensorData{hostTensor->data(), hostTensor->get_byte_size()});
        outputHostTensors.emplace(std::string(descriptor.info.name).substr(INIT_OUTPUT_WEIGHTS_PREFIX.length()),
                                  hostTensor._ptr);
    }
    end = std::chrono::steady_clock::now();
    std::cout << "Creating output tensors "
              << std::chrono::duration_cast<std::chrono::milliseconds>(end - begin).count() << "[ms]" << std::endl;

    auto progilingPool = zeroProfiling::ProfilingPool(zeroInitExecutor->graph(),
                                                      zeroProfiling::POOL_SIZE,
                                                      zeroInitExecutor->getInitStructs()->getProfilingDdiTable());
    auto profilingQuery = zeroProfiling::ProfilingQuery(0,
                                                        zeroInitExecutor->getInitStructs()->getDevice(),
                                                        zeroInitExecutor->getInitStructs()->getProfilingDdiTable());
    const auto pipeline = std::make_unique<Pipeline>(config,
                                                     initExecutor,
                                                     progilingPool,
                                                     profilingQuery,
                                                     nullptr,
                                                     inputTensorsData,
                                                     outputTensorsData,
                                                     /*numberOfCommandLists*/ 1);
    begin = std::chrono::steady_clock::now();
    pipeline->push();
    pipeline->pull();
    end = std::chrono::steady_clock::now();
    std::cout << "Running the pipeline " << std::chrono::duration_cast<std::chrono::milliseconds>(end - begin).count()
              << "[ms]" << std::endl;

    return outputHostTensors;
}

std::string ZeroDevice::getName() const {
//    KMD is setting usDeviceID from VpuFamilyID.h
#define NPU_3720_P_DEVICE_ID 0x7D1D
#define NPU_3720_S_DEVICE_ID 0xAD1D
#define NPU_4000_DEVICE_ID   0x643E

    std::string name;
    switch (device_properties.deviceId) {
    case NPU_3720_P_DEVICE_ID:
    case NPU_3720_S_DEVICE_ID:
        name = ov::intel_npu::Platform::NPU3720;
        break;
    case NPU_4000_DEVICE_ID:
        name = ov::intel_npu::Platform::NPU4000;
        break;
    default:
        name = ov::intel_npu::Platform::AUTO_DETECT;
    }

    return name;
}

std::string ZeroDevice::getFullDeviceName() const {
    return device_properties.name;
}

IDevice::Uuid ZeroDevice::getUuid() const {
    Uuid uuid{};
    static_assert(sizeof(device_properties.uuid.id) == uuid.uuid.size(),
                  "ze_device_uuid_t::id size doesn't match intel_npu::Uuid::uuid size");

    std::copy(std::begin(device_properties.uuid.id), std::end(device_properties.uuid.id), std::begin(uuid.uuid));

    return uuid;
}

ov::device::LUID ZeroDevice::getLUID() const {
    ov::device::LUID luidstruct;
    // incompatibility check
    static_assert(ZE_MAX_DEVICE_LUID_SIZE_EXT == ov::device::LUID::MAX_LUID_SIZE, "LUID size mismatch");
    for (int i = 0; i < ZE_MAX_DEVICE_LUID_SIZE_EXT; i++) {
        luidstruct.luid[i] = device_luid.luid.id[i];
    }
    return luidstruct;
}

uint32_t ZeroDevice::getSubDevId() const {
    return device_properties.subdeviceId;
}

uint32_t ZeroDevice::getMaxNumSlices() const {
    return device_properties.numSlices;
}

uint64_t ZeroDevice::getAllocMemSize() const {
    ze_graph_memory_query_t query{};
    ze_result_t result =
        _graph_ddi_table_ext.pfnQueryContextMemory(_initStructs->getContext(), ZE_GRAPH_QUERY_MEMORY_DDR, &query);
    THROW_ON_FAIL_FOR_LEVELZERO_EXT("pfnQueryContextMemory", result, _graph_ddi_table_ext);

    return query.allocated;
}

uint64_t ZeroDevice::getTotalMemSize() const {
#define LEGACY_MAX_MEM_ALLOC_SIZE_BYTES (2147483648)  // 2GB in base-2

    ze_graph_memory_query_t query{};
    ze_result_t result =
        _graph_ddi_table_ext.pfnQueryContextMemory(_initStructs->getContext(), ZE_GRAPH_QUERY_MEMORY_DDR, &query);
    THROW_ON_FAIL_FOR_LEVELZERO_EXT("pfnQueryContextMemory", result, _graph_ddi_table_ext);

    // For drivers with graph_extension < 1.9 we report fixed 2GB max allocation size (old drivers don't support more)
    // For drivers with graph_extension > 1.9 we report the value they return
    if (_initStructs->isExtensionSupported(std::string(ZE_GRAPH_EXT_NAME), ZE_MAKE_VERSION(1, 9))) {
        // we are safe here, can return the value directly from driver
        return query.total;
    }
#if defined(_WIN32) || defined(__CYGWIN__)
    // Special case for windows drivers with graph_extension v 1.8
    if (_initStructs->isExtensionSupported(std::string("ZE_extension_graph_1_8"), ZE_MAKE_VERSION(1, 8))) {
        // query here returns total system memory in KB, which we need to
        // divide by 2 (OS limitation) and convert to bytes
        return (query.total << 9);
    }
#endif

    // Default for older drivers: return 2GB
    return LEGACY_MAX_MEM_ALLOC_SIZE_BYTES;
}

ov::device::PCIInfo ZeroDevice::getPciInfo() const {
    return ov::device::PCIInfo{pci_properties.address.domain,
                               pci_properties.address.bus,
                               pci_properties.address.device,
                               pci_properties.address.function};
}

std::map<ov::element::Type, float> ZeroDevice::getGops() const {
    return device_gops;
}

ov::device::Type ZeroDevice::getDeviceType() const {
    return ov::device::Type::INTEGRATED;
}

std::shared_ptr<SyncInferRequest> ZeroDevice::createInferRequest(
    const std::shared_ptr<const ICompiledModel>& compiledModel,
    const Config& config) {
    return std::make_shared<ZeroInferRequest>(_initStructs, compiledModel, config);
}

ov::SoPtr<ov::IRemoteTensor> ZeroDevice::createRemoteTensor(std::shared_ptr<ov::IRemoteContext> context,
                                                            const ov::element::Type& element_type,
                                                            const ov::Shape& shape,
                                                            const Config& config,
                                                            ov::intel_npu::TensorType tensor_type,
                                                            ov::intel_npu::MemType mem_type,
                                                            const void* mem) {
    return {std::make_shared<
        ZeroRemoteTensor>(context, _initStructs, element_type, shape, config, tensor_type, mem_type, mem)};
};

ov::SoPtr<ov::ITensor> ZeroDevice::createHostTensor(std::shared_ptr<ov::IRemoteContext> context,
                                                    const ov::element::Type& element_type,
                                                    const ov::Shape& shape,
                                                    const Config& config) {
    return {std::make_shared<ZeroHostTensor>(context, _initStructs, element_type, shape, config)};
};<|MERGE_RESOLUTION|>--- conflicted
+++ resolved
@@ -64,15 +64,9 @@
 #include "intel_npu/common/itt.hpp"
 #include "intel_npu/prefix.hpp"
 #include "intel_npu/utils/zero/zero_api.hpp"
-<<<<<<< HEAD
+#include "intel_npu/utils/zero/zero_utils.hpp"
 #include "openvino/core/type/element_iterator.hpp"
 #include "openvino/op/constant.hpp"
-#include "openvino/pass/manager.hpp"
-#include "transformations/low_precision/mark_dequantization_subgraph.hpp"
-#include "zero_executor.hpp"
-=======
-#include "intel_npu/utils/zero/zero_utils.hpp"
->>>>>>> caa1e6af
 #include "zero_host_tensor.hpp"
 #include "zero_infer_request.hpp"
 #include "zero_remote_tensor.hpp"
@@ -132,11 +126,10 @@
 }
 
 std::unordered_map<std::string, std::shared_ptr<ov::ITensor>> ZeroDevice::runInit(
-    const std::shared_ptr<IExecutor>& initExecutor,
+    const std::shared_ptr<IGraph>& initGraph,
     const std::shared_ptr<const ov::Model>& model,
     const ov::SoPtr<ov::IRemoteContext>& context,
     const Config& config) {
-    const auto zeroInitExecutor = static_cast<const ZeroExecutor*>(initExecutor.get());
     std::unordered_map<size_t, TensorData> constantIdToTensorData;
     std::vector<std::vector<std::optional<TensorData>>> inputTensorsData;
     std::vector<std::optional<TensorData>> outputTensorsData;
@@ -164,7 +157,7 @@
               << "[ms]" << std::endl;
 
     begin = std::chrono::steady_clock::now();
-    for (const auto& descriptor : zeroInitExecutor->get_input_descriptors()) {
+    for (const auto& descriptor : initGraph->get_input_descriptors()) {
         size_t id = std::stoi(std::string(descriptor.info.name).substr(INIT_INPUT_WEIGHTS_PREFIX.length()));
         OPENVINO_ASSERT(constantIdToTensorData.count(id), "Mismatch between weights IDs and parsed inputs");
         const ov::SoPtr<ov::ITensor> hostTensor =
@@ -186,7 +179,7 @@
               << "[ms]" << std::endl;
 
     begin = std::chrono::steady_clock::now();
-    for (const auto& descriptor : zeroInitExecutor->get_output_descriptors()) {
+    for (const auto& descriptor : initGraph->get_output_descriptors()) {
         const ov::SoPtr<ov::ITensor> hostTensor =
             createHostTensor(context._ptr,
                              zeroUtils::getOVPrecision(descriptor.info.devicePrecision),
@@ -200,20 +193,27 @@
     std::cout << "Creating output tensors "
               << std::chrono::duration_cast<std::chrono::milliseconds>(end - begin).count() << "[ms]" << std::endl;
 
-    auto progilingPool = zeroProfiling::ProfilingPool(zeroInitExecutor->graph(),
+    auto progilingPool = zeroProfiling::ProfilingPool(static_cast<ze_graph_handle_t>(initGraph->get_handle()),
                                                       zeroProfiling::POOL_SIZE,
-                                                      zeroInitExecutor->getInitStructs()->getProfilingDdiTable());
-    auto profilingQuery = zeroProfiling::ProfilingQuery(0,
-                                                        zeroInitExecutor->getInitStructs()->getDevice(),
-                                                        zeroInitExecutor->getInitStructs()->getProfilingDdiTable());
+                                                      _initStructs->getProfilingDdiTable());
+    auto profilingQuery =
+        zeroProfiling::ProfilingQuery(0, _initStructs->getDevice(), _initStructs->getProfilingDdiTable());
+
+    ze_device_properties_t properties;
+    properties.stype = ZE_STRUCTURE_TYPE_DEVICE_PROPERTIES;
+    THROW_ON_FAIL_FOR_LEVELZERO("zeDeviceGetProperties", zeDeviceGetProperties(_initStructs->getDevice(), &properties));
+
+    auto groupOrdinal = zeroUtils::findGroupOrdinal(_initStructs->getDevice(), properties);
     const auto pipeline = std::make_unique<Pipeline>(config,
-                                                     initExecutor,
+                                                     _initStructs,
+                                                     initGraph,
                                                      progilingPool,
                                                      profilingQuery,
                                                      nullptr,
                                                      inputTensorsData,
                                                      outputTensorsData,
-                                                     /*numberOfCommandLists*/ 1);
+                                                     /*numberOfCommandLists*/ 1,
+                                                     groupOrdinal);
     begin = std::chrono::steady_clock::now();
     pipeline->push();
     pipeline->pull();
