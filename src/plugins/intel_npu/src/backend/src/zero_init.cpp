// Copyright (C) 2018-2024 Intel Corporation
// SPDX-License-Identifier: Apache-2.0
//

#include "zero_init.hpp"

#include "intel_npu/al/itt.hpp"
#include "intel_npu/utils/zero/zero_api.hpp"
#include "ze_api.h"
#include "ze_command_queue_npu_ext.h"
#include "zero_utils.hpp"

namespace intel_npu {

const ze_driver_uuid_t ZeroInitStructsHolder::uuid = ze_intel_npu_driver_uuid;

static std::tuple<uint32_t, std::string> queryDriverExtensionVersion(
    std::vector<ze_driver_extension_properties_t>& extProps,
    uint32_t count) {
    // query the extension properties
    const char* graphExtName = nullptr;
    uint32_t targetVersion = 0;
    for (uint32_t i = 0; i < count; ++i) {
        auto& property = extProps[i];

        if (strncmp(property.name, ZE_GRAPH_EXT_NAME, strlen(ZE_GRAPH_EXT_NAME)) != 0)
            continue;

        // If the driver version is latest, will just use its name.
        if (property.version == ZE_GRAPH_EXT_VERSION_CURRENT) {
            graphExtName = property.name;
            targetVersion = property.version;
            break;
        }

        // Use the latest version supported by the driver.
        if (property.version > targetVersion) {
            graphExtName = property.name;
            targetVersion = property.version;
        }
    }

    if (graphExtName == nullptr) {
        OPENVINO_THROW("queryDriverExtensionVersion: Failed to find Graph extension in NPU Driver");
    }

    const uint16_t supportedDriverExtMajorVersion = 1;
    const uint16_t driverExtMajorVersion = ZE_MAJOR_VERSION(targetVersion);
    if (supportedDriverExtMajorVersion != driverExtMajorVersion) {
        OPENVINO_THROW("Plugin supports only driver with extension major version ",
                       supportedDriverExtMajorVersion,
                       "; discovered driver extension has major version ",
                       driverExtMajorVersion);
    }

    return std::make_tuple(targetVersion, graphExtName);
}

static uint32_t queryMutableCommandListVersion(std::vector<ze_driver_extension_properties_t>& extProps,
                                               uint32_t count) {
    // query the mutable command list properties
    uint32_t targetVersion = 0;

    for (uint32_t i = 0; i < count; ++i) {
        auto& property = extProps[i];

        if (strncmp(property.name, ZE_MUTABLE_COMMAND_LIST_EXP_NAME, strlen(ZE_MUTABLE_COMMAND_LIST_EXP_NAME)) != 0) {
            continue;
        }

        if (property.version == ZE_MUTABLE_COMMAND_LIST_EXP_VERSION_CURRENT) {
            targetVersion = property.version;
            break;
        }

        // Use the latest version supported by the driver.
        if (property.version > targetVersion) {
            targetVersion = property.version;
        }
    }

    return targetVersion;
}

ZeroInitStructsHolder::ZeroInitStructsHolder() : log("NPUZeroInitStructsHolder", Logger::global().level()) {
    OV_ITT_SCOPED_TASK(itt::domains::LevelZeroBackend, "ZeroInitStructsHolder::ZeroInitStructsHolder");
    log.trace("ZeroInitStructsHolder - performing zeInit on VPU only");
    zeroUtils::throwOnFail("zeInit", zeInit(ZE_INIT_FLAG_VPU_ONLY));

    uint32_t drivers = 0;
    zeroUtils::throwOnFail("zeDriverGet", zeDriverGet(&drivers, nullptr));

    std::vector<ze_driver_handle_t> all_drivers(drivers);
    zeroUtils::throwOnFail("zeDriverGet", zeDriverGet(&drivers, all_drivers.data()));

    // Get our target driver
    driver_properties.stype = ZE_STRUCTURE_TYPE_DRIVER_PROPERTIES;
    log.trace("ZeroInitStructsHolder - setting driver properties to ZE_STRUCTURE_TYPE_DRIVER_PROPERTIES");
    for (uint32_t i = 0; i < drivers; ++i) {
        zeDriverGetProperties(all_drivers[i], &driver_properties);

        if (memcmp(&driver_properties.uuid, &uuid, sizeof(uuid)) == 0) {
            driver_handle = all_drivers[i];
            break;
        }
    }
    if (driver_handle == nullptr) {
        OPENVINO_THROW("zeDriverGet failed to return NPU driver");
    }

    // Check L0 API version
    ze_api_version_t ze_drv_api_version = {};
    zeroUtils::throwOnFail("zeDriverGetApiVersion", zeDriverGetApiVersion(driver_handle, &ze_drv_api_version));

    if (ZE_MAJOR_VERSION(ZE_API_VERSION_CURRENT) != ZE_MAJOR_VERSION(ze_drv_api_version)) {
        OPENVINO_THROW("Incompatibility between NPU plugin and driver! ",
                       "Plugin L0 API major version = ",
                       ZE_MAJOR_VERSION(ZE_API_VERSION_CURRENT),
                       ", ",
                       "Driver L0 API major version = ",
                       ZE_MAJOR_VERSION(ze_drv_api_version));
    }
    if (ZE_MINOR_VERSION(ZE_API_VERSION_CURRENT) != ZE_MINOR_VERSION(ze_drv_api_version)) {
        log.warning("Some features might not be available! "
                    "Plugin L0 API minor version = %d, Driver L0 API minor version = %d",
                    ZE_MINOR_VERSION(ZE_API_VERSION_CURRENT),
                    ZE_MINOR_VERSION(ze_drv_api_version));
    }

    uint32_t count = 0;
    zeroUtils::throwOnFail("zeDriverGetExtensionProperties",
                           zeDriverGetExtensionProperties(driver_handle, &count, nullptr));

    std::vector<ze_driver_extension_properties_t> extProps;
    extProps.resize(count);
    zeroUtils::throwOnFail("zeDriverGetExtensionProperties",
                           zeDriverGetExtensionProperties(driver_handle, &count, extProps.data()));

    // Query our graph extension version
    std::string graph_ext_name;
<<<<<<< HEAD
    log.trace("ZeroInitStructsHolder - tie output of queryDriverExtensionVersion");
    std::tie(driver_ext_version, graph_ext_name) = queryDriverExtensionVersion(driver_handle);
=======
    log.debug("ZeroInitStructsHolder - tie output of queryDriverExtensionVersion");
    std::tie(driver_ext_version, graph_ext_name) = queryDriverExtensionVersion(extProps, count);
>>>>>>> b95e0b26

    log.info("Found Driver Version %d.%d, Driver Extension Version %d.%d (%s)",
             ZE_MAJOR_VERSION(ze_drv_api_version),
             ZE_MINOR_VERSION(ze_drv_api_version),
             ZE_MAJOR_VERSION(driver_ext_version),
             ZE_MINOR_VERSION(driver_ext_version),
             graph_ext_name.c_str());

    // Load our command queue extension
    try {
        zeroUtils::throwOnFail(
            "zeDriverGetExtensionFunctionAddress " + std::string(ZE_COMMAND_QUEUE_NPU_EXT_NAME),
            zeDriverGetExtensionFunctionAddress(driver_handle,
                                                ZE_COMMAND_QUEUE_NPU_EXT_NAME,
                                                reinterpret_cast<void**>(&_command_queue_npu_dditable_ext)));
    } catch (const ov::Exception& error) {
        log.debug("Current Driver Version does not have the command queue extension: %s", error.what());
    }

    // Load our graph extension
    ze_graph_dditable_ext_last_t* graph_ddi_table_ext = nullptr;
    zeroUtils::throwOnFail("zeDriverGetExtensionFunctionAddress",
                           zeDriverGetExtensionFunctionAddress(driver_handle,
                                                               graph_ext_name.c_str(),
                                                               reinterpret_cast<void**>(&graph_ddi_table_ext)));
    graph_dditable_ext_decorator =
        std::make_unique<ze_graph_dditable_ext_decorator>(graph_ddi_table_ext, driver_ext_version);

    // Query the mutable command list version
    std::string mutable_comamnd_list_name;
    log.debug("ZeroInitStructsHolder - tie output of queryMutableCommandListVersion");
    mutable_command_list_version = queryMutableCommandListVersion(extProps, count);

    log.debug("Mutable command list version %d.%d",
              ZE_MAJOR_VERSION(mutable_command_list_version),
              ZE_MINOR_VERSION(mutable_command_list_version));

    // Load our profiling extension
    zeroUtils::throwOnFail(
        "zeDriverGetExtensionFunctionAddress",
        zeDriverGetExtensionFunctionAddress(driver_handle,
                                            "ZE_extension_profiling_data",
                                            reinterpret_cast<void**>(&_graph_profiling_ddi_table_ext)));

    uint32_t device_count = 1;
    // Get our target device
    zeroUtils::throwOnFail("zeDeviceGet", zeDeviceGet(driver_handle, &device_count, &device_handle));

    ze_context_desc_t context_desc = {ZE_STRUCTURE_TYPE_CONTEXT_DESC, 0, 0};
    zeroUtils::throwOnFail("zeContextCreate", zeContextCreate(driver_handle, &context_desc, &context));
    log.trace("ZeroInitStructsHolder initialize complete");
}

ZeroInitStructsHolder::~ZeroInitStructsHolder() {
    if (context) {
        log.trace("ZeroInitStructsHolder - performing zeContextDestroy");
        auto result = zeContextDestroy(context);
        if (ZE_RESULT_SUCCESS != result) {
            log.error("zeContextDestroy failed %#X", uint64_t(result));
        }
    }
}

}  // namespace intel_npu<|MERGE_RESOLUTION|>--- conflicted
+++ resolved
@@ -138,13 +138,8 @@
 
     // Query our graph extension version
     std::string graph_ext_name;
-<<<<<<< HEAD
-    log.trace("ZeroInitStructsHolder - tie output of queryDriverExtensionVersion");
-    std::tie(driver_ext_version, graph_ext_name) = queryDriverExtensionVersion(driver_handle);
-=======
     log.debug("ZeroInitStructsHolder - tie output of queryDriverExtensionVersion");
     std::tie(driver_ext_version, graph_ext_name) = queryDriverExtensionVersion(extProps, count);
->>>>>>> b95e0b26
 
     log.info("Found Driver Version %d.%d, Driver Extension Version %d.%d (%s)",
              ZE_MAJOR_VERSION(ze_drv_api_version),
