// Copyright (C) 2018-2024 Intel Corporation
// SPDX-License-Identifier: Apache-2.0
//

#include "zero_pipeline.hpp"

#include <ze_api.h>
#include <ze_graph_ext.h>

#include "intel_npu/al/itt.hpp"
#include "intel_npu/al/prefix.hpp"
#include "intel_npu/utils/logger/logger.hpp"
#include "intel_npu/utils/zero/zero_api.hpp"
#include "zero_types.hpp"

namespace intel_npu {

struct DiscretePipeline final : public Pipeline {
public:
    DiscretePipeline(const Config& config,
                     const ze_device_handle_t& device_handle,
                     ze_context_handle_t& context,
                     ze_graph_dditable_ext_curr_t* graph_ddi_table_ext,
                     const std::shared_ptr<const IExecutor>& executorPtr,
                     ze_graph_profiling_query_handle_t profiling_handle,
                     const std::array<std::shared_ptr<CommandQueue>, stage::COUNT>& command_queues,
                     const uint32_t& group_ordinal,
                     const std::vector<std::optional<TensorData>>& inputTensorsData,
                     const std::vector<std::optional<TensorData>>& outputTensorsData)
        : _config(config),
          _command_queues{command_queues},
          _command_list{{{device_handle, context, graph_ddi_table_ext, _config, group_ordinal},
                         {device_handle, context, graph_ddi_table_ext, _config, group_ordinal},
                         {device_handle, context, graph_ddi_table_ext, _config, group_ordinal}}},
          _fence{{{*_command_queues[stage::UPLOAD], _config},
                  {*_command_queues[stage::EXECUTE], _config},
                  {*_command_queues[stage::READBACK], _config}}},
          _event_pool(device_handle, context, stage::COUNT, _config),
          _event{{{_event_pool.handle(), stage::UPLOAD, _config},
                  {_event_pool.handle(), stage::EXECUTE, _config},
                  {_event_pool.handle(), stage::READBACK, _config}}},
          _logger("DiscretePipeline", _config.get<LOG_LEVEL>()) {
        _logger.debug("DiscretePipeline - initialize started");
        const ZeroExecutor* executor = static_cast<const ZeroExecutor*>(executorPtr.get());
        static const std::size_t alignment = STANDARD_PAGE_SIZE;

        OV_ITT_SCOPED_TASK(itt::domains::LevelZeroBackend, "Zero_infer_request::DiscretePipeline::DiscretePipeline");
        for (const auto& desc : executor->get_input_descriptors()) {
            _deviceInputs.appendArgument(zeroUtils::getSizeIOBytes(desc.info));
        }
        _deviceInputs.allocate(device_handle, context);

        _logger.debug("DiscretePipeline - appending memory copy and set argument value for input");

        size_t inputIndex = 0;
        for (const auto& desc : executor->get_input_descriptors()) {
            const void* tensorBuffer = reinterpret_cast<const void*>(inputTensorsData.at(inputIndex)->mem);

            const std::size_t argSize = zeroUtils::getSizeIOBytes(desc.info);
            std::size_t size = argSize + alignment - (argSize % alignment);

            _command_list[stage::UPLOAD].appendMemoryCopy(_deviceInputs.getDevicePtr(inputIndex), tensorBuffer, size);

            executor->setArgumentValue(desc.idx, _deviceInputs.getDevicePtr(inputIndex));
            ++inputIndex;
        }

        _logger.debug("DiscretePipeline - append signal event");

        _command_list[stage::UPLOAD].appendBarrier();
        _event[stage::UPLOAD].AppendSignalEvent(_command_list[stage::UPLOAD]);

        for (const auto& desc : executor->get_output_descriptors()) {
            _deviceOutputs.appendArgument(zeroUtils::getSizeIOBytes(desc.info));
        }
        _deviceOutputs.allocate(device_handle, context);

        _logger.debug("DiscretePipeline - appending memory copy and set argument value for output");

        size_t outputIndex = 0;
        for (const auto& desc : executor->get_output_descriptors()) {
            void* tensorBuffer = reinterpret_cast<void*>(outputTensorsData.at(outputIndex)->mem);

            const std::size_t argSize = zeroUtils::getSizeIOBytes(desc.info);
            std::size_t size = argSize + alignment - (argSize % alignment);

            _command_list[stage::READBACK].appendMemoryCopy(tensorBuffer,
                                                            _deviceOutputs.getDevicePtr(outputIndex),
                                                            size);

            executor->setArgumentValue(desc.idx, _deviceOutputs.getDevicePtr(outputIndex));
            ++outputIndex;
        }

        _event[stage::UPLOAD].AppendWaitOnEvent(_command_list[stage::EXECUTE]);
        _logger.debug("DiscretePipeline - appendGraphExecute");
        _command_list[stage::EXECUTE].appendGraphExecute(executor->graph(), profiling_handle);
        _logger.debug("DiscretePipeline - appendEventReset");
        _event[stage::UPLOAD].AppendEventReset(_command_list[stage::READBACK]);

        for (auto& commandList : _command_list) {
            commandList.close();
        }
        _logger.debug("DiscretePipeline - initialize completed");
    };

    DiscretePipeline(const DiscretePipeline&) = delete;
    DiscretePipeline& operator=(const DiscretePipeline&) = delete;
    virtual ~DiscretePipeline() = default;

    void push() override {
        _logger.debug("DiscretePipeline - push() started");
        OV_ITT_TASK_CHAIN(ZERO_INFER_REQUEST_DP_PUSH,
                          itt::domains::LevelZeroBackend,
                          "DiscretePipeline::push",
                          "UPLOAD");
        // Dispatch command to copy input data from upload heap to default heap
        _command_queues[stage::UPLOAD]->executeCommandList(_command_list[stage::UPLOAD]);

        OV_ITT_TASK_NEXT(ZERO_INFER_REQUEST_DP_PUSH, "EXECUTE");
        // Submit the command list for execute
        _command_queues[stage::EXECUTE]->executeCommandList(_command_list[stage::EXECUTE], _fence[stage::EXECUTE]);
        _logger.debug("DiscretePipeline - push() completed");
    };

    void pull() override {
        _logger.debug("DiscretePipeline - pull() started");
        OV_ITT_TASK_CHAIN(ZERO_INFER_REQUEST_DP_PULL,
                          itt::domains::LevelZeroBackend,
                          "DiscretePipeline::pull",
                          "EXECUTE");
        // Wait for execute to finish
        _fence[stage::EXECUTE].hostSynchronize();
        OV_ITT_TASK_NEXT(ZERO_INFER_REQUEST_DP_PULL, "READBACK");
        // Schedule the copy of outputs from zeDriverAllocDeviceMem to zeDriverAllocHostMem
        _command_queues[stage::READBACK]->executeCommandList(_command_list[stage::READBACK], _fence[stage::READBACK]);
        // Wait for output copy to finish execution for _fence from the host, to make sure that data
        // is available in the hostMem buffer of the output
        _fence[stage::READBACK].hostSynchronize();
        _logger.debug("DiscretePipeline - pull() completed");
    };

    void reset() const override {
        // Reset the fence objects
        for (auto& fence : _fence) {
            fence.reset();
        }
    };

    void updateCommandList(const TensorData&, const uint32_t) override{};

private:
    const Config _config;
    const std::array<std::shared_ptr<CommandQueue>, stage::COUNT>& _command_queues;
    std::array<CommandList, stage::COUNT> _command_list;
    std::array<Fence, stage::COUNT> _fence;
    EventPool _event_pool;
    std::array<Event, stage::COUNT> _event;
    Logger _logger;
};

struct IntegratedPipeline final : public Pipeline {
public:
    IntegratedPipeline(const Config& config,
                       const ze_device_handle_t& device_handle,
                       ze_context_handle_t& context,
                       ze_graph_dditable_ext_curr_t* graph_ddi_table_ext,
                       const std::shared_ptr<const IExecutor>& executorPtr,
                       ze_graph_profiling_query_handle_t profiling_handle,
                       std::shared_ptr<zeroProfiling::NpuInferProfiling> npu_profiling,
                       CommandQueue& command_queue,
                       const uint32_t& group_ordinal,
                       const std::vector<std::optional<TensorData>>& inputTensorsData,
                       const std::vector<std::optional<TensorData>>& outputTensorsData,
                       const size_t numberOfCommandLists)
        : _config(config),
          _executor(static_cast<const ZeroExecutor*>(executorPtr.get())),
          _command_queue{command_queue},
          _event_pool{device_handle,
                      context,
                      numberOfCommandLists ? static_cast<uint32_t>(numberOfCommandLists) : 1,
                      _config},
          _npu_profiling(std::move(npu_profiling)),
          _logger("IntegratedPipeline", _config.get<LOG_LEVEL>()) {
        OV_ITT_SCOPED_TASK(itt::domains::LevelZeroBackend,
                           "Zero_infer_request::IntegratedPipeline::IntegratedPipeline");
        _logger.debug("IntegratedPipeline - initialize started");

        _command_lists.reserve(numberOfCommandLists);
        _events.reserve(numberOfCommandLists);
        _fences.reserve(numberOfCommandLists);
        _logger.debug("IntegratedPipeline - emplace_back _event_pool and _command_queue");
        for (size_t i = 0; i < numberOfCommandLists; i++) {
            _command_lists.emplace_back(std::make_unique<CommandList>(
                device_handle,
                context,
                graph_ddi_table_ext,
                _config,
                group_ordinal,
                _executor->getInitStructs()->getMutableCommandListVersion() ? true : false));
            _events.emplace_back(std::make_unique<Event>(_event_pool.handle(), static_cast<uint32_t>(i), _config));
            _fences.emplace_back(std::make_unique<Fence>(_command_queue, _config));
        }

        for (size_t i = 0; i < numberOfCommandLists; i++) {
            size_t ioIndex = 0;
            for (const auto& desc : _executor->get_input_descriptors()) {
                _executor->setArgumentValue(desc.idx,
                                            static_cast<unsigned char*>(inputTensorsData.at(ioIndex)->mem) +
                                                (i * inputTensorsData.at(ioIndex)->size) / numberOfCommandLists);
                ++ioIndex;
            }

            ioIndex = 0;
            for (const auto& desc : _executor->get_output_descriptors()) {
                _executor->setArgumentValue(desc.idx,
                                            static_cast<unsigned char*>(outputTensorsData.at(ioIndex)->mem) +
                                                (i * outputTensorsData.at(ioIndex)->size) / numberOfCommandLists);
                ++ioIndex;
            }

            /// append timestamp command if feature was activated
            if (_npu_profiling != nullptr) {
                _command_lists.at(i)->appendBarrier();
                _command_lists.at(i)->appendNpuTimestamp(
                    reinterpret_cast<uint64_t*>(_npu_profiling->npu_ts_infer_start));
            }

            _command_lists.at(i)->appendGraphExecute(_executor->graph(), profiling_handle);

            /// append timestamp command if feature was activated
            if (_npu_profiling != nullptr) {
                _command_lists.at(i)->appendBarrier();
                _command_lists.at(i)->appendNpuTimestamp(reinterpret_cast<uint64_t*>(_npu_profiling->npu_ts_infer_end));
            }

            // appendBarrier used in L0 as well
            if (!sync_output_with_fences_) {
                _command_lists.at(i)->appendBarrier();
                _events.at(i)->AppendSignalEvent(*_command_lists.at(i));
            }
            _command_lists.at(i)->close();
        }
        _logger.debug("IntegratedPipeline - initialize completed");
    }

    IntegratedPipeline(const IntegratedPipeline&) = delete;
    IntegratedPipeline& operator=(const IntegratedPipeline&) = delete;
    virtual ~IntegratedPipeline() = default;

    void push() override {
        _logger.debug("IntegratedPipeline - push() started");

        for (size_t i = 0; i < _command_lists.size(); ++i) {
            OV_ITT_TASK_CHAIN(ZERO_EXECUTOR_IP_PUSH, itt::domains::LevelZeroBackend, "IntegratedPipeline", "push");
            if (sync_output_with_fences_) {
                _command_queue.executeCommandList(*_command_lists.at(i), *_fences.at(i));
            } else {
                _command_queue.executeCommandList(*_command_lists.at(i));
            }
        }

        _logger.debug("IntegratedPipeline - push() completed");
    };

    void pull() override {
        _logger.debug("IntegratedPipeline - pull() started");
        OV_ITT_TASK_CHAIN(ZERO_EXECUTOR_IP_PULL, itt::domains::LevelZeroBackend, "IntegratedPipeline", "pull");

        for (size_t i = 0; i < _command_lists.size(); ++i) {
            if (sync_output_with_fences_) {
                _fences.at(i)->hostSynchronize();
            } else {
                _events.at(i)->hostSynchronize();
            }
            /// sample npu timestamps if feature was activated
            if (_npu_profiling != nullptr) {
                _npu_profiling->sampleNpuTimestamps();
            }
        }

        _logger.debug("IntegratedPipeline - pull() completed");
    };

    void reset() const override {
        _logger.debug("IntegratedPipeline - rest() started");

        for (size_t i = 0; i < _command_lists.size(); ++i) {
            if (sync_output_with_fences_) {
                _fences.at(i)->reset();
            } else {
                _events.at(i)->reset();
            }
        }

        _logger.debug("IntegratedPipeline - rest() completed");
    };

<<<<<<< HEAD
    void updateCommandList(const TensorData& tensorsData, const uint32_t index) override {
        OV_ITT_TASK_CHAIN(ZERO_EXECUTOR_IP_PULL,
=======
    void updateCommandList(const TensorData& tensors_data, uint32_t index, size_t batch_size) override {
        OV_ITT_TASK_CHAIN(ZERO_EXECUTOR_IP_UMCL,
>>>>>>> 9432b3d2
                          itt::domains::LevelZeroBackend,
                          "IntegratedPipeline",
                          "updateCommandList");
        const size_t numberOfCommandLists = _command_lists.size();

        for (size_t i = 0; i < numberOfCommandLists; i++) {
            _command_lists.at(i)->updateMutableCommandList(
                index,
                static_cast<unsigned char*>(tensorsData.mem) + (i * tensorsData.size) / numberOfCommandLists);
            _command_lists.at(i)->close();
        }
    };

private:
    const Config _config;
    const ZeroExecutor* _executor;
    CommandQueue& _command_queue;
    std::vector<std::unique_ptr<CommandList>> _command_lists;
    std::vector<std::unique_ptr<Fence>> _fences;
    EventPool _event_pool;
    std::vector<std::unique_ptr<Event>> _events;
    bool sync_output_with_fences_ = true;
    std::shared_ptr<zeroProfiling::NpuInferProfiling> _npu_profiling;
    Logger _logger;
};

std::unique_ptr<Pipeline> makePipeline(const std::shared_ptr<const IExecutor>& executorPtr,
                                       const Config& config,
                                       zeroProfiling::ProfilingPool& profiling_pool,
                                       zeroProfiling::ProfilingQuery& profiling_query,
                                       std::shared_ptr<zeroProfiling::NpuInferProfiling> npu_profiling,
                                       const std::vector<std::optional<TensorData>>& inputTensorsData,
                                       const std::vector<std::optional<TensorData>>& outputTensorsData,
                                       const size_t numberOfCommandLists) {
    OV_ITT_SCOPED_TASK(itt::domains::LevelZeroBackend, "Infer_request::makePipeline");
    if (profiling_pool.create())
        profiling_query.create(profiling_pool._handle);

    const ZeroExecutor* executor = static_cast<const ZeroExecutor*>(executorPtr.get());

    const ze_device_handle_t device_handle = executor->getInitStructs()->getDevice();
    ze_context_handle_t context = executor->getInitStructs()->getContext();
    ze_graph_dditable_ext_curr_t* graph_ddi_table_ext = executor->getInitStructs()->getGraphDdiTable();
    auto& command_queues = executor->getCommandQueue();
    uint32_t group_ordinal = executor->get_group_ordinal();

    ze_device_properties_t properties = {};
    properties.stype = ZE_STRUCTURE_TYPE_DEVICE_PROPERTIES;
    zeroUtils::throwOnFail("zeDeviceGetProperties", zeDeviceGetProperties(device_handle, &properties));

    if (properties.flags & ZE_DEVICE_PROPERTY_FLAG_INTEGRATED) {
        return std::make_unique<IntegratedPipeline>(config,
                                                    device_handle,
                                                    context,
                                                    graph_ddi_table_ext,
                                                    executorPtr,
                                                    profiling_query.getHandle(),
                                                    npu_profiling,
                                                    *command_queues[stage::EXECUTE],
                                                    group_ordinal,
                                                    inputTensorsData,
                                                    outputTensorsData,
                                                    numberOfCommandLists);
    }

    return std::make_unique<DiscretePipeline>(config,
                                              device_handle,
                                              context,
                                              graph_ddi_table_ext,
                                              executorPtr,
                                              profiling_query.getHandle(),
                                              command_queues,
                                              group_ordinal,
                                              inputTensorsData,
                                              outputTensorsData);
}

}  // namespace intel_npu<|MERGE_RESOLUTION|>--- conflicted
+++ resolved
@@ -296,13 +296,8 @@
         _logger.debug("IntegratedPipeline - rest() completed");
     };
 
-<<<<<<< HEAD
     void updateCommandList(const TensorData& tensorsData, const uint32_t index) override {
-        OV_ITT_TASK_CHAIN(ZERO_EXECUTOR_IP_PULL,
-=======
-    void updateCommandList(const TensorData& tensors_data, uint32_t index, size_t batch_size) override {
         OV_ITT_TASK_CHAIN(ZERO_EXECUTOR_IP_UMCL,
->>>>>>> 9432b3d2
                           itt::domains::LevelZeroBackend,
                           "IntegratedPipeline",
                           "updateCommandList");
