--- conflicted
+++ resolved
@@ -60,14 +60,6 @@
 
     _command_lists.reserve(_number_of_command_lists);
     for (size_t i = 0; i < _number_of_command_lists; i++) {
-<<<<<<< HEAD
-        _command_lists.emplace_back(
-            std::make_unique<CommandList>(init_structs,
-                                          group_ordinal,
-                                          init_structs->getMutableCommandListVersion() ? true : false));
-        _events.emplace_back(std::make_shared<Event>(_event_pool, static_cast<uint32_t>(i)));
-        _fences.emplace_back(std::make_unique<Fence>(*_graph->get_command_queue()));
-=======
         _command_lists.emplace_back(std::make_unique<CommandList>(init_structs, group_ordinal));
     }
 
@@ -77,7 +69,6 @@
         for (size_t i = 0; i < _number_of_command_lists; i++) {
             _fences.emplace_back(std::make_unique<Fence>(_graph->get_command_queue()));
         }
->>>>>>> c70fb31e
     }
 
     for (size_t i = 0; i < _number_of_command_lists; i++) {
@@ -105,21 +96,12 @@
             } else {
                 data = remote_tensor->get_original_memory();
             }
-<<<<<<< HEAD
 
             graph->set_argument_value(
                 desc.idx,
                 static_cast<unsigned char*>(data) +
                     (i * input_tensors.at(io_index).at(0)->get_byte_size()) / _number_of_command_lists);
 
-=======
-
-            graph->set_argument_value(
-                desc.idx,
-                static_cast<unsigned char*>(data) +
-                    (i * input_tensors.at(io_index).at(0)->get_byte_size()) / _number_of_command_lists);
-
->>>>>>> c70fb31e
             ++io_index;
         }
 
