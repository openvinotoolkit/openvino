--- conflicted
+++ resolved
@@ -356,11 +356,7 @@
 
     void* data = nullptr;
 
-<<<<<<< HEAD
-    if (_initStructs->getMutableCommandListVersion()) {
-=======
     if (_initStructs->getMutableCommandListExtVersion() >= ZE_MAKE_VERSION(1, 0)) {
->>>>>>> c70fb31e
         if (_graph->get_batch_size().has_value()) {
             for (size_t i = 0; i < tensors.size(); i++) {
                 auto remoteTensor = std::dynamic_pointer_cast<ZeroRemoteTensor>(tensors[i]._ptr);
@@ -580,11 +576,7 @@
 
             _pipelineIsCreated = true;
         } else {
-<<<<<<< HEAD
-            if (_initStructs->getMutableCommandListVersion()) {
-=======
             if (_initStructs->getMutableCommandListExtVersion() >= ZE_MAKE_VERSION(1, 0)) {
->>>>>>> c70fb31e
                 update_pipeline_if_memory_changed();
                 update_states_if_memory_changed();
             }
