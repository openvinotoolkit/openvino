--- conflicted
+++ resolved
@@ -545,12 +545,8 @@
 }
 
 void ZeroInferRequest::get_result() {
-<<<<<<< HEAD
-    OV_ITT_SCOPED_TASK(itt::domains::LevelZeroBackend, "get_result");
+    OV_ITT_TASK_CHAIN(ZERO_RESULT, itt::domains::LevelZeroBackend, "get_result", "pull");
     _logger.debug("InferRequest::get_result start");
-=======
-    OV_ITT_TASK_CHAIN(ZERO_RESULT, itt::domains::LevelZeroBackend, "get_result", "pull");
->>>>>>> 7d59f52f
 
     for (size_t i = 0; i < _batchSize; i++) {
         _pipeline->pull(i);
