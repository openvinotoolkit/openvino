--- conflicted
+++ resolved
@@ -96,10 +96,6 @@
     // Used to protect zero pipeline creation in the graph. The pipeline should be created only once per graph when the
     // first inference starts running
     std::mutex _mutex;
-<<<<<<< HEAD
-=======
-
-    std::vector<uint8_t> _blob;
 
     uint32_t _unique_id = 0;
     uint32_t _last_submitted_id;
@@ -111,7 +107,6 @@
     std::optional<std::size_t> _batch_size = std::nullopt;
 
     Logger _logger;
->>>>>>> 99d7cd4b
 };
 
 }  // namespace intel_npu