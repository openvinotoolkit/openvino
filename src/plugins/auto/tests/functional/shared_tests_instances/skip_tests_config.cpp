--- conflicted
+++ resolved
@@ -4,20 +4,11 @@
 
 #include "functional_test_utils/skip_tests_config.hpp"
 
-<<<<<<< HEAD
-#include "openvino/core/visibility.hpp"
-
 #include <string>
 #include <vector>
 
-=======
-#include <string>
-#include <vector>
+#include "openvino/core/visibility.hpp"
 
-#include "openvino/core/parallel.hpp"
-#include "openvino/runtime/system_conf.hpp"
-
->>>>>>> a240ae8f
 std::vector<std::string> disabledTestPatterns() {
     std::vector<std::string> retVector{
         // TODO: Issue: 43793
