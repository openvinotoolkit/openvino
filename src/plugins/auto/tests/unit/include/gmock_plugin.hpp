// Copyright (C) 2018-2025 Intel Corporation
// SPDX-License-Identifier: Apache-2.0
//

#pragma once
#include <gmock/gmock.h>

#include <iostream>

#include "openvino/runtime/core.hpp"
#include "plugin.hpp"

using namespace ov::mock_auto_plugin;
namespace ov {
namespace mock_auto_plugin {

class MockAutoPlugin : public Plugin {
public:
<<<<<<< HEAD
    MOCK_METHOD((std::string), get_device_list, ((const ov::AnyMap&)), (const, override));
    MOCK_METHOD((ov::Any), get_property, ((const std::string&), (const ov::AnyMap&)), (const, override));
    MOCK_METHOD((std::map<std::string, double>), get_device_utilization, ((const std::string&)), (const, override));
=======
    MOCK_METHOD((std::string),
                get_device_list,
                ((ov::AnyMap&), const std::shared_ptr<const ov::Model>&, const std::string&),
                (const, override));
>>>>>>> e07b97ca
    MOCK_METHOD((bool), is_meta_device, ((const std::string&)), (const, override));
    MOCK_METHOD((std::list<DeviceInformation>),
                get_valid_device,
                ((const std::vector<DeviceInformation>&), const std::string&),
                (const, override));
    MOCK_METHOD(DeviceInformation,
                select_device,
                ((const std::vector<DeviceInformation>&),
                 const std::string&,
                 unsigned int,
                 (const std::map<std::string, double>&)),
                (override));
    MOCK_METHOD((std::vector<DeviceInformation>),
                parse_meta_devices,
                (const std::string&, const ov::AnyMap&),
                (const, override));
};

class MockISyncInferRequest : public ISyncInferRequest {
public:
    MockISyncInferRequest(const std::shared_ptr<const ov::ICompiledModel>& compiled_model);
    MOCK_METHOD(std::vector<ov::ProfilingInfo>, get_profiling_info, (), (const, override));
    MOCK_METHOD(void, infer, (), (override));
    MOCK_METHOD(std::vector<ov::SoPtr<IVariableState>>, query_state, (), (const, override));
    ~MockISyncInferRequest() = default;

private:
    void allocate_tensor_impl(ov::SoPtr<ov::ITensor>& tensor,
                              const ov::element::Type& element_type,
                              const ov::Shape& shape);
};

class MockAsyncInferRequest : public IAsyncInferRequest {
public:
    MockAsyncInferRequest(const std::shared_ptr<IInferRequest>& request,
                          const std::shared_ptr<ov::threading::ITaskExecutor>& task_executor,
                          const std::shared_ptr<ov::threading::ITaskExecutor>& callback_executor,
                          bool ifThrow)
        : IAsyncInferRequest(request, task_executor, callback_executor),
          m_throw(ifThrow) {
        m_pipeline = {};
        m_pipeline.push_back({task_executor, [this] {
                                  if (m_throw)
                                      OPENVINO_THROW("runtime inference failure");
                              }});
    }

private:
    bool m_throw;
};
}  // namespace mock_auto_plugin
}  // namespace ov<|MERGE_RESOLUTION|>--- conflicted
+++ resolved
@@ -16,16 +16,12 @@
 
 class MockAutoPlugin : public Plugin {
 public:
-<<<<<<< HEAD
-    MOCK_METHOD((std::string), get_device_list, ((const ov::AnyMap&)), (const, override));
     MOCK_METHOD((ov::Any), get_property, ((const std::string&), (const ov::AnyMap&)), (const, override));
     MOCK_METHOD((std::map<std::string, double>), get_device_utilization, ((const std::string&)), (const, override));
-=======
     MOCK_METHOD((std::string),
                 get_device_list,
                 ((ov::AnyMap&), const std::shared_ptr<const ov::Model>&, const std::string&),
                 (const, override));
->>>>>>> e07b97ca
     MOCK_METHOD((bool), is_meta_device, ((const std::string&)), (const, override));
     MOCK_METHOD((std::list<DeviceInformation>),
                 get_valid_device,
