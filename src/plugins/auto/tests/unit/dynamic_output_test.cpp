// Copyright (C) 2018-2024 Intel Corporation
// SPDX-License-Identifier: Apache-2.0
//

#include <common_test_utils/common_utils.hpp>
#include <thread>

#include "include/auto_unit_test.hpp"
#include "openvino/runtime/threading/immediate_executor.hpp"

using DynamicOutputConfigParams = std::tuple<ov::Any,  // priority device list
                                             ov::Any   // expected device to run inference on
                                             >;

class DynamicOutputInferenceTest : public tests::AutoTest, public ::testing::TestWithParam<DynamicOutputConfigParams> {
public:
    DynamicOutputInferenceTest(const tests::MODELTYPE modelType = tests::MODELTYPE::DYNAMIC) : AutoTest(modelType) {}
    static std::string getTestCaseName(testing::TestParamInfo<DynamicOutputConfigParams> obj);
    void SetUp() override;
    void TearDown() override {
        mockExecutor.reset();
        mockExecutorActual.reset();
        mockInferrequest.reset();
        mockInferrequestActual.reset();
    }

protected:
    ov::Any priorityList;
    ov::Any targetList;
    std::shared_ptr<ov::mock_auto_plugin::MockAsyncInferRequest> mockInferrequest;
    std::shared_ptr<ov::mock_auto_plugin::MockAsyncInferRequest> mockInferrequestActual;
    std::shared_ptr<ov::threading::ImmediateExecutor> mockExecutor;
    std::shared_ptr<ov::threading::ImmediateExecutor> mockExecutorActual;
};

std::string DynamicOutputInferenceTest::getTestCaseName(testing::TestParamInfo<DynamicOutputConfigParams> obj) {
    ov::Any priorityList;
    ov::Any targetList;
    std::tie(priorityList, targetList) = obj.param;
    std::ostringstream result;
    result << "_withList_" << priorityList.as<std::string>();
    result << "_expect_";
    auto targets = targetList.as<std::vector<std::string>>();
    for (auto& iter : targets)
        result << "_" << iter;
    auto string = result.str();
    ov::test::utils::replaceSubstringInString(string, ",", "_");
    return string;
}

void DynamicOutputInferenceTest::SetUp() {
    mockExecutor = std::make_shared<ov::threading::ImmediateExecutor>();
    mockExecutorActual = std::make_shared<ov::threading::ImmediateExecutor>();
    mockInferrequest =
        std::make_shared<ov::mock_auto_plugin::MockAsyncInferRequest>(inferReqInternal, mockExecutor, nullptr, false);
    mockInferrequestActual = std::make_shared<ov::mock_auto_plugin::MockAsyncInferRequest>(inferReqInternalActual,
                                                                                           mockExecutorActual,
                                                                                           nullptr,
                                                                                           false);
    std::tie(priorityList, targetList) = GetParam();
<<<<<<< HEAD
    ON_CALL(*core,
            compile_model(::testing::Matcher<const std::shared_ptr<const ov::Model>&>(_),
                          ::testing::Matcher<const std::string&>(StrEq(ov::test::utils::DEVICE_GPU)),
                          _,
                          _,
                          _))
        .WillByDefault(InvokeWithoutArgs([this]() {
            std::this_thread::sleep_for(std::chrono::milliseconds(200));
            return mockExeNetworkActual;
        }));
    ON_CALL(
        *core,
        compile_model(::testing::Matcher<const std::shared_ptr<const ov::Model>&>(_),
                      ::testing::Matcher<const std::string&>(StrEq(std::string(ov::test::utils::DEVICE_GPU) + ".0")),
                      _,
                      _,
                      _))
        .WillByDefault(InvokeWithoutArgs([this]() {
            std::this_thread::sleep_for(std::chrono::milliseconds(200));
            return mockExeNetwork;
        }));
    ON_CALL(
        *core,
        compile_model(::testing::Matcher<const std::shared_ptr<const ov::Model>&>(_),
                      ::testing::Matcher<const std::string&>(StrEq(std::string(ov::test::utils::DEVICE_GPU) + ".1")),
                      _,
                      _,
                      _))
        .WillByDefault(InvokeWithoutArgs([this]() {
            std::this_thread::sleep_for(std::chrono::milliseconds(200));
            return mockExeNetworkActual;
        }));
    ON_CALL(*core,
            compile_model(::testing::Matcher<const std::shared_ptr<const ov::Model>&>(_),
                          ::testing::Matcher<const std::string&>(StrEq(ov::test::utils::DEVICE_CPU)),
                          (_),
                          _,
                          _))
        .WillByDefault(Return(mockExeNetwork));
=======
    auto targets = targetList.as<std::vector<std::string>>();
    ON_CALL(*core, get_available_devices()).WillByDefault(Return(targets));
    for (auto device : targets) {
        ON_CALL(*core,
                compile_model(::testing::Matcher<const std::shared_ptr<const ov::Model>&>(_),
                              ::testing::Matcher<const std::string&>(StrEq(device)),
                              _))
            .WillByDefault(InvokeWithoutArgs([this, device]() {
                if (device.find("GPU") != std::string::npos) {
                    if (device == "GPU.1") {
                        return mockExeNetwork;
                    } else {
                        std::this_thread::sleep_for(std::chrono::milliseconds(200));
                        return mockExeNetworkActual;
                    }
                }
                return mockExeNetwork;
            }));
    }
>>>>>>> 748a751b
}

TEST_P(DynamicOutputInferenceTest, CanSelectCorrectTargetDeviceandInitizeBlobWithCorrectSize) {
    auto targets = targetList.as<std::vector<std::string>>();
    config.insert(ov::device::priorities(priorityList.as<std::string>()));
    config.insert(ov::hint::performance_mode(ov::hint::PerformanceMode::CUMULATIVE_THROUGHPUT));
    std::shared_ptr<ov::ICompiledModel> exeNetwork;
    for (auto& iter : targets) {
        EXPECT_CALL(*core,
                    compile_model(::testing::Matcher<const std::shared_ptr<const ov::Model>&>(_),
<<<<<<< HEAD
                                  ::testing::Matcher<const std::string&>(HasSubstr(iter)),
                                  ::testing::Matcher<const ov::AnyMap&>(_),
                                  ::testing::Matcher<const std::function<std::string(const std::string&)>&>(_),
                                  ::testing::Matcher<const std::function<std::string(const std::string&)>&>(_)))
            .Times(1);
    }
    if (priorityList.as<std::string>().find("CPU") != std::string::npos) {
        EXPECT_CALL(*core,
                    compile_model(::testing::Matcher<const std::shared_ptr<const ov::Model>&>(_),
                                  ::testing::Matcher<const std::string&>(StrEq("GPU")),
                                  ::testing::Matcher<const ov::AnyMap&>(_),
                                  ::testing::Matcher<const std::function<std::string(const std::string&)>&>(_),
                                  ::testing::Matcher<const std::function<std::string(const std::string&)>&>(_)))
            .Times(0);
    }
=======
                                  ::testing::Matcher<const std::string&>(StrEq(iter)),
                                  ::testing::Matcher<const ov::AnyMap&>(_)))
            .Times(1);
    }
>>>>>>> 748a751b
    ASSERT_NO_THROW(exeNetwork = plugin->compile_model(model, config));
}

TEST_P(DynamicOutputInferenceTest, CanInferWithOutputChangedFromDynamicOnAutoToStaticOnActualDevice) {
    plugin->set_device_name("AUTO");
    // change the tensor shape from dynamic to static for CPU/GPU.0 infer request
    for (auto& it : inferReqInternal->get_outputs()) {
        if (!it.get_partial_shape().is_dynamic())
            continue;
        auto tensor = inferReqInternal->get_tensor(it);
        tensor->set_shape(ov::Shape{2, 3});
    }
    ON_CALL(*mockIExeNet.get(), create_infer_request()).WillByDefault(Return(mockInferrequest));
    ON_CALL(*mockIExeNetActual.get(), create_infer_request()).WillByDefault(InvokeWithoutArgs([this]() {
        std::this_thread::sleep_for(std::chrono::milliseconds(0));
        return mockInferrequestActual;
    }));
    config.insert(ov::device::priorities(priorityList.as<std::string>()));
    config.insert(ov::hint::performance_mode(ov::hint::PerformanceMode::CUMULATIVE_THROUGHPUT));
    std::shared_ptr<ov::ICompiledModel> exeNetwork;
    ASSERT_NO_THROW(exeNetwork = plugin->compile_model(model, config));
    std::shared_ptr<ov::IAsyncInferRequest> infer_request;
    ASSERT_NO_THROW(infer_request = exeNetwork->create_infer_request());
    ASSERT_NO_THROW(infer_request->infer());
}

const std::vector<DynamicOutputConfigParams> testConfigs = {
    DynamicOutputConfigParams{"CPU,GPU", std::vector<std::string>{"CPU", "GPU"}},
    DynamicOutputConfigParams{"GPU,CPU", std::vector<std::string>{"CPU", "GPU"}},
    DynamicOutputConfigParams{"GPU.0,GPU.1", std::vector<std::string>{"GPU.0", "GPU.1"}},
};

INSTANTIATE_TEST_SUITE_P(smoke_Auto_BehaviorTests,
                         DynamicOutputInferenceTest,
                         ::testing::ValuesIn(testConfigs),
                         DynamicOutputInferenceTest::getTestCaseName);<|MERGE_RESOLUTION|>--- conflicted
+++ resolved
@@ -58,53 +58,14 @@
                                                                                            nullptr,
                                                                                            false);
     std::tie(priorityList, targetList) = GetParam();
-<<<<<<< HEAD
-    ON_CALL(*core,
-            compile_model(::testing::Matcher<const std::shared_ptr<const ov::Model>&>(_),
-                          ::testing::Matcher<const std::string&>(StrEq(ov::test::utils::DEVICE_GPU)),
-                          _,
-                          _,
-                          _))
-        .WillByDefault(InvokeWithoutArgs([this]() {
-            std::this_thread::sleep_for(std::chrono::milliseconds(200));
-            return mockExeNetworkActual;
-        }));
-    ON_CALL(
-        *core,
-        compile_model(::testing::Matcher<const std::shared_ptr<const ov::Model>&>(_),
-                      ::testing::Matcher<const std::string&>(StrEq(std::string(ov::test::utils::DEVICE_GPU) + ".0")),
-                      _,
-                      _,
-                      _))
-        .WillByDefault(InvokeWithoutArgs([this]() {
-            std::this_thread::sleep_for(std::chrono::milliseconds(200));
-            return mockExeNetwork;
-        }));
-    ON_CALL(
-        *core,
-        compile_model(::testing::Matcher<const std::shared_ptr<const ov::Model>&>(_),
-                      ::testing::Matcher<const std::string&>(StrEq(std::string(ov::test::utils::DEVICE_GPU) + ".1")),
-                      _,
-                      _,
-                      _))
-        .WillByDefault(InvokeWithoutArgs([this]() {
-            std::this_thread::sleep_for(std::chrono::milliseconds(200));
-            return mockExeNetworkActual;
-        }));
-    ON_CALL(*core,
-            compile_model(::testing::Matcher<const std::shared_ptr<const ov::Model>&>(_),
-                          ::testing::Matcher<const std::string&>(StrEq(ov::test::utils::DEVICE_CPU)),
-                          (_),
-                          _,
-                          _))
-        .WillByDefault(Return(mockExeNetwork));
-=======
     auto targets = targetList.as<std::vector<std::string>>();
     ON_CALL(*core, get_available_devices()).WillByDefault(Return(targets));
     for (auto device : targets) {
         ON_CALL(*core,
                 compile_model(::testing::Matcher<const std::shared_ptr<const ov::Model>&>(_),
                               ::testing::Matcher<const std::string&>(StrEq(device)),
+                              _,
+                              _,
                               _))
             .WillByDefault(InvokeWithoutArgs([this, device]() {
                 if (device.find("GPU") != std::string::npos) {
@@ -118,7 +79,6 @@
                 return mockExeNetwork;
             }));
     }
->>>>>>> 748a751b
 }
 
 TEST_P(DynamicOutputInferenceTest, CanSelectCorrectTargetDeviceandInitizeBlobWithCorrectSize) {
@@ -129,28 +89,12 @@
     for (auto& iter : targets) {
         EXPECT_CALL(*core,
                     compile_model(::testing::Matcher<const std::shared_ptr<const ov::Model>&>(_),
-<<<<<<< HEAD
-                                  ::testing::Matcher<const std::string&>(HasSubstr(iter)),
+                                  ::testing::Matcher<const std::string&>(StrEq(iter)),
                                   ::testing::Matcher<const ov::AnyMap&>(_),
                                   ::testing::Matcher<const std::function<std::string(const std::string&)>&>(_),
                                   ::testing::Matcher<const std::function<std::string(const std::string&)>&>(_)))
             .Times(1);
     }
-    if (priorityList.as<std::string>().find("CPU") != std::string::npos) {
-        EXPECT_CALL(*core,
-                    compile_model(::testing::Matcher<const std::shared_ptr<const ov::Model>&>(_),
-                                  ::testing::Matcher<const std::string&>(StrEq("GPU")),
-                                  ::testing::Matcher<const ov::AnyMap&>(_),
-                                  ::testing::Matcher<const std::function<std::string(const std::string&)>&>(_),
-                                  ::testing::Matcher<const std::function<std::string(const std::string&)>&>(_)))
-            .Times(0);
-    }
-=======
-                                  ::testing::Matcher<const std::string&>(StrEq(iter)),
-                                  ::testing::Matcher<const ov::AnyMap&>(_)))
-            .Times(1);
-    }
->>>>>>> 748a751b
     ASSERT_NO_THROW(exeNetwork = plugin->compile_model(model, config));
 }
 
