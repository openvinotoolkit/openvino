// Copyright (C) 2018-2023 Intel Corporation
// SPDX-License-Identifier: Apache-2.0
//

///////////////////////////////////////////////////////////////////////////////////////////////////
#include <string>
#include <vector>
#include <memory>
#include <map>
#include <unordered_map>
#include <unordered_set>

#include <ngraph/opsets/opset1.hpp>
#include <transformations/utils/utils.hpp>

#include <ie_metric_helpers.hpp>
#include <ie_performance_hints.hpp>
#include <threading/ie_executor_manager.hpp>
#include "openvino/runtime/auto/properties.hpp"
#include "plugin.hpp"
#include <ie_algorithm.hpp>
#include <ie_icore.hpp>
#include <ie_ngraph_utils.hpp>
#include "bind_multi_schedule.hpp"
#include "multi_executable_network.hpp"
#include "auto_schedule.hpp"
#include "auto_executable_network.hpp"

#include "itt.hpp"
// ------------------------------MultiDeviceInferencePlugin----------------------------
namespace MultiDevicePlugin {
    using namespace InferenceEngine;
namespace {

    std::string GetNetworkPrecision(const InferenceEngine::CNNNetwork &network) {
        auto nGraphFunc = network.getFunction();
        bool isINTModel = ov::op::util::has_op_with_type<ngraph::op::FakeQuantize>(nGraphFunc);
        if (isINTModel) {
            return METRIC_VALUE(INT8);
        }
        for (auto & node : nGraphFunc->get_ordered_ops()) {
            if (std::dynamic_pointer_cast<ngraph::opset1::Convolution>(node) ||
                std::dynamic_pointer_cast<ngraph::opset1::GroupConvolution>(node) ||
                std::dynamic_pointer_cast<ngraph::opset1::GroupConvolutionBackpropData>(node) ||
                std::dynamic_pointer_cast<ngraph::opset1::ConvolutionBackpropData>(node)) {
                auto layerType = node->input(1).get_element_type().get_type_name();
                if (layerType == "f32")
                    return METRIC_VALUE(FP32);
                if (layerType == "f16")
                    return METRIC_VALUE(FP16);
            }
        }
        return METRIC_VALUE(FP32);
    }
    int MapPriorityValues(ov::hint::Priority priority) {
        switch (priority) {
            case ov::hint::Priority::HIGH:
                return 0;
            case ov::hint::Priority::MEDIUM:
                return 1;
            case ov::hint::Priority::LOW:
                return 2;
            default:
                return 1;
        }
    }
    std::map<std::string, std::string> ConvertToStringMap(ov::AnyMap& properties) {
        std::map<std::string, std::string> configs;
        for (auto& property : properties) {
            configs[property.first] = property.second.as<std::string>();
        }
        return configs;
    }
}  // namespace

std::mutex MultiDeviceInferencePlugin::_mtx;
std::map<unsigned int, std::list<std::string>> MultiDeviceInferencePlugin::_priorityMap;

ov::AnyMap MultiDeviceInferencePlugin::PreProcessConfig(const std::map<std::string, std::string>& orig_config) const {
    ov::AnyMap properties = ov::AnyMap(orig_config.begin(), orig_config.end());
    for (auto& property : properties) {
        // for model_priority, the values need to be converted
        if (property.first == ov::hint::model_priority.name()) {
            ov::Any converted_val{nullptr};
            auto legacy_val = property.second.as<std::string>();
            if (legacy_val == InferenceEngine::PluginConfigParams::MODEL_PRIORITY_HIGH) {
                converted_val = ov::hint::Priority::HIGH;
            } else if (legacy_val == InferenceEngine::PluginConfigParams::MODEL_PRIORITY_MED) {
                converted_val = ov::hint::Priority::MEDIUM;
            } else if (legacy_val == InferenceEngine::PluginConfigParams::MODEL_PRIORITY_LOW) {
                converted_val = ov::hint::Priority::LOW;
            } else {
                converted_val = legacy_val;
            }
            property.second = converted_val;
        }
    }
    return properties;
}

std::vector<DeviceInformation> MultiDeviceInferencePlugin::ParseMetaDevices(const std::string& priorities,
                                                                          const std::map<std::string, std::string> & config) const {
    std::vector<DeviceInformation> metaDevices;

    // parsing the string and splitting to tokens
    std::vector<std::string> devicesWithRequests = _pluginConfig.ParsePrioritiesDevices(priorities);

    auto setDefaultHint = [&](const std::string& targetDevice,
                              std::map<std::string, std::string>& deviceConfig,
                              const std::map<std::string, std::string>& mergedConfig) {
        auto isSetPerHint = mergedConfig.find(PluginConfigParams::KEY_PERFORMANCE_HINT) != mergedConfig.end();
        auto isSetDeviceProperties = mergedConfig.find(targetDevice) != mergedConfig.end();
        if (GetName() == "AUTO" && !isSetPerHint && !isSetDeviceProperties) {
            // setting latency as the default performance mode if
            // 1. no hints setting for AUTO plugin
            // 2. no ov::device::properties(secondary properties) setting for target device
            deviceConfig[PluginConfigParams::KEY_PERFORMANCE_HINT] = PluginConfigParams::LATENCY;
            return;
        }

        if (GetName() == "MULTI") {
            auto isSetNumStreams = mergedConfig.find(ov::num_streams.name()) != mergedConfig.end();
            auto isSetAffinity = mergedConfig.find(ov::affinity.name()) != mergedConfig.end();
            auto isSetNumThreads = mergedConfig.find(ov::inference_num_threads.name()) != mergedConfig.end();
            if (!isSetPerHint && !isSetAffinity && !isSetNumThreads && !isSetDeviceProperties && !isSetNumStreams) {
                // setting tput as the default performance mode if
                // 1. no hints setting for MULTI plugin
                // 2. no affinity setting for MULTI plugin
                // 3. no inference_num_threads setting for MULTI plugin
                // 4. no ov::device::properties(secondary properties) setting for target device
                // 5. no ov::num_streams setting for target device
                deviceConfig[PluginConfigParams::KEY_PERFORMANCE_HINT] = PluginConfigParams::THROUGHPUT;
            }
        }
    };

    auto getDeviceConfig = [&] (const DeviceName & deviceWithID) {
        DeviceIDParser deviceParser(deviceWithID);
        std::string deviceName = deviceParser.getDeviceName();
        std::map<std::string, std::string> tconfig = config;

        // set device ID if any
        std::string deviceIDLocal = deviceParser.getDeviceID();
        if (!deviceIDLocal.empty()) {
            tconfig[PluginConfigParams::KEY_DEVICE_ID] = deviceIDLocal;
        }
        auto deviceConfig = GetCore()->GetSupportedConfig(deviceName, tconfig);
        setDefaultHint(deviceName, deviceConfig, tconfig);
        return deviceConfig;
    };

    auto getDefaultDeviceID = [this](std::string deviceName) -> std::string {
        auto supportedMetrics = GetCore()->GetMetric(deviceName, METRIC_KEY(SUPPORTED_METRICS)).as<std::vector<std::string>>();
        if (std::find(supportedMetrics.begin(), supportedMetrics.end(), METRIC_KEY(SUPPORTED_CONFIG_KEYS)) != supportedMetrics.end()) {
            auto supportKeys = GetCore()->GetMetric(deviceName, METRIC_KEY(SUPPORTED_CONFIG_KEYS)).as<std::vector<std::string>>();

            if (std::find(supportKeys.begin(), supportKeys.end(), CONFIG_KEY(DEVICE_ID)) != supportKeys.end()) {
                return GetCore()->GetConfig(deviceName, CONFIG_KEY(DEVICE_ID)).as<std::string>();
            }
        }

        return "";
    };
    auto checkPriorityConfig = [&] (const std::string& priString) {
        if (priString.empty())
            return false;
        std::string::size_type pos = 0;
        std::string::size_type endpos = 0;
        while ((endpos = priString.find(",", pos)) != std::string::npos) {
            auto subStr = priString.substr(pos, endpos - pos);
            if (subStr.find("-") != 0)
                return true;
            pos = endpos + 1;
        }
        if (priString.substr(pos, priString.length() - pos).find("-") != 0 )
            return true;
        return false;
    };
    unsigned int devicePriority = 0;
    auto prioritiesIter = config.find(ov::device::priorities.name());
    // if AUTO:-***,-***...., also do not need to enable device priority
    bool enableDevicePriority = (prioritiesIter != config.end()) &&
                                checkPriorityConfig(prioritiesIter->second);

    auto deviceList = GetCore()->GetAvailableDevices();
    for (auto && d : devicesWithRequests) {
        auto openingBracket = d.find_first_of('(');
        auto closingBracket = d.find_first_of(')', openingBracket);
        auto deviceName = d.substr(0, openingBracket);

        int numRequests = -1;
        if (closingBracket != std::string::npos && openingBracket < closingBracket) {
            numRequests = std::stol(d.substr(openingBracket + 1, closingBracket - 1));

            if (numRequests <= 0) {
                IE_THROW() << "Priority value for '" << deviceName << "' must be > 0, while " << numRequests
                    << "is passed";
            }
        }

        DeviceIDParser parsed{deviceName};
        std::string deviceid = parsed.getDeviceID();
        std::vector<std::string> sameTypeDevices;
        // if AUTO:GPU case, replace GPU with GPU.0 and GPU.1
        // Disable AUTO:MYRIAD here because of below test case
        // MYRIAD/CoreThreadingTests.smoke_QueryNetwork/targetDevice=MULTI_config=MULTI_DEVICE_PRIORITIES:MYRIAD_
        // faild on windows
        // the error is
        // myriadFuncTests-0 INFO: [E:] [BSL] found 0 ioexpander device
        if (deviceid.empty() && deviceName.find("MYRIAD") == std::string::npos) {
            for (auto&& device : deviceList) {
                if (device.find(deviceName) != std::string::npos) {
                    sameTypeDevices.push_back(std::move(device));
                }
            }
        }
        // it's a virtual device like HETERO, TEMPLATE
        // or real device with ID like GPU.1
        if (sameTypeDevices.size() == 0) {
            sameTypeDevices.push_back(std::move(deviceName));
        }

        for (auto&& deviceNameWithID : sameTypeDevices) {
            DeviceIDParser newParsed{deviceNameWithID};
            std::string defaultDeviceID = "";
            std::string tempDeviceID = "";
            if (newParsed.getDeviceID().empty()) {
                defaultDeviceID = getDefaultDeviceID(deviceNameWithID);
                tempDeviceID = defaultDeviceID;
            } else {
                tempDeviceID = newParsed.getDeviceID();
            }

            std::string fullDeviceName = "";
            std::string uniqueName = "";
            if (newParsed.getDeviceName() == "GPU") {
                auto supportedMetrics = GetCore()->GetMetric(deviceNameWithID, METRIC_KEY(SUPPORTED_METRICS)).as<std::vector<std::string>>();
                if (std::find(supportedMetrics.begin(), supportedMetrics.end(), METRIC_KEY(FULL_DEVICE_NAME)) != supportedMetrics.end()) {
                    fullDeviceName = GetCore()->GetMetric(deviceNameWithID, METRIC_KEY(FULL_DEVICE_NAME)).as<std::string>();
                }
            }

            if (fullDeviceName.empty()) {
                uniqueName = newParsed.getDeviceName() + "_" + tempDeviceID;
            } else {
                uniqueName = fullDeviceName + "_" + tempDeviceID;
            }

            LOG_DEBUG_TAG("deviceNameWithID:%s, defaultDeviceID:%s, uniqueName:%s",
                    deviceNameWithID.c_str(), defaultDeviceID.c_str(), uniqueName.c_str());
            // create meta device
            metaDevices.push_back({deviceNameWithID, getDeviceConfig(deviceNameWithID), numRequests, defaultDeviceID, uniqueName, devicePriority});
        }
        if (enableDevicePriority) {
            devicePriority++;
        }
    }

    return metaDevices;
}

InferenceEngine::Parameter MultiDeviceInferencePlugin::GetConfig(const std::string& name,
        const std::map<std::string, InferenceEngine::Parameter> & options) const {
<<<<<<< HEAD
    Parameter result;
    const bool is_new_api = IsNewAPI();
    if (_pluginConfig._keyConfigMap.find(name) != _pluginConfig._keyConfigMap.end()) {
        std::string val = _pluginConfig._keyConfigMap.find(name)->second;
        if (is_new_api) {
            if (name == ov::enable_profiling) {
                return val == PluginConfigParams::YES ? true : false;
            } else if (name == ov::hint::model_priority) {
                return ov::util::from_string(val, ov::hint::model_priority);
            } else if (name == ov::hint::performance_mode) {
                return ov::util::from_string(val, ov::hint::performance_mode);
            } else if (name == ov::hint::execution_mode) {
                return ov::util::from_string(val, ov::hint::execution_mode);
            } else if (name == ov::hint::num_requests) {
                auto temp = ov::util::from_string(val, ov::hint::num_requests);
                return temp;
            } else if (name == ov::device::id) {
                return ov::util::from_string(val, ov::device::id);
            } else if (name == ov::hint::allow_auto_batching) {
                return val == PluginConfigParams::YES ? true : false;
            } else if (name == ov::auto_batch_timeout) {
                return ov::util::from_string(val, ov::auto_batch_timeout);
            } else if (name == ov::intel_auto::device_bind_buffer) {
                return val == PluginConfigParams::YES ? true : false;
            } else if (name == ov::log::level) {
                return ov::util::from_string(val, ov::log::level);
            } else if (name == ov::device::priorities) {
                return ov::util::from_string(val, ov::device::priorities);
            } else if (name == ov::intel_auto::enable_startup_fallback) {
                return val == PluginConfigParams::YES ? true : false;
            } else {
                return val;
=======
    auto val = _pluginConfig.get_property(name);
    if (!IsNewAPI()) {
        if (name == ov::hint::model_priority.name()) { // need to convert priority values to old API
            ov::Any legacy_val{nullptr};
            if (!val.empty()) {
            switch (val.as<ov::hint::Priority>()) {
                case ov::hint::Priority::LOW: legacy_val = InferenceEngine::PluginConfigParams::MODEL_PRIORITY_LOW; break;
                case ov::hint::Priority::MEDIUM: legacy_val = InferenceEngine::PluginConfigParams::MODEL_PRIORITY_MED; break;
                case ov::hint::Priority::HIGH: legacy_val = InferenceEngine::PluginConfigParams::MODEL_PRIORITY_HIGH; break;
            default: OPENVINO_ASSERT(false, "Unsupported model priority value");
>>>>>>> 33e0b8ca
            }
        }
        return legacy_val;
        } else {
            return val;
        }
    } else {
        return val;
    }
    return val;
}

void MultiDeviceInferencePlugin::SetConfig(const std::map<std::string, std::string> & config) {
    // with setConfig, only multi/auto supported internal configs can be accepted
    _pluginConfig.set_property(PreProcessConfig(config));
}

static const Version version = {{2, 1}, CI_BUILD_NUMBER, "MultiDevicePlugin"};
IE_DEFINE_PLUGIN_CREATE_FUNCTION(MultiDeviceInferencePlugin, version)

MultiDeviceInferencePlugin::MultiDeviceInferencePlugin() {
    _pluginName = "MULTI";
}

InferenceEngine::Parameter MultiDeviceInferencePlugin::GetMetric(const std::string& name,
                                         const std::map<std::string, InferenceEngine::Parameter> & options) const {
    if (name == ov::supported_properties) {
        auto ret = _pluginConfig.supportedProperties(GetName());
        return ret;
    } else if (name == METRIC_KEY(SUPPORTED_METRICS)) {
        IE_SET_METRIC_RETURN(SUPPORTED_METRICS, _pluginConfig.supportedMetrics(GetName()));
    } else if (name == ov::device::full_name) {
        std::string device_name = { GetName() };
        return decltype(ov::device::full_name)::value_type {device_name};
    } else if (name == METRIC_KEY(OPTIMIZATION_CAPABILITIES)) {
        auto deviceList = GetCore()->GetAvailableDevices();
        std::vector<std::string> capabilities;
        for (auto device : deviceList) {
            auto devCapabilities = GetCore()->GetMetric(device, ov::device::capabilities.name()).as<std::vector<std::string>>();
            capabilities.insert(capabilities.end(), devCapabilities.begin(), devCapabilities.end());
        }
        std::sort(capabilities.begin(), capabilities.end());
        capabilities.resize(std::distance(capabilities.begin(), std::unique(capabilities.begin(), capabilities.end())));
        auto delItem = std::find(capabilities.begin(), capabilities.end(), ov::device::capability::EXPORT_IMPORT);
        if (delItem != capabilities.end()) {
            capabilities.erase(delItem);
        }
        IE_SET_METRIC_RETURN(OPTIMIZATION_CAPABILITIES, capabilities);
    } else if (name == METRIC_KEY(SUPPORTED_CONFIG_KEYS)) {
        IE_SET_METRIC_RETURN(SUPPORTED_CONFIG_KEYS, _pluginConfig.supportedConfigKeys(GetName()));
    } else {
        IE_THROW() << "Unsupported metric key: " << name;
    }
}

// Is called only when caching is enabled
ov::SoPtr<InferenceEngine::IExecutableNetworkInternal> MultiDeviceInferencePlugin::LoadNetwork(const std::string& modelPath,
                                                                        const std::map<std::string, std::string>& config) {
    return {LoadNetworkImpl(modelPath, {}, config), nullptr};
}

IExecutableNetworkInternal::Ptr MultiDeviceInferencePlugin::LoadExeNetworkImpl(const CNNNetwork &network,
                                                                               const std::map<std::string, std::string>& config) {
    if (network.getFunction() == nullptr) {
        IE_THROW() << GetName() << " device supports just ngraph network representation";
    }

    auto networkPrecision = GetNetworkPrecision(network);
    return LoadNetworkImpl({}, network, config, networkPrecision);
}

IExecutableNetworkInternal::Ptr MultiDeviceInferencePlugin::LoadNetworkImpl(const std::string& modelPath,
                                                                              CNNNetwork network,
                                                                              const std::map<std::string, std::string>& config,
                                                                              const std::string &networkPrecision) {
    if (GetCore() == nullptr) {
        IE_THROW() << "Please, work with " << GetName() << " device via InferenceEngine::Core object";
    }

    if (modelPath.empty() && network.getFunction() == nullptr) {
        IE_THROW() << GetName() << " device supports just ngraph network representation";
    }
    // to use plugin's name as the log tag
    _LogTag = GetName();
<<<<<<< HEAD
    auto loadConfig = _pluginConfig;
    // updateFromMap will check config valid
    loadConfig.UpdateFromMap(config, GetName(), true);
    bool workModeAuto = GetName() == "AUTO";
    auto fullConfig = loadConfig.postConfigMap(workModeAuto);
=======
    bool workModeAuto = GetName() == "AUTO";
    auto loadConfig = _pluginConfig;
    // if no perf hint from user with compiled model, or already been set with plugin
    // apply latency for AUTO, tput for MULTI
    bool isHintSet = _pluginConfig.is_set_by_user(ov::hint::performance_mode) || config.find(ov::hint::performance_mode.name()) != config.end();
    if (!isHintSet) {
        if (workModeAuto) {
            // set performance hint to 'LATENCY' model for AutoExecutable Network.
            loadConfig.set_property(ov::hint::performance_mode(ov::hint::PerformanceMode::LATENCY));
        } else {
            // set performance hint to 'THROUGHPUT' model for MultiExecutable Network.
            loadConfig.set_property(ov::hint::performance_mode(ov::hint::PerformanceMode::THROUGHPUT));
        }
    }
    // updateFromMap will check config valid
    loadConfig.set_user_property(PreProcessConfig(config), workModeAuto? true : false);
    loadConfig.apply_user_properties();
    auto fullProperty = loadConfig.get_full_properties();
    // this can be updated when plugin switch to 2.0 API
    std::map<std::string, std::string> fullConfig = ConvertToStringMap(fullProperty);
    // Remove the performance hint as this is set by plugin logic, not from user
    if (!isHintSet)
        fullConfig.erase(ov::hint::performance_mode.name());
    if (!loadConfig.is_set_by_user(ov::cache_dir))
        fullConfig.erase(ov::cache_dir.name());
>>>>>>> 33e0b8ca
    // collect the settings that are applicable to the devices we are loading the network to
    std::unordered_map<std::string, ov::Any> multiNetworkConfig;
    std::vector<DeviceInformation> metaDevices;
    auto priorities = loadConfig.get_property(ov::device::priorities);
    if (priorities.find("AUTO") != std::string::npos || priorities.find("MULTI") != std::string::npos) {
        IE_THROW() << "The device candidate list should not include the meta plugin for " << GetName() << " device";
    }
    // If the user sets the property, insert the property into the deviceConfig
    auto insertPropToConfig = [&](std::string property,
                                  std::string& deviceName,
                                  std::map<std::string, std::string>& deviceConfig) {
        if (deviceConfig.find(property) == deviceConfig.end()) {
            auto tmpiter = fullConfig.find(property);
            if (tmpiter != fullConfig.end()) {
                deviceConfig.insert({tmpiter->first, tmpiter->second});
                LOG_INFO_TAG("device:%s, config:%s=%s",
                                deviceName.c_str(),
                                tmpiter->first.c_str(),
                                tmpiter->second.c_str());
            }
        }
    };

    // if workMode is AUTO
    // only AUTO uses CheckConfig() to check fullConfig's parameters, MULTI does not
    if (workModeAuto) {
        // check the configure and check if need to set PerfCounters configure to device
        // and set filter configure

        OV_ITT_SCOPED_TASK(itt::domains::MULTIPlugin, "MultiDeviceInferencePlugin::LoadNetworkImpl::AutoMode");
        auto autoSContext = std::make_shared<AutoScheduleContext>();
        std::map<std::string, std::string> filterConfig;
        auto strDevices = GetDeviceList(fullConfig);
        // fill in the context for auto
        if (loadConfig.get_property(ov::enable_profiling)) {
            filterConfig.insert({ov::enable_profiling.name(), PluginConfigParams::YES});
            autoSContext->_needPerfCounters = true;
        }
        autoSContext->_modelPriority = MapPriorityValues(loadConfig.get_property(ov::hint::model_priority));
        autoSContext->_batchingDisabled = !(loadConfig.get_property(ov::hint::allow_auto_batching));
        autoSContext->_performanceHint = loadConfig.get_property(ov::hint::performance_mode.name()).as<std::string>();
        // filter the device that supports filter configure
        auto metaDevices = ParseMetaDevices(strDevices, fullConfig);
        auto supportDevicesByConfig = FilterDevice(metaDevices, filterConfig);
        if (supportDevicesByConfig.size() == 0) {
             IE_THROW() << "There is no device support the configure";
        }
        auto supportDevices = supportDevicesByConfig;
        CNNNetwork clonedNetwork;
        std::string clonedModelPath = modelPath;
        if (modelPath.empty()) {
            // if network is valid
            LOG_INFO_TAG("load with CNN network");
            supportDevices = FilterDeviceByNetwork(supportDevicesByConfig, network);
            // clone the network, in case of reshape conflict
            clonedNetwork = InferenceEngine::details::cloneNetwork(network);
        } else {
            // model path, enable model load with single device situation
            if (supportDevices.size() > 1) {
                clonedNetwork = GetCore()->ReadNetwork(modelPath, std::string());
                // do we really need to disable model path?
                clonedModelPath = "";
                LOG_INFO_TAG("load with CNN network");
            } else {
                LOG_INFO_TAG("load with model path");
            }
        }
        // reset the strDevices to support devices
        strDevices = "";
        // calling GetValidDevices() to get a prioritized list of devices
        auto devicesWithPriority = GetValidDevice(supportDevices, networkPrecision);
        for (auto iter = devicesWithPriority.begin(); iter != devicesWithPriority.end(); iter++) {
            strDevices += iter->deviceName;
            strDevices += ",";
        }
        strDevices.pop_back();
        for (auto iter = supportDevices.begin(); iter != supportDevices.end(); iter++) {
            auto& configs = iter->config;
            for (auto& config : configs) {
                LOG_INFO_TAG("device:%s, config:%s=%s",
                             iter->deviceName.c_str(),
                             config.first.c_str(),
                             config.second.c_str());
            }
            // carry on batch configs only if user explicitly sets
            if (loadConfig.is_set_by_user(ov::hint::allow_auto_batching))
                insertPropToConfig(ov::hint::allow_auto_batching.name(), iter->deviceName, configs);
            if (loadConfig.is_set_by_user(ov::auto_batch_timeout))
                insertPropToConfig(ov::auto_batch_timeout.name(), iter->deviceName, configs);
            insertPropToConfig(ov::cache_dir.name(), iter->deviceName, configs);
            LOG_INFO_TAG("device:%s, priority:%ld", iter->deviceName.c_str(), iter->devicePriority);
        }
        autoSContext->_modelPath = clonedModelPath;
        // clone the network, in case of reshape conflict
        autoSContext->_network = clonedNetwork;
        autoSContext->_devicePriorities = supportDevices;
        autoSContext->_devicePrioritiesInitial = supportDevices;
        autoSContext->_strDevices = strDevices;
        autoSContext->_plugin = this;
        autoSContext->_core = GetCore();
        autoSContext->_LogTag = _LogTag;
        autoSContext->_bindBuffer = loadConfig.get_property(ov::intel_auto::device_bind_buffer);
        autoSContext->_startupfallback = loadConfig.get_property(ov::intel_auto::enable_startup_fallback);
        return std::make_shared<AutoExecutableNetwork>(autoSContext, std::make_shared<AutoSchedule>());
    }
    OV_ITT_SCOPED_TASK(itt::domains::MULTIPlugin, "MultiDeviceInferencePlugin::LoadNetworkImpl:MultiMode");
    // if is cumulative, PERFORMANCE_HINT set to THROUGHPUT and _LogTag set to AUTO
    auto configIter =
        std::find_if(fullConfig.begin(), fullConfig.end(), [](const std::pair<std::string, std::string>& config) {
            return (config.first == CONFIG_KEY(PERFORMANCE_HINT));
        });
    if (configIter != fullConfig.end() && configIter->second == InferenceEngine::PluginConfigParams::CUMULATIVE_THROUGHPUT) {
        configIter->second = InferenceEngine::PluginConfigParams::THROUGHPUT;
        _LogTag = "AUTO";
        LOG_INFO_TAG("CUMULATIVE Call MULTI PERFORMANCE_HINT set to THROUGHPUT");
    }
    if (priorities.empty()) {
        IE_THROW() << "KEY_MULTI_DEVICE_PRIORITIES key is not set for " << GetName() << " device";
    } else {  // for use case -d MULTI:xPU or -d AUTO:xPU
        auto metaDevicesByConfig = ParseMetaDevices(priorities, fullConfig);
        metaDevices = modelPath.empty() ? FilterDeviceByNetwork(metaDevicesByConfig, network)
                                        : metaDevicesByConfig;
        if (metaDevicesByConfig.size() != metaDevices.size()) {
            LOG_DEBUG_TAG("stateful/dynamic model, loaded to single device");
            multiNetworkConfig[ov::device::priorities.name()]
                    = metaDevices[0].deviceName;
        } else {
            multiNetworkConfig[ov::device::priorities.name()] = priorities;
        }
    }
    auto multiSContext = std::make_shared<MultiScheduleContext>();
    DeviceMap<SoExecutableNetworkInternal> executableNetworkPerDevice;
    std::mutex load_mutex;
    std::vector<Task> loads;
    std::once_flag readNetworkFlag;

    auto loadInferEngTask = [&](DeviceInformation& p) {
        auto tmpiter = fullConfig.find(CONFIG_KEY(ALLOW_AUTO_BATCHING));
        if (tmpiter != fullConfig.end()) {
            if (tmpiter->second == PluginConfigParams::NO) {
                LOG_INFO_TAG("set %s=%s", tmpiter->first.c_str(), tmpiter->second.c_str());
                multiSContext->_batchingDisabled = true;
            }
            if (loadConfig.is_set_by_user(ov::hint::allow_auto_batching))
                p.config.insert({tmpiter->first, tmpiter->second});
        }
        if (loadConfig.is_set_by_user(ov::auto_batch_timeout))
            insertPropToConfig(ov::auto_batch_timeout.name(), p.deviceName, p.config);
        insertPropToConfig(ov::cache_dir.name(), p.deviceName, p.config);
        const auto& deviceName = p.deviceName;
        const auto& deviceConfig = p.config;
        SoExecutableNetworkInternal exec_net;
        LOG_DEBUG_TAG("load network to device:%s", deviceName.c_str());
        if (modelPath.empty()) {
            exec_net = GetCore()->LoadNetwork(network, deviceName, deviceConfig);
        } else if (GetCore()->DeviceSupportsImportExport(deviceName)) {
            exec_net = GetCore()->LoadNetwork(modelPath, deviceName, deviceConfig);
        } else {
            std::call_once(readNetworkFlag, [&]() {
                network = GetCore()->ReadNetwork(modelPath, std::string());
            });
            exec_net = GetCore()->LoadNetwork(network, deviceName, deviceConfig);
        }

        try {
            std::string sStreamNums = "";
            std::string sThreadNums = "";
            if (deviceName.find("CPU") != std::string::npos) {
                sStreamNums = exec_net->GetMetric(ov::num_streams.name()).as<std::string>();
                sThreadNums = exec_net->GetMetric(ov::inference_num_threads.name()).as<std::string>();
            } else if (deviceName.find("GPU") != std::string::npos) {
                sStreamNums = exec_net->GetConfig(ov::num_streams.name()).as<std::string>();
                sThreadNums = exec_net->GetConfig(ov::compilation_num_threads.name()).as<std::string>();
            }

            // print CPU or GPU streams num and threads num
            if (!sStreamNums.empty() && !sThreadNums.empty()) {
                LOG_INFO_TAG("after load network, %s streamNums:%s, %s threadNums:%s",
                             deviceName.c_str(),
                             sStreamNums.c_str(),
                             deviceName.c_str(),
                             sThreadNums.c_str());
            }
        } catch (const IE::Exception&) {
            LOG_DEBUG_TAG("deviceName:%s cannot get streamNums and threadNums from exec_net", deviceName.c_str());
        }
        std::unique_lock<std::mutex> lock{load_mutex};
        executableNetworkPerDevice.insert({deviceName, exec_net});
        multiNetworkConfig.insert(deviceConfig.begin(), deviceConfig.end());
    };

    // Check if CPU is in device list
    auto iterCPU = std::find_if(metaDevices.begin(), metaDevices.end(), [&](DeviceInformation& d) {
        return d.deviceName.find("CPU") != std::string::npos;
    });
    // Load devices other than CPU first
    for (auto& p : metaDevices) {
        if (iterCPU != metaDevices.end() && p.deviceName == iterCPU->deviceName) {
            continue;
        }
        loads.push_back([&]() {
            loadInferEngTask(p);
        });
    }

    auto executor = executorManager()->getIdleCPUStreamsExecutor(
        IStreamsExecutor::Config{"MultiDeviceAsyncLoad",
                                 static_cast<int>(std::thread::hardware_concurrency()) /* max possible #streams*/,
                                 0 /*default threads per stream, workaround for ticket 62376*/,
                                 IStreamsExecutor::ThreadBindingType::NONE});
    if (loads.size() > 0) {
        // Wait for the device to load the network
        executor->runAndWait(loads);
        loads.clear();
    }

    // Finally load the CPU
    if (iterCPU != metaDevices.end()) {
        if (!executableNetworkPerDevice.empty() && iterCPU->config.find(ov::affinity.name()) == iterCPU->config.end()) {
            LOG_DEBUG_TAG("set affinity to NUMA and disable hyper thread for CPU");
            // If the other devices load successfully and no user set affinity then set NUMA to CPU
            iterCPU->config.insert({ov::affinity.name(), ov::affinity(ov::Affinity::NUMA).second.as<std::string>()});
            iterCPU->config.insert({CONFIG_KEY_INTERNAL(ENABLE_HYPER_THREAD), CONFIG_VALUE(NO)});
        }
        loads.push_back([&]() {
            loadInferEngTask(*iterCPU);
        });
        // Wait for CPU to load the network
        executor->runAndWait(loads);
    }

    if (executableNetworkPerDevice.empty())
        IE_THROW(NotFound) << "Failed to load network to any device "
                           <<  "that the " << GetName() << " device is initialized to work with";

    // checking the perf counters config from the loaded network to respect both device's plugin and load-specific setting
    size_t num_plugins_supporting_perf_counters = 0;
    for (auto& n : executableNetworkPerDevice) {
            try {
                num_plugins_supporting_perf_counters +=
                        n.second->GetConfig(PluginConfigParams::KEY_PERF_COUNT).as<std::string>() ==
                        PluginConfigParams::YES;
            } catch (const IE::Exception&) {
            }
    }
    // MULTI can enable the perf counters only if all  devices support/enable that
    bool enablePerfCounters = num_plugins_supporting_perf_counters == executableNetworkPerDevice.size();
    multiSContext->_devicePriorities = metaDevices;
    multiSContext->_devicePrioritiesInitial = metaDevices;
    multiSContext->_networksPerDevice = executableNetworkPerDevice;
    multiSContext->_config = multiNetworkConfig;
    multiSContext->_needPerfCounters = enablePerfCounters;
    multiSContext->_core = GetCore();
    multiSContext->_LogTag = _LogTag;
    IExecutableNetworkInternal::Ptr impl;
    auto tmp = loadConfig.get_property(ov::intel_auto::device_bind_buffer);
    if (tmp) {
        multiSContext->_bindBuffer = true;
        impl = std::make_shared<MultiExecutableNetwork>(multiSContext, std::make_shared<BinderMultiSchedule>());
    } else {
        impl = std::make_shared<MultiExecutableNetwork>(multiSContext, std::make_shared<MultiSchedule>());
    }
    if (!modelPath.empty()) {
        SetExeNetworkInfo(impl,
                          executableNetworkPerDevice.begin()->second->GetInputsInfo(),
                          executableNetworkPerDevice.begin()->second->GetOutputsInfo());
        impl->setInputs(executableNetworkPerDevice.begin()->second->getInputs());
        impl->setOutputs(executableNetworkPerDevice.begin()->second->getOutputs());
    }
    return impl;
}

QueryNetworkResult MultiDeviceInferencePlugin::QueryNetwork(const CNNNetwork&                         network,
                                                            const std::map<std::string, std::string>& config) const {
    QueryNetworkResult queryResult;

    if (GetCore() == nullptr) {
        IE_THROW() << "Please, work with " << GetName() <<  " device via InferencEngine::Core object";
    }

    if (network.getFunction() == nullptr) {
        IE_THROW() << GetName() << " device supports just ngraph network representation";
    }

    queryResult.rc = StatusCode::OK;
    queryResult.supportedLayersMap.clear();

    auto queryconfig = _pluginConfig;
    // updateFromMap will check config valid
    queryconfig.set_user_property(PreProcessConfig(config), (GetName() == "AUTO")? true : false);
    queryconfig.apply_user_properties();
    auto fullproperty = queryconfig.get_full_properties();
    // this can be updated when plugin switch to 2.0 API
    std::map<std::string, std::string> fullConfig =  ConvertToStringMap(fullproperty);;
    auto priorities = fullConfig.find(ov::device::priorities.name());
    if (!priorities->second.empty()) {
        auto metaDevices = ParseMetaDevices(priorities->second, fullConfig);
        std::unordered_set<std::string> supportedLayers;
        for (auto&& value : metaDevices) {
            auto deviceQr = GetCore()->QueryNetwork(network, value.deviceName, value.config);
            std::unordered_set<std::string> deviceSupportedLayers;
            for (auto&& layerQr : deviceQr.supportedLayersMap) {
                deviceSupportedLayers.emplace(layerQr.first);
            }
            supportedLayers = supportedLayers.empty()
                            ? deviceSupportedLayers : (deviceSupportedLayers.empty()
                            ? supportedLayers : InferenceEngine::details::Intersection(supportedLayers, deviceSupportedLayers));
        }
        for (auto&& supportedLayer : supportedLayers) {
            queryResult.supportedLayersMap[supportedLayer] = GetName();
        }
    }
    return queryResult;
}

std::list<DeviceInformation> MultiDeviceInferencePlugin::GetValidDevice(
    const std::vector<DeviceInformation>& metaDevices,
    const std::string& networkPrecision) {
    if (metaDevices.empty()) {
        IE_THROW(NotFound) << "No available device to select in " << GetName() << " plugin";
    }

    std::list<DeviceInformation> CPU;
    std::list<DeviceInformation> dGPU;
    std::list<DeviceInformation> iGPU;
    std::list<DeviceInformation> MYRIAD;
    std::list<DeviceInformation> VPUX;

    for (auto& item : metaDevices) {
        if (item.deviceName.find("CPU") == 0) {
            CPU.push_back(item);
            continue;
        }
        if (item.deviceName.find("MYRIAD") == 0) {
            MYRIAD.push_back(item);
            continue;
        }
        if (item.deviceName.find("VPUX") == 0) {
            VPUX.push_back(item);
            continue;
        }
        if (item.deviceName.find("GPU") == 0) {
            auto& gpuUniqueName = item.uniqueName;
            if (gpuUniqueName.find("iGPU") != std::string::npos) {
                iGPU.push_back(item);
            } else if (gpuUniqueName.find("dGPU") != std::string::npos) {
                dGPU.push_back(item);
            }
            continue;
        }
    }

    // Priority of selecting device: dGPU > VPUX > iGPU > MYRIAD > CPU
    std::list<DeviceInformation> devices;
    if (networkPrecision == "INT8") {
        devices.splice(devices.end(), VPUX);
        devices.splice(devices.end(), dGPU);
    } else {
        devices.splice(devices.end(), dGPU);
        devices.splice(devices.end(), VPUX);
    }
    devices.splice(devices.end(), iGPU);
    devices.splice(devices.end(), MYRIAD);
    devices.splice(devices.end(), CPU);

    std::list<DeviceInformation> validDevices;

    if (metaDevices.size() > 1) {
        auto selectSupportDev = [this, &devices, &validDevices](const std::string& networkPrecision) {
            for (auto iter = devices.begin(); iter != devices.end();) {
                auto capability = GetCore()
                                      ->GetMetric(iter->deviceName, METRIC_KEY(OPTIMIZATION_CAPABILITIES))
                                      .as<std::vector<std::string>>();
                auto supportNetwork = std::find(capability.begin(), capability.end(), (networkPrecision));
                if (supportNetwork != capability.end()) {
                    validDevices.push_back(std::move(*iter));
                    devices.erase(iter++);
                    continue;
                }
                iter++;
            }
        };
        selectSupportDev(networkPrecision);
        // If network is FP32, continue to collect the device support FP16 but not support FP32.
        if (networkPrecision == "FP32") {
            const std::string f16 = "FP16";
            selectSupportDev(f16);
        }
    } else {
        validDevices.push_back(metaDevices[0]);
    }

    if (validDevices.empty()) {
        IE_THROW() << "Cannot select any device";
    }
    // sort validDevices
    validDevices.sort([](const DeviceInformation& a, const DeviceInformation& b) {
        return a.devicePriority < b.devicePriority;
    });

    return validDevices;
}

DeviceInformation MultiDeviceInferencePlugin::SelectDevice(const std::vector<DeviceInformation>& metaDevices,
        const std::string& networkPrecision, unsigned int priority) {
    OV_ITT_SCOPED_TASK(itt::domains::MULTIPlugin, "MultiDeviceInferencePlugin::SelectDevice");

    std::list<DeviceInformation> validDevices = GetValidDevice(metaDevices, networkPrecision);

    // all available Devices are in validDevices now
    // need to remove higher priority devices
    // save the last device first
    DeviceInformation lastDevice = validDevices.back();
    {
        // begin to filter devices
        std::lock_guard<std::mutex> lck(_mtx);
        for (auto && kvp : _priorityMap) {
            if (kvp.first >= priority) {
                continue;
            }
            auto& filterDevices = kvp.second;
            auto sd = std::remove_if(validDevices.begin(), validDevices.end(), [&filterDevices](const DeviceInformation& device) {
                    auto iter = std::find_if(filterDevices.begin(), filterDevices.end(), [&device](std::string uniqueName) {
                            return (uniqueName == device.uniqueName);
                            });
                    return iter != filterDevices.end() ? true : false;
                    });
            validDevices.erase(sd, validDevices.end());
        }
    }

    DeviceInformation* ptrSelectDevice =  NULL;
    if (validDevices.empty()) {
        // after remove higher priority device,but the available devices is null,
        // so select the last device of all available Devices.
        ptrSelectDevice = &lastDevice;
    } else {
        // select the first device in the rest of available devices.
        ptrSelectDevice = &validDevices.front();
    }
    //recode the device priority
    RegisterPriority(priority, ptrSelectDevice->uniqueName);
    return *ptrSelectDevice;
}

void MultiDeviceInferencePlugin::UnregisterPriority(const unsigned int& priority,
        const std::string& deviceName) {
    std::lock_guard<std::mutex> lck(_mtx);
    auto& priorityDevices = _priorityMap[priority];
    for (auto iter = priorityDevices.begin(); iter != priorityDevices.end();) {
        if (*iter == deviceName) {
            priorityDevices.erase(iter);
            break;
        }
        iter++;
    }
}

void MultiDeviceInferencePlugin::RegisterPriority(const unsigned int& priority,
        const std::string& deviceName) {
    std::lock_guard<std::mutex> lck(_mtx);
    auto& priorityDevices = _priorityMap[priority];
    priorityDevices.push_back(deviceName);
}

std::string MultiDeviceInferencePlugin::GetDeviceList(const std::map<std::string, std::string>& config) const {
    std::string allDevices;
    auto deviceList = GetCore()->GetAvailableDevices();
    auto deviceListConfig = config.find(ov::device::priorities.name());
    if (deviceListConfig->second.empty()) {
        for (auto&& device : deviceList) {
            // filter out the supported devices
            if (!_pluginConfig.isSupportedDevice(device))
                continue;
            allDevices += device + ",";
        }
    } else {
        auto priorities = deviceListConfig->second;
        // parsing the string and splitting the comma-separated tokens
        std::vector<std::string> deviceVec = _pluginConfig.ParsePrioritiesDevices(priorities);
        std::vector<std::string> devicesToBeDeleted;
        auto updateDeviceVec = [&](const std::string& delPattern = "") {
            auto iter = deviceVec.begin();
            while (iter != deviceVec.end()) {
                if (delPattern.empty()) {
                    if ((*iter).find("-") == 0) {
                        devicesToBeDeleted.push_back((*iter).erase(0, 1));
                        iter = deviceVec.erase(iter);
                    } else {
                        iter++;
                    }
                } else {
                    if ((*iter).find(delPattern) != std::string::npos)
                        iter = deviceVec.erase(iter);
                    else
                        iter++;
                }
            }
        };
        updateDeviceVec();
        if (devicesToBeDeleted.size() == 0) {
            allDevices = deviceListConfig->second;
        } else {
            auto deviceNeedToMerge = [&](const std::string& devicename) {
                for (auto&& iter : devicesToBeDeleted) {
                    if (iter.find(devicename) != std::string::npos)
                        return true;
                }
                return false;
            };
            auto mergeDeviceList = [&]() {
                std::vector<std::string> mergedList;
                auto prevSize = mergedList.size();
                for (auto&& iter : deviceVec) {
                    for (auto&& viter : deviceList) {
                        if (viter.find(iter) != std::string::npos && deviceNeedToMerge(iter))
                            mergedList.push_back(std::move(viter));
                    }
                    // if virtual devices or mock devices
                    if (mergedList.size() == prevSize)
                        mergedList.push_back(std::move(iter));
                    prevSize = mergedList.size();
                }
                return mergedList;
            };

            deviceVec = deviceVec.size() == 0 ? deviceList : mergeDeviceList();
            for (auto& iter : devicesToBeDeleted) {
                LOG_INFO_TAG("remove %s from device candidate list", iter.c_str());
                updateDeviceVec(iter);
            }
            for (auto&& device : deviceVec) {
                if (!_pluginConfig.isSupportedDevice(device))
                    continue;
                allDevices += device + ",";
            }
        }
    }

    // remove the last ',' if exist
    if (allDevices.back() == ',')
        allDevices.pop_back();

    if (allDevices.empty()) {
        IE_THROW() << "Please, check environment due to no supported devices can be used";
    }

    return allDevices;
}

std::vector<DeviceInformation> MultiDeviceInferencePlugin::FilterDevice(const std::vector<DeviceInformation>& metaDevices,
        const std::map<std::string, std::string>& config) {
    if (metaDevices.empty()) {
        IE_THROW(NotFound) << "No available device to filter " << GetName() <<  " plugin";
    }

    if (config.size() == 0) {
        return metaDevices;
    }

    std::vector<DeviceInformation> filterDevice;
    for (auto&& item : metaDevices) {
        bool support = true;
        auto supportedMetrics = GetCore()->GetMetric(item.deviceName, METRIC_KEY(SUPPORTED_METRICS)).as<std::vector<std::string>>();
        if (std::find(supportedMetrics.begin(), supportedMetrics.end(), METRIC_KEY(SUPPORTED_CONFIG_KEYS)) != supportedMetrics.end()) {
            auto supportKeys = GetCore()->GetMetric(item.deviceName, METRIC_KEY(SUPPORTED_CONFIG_KEYS)).as<std::vector<std::string>>();
            for (auto&& kvp : config) {
                auto targetKey = std::find(supportKeys.begin(), supportKeys.end(), kvp.first);
                // if device have the key, we think the device support it
                if (targetKey != supportKeys.end()) {
                    continue;
                } else {
                    support = false;
                    break;
                }
            }
        } else {
            support = false;
        }

        if (support) {
            filterDevice.push_back(item);
        }
    }
    return filterDevice;
}
std::vector<DeviceInformation> MultiDeviceInferencePlugin::FilterDeviceByNetwork(const std::vector<DeviceInformation>& metaDevices,
                                                InferenceEngine::CNNNetwork network) {
    if (metaDevices.empty()) {
        IE_THROW(NotFound) << "No available device to filter " << GetName() <<  " plugin";
    }

    std::vector<DeviceInformation> filterDevice;
    auto model = network.getFunction();
    auto isStateful = [&]() {
        for (auto& op : model->get_ops()) {
            if (std::dynamic_pointer_cast<ngraph::op::AssignBase>(op) ||
                std::dynamic_pointer_cast<ngraph::op::ReadValueBase>(op)) {
                    LOG_INFO_TAG("stateful mode, try deployed to CPU");
                    return true;
                }
        }
        return false;
    };

    // Check if CPU is in candidate list
    auto cpuiter = std::find_if(metaDevices.begin(), metaDevices.end(), [](const DeviceInformation& deviceInfo) {
        return deviceInfo.deviceName.find("CPU") != std::string::npos;
    });

    // If CPU is in candidate list, load dynamic network to CPU first
    // For MULTI do not only load stateful network to CPU
    // For AUTO CTPUT only load stateful network to CPU
    if ((model->is_dynamic() || (isStateful() && _LogTag != "MULTI")) && cpuiter != metaDevices.end()) {
        filterDevice.push_back(*cpuiter);
        return filterDevice;
    }

    // If CPU is not in candidate list, continue to run selection logic regardless of whether the input network is a
    // dynamic network or not
    return metaDevices;
}
std::string MultiDeviceInferencePlugin::GetLogTag() const noexcept {
    return _LogTag;
}
}  // namespace MultiDevicePlugin<|MERGE_RESOLUTION|>--- conflicted
+++ resolved
@@ -261,40 +261,6 @@
 
 InferenceEngine::Parameter MultiDeviceInferencePlugin::GetConfig(const std::string& name,
         const std::map<std::string, InferenceEngine::Parameter> & options) const {
-<<<<<<< HEAD
-    Parameter result;
-    const bool is_new_api = IsNewAPI();
-    if (_pluginConfig._keyConfigMap.find(name) != _pluginConfig._keyConfigMap.end()) {
-        std::string val = _pluginConfig._keyConfigMap.find(name)->second;
-        if (is_new_api) {
-            if (name == ov::enable_profiling) {
-                return val == PluginConfigParams::YES ? true : false;
-            } else if (name == ov::hint::model_priority) {
-                return ov::util::from_string(val, ov::hint::model_priority);
-            } else if (name == ov::hint::performance_mode) {
-                return ov::util::from_string(val, ov::hint::performance_mode);
-            } else if (name == ov::hint::execution_mode) {
-                return ov::util::from_string(val, ov::hint::execution_mode);
-            } else if (name == ov::hint::num_requests) {
-                auto temp = ov::util::from_string(val, ov::hint::num_requests);
-                return temp;
-            } else if (name == ov::device::id) {
-                return ov::util::from_string(val, ov::device::id);
-            } else if (name == ov::hint::allow_auto_batching) {
-                return val == PluginConfigParams::YES ? true : false;
-            } else if (name == ov::auto_batch_timeout) {
-                return ov::util::from_string(val, ov::auto_batch_timeout);
-            } else if (name == ov::intel_auto::device_bind_buffer) {
-                return val == PluginConfigParams::YES ? true : false;
-            } else if (name == ov::log::level) {
-                return ov::util::from_string(val, ov::log::level);
-            } else if (name == ov::device::priorities) {
-                return ov::util::from_string(val, ov::device::priorities);
-            } else if (name == ov::intel_auto::enable_startup_fallback) {
-                return val == PluginConfigParams::YES ? true : false;
-            } else {
-                return val;
-=======
     auto val = _pluginConfig.get_property(name);
     if (!IsNewAPI()) {
         if (name == ov::hint::model_priority.name()) { // need to convert priority values to old API
@@ -305,7 +271,6 @@
                 case ov::hint::Priority::MEDIUM: legacy_val = InferenceEngine::PluginConfigParams::MODEL_PRIORITY_MED; break;
                 case ov::hint::Priority::HIGH: legacy_val = InferenceEngine::PluginConfigParams::MODEL_PRIORITY_HIGH; break;
             default: OPENVINO_ASSERT(false, "Unsupported model priority value");
->>>>>>> 33e0b8ca
             }
         }
         return legacy_val;
@@ -390,13 +355,6 @@
     }
     // to use plugin's name as the log tag
     _LogTag = GetName();
-<<<<<<< HEAD
-    auto loadConfig = _pluginConfig;
-    // updateFromMap will check config valid
-    loadConfig.UpdateFromMap(config, GetName(), true);
-    bool workModeAuto = GetName() == "AUTO";
-    auto fullConfig = loadConfig.postConfigMap(workModeAuto);
-=======
     bool workModeAuto = GetName() == "AUTO";
     auto loadConfig = _pluginConfig;
     // if no perf hint from user with compiled model, or already been set with plugin
@@ -422,16 +380,8 @@
         fullConfig.erase(ov::hint::performance_mode.name());
     if (!loadConfig.is_set_by_user(ov::cache_dir))
         fullConfig.erase(ov::cache_dir.name());
->>>>>>> 33e0b8ca
     // collect the settings that are applicable to the devices we are loading the network to
     std::unordered_map<std::string, ov::Any> multiNetworkConfig;
-    std::vector<DeviceInformation> metaDevices;
-    auto priorities = loadConfig.get_property(ov::device::priorities);
-    if (priorities.find("AUTO") != std::string::npos || priorities.find("MULTI") != std::string::npos) {
-        IE_THROW() << "The device candidate list should not include the meta plugin for " << GetName() << " device";
-    }
-    // If the user sets the property, insert the property into the deviceConfig
-    auto insertPropToConfig = [&](std::string property,
                                   std::string& deviceName,
                                   std::map<std::string, std::string>& deviceConfig) {
         if (deviceConfig.find(property) == deviceConfig.end()) {
@@ -457,7 +407,6 @@
         std::map<std::string, std::string> filterConfig;
         auto strDevices = GetDeviceList(fullConfig);
         // fill in the context for auto
-        if (loadConfig.get_property(ov::enable_profiling)) {
             filterConfig.insert({ov::enable_profiling.name(), PluginConfigParams::YES});
             autoSContext->_needPerfCounters = true;
         }
