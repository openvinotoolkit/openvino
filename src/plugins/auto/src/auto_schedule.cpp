// Copyright (C) 2018-2024 Intel Corporation
// SPDX-License-Identifier: Apache-2.0
//

///////////////////////////////////////////////////////////////////////////////////////////////////
#include "auto_schedule.hpp"
#include "async_infer_request.hpp"
#include "plugin.hpp"

// ------------------------------AutoSchedule----------------------------
namespace ov {
namespace auto_plugin {
bool AutoSchedule::select_other_device(const std::string& cur_dev_name) {
    {
        std::lock_guard<std::mutex> lock(m_context->m_fallback_mutex);
        // a recursive function to select other devices
        std::function<bool(std::string)> get_execution_devices;
        get_execution_devices = [&](const std::string& device_name) {
            std::string real_device_name;
            bool is_cpuhelp = false;
            m_compile_context[FALLBACKDEVICE].m_model_precision = m_context->m_model_precision;
            if (device_name == "CPU_HELP") {
                // if infer failed in CPU_HELP, we will remove CPU from m_device_priorities
                // and re-run infer request when m_compile_context[ACTUALDEVICE] is ready
                real_device_name = "CPU";
                is_cpuhelp = true;
                wait_actual_compiled_model_ready();
            } else {
                real_device_name = device_name;
            }
            const auto current_device_iter = deviceChecker().check_and_return_if_device_in_list<DeviceInformation>
                                             (real_device_name, m_context->m_device_priorities);
            if (current_device_iter != m_context->m_device_priorities.end()) {
                if (m_context->m_device_priorities.size() == 1) {
                    LOG_INFO_TAG("No other devices in m_device_priorities");
                    return false;
                }
                m_context->m_device_priorities.erase(current_device_iter);
                if (is_cpuhelp) {
                    return true;
                }
            } else {
                LOG_DEBUG_TAG("Already selected the fallback device");
                return m_compile_context[FALLBACKDEVICE].m_is_reload_success ? true : false;
            }
            m_compile_context[FALLBACKDEVICE].m_meta_devices = m_context->m_device_priorities;
            m_compile_context[FALLBACKDEVICE].m_is_load_success = false;
            m_compile_context[FALLBACKDEVICE].m_worker_name = "";
            m_compile_context[FALLBACKDEVICE].m_is_reload_success = false;
            m_compile_context[FALLBACKDEVICE].m_device_info =
                m_plugin->select_device(m_context->m_device_priorities,
                                        m_compile_context[FALLBACKDEVICE].m_model_precision,
                                        m_context->m_model_priority);
            try {
                m_compile_context[FALLBACKDEVICE].m_task();
                // FALLBACKDEVICE need to be load again if infer failed, so reset promise here
                m_compile_context[FALLBACKDEVICE].m_promise = {};
                m_compile_context[FALLBACKDEVICE].m_future = m_compile_context[FALLBACKDEVICE].m_promise.get_future();
            } catch (const ov::Exception& iie) {
                LOG_DEBUG_TAG("Load context in FALLBACKDEVICE with error: %s", iie.what());
            }
            if (m_compile_context[FALLBACKDEVICE].m_is_reload_success) {
                m_compile_context[ACTUALDEVICE].m_is_enabled = false;
                m_compile_context[ACTUALDEVICE].m_is_load_success = false;
                m_compile_context[ACTUALDEVICE].m_is_already = false;
                LOG_INFO_TAG("Select fallback device:%s", m_compile_context[FALLBACKDEVICE].m_device_info.device_name.c_str());
                return true;
            } else {
                // load failed or generate works failed, so reselect other devices
                return get_execution_devices(m_compile_context[FALLBACKDEVICE].m_device_info.device_name.c_str());
            }
        };

        return get_execution_devices(cur_dev_name);
    }
}

void AutoSchedule::init() {
    if (m_context->m_bind_buffer) {
        LOG_INFO_TAG("bind buffer supported only under cumulative mode, ignoring");
    }
    // initialize cpuHelpReleasetime
    m_cpuhelp_release_time = std::chrono::steady_clock::now();
    std::string profilingTask = "AutoSchedule::AutoSchedule:AutoMode";
    // loadContext[ACTUALDEVICE] is always enabled,
    // when there is CPU and there are more than two devices, loadContext[CPU] is enabled
    m_compile_context[ACTUALDEVICE].m_is_enabled = true;
    if (m_context->m_runtime_fallback) {
        m_compile_context[FALLBACKDEVICE].m_is_enabled = true;
    }
    m_compile_context[ACTUALDEVICE].m_model_precision = m_context->m_model_precision;
    m_compile_context[ACTUALDEVICE].m_meta_devices = m_context->m_device_priorities;
    m_compile_context[ACTUALDEVICE].m_device_info =
        m_plugin->select_device(m_context->m_device_priorities,
                                m_compile_context[ACTUALDEVICE].m_model_precision,
                                m_context->m_model_priority);

    auto load_device_task = [&](AutoCompileContext* context_ptr,  const std::shared_ptr<ov::Model>& model) {
        try_to_compile_model(*context_ptr, model);
        if (context_ptr->m_is_load_success) {
            if (context_ptr->m_worker_name.empty()) {
                context_ptr->m_worker_name = context_ptr->m_device_info.device_name;
            }
            generate_workers(context_ptr->m_worker_name, context_ptr->m_compiled_model);
            context_ptr->m_is_already = true;
            // reloadsuccess flag only for m_compile_context[FALLBACKDEVICE]
            context_ptr->m_is_reload_success = true;
            auto& device_name = context_ptr->m_device_info.device_name;
            LOG_INFO_TAG("device:%s compiling model finished", device_name.c_str());
            DEBUG_RUN([this, &context_ptr, &device_name] {
                auto supported_config_keys = context_ptr->m_compiled_model->get_property(ov::supported_properties.name()).as<std::vector<ov::PropertyName>>();
                std::lock_guard<std::mutex> lock(m_context->m_mutex);
                for (const auto& cfg : supported_config_keys) {
                    try {
                        LOG_DEBUG_TAG("device:%s, GetConfig:%s=%s",
                                      device_name.c_str(),
                                      cfg.c_str(),
                                      context_ptr->m_compiled_model->get_property(cfg).as<std::string>().c_str());
                    } catch (const ov::Exception&) {
                    }
                }
            });
        }
        context_ptr->m_promise.set_value();
        // the first compile model process finished
        std::call_once(m_firstload_oc, [this]() {
            m_firstload_promise.set_value();
        });
    };
    if (m_compile_context[ACTUALDEVICE].m_is_enabled) {
        LOG_INFO_TAG("select device:%s", m_compile_context[ACTUALDEVICE].m_device_info.device_name.c_str());
        bool is_actual_cpu = m_compile_context[ACTUALDEVICE].m_device_info.device_name.find("CPU") != std::string::npos;
        // if Actual device is CPU or perf_hint is cumulative, disabled m_compile_context[CPU], only use
        // m_compile_context[ACTUALDEVICE]
        if (is_actual_cpu || !m_context->m_startup_fallback) {
            m_compile_context[CPU].m_is_enabled = false;
        } else {
            const auto cpu_iter = deviceChecker().check_and_return_if_device_in_list("CPU", m_context->m_device_priorities);
            // if have CPU Device,  enable m_compile_context[CPU]
            if (cpu_iter != m_context->m_device_priorities.end()) {
                m_compile_context[CPU].m_is_enabled = true;
                m_compile_context[CPU].m_device_info = *cpu_iter;
                m_compile_context[CPU].m_device_info.config[ov::hint::performance_mode.name()] = ov::hint::PerformanceMode::LATENCY;
                m_compile_context[CPU].m_worker_name = "CPU_HELP";
                LOG_INFO_TAG("will load CPU for accelerator");
            } else {
                m_compile_context[CPU].m_is_enabled = false;
            }
        }
        // initialize the rest members of load context
        for (int i = 0; i < CONTEXTNUM; i++) {
            if (m_compile_context[i].m_is_enabled) {
                m_compile_context[i].m_future = m_compile_context[i].m_promise.get_future();
                auto* context_ptr = &m_compile_context[i];
                auto model = m_context->m_model;
                m_compile_context[i].m_task = std::bind(load_device_task, context_ptr, model);
            }
        }
    }
    OV_ITT_SCOPED_TASK(itt::domains::AutoPlugin, openvino::itt::handle(profilingTask));
    if (m_compile_context[CPU].m_is_enabled) {
        m_firstload_future = m_firstload_promise.get_future();
        // will not wait for compiling accelerator model,
        // so the executor can't be destroyed before finished the task,
        // so use executor as a member of AutoSchedule.
<<<<<<< HEAD
        m_executor =
            m_plugin->get_executor_manager()->get_idle_cpu_streams_executor(ov::threading::IStreamsExecutor::Config{
                "AutoDeviceAsyncCompile",
                static_cast<int>(std::thread::hardware_concurrency()) /* max possible #streams*/,
                0 /*default threads per stream, workaround for ticket 62376*/});
=======
        m_executor = m_plugin->get_executor_manager()->get_idle_cpu_streams_executor(
                    ov::threading::IStreamsExecutor::Config{"AutoDeviceAsyncCompile",
                static_cast<int>(std::thread::hardware_concurrency()) /* max possible #streams*/,
                0 /*default threads per stream, workaround for ticket 62376*/,
                ov::threading::IStreamsExecutor::ThreadBindingType::NONE});
>>>>>>> 7ca4f07a
        for (auto&& device : m_context->m_device_priorities) {
            // initialize containers before run async task
            m_idle_worker_requests[device.device_name];
            m_worker_requests[device.device_name];
            m_infer_pipeline_tasks_device_specific[device.device_name] = nullptr;
        }
        m_idle_worker_requests["CPU_HELP"];
        m_worker_requests["CPU_HELP"];
        m_infer_pipeline_tasks_device_specific["CPU_HELP"] = nullptr;
        m_executor->run(m_compile_context[CPU].m_task);
        m_executor->run(m_compile_context[ACTUALDEVICE].m_task);
        auto recycleTask = [this]() mutable {
            wait_actual_compiled_model_ready();
            while (!m_exitflag && m_compile_context[ACTUALDEVICE].m_is_already) {
                // handle the case of ACTUAL faster than CPU
                m_compile_context[CPU].m_future.wait();
                // clean up helper infer requests
                // first, wait for all the remaining requests to finish
                for (auto& iter : m_worker_requests["CPU_HELP"]) {
                    try {
                        iter.m_inferrequest._ptr->wait();
                    } catch (const ov::Exception& iie) {
                        LOG_DEBUG_TAG("No infer results expected, infer in CPU_HELP throw some errors: %s", iie.what());
                    }
                }
                // late enough to check the idle queue now
                // second, check the idle queue if all requests are in place
                size_t destroynum = 0;
                std::pair<int, WorkerInferRequest*> worker;
                std::list<Time> cpuhelp_all_start_times;
                std::list<Time> cpuhelp_all_end_times;
                while (m_idle_worker_requests["CPU_HELP"].try_pop(worker)) {
                    destroynum++;
                    INFO_RUN([&cpuhelp_all_start_times, &cpuhelp_all_end_times, &worker]() {
                        cpuhelp_all_start_times.splice(cpuhelp_all_start_times.end(), worker.second->m_start_times);
                        cpuhelp_all_end_times.splice(cpuhelp_all_end_times.end(), worker.second->m_end_times);
                    });
                }
                std::chrono::duration<double, std::milli> first_infer_time =
                    cpuhelp_all_end_times.front() - cpuhelp_all_start_times.front();
                INFO_RUN([this, &cpuhelp_all_start_times, &cpuhelp_all_end_times]() {
                    cpuhelp_all_start_times.sort(std::less<Time>());
                    cpuhelp_all_end_times.sort(std::less<Time>());
                    m_cpuhelp_infer_count = cpuhelp_all_start_times.size();
                    OPENVINO_ASSERT(m_cpuhelp_infer_count == cpuhelp_all_end_times.size());
                });
                if (destroynum == m_worker_requests["CPU_HELP"].size()) {
                    std::lock_guard<std::mutex> lock(m_context->m_mutex);
                    INFO_RUN([this, first_infer_time, &cpuhelp_all_start_times, &cpuhelp_all_end_times, &destroynum]() {
                        m_cpuhelp_release_time = std::chrono::steady_clock::now();
                        if (cpuhelp_all_start_times.size() >= destroynum + 1) {
                            // remove last worksize num requests, so the fps will be more accuracy
                            cpuhelp_all_start_times.resize(m_cpuhelp_infer_count - destroynum);
                            cpuhelp_all_end_times.resize(m_cpuhelp_infer_count - destroynum);
                            std::chrono::duration<double, std::milli> durtation =
                                cpuhelp_all_end_times.back() - cpuhelp_all_start_times.front();
                            m_cpuhelp_fps = cpuhelp_all_start_times.size() * 1000 / durtation.count();
                            LOG_INFO_TAG("CPU_HELP: first inference time:%lf ms", first_infer_time.count());
                            LOG_INFO_TAG("CPU_HELP:infer:%ld", m_cpuhelp_infer_count);
                            LOG_INFO_TAG("CPU_HELP:fps:%lf", m_cpuhelp_fps);
                        }
                    });
                    LOG_INFO_TAG("release all work requests of CPU_HELP");
                    m_worker_requests["CPU_HELP"].clear();
                    m_compile_context[CPU].m_compiled_model._ptr.reset();
                    m_compile_context[CPU].m_compiled_model._so.reset();
                    m_compile_context[CPU].m_is_already = false;
                    LOG_INFO_TAG("helper released!!");
                    break;
                }
            }
        };
        m_executor->run(std::move(recycleTask));
    } else if (m_context->m_device_priorities.size() != 1 && m_context->m_runtime_fallback) {
        // The performance will has some drop then m_passthrough_compiled_model when enable ENABLE_RUNTIME_FALLBACK
        for (auto&& device : m_context->m_device_priorities) {
            // initialize containers before run async task
            m_idle_worker_requests[device.device_name];
            m_worker_requests[device.device_name];
            m_infer_pipeline_tasks_device_specific[device.device_name] = nullptr;
        }
        m_compile_context[ACTUALDEVICE].m_task();
    } else {
        // only one device need to compile model, do not need to compile it async
        m_compile_context[ACTUALDEVICE].m_task();
        m_passthrough_compiled_model = m_compile_context[ACTUALDEVICE].m_compiled_model;
    }
    m_context->m_hw_compiled_model = wait_first_compiled_model_ready();
}

void AutoSchedule::try_to_compile_model(AutoCompileContext& context, const std::shared_ptr<ov::Model>& model) {
    auto& device = context.m_device_info.device_name;
    auto& device_config = context.m_device_info.config;
    auto& device_list = context.m_meta_devices;
    bool cur_dev_is_cpu = (device.find("CPU") != std::string::npos);
    bool cur_dev_is_gpu = (device.find("GPU") != std::string::npos);
    {
        std::lock_guard<std::mutex> lock(m_context->m_mutex);
        // user does not set the compiling threads
        // limit the threads num for compiling
        bool is_already_set_gpu =
            (device_config.find(ov::intel_gpu::hint::host_task_priority.name()) != device_config.end() ||
             device_config.find(ov::compilation_num_threads.name()) != device_config.end());
        if (cur_dev_is_gpu && m_compile_context[CPU].m_is_enabled && !is_already_set_gpu) {
            device_config.insert(ov::intel_gpu::hint::host_task_priority(ov::hint::Priority::HIGH));
            auto proc_type_table = get_org_proc_type_table();
            int compilation_num_threads = proc_type_table[0][MAIN_CORE_PROC] != 0
                                              ? proc_type_table[0][MAIN_CORE_PROC]
                                              : proc_type_table[0][EFFICIENT_CORE_PROC];
            if (device_config.insert(ov::compilation_num_threads(compilation_num_threads)).second)
                LOG_DEBUG_TAG("gpu streams number for compiling: %d", compilation_num_threads);
            else
                LOG_DEBUG_TAG("user defined compiling threads: %d",
                              device_config[ov::compilation_num_threads.name()].as<int32_t>());
        }
    }
    try {
        auto compile_start_time = std::chrono::high_resolution_clock::now();
        if (!(m_context->m_model_path.empty())) {
            context.m_compiled_model =
                m_context->m_ov_core->compile_model(m_context->m_model_path, device, device_config);
        } else {
            context.m_compiled_model = m_context->m_ov_core->compile_model(model, device, device_config);
        }
        context.m_is_load_success = true;
        auto compile_end_time = std::chrono::high_resolution_clock::now();
        auto compiled_time =
            std::chrono::duration_cast<std::chrono::nanoseconds>(compile_end_time - compile_start_time).count() *
            0.000001;
        LOG_INFO_TAG("Device: [%s]: Compile model took %lf ms", device.c_str(), compiled_time);
    } catch (const ov::Exception& e) {
        context.m_err_message += device + ":" + e.what();
        context.m_is_load_success = false;
    } catch (const std::exception& e) {
        context.m_err_message += device + ":" + e.what();
        context.m_is_load_success = false;
    }
    if (context.m_is_load_success || cur_dev_is_cpu) {
        return;
    }
    // need to recompile model, unregister it's priority
    // there maybe potential issue.
    // for example they are dGPU, NPU, iGPU, customer want to compile model with
    // configure 0 dGPU, 1 NPU, if dGPU compile failed,
    // the result will be not sure, maybe two models are compiled into NPU,
    // maybe 0 is compiled to NPU, 1 is compiled to iGPU
    m_plugin->unregister_priority(m_context->m_model_priority, context.m_device_info.unique_name);
    // remove the current device from device_list
    auto erase_device = deviceChecker().check_and_return_if_device_in_list(device, device_list, true);
    if (erase_device != device_list.end())
        device_list.erase(erase_device);
    if (device_list.empty()) {
        return;
    }
    // select next candidate device
    try {
        std::lock_guard<std::mutex> lock(m_context->m_mutex);
        context.m_device_info = m_plugin->select_device(device_list,
                context.m_model_precision, m_context->m_model_priority);
    } catch (const std::exception&) {
        return;
    }
    // if the select device is CPU, need to check the config of m_compile_context[CPU]
    // if they are same, do not need to compile again
    cur_dev_is_cpu = (context.m_device_info.device_name.find("CPU") != std::string::npos);
    if (cur_dev_is_cpu) {
        auto compare = [](ov::AnyMap& a, ov::AnyMap& b) -> bool {
            if (a.size() != b.size()) {
                return false;
            }
            for (auto& item : a) {
                auto bIter = b.find(item.first);
                if (bIter != b.end()) {
                    if (bIter->second != item.second) {
                        return false;
                    }
                } else {
                    return false;
                }
            }
            return true;
        };
        if (compare(context.m_device_info.config, m_compile_context[CPU].m_device_info.config)) {
            return;
        }
    }
    LOG_DEBUG_TAG("try to compile %s", context.m_device_info.device_name.c_str());
    // try to compile this candidate device
    try_to_compile_model(context, model);
}

SoCompiledModel AutoSchedule::wait_first_compiled_model_ready() {
    if (m_firstload_future.valid()) {
        // wait for the first compiling finished
        m_firstload_future.wait();
    }
    // check if there is any device that have compiled model successfully
    for (int i = CONTEXTNUM - 2; i >= 0; i--) {
        if (m_compile_context[i].m_is_enabled && m_compile_context[i].m_is_already) {
            return m_compile_context[i].m_compiled_model;
        }
    }
    // the first compiling is failed, wait for another compiling
    for (int i = CONTEXTNUM - 2; i >= 0; i--) {
        if (m_compile_context[i].m_is_enabled) {
            m_compile_context[i].m_future.wait();
            // check if compiling is successful
            if (m_compile_context[i].m_is_already) {
                return m_compile_context[i].m_compiled_model;
            }
        }
    }
    std::ostringstream result;
    //print m_err_message
    result << "compile model failed, ";
    for (int i = CONTEXTNUM - 2; i >= 0; i--) {
        if (m_compile_context[i].m_is_enabled) {
            result << m_compile_context[i].m_err_message.c_str();
            result << "; ";
            LOG_ERROR_TAG("load failed, %s", m_compile_context[i].m_err_message.c_str());
        }
    }
    OPENVINO_THROW("[", get_log_tag(), "] ", result.str());
}

void AutoSchedule::wait_actual_compiled_model_ready() const {
    OV_ITT_SCOPED_TASK(itt::domains::AutoPlugin, "AutoSchedule::wait_actual_compiled_model_ready");
    // Maybe different API will call this function, so add call once here
    // for every AutoSchedule instance
    std::call_once(m_oc, [this]() {
        if (m_compile_context[ACTUALDEVICE].m_future.valid()) {
            m_compile_context[ACTUALDEVICE].m_future.wait();
        }
    });
}

bool AutoSchedule::schedule_to_worker_infer_request(ov::threading::Task pipeline_task, DeviceName preferred_device) {
    std::vector<DeviceInformation> devices;
    // AUTO work mode
    // Devices that fail infer will be removed from the priority list in the callback, need lock here
    std::unique_lock<std::mutex> lock(m_context->m_fallback_mutex);
    if (!preferred_device.empty()) {
        // if the device needed by customer is not ready, need to wait for it
        wait_actual_compiled_model_ready();
        devices.push_back(m_compile_context[ACTUALDEVICE].m_device_info);
        if (!deviceChecker().check_if_device_in_list<DeviceInformation>(preferred_device, devices)) {
            lock.unlock();
            OPENVINO_THROW("The preferred device should be the selected device");
        }
    } else {
        // _acceleratorDevice could be the same as _cpuDevice, such as AUTO:CPU
        if (m_compile_context[FALLBACKDEVICE].m_is_already) {
            devices.push_back(m_compile_context[FALLBACKDEVICE].m_device_info);
        } else {
            if (m_compile_context[ACTUALDEVICE].m_is_already) {
                devices.push_back(m_compile_context[ACTUALDEVICE].m_device_info);
            } else {
                // replace deviceName with m_worker_name, so schedule can select correct
                // idleWorkerQueue
                auto m_device_info = m_compile_context[CPU].m_device_info;
                m_device_info.device_name = m_compile_context[CPU].m_worker_name;
                devices.push_back(std::move(m_device_info));
            }
        }
    }
    lock.unlock();
    for (auto&& device : devices) {
        if (!preferred_device.empty() && (device.device_name != preferred_device)) {
            continue;
        }
        if (run_pipeline_task(pipeline_task, m_idle_worker_requests[device.device_name], preferred_device)) {
            return true;
        }
    }
    // no vacant requests this time, storing the task to the respective queue
    if (!preferred_device.empty()) {
        m_infer_pipeline_tasks_device_specific[preferred_device]->push(std::move(pipeline_task));
    } else {
        m_infer_pipeline_tasks.push(std::move(pipeline_task));
    }
    return false;
}

AutoSchedule::~AutoSchedule() {
    // this is necessary to guarantee member destroyed after getting future
    if (m_compile_context[CPU].m_is_enabled) {
        m_exitflag = true;
        m_compile_context[CPU].m_future.wait();
        wait_actual_compiled_model_ready();
        // it's necessary to wait the compile model threads to stop here.
        m_plugin->get_executor_manager()->clear("AutoDeviceAsyncCompile");
        m_executor.reset();
    }
    if (m_plugin)
        m_plugin->unregister_priority(m_context->m_model_priority,
                                      m_compile_context[ACTUALDEVICE].m_device_info.unique_name);
    if (m_context) {
        std::lock_guard<std::mutex> lock(m_context->m_fallback_mutex);
        m_context->m_device_priorities.clear();
    }
    /* NOTE: The only threads that use `MultiSchedule` worker infer requests' threads.
     *       But AsyncInferRequest destructor should wait for all asynchronous tasks by the request
     */
    for (auto&& idleWorker : m_idle_worker_requests) {
        // stop accepting any idle requests back (for re-scheduling)
        idleWorker.second.set_capacity(0);
    }
}
}  // namespace auto_plugin
}  // namespace ov<|MERGE_RESOLUTION|>--- conflicted
+++ resolved
@@ -163,19 +163,11 @@
         // will not wait for compiling accelerator model,
         // so the executor can't be destroyed before finished the task,
         // so use executor as a member of AutoSchedule.
-<<<<<<< HEAD
         m_executor =
             m_plugin->get_executor_manager()->get_idle_cpu_streams_executor(ov::threading::IStreamsExecutor::Config{
                 "AutoDeviceAsyncCompile",
                 static_cast<int>(std::thread::hardware_concurrency()) /* max possible #streams*/,
                 0 /*default threads per stream, workaround for ticket 62376*/});
-=======
-        m_executor = m_plugin->get_executor_manager()->get_idle_cpu_streams_executor(
-                    ov::threading::IStreamsExecutor::Config{"AutoDeviceAsyncCompile",
-                static_cast<int>(std::thread::hardware_concurrency()) /* max possible #streams*/,
-                0 /*default threads per stream, workaround for ticket 62376*/,
-                ov::threading::IStreamsExecutor::ThreadBindingType::NONE});
->>>>>>> 7ca4f07a
         for (auto&& device : m_context->m_device_priorities) {
             // initialize containers before run async task
             m_idle_worker_requests[device.device_name];
