--- conflicted
+++ resolved
@@ -306,8 +306,6 @@
     auto& device_config = context.m_device_info.config;
     auto& device_list = context.m_meta_devices;
     bool cur_dev_is_cpu = (device.find("CPU") != std::string::npos);
-<<<<<<< HEAD
-=======
     bool cur_dev_is_gpu = (device.find("GPU") != std::string::npos);
     {
         std::lock_guard<std::mutex> lock(m_context->m_mutex);
@@ -329,7 +327,6 @@
                               device_config[ov::compilation_num_threads.name()].as<int32_t>());
         }
     }
->>>>>>> 7ca4f07a
     try {
         auto compile_start_time = std::chrono::high_resolution_clock::now();
         if (!(m_context->m_model_path.empty())) {
