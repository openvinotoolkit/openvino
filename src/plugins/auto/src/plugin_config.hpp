--- conflicted
+++ resolved
@@ -65,10 +65,6 @@
     void set_default();
     void set_property(const ov::AnyMap& properties);
     void set_user_property(const ov::AnyMap& properties);
-<<<<<<< HEAD
-    ov::Any get_user_property(const std::string& name) const;
-=======
->>>>>>> 9c6d287a
     ov::Any get_property(const std::string& name) const;
     bool is_batching_disabled() const;
     bool is_set_by_user(const std::string& name) const;
