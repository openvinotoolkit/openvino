--- conflicted
+++ resolved
@@ -431,18 +431,10 @@
     bool is_cumulative =
         (auto_s_context->m_performance_hint == ov::hint::PerformanceMode::CUMULATIVE_THROUGHPUT) ? true : false;
     std::list<DeviceInformation> devices_with_priority(support_devices.begin(), support_devices.end());
-<<<<<<< HEAD
-    std::shared_ptr<ov::Model> cloned_model;
-
     bool is_LLM_model;
     if (model_path.empty()) {
         support_devices = filter_device_by_model(support_devices_by_property, model, load_config);
-        cloned_model = model->clone();
-        is_LLM_model = ov::op::util::is_large_language_model(*cloned_model);
-=======
-    if (model_path.empty()) {
-        support_devices = filter_device_by_model(support_devices_by_property, model, load_config);
->>>>>>> 79847eb6
+        is_LLM_model = ov::op::util::is_large_language_model(*model);
     } else {
         // AUTO / MULTI don't support caching explicitly, but can redirect this functionality to actual HW plugin
         LOG_INFO_TAG("compile model with model path: %s", model_path.c_str());
@@ -467,7 +459,7 @@
         }
         LOG_INFO_TAG("device:%s, priority:%ld", iter->device_name.c_str(), iter->device_priority);
     }
-    auto_s_context->m_startup_fallback = load_config.get_property(ov::intel_auto::enable_startup_fallback);
+    auto_s_context->m_startup_fallback = is_LLM_model ? false : load_config.get_property(ov::intel_auto::enable_startup_fallback);
     auto_s_context->m_runtime_fallback = load_config.get_property(ov::intel_auto::enable_runtime_fallback);
     // in case of mismatching shape conflict when AUTO creates the infer requests for actual device with reshaped model
     auto_s_context->m_model = model_path.empty() ? std::const_pointer_cast<ov::Model>(model) : nullptr;
@@ -480,12 +472,6 @@
     OPENVINO_ASSERT(auto_s_context->m_ov_core);
     auto_s_context->m_log_tag = get_device_name();
     auto_s_context->m_model_precision = model_precision;
-<<<<<<< HEAD
-    // if is LLM, disable CPU helper
-    auto_s_context->m_startup_fallback = is_LLM_model ? false : load_config.get_property(ov::intel_auto::enable_startup_fallback);
-    auto_s_context->m_runtime_fallback = load_config.get_property(ov::intel_auto::enable_runtime_fallback);
-=======
->>>>>>> 79847eb6
     auto_s_context->m_bind_buffer = load_config.get_property(ov::intel_auto::device_bind_buffer);
     auto_s_context->m_schedule_policy = load_config.get_property(ov::intel_auto::schedule_policy);
     auto_s_context->m_mtx = m_mtx;
