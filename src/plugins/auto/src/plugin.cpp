--- conflicted
+++ resolved
@@ -456,16 +456,11 @@
         }
         LOG_INFO_TAG("device:%s, priority:%ld", iter->device_name.c_str(), iter->device_priority);
     }
-<<<<<<< HEAD
     auto_s_context->m_utilization_threshold = load_config.get_property(ov::intel_auto::device_utilization_threshold);
-    // clone the model, in case of reshape conflict
-    auto_s_context->m_model = cloned_model;
-=======
     auto_s_context->m_startup_fallback = load_config.get_property(ov::intel_auto::enable_startup_fallback);
     auto_s_context->m_runtime_fallback = load_config.get_property(ov::intel_auto::enable_runtime_fallback);
     // in case of mismatching shape conflict when AUTO creates the infer requests for actual device with reshaped model
     auto_s_context->m_model = model_path.empty() ? std::const_pointer_cast<ov::Model>(model) : nullptr;
->>>>>>> df401809
     auto_s_context->m_model_path = model_path;
     auto_s_context->m_device_priorities = support_devices;
     auto_s_context->m_device_priorities_initial = std::move(support_devices);
