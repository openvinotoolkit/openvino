// Copyright (C) 2018-2023 Intel Corporation
// SPDX-License-Identifier: Apache-2.0
//

///////////////////////////////////////////////////////////////////////////////////////////////////
#include <string>
#include <vector>
#include <memory>
#include <map>
#include <unordered_map>
#include <unordered_set>

#include <ngraph/opsets/opset1.hpp>
#include <transformations/utils/utils.hpp>

#include <threading/ie_executor_manager.hpp>
#include "openvino/runtime/auto/properties.hpp"
#include "openvino/runtime/device_id_parser.hpp"
#include "openvino/runtime/internal_properties.hpp"
#include "openvino/runtime/iremote_context.hpp"
#include "plugin.hpp"
#include "auto_schedule.hpp"
#include "auto_compiled_model.hpp"
#include "cumulative_compiled_model.hpp"
#include "cumulative_schedule.hpp"
#include "itt.hpp"
#include "openvino/core/preprocess/pre_post_process.hpp"
#include "ie_ngraph_utils.hpp"

namespace {
    const std::string get_model_precision(const std::shared_ptr<const ov::Model> &model) {
        bool is_int_model = ov::op::util::has_op_with_type<ngraph::op::FakeQuantize>(model);
        if (is_int_model) {
            return "INT8";
        }
        for (auto & node : model->get_ordered_ops()) {
            if (std::dynamic_pointer_cast<ngraph::opset1::Convolution>(node) ||
                std::dynamic_pointer_cast<ngraph::opset1::GroupConvolution>(node) ||
                std::dynamic_pointer_cast<ngraph::opset1::GroupConvolutionBackpropData>(node) ||
                std::dynamic_pointer_cast<ngraph::opset1::ConvolutionBackpropData>(node)) {
                auto layer_type = node->input(1).get_element_type().get_type_name();
                if (layer_type == "f32")
                    return "FP32";
                if (layer_type == "f16")
                    return "FP16";
            }
        }
        return "FP32";
    }
    int map_priority_value(ov::hint::Priority priority) {
        switch (priority) {
            case ov::hint::Priority::HIGH:
                return 0;
            case ov::hint::Priority::MEDIUM:
                return 1;
            case ov::hint::Priority::LOW:
                return 2;
            default:
                return 1;
        }
    }
    template <typename T>
    T inter_section(const T& lhs, const T& rhs) {
        T result;
        const auto& min_set = (lhs.size() < rhs.size()) ? lhs : rhs;
        const auto& max_set = (lhs.size() >= rhs.size()) ? lhs : rhs;
        for (auto&& val : min_set) {
            if (max_set.find(val) != max_set.end()) {
                result.insert(val);
            }
        }
        return result;
    }
}  // namespace

namespace ov {
namespace auto_plugin {

std::mutex Plugin::m_mtx;
std::map<unsigned int, std::list<std::string>> Plugin::m_priority_map;

ov::SoPtr<ov::IRemoteContext> Plugin::create_context(const ov::AnyMap& remote_properties) const {
    OPENVINO_NOT_IMPLEMENTED;
}

<<<<<<< HEAD
ov::SoPtr<ov::IRemoteContext> Plugin::get_default_context(const ov::AnyMap& remote_properties) const {
    if (m_hw_compiledmodel)
        return m_hw_compiledmodel->get_context();
=======
std::shared_ptr<ov::IRemoteContext> Plugin::get_default_context(const ov::AnyMap& remote_properties) const {
>>>>>>> 77f065e4
    OPENVINO_NOT_IMPLEMENTED;
}

std::shared_ptr<ov::ICompiledModel> Plugin::import_model(std::istream& model,
                                                         const ov::AnyMap& properties) const {
    OPENVINO_NOT_IMPLEMENTED;
}

std::shared_ptr<ov::ICompiledModel> Plugin::import_model(std::istream& model,
                                                         const ov::SoPtr<ov::IRemoteContext>& context,
                                                         const ov::AnyMap& properties) const {
    OPENVINO_NOT_IMPLEMENTED;
}

ov::AnyMap Plugin::pre_process_config(const ov::AnyMap& orig_config) const {
    ov::AnyMap properties = orig_config;
    for (auto& property : properties) {
        // for model_priority, the values need to be converted
        if (property.first == ov::hint::model_priority.name()) {
            ov::Any converted_val{nullptr};
            auto legacy_val = property.second.as<std::string>();
            OPENVINO_SUPPRESS_DEPRECATED_START
            if (legacy_val == InferenceEngine::PluginConfigParams::MODEL_PRIORITY_HIGH) {
                converted_val = ov::hint::Priority::HIGH;
            } else if (legacy_val == InferenceEngine::PluginConfigParams::MODEL_PRIORITY_MED) {
                converted_val = ov::hint::Priority::MEDIUM;
            } else if (legacy_val == InferenceEngine::PluginConfigParams::MODEL_PRIORITY_LOW) {
                converted_val = ov::hint::Priority::LOW;
            OPENVINO_SUPPRESS_DEPRECATED_END
            } else {
                converted_val = legacy_val;
            }
            property.second = converted_val;
        }
    }
    return properties;
}

std::vector<DeviceInformation> Plugin::parse_meta_devices(const std::string& priorities,
                                                          const ov::AnyMap& properties) const {
    std::vector<DeviceInformation> meta_devices;

    // parsing the string and splitting to tokens
    std::vector<std::string> devices_with_requests = m_plugin_config.parse_priorities_devices(priorities);

    auto set_default_hint = [&](const std::string& target_device,
                              ov::AnyMap& device_config,
                              const ov::AnyMap& properties) {
        auto is_set_perfhint = properties.find(ov::hint::performance_mode.name()) != properties.end();
        auto is_set_device_properties = properties.find(target_device) != properties.end();
        if (get_device_name() == "AUTO" && !is_set_perfhint && !is_set_device_properties) {
            // setting latency as the default performance mode if
            // 1. no hints setting for AUTO plugin
            // 2. no ov::device::properties(secondary properties) setting for target device
            device_config[ov::hint::performance_mode.name()] = ov::hint::PerformanceMode::LATENCY;
            return;
        }

        if (get_device_name() == "MULTI") {
            auto is_set_numstreams = properties.find(ov::num_streams.name()) != properties.end();
            auto is_set_affinity = properties.find(ov::affinity.name()) != properties.end();
            auto is_set_numthreads = properties.find(ov::inference_num_threads.name()) != properties.end();
            if (!is_set_perfhint && !is_set_affinity && !is_set_numthreads && !is_set_device_properties&& !is_set_numstreams) {
                // setting tput as the default performance mode if
                // 1. no hints setting for MULTI plugin
                // 2. no affinity setting for MULTI plugin
                // 3. no inference_num_threads setting for MULTI plugin
                // 4. no ov::device::properties(secondary properties) setting for target device
                // 5. no ov::num_streams setting for target device
                device_config[ov::hint::performance_mode.name()] = ov::hint::PerformanceMode::THROUGHPUT;
            }
        }
    };

    auto get_device_config = [&] (const DeviceName & device_with_id) {
        auto device_config = get_core()->get_supported_property(device_with_id, properties);
        set_default_hint(device_with_id, device_config, properties);
        return device_config;
    };

    auto get_default_device_id = [this](std::string device_name) -> std::string {
        try {
            auto device_id = get_core()->get_property(device_name, ov::device::id);
            return device_id;
        } catch (const InferenceEngine::Exception&) {
            // some may throw IE exceptions
            LOG_DEBUG_TAG("get default device id failed for ", device_name.c_str());
            return "";
        } catch (ov::Exception&) {
            LOG_DEBUG_TAG("get default device id failed for ", device_name.c_str());
            return "";
        }
    };
    auto check_priority_config = [&] (const std::string& pri_string) {
        if (pri_string.empty())
            return false;
        std::string::size_type pos = 0;
        std::string::size_type endpos = 0;
        while ((endpos = pri_string.find(",", pos)) != std::string::npos) {
            auto subStr = pri_string.substr(pos, endpos - pos);
            if (subStr.find("-") != 0)
                return true;
            pos = endpos + 1;
        }
        if (pri_string.substr(pos, pri_string.length() - pos).find("-") != 0 )
            return true;
        return false;
    };
    unsigned int device_priority = 0;
    auto prioritiesIter = properties.find(ov::device::priorities.name());
    // if AUTO:-***,-***...., also do not need to enable device priority
    bool enable_device_priority = (prioritiesIter != properties.end()) &&
                                check_priority_config(prioritiesIter->second.as<std::string>());

    auto device_list = get_core()->get_available_devices();
    for (auto && d : devices_with_requests) {
        auto opening_bracket = d.find_first_of('(');
        auto closing_bracket = d.find_first_of(')', opening_bracket);
        auto device_name = d.substr(0, opening_bracket);

        int num_requests = -1;
        if (closing_bracket != std::string::npos && opening_bracket < closing_bracket) {
            num_requests = std::stol(d.substr(opening_bracket + 1, closing_bracket - 1));

            if (num_requests <= 0) {
                OPENVINO_THROW("Priority value for", device_name, "must be > 0, while ", num_requests, "is passed");
            }
        }

        ov::DeviceIDParser parsed{device_name};
        std::string deviceid = parsed.get_device_id();
        std::vector<std::string> same_type_devices;
        // if AUTO:GPU case, replace GPU with GPU.0 and GPU.1
        if (deviceid.empty()) {
            for (auto&& device : device_list) {
                if (device.find(device_name) != std::string::npos) {
                    same_type_devices.push_back(std::move(device));
                }
            }
        }
        // it's a virtual device like HETERO, TEMPLATE
        // or real device with ID like GPU.1
        if (same_type_devices.size() == 0) {
            same_type_devices.push_back(std::move(device_name));
        }

        for (auto&& device_name_with_id : same_type_devices) {
            ov::DeviceIDParser new_parsed{device_name_with_id};
            std::string default_device_id = "";
            std::string temp_device_id = "";
            if (new_parsed.get_device_id().empty()) {
                default_device_id = get_default_device_id(device_name_with_id);
                temp_device_id = default_device_id;
            } else {
                temp_device_id = new_parsed.get_device_id();
            }

            std::string full_device_name = "";
            std::string unique_name = "";
            if (new_parsed.get_device_name() == "GPU") {
                try {
                    full_device_name = get_core()->get_property(device_name_with_id, ov::device::full_name);
                } catch (ov::Exception&) {
                    LOG_DEBUG_TAG("get full device name failed for ", device_name_with_id.c_str());
                }
            }

            if (full_device_name.empty()) {
                unique_name = new_parsed.get_device_name() + "_" + temp_device_id;
            } else {
                unique_name = full_device_name + "_" + temp_device_id;
            }

            LOG_DEBUG_TAG("deviceNameWithID:%s, defaultDeviceID:%s, uniqueName:%s",
                    device_name_with_id.c_str(), default_device_id.c_str(), unique_name.c_str());
            // create meta device
            try {
                meta_devices.push_back({device_name_with_id,
                                        get_device_config(device_name_with_id),
                                        num_requests,
                                        default_device_id,
                                        unique_name,
                                        device_priority});
            } catch (const ov::Exception&) {
                LOG_DEBUG_TAG("Failed to create meta device for deviceNameWithID:%s, defaultDeviceID:%s, uniqueName:%s",
                              device_name_with_id.c_str(),
                              default_device_id.c_str(),
                              unique_name.c_str());
            }
        }
        if (enable_device_priority) {
            device_priority++;
        }
    }

    return meta_devices;
}

ov::Any Plugin::get_property(const std::string& name, const ov::AnyMap& arguments) const {
    OPENVINO_SUPPRESS_DEPRECATED_START
    if (METRIC_KEY(SUPPORTED_METRICS) == name) {
        return m_plugin_config.supported_ro_properties(get_device_name());
    } else if (METRIC_KEY(SUPPORTED_CONFIG_KEYS) == name) {
        return m_plugin_config.supported_rw_properties(get_device_name());
    OPENVINO_SUPPRESS_DEPRECATED_END
    } else if (ov::supported_properties == name) {
        auto ret = m_plugin_config.supported_properties(get_device_name());
        return ret;
    } else if (name == ov::internal::supported_properties.name()) {
        return decltype(ov::internal::supported_properties)::value_type{};
    } else if (name == ov::device::full_name) {
        return decltype(ov::device::full_name)::value_type {get_device_name()};
    } else if (name == ov::device::capabilities.name()) {
        auto device_list = get_core()->get_available_devices();
        std::vector<std::string> capabilities;
        for (auto const & device : device_list) {
            auto devCapabilities = get_core()->get_property(device, ov::device::capabilities);
            capabilities.insert(capabilities.end(), devCapabilities.begin(), devCapabilities.end());
        }
        std::sort(capabilities.begin(), capabilities.end());
        capabilities.resize(std::distance(capabilities.begin(), std::unique(capabilities.begin(), capabilities.end())));
        auto delItem = std::find(capabilities.begin(), capabilities.end(), ov::device::capability::EXPORT_IMPORT);
        if (delItem != capabilities.end()) {
            capabilities.erase(delItem);
        }
        return capabilities;
    }
    auto val = m_plugin_config.get_property(name);
    if (!is_new_api()) {
        if (name == ov::hint::model_priority.name()) { // need to convert priority values to old API
            ov::Any legacy_val{nullptr};
            if (!val.empty()) {
            switch (val.as<ov::hint::Priority>()) {
                OPENVINO_SUPPRESS_DEPRECATED_START
                case ov::hint::Priority::LOW: legacy_val = InferenceEngine::PluginConfigParams::MODEL_PRIORITY_LOW; break;
                case ov::hint::Priority::MEDIUM: legacy_val = InferenceEngine::PluginConfigParams::MODEL_PRIORITY_MED; break;
                case ov::hint::Priority::HIGH: legacy_val = InferenceEngine::PluginConfigParams::MODEL_PRIORITY_HIGH; break;
                OPENVINO_SUPPRESS_DEPRECATED_END
            default: OPENVINO_ASSERT(false, "Unsupported model priority value");
            }
        }
        return legacy_val;
        } else {
            return val;
        }
    } else {
        return val;
    }
    return val;
}

void Plugin::set_property(const ov::AnyMap& properties) {
    // with setConfig, only multi/auto supported internal configs can be accepted
    m_plugin_config.set_property(pre_process_config(properties));
}

// ! [plugin:create_plugin_engine]
static const ov::Version version = {CI_BUILD_NUMBER, "openvino_auto_plugin"};
OV_DEFINE_PLUGIN_CREATE_FUNCTION(ov::auto_plugin::Plugin, version)
// ! [plugin:create_plugin_engine]

Plugin::Plugin() {
    set_device_name("AUTO");
}

std::shared_ptr<ov::ICompiledModel> Plugin::compile_model(const std::shared_ptr<const ov::Model>& model,
                                                              const ov::AnyMap& properties,
                                                              const ov::SoPtr<ov::IRemoteContext>& context) const {
    OPENVINO_NOT_IMPLEMENTED;
}

std::shared_ptr<ov::ICompiledModel> Plugin::compile_model(const std::shared_ptr<const ov::Model>& model,
                                                          const ov::AnyMap& properties) const {
    auto model_precision = get_model_precision(model);
    return compile_model_impl({}, model, properties, model_precision);
}

std::shared_ptr<ov::ICompiledModel> Plugin::compile_model(const std::string& model_path,
                                                          const ov::AnyMap& properties) const {
    return compile_model_impl(model_path, nullptr, properties);
}

std::shared_ptr<ov::ICompiledModel> Plugin::compile_model_impl(const std::string& model_path,
                                                               const std::shared_ptr<const ov::Model>& model,
                                                               const ov::AnyMap& properties,
                                                               const std::string& model_precision) const {
    OV_ITT_SCOPED_TASK(itt::domains::AutoPlugin, "Plugin::compile_model");
    OPENVINO_ASSERT(get_core() , "OpenVINO Core is missing!");
    if (model_path.empty() && model == nullptr)
        OPENVINO_THROW("OpenVino Model is empty!");
    bool work_mode_auto = get_device_name() == "AUTO";
    auto load_config = m_plugin_config;
    // if no perf hint from user with compiled model, or already been set with plugin
    // apply latency for AUTO, tput for MULTI
    auto iter_config = properties.find(ov::hint::performance_mode.name());
    bool is_hint_set = m_plugin_config.is_set_by_user(ov::hint::performance_mode) || iter_config != properties.end();
    if (!is_hint_set && work_mode_auto) {
        // NO user sets perfHint, then set perfhint to 'LATENCY' for AutoCompiledModel.
        load_config.set_property(ov::hint::performance_mode(ov::hint::PerformanceMode::LATENCY));
    }
    // updateFromMap will check config valid
    load_config.set_user_property(pre_process_config(properties));
    load_config.apply_user_properties();
    if (!work_mode_auto) {
        if (iter_config != properties.end() && iter_config->second != ov::hint::PerformanceMode::THROUGHPUT) {
            LOG_WARNING_TAG("User set perf_hint:%s, but MULTI supports THROUGHPUT only", iter_config->second.as<std::string>().c_str());
        }
        load_config.set_property(ov::hint::performance_mode(ov::hint::PerformanceMode::CUMULATIVE_THROUGHPUT));
    }
    auto full_property = load_config.get_full_properties();

    // Remove the performance hint as this is set by plugin logic, not from user
    if (!is_hint_set)
        full_property.erase(ov::hint::performance_mode.name());
    if (!load_config.is_set_by_user(ov::hint::execution_mode))
        full_property.erase(ov::hint::execution_mode.name());
    // collect the settings that are applicable to the devices we are loading the model to
    std::unordered_map<std::string, ov::Any> multi_model_config;
    std::vector<DeviceInformation> meta_devices;
    auto priorities = load_config.get_property(ov::device::priorities);
     if (priorities.empty() && !work_mode_auto)
        OPENVINO_THROW("KEY_MULTI_DEVICE_PRIORITIES key is not set for ", get_device_name());
    if (priorities.find("AUTO") != std::string::npos || priorities.find("MULTI") != std::string::npos) {
        OPENVINO_THROW("The device candidate list should not include the meta plugin for ", get_device_name());
    }
    // check the configure and check if need to set PerfCounters configure to device
    // and set filter configure
    auto auto_s_context = std::make_shared<ScheduleContext>();
    ov::AnyMap filter_property;
    auto str_devices = get_device_list(full_property);
    // fill in the context for auto
    if (load_config.get_property(ov::enable_profiling)) {
        filter_property.insert({ov::enable_profiling(true)});
        auto_s_context->m_need_perf_counters = true;
    }
    auto_s_context->m_model_priority = map_priority_value(load_config.get_property(ov::hint::model_priority));
    auto_s_context->m_batching_disabled = load_config.is_batching_disabled();
    // set performanceHint for AutoCompiledModel
    auto_s_context->m_performance_hint = load_config.get_property(ov::hint::performance_mode.name());
    // filter the device that supports filter configure
    meta_devices = parse_meta_devices(str_devices, full_property);
    auto support_devices_by_property = filter_device(meta_devices, filter_property);
    if (support_devices_by_property.empty()) {
        OPENVINO_THROW("There is no device support the current configure");
    }
    auto support_devices = support_devices_by_property;
    // reset the str_devices to support devices
    str_devices = "";
    bool is_cumulative =
        (auto_s_context->m_performance_hint == ov::hint::PerformanceMode::CUMULATIVE_THROUGHPUT) ? true : false;
    std::list<DeviceInformation> devices_with_priority(support_devices.begin(), support_devices.end());
    std::shared_ptr<ov::Model> cloned_model, ppp_model;
    if (model_path.empty()) {
        support_devices = filter_device_by_model(support_devices_by_property, model);
        cloned_model = model->clone();
        ppp_model = cloned_model->clone();

        ov::preprocess::PrePostProcessor preproc(ppp_model);
        OPENVINO_SUPPRESS_DEPRECATED_START
        // temp solution to resolve the precision/layout mismatch between new/old api
        if (!is_new_api()) {
            for (size_t i = 0; i < ppp_model->inputs().size(); i++) {
                ov::Output<const Node> input(ppp_model->input(i).get_node(), ppp_model->input(i).get_index());
                auto& rt_info = input.get_rt_info();
                auto it = rt_info.find("ie_legacy_td");
                if (it != rt_info.end()) {
                    auto td = it->second.as<InferenceEngine::TensorDesc>();
                    auto element_type = InferenceEngine::details::convertPrecision(td.getPrecision());
                    if (element_type != input.get_element_type()) {
                        preproc.input(i).tensor().set_element_type(element_type);
                    }
                    if (td.getLayout() != InferenceEngine::Layout::BLOCKED &&
                        td.getLayout() != InferenceEngine::Layout::SCALAR) {
                        std::stringstream stream;
                        stream << td.getLayout();
                        if (td.getLayout() == InferenceEngine::Layout::NHWC) {
                            preproc.input(i).tensor().set_layout(ov::Layout{stream.str()});
                            if (input.get_partial_shape().is_static() && input.get_shape().size() == 4)
                                preproc.input(i).model().set_layout("NCHW");
                        }
                    }
                }
            }
            for (size_t i = 0; i < ppp_model->outputs().size(); i++) {
                ov::Output<Node> output(ppp_model->output(i).get_node(), ppp_model->output(i).get_index());
                auto& rt_info = output.get_rt_info();
                auto it = rt_info.find("ie_legacy_td");
                if (it != rt_info.end()) {
                    auto td = it->second.as<InferenceEngine::TensorDesc>();
                    auto element_type = InferenceEngine::details::convertPrecision(td.getPrecision());
                    if (element_type != output.get_element_type()) {
                        preproc.output(i).tensor().set_element_type(element_type);
                    }
                    if (td.getLayout() != InferenceEngine::Layout::BLOCKED &&
                        td.getLayout() != InferenceEngine::Layout::SCALAR) {
                        std::stringstream stream;
                        stream << td.getLayout();
                        if (stream.str() == "NHWC") {
                            if (output.get_partial_shape().is_static() && output.get_shape().size() == 4)
                                preproc.output(i).model().set_layout("NCHW");
                            preproc.output(i).postprocess().convert_layout(ov::Layout{stream.str()});
                        }
                    }
                }
            }
            preproc.build();
        }
        OPENVINO_SUPPRESS_DEPRECATED_END
    } else {
        // AUTO / MULTI don't support caching explicitly, but can redirect this functionality to actual HW plugin
        LOG_INFO_TAG("compile model with model path");
    }
    if (!is_cumulative) {
        devices_with_priority = get_valid_device(support_devices, model_precision);
    }
    for (auto iter = devices_with_priority.begin(); iter != devices_with_priority.end(); iter++) {
        str_devices += iter->device_name;
        str_devices += ",";
    }
    str_devices.pop_back();
    for (auto iter = support_devices.begin(); iter != support_devices.end(); iter++) {
        auto& configs = iter->config;
        for (auto& config : configs) {
            LOG_INFO_TAG("device:%s, config:%s=%s",
                         iter->device_name.c_str(),
                         config.first.c_str(),
                         config.second.as<std::string>().c_str());
        }
        LOG_INFO_TAG("device:%s, priority:%ld", iter->device_name.c_str(), iter->device_priority);
    }
    // clone the model, in case of reshape conflict
    auto_s_context->m_model = cloned_model;
    auto_s_context->m_model_path = model_path;
    auto_s_context->m_device_priorities = support_devices;
    auto_s_context->m_device_priorities_initial = support_devices;
    auto_s_context->m_str_devices = str_devices;
    auto_s_context->m_plugin = shared_from_this();
    auto_s_context->m_ov_core = get_core();
    OPENVINO_ASSERT(auto_s_context->m_ov_core);
    auto_s_context->m_log_tag = get_device_name();
    auto_s_context->m_model_precision = model_precision;
    auto_s_context->m_startup_fallback = load_config.get_property(ov::intel_auto::enable_startup_fallback);
    auto_s_context->m_runtime_fallback = load_config.get_property(ov::intel_auto::enable_runtime_fallback);
    auto_s_context->m_bind_buffer = load_config.get_property(ov::intel_auto::device_bind_buffer);
    std::shared_ptr<ov::ICompiledModel> impl;
    if (is_cumulative) {
        impl = std::make_shared<AutoCumuCompiledModel>(ppp_model, shared_from_this(), auto_s_context, std::make_shared<CumuSchedule>());
    } else {
        impl = std::make_shared<AutoCompiledModel>(ppp_model, shared_from_this(), auto_s_context, std::make_shared<AutoSchedule>());
    }
    return impl;
}

ov::SupportedOpsMap Plugin::query_model(const std::shared_ptr<const ov::Model>& model,
                                    const ov::AnyMap& properties) const {
    OPENVINO_ASSERT(model, "OpenVINO Model is empty!");
    OPENVINO_ASSERT(get_core(), "Core is missing!");
    ov::SupportedOpsMap res;

    auto queryconfig = m_plugin_config;
    // updateFromMap will check config valid
    queryconfig.set_user_property(properties);
    queryconfig.apply_user_properties();
    auto full_property = queryconfig.get_full_properties();
    auto priorities = full_property.find(ov::device::priorities.name());
    if (priorities!= full_property.end() && !priorities->second.empty()) {
        auto meta_devices = parse_meta_devices(priorities->second.as<std::string>(), full_property);
        std::unordered_set<std::string> supported_layers;
        for (auto&& value : meta_devices) {
            auto device_qm = get_core()->query_model(model, value.device_name, value.config);
            std::unordered_set<std::string> device_supported_layers;
            for (auto&& layer_qm : device_qm) {
                device_supported_layers.emplace(layer_qm.first);
            }
            supported_layers = supported_layers.empty()
                            ? device_supported_layers : (device_supported_layers.empty()
                            ? supported_layers : inter_section(supported_layers, device_supported_layers));
        }
        for (auto&& iter : supported_layers) {
            res[iter] = get_device_name();
        }
    }
    return res;
}

std::list<DeviceInformation> Plugin::get_valid_device(
    const std::vector<DeviceInformation>& meta_devices,
    const std::string& model_precision) const {
    if (meta_devices.empty()) {
        OPENVINO_THROW("No available device to select in ", get_device_name());
    }

    std::list<DeviceInformation> CPU;
    std::list<DeviceInformation> dGPU;
    std::list<DeviceInformation> iGPU;
    std::list<DeviceInformation> MYRIAD;
    std::list<DeviceInformation> VPUX;

    for (auto& item : meta_devices) {
        if (item.device_name.find("CPU") == 0) {
            CPU.push_back(item);
            continue;
        }
        if (item.device_name.find("MYRIAD") == 0) {
            MYRIAD.push_back(item);
            continue;
        }
        if (item.device_name.find("VPUX") == 0) {
            VPUX.push_back(item);
            continue;
        }
        if (item.device_name.find("GPU") == 0) {
            std::string device_type;
            try {
                // can optimize to typed function when gpu swith to 2.0 api
                device_type = get_core()->get_property(item.device_name, ov::device::type.name(), {}).as<std::string>();
            } catch (const ov::Exception&) {
                LOG_DEBUG_TAG("get property :%s for %s failed ", "DEVICE_TYPE", item.device_name.c_str());
            }
            if (device_type == "integrated") {
                iGPU.push_back(item);
            } else if (device_type == "discrete") {
                dGPU.push_back(item);
            } else {
                LOG_DEBUG_TAG("Unknown device type for %s", item.device_name.c_str());
            }
            continue;
        }
    }

    // Priority of selecting device: dGPU > VPUX > iGPU > MYRIAD > CPU
    std::list<DeviceInformation> devices;
    if (model_precision == "INT8") {
        devices.splice(devices.end(), VPUX);
        devices.splice(devices.end(), dGPU);
    } else {
        devices.splice(devices.end(), dGPU);
        devices.splice(devices.end(), VPUX);
    }
    devices.splice(devices.end(), iGPU);
    devices.splice(devices.end(), MYRIAD);
    devices.splice(devices.end(), CPU);

    std::list<DeviceInformation> valid_devices;

    if (meta_devices.size() > 1) {
        auto select_support_dev = [this, &devices, &valid_devices](const std::string& model_precision) {
            for (auto iter = devices.begin(); iter != devices.end();) {
                auto capability = get_core()->get_property(iter->device_name, ov::device::capabilities);
                auto support_model = std::find(capability.begin(), capability.end(), (model_precision));
                if (support_model != capability.end()) {
                    valid_devices.push_back(std::move(*iter));
                    devices.erase(iter++);
                    continue;
                }
                iter++;
            }
        };
        select_support_dev(model_precision);
        // If model is FP32, continue to collect the device support FP16 but not support FP32.
        if (model_precision == "FP32") {
            const std::string f16 = "FP16";
            select_support_dev(f16);
        }
    } else {
        valid_devices.push_back(meta_devices[0]);
    }

    if (valid_devices.empty()) {
        OPENVINO_THROW("Cannot select any device");
    }
    // sort validDevices
    valid_devices.sort([](const DeviceInformation& a, const DeviceInformation& b) {
        return a.device_priority < b.device_priority;
    });

    return valid_devices;
}

DeviceInformation Plugin::select_device(const std::vector<DeviceInformation>& meta_devices,
        const std::string& model_precision, unsigned int priority) {
    OV_ITT_SCOPED_TASK(itt::domains::AutoPlugin, "Plugin::SelectDevice");

    std::list<DeviceInformation> valid_devices = get_valid_device(meta_devices, model_precision);

    // all available Devices are in valid_devices now
    // need to remove higher priority devices
    // save the last device first
    DeviceInformation last_device = valid_devices.back();
    {
        // begin to filter devices
        std::lock_guard<std::mutex> lck(m_mtx);
        for (auto && kvp : m_priority_map) {
            if (kvp.first >= priority) {
                continue;
            }
            auto& filter_devices = kvp.second;
            auto sd = std::remove_if(valid_devices.begin(), valid_devices.end(), [&filter_devices](const DeviceInformation& device) {
                    auto iter = std::find_if(filter_devices.begin(), filter_devices.end(), [&device](std::string uniqueName) {
                            return (uniqueName == device.unique_name);
                            });
                    return iter != filter_devices.end() ? true : false;
                    });
            valid_devices.erase(sd, valid_devices.end());
        }
    }

    DeviceInformation* ptr_select_device =  NULL;
    if (valid_devices.empty()) {
        // after remove higher priority device,but the available devices is null,
        // so select the last device of all available Devices.
        ptr_select_device = &last_device;
    } else {
        // select the first device in the rest of available devices.
        ptr_select_device = &valid_devices.front();
    }
    //recode the device priority
    register_priority(priority, ptr_select_device->unique_name);
    return *ptr_select_device;
}

void Plugin::unregister_priority(const unsigned int& priority,
        const std::string& device_name) {
    std::lock_guard<std::mutex> lck(m_mtx);
    auto& priority_devices = m_priority_map[priority];
    for (auto iter = priority_devices.begin(); iter != priority_devices.end();) {
        if (*iter == device_name) {
            priority_devices.erase(iter);
            break;
        }
        iter++;
    }
}

void Plugin::register_priority(const unsigned int& priority,
        const std::string& device_name) {
    std::lock_guard<std::mutex> lck(m_mtx);
    auto& priority_devices = m_priority_map[priority];
    priority_devices.push_back(device_name);
}

std::string Plugin::get_device_list(const ov::AnyMap& properties) const {
    std::string all_devices;
    std::string device_architecture;
    auto device_list = get_core()->get_available_devices();
    auto device_list_config = properties.find(ov::device::priorities.name());
    auto get_gpu_architecture = [&](const std::string& name) -> std::string {
        try {
            auto architectureInfo = get_core()->get_property(name, ov::device::architecture);
            return architectureInfo;
        } catch (const ov::Exception&) {
            LOG_DEBUG_TAG("get property:%s for %s failed ", "DEVICE_ARCHITECTURE", name.c_str());
        }
        return "";
    };
    for (auto&& device : device_list) {
        // filter out the supported devices
        if (device.find("GPU") != std::string::npos) {
            device_architecture = get_gpu_architecture(device);
        }
        if (!m_plugin_config.is_supported_device(device, device_architecture))
            continue;
        all_devices += device + ",";
    }
    std::vector<std::string> devices_merged;
    if (device_list_config != properties.end() && !device_list_config->second.empty()) {
        auto priorities = device_list_config->second;
        // parsing the string and splitting the comma-separated tokens
        std::vector<std::string> devices_to_be_merged = m_plugin_config.parse_priorities_devices(priorities.as<std::string>());
        std::vector<std::string> devices_to_be_deleted(devices_to_be_merged.size());
        const auto& iterDel = std::copy_if(devices_to_be_merged.begin(),
                                           devices_to_be_merged.end(),
                                           devices_to_be_deleted.begin(),
                                           [](const std::string& item) {
                                               return item.front() == '-';
                                           });
        devices_to_be_deleted.resize(std::distance(devices_to_be_deleted.begin(), iterDel));
        const auto& iter_merge =
            std::remove_if(devices_to_be_merged.begin(), devices_to_be_merged.end(), [](const std::string& item) {
                return item.front() == '-';
            });
        devices_to_be_merged.resize(std::distance(devices_to_be_merged.begin(), iter_merge));
        for (auto&& device : devices_to_be_deleted)
            LOG_INFO_TAG("remove %s from device candidate list", device.c_str());
        auto is_any_dev = [](std::string& device, const std::vector<std::string>& devices) {
            auto iter = std::find_if(devices.begin(), devices.end(), [device](const std::string& dev_item) {
                return dev_item.find(device) != std::string::npos;
            });
            return iter != devices.end();
        };
        auto is_any_dev_with_empty_merged = [](std::string& device, const std::vector<std::string>& devices) {
            auto iter = std::find_if(devices.begin(), devices.end(), [device](const std::string& dev_item) {
                std::string device_name = device;
                std::string::size_type real_end_pos = 0;
                if ((real_end_pos = device_name.find('.')) != std::string::npos && dev_item.find('.') == std::string::npos) {
                    device_name = device_name.substr(0, real_end_pos);
                }
                return dev_item.find(device_name) != std::string::npos;
            });
            return iter != devices.end();
        };
        auto device_with_default_id = [](std::string& device) {
            // AUTO assume the default device ID will be "0" for the single device.
            return device.find(".") == std::string::npos ? device + ".0" : device;
        };
        if (devices_to_be_merged.empty()) {
            for (auto&& device : device_list) {
                if (device.find("GPU") != std::string::npos) {
                    device_architecture = get_gpu_architecture(device);
                }
                if (is_any_dev_with_empty_merged(device, devices_to_be_deleted) || !m_plugin_config.is_supported_device(device, device_architecture))
                    continue;
                devices_merged.push_back(device);
            }
        } else {
            for (auto&& device : devices_to_be_merged) {
                if (!is_any_dev(device, device_list)) {
                    ov::DeviceIDParser parsed{device};
                    auto iter = std::find(devices_merged.begin(), devices_merged.end(), parsed.get_device_name());
                    if (iter != devices_merged.end() && parsed.get_device_name() != device && parsed.get_device_id() == "0")
                        // The device is the device with default device ID (eg. GPU.0) and
                        // its wide name (eg. GPU) has been in device candidate list.
                        continue;
                    // Add user specified device into candidate list
                    devices_merged.push_back(device);
                } else {
                    // Update device name if supported device with id existed
                    for (auto&& item : device_list) {
                        auto real_device = device_with_default_id(item);
                        if (is_any_dev(real_device, devices_to_be_deleted) || item.find(device) == std::string::npos)
                            continue;
                        auto iter = std::find(devices_merged.begin(), devices_merged.end(), device_with_default_id(item));
                        // Remove the device with default device id from candidate device list (eg. GPU.0)
                        // if its wide name is a single device (eg. GPU).
                        ov::DeviceIDParser parsed{item};
                        if (parsed.get_device_name() == item && iter != devices_merged.end())
                            devices_merged.erase(iter);
                        // continue if targe device has been in the candidate device list.
                        if (std::find(devices_merged.begin(), devices_merged.end(), item) != devices_merged.end())
                            continue;
                        devices_merged.push_back(item);
                    }
                }
            }
        }
        all_devices.clear();
        std::for_each(devices_merged.begin(), devices_merged.end(), [&all_devices](const std::string& device) {
            all_devices += device + ",";
        });
    }
    if (all_devices.empty()) {
        OPENVINO_THROW("Please, check environment due to no supported devices can be used");
    }
    // remove the last ',' if exist
    if (all_devices.back() == ',')
        all_devices.pop_back();

    return all_devices;
}

std::vector<DeviceInformation> Plugin::filter_device(const std::vector<DeviceInformation>& meta_devices,
        const ov::AnyMap& properties) const {
    if (meta_devices.empty()) {
        OPENVINO_THROW("No available device to filter ", get_device_name(), " plugin");
    }

    if (properties.size() == 0) {
        return meta_devices;
    }

    std::vector<DeviceInformation> filter_device;
    for (auto&& item : meta_devices) {
        bool support = true;
        try {
            auto support_keys = get_core()->get_property(item.device_name, ov::supported_properties);
            for (auto&& kvp : properties) {
                auto target_key = std::find(support_keys.begin(), support_keys.end(), kvp.first);
                // if device have the key, and is a mutable key, we think the device support it
                if (target_key != support_keys.end() && target_key->is_mutable()) {
                    continue;
                } else {
                    support = false;
                    break;
                }
            }
        } catch (ov::Exception&) {
            support = false;
        }
        if (support) {
            filter_device.push_back(item);
        }
    }
    return filter_device;
}

std::vector<DeviceInformation> Plugin::filter_device_by_model(const std::vector<DeviceInformation>& meta_devices,
                                                                const std::shared_ptr<const ov::Model>& model) const {
    if (meta_devices.empty()) {
        OPENVINO_THROW("No available device to filter ", get_device_name(), " plugin");
    }

    std::vector<DeviceInformation> filter_device;
    auto is_stateful = [&]() {
        for (auto& op : model->get_ops()) {
            if (std::dynamic_pointer_cast<ngraph::op::AssignBase>(op) ||
                std::dynamic_pointer_cast<ngraph::op::ReadValueBase>(op)) {
                    LOG_INFO_TAG("stateful mode, try deployed to CPU");
                    return true;
                }
        }
        return false;
    };

    // Check if CPU is in candidate list
    auto cpuiter = std::find_if(meta_devices.begin(), meta_devices.end(), [](const DeviceInformation& device_info) {
        return device_info.device_name.find("CPU") != std::string::npos;
    });

    // If CPU is in candidate list, load dynamic model to CPU first
    // For MULTI do not only load stateful model to CPU
    // For AUTO CTPUT only load stateful model to CPU
    if (((model->is_dynamic()) || (is_stateful() && get_device_name() != "MULTI")) && cpuiter != meta_devices.end()) {
        filter_device.push_back(*cpuiter);
        return filter_device;
    }

    // If CPU is not in candidate list, continue to run selection logic regardless of whether the input model is a
    // dynamic model or not
    return meta_devices;
}

std::string Plugin::get_log_tag() const noexcept {
    return get_device_name();
}
} // namespace auto_plugin
} // namespace ov<|MERGE_RESOLUTION|>--- conflicted
+++ resolved
@@ -83,13 +83,7 @@
     OPENVINO_NOT_IMPLEMENTED;
 }
 
-<<<<<<< HEAD
 ov::SoPtr<ov::IRemoteContext> Plugin::get_default_context(const ov::AnyMap& remote_properties) const {
-    if (m_hw_compiledmodel)
-        return m_hw_compiledmodel->get_context();
-=======
-std::shared_ptr<ov::IRemoteContext> Plugin::get_default_context(const ov::AnyMap& remote_properties) const {
->>>>>>> 77f065e4
     OPENVINO_NOT_IMPLEMENTED;
 }
 
