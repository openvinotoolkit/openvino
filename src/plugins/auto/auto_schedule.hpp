--- conflicted
+++ resolved
@@ -80,11 +80,7 @@
     std::promise<void>                       _firstLoadPromise;
     bool                                     _exitFlag = {false};
     size_t                                   _cpuHelpInferCount = 0;
-<<<<<<< HEAD
     double                                   _cpuHelpFps = 0.0;
-    AutoScheduleContext::Ptr                 _autoSContext;
-=======
->>>>>>> e978db31
 };
 
 }  // namespace MultiDevicePlugin