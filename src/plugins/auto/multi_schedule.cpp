--- conflicted
+++ resolved
@@ -313,13 +313,6 @@
         }
         if (_multiSContext->_batchingDisabled || perfmode != CONFIG_VALUE(THROUGHPUT)) {
             syncRequestImpl->setPointerToSo(_passthroughExeNet._so);
-<<<<<<< HEAD
-        else
-            syncRequestImpl->setPointerToSo(_passthroughExeNet._ptr->GetPointerToSo());
-    } else if (_multiSContext->_bindBuffer) {
-        auto sharedRequest = std::static_pointer_cast<MultiDeviceInferRequest>(syncRequestImpl)->GetSharedRequest();
-        syncRequestImpl->setPointerToSo(sharedRequest._so);
-=======
         } else {
             auto so = _passthroughExeNet._ptr->GetPointerToSo();
             // Get the _so from passthrough executable network when batch plugin is disable.
@@ -327,7 +320,9 @@
                 so = _passthroughExeNet._so;
             syncRequestImpl->setPointerToSo(so);
         }
->>>>>>> 3c24ee6c
+    } else if (_multiSContext->_bindBuffer) {
+        auto sharedRequest = std::static_pointer_cast<MultiDeviceInferRequest>(syncRequestImpl)->GetSharedRequest();
+        syncRequestImpl->setPointerToSo(sharedRequest._so);
     }
     return std::make_shared<AsyncInferRequest>(shared_from_this(),
                                                syncRequestImpl,
