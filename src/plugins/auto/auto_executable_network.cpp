// Copyright (C) 2018-2023 Intel Corporation
// SPDX-License-Identifier: Apache-2.0
//

///////////////////////////////////////////////////////////////////////////////////////////////////
#include <ie_metric_helpers.hpp>
#include "ie_performance_hints.hpp"
#include "auto_executable_network.hpp"

// ------------------------------AutoExecutableNetwork----------------------------
//
namespace MultiDevicePlugin {
AutoExecutableNetwork::AutoExecutableNetwork(AutoScheduleContext::Ptr& context, const AutoSchedule::Ptr& schedule)
    :ExecutableNetwork(schedule, context),
     _autoSContext(context),
     _autoSchedule(schedule) {
}

std::shared_ptr<IE::RemoteContext> AutoExecutableNetwork::GetContext() const {
    _autoSchedule->WaitActualNetworkReady();
    return _autoSchedule->_loadContext[ACTUALDEVICE].executableNetwork->GetContext();
}

void AutoExecutableNetwork::SetConfig(const std::map<std::string, IE::Parameter>
    & config) {
    IE_THROW(NotImplemented);
}

IE::Parameter AutoExecutableNetwork::GetConfig(const std::string& name) const {
    IE_THROW(NotFound) << name << " not found in the ExecutableNetwork config";
}

IE::Parameter AutoExecutableNetwork::GetMetric(const std::string& name) const {
    if (name == ov::supported_properties) {
        return decltype(ov::supported_properties)::value_type {
            // Metrics
            ov::PropertyName{ov::supported_properties.name(), ov::PropertyMutability::RO},
            ov::PropertyName{ov::hint::performance_mode.name(), ov::PropertyMutability::RO},
            ov::PropertyName{ov::model_name.name(), ov::PropertyMutability::RO},
            ov::PropertyName{ov::optimal_number_of_infer_requests.name(), ov::PropertyMutability::RO},
            ov::PropertyName{ov::hint::model_priority.name(), ov::PropertyMutability::RO},
            ov::PropertyName{ov::device::priorities.name(), ov::PropertyMutability::RO},
            ov::PropertyName{ov::execution_devices.name(), ov::PropertyMutability::RO}};
    } else if (name == ov::hint::performance_mode) {
        auto value = _autoSContext->_performanceHint;
        if (!_autoSContext->_core->isNewAPI())
            return value;
        if (value == InferenceEngine::PluginConfigParams::THROUGHPUT)
            return ov::hint::PerformanceMode::THROUGHPUT;
        else if (value == InferenceEngine::PluginConfigParams::LATENCY)
            return ov::hint::PerformanceMode::LATENCY;
        else if (value == InferenceEngine::PluginConfigParams::CUMULATIVE_THROUGHPUT)
            return ov::hint::PerformanceMode::CUMULATIVE_THROUGHPUT;
        else
            return ov::hint::PerformanceMode::UNDEFINED;
    } else if (name == ov::device::priorities) {
        auto value = _autoSContext->_config.find(ov::device::priorities.name());
        return decltype(ov::device::priorities)::value_type {value->second.as<std::string>()};
    } else if (name == ov::hint::model_priority) {
        auto value = _autoSContext->_modelPriority;
        if (_autoSContext->_core->isNewAPI()) {
            return value ? ((value > 1) ? ov::hint::Priority::LOW :
                    ov::hint::Priority::MEDIUM) : ov::hint::Priority::HIGH;
        } else {
            return value ? ((value > 1) ? CONFIG_VALUE(MODEL_PRIORITY_LOW) : CONFIG_VALUE(
                        MODEL_PRIORITY_MED)) : CONFIG_VALUE(MODEL_PRIORITY_HIGH);
        }
    } else if (name == ov::optimal_number_of_infer_requests) {
        const unsigned int defaultNumForTPUT = 4u;
        const unsigned int defaultNumForLatency = 1u;
        unsigned int real = 0;
        if (_autoSchedule->_pCTPUTLoadContext) {
            return _autoSContext->_ctputOtimalNums;
        }
        if (_autoSchedule->_loadContext[ACTUALDEVICE].isAlready) {
            real = _autoSchedule->_loadContext[ACTUALDEVICE].
                executableNetwork->GetMetric(name).as<unsigned int>();
        } else {
            IE_ASSERT(_autoSchedule->_loadContext[CPU].isAlready == true);
            std::unique_lock<std::mutex> lock(_autoSContext->_confMutex);
            auto deviceInfo = _autoSchedule->_loadContext[ACTUALDEVICE].deviceInfo;
            lock.unlock();
            unsigned int optimalBatchSize = 0;
            unsigned int requests = 0;
            bool bThroughputEnabledInPlugin = false;
            try {
                // for benchmark through AUTO:CPU,GPU
                // SetConfig directly set to CPU/GPU in this case
                bThroughputEnabledInPlugin =
                    _autoSContext->_core->GetConfig(deviceInfo.deviceName,
                        CONFIG_KEY(PERFORMANCE_HINT)).as<std::string>() == CONFIG_VALUE(THROUGHPUT);
            } catch (const IE::Exception&) {
                LOG_DEBUG_TAG("GetMetric:%s for %s", "PERF_HINT config not supported",
                    deviceInfo.deviceName.c_str());
            }
            const auto& mode = deviceInfo.config.find(CONFIG_KEY(PERFORMANCE_HINT));
            if (bThroughputEnabledInPlugin ||
                (mode != deviceInfo.config.end() && mode->second == CONFIG_VALUE(THROUGHPUT))) {
                unsigned int upperBoundStreamsNum = 0;
                std::map<std::string, IE::Parameter> options;
                options["MODEL_PTR"] = std::const_pointer_cast<ngraph::Function>
                    (_autoSContext->_network.getFunction());
                try {
                    auto rangeOfStreams = _autoSContext->_core->GetMetric(deviceInfo.deviceName,
                            METRIC_KEY(RANGE_FOR_STREAMS),
                            options).as<std::tuple<unsigned int, unsigned int>>();
                    upperBoundStreamsNum = std::get<1>(rangeOfStreams);
                } catch (const IE::Exception&) {
                    LOG_DEBUG_TAG("GetMetric RANGE_FOR_STREAMS failed");
                }
                if (!_autoSContext->_batchingDisabled) {
                    try {
                        optimalBatchSize = _autoSContext->_core->GetMetric(deviceInfo.deviceName,
                                METRIC_KEY(OPTIMAL_BATCH_SIZE), options).as<unsigned int>();
                        LOG_DEBUG_TAG("BATCHING:%s:%ld", "optimal batch size",
                            optimalBatchSize);
                    } catch (const IE::Exception&) {
                        LOG_DEBUG_TAG("BATCHING:%s", "metric OPTIMAL_BATCH_SIZE not supported");
                    }
                }
                if (optimalBatchSize > 1) {
                    // batching is supported with the device
                    // go with auto-batching
                    try {
                        // check if app have set preferred value
                        auto res =
                            _autoSContext->_core->GetConfig(deviceInfo.deviceName,
                                CONFIG_KEY(PERFORMANCE_HINT_NUM_REQUESTS)).as<std::string>();
                        requests = IE::PerfHintsConfig::CheckPerformanceHintRequestValue(res);
                        const auto& reqs = deviceInfo.config.find(CONFIG_KEY(
                                    PERFORMANCE_HINT_NUM_REQUESTS));
                        if (reqs != deviceInfo.config.end()) {
                            requests = static_cast<unsigned int>
                                (IE::PerfHintsConfig::CheckPerformanceHintRequestValue(reqs->second));
                        }
                        LOG_DEBUG_TAG("BATCHING:%s:%ld", "user requested size", requests);
                        if (!requests) { // no limitations from user
                            requests = optimalBatchSize * upperBoundStreamsNum * 2;
                            LOG_DEBUG_TAG("BATCHING:%s:%ld", "deduced size:", requests);
                        }
                    } catch (const IE::Exception& iie) {
                        LOG_WARNING_TAG("deduce optimal infer requset num for auto-batch failed :%s",
                            iie.what());
                    }
                    real = (std::max)(requests, optimalBatchSize);
                } else if (deviceInfo.deviceName.find("VPUX") != std::string::npos) {
                    real = 8u;
                } else {
                    real = upperBoundStreamsNum ? 2 * upperBoundStreamsNum : defaultNumForTPUT;
                }
            } else {
                real = defaultNumForLatency;
            }
        }
        return decltype(ov::optimal_number_of_infer_requests)::value_type {real};
    } else if (name == ov::execution_devices) {
<<<<<<< HEAD
        std::lock_guard<std::mutex> lock(_autoSContext->_confMutex);
        std::vector<std::string> exeDevices = {};
        if (_autoSchedule->_pCTPUTLoadContext) {
            for (auto n : _autoSContext->_devicePriorities) {
                exeDevices.push_back(n.deviceName);
            }
        } else {
=======
        ov::Any execution_devices;
        auto GetExecutionDevices = [&execution_devices](std::string ExeDevicesString) {
            std::vector<std::string> exeDevices = {};
            if (ExeDevicesString == "CPU_HELP")
                ExeDevicesString = "(CPU)";
            exeDevices.push_back(ExeDevicesString);
            execution_devices = decltype(ov::execution_devices)::value_type {exeDevices};
        };
        if (_autoSContext->_performanceHint == IE::PluginConfigParams::CUMULATIVE_THROUGHPUT) {
            try {
                execution_devices = _autoSchedule->_loadContext[ACTUALDEVICE].executableNetwork->GetMetric(name);
            } catch(const IE::Exception&) {
                GetExecutionDevices(_autoSchedule->_loadContext[ACTUALDEVICE].workName);
            }
        } else {
            std::lock_guard<std::mutex> lock(_autoSContext->_confMutex);
>>>>>>> 1874c072
            for (int i = 0; i < CONTEXTNUM; i++) {
                if (_autoSchedule->_loadContext[i].isEnabled && _autoSchedule->_loadContext[i].isAlready) {
                    if (i == 0 && !_autoSchedule->_loadContext[CPU].executableNetwork._ptr) {
                        continue;
                    } else {
<<<<<<< HEAD
                        std::string exeDevices_string = _autoSchedule->_loadContext[i].workName.substr(
                            _autoSchedule->_loadContext[i].workName.find(":") + 1);
                        if (exeDevices_string == "CPU_HELP")
                            exeDevices_string = "(CPU)";
                        std::stringstream ss(exeDevices_string);
                        std::string item;
                        while (getline(ss, item, ',')) {
                            exeDevices.push_back(item);
                        }
=======
                        GetExecutionDevices(_autoSchedule->_loadContext[i].workName);
>>>>>>> 1874c072
                        break;
                    }
                }
            }
        }
<<<<<<< HEAD
        return decltype(ov::available_devices)::value_type{exeDevices};
=======
        return execution_devices;
>>>>>>> 1874c072
    } else if (name == ov::model_name) {
        std::lock_guard<std::mutex> lock(_autoSContext->_confMutex);
        if (_autoSchedule->_loadContext[CPU].isEnabled && _autoSchedule->_loadContext[CPU].isAlready)
            return _autoSchedule->_loadContext[CPU].executableNetwork->GetMetric(name);
        if (_autoSchedule->_pCTPUTLoadContext) {
            return _autoSchedule->_pCTPUTLoadContext[0].executableNetwork->GetMetric(name);
        }
        return _autoSchedule->_loadContext[ACTUALDEVICE].executableNetwork->GetMetric(name);
    } else if (name == METRIC_KEY(SUPPORTED_METRICS)) {
        IE_SET_METRIC_RETURN(SUPPORTED_METRICS,
                             {METRIC_KEY(OPTIMAL_NUMBER_OF_INFER_REQUESTS),
                              METRIC_KEY(SUPPORTED_METRICS),
                              METRIC_KEY(NETWORK_NAME),
                              METRIC_KEY(SUPPORTED_CONFIG_KEYS)});
    } else if (name == METRIC_KEY(SUPPORTED_CONFIG_KEYS)) {
        IE_SET_METRIC_RETURN(SUPPORTED_CONFIG_KEYS, {});
    }
    IE_THROW() << "Unsupported metric key: " << name;
}
}  // namespace MultiDevicePlugin<|MERGE_RESOLUTION|>--- conflicted
+++ resolved
@@ -154,60 +154,35 @@
         }
         return decltype(ov::optimal_number_of_infer_requests)::value_type {real};
     } else if (name == ov::execution_devices) {
-<<<<<<< HEAD
-        std::lock_guard<std::mutex> lock(_autoSContext->_confMutex);
-        std::vector<std::string> exeDevices = {};
-        if (_autoSchedule->_pCTPUTLoadContext) {
-            for (auto n : _autoSContext->_devicePriorities) {
-                exeDevices.push_back(n.deviceName);
-            }
-        } else {
-=======
         ov::Any execution_devices;
         auto GetExecutionDevices = [&execution_devices](std::string ExeDevicesString) {
             std::vector<std::string> exeDevices = {};
             if (ExeDevicesString == "CPU_HELP")
                 ExeDevicesString = "(CPU)";
             exeDevices.push_back(ExeDevicesString);
-            execution_devices = decltype(ov::execution_devices)::value_type {exeDevices};
+            execution_devices = decltype(ov::execution_devices)::value_type{exeDevices};
         };
-        if (_autoSContext->_performanceHint == IE::PluginConfigParams::CUMULATIVE_THROUGHPUT) {
-            try {
-                execution_devices = _autoSchedule->_loadContext[ACTUALDEVICE].executableNetwork->GetMetric(name);
-            } catch(const IE::Exception&) {
-                GetExecutionDevices(_autoSchedule->_loadContext[ACTUALDEVICE].workName);
-            }
+        if (_autoSchedule->_pCTPUTLoadContext) {
+            std::vector<std::string> exeDevices = {};
+            std::lock_guard<std::mutex> lock(_autoSContext->_confMutex);
+            for (auto n : _autoSContext->_devicePriorities) {
+                exeDevices.push_back(n.deviceName);
+            }
+            execution_devices = decltype(ov::execution_devices)::value_type{exeDevices};
         } else {
             std::lock_guard<std::mutex> lock(_autoSContext->_confMutex);
->>>>>>> 1874c072
             for (int i = 0; i < CONTEXTNUM; i++) {
                 if (_autoSchedule->_loadContext[i].isEnabled && _autoSchedule->_loadContext[i].isAlready) {
                     if (i == 0 && !_autoSchedule->_loadContext[CPU].executableNetwork._ptr) {
                         continue;
                     } else {
-<<<<<<< HEAD
-                        std::string exeDevices_string = _autoSchedule->_loadContext[i].workName.substr(
-                            _autoSchedule->_loadContext[i].workName.find(":") + 1);
-                        if (exeDevices_string == "CPU_HELP")
-                            exeDevices_string = "(CPU)";
-                        std::stringstream ss(exeDevices_string);
-                        std::string item;
-                        while (getline(ss, item, ',')) {
-                            exeDevices.push_back(item);
-                        }
-=======
                         GetExecutionDevices(_autoSchedule->_loadContext[i].workName);
->>>>>>> 1874c072
                         break;
                     }
                 }
             }
         }
-<<<<<<< HEAD
-        return decltype(ov::available_devices)::value_type{exeDevices};
-=======
         return execution_devices;
->>>>>>> 1874c072
     } else if (name == ov::model_name) {
         std::lock_guard<std::mutex> lock(_autoSContext->_confMutex);
         if (_autoSchedule->_loadContext[CPU].isEnabled && _autoSchedule->_loadContext[CPU].isAlready)
