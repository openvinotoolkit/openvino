--- conflicted
+++ resolved
@@ -159,14 +159,11 @@
     mutable std::mutex                                                  _confMutex;
     bool                                                                _exitFlag = {false};
     const InferenceEngine::CNNNetwork                                   _network;
-<<<<<<< HEAD
     int                                                                 _cpuHelpInferCount = 0;
     RequestWrapper::Ptr                                                 _requestWrapper;
-=======
     unsigned int                                                        _cpuHelpInferCount = 0;
     double                                                              _cpuHelpFps = 0.0;
     Time                                                                _cpuHelpReleaseTime;
->>>>>>> 4a47c95c
 };
 
 }  // namespace MultiDevicePlugin