// Copyright (C) 2018-2021 Intel Corporation
// SPDX-License-Identifier: Apache-2.0
//

///////////////////////////////////////////////////////////////////////////////////////////////////
#include <mutex>
#include <string>
#include <vector>
#include <memory>
#include <utility>
#include <map>
#include <unordered_map>

#include "ie_icore.hpp"
#include "ie_metric_helpers.hpp"
#include <ie_plugin_config.hpp>
#include "executable_network.hpp"
#include "async_infer_request.hpp"
#include "plugin.hpp"

#include "ngraph/opsets/opset1.hpp"
#include "transformations/utils/utils.hpp"
#include "utils/log_util.hpp"

#include "itt.hpp"
// ------------------------------MultiDeviceExecutableNetwork----------------------------
namespace MultiDevicePlugin {
using namespace InferenceEngine;

namespace {
std::string GetNetworkPrecision(const InferenceEngine::CNNNetwork &network) {
    auto nGraphFunc = network.getFunction();
    bool isINTModel = ngraph::op::util::has_op_with_type<ngraph::op::FakeQuantize>(nGraphFunc);
    if (isINTModel) {
        return METRIC_VALUE(INT8);
    }
    for (auto & node : nGraphFunc->get_ordered_ops()) {
        if (std::dynamic_pointer_cast<ngraph::opset1::Convolution>(node) ||
            std::dynamic_pointer_cast<ngraph::opset1::GroupConvolution>(node) ||
            std::dynamic_pointer_cast<ngraph::opset1::GroupConvolutionBackpropData>(node) ||
            std::dynamic_pointer_cast<ngraph::opset1::ConvolutionBackpropData>(node)) {
            auto layerType = node->input(1).get_element_type().get_type_name();
            if (layerType == "f32")
                return METRIC_VALUE(FP32);
            if (layerType == "f16")
                return METRIC_VALUE(FP16);
        }
    }
    return METRIC_VALUE(FP32);
}
}  // namespace

thread_local MultiDeviceExecutableNetwork::WorkerInferRequest* MultiDeviceExecutableNetwork::_thisWorkerInferRequest = nullptr;
// TODO: revert to the plain variable (see header file), when we moved to the next CentOS 8.x in our support matrix
thread_local const char* MultiDeviceExecutableNetwork::_thisPreferredDeviceName = "";

struct IdleGuard {
    explicit IdleGuard(MultiDeviceExecutableNetwork::WorkerInferRequest* workerInferRequestPtr,
                       MultiDeviceExecutableNetwork::NotBusyWorkerRequests& notBusyWorkerRequests) :
        _workerInferRequestPtr{workerInferRequestPtr},
        _notBusyWorkerRequests{&notBusyWorkerRequests} {
    }
    ~IdleGuard() {
        if (nullptr != _notBusyWorkerRequests) {
            _notBusyWorkerRequests->try_push(_workerInferRequestPtr);
        }
    }
    MultiDeviceExecutableNetwork::NotBusyWorkerRequests* Release() {
        auto notBusyWorkerRequests = _notBusyWorkerRequests;
        _notBusyWorkerRequests = nullptr;
        return notBusyWorkerRequests;
    }
    MultiDeviceExecutableNetwork::WorkerInferRequest*     _workerInferRequestPtr = nullptr;
    MultiDeviceExecutableNetwork::NotBusyWorkerRequests*  _notBusyWorkerRequests = nullptr;
};

MultiDeviceExecutableNetwork::MultiDeviceExecutableNetwork(const DeviceMap<InferenceEngine::SoExecutableNetworkInternal>&       networksPerDevice,
                                                           const std::vector<DeviceInformation>&                                networkDevices,
                                                           const std::unordered_map<std::string, InferenceEngine::Parameter>&   config,
                                                           const bool                                                           needPerfCounters) :
    InferenceEngine::ExecutableNetworkThreadSafeDefault(nullptr, std::make_shared<InferenceEngine::ImmediateExecutor>()),
    _devicePriorities{networkDevices},
    _devicePrioritiesInitial{networkDevices},
    _networksPerDevice{networksPerDevice},
    _config{config},
    _needPerfCounters{needPerfCounters} {
    _taskExecutor.reset();
    for (auto&& networkValue : _networksPerDevice) {
        auto& device  = networkValue.first;
        auto& network = networkValue.second;
        GenerateWorkers(device, network);
    }
}

void MultiDeviceExecutableNetwork::GenerateWorkers(const std::string& device, const SoExecutableNetworkInternal& executableNetwork) {
    std::string realDeviceName;
    if (device == "CPU_HELP") {
        realDeviceName = "CPU";
    } else {
        realDeviceName = device;
    }
    bool needRecycle = device.find("CPU_HELP") != std::string::npos && _loadContext[CPU].isEnabled &&
         _loadContext[ACTUALDEVICE].isEnabled;
    auto itNumRequests = std::find_if(_devicePriorities.cbegin(), _devicePriorities.cend(),
                                      [&realDeviceName](const DeviceInformation& d){ return d.deviceName == realDeviceName;});
    unsigned int optimalNum = 0;
    try {
        optimalNum = executableNetwork->GetMetric(METRIC_KEY(OPTIMAL_NUMBER_OF_INFER_REQUESTS)).as<unsigned int>();
    } catch (const InferenceEngine::Exception &iie) {
        IE_THROW()
            << "Every device used with the Multi-Device should "
            << "support OPTIMAL_NUMBER_OF_INFER_REQUESTS ExecutableNetwork metric. "
            << "Failed to query the metric for the " << device << " with error:" << iie.what();
    }
    const auto numRequests = (_devicePriorities.end() == itNumRequests ||
                              itNumRequests->numRequestsPerDevices == -1) ? optimalNum : itNumRequests->numRequestsPerDevices;
    auto& workerRequests = _workerRequests[device];
    auto& idleWorkerRequests = _idleWorkerRequests[device];
    workerRequests.resize(numRequests);
    _inferPipelineTasksDeviceSpecific[device] = std::unique_ptr<ThreadSafeQueue<Task>>(new ThreadSafeQueue<Task>);
    auto* idleWorkerRequestsPtr = &(idleWorkerRequests);
    idleWorkerRequests.set_capacity(numRequests);
    HelperDeleter::Ptr helper = nullptr;
    if (needRecycle) {
        HelperDeleter* _helpDeleter = new HelperDeleter(this);
        helper.reset(_helpDeleter);
    }
    for (auto&& workerRequest : workerRequests) {
<<<<<<< HEAD
        workerRequest._inferRequest = { executableNetwork._so, executableNetwork->CreateInferRequest() };
        if (needRecycle)
            workerRequest._deleter = helper;
=======
        workerRequest._inferRequest = {executableNetwork->CreateInferRequest(), executableNetwork._so};
>>>>>>> cf15cbd3
        auto* workerRequestPtr = &workerRequest;
        IE_ASSERT(idleWorkerRequests.try_push(workerRequestPtr) == true);
        workerRequest._inferRequest->SetCallback(
            [workerRequestPtr, this, device, idleWorkerRequestsPtr] (std::exception_ptr exceptionPtr) mutable {
                IdleGuard idleGuard{workerRequestPtr, *idleWorkerRequestsPtr};
                workerRequestPtr->_exceptionPtr = exceptionPtr;
                {
                    auto capturedTask = std::move(workerRequestPtr->_task);
                    capturedTask();
                }

                // try to return the request to the idle list (fails if the overall object destruction has began)
                if (idleGuard.Release()->try_push(workerRequestPtr)) {
                    // let's try to pop a task, as we know there is at least one idle request, schedule if succeeded
                    // if no device-agnostic tasks, let's try pop the device specific task, schedule if succeeded
                    Task t;
                    if (_inferPipelineTasks.try_pop(t))
                        ScheduleToWorkerInferRequest(std::move(t));
                    else if (_inferPipelineTasksDeviceSpecific[device]->try_pop(t))
                        ScheduleToWorkerInferRequest(std::move(t), device);
                }
                // just prepare to recycle the helper, will not delete immediately
                {
                    if (device == "CPU_HELP") {
                        if (_loadContext[CPU].isEnabled && _loadContext[ACTUALDEVICE].isAlready) {
                             workerRequestPtr->_deleter.reset();
                        }
                    }
                }
            });
    }
}

MultiDeviceExecutableNetwork::MultiDeviceExecutableNetwork(const std::string&                         modelPath,
                                                           const InferenceEngine::CNNNetwork&         network,
                                                           const std::vector<DeviceInformation>&      metaDevices,
                                                           const std::string&                         strDevices,
                                                           MultiDeviceInferencePlugin*                plugin,
                                                           const AutoContext&                         context,
                                                           const bool                                 needPerfCounters)
                                                           : _devicePriorities{metaDevices}
                                                           , _devicePrioritiesInitial{metaDevices}
                                                           , _needPerfCounters(needPerfCounters)
                                                           , _multiPlugin(plugin)
                                                           , _context(context)
                                                           , _workModeIsAUTO(true) {
    if (_multiPlugin->GetCore() == nullptr) {
        IE_THROW() << "Please, work with MULTI device via InferencEngine::Core object";
    }

    if (modelPath.empty() && network.getFunction() == nullptr) {
        IE_THROW() << "MULTI device supports just ngraph network representation";
    }

    _core = _multiPlugin->GetCore(); // shared_ptr that holds the Core
    _config[MultiDeviceConfigParams::KEY_MULTI_DEVICE_PRIORITIES] = strDevices;

    std::string profilingTask = "MultiDeviceExecutableNetwork::MultiDeviceExecutableNetwork:AutoMode";

    // loadContext[ACTUALDEVICE] is always enabled,
    // when there is CPU and there are more than two devices, loadContext[CPU] is enabled
    _loadContext[ACTUALDEVICE].isEnabled = true;
    _loadContext[ACTUALDEVICE].networkPrecision = GetNetworkPrecision(network);
    _loadContext[ACTUALDEVICE].metaDevices = metaDevices;
    _loadContext[ACTUALDEVICE].deviceInfo = _multiPlugin->SelectDevice(metaDevices,
            _loadContext[ACTUALDEVICE].networkPrecision, _context.modelPriority);
    LOG_INFO("[AUTOPLUGIN]:select device:%s", _loadContext[ACTUALDEVICE].deviceInfo.deviceName.c_str());
    bool isActualDevCPU =
        _loadContext[ACTUALDEVICE].deviceInfo.deviceName.find("CPU") != std::string::npos;
    // if Actual device is CPU, disabled _loadContext[CPU], only use _loadContext[ACTUALDEVICE]
    if (isActualDevCPU) {
        _loadContext[CPU].isEnabled = false;
    } else {
        const auto CPUIter = std::find_if(metaDevices.begin(), metaDevices.end(),
                [=](const DeviceInformation& d)->bool{return d.deviceName.find("CPU") != std::string::npos;});
        // if have CPU Device,  enable _loadContext[CPU]
        if (CPUIter != metaDevices.end()) {
            _loadContext[CPU].isEnabled = true;
            _loadContext[CPU].deviceInfo = *CPUIter;
            _loadContext[CPU].deviceInfo.config[CONFIG_KEY(PERFORMANCE_HINT)] =
                InferenceEngine::PluginConfigParams::LATENCY;
            _loadContext[CPU].workName = "CPU_HELP";
            LOG_INFO("[AUTOPLUGIN]:will load CPU for accelerator");
        } else {
            _loadContext[CPU].isEnabled = false;
        }
    }

    // initialize the rest members of load context
    for (int i = 0; i < CONTEXTNUM; i++) {
         if (_loadContext[i].isEnabled) {
             _loadContext[i].future =  _loadContext[i].promise.get_future();
              auto* contextPtr = &_loadContext[i];
             _loadContext[i].task = [this, contextPtr, modelPath, network]() mutable {
                      TryToLoadNetWork(*contextPtr, modelPath, network);
                      if (contextPtr->isLoadSuccess) {
                          if (contextPtr->workName.empty()) {
                                contextPtr->workName = contextPtr->deviceInfo.deviceName;
                          }
                          GenerateWorkers(contextPtr->workName, contextPtr->executableNetwork);
                          //need lock
                          {
                             std::lock_guard<std::mutex> lock(_confMutex);
                             _config.insert(contextPtr->deviceInfo.config.begin(),
                                            contextPtr->deviceInfo.config.end());
                          }
                          contextPtr->isAlready = true;
                          auto& deviceName = contextPtr->deviceInfo.deviceName;
                          LOG_INFO("[AUTOPLUGIN]:device:%s loading Network finished",
                                  deviceName.c_str());
                          std::vector<std::string> supported_config_keys =
                              _core->GetMetric(deviceName, METRIC_KEY(SUPPORTED_CONFIG_KEYS));
                          // there is log mutex in LOG_DEBUG, add _configMutex just want to print them all together
                          // toDo maybe neet to implement LOG_RUN(task, LOG_LEVEL) to run some debug code.
                          std::lock_guard<std::mutex> lock(_confMutex);
                          for (const auto& cfg : supported_config_keys) {
                              try {
                                  LOG_DEBUG("[AUTOPLUGIN]:device:%s, GetConfig:%s=%s", deviceName.c_str(),
                                          cfg.c_str(), contextPtr->executableNetwork->GetConfig(cfg).as<std::string>().c_str());
                              } catch (...) {
                              }
                          }
                      }
                      contextPtr->promise.set_value();
                      // the first load network process finished
                      std::call_once(_firstLoadOC, [this] () {
                              _firstLoadPromise.set_value();
                              });
                      // if CPU/accelerator , any of them fail to load
                      // notify release thread to exit directly
                      // no need to recycle
                      if (_loadContext[CPU].isEnabled && _loadContext[ACTUALDEVICE].isEnabled
                            && !contextPtr->isLoadSuccess) {
                            _exitFlag = true;
                            _switchReady = true;
                            _recycleCond.notify_one();
                        }
             };
         }
    }

    OV_ITT_SCOPED_TASK(itt::domains::MULTIPlugin, openvino::itt::handle(profilingTask));
    if (_loadContext[CPU].isEnabled) {
        _firstLoadFuture = _firstLoadPromise.get_future();
        // will not wait for loading accelerator network,
        // so the executor can't be destroyed before finished the task,
        // so use executor as a member of MultiDeviceExecutableNetwork.
        _executor = InferenceEngine::ExecutorManager::getInstance()->getIdleCPUStreamsExecutor(
                IStreamsExecutor::Config{"AutoDeviceAsyncLoad",
                static_cast<int>(std::thread::hardware_concurrency()) /* max possible #streams*/,
                0 /*default threads per stream, workaround for ticket 62376*/,
                IStreamsExecutor::ThreadBindingType::NONE});
        for (auto&& device : metaDevices) {
            // initialize containers before run async task
            _idleWorkerRequests[device.deviceName];
            _workerRequests[device.deviceName];
            _inferPipelineTasksDeviceSpecific[device.deviceName] = nullptr;
        }
        _idleWorkerRequests["CPU_HELP"];
        _workerRequests["CPU_HELP"];
        _inferPipelineTasksDeviceSpecific["CPU_HELP"] = nullptr;
        _executor->run(_loadContext[CPU].task);
        _executor->run(_loadContext[ACTUALDEVICE].task);
        auto recycleTask = [this]() mutable {
            size_t destroynum = 0;
            if (!_exitFlag) {
                // clean up helper heap
                {
                    std::unique_lock<std::mutex> lock(_recycleMutex);
                    _recycleCond.wait(lock, [this]{ return _switchReady; });
                }
                // for safety, check the workers from idle queue
                while (!_exitFlag) {
                    WorkerInferRequest *workerRequestPtr = nullptr;
                    while (_idleWorkerRequests[_loadContext[CPU].workName].try_pop(workerRequestPtr))
                        destroynum++;
                    if (destroynum == _workerRequests[_loadContext[CPU].workName].size()) {
                        _workerRequests[_loadContext[CPU].workName].clear();
                        _exitFlag = true;
                    }
                }
            }
        };
        _executor->run(recycleTask);
    } else {
        // only one device need to load network, do not need to load it async
        _loadContext[ACTUALDEVICE].task();
    }
    WaitFirstNetworkReady();
}
void MultiDeviceExecutableNetwork::TryToLoadNetWork(AutoLoadContext& context,
                                                    const std::string& modelPath,
                                                    const InferenceEngine::CNNNetwork& network) {
    auto& device = context.deviceInfo.deviceName;
    auto& deviceConfig = context.deviceInfo.config;
    auto& deviceList = context.metaDevices;
    bool curDevIsCPU = (device.find("CPU") != std::string::npos);
    try {
        if (!modelPath.empty()) {
            context.executableNetwork = _core->LoadNetwork(modelPath, device, deviceConfig);
        } else {
            context.executableNetwork = _core->LoadNetwork(network, device, deviceConfig);
        }
        context.isLoadSuccess = true;
    } catch (const std::exception& e) {
        context.errMessage += device + ":" + e.what();
        context.isLoadSuccess = false;
    }

    if (context.isLoadSuccess || curDevIsCPU) {
        return;
    }

    // need to reload network, unregister it's priority
    // there maybe potential issue.
    // for example they are dGPU, VPUX, iGPU, customer want to LoadNetwork with
    // configure 0 dGPU, 1 VPUX, if dGPU load failed,
    // the result will be not sure, maybe two network are loaded into VPUX,
    // maybe 0 is loaded to VPUX, 1 is loaded to iGPU
    _multiPlugin->UnregisterPriority(_context.modelPriority, context.deviceInfo.uniqueName);
    // remove the current device from deviceList
    auto eraseDevice = std::find_if(deviceList.begin(), deviceList.end(),
            [device](DeviceInformation& d){
            return d.deviceName == device;
            });
    deviceList.erase(eraseDevice);

    if (deviceList.empty()) {
        return;
    }

    // select next candidate device
    try {
        context.deviceInfo = _multiPlugin->SelectDevice(deviceList,
                context.networkPrecision, _context.modelPriority);
    }
    catch (const std::exception& e) {
        return;
    }

    // if the select device is CPU, need to check the config of _loadContext[CPU]
    // if they are same, do not need to load again
    curDevIsCPU = (context.deviceInfo.deviceName.find("CPU") != std::string::npos);
    if (curDevIsCPU) {
        auto compare = [](std::map<std::string, std::string>& a,
                std::map<std::string, std::string>& b) -> bool {
            if (a.size() != b.size()) {
                return false;
            }
            for (auto& item : a) {
                auto bIter = b.find(item.first);
                if (bIter != b.end()) {
                    if (bIter->second != item.second) {
                        return false;
                    }
                } else {
                    return false;
                }
            }
            return true;
        };
        if (compare(context.deviceInfo.config, _loadContext[CPU].deviceInfo.config)) {
            return;
        }
    }

    LOG_DEBUG("[AUTOPLUGIN] try to load %s", context.deviceInfo.deviceName.c_str());
    // try to load this candidate device
    TryToLoadNetWork(context, modelPath, network);
}

void MultiDeviceExecutableNetwork::WaitFirstNetworkReady() {
    if (_firstLoadFuture.valid()) {
        // wait for the first loading finished
        _firstLoadFuture.wait();
    }

    // check if there is any device that have loaded network successfully
    for (int i = CONTEXTNUM - 1; i >= 0; i--) {
        if (_loadContext[i].isEnabled && _loadContext[i].isAlready) {
            return;
        }
    }

    // the first loading is failed, wait for another loading
    for (int i = CONTEXTNUM - 1; i >= 0; i--) {
        if (_loadContext[i].isEnabled) {
            _loadContext[i].future.wait();
            // check if loading is successful
            if (_loadContext[i].isAlready) {
                return;
            }
        }
    }

    //print errMessage
    for (int i = CONTEXTNUM - 1; i >= 0; i--) {
        if (_loadContext[i].isEnabled) {
            LOG_ERROR("[AUTOPLUGIN] load failed, %s", _loadContext[i].errMessage.c_str());
        }
    }

    IE_THROW() << "[AUTOPLUGIN] load all devices failed";
}

void MultiDeviceExecutableNetwork::WaitActualNetworkReady() const {
    OV_ITT_SCOPED_TASK(itt::domains::MULTIPlugin, "MultiDeviceExecutableNetwork::WaitActualNetworkReady");
    // Maybe different API will call this function, so add call once here
    // for every MultiDeviceExecutableNetwork instance
    std::call_once(_oc, [this] () {
               if (_loadContext[ACTUALDEVICE].future.valid()) {
                   _loadContext[ACTUALDEVICE].future.wait();
               }
               // if _loadContext[ACTUALDEVICE] load failed,  fall back to _loadContext[CPU]
               if (!_loadContext[ACTUALDEVICE].isAlready) {
                   _loadContext[ACTUALDEVICE].executableNetwork = _loadContext[CPU].executableNetwork;
                   _loadContext[ACTUALDEVICE].deviceInfo = _loadContext[CPU].deviceInfo;
                   _loadContext[ACTUALDEVICE].isAlready = true;
               }
               });
}

void MultiDeviceExecutableNetwork::ScheduleToWorkerInferRequest(Task inferPipelineTask, DeviceName preferred_device) {
    std::vector<DeviceInformation> devices;
    // AUTO work mode
    if (_workModeIsAUTO) {
        if (!preferred_device.empty()) {
            // if the device needed by customer is not ready, need to wait for it
            WaitActualNetworkReady();
            // the preferred_device should be the selected device in AUTO work mode
            if (preferred_device != _loadContext[ACTUALDEVICE].deviceInfo.deviceName) {
                IE_THROW(NotFound) << "The preferred_device should be the selected device";
            }
            devices.push_back(_loadContext[ACTUALDEVICE].deviceInfo);
        } else {
            // _acceleratorDevice could be the same as _cpuDevice, such as AUTO:CPU
            if (_loadContext[ACTUALDEVICE].isAlready) {
                devices.push_back(_loadContext[ACTUALDEVICE].deviceInfo);
            } else {
                // replace deviceName with workName, so schedule can select correct
                // idleWorkerQueue
                auto deviceInfo =  _loadContext[CPU].deviceInfo;
                deviceInfo.deviceName = _loadContext[CPU].workName;
                devices.push_back(std::move(deviceInfo));
            }
        }
    } else {
        devices = [&] {
            std::lock_guard<std::mutex> lock(_mutex);
            return _devicePriorities;
        }();
    }
    for (auto&& device : devices) {
        if (!preferred_device.empty() && (device.deviceName != preferred_device))
            continue;
        if (RunPipelineTask(inferPipelineTask, _idleWorkerRequests[device.deviceName], preferred_device)) {
            return;
        }
    }

    // no vacant requests this time, storing the task to the respective queue
    if (!preferred_device.empty())
        _inferPipelineTasksDeviceSpecific[preferred_device]->push(std::move(inferPipelineTask));
    else
        _inferPipelineTasks.push(std::move(inferPipelineTask));
}

bool MultiDeviceExecutableNetwork::RunPipelineTask(Task& inferPipelineTask,
                                            NotBusyWorkerRequests& idleWorkerRequests,
                                            const DeviceName& preferred_device) {
  WorkerInferRequest *workerRequestPtr = nullptr;
  if (idleWorkerRequests.try_pop(workerRequestPtr)) {
      IdleGuard idleGuard{workerRequestPtr, idleWorkerRequests};
      _thisWorkerInferRequest = workerRequestPtr;
      {
          auto capturedTask = std::move(inferPipelineTask);
          capturedTask();
      }
      idleGuard.Release();
      return true;
  }
  return false;
}

void MultiDeviceExecutableNetwork::run(Task inferPipelineTask) {
    ScheduleToWorkerInferRequest(std::move(inferPipelineTask), _thisPreferredDeviceName);
}

MultiDeviceExecutableNetwork::~MultiDeviceExecutableNetwork() {
    if (_workModeIsAUTO) {
        // this is necessary to guarantee member destroyed after getting future
        if (_loadContext[CPU].isEnabled) {
            {
                std::lock_guard<std::mutex> lock(_recycleMutex);
                _exitFlag = true;
                _switchReady = true;
                _recycleCond.notify_one();
            }
            _loadContext[CPU].future.wait();
            WaitActualNetworkReady();
            // it's necessary to wait the loading network threads to stop here.
            InferenceEngine::ExecutorManager::getInstance()->clear("AutoDeviceAsyncLoad");
            _executor.reset();
        }
        _multiPlugin->UnregisterPriority(_context.modelPriority,
                _loadContext[ACTUALDEVICE].deviceInfo.uniqueName);
    }
    {
        std::lock_guard<std::mutex> lock(_mutex);
        _devicePriorities.clear();
    }
    /* NOTE: The only threads that use `MultiDeviceExecutableNetwork` worker infer requests' threads.
     *       But AsyncInferRequest destructor should wait for all asynchronous tasks by the request
     */
    for (auto&& idleWorker : _idleWorkerRequests) {
        // stop accepting any idle requests back (for re-scheduling)
        idleWorker.second.set_capacity(0);
    }
    _workerRequests.clear();
}

std::shared_ptr<InferenceEngine::RemoteContext> MultiDeviceExecutableNetwork::GetContext() const {
    if (_workModeIsAUTO) {
        WaitActualNetworkReady();
        return _loadContext[ACTUALDEVICE].executableNetwork->GetContext();
    }
    auto devices = [&] {
        std::lock_guard<std::mutex> lock(_mutex);
        return _devicePriorities;
    }();

    std::string devices_names;
    for (auto&& device : devices) {
        devices_names += device.deviceName + " ";
        const auto& n  = _networksPerDevice.at(device.deviceName);
        try {
            return n->GetContext();
        } catch (const NotImplemented&) {}
    }
    IE_THROW(NotImplemented) << "None of the devices in the MULTI has an associated remote context."
                             << " Current list of devices allowed via the DEVICE_PRIORITIES config: " << devices_names;
}

std::shared_ptr<InferenceEngine::ICore> MultiDeviceExecutableNetwork::GetCore() const {
    return _plugin->GetCore();
}

InferenceEngine::IInferRequestInternal::Ptr MultiDeviceExecutableNetwork::CreateInferRequestImpl(
    const std::vector<std::shared_ptr<const ov::Node>>& inputs,
    const std::vector<std::shared_ptr<const ov::Node>>& outputs) {
    auto num = _numRequestsCreated++;
    size_t sum = 0;
    InferenceEngine::SoIInferRequestInternal request_to_share_blobs_with;

    if (_workModeIsAUTO) {
        if (!_loadContext[CPU].isEnabled && _loadContext[ACTUALDEVICE].isAlready) {
            auto& dev_requests = _workerRequests[_loadContext[ACTUALDEVICE].deviceInfo.deviceName];
            if (num < dev_requests.size()) {
                request_to_share_blobs_with = dev_requests.at(num)._inferRequest;
            }
        }
        // if user creates more infer request than the device optimal value, fall back to default memory
        return std::make_shared<MultiDeviceInferRequest>(inputs, outputs, request_to_share_blobs_with);
    }

    // borrowing device-specific blobs from the underlying requests for the device-agnostic, user-facing requests
    // this allows to potentially save on the data-copy later (if the requests are scheduled in the same order)
    for (const auto& device : _devicePrioritiesInitial) {
        auto& dev_requests = _workerRequests[device.deviceName];
        if ((num - sum) < dev_requests.size()) {
            request_to_share_blobs_with = dev_requests.at(num - sum)._inferRequest;
            break;
        }
        sum += dev_requests.size();
    }
    return std::make_shared<MultiDeviceInferRequest>(inputs, outputs, request_to_share_blobs_with);
}

InferenceEngine::IInferRequestInternal::Ptr MultiDeviceExecutableNetwork::CreateInferRequestImpl(InferenceEngine::InputsDataMap networkInputs,
                                                                                                InferenceEngine::OutputsDataMap networkOutputs) {
    auto num = _numRequestsCreated++;
    size_t sum = 0;
    InferenceEngine::SoIInferRequestInternal request_to_share_blobs_with;

    if (_workModeIsAUTO) {
        if (!_loadContext[CPU].isEnabled && _loadContext[ACTUALDEVICE].isAlready) {
            auto& dev_requests = _workerRequests[_loadContext[ACTUALDEVICE].deviceInfo.deviceName];
            if (num < dev_requests.size()) {
                request_to_share_blobs_with = dev_requests.at(num)._inferRequest;
            }
        }
        // if user creates more infer request than the device optimal value, fall back to default memory
        return std::make_shared<MultiDeviceInferRequest>(networkInputs, networkOutputs, request_to_share_blobs_with);
    }

    // borrowing device-specific blobs from the underlying requests for the device-agnostic, user-facing requests
    // this allows to potentially save on the data-copy later (if the requests are scheduled in the same order)
    for (const auto& device : _devicePrioritiesInitial) {
        auto& dev_requests = _workerRequests[device.deviceName];
        if ((num - sum) < dev_requests.size()) {
            request_to_share_blobs_with = dev_requests.at(num - sum)._inferRequest;
            break;
        }
        sum += dev_requests.size();
    }
    return std::make_shared<MultiDeviceInferRequest>(networkInputs, networkOutputs, request_to_share_blobs_with);
}

IInferRequestInternal::Ptr MultiDeviceExecutableNetwork::CreateInferRequest() {
    IInferRequestInternal::Ptr syncRequestImpl;
    if (this->_plugin && this->_plugin->GetCore() && GetCore()->isNewAPI())
        syncRequestImpl = CreateInferRequestImpl(_parameters, _results);

    if (!syncRequestImpl)
        syncRequestImpl = CreateInferRequestImpl(_networkInputs, _networkOutputs);
    syncRequestImpl->setPointerToExecutableNetworkInternal(shared_from_this());
    return std::make_shared<MultiDeviceAsyncInferRequest>(std::static_pointer_cast<MultiDeviceInferRequest>(syncRequestImpl),
                                                          _needPerfCounters,
                                                          std::static_pointer_cast<MultiDeviceExecutableNetwork>(shared_from_this()),
                                                          _callbackExecutor);
}

void MultiDeviceExecutableNetwork::SetConfig(const std::map<std::string, InferenceEngine::Parameter> &config) {
    if (_workModeIsAUTO) {
        IE_THROW(NotImplemented);
    }

    auto priorities = config.find(MultiDeviceConfigParams::KEY_MULTI_DEVICE_PRIORITIES);
    if (priorities == config.end() || config.size() > 1) {
        IE_THROW() << "The only config supported for the Network's SetConfig is MultiDeviceConfigParams::KEY_MULTI_DEVICE_PRIORITIES";
    } else {
        auto multiPlugin = std::dynamic_pointer_cast<MultiDeviceInferencePlugin>(this->_plugin);
        assert(multiPlugin != nullptr);
        auto metaDevices = multiPlugin->ParseMetaDevices(priorities->second, {});

        if (std::any_of(metaDevices.begin(), metaDevices.end(), [](const DeviceInformation& kvp) {
                return kvp.numRequestsPerDevices != -1;
            })) {
            IE_THROW() << "You can only change device priorities but not number of requests"
                     <<" with the Network's SetConfig(MultiDeviceConfigParams::KEY_MULTI_DEVICE_PRIORITIES!";
        }

        {
            std::lock_guard<std::mutex> lock{_mutex};
            for (auto && device : metaDevices) {
                if (_networksPerDevice.find(device.deviceName) == _networksPerDevice.end()) {
                    IE_THROW(NotFound) << "You can only change device priorities but not add new devices with"
                        << " the Network's SetConfig(MultiDeviceConfigParams::KEY_MULTI_DEVICE_PRIORITIES. "
                        << device.deviceName << " device was not in the original device list!";
                }
            }
            _devicePriorities = metaDevices;

            // update value in config
            std::lock_guard<std::mutex> lockConf(_confMutex);
            _config[MultiDeviceConfigParams::KEY_MULTI_DEVICE_PRIORITIES] = priorities->second;
        }
    }
}

InferenceEngine::Parameter MultiDeviceExecutableNetwork::GetConfig(const std::string &name) const {
    {
        std::lock_guard<std::mutex> lock(_confMutex);
        auto it = _config.find(name);
        if (it != _config.end()) {
            return it->second;
        }
    }

    // find config key among networks config keys
    for (const auto& desc : _networksPerDevice) {
        const auto& execNetwork = desc.second;
        auto param = execNetwork->GetMetric(METRIC_KEY(SUPPORTED_CONFIG_KEYS));
        for (auto &&configKey : param.as<std::vector<std::string>>()) {
            if (configKey == name) {
                return execNetwork->GetConfig(configKey);
            }
        }
    }
    IE_THROW(NotFound) << name <<" not found in the ExecutableNetwork config";
}

InferenceEngine::Parameter MultiDeviceExecutableNetwork::GetMetric(const std::string &name) const {
    if (_workModeIsAUTO) {
        if (name == METRIC_KEY(OPTIMAL_NUMBER_OF_INFER_REQUESTS)) {
            unsigned int real = 0;
            if (_loadContext[ACTUALDEVICE].isAlready) {
                real = _loadContext[ACTUALDEVICE].
                    executableNetwork->GetMetric(name).as<unsigned int>();
            } else {
                real = _loadContext[CPU].
                    executableNetwork->GetMetric(name).as<unsigned int>();
            }
            unsigned int res = std::max(8u, real);
            IE_SET_METRIC_RETURN(OPTIMAL_NUMBER_OF_INFER_REQUESTS, res);
        }

        if (_loadContext[ACTUALDEVICE].isAlready) {
            return _loadContext[ACTUALDEVICE].executableNetwork->GetMetric(name);
        }
        return _loadContext[CPU].executableNetwork->GetMetric(name);
    }

    if (name == METRIC_KEY(OPTIMAL_NUMBER_OF_INFER_REQUESTS)) {
        unsigned int res = 0u;
        for (auto n : _networksPerDevice) {
            try {
                res += n.second->GetMetric(METRIC_KEY(OPTIMAL_NUMBER_OF_INFER_REQUESTS)).as<unsigned int>();
            } catch (const InferenceEngine::Exception &iie) {
                  IE_THROW()
                        << "Every device used with the Multi-Device should "
                        << "support OPTIMAL_NUMBER_OF_INFER_REQUESTS ExecutableNetwork metric. "
                        << "Failed to query the metric for the " << n.first << " with error:" << iie.what();
           }
        }
        IE_SET_METRIC_RETURN(OPTIMAL_NUMBER_OF_INFER_REQUESTS, res);
    } else if (name == METRIC_KEY(NETWORK_NAME)) {
        auto it = _networksPerDevice.begin();
        IE_ASSERT(it != _networksPerDevice.end());
        IE_SET_METRIC_RETURN(NETWORK_NAME, it->second->GetMetric(
            METRIC_KEY(NETWORK_NAME)).as<std::string>());
    } else if (name == METRIC_KEY(SUPPORTED_METRICS)) {
        IE_SET_METRIC_RETURN(SUPPORTED_METRICS, {
            METRIC_KEY(OPTIMAL_NUMBER_OF_INFER_REQUESTS),
            METRIC_KEY(SUPPORTED_METRICS),
            METRIC_KEY(NETWORK_NAME),
            METRIC_KEY(SUPPORTED_CONFIG_KEYS)
        });
    } else if (name == METRIC_KEY(SUPPORTED_CONFIG_KEYS)) {
        std::vector<std::string> configKeys = { MultiDeviceConfigParams::KEY_MULTI_DEVICE_PRIORITIES };
        IE_SET_METRIC_RETURN(SUPPORTED_CONFIG_KEYS, configKeys);
    } else {
        IE_THROW() << "Unsupported Network metric: " << name;
    }
}
}  // namespace MultiDevicePlugin<|MERGE_RESOLUTION|>--- conflicted
+++ resolved
@@ -126,13 +126,9 @@
         helper.reset(_helpDeleter);
     }
     for (auto&& workerRequest : workerRequests) {
-<<<<<<< HEAD
-        workerRequest._inferRequest = { executableNetwork._so, executableNetwork->CreateInferRequest() };
+        workerRequest._inferRequest = {executableNetwork->CreateInferRequest(), executableNetwork._so};
         if (needRecycle)
             workerRequest._deleter = helper;
-=======
-        workerRequest._inferRequest = {executableNetwork->CreateInferRequest(), executableNetwork._so};
->>>>>>> cf15cbd3
         auto* workerRequestPtr = &workerRequest;
         IE_ASSERT(idleWorkerRequests.try_push(workerRequestPtr) == true);
         workerRequest._inferRequest->SetCallback(
