--- conflicted
+++ resolved
@@ -491,23 +491,14 @@
 }
 
 MultiDeviceExecutableNetwork::~MultiDeviceExecutableNetwork() {
-<<<<<<< HEAD
-    // this is necessary to guarantee member destroyed after getting future
-    if (_workModeIsAUTO && _loadContext[CPU].isEnabled) {
-        {
-            std::unique_lock<std::mutex> lock(_recycleMutex);
-            _exitFlag = true;
-            _recycleCond.notify_one();
-        }
-        _loadContext[CPU].future.get();
-        WaitActualNetworkReady();
-        // it's necessary to wait the loading network threads to stop here.
-        InferenceEngine::ExecutorManager::getInstance()->clear("AutoDeviceAsyncLoad");
-        _executor.reset();
-=======
     if (_workModeIsAUTO) {
         // this is necessary to guarantee member destroyed after getting future
         if (_loadContext[CPU].isEnabled) {
+            {
+                std::unique_lock<std::mutex> lock(_recycleMutex);
+                _exitFlag = true;
+                _recycleCond.notify_one();
+            }
             _loadContext[CPU].future.wait();
             WaitActualNetworkReady();
             // it's necessary to wait the loading network threads to stop here.
@@ -516,7 +507,6 @@
         }
         _multiPlugin->UnregisterPriority(_context.modelPriority,
                 _loadContext[ACTUALDEVICE].deviceInfo.uniqueName);
->>>>>>> fa05743e
     }
     {
         std::lock_guard<std::mutex> lock(_mutex);
