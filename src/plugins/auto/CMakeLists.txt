# Copyright (C) 2018-2021 Intel Corporation
# SPDX-License-Identifier: Apache-2.0
#

set (TARGET_NAME "ov_auto_plugin")

file(GLOB SOURCES ${CMAKE_CURRENT_SOURCE_DIR}/*.cpp ${CMAKE_CURRENT_SOURCE_DIR}/utils/*.cpp)

<<<<<<< HEAD
ie_add_plugin(NAME ${TARGET_NAME}
              DEVICE_NAME "MULTI"
              SOURCES ${SOURCES}
              VERSION_DEFINES_FOR plugin.cpp)

ie_add_plugin(NAME ${TARGET_NAME}
              DEVICE_NAME "AUTO"
              PSEUDO_PLUGIN_FOR "MULTI"
              DEFAULT_CONFIG "MULTI_WORK_MODE_AS_AUTO:YES")
=======
if(ENABLE_AUTO AND ENABLE_MULTI)
    ie_add_plugin(NAME ${TARGET_NAME}
                  DEVICE_NAME "MULTI"
                  SOURCES ${SOURCES}
                  VERSION_DEFINES_FOR plugin.cpp)

    ie_add_plugin(NAME ${TARGET_NAME}
                  DEVICE_NAME "AUTO"
                  PSEUDO_PLUGIN_FOR "MULTI"
                  DEFAULT_CONFIG "MULTI_WORK_MODE_AS_AUTO:YES")
elseif(ENABLE_AUTO)
    ie_add_plugin(NAME ${TARGET_NAME}
                  DEVICE_NAME "AUTO"
                  SOURCES ${SOURCES}
                  VERSION_DEFINES_FOR plugin.cpp
                  DEFAULT_CONFIG "MULTI_WORK_MODE_AS_AUTO:YES")
elseif(ENABLE_MULTI)
    ie_add_plugin(NAME ${TARGET_NAME}
                  DEVICE_NAME "MULTI"
                  SOURCES ${SOURCES}
                  VERSION_DEFINES_FOR plugin.cpp)
endif()
>>>>>>> f734e767

target_link_libraries(${TARGET_NAME} PRIVATE ngraph inference_engine_transformations)

set_ie_threading_interface_for(${TARGET_NAME})

ie_add_api_validator_post_build_step(TARGET ${TARGET_NAME})

set_target_properties(${TARGET_NAME} PROPERTIES INTERPROCEDURAL_OPTIMIZATION_RELEASE ${ENABLE_LTO})<|MERGE_RESOLUTION|>--- conflicted
+++ resolved
@@ -6,17 +6,6 @@
 
 file(GLOB SOURCES ${CMAKE_CURRENT_SOURCE_DIR}/*.cpp ${CMAKE_CURRENT_SOURCE_DIR}/utils/*.cpp)
 
-<<<<<<< HEAD
-ie_add_plugin(NAME ${TARGET_NAME}
-              DEVICE_NAME "MULTI"
-              SOURCES ${SOURCES}
-              VERSION_DEFINES_FOR plugin.cpp)
-
-ie_add_plugin(NAME ${TARGET_NAME}
-              DEVICE_NAME "AUTO"
-              PSEUDO_PLUGIN_FOR "MULTI"
-              DEFAULT_CONFIG "MULTI_WORK_MODE_AS_AUTO:YES")
-=======
 if(ENABLE_AUTO AND ENABLE_MULTI)
     ie_add_plugin(NAME ${TARGET_NAME}
                   DEVICE_NAME "MULTI"
@@ -39,7 +28,6 @@
                   SOURCES ${SOURCES}
                   VERSION_DEFINES_FOR plugin.cpp)
 endif()
->>>>>>> f734e767
 
 target_link_libraries(${TARGET_NAME} PRIVATE ngraph inference_engine_transformations)
 
