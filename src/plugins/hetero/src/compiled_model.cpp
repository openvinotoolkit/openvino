--- conflicted
+++ resolved
@@ -688,23 +688,15 @@
 
     for (const auto& comp_model_desc : m_compiled_submodels) {
         if (get_plugin()->get_core()->device_supports_model_caching(comp_model_desc.device)) {
-<<<<<<< HEAD
             try {
                 comp_model_desc.compiled_model->export_model(model_stream);
                 continue;
             } catch (ov::NotImplemented&) {
             }
         }
-        auto model = std::const_pointer_cast<ov::Model>(comp_model_desc.compiled_model->get_runtime_model());
+        auto model = comp_model_desc.model;
         if (!model)
             OPENVINO_THROW("OpenVINO Model is empty");
-=======
-            comp_model_desc.compiled_model->export_model(model_stream);
-        } else {
-            auto model = comp_model_desc.model;
-            if (!model)
-                OPENVINO_THROW("OpenVINO Model is empty");
->>>>>>> 04cb55c3
 
         std::stringstream xmlFile, binFile;
         ov::pass::Serialize serializer(xmlFile, binFile);
