// Copyright (C) 2018-2022 Intel Corporation
// SPDX-License-Identifier: Apache-2.0
//

// clang-format off
#include "ie_metric_helpers.hpp"
#include "executable_network.hpp"
#include "async_infer_request.hpp"
#include "itt.hpp"
#include "ie_precision.hpp"
#include "openvino/core/dimension.hpp"
#include "openvino/core/except.hpp"
#include "openvino/core/type.hpp"
#include "openvino/core/type/element_type.hpp"
#include "openvino/op/result.hpp"
#include "openvino/util/common_util.hpp"
#include "transformations/utils/utils.hpp"
#include "openvino/op/parameter.hpp"
#include "xml_parse_utils.h"
#include <caseless.hpp>

#include <vector>
#include <deque>
#include <map>
#include <utility>
#include <fstream>
#include <algorithm>
#include <string>
#include <memory>
#include <unordered_set>
#include <array>
#include <cstdint>

#include "openvino/pass/serialize.hpp"
#include "openvino/runtime/properties.hpp"
#include "ie_ngraph_utils.hpp"
#include "ie_plugin_config.hpp"
#include "ie_algorithm.hpp"
#include "cpp_interfaces/interface/ie_internal_plugin_config.hpp"
#include "cpp_interfaces/interface/internal_properties.hpp"
#include "plugin.hpp"
#include <ie_algorithm.hpp>

#include <ngraph/function.hpp>
#include <ngraph/variant.hpp>
#include <ngraph/graph_util.hpp>
#include <ngraph/op/result.hpp>
#include <ngraph/op/parameter.hpp>
#include <ngraph/op/util/op_types.hpp>
#include <ngraph/rt_info.hpp>
#include <ngraph/pass/visualize_tree.hpp>
// clang-format on

using namespace InferenceEngine;
using namespace details;
using namespace HeteroPlugin;
using namespace InferenceEngine::PluginConfigParams;
using namespace InferenceEngine::HeteroConfigParams;

template <typename T>
using NodeMap = std::unordered_map<ngraph::Node*, T>;

<<<<<<< HEAD
void HeteroExecutableNetwork::init_properties(const std::map<std::string, std::string>& properties) {
    _properties.add(ov::device::priorities)
        .add(
            ov::legacy_property("TARGET_FALLBACK"),
            [this] {
                return _properties.get(ov::device::priorities);
            },
            [this](const std::string& str) {
                _properties.set(ov::device::priorities(str));
            })
        .add(ov::internal_property(HETERO_CONFIG_KEY(DUMP_GRAPH_DOT)), false)
        .add(CONFIG_KEY(EXCLUSIVE_ASYNC_REQUESTS), false)
        .add(ov::common_property(ov::model_name), std::ref(_name))
        .add(ov::common_property(ov::optimal_number_of_infer_requests), [this] {
            unsigned int value = 0u;
            for (auto&& desc : _networks) {
                value =
                    std::max(value,
                             desc._network->GetMetric(ov::optimal_number_of_infer_requests.name()).as<unsigned int>());
            }
            return value;
        });
    _properties.set(properties, "skip_unsupported");
    _properties.ro();
}

void HeteroExecutableNetwork::init_device_properties() {
    int i = 0;
    for (auto&& network : _networks) {
        auto device_properties = network._network->get_properties();
        if (device_properties.empty()) {
            auto properties = [&] {
                try {
                    return network._network->GetMetric(ov::supported_properties.name())
                        .as<std::vector<ov::PropertyName>>();
                } catch (InferenceEngine::Exception&) {
                    return std::vector<ov::PropertyName>{};
                }
            }();
            if (!properties.empty()) {
                for (auto&& property : properties) {
                    if (!(property == ov::model_name || property == ov::optimal_number_of_infer_requests)) {
                        if (property.is_mutable()) {
                            device_properties.add(
                                property,
                                [this, i, property] {
                                    return _networks[i]._network->GetConfig(property);
                                },
                                [this, i, property](const ov::Any& any) {
                                    _networks[i]._network->SetConfig({{property, any}});
                                });
                        } else {
                            device_properties.add(property, [this, i, property] {
                                return _networks[i]._network->GetMetric(property);
                            });
                        }
                    }
                }
            } else {
                auto metrics = [&] {
                    try {
                        return network._network->GetMetric(METRIC_KEY(SUPPORTED_METRICS))
                            .as<std::vector<std::string>>();
                    } catch (...) {
                        return std::vector<std::string>{};
                    }
                }();
                for (auto&& metric : metrics) {
                    if (!(metric == ov::model_name || metric == ov::optimal_number_of_infer_requests)) {
                        device_properties.add(metric, [this, i, metric] {
                            return _networks[i]._network->GetMetric(metric);
                        });
                    }
                }
                auto configs = [&] {
                    try {
                        return network._network->GetMetric(METRIC_KEY(SUPPORTED_CONFIG_KEYS))
                            .as<std::vector<std::string>>();
                    } catch (...) {
                        return std::vector<std::string>{};
                    }
                }();
                for (auto&& config : configs) {
                    if (!(config == ov::model_name || config == ov::optimal_number_of_infer_requests)) {
                        device_properties.add(
                            config,
                            [this, i, config] {
                                return _networks[i]._network->GetConfig(config);
                            },
                            [this, i, config](const ov::Any& any) {
                                _networks[i]._network->SetConfig({{config, any}});
                            });
                    }
                }
            }
        }
        _properties.add(network._device,
                        device_properties.remove(ov::model_name)
                            .remove(ov::optimal_number_of_infer_requests)
                            .remove(CONFIG_KEY(EXCLUSIVE_ASYNC_REQUESTS)),
                        network._network._so);
        i++;
    }
}

HeteroExecutableNetwork::HeteroExecutableNetwork(const InferenceEngine::CNNNetwork& originalNetwork,
=======
HeteroExecutableNetwork::HeteroExecutableNetwork(const InferenceEngine::CNNNetwork& network,
>>>>>>> 90366c2c
                                                 const Engine::Configs& config,
                                                 Engine* plugin)
    : InferenceEngine::ExecutableNetworkThreadSafeDefault(nullptr,
                                                          std::make_shared<InferenceEngine::ImmediateExecutor>()),
      _heteroPlugin{plugin},
<<<<<<< HEAD
      _name{originalNetwork.getName()} {
    init_properties(config);
    auto clonned_network = InferenceEngine::details::cloneNetwork(originalNetwork);
    auto clonned_function = clonned_network.getFunction();
    IE_ASSERT(clonned_function != nullptr);

    ngraph::pass::Manager manager;
    manager.register_pass<ngraph::pass::ConstantFolding>();
    manager.run_passes(clonned_function);

=======
      _name{network.getName()},
      _config{config} {
    auto function = network.getFunction();
    IE_ASSERT(function != nullptr);
    auto clonedFunction = ngraph::clone_function(*function);
>>>>>>> 90366c2c
    bool dumpDotFile = false;
    if (std::getenv("OPENVINO_HETERO_VISUALIZE")) {
        dumpDotFile = true;
    } else {
        dumpDotFile = _properties.get(HETERO_CONFIG_KEY(DUMP_GRAPH_DOT)).as<bool>();
    }

    QueryNetworkResult queryNetworkResult;
    auto orderedOps = clonedFunction->get_ordered_ops();
    bool allEmpty = true;
    // Get user defined affinity
    for (auto&& node : orderedOps) {
        auto& nodeInfo = node->get_rt_info();
        auto itInfo = nodeInfo.find("affinity");
        if (itInfo != nodeInfo.end()) {
            IE_ASSERT(itInfo->second.is<std::string>());
            queryNetworkResult.supportedLayersMap.emplace(node->get_friendly_name(), itInfo->second.as<std::string>());
            allEmpty = false;
        }
    }

    if (queryNetworkResult.supportedLayersMap.empty()) {
<<<<<<< HEAD
        auto all_properties = _properties.merge(config);
        if (!all_properties.at(ov::device::priorities.name()).empty() ||
            !all_properties.at("TARGET_FALLBACK").empty()) {
            queryNetworkResult = _heteroPlugin->QueryNetwork(clonned_network, all_properties);
=======
        auto it = _config.find("TARGET_FALLBACK");
        if (it == _config.end()) {
            it = _config.find(ov::device::priorities.name());
        }
        if (it != _config.end()) {
            queryNetworkResult = _heteroPlugin->QueryNetwork(network, _config);
>>>>>>> 90366c2c
        } else {
            IE_THROW() << "The '" << ov::device::priorities.name()
                       << "' option was not defined for heterogeneous plugin";
        }
    }

    using Input = ngraph::Input<ngraph::Node>;
    using NodeSet = std::unordered_set<ngraph::Node*>;
    using InputSet = std::set<Input>;

    auto InputNode = [](const ngraph::Input<ngraph::Node>& input) {
        return input.get_source_output().get_node();
    };

    // Set results, constants and parameters affinity
    for (auto&& node : clonedFunction->get_ops()) {
        if (ngraph::op::is_constant(node) || ngraph::op::is_output(node) || ngraph::op::is_parameter(node)) {
            if (!contains(queryNetworkResult.supportedLayersMap, node->get_friendly_name())) {
                auto& nodeWithAffinityName =
                    ngraph::op::is_output(node)
                        ? node->input_value(0).get_node()->get_friendly_name()
                        : node->output(0).get_target_inputs().begin()->get_node()->get_friendly_name();
                auto itAffinity = queryNetworkResult.supportedLayersMap.find(nodeWithAffinityName);
                if (itAffinity == queryNetworkResult.supportedLayersMap.end()) {
                    IE_THROW() << "Node " << nodeWithAffinityName << " was not assigned on any pointed device.";
                }
                queryNetworkResult.supportedLayersMap.emplace(node->get_friendly_name(), itAffinity->second);
            }
        }
    }

    std::unordered_set<std::string> devices;
    NodeMap<std::string> affinities;
    // Check that all nodes has user or plugin defined affinities
    for (auto&& node : orderedOps) {
        auto itAffinity = queryNetworkResult.supportedLayersMap.find(node->get_friendly_name());
        if (itAffinity != queryNetworkResult.supportedLayersMap.end()) {
            affinities[node.get()] = itAffinity->second;
            devices.emplace(itAffinity->second);
        } else if (allEmpty) {
            IE_THROW() << "Hetero device used default fallback policy, but some layers eg: \n(Name:"
                       << node->get_friendly_name() << ", Type: " << node->get_type_name()
                       << ") were not able to be assigned on any pointed device.\n"
                       << "It happened because these layers are not supported in plugins by default.\n"
                       << "You need to implement custom layers to support them.";
        } else {
            IE_THROW() << "Network passed to LoadNetwork has affinity assigned, but some layers eg: \n(Name:"
                       << node->get_friendly_name() << ", Type: " << node->get_type_name()
                       << ") were not assigned to any device.\n"
                       << "It might happen if you assigned layers manually and missed some layers or\n"
                       << "if you used some automatic assigning mode which decided that these layers are not\n"
                       << "supported by any plugin";
        }
    }

    static const std::array<const char*, 14> colors = {
        "aliceblue",
        "antiquewhite4",
        "aquamarine4",
        "azure4",
        "bisque3",
        "blue1",
        "brown",
        "burlywood",
        "cadetblue",
        "chartreuse",
        "chocolate",
        "coral",
        "cornflowerblue",
        "cornsilk4",
    };

    if (dumpDotFile) {
        ngraph::pass::VisualizeTree{
            "hetero_affinity_" + _name + ".dot",
            [&](const ngraph::Node& node, std::vector<std::string>& attributes) {
                auto nodeDevice = queryNetworkResult.supportedLayersMap.at(node.get_friendly_name());
                int colorIndex = 0;
                for (auto&& device : devices) {
                    if (device == nodeDevice) {
                        attributes.push_back(std::string{"fillcolor="} + colors[colorIndex % colors.size()] +
                                             " style=filled");
                        auto itLabel =
                            std::find_if(std::begin(attributes), std::end(attributes), [](const std::string& str) {
                                return str.find("label") != std::string::npos;
                            });
                        auto label =
                            "\\ndevice=" + queryNetworkResult.supportedLayersMap.at(node.get_friendly_name()) + '\"';
                        IE_ASSERT(itLabel != attributes.end());
                        itLabel->pop_back();
                        (*itLabel) += label;
                        break;
                    }
                    colorIndex++;
                }
            }}
            .run_on_model(ngraph::clone_function(*function));
    }

    NodeMap<InputSet> nodeInputDependencies;
    NodeSet graphInputNodes;
    InputSet subgraphInputs;
    // Get all subgraph inputs using just node affinities. Also collect transitive closure
    for (auto&& node : orderedOps) {
        if (ngraph::op::is_parameter(node) || ngraph::op::is_constant(node)) {
            graphInputNodes.insert(node.get());
            subgraphInputs.insert(Input{node.get(), 0});
            nodeInputDependencies[node.get()].insert(Input{node.get(), 0});
        } else {
            auto inputs = node->inputs();
            auto& nodeInputDependency = nodeInputDependencies[node.get()];
            for (auto&& input : inputs) {
                nodeInputDependency.insert(input);
                auto& inputDependency = nodeInputDependencies[InputNode(input)];
                nodeInputDependency.insert(inputDependency.begin(), inputDependency.end());
                if (affinities[node.get()] != affinities[InputNode(input)]) {
                    subgraphInputs.insert(input);
                }
            }
        }
    }

    // Assign each node subgraph ID
    auto CollectSubgraphs = [&] {
        std::deque<int> subgraphIds;
        NodeMap<int*> subgraphIdPtrs;
        for (auto&& node : orderedOps) {
            auto allNodeInputs = node->inputs();
            std::vector<Input> inputs;
            for (auto&& input : allNodeInputs) {
                if (!contains(subgraphInputs, input)) {
                    inputs.emplace_back(std::move(input));
                }
            }
            if (inputs.empty()) {
                subgraphIds.push_back(subgraphIds.size());
                subgraphIdPtrs.emplace(node.get(), &(subgraphIds.back()));
            } else {
                auto firstInputSubgraphIdPtr = subgraphIdPtrs[InputNode(inputs.front())];
                for (auto&& input : inputs) {
                    auto inputId = *subgraphIdPtrs[InputNode(input)];
                    for (auto& subgraphId : subgraphIds) {
                        if (subgraphId == inputId) {
                            subgraphId = *firstInputSubgraphIdPtr;
                        }
                    }
                }
                subgraphIdPtrs.emplace(node.get(), firstInputSubgraphIdPtr);
            }
        }
        NodeMap<int> result;
        for (auto&& subgraphIdPtr : subgraphIdPtrs) {
            result.emplace(subgraphIdPtr.first, *(subgraphIdPtr.second));
        }
        return result;
    };

    // Split cyclic dependencies.
    for (std::size_t prevSubgraphs = 0, cyclicSplitStep = 0; prevSubgraphs != subgraphInputs.size();
         ++cyclicSplitStep) {
        IE_ASSERT(cyclicSplitStep < orderedOps.size());
        prevSubgraphs = subgraphInputs.size();
        auto subgraphIds = CollectSubgraphs();
        // All inputs that belong to the same subgraph as node
        std::unordered_map<ngraph::Node*, InputSet> nodeSubgraphInputDependencies;
        // All inputs that depends on the same subgraph as node
        std::unordered_map<ngraph::Node*, InputSet> nodeSubgraphCyclicInputDependencies;
        for (auto&& node : orderedOps) {
            auto& nodeSubgraphInputDependency = nodeSubgraphInputDependencies[node.get()];
            auto allNodeSubgraphInputs = Intersection(nodeInputDependencies[node.get()], subgraphInputs);
            for (auto&& subgraphInput : allNodeSubgraphInputs) {
                if (subgraphIds[node.get()] == subgraphIds[subgraphInput.get_node()]) {
                    nodeSubgraphInputDependency.emplace(subgraphInput);
                }
            }
            auto& nodeSubgraphCyclicInputDependency = nodeSubgraphCyclicInputDependencies[node.get()];
            for (auto&& subgraphInput : allNodeSubgraphInputs) {
                if (!ngraph::op::is_parameter(subgraphInput.get_node()) &&
                    !ngraph::op::is_constant(subgraphInput.get_node()) &&
                    subgraphIds[node.get()] == subgraphIds[InputNode(subgraphInput)]) {
                    nodeSubgraphCyclicInputDependency.emplace(subgraphInput);
                }
            }
        }

        for (auto&& node : orderedOps) {
            auto& nodeSubgraphCyclicInputDependency = nodeSubgraphCyclicInputDependencies[node.get()];
            if (!nodeSubgraphCyclicInputDependency.empty()) {
                // Collect all subgraph inputs that cyclic subgraph output depends on
                InputSet cyclicInputsDependencies;
                for (auto&& cyclicInput : nodeSubgraphCyclicInputDependency) {
                    for (auto&& input : nodeSubgraphInputDependencies[InputNode(cyclicInput)]) {
                        cyclicInputsDependencies.emplace(input);
                    }
                }
                for (auto&& input : node->inputs()) {
                    auto& inputNodeSubgraphCyclicInputDependency =
                        nodeSubgraphCyclicInputDependencies[InputNode(input)];
                    auto& inputNodeSubgraphInputDependency = nodeSubgraphInputDependencies[InputNode(input)];
                    if (!Intersects(nodeSubgraphCyclicInputDependency, inputNodeSubgraphCyclicInputDependency) &&
                        Intersects(cyclicInputsDependencies, inputNodeSubgraphInputDependency)) {
                        subgraphInputs.insert(input);
                    }
                }
            }
        }
    }

    auto subgraphIds = CollectSubgraphs();

    if (dumpDotFile) {
        std::map<std::string, int> map_id;
        for (auto&& v : subgraphIds) {
            map_id.emplace(v.first->get_friendly_name(), v.second);
        }
        ngraph::pass::VisualizeTree{
            "hetero_subgraphs_" + _name + ".dot",
            [&](const ngraph::Node& node, std::vector<std::string>& attributes) {
                attributes.push_back(std::string{"fillcolor="} +
                                     colors[map_id.at(node.get_friendly_name()) % colors.size()] + " style=filled");
                auto itLabel = std::find_if(std::begin(attributes), std::end(attributes), [](const std::string& str) {
                    return str.find("label") != std::string::npos;
                });
                auto label = "\\nsubgraph=" + std::to_string(map_id.at(node.get_friendly_name())) + "\\n" +
                             "device=" + queryNetworkResult.supportedLayersMap.at(node.get_friendly_name()) + '\"';
                IE_ASSERT(itLabel != attributes.end());
                itLabel->pop_back();
                (*itLabel) += label;
            }}
            .run_on_model(std::const_pointer_cast<ov::Model>(function));
    }

    // Break graph using insertion of result parameter split
    NodeMap<ngraph::Node*> subgraphParameterToPrevResult;
    std::vector<std::shared_ptr<ngraph::op::Result>> results;
    {
        std::set<ngraph::Output<ngraph::Node>> subgraphOutputs;
        for (auto&& input : subgraphInputs) {
            if (!ngraph::op::is_parameter(input.get_node()) && !ngraph::op::is_constant(input.get_node())) {
                subgraphOutputs.insert(input.get_source_output());
            }
        }
        for (auto&& output : subgraphOutputs) {
            auto output_subgraph_id = subgraphIds.at(output.get_node());
            auto inputs = output.get_target_inputs();
            // Collect input subsets from other subgraphs. Each subset of inputs belongs to the same subgraph
            std::map<int, std::set<ngraph::Input<ngraph::Node>>> input_subsets;
            for (auto&& input : inputs) {
                auto input_subgraph_id = subgraphIds.at(input.get_node());
                if (output_subgraph_id != input_subgraph_id) {
                    input_subsets[input_subgraph_id].emplace(input);
                }
            }
            // for each subset of inputs create separate Result operation if subset belongs to other
            for (auto&& input_subset : input_subsets) {
                auto result = std::make_shared<ngraph::op::Result>(output);
                result->set_friendly_name(output.get_node()->get_friendly_name() + "_" +
                                          std::to_string(output.get_index()) + "_" +
                                          std::to_string(input_subset.first) + "_result");
                ngraph::copy_runtime_info(output.get_node_shared_ptr(), result);
                subgraphIds.emplace(result.get(), output_subgraph_id);
                results.push_back(result);
                for (auto&& input : input_subset.second) {
                    output.remove_target_input(input);
                    auto parameter =
                        std::make_shared<ngraph::op::Parameter>(output.get_element_type(), output.get_partial_shape());
                    parameter->set_friendly_name(input.get_node()->get_friendly_name() + "_" +
                                                 std::to_string(input.get_index()) + "_parameter");
                    ngraph::copy_runtime_info(input.get_node()->shared_from_this(), parameter);
                    input.replace_source_output(parameter->output(0));
                    subgraphIds.emplace(parameter.get(), input_subset.first);
                    subgraphParameterToPrevResult.emplace(parameter.get(), result.get());
                    _blobNameMap.emplace(
                        parameter->get_friendly_name(),
                        output.get_node()->get_friendly_name() + ((output.get_node()->get_output_size() != 1)
                                                                      ? ("." + std::to_string(output.get_index()))
                                                                      : std::string{}));
                }
            }
        }
    }

    struct Subgraph {
        ngraph::ResultVector _results;
        ngraph::ParameterVector _parameters;
        ngraph::SinkVector _sinks;
        std::string _affinity;
    };
    std::unordered_map<int, Subgraph> subgraphs;
    // Extracts subgraph parameters, results and affinities
    for (auto&& subgraphIdPtrValue : subgraphIds) {
        auto node = subgraphIdPtrValue.first;
        auto& subgraph = subgraphs[subgraphIdPtrValue.second];
        if (ngraph::op::is_output(node)) {
            subgraph._results.emplace_back(std::dynamic_pointer_cast<ngraph::op::v0::Result>(node->shared_from_this()));
        } else if (ngraph::op::is_parameter(node)) {
            subgraph._parameters.emplace_back(
                std::dynamic_pointer_cast<ngraph::op::v0::Parameter>(node->shared_from_this()));
        } else if (ngraph::op::is_sink(node)) {
            subgraph._sinks.emplace_back(std::dynamic_pointer_cast<ngraph::op::Sink>(node->shared_from_this()));
        }
        auto itAffinity = affinities.find(node);
        if (itAffinity != affinities.end()) {
            subgraph._affinity = itAffinity->second;
        }
    }
    results = {};

    // Subgraph topological sort
    std::vector<Subgraph> allSubgraphs;
    for (auto&& subgraph : subgraphs) {
        allSubgraphs.emplace_back(std::move(subgraph.second));
    }

    std::vector<Subgraph> orderedSubgraphs;
    NodeSet prevResults;
    size_t subgraphTopoSortsStep = 0;
    do {
        IE_ASSERT(subgraphTopoSortsStep < subgraphs.size());
        ++subgraphTopoSortsStep;
        std::vector<Subgraph> newOrderedSubgraphs;
        auto IsOrderedSubGraph = [&](const Subgraph& subgraph) {
            auto& parameters = subgraph._parameters;
            return std::all_of(parameters.begin(),
                               parameters.end(),
                               [&](const ngraph::ParameterVector::value_type& parameter) {
                                   return contains(graphInputNodes, parameter.get()) ||
                                          contains(prevResults, subgraphParameterToPrevResult[parameter.get()]);
                               });
        };
        std::remove_copy_if(std::begin(allSubgraphs),
                            std::end(allSubgraphs),
                            std::back_inserter(newOrderedSubgraphs),
                            [&](const Subgraph& subgraph) {
                                return !IsOrderedSubGraph(subgraph);
                            });
        allSubgraphs.erase(std::remove_if(std::begin(allSubgraphs), std::end(allSubgraphs), IsOrderedSubGraph),
                           std::end(allSubgraphs));
        for (auto&& subgraph : newOrderedSubgraphs) {
            for (auto&& result : subgraph._results) {
                prevResults.insert(result.get());
            }
        }
        std::move(std::begin(newOrderedSubgraphs), std::end(newOrderedSubgraphs), std::back_inserter(orderedSubgraphs));
    } while (!allSubgraphs.empty());

    InputsDataMap externalInputsData = network.getInputsInfo();
    OutputsDataMap externalOutputsData = network.getOutputsInfo();
    _networks.resize(orderedSubgraphs.size());
    std::vector<std::shared_ptr<ngraph::Function>> subFunctions(orderedSubgraphs.size());
    int id = 0;
    for (auto&& subgraph : orderedSubgraphs) {
        _networks[id]._device = subgraph._affinity;
        subFunctions[id] = std::make_shared<ngraph::Function>(subgraph._results,
                                                              subgraph._sinks,
                                                              subgraph._parameters,
                                                              _name + '_' + std::to_string(id));
        _networks[id]._clonedNetwork = CNNNetwork{subFunctions[id]};
        // update of pre-processing info
        auto clonedInputs = _networks[id]._clonedNetwork.getInputsInfo();
        for (auto&& externalInput : externalInputsData) {
            auto itClonedInput = clonedInputs.find(externalInput.first);
            if (itClonedInput != clonedInputs.end() && nullptr != itClonedInput->second) {
                itClonedInput->second->getPreProcess() = externalInput.second->getPreProcess();
                itClonedInput->second->setPrecision(externalInput.second->getPrecision());
                itClonedInput->second->setLayout(externalInput.second->getLayout());
            }
        }
        // update output info
        auto clonedOutputs = _networks[id]._clonedNetwork.getOutputsInfo();
        for (auto&& externalOutput : externalOutputsData) {
            auto itClonedOutput = clonedOutputs.find(externalOutput.first);
            if (itClonedOutput != clonedOutputs.end() && nullptr != itClonedOutput->second) {
                itClonedOutput->second->setPrecision(externalOutput.second->getPrecision());
                itClonedOutput->second->setLayout(externalOutput.second->getLayout());
            }
        }

        auto toLegacyType = [](const ngraph::element::Type& ngraph_type) {
            return (ngraph_type == ngraph::element::f16 || ngraph_type == ngraph::element::bf16) ? ngraph::element::f32
                                                                                                 : ngraph_type;
        };

        // CNNNetwork converts input and output types to preserve legacy behaviour
        // Here io types are reverted to ngraph types with some common plugin behaviour assumption
        // defined in `toLegacyType()`
        for (auto&& input : clonedInputs) {
            if (!InferenceEngine::details::contains(externalInputsData, input.first)) {
                for (auto&& parameter : subgraph._parameters) {
                    auto name = parameter->get_friendly_name();
                    if (parameter->get_friendly_name() == input.first) {
                        input.second->setPrecision(
                            InferenceEngine::details::convertPrecision(toLegacyType(parameter->get_element_type())));
                    }
                }
            }
        }
        for (auto&& output : clonedOutputs) {
            if (!InferenceEngine::details::contains(externalOutputsData, output.first)) {
                for (auto&& result : subgraph._results) {
                    auto source_output = result->input_value(0);
                    auto output_name = ngraph::op::util::create_ie_output_name(source_output);
                    if (output_name == output.first) {
                        output.second->setPrecision(
                            InferenceEngine::details::convertPrecision(toLegacyType(source_output.get_element_type())));
                    }
                }
            }
        }
        ++id;
    }
    for (auto&& network : _networks) {
        auto metaDevices = _heteroPlugin->GetDevicePlugins(network._device, _properties.merge(config));
        metaDevices[network._device].emplace(CONFIG_KEY_INTERNAL(FORCE_DISABLE_CACHE), "");
        network._network = _heteroPlugin->GetCore()->LoadNetwork(network._clonedNetwork,
                                                                 network._device,
                                                                 metaDevices[network._device]);
    }
    init_device_properties();
}

HeteroExecutableNetwork::HeteroExecutableNetwork(std::istream& heteroModel,
                                                 const std::map<std::string, std::string>& configs,
                                                 Engine* heteroPlugin)
    : _heteroPlugin(heteroPlugin) {
    std::string heteroXmlStr;
    std::getline(heteroModel, heteroXmlStr);

    pugi::xml_document heteroXmlDoc;
    pugi::xml_parse_result res = heteroXmlDoc.load_string(heteroXmlStr.c_str());

    if (res.status != pugi::status_ok) {
        IE_THROW(NetworkNotRead) << "Error reading HETERO device xml header";
    }

    using namespace XMLParseUtils;

    pugi::xml_node heteroNode = heteroXmlDoc.document_element();
    _name = GetStrAttr(heteroNode, "name");

    std::unordered_set<std::string> networkInputs;
    pugi::xml_node inputsNode = heteroNode.child("inputs");
    FOREACH_CHILD (inputNode, inputsNode, "input") { networkInputs.insert(GetStrAttr(inputNode, "name")); }

    std::unordered_set<std::string> networkOutputs;
    pugi::xml_node outputsNode = heteroNode.child("outputs");
    FOREACH_CHILD (outputNode, outputsNode, "output") { networkOutputs.insert(GetStrAttr(outputNode, "name")); }

    Engine::Configs importedConfigs;
    auto configsNode = heteroNode.child("configs");
    FOREACH_CHILD (configNode, configsNode, "config") {
        importedConfigs.emplace(GetStrAttr(configNode, "key"), GetStrAttr(configNode, "value"));
    }

    auto blobNamesNode = heteroNode.child("blob_names_map");
    FOREACH_CHILD (blobNameNode, blobNamesNode, "blob_name_map") {
        _blobNameMap.emplace(GetStrAttr(blobNameNode, "key"), GetStrAttr(blobNameNode, "value"));
    }

    for (auto&& config : configs) {
        importedConfigs[config.first] = config.second;
    }

    std::vector<NetworkDesc> descs;
    pugi::xml_node subnetworksNode = heteroNode.child("subnetworks");
    FOREACH_CHILD (subnetworkNode, subnetworksNode, "subnetwork") {
        auto deviceName = GetStrAttr(subnetworkNode, "device");

        auto metaDevices = _heteroPlugin->GetDevicePlugins(deviceName, importedConfigs);
        assert(metaDevices.size() == 1);
        auto& loadConfig = metaDevices[deviceName];

        InferenceEngine::SoExecutableNetworkInternal executableNetwork;
        CNNNetwork cnnnetwork;
        bool loaded = false;
        if (_heteroPlugin->GetCore()->DeviceSupportsImportExport(deviceName)) {
            executableNetwork = _heteroPlugin->GetCore()->ImportNetwork(heteroModel, deviceName, loadConfig);
        } else {
            // read XML content
            std::string xmlString;
            std::uint64_t dataSize = 0;
            heteroModel.read(reinterpret_cast<char*>(&dataSize), sizeof(dataSize));
            xmlString.resize(dataSize);
            heteroModel.read(const_cast<char*>(xmlString.c_str()), dataSize);

            // read blob content
            InferenceEngine::Blob::Ptr dataBlob;
            heteroModel.read(reinterpret_cast<char*>(&dataSize), sizeof(dataSize));
            if (0 != dataSize) {
                dataBlob = InferenceEngine::make_shared_blob<std::uint8_t>(
                    InferenceEngine::TensorDesc(InferenceEngine::Precision::U8,
                                                {static_cast<std::size_t>(dataSize)},
                                                InferenceEngine::Layout::C));
                dataBlob->allocate();
                heteroModel.read(dataBlob->buffer(), dataSize);
            }

            cnnnetwork = _heteroPlugin->GetCore()->ReadNetwork(xmlString, std::move(dataBlob));
            auto inputs = cnnnetwork.getInputsInfo();
            auto inputsNode = subnetworkNode.child("inputs");
            FOREACH_CHILD (inputNode, inputsNode, "input") {
                auto inputName = GetStrAttr(inputNode, "name");
                inputs[inputName]->setPrecision(Precision::FromStr(GetStrAttr(inputNode, "precision")));
            }

            auto outputs = cnnnetwork.getOutputsInfo();
            auto outputsNode = subnetworkNode.child("outputs");
            FOREACH_CHILD (outputNode, outputsNode, "output") {
                auto outputName = GetStrAttr(outputNode, "name");
                outputs[outputName]->setPrecision(Precision::FromStr(GetStrAttr(outputNode, "precision")));
            }

            executableNetwork = _heteroPlugin->GetCore()->LoadNetwork(cnnnetwork, deviceName, loadConfig);
            loaded = true;
        }

        // restore network inputs and outputs
        for (auto&& input : executableNetwork->GetInputsInfo()) {
            if (networkInputs.end() != networkInputs.find(input.first)) {
                _networkInputs.emplace(input.first, std::make_shared<InputInfo>(*input.second));
            }
        }

        for (auto&& output : executableNetwork->GetOutputsInfo()) {
            if (networkOutputs.end() != networkOutputs.find(output.first)) {
                _networkOutputs.emplace(output.first, std::make_shared<Data>(*output.second));
            }
        }

        descs.emplace_back(NetworkDesc{
            deviceName,
            loaded ? cnnnetwork : CNNNetwork{},
            executableNetwork,
        });
    }

    const auto parseNode = [](const pugi::xml_node& xml_node, bool is_param) -> std::shared_ptr<const ov::Node> {
        const std::string operation_name = GetStrAttr(xml_node, "operation_name");
        const auto elementType = ov::EnumNames<ov::element::Type_t>::as_enum(GetStrAttr(xml_node, "element_type"));

        std::vector<ov::Dimension> partialShape;
        pugi::xml_node partialShapeNode = xml_node.child("partial_shape");
        FOREACH_CHILD (dimNode, partialShapeNode, "dim") {
            partialShape.emplace_back(ov::Dimension(GetInt64Attr(dimNode, "value")));
        }

        pugi::xml_node tensorNamesNode = xml_node.child("tensor_names");
        std::unordered_set<std::string> tensorNames;
        FOREACH_CHILD (tensorNameNode, tensorNamesNode, "tensor_name") {
            tensorNames.insert(GetStrAttr(tensorNameNode, "value"));
        }

        std::shared_ptr<ov::Node> node = std::make_shared<ov::op::v0::Parameter>(elementType, partialShape);
        if (!is_param)
            node = std::make_shared<ov::op::v0::Result>(node);
        node->set_friendly_name(operation_name);
        node->output(0).get_tensor().add_names(tensorNames);

        return node;
    };
    (void)parseNode;

    pugi::xml_node parametersNode = heteroNode.child("parameters");
    FOREACH_CHILD (parameterNode, parametersNode, "parameter") {
        _parameters.emplace_back(parseNode(parameterNode, true));
    }

    pugi::xml_node resultsNode = heteroNode.child("results");
    FOREACH_CHILD (resultNode, resultsNode, "result") { _results.emplace_back(parseNode(resultNode, false)); }

    // save state
    init_properties(importedConfigs);
    this->_networks = std::move(descs);
    this->SetPointerToPlugin(_heteroPlugin->shared_from_this());
    init_device_properties();
}

void HeteroExecutableNetwork::Export(std::ostream& heteroModel) {
    pugi::xml_document doc;
    auto heteroNode = doc.append_child("hetero");
    heteroNode.append_attribute("name").set_value(_name.c_str());

    // CNNNetwork inputs and outputs information

    auto inputsNode = heteroNode.append_child("inputs");
    for (auto&& networkInput : _networkInputs) {
        inputsNode.append_child("input").append_attribute("name").set_value(networkInput.first.c_str());
    }

    auto outputsNode = heteroNode.append_child("outputs");
    for (auto&& networkInput : _networkOutputs) {
        outputsNode.append_child("output").append_attribute("name").set_value(networkInput.first.c_str());
    }

    const auto serializeNode = [&](const std::shared_ptr<const ov::Node>& node, pugi::xml_node& xml_node) {
        const bool is_result = ov::is_type<ov::op::v0::Result>(node);
        const std::string name =
            is_result ? ngraph::op::util::create_ie_output_name(node->input_value(0)) : node->get_friendly_name();
        xml_node.append_attribute("operation_name").set_value(name.c_str());
        xml_node.append_attribute("element_type").set_value(node->get_output_element_type(0).get_type_name().c_str());

        const auto& pShape = node->get_output_partial_shape(0);
        OPENVINO_ASSERT(pShape.rank().is_static(), "Serialization of shapes with dynamic rank is not supported");
        auto partialShapeNode = xml_node.append_child("partial_shape");
        for (auto&& dim : node->get_output_partial_shape(0)) {
            if (dim.is_dynamic())
                partialShapeNode.append_child("dim").append_attribute("value").set_value("-1");
            else
                partialShapeNode.append_child("dim").append_attribute("value").set_value(
                    std::to_string(dim.get_length()).c_str());
        }

        auto tensorNamesNode = xml_node.append_child("tensor_names");
        for (auto& tensorName : node->get_output_tensor(0).get_names()) {
            tensorNamesNode.append_child("tensor_name").append_attribute("value").set_value(tensorName.c_str());
        }
    };

    // ngraph parameters info
    auto subnetworkParamsNode = heteroNode.append_child("parameters");
    for (auto&& parameter : getInputs()) {
        auto parameterNode = subnetworkParamsNode.append_child("parameter");
        serializeNode(parameter, parameterNode);
    }

    // ngraph results info
    auto subnetworkResultsNode = heteroNode.append_child("results");
    for (auto&& result : getOutputs()) {
        auto parameterNode = subnetworkResultsNode.append_child("result");
        serializeNode(result, parameterNode);
    }

    auto subnetworksNode = heteroNode.append_child("subnetworks");
    for (auto&& subnetwork : _networks) {
        auto subnet = subnetwork._clonedNetwork;
        IE_ASSERT(subnet.getFunction() != nullptr);

        auto subnetworkNode = subnetworksNode.append_child("subnetwork");
        subnetworkNode.append_attribute("device").set_value(subnetwork._device.c_str());

        // inputs info
        auto subnetworkInputsNode = subnetworkNode.append_child("inputs");
        auto inputInfo = subnet.getInputsInfo();
        for (auto&& input : inputInfo) {
            auto inputNode = subnetworkInputsNode.append_child("input");
            inputNode.append_attribute("name").set_value(input.first.c_str());
            inputNode.append_attribute("precision").set_value(input.second->getPrecision().name());
        }

        // outputs info
        auto subnetworkOutputsNode = subnetworkNode.append_child("outputs");
        auto outputInfo = subnet.getOutputsInfo();
        for (auto&& output : outputInfo) {
            auto outputNode = subnetworkOutputsNode.append_child("output");
            outputNode.append_attribute("name").set_value(output.first.c_str());
            outputNode.append_attribute("precision").set_value(output.second->getPrecision().name());
        }
    }

    auto configsNode = heteroNode.append_child("configs");
    // Get all properties that can be restored later
    for (auto&& property : _properties.get(ov::PropertyMutability::RW)) {
        auto configNode = configsNode.append_child("config");
        configNode.append_attribute("key").set_value(property.first.c_str());
        configNode.append_attribute("value").set_value(property.second.as<std::string>().c_str());
    }

    auto blobNamesNode = heteroNode.append_child("blob_names_map");
    for (auto&& kvp : _blobNameMap) {
        auto blobNameNode = blobNamesNode.append_child("blob_name_map");
        blobNameNode.append_attribute("key").set_value(kvp.first.c_str());
        blobNameNode.append_attribute("value").set_value(kvp.second.c_str());
    }

    doc.save(heteroModel, nullptr, pugi::format_raw);
    doc.reset();
    heteroModel << std::endl;

    for (auto&& subnetwork : _networks) {
        if (_heteroPlugin->GetCore()->DeviceSupportsImportExport(subnetwork._device)) {
            subnetwork._network->Export(heteroModel);
        } else {
            auto subnet = subnetwork._clonedNetwork;
            if (!subnet.getFunction()) {
                IE_THROW() << "Hetero device supports only ngraph function representation";
            }

            // Note: custom ngraph extensions are not supported
            std::stringstream xmlFile, binFile;
            ov::pass::Serialize serializer(xmlFile, binFile, ov::pass::Serialize::Version::IR_V10);
            serializer.run_on_model(subnet.getFunction());

            auto m_constants = binFile.str();
            auto m_model = xmlFile.str();

            auto dataSize = static_cast<std::uint64_t>(m_model.size());
            heteroModel.write(reinterpret_cast<char*>(&dataSize), sizeof(dataSize));
            heteroModel.write(m_model.c_str(), dataSize);

            dataSize = static_cast<std::uint64_t>(m_constants.size());
            heteroModel.write(reinterpret_cast<char*>(&dataSize), sizeof(dataSize));
            heteroModel.write(reinterpret_cast<char*>(&m_constants[0]), dataSize);
        }
    }
}

IInferRequestInternal::Ptr HeteroExecutableNetwork::CreateInferRequestImpl(
    const std::vector<std::shared_ptr<const ov::Node>>& inputs,
    const std::vector<std::shared_ptr<const ov::Node>>& outputs) {
    if (!this->_plugin)
        return nullptr;
    const auto& core = _plugin->GetCore();
    if (!core || !core->isNewAPI())
        return nullptr;
    HeteroInferRequest::SubRequestsList inferRequests;
    int index = 0;
    for (auto&& subnetwork : _networks) {
        HeteroInferRequest::SubRequestDesc desc;
        desc._network = subnetwork._network;
        desc._profilingTask = openvino::itt::handle("Infer" + std::to_string(index++));
        inferRequests.push_back(desc);
    }
    return std::make_shared<HeteroInferRequest>(inputs, outputs, inferRequests, _blobNameMap);
}

IInferRequestInternal::Ptr HeteroExecutableNetwork::CreateInferRequestImpl(InputsDataMap networkInputs,
                                                                           OutputsDataMap networkOutputs) {
    HeteroInferRequest::SubRequestsList inferRequests;
    int index = 0;
    for (auto&& subnetwork : _networks) {
        HeteroInferRequest::SubRequestDesc desc;
        desc._network = subnetwork._network;
        desc._profilingTask = openvino::itt::handle("Infer" + std::to_string(index++));
        inferRequests.push_back(desc);
    }
    return std::make_shared<HeteroInferRequest>(networkInputs, networkOutputs, inferRequests, _blobNameMap);
}

IInferRequestInternal::Ptr HeteroExecutableNetwork::CreateInferRequest() {
    return CreateAsyncInferRequestFromSync<HeteroAsyncInferRequest>();
}<|MERGE_RESOLUTION|>--- conflicted
+++ resolved
@@ -60,7 +60,6 @@
 template <typename T>
 using NodeMap = std::unordered_map<ngraph::Node*, T>;
 
-<<<<<<< HEAD
 void HeteroExecutableNetwork::init_properties(const std::map<std::string, std::string>& properties) {
     _properties.add(ov::device::priorities)
         .add(
@@ -166,33 +165,17 @@
     }
 }
 
-HeteroExecutableNetwork::HeteroExecutableNetwork(const InferenceEngine::CNNNetwork& originalNetwork,
-=======
 HeteroExecutableNetwork::HeteroExecutableNetwork(const InferenceEngine::CNNNetwork& network,
->>>>>>> 90366c2c
                                                  const Engine::Configs& config,
                                                  Engine* plugin)
     : InferenceEngine::ExecutableNetworkThreadSafeDefault(nullptr,
                                                           std::make_shared<InferenceEngine::ImmediateExecutor>()),
       _heteroPlugin{plugin},
-<<<<<<< HEAD
-      _name{originalNetwork.getName()} {
+      _name{network.getName()} {
     init_properties(config);
-    auto clonned_network = InferenceEngine::details::cloneNetwork(originalNetwork);
-    auto clonned_function = clonned_network.getFunction();
-    IE_ASSERT(clonned_function != nullptr);
-
-    ngraph::pass::Manager manager;
-    manager.register_pass<ngraph::pass::ConstantFolding>();
-    manager.run_passes(clonned_function);
-
-=======
-      _name{network.getName()},
-      _config{config} {
     auto function = network.getFunction();
     IE_ASSERT(function != nullptr);
     auto clonedFunction = ngraph::clone_function(*function);
->>>>>>> 90366c2c
     bool dumpDotFile = false;
     if (std::getenv("OPENVINO_HETERO_VISUALIZE")) {
         dumpDotFile = true;
@@ -215,19 +198,13 @@
     }
 
     if (queryNetworkResult.supportedLayersMap.empty()) {
-<<<<<<< HEAD
         auto all_properties = _properties.merge(config);
-        if (!all_properties.at(ov::device::priorities.name()).empty() ||
-            !all_properties.at("TARGET_FALLBACK").empty()) {
-            queryNetworkResult = _heteroPlugin->QueryNetwork(clonned_network, all_properties);
-=======
-        auto it = _config.find("TARGET_FALLBACK");
-        if (it == _config.end()) {
-            it = _config.find(ov::device::priorities.name());
-        }
-        if (it != _config.end()) {
-            queryNetworkResult = _heteroPlugin->QueryNetwork(network, _config);
->>>>>>> 90366c2c
+        auto it = all_properties.find("TARGET_FALLBACK");
+        if (it == all_properties.end()) {
+            it = all_properties.find(ov::device::priorities.name());
+        }
+        if (it != all_properties.end()) {
+            queryNetworkResult = _heteroPlugin->QueryNetwork(network, all_properties);
         } else {
             IE_THROW() << "The '" << ov::device::priorities.name()
                        << "' option was not defined for heterogeneous plugin";
