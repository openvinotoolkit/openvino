--- conflicted
+++ resolved
@@ -82,13 +82,8 @@
 # Setup pip
 ENV PIP_VERSION="24.0"
 RUN curl https://bootstrap.pypa.io/get-pip.py -o get-pip.py && \
-<<<<<<< HEAD
-    curl https://bootstrap.pypa.io/pip/3.8/get-pip.py -o get-pip-3.8.py && \
-    python3.8 get-pip-3.8.py --no-cache-dir pip==${PIP_VERSION} && \
-=======
     curl https://bootstrap.pypa.io/pip/3.8/get-pip.py -o get-pip-3-8.py && \
     python3.8 get-pip-3-8.py  --no-cache-dir pip==${PIP_VERSION} && \
->>>>>>> 257dc173
     python3.11 get-pip.py --no-cache-dir pip==${PIP_VERSION} && \
     rm -f get-pip.py get-pip-3.8.py
 
