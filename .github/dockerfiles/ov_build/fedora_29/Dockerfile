--- conflicted
+++ resolved
@@ -31,17 +31,11 @@
 # Install build dependencies
 ADD install_build_dependencies.sh /install_build_dependencies.sh
 RUN chmod +x /install_build_dependencies.sh && \
-<<<<<<< HEAD
-    bash -e /install_build_dependencies.sh
-    
-# Setup Python
-=======
     bash -e /install_build_dependencies.sh && \
     rm -rf /var/lib/apt/lists/*
 
 # Build Pythons
 # Python 3.9
->>>>>>> 72709401
 RUN cd /usr/src && \
     wget https://www.python.org/ftp/python/3.9.21/Python-3.9.21.tar.xz && \
     tar xvf Python-3.9.21.tar.xz
@@ -89,15 +83,11 @@
 # Setup pip
 ENV PIP_VERSION="24.0"
 RUN curl https://bootstrap.pypa.io/get-pip.py -o get-pip.py && \
-<<<<<<< HEAD
-    python3 get-pip.py --no-cache-dir pip==${PIP_VERSION} && \
-=======
     python3.9 get-pip.py --no-cache-dir pip==${PIP_VERSION} && \
     python3.10 get-pip.py --no-cache-dir pip==${PIP_VERSION} && \
     python3.11 get-pip.py --no-cache-dir pip==${PIP_VERSION} && \
     python3.12 get-pip.py --no-cache-dir pip==${PIP_VERSION} && \
     python3.13 get-pip.py --no-cache-dir pip==${PIP_VERSION} && \
->>>>>>> 72709401
     rm -f get-pip.py
 
 ENV PIP_CACHE_DIR=/mount/caches/pip/linux/${PIP_VERSION}
