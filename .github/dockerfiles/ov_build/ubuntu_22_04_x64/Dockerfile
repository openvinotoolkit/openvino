ARG REGISTRY="docker.io"
FROM ${REGISTRY}/library/ubuntu:22.04

USER root

# Create a non-root user and group
ENV USER_NAME=runner
ENV USER_ID=1000
ENV GROUP_NAME=${USER_NAME}
ENV GROUP_ID=${USER_ID}

RUN groupadd -g ${GROUP_ID} ${GROUP_NAME}
RUN useradd ${USER_NAME} -u ${USER_ID} -g ${GROUP_ID} -ms /bin/bash

# APT configuration
RUN echo 'Acquire::Retries "10";' > /etc/apt/apt.conf && \
    echo 'APT::Get::Assume-Yes "true";' >> /etc/apt/apt.conf && \
    echo 'APT::Get::Fix-Broken "true";' >> /etc/apt/apt.conf && \
    echo 'APT::Get::no-install-recommends "true";' >> /etc/apt/apt.conf

ENV DEBIAN_FRONTEND="noninteractive" \
    TZ="Europe/London"

RUN apt-get update && \
    apt-get install software-properties-common && \
    add-apt-repository --yes --no-update ppa:git-core/ppa && \
    add-apt-repository --yes --no-update ppa:deadsnakes/ppa && \
    apt-get update && \
    apt-get install \
        curl \
        git \
        gpg-agent \
        tzdata \
        libtbb2 \
        # ONNX Runtime build
        language-pack-en \
        # parallel gzip
        pigz \
        # Pythons
        python3.9-dev \
        python3.9-venv \
        python3.9-distutils \
        python3.10-dev \
        python3.10-venv \
        python3.10-distutils \
        python3.11-dev \
        python3.11-venv \
        python3.11-distutils \
        python3.12-dev \
        python3.12-venv \
        python3.13-dev \
        python3.13-venv \
        # For Java API
        default-jdk \
<<<<<<< HEAD
        # OpenVINO JS API
        libgtk-3-0 \
        libgbm1 \
        xvfb \
=======
        # JS API
        xvfb \
        libgtk-3-0 \
        libgbm1 \
        # ONNX Runtime
        language-pack-en \
>>>>>>> ae044ab6
        && \
    rm -rf /var/lib/apt/lists/*

# Install build dependencies
ADD install_build_dependencies.sh /install_build_dependencies.sh
RUN chmod +x /install_build_dependencies.sh && \
    bash -e /install_build_dependencies.sh && \
    rm -rf /var/lib/apt/lists/*

# Install sscache
ARG SCCACHE_VERSION="v0.7.5"
ENV SCCACHE_HOME="/opt/sccache" \
    SCCACHE_PATH="/opt/sccache/sccache"

RUN mkdir ${SCCACHE_HOME} && cd ${SCCACHE_HOME} && \
    SCCACHE_ARCHIVE="sccache-${SCCACHE_VERSION}-x86_64-unknown-linux-musl.tar.gz" && \
    curl -SLO https://github.com/mozilla/sccache/releases/download/${SCCACHE_VERSION}/${SCCACHE_ARCHIVE} && \
    tar -xzf ${SCCACHE_ARCHIVE} --strip-components=1 && rm ${SCCACHE_ARCHIVE}

ENV PATH="$SCCACHE_HOME:$PATH"

# ONNX Runtime, see https://github.com/microsoft/onnxruntime/issues/13197#issuecomment-1264542497
RUN locale-gen en_US.UTF-8 && update-locale LANG=en_US.UTF-8

# Setup pip
ENV PIP_VERSION="24.0"
RUN curl https://bootstrap.pypa.io/get-pip.py -o get-pip.py && \
    python3 get-pip.py  --no-cache-dir pip==${PIP_VERSION} && \
    python3.9 get-pip.py --no-cache-dir pip==${PIP_VERSION} && \
    python3.10 get-pip.py --no-cache-dir pip==${PIP_VERSION} && \
    python3.11 get-pip.py --no-cache-dir pip==${PIP_VERSION} && \
    python3.12 get-pip.py --no-cache-dir pip==${PIP_VERSION} && \
    python3.13 get-pip.py --no-cache-dir pip==${PIP_VERSION} && \
    rm -f get-pip.py

# Use Python 3.11 as default
# Using venv here 'cause other methods to switch the default Python on Ubuntu break both system and wheels build
RUN python3.11 -m venv venv
ENV PATH="/venv/bin:$SCCACHE_HOME:$PATH"

ENV PIP_CACHE_DIR=/mount/caches/pip/linux/${PIP_VERSION}

# ONNX Runtime, see https://github.com/microsoft/onnxruntime/issues/13197#issuecomment-1264542497
RUN locale-gen en_US.UTF-8 && update-locale LANG=en_US.UTF-8

# Install Node
ENV NODE_VERSION=21.7.3
ENV NVM_DIR=/.nvm
RUN mkdir -p $NVM_DIR
RUN curl -o- https://raw.githubusercontent.com/nvm-sh/nvm/v0.39.0/install.sh | bash
RUN . "$NVM_DIR/nvm.sh" && nvm install ${NODE_VERSION}
ENV PATH="$NVM_DIR/versions/node/v${NODE_VERSION}/bin/:${PATH}"

# Change ownership of the home directory to the non-root user
RUN mkdir -p /home/${USER_NAME} && chown -R ${USER_NAME}:${USER_NAME} /home/${USER_NAME}

# Change ownership of the venv directory to the non-root user
RUN chown -R ${USER_NAME}:${USER_NAME} /venv

# Change ownership of node to the non-root user
RUN chown -R ${USER_NAME}:${USER_NAME} ${NVM_DIR}

# Switch to the non-root user
USER ${USER_NAME}
<|MERGE_RESOLUTION|>--- conflicted
+++ resolved
@@ -52,19 +52,12 @@
         python3.13-venv \
         # For Java API
         default-jdk \
-<<<<<<< HEAD
-        # OpenVINO JS API
-        libgtk-3-0 \
-        libgbm1 \
-        xvfb \
-=======
         # JS API
         xvfb \
         libgtk-3-0 \
         libgbm1 \
         # ONNX Runtime
         language-pack-en \
->>>>>>> ae044ab6
         && \
     rm -rf /var/lib/apt/lists/*
 
