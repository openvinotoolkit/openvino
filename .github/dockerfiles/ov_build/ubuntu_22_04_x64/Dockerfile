--- conflicted
+++ resolved
@@ -41,19 +41,16 @@
         python3.13-venv \
         # For Java API
         default-jdk \
-<<<<<<< HEAD
         # To build documentation
         graphviz \
         texlive \
         liblua5.2-0 \
-=======
         # JS API
         xvfb \
         libgtk-3-0 \
         libgbm1 \
         # ONNX Runtime
         language-pack-en \
->>>>>>> ae044ab6
         && \
     rm -rf /var/lib/apt/lists/*
 
