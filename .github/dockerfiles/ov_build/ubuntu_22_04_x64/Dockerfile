ARG REGISTRY="docker.io"
FROM ${REGISTRY}/library/ubuntu:22.04

USER root

# Create a non-root user and group
ENV USER_NAME=runner
ENV USER_ID=1000
ENV GROUP_NAME=${USER_NAME}
ENV GROUP_ID=${USER_ID}

RUN groupadd -g ${GROUP_ID} ${GROUP_NAME}
RUN useradd ${USER_NAME} -u ${USER_ID} -g ${GROUP_ID} -ms /bin/bash

# APT configuration
RUN echo 'Acquire::Retries "10";' > /etc/apt/apt.conf && \
    echo 'APT::Get::Assume-Yes "true";' >> /etc/apt/apt.conf && \
    echo 'APT::Get::Fix-Broken "true";' >> /etc/apt/apt.conf && \
    echo 'APT::Get::no-install-recommends "true";' >> /etc/apt/apt.conf

ENV DEBIAN_FRONTEND="noninteractive" \
    TZ="Europe/London"

RUN apt-get update && \
    apt-get install software-properties-common && \
    add-apt-repository --yes --no-update ppa:git-core/ppa && \
    add-apt-repository --yes --no-update ppa:deadsnakes/ppa && \
    apt-get update && \
    apt-get install \
        curl \
        git \
        gpg-agent \
        tzdata \
        libtbb2 \
        # ONNX Runtime build
        language-pack-en \
        # parallel gzip
        pigz \
        # Pythons
        python3.9-dev \
        python3.9-venv \
        python3.9-distutils \
        python3.10-dev \
        python3.10-venv \
        python3.10-distutils \
        python3.11-dev \
        python3.11-venv \
        python3.11-distutils \
        python3.12-dev \
        python3.12-venv \
        python3.13-dev \
        python3.13-venv \
        # For Java API
        default-jdk \
        # To build documentation
        graphviz \
        texlive \
        liblua5.2-0 \
        # JS API
        xvfb \
        libgtk-3-0 \
        libgbm1 \
        # ONNX Runtime
        language-pack-en \
        && \
    rm -rf /var/lib/apt/lists/*

# Install build dependencies
ADD install_build_dependencies.sh /install_build_dependencies.sh
RUN chmod +x /install_build_dependencies.sh && \
    bash -e /install_build_dependencies.sh && \
    rm -rf /var/lib/apt/lists/*

# Install sscache
ARG SCCACHE_VERSION="v0.7.5"
ENV SCCACHE_HOME="/opt/sccache" \
    SCCACHE_PATH="/opt/sccache/sccache"

RUN mkdir ${SCCACHE_HOME} && cd ${SCCACHE_HOME} && \
    SCCACHE_ARCHIVE="sccache-${SCCACHE_VERSION}-x86_64-unknown-linux-musl.tar.gz" && \
    curl -SLO https://github.com/mozilla/sccache/releases/download/${SCCACHE_VERSION}/${SCCACHE_ARCHIVE} && \
    tar -xzf ${SCCACHE_ARCHIVE} --strip-components=1 && rm ${SCCACHE_ARCHIVE}

ENV PATH="$SCCACHE_HOME:$PATH"

# ONNX Runtime, see https://github.com/microsoft/onnxruntime/issues/13197#issuecomment-1264542497
RUN locale-gen en_US.UTF-8 && update-locale LANG=en_US.UTF-8

# Setup pip
ENV PIP_VERSION="24.0"
RUN curl https://bootstrap.pypa.io/get-pip.py -o get-pip.py && \
    python3 get-pip.py  --no-cache-dir pip==${PIP_VERSION} && \
    python3.9 get-pip.py --no-cache-dir pip==${PIP_VERSION} && \
    python3.10 get-pip.py --no-cache-dir pip==${PIP_VERSION} && \
    python3.11 get-pip.py --no-cache-dir pip==${PIP_VERSION} && \
    python3.12 get-pip.py --no-cache-dir pip==${PIP_VERSION} && \
    python3.13 get-pip.py --no-cache-dir pip==${PIP_VERSION} && \
    rm -f get-pip.py

# Use Python 3.11 as default
# Using venv here 'cause other methods to switch the default Python on Ubuntu break both system and wheels build
RUN python3.11 -m venv venv
ENV PATH="/venv/bin:$SCCACHE_HOME:$PATH"

ENV PIP_CACHE_DIR=/mount/caches/pip/linux/${PIP_VERSION}

# ONNX Runtime, see https://github.com/microsoft/onnxruntime/issues/13197#issuecomment-1264542497
RUN locale-gen en_US.UTF-8 && update-locale LANG=en_US.UTF-8

# Install Node
ENV NODE_VERSION=21.7.3
ENV NVM_DIR=/.nvm
RUN mkdir -p $NVM_DIR
RUN curl -o- https://raw.githubusercontent.com/nvm-sh/nvm/v0.39.0/install.sh | bash
RUN . "$NVM_DIR/nvm.sh" && nvm install ${NODE_VERSION}
ENV PATH="$NVM_DIR/versions/node/v${NODE_VERSION}/bin/:${PATH}"

<<<<<<< HEAD
# Change ownership of the home directory to the non-root user
RUN mkdir -p /home/${USER_NAME} && chown -R ${USER_NAME}:${USER_NAME} /home/${USER_NAME}

# Change ownership of the venv directory to the non-root user
RUN chown -R ${USER_NAME}:${USER_NAME} /venv

# Change ownership of node to the non-root user
RUN chown -R ${USER_NAME}:${USER_NAME} ${NVM_DIR}

# Switch to the non-root user
USER ${USER_NAME}
=======
# Install doxygen
ENV DOXYGEN_HOME="/opt/doxygen"
ENV DOXYGEN_VERSION='1.9.6'
RUN mkdir -p ${DOXYGEN_HOME} && cd ${DOXYGEN_HOME} && wget https://www.doxygen.nl/files/doxygen-$DOXYGEN_VERSION.linux.bin.tar.gz && \
    tar -I pigz -xf doxygen-$DOXYGEN_VERSION.linux.bin.tar.gz && \
    rm -f doxygen-$DOXYGEN_VERSION.linux.bin.tar.gz
ENV PATH="${DOXYGEN_HOME}/doxygen-$DOXYGEN_VERSION/bin:$PATH"
>>>>>>> 2d4f6e95
<|MERGE_RESOLUTION|>--- conflicted
+++ resolved
@@ -115,7 +115,14 @@
 RUN . "$NVM_DIR/nvm.sh" && nvm install ${NODE_VERSION}
 ENV PATH="$NVM_DIR/versions/node/v${NODE_VERSION}/bin/:${PATH}"
 
-<<<<<<< HEAD
+# Install doxygen
+ENV DOXYGEN_HOME="/opt/doxygen"
+ENV DOXYGEN_VERSION='1.9.6'
+RUN mkdir -p ${DOXYGEN_HOME} && cd ${DOXYGEN_HOME} && wget https://www.doxygen.nl/files/doxygen-$DOXYGEN_VERSION.linux.bin.tar.gz && \
+    tar -I pigz -xf doxygen-$DOXYGEN_VERSION.linux.bin.tar.gz && \
+    rm -f doxygen-$DOXYGEN_VERSION.linux.bin.tar.gz
+ENV PATH="${DOXYGEN_HOME}/doxygen-$DOXYGEN_VERSION/bin:$PATH"
+
 # Change ownership of the home directory to the non-root user
 RUN mkdir -p /home/${USER_NAME} && chown -R ${USER_NAME}:${USER_NAME} /home/${USER_NAME}
 
@@ -125,14 +132,8 @@
 # Change ownership of node to the non-root user
 RUN chown -R ${USER_NAME}:${USER_NAME} ${NVM_DIR}
 
+# Change ownership of doxygen to the non-root user
+RUN chown -R ${USER_NAME}:${USER_NAME} ${DOXYGEN_HOME}
+
 # Switch to the non-root user
-USER ${USER_NAME}
-=======
-# Install doxygen
-ENV DOXYGEN_HOME="/opt/doxygen"
-ENV DOXYGEN_VERSION='1.9.6'
-RUN mkdir -p ${DOXYGEN_HOME} && cd ${DOXYGEN_HOME} && wget https://www.doxygen.nl/files/doxygen-$DOXYGEN_VERSION.linux.bin.tar.gz && \
-    tar -I pigz -xf doxygen-$DOXYGEN_VERSION.linux.bin.tar.gz && \
-    rm -f doxygen-$DOXYGEN_VERSION.linux.bin.tar.gz
-ENV PATH="${DOXYGEN_HOME}/doxygen-$DOXYGEN_VERSION/bin:$PATH"
->>>>>>> 2d4f6e95
+USER ${USER_NAME}