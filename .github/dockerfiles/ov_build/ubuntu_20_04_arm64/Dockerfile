--- conflicted
+++ resolved
@@ -54,19 +54,12 @@
         # Compiler, required for multi-isa build
         gcc-10 \
         g++-10 \
-<<<<<<< HEAD
-        # OpenVINO JS API
-        libgtk-3-0 \
-        libgbm1 \
-        xvfb \
-=======
         # JS API
         xvfb \
         libgtk-3-0 \
         libgbm1 \
         # ONNX Runtime
         language-pack-en \
->>>>>>> ae044ab6
         && \
     rm -rf /var/lib/apt/lists/*
 
