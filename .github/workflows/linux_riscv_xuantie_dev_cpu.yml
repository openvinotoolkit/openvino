name: Linux RISC-V with Xuantie (Ubuntu 22.04, Python 3.10)
on:
  workflow_dispatch:
    inputs:
      target-branch:
        description: 'Target branch for the build; taken from event context by default'
        type: string
        required: false
      testFilterType:
        description: 'Filter for google tests {SMOKE | CONCISE}'
        required: true
        default: 'CONCISE'
<<<<<<< HEAD

=======
  pull_request:
    types:
      - opened
      - synchronize
      - reopened
      - ready_for_review
>>>>>>> 2e27a0d0
    paths:
      - '.github/workflows/linux_riscv_xuantie_dev_cpu.yml'
      - 'src/plugins/intel_cpu/src/emitters/plugin/aarch64/**'
      - 'src/plugins/intel_cpu/src/emitters/plugin/riscv64/**'
      - 'src/plugins/intel_cpu/src/emitters/plugin/x64/**'
      - 'src/plugins/intel_cpu/src/emitters/snippets/riscv64/**'
      - 'src/plugins/intel_cpu/src/nodes/executors/aarch64/**'
      - 'src/plugins/intel_cpu/src/nodes/executors/shl/**'
      - 'src/plugins/intel_cpu/src/nodes/kernels/riscv64/**'
      - 'src/plugins/intel_cpu/tests/functional/custom/single_layer_tests/classes/activation.*'
      - 'src/plugins/intel_cpu/tests/functional/custom/single_layer_tests/classes/comparison.*'
      - 'src/plugins/intel_cpu/tests/functional/custom/single_layer_tests/classes/eltwise.*'
      - 'src/plugins/intel_cpu/tests/functional/custom/single_layer_tests/classes/logical.*'
      - 'src/plugins/intel_cpu/tests/functional/custom/single_layer_tests/instances/common/activation.*'
      - 'src/plugins/intel_cpu/tests/functional/custom/single_layer_tests/instances/common/comparison.*'
      - 'src/plugins/intel_cpu/tests/functional/custom/single_layer_tests/instances/common/eltwise.*'
      - 'src/plugins/intel_cpu/tests/functional/custom/single_layer_tests/instances/common/logical.*'
      - 'src/plugins/intel_cpu/tests/functional/custom/single_layer_tests/instances/riscv64/**'
      - 'src/plugins/intel_cpu/thirdparty/xbyak_riscv/**'

concurrency:
  # github.ref is not unique in post-commit
  group: ${{ github.event_name == 'push' && github.run_id || github.ref }}-linux-riscv-xuantie
  cancel-in-progress: true

permissions: read-all

env:
  TARGET_BRANCH: ${{ inputs.target-branch || github.base_ref || github.event.merge_group.base_ref || github.ref }}
  RISCV_TOOLCHAIN_ROOT: /opt/riscv

jobs:
  Smart_CI:
    runs-on: ubuntu-latest
    if: github.event.pull_request.draft == false || github.run_attempt > 1
    outputs:
      affected_components: "${{ steps.smart_ci.outputs.affected_components }}"
      changed_components: "${{ steps.smart_ci.outputs.changed_components }}"
      skip_workflow: "${{ steps.smart_ci.outputs.skip_workflow }}"
      target_branch: ${{ steps.set_target_branch.outputs.target_branch }}
    steps:
      - name: checkout action
        uses: actions/checkout@11bd71901bbe5b1630ceea73d27597364c9af683 # v4.2.2
        timeout-minutes: 15
        with:
          sparse-checkout: .github/actions/smart-ci

      - name: Get affected components
        id: smart_ci
        uses: ./.github/actions/smart-ci
        with:
          repository: ${{ github.repository }}
          pr: ${{ github.event.number }}
          commit_sha: ${{ github.sha }}
          ref_name: ${{ github.ref_name }}
          component_pattern: "category: (.*)"
          repo_token: ${{ secrets.GITHUB_TOKEN }}
          skip_when_only_listed_labels_set: 'docs'
          skip_when_only_listed_files_changed: '*.md,*.rst,*.png,*.jpg,*.svg,*/layer_tests_summary/*,*/conformance/*'

      - name: Get target branch
        id: set_target_branch
        run: |
          echo "target_branch=${TARGET_BRANCH#refs/heads/}" >> $GITHUB_OUTPUT
        shell: bash

  Docker:
    needs: Smart_CI
    runs-on: aks-linux-4-cores-16gb-docker-build
    if: "!needs.smart_ci.outputs.skip_workflow"
    container:
      image: openvinogithubactions.azurecr.io/docker_build:0.2
      volumes:
        - /mount:/mount
    outputs:
      images: "${{ steps.handle_docker.outputs.images }}"
    steps:
      - name: Checkout
        uses: actions/checkout@11bd71901bbe5b1630ceea73d27597364c9af683 # v4.2.2
        timeout-minutes: 15

      - uses: ./.github/actions/handle_docker
        id: handle_docker
        with:
          images: |
            ov_build/ubuntu_22_04_riscv_xuantie
            ov_test/ubuntu_22_04_riscv_xuantie
          registry: 'openvinogithubactions.azurecr.io'
          dockerfiles_root_dir: '.github/dockerfiles'
          changed_components: ${{ needs.smart_ci.outputs.changed_components }}

  Build:
    name: Build (RVV 1.0)
    needs: [Smart_CI, Docker]
    timeout-minutes: 150
    defaults:
      run:
        shell: bash
    runs-on: aks-linux-16-cores-32gb
    container:
      image: ${{ fromJSON(needs.docker.outputs.images).ov_build.ubuntu_22_04_riscv_xuantie }}
      volumes:
        - /mount:/mount
        - ${{ github.workspace }}:${{ github.workspace }}
    env:
      CMAKE_BUILD_TYPE: 'Release'
      CMAKE_GENERATOR: 'Ninja'
      CMAKE_CXX_COMPILER_LAUNCHER: ccache
      CMAKE_C_COMPILER_LAUNCHER: ccache
      OPENVINO_REPO: ${{ github.workspace }}/openvino
      BUILD_DIR: ${{ github.workspace }}/build
      INSTALL_DIR: ${{ github.workspace }}/openvino_install
      INSTALL_TEST_DIR: ${{ github.workspace }}/tests_install
      CCACHE_REMOTE_DIR: /mount/caches/ccache/ubuntu22_riscv64/xuantie/${{ needs.Smart_CI.outputs.target_branch }}
      CCACHE_DIR: ${{ github.workspace }}/ccache
      CCACHE_TEMPDIR: ${{ github.workspace }}/ccache_temp
      CCACHE_MAXSIZE: 2G

    steps:
      - name: Clone OpenVINO
        uses: actions/checkout@11bd71901bbe5b1630ceea73d27597364c9af683 # v4.2.2
        timeout-minutes: 15
        with:
          path: ${{ env.OPENVINO_REPO }}
          submodules: 'true'

      #
      # Print system info
      #

      - name: System info
        uses: ./openvino/.github/actions/system_info

      - name: Setup ccache
        id: ccache_restore
        uses: ./openvino/.github/actions/cache
        with:
          save-always: ${{ github.event_name == 'push' && 'true' || 'false' }}
          cleanup-always: ${{ github.event_name == 'push' && 'true' || 'false' }}
          cache-size: 10
          max-cache-size: 50
          cache-path: ${{ env.CCACHE_REMOTE_DIR }}
          path: ${{ env.CCACHE_DIR }}
          key: ${{ runner.os }}-${{ runner.arch }}-ccache-${{ github.sha }}
          restore-keys: |
            ${{ runner.os }}-${{ runner.arch }}-ccache

      #
      # Build
      #
      - name: Clean ccache stats
        run: ccache --zero-stats
<<<<<<< HEAD

=======
      
      # TODO: replace OMP threading with TBB in this job
>>>>>>> 2e27a0d0
      - name: CMake - Configure
        run: >
          cmake -G "${{ env.CMAKE_GENERATOR }}"
          -DENABLE_INTEL_GPU=OFF
          -DENABLE_INTEL_NPU=OFF
          -DENABLE_SAMPLES=OFF
          -DENABLE_NCC_STYLE=OFF
          -DENABLE_PYTHON=OFF
          -DENABLE_TESTS=ON
          -DENABLE_STRICT_DEPENDENCIES=OFF
          -DCMAKE_VERBOSE_MAKEFILE=ON
          -DENABLE_WHEEL=OFF
          -DCMAKE_COMPILE_WARNING_AS_ERROR=OFF
          -DTHREADING=OMP
          -DCMAKE_TOOLCHAIN_FILE=${OPENVINO_REPO}/cmake/toolchains/riscv64-100-xuantie-gnu.toolchain.cmake
          -S ${OPENVINO_REPO}
          -B ${BUILD_DIR}

      - name: Cmake - Build
        run: cmake --build ${BUILD_DIR} --parallel $(nproc)

      - name: Show ccache stats and cleanup
        run: |
          ccache --show-stats
          ccache --cleanup

      - name: Cmake install - OpenVINO
        run: |
          cmake --install . --config ${{ env.CMAKE_BUILD_TYPE }} --prefix ${{ env.INSTALL_DIR }}
          cmake --install . --config ${{ env.CMAKE_BUILD_TYPE }} --prefix ${{ env.INSTALL_TEST_DIR }} --component tests
        working-directory: ${{ env.BUILD_DIR }}

      - name: Pack openvino_package
        run: tar -cvf - * | pigz > ${{ env.BUILD_DIR }}/openvino_package.tar.gz
        working-directory: ${{ env.INSTALL_DIR }}

      - name: Pack openvino_tests
        run: tar -cvf - * | pigz > ${{ env.BUILD_DIR }}/openvino_tests.tar.gz
        working-directory: ${{ env.INSTALL_TEST_DIR }}

      - name: Upload openvino package
        if: ${{ always() }}
        uses: actions/upload-artifact@330a01c490aca151604b8cf639adc76d48f6c5d4 # v5.0.0
        with:
          name: openvino_package
          path: ${{ env.BUILD_DIR }}/openvino_package.tar.gz
          if-no-files-found: 'error'

      - name: Upload openvino tests package
        if: ${{ always() }}
        uses: actions/upload-artifact@330a01c490aca151604b8cf639adc76d48f6c5d4 # v5.0.0
        with:
          name: openvino_tests
          path: ${{ env.BUILD_DIR }}/openvino_tests.tar.gz
          if-no-files-found: 'error'

  CPU_Functional_Tests:
    name: CPU functional tests
    timeout-minutes: 30
    needs: [Smart_CI, Docker, Build]
    runs-on: aks-linux-4-cores-16gb
    container:
      image: ${{ fromJSON(needs.docker.outputs.images).ov_test.ubuntu_22_04_riscv_xuantie }}
      volumes:
        - ${{ github.workspace }}:${{ github.workspace }}
    defaults:
      run:
        shell: bash
    env:
      INSTALL_DIR: ${{ github.workspace }}/install
      INSTALL_TEST_DIR: ${{ github.workspace }}/install/tests
      GTEST_FILTER: ${{ inputs.testFilterType == 'SMOKE' && '*smoke*' || '*ActivationLayer*:*EltwiseLayer*:*LogicalLayer*:*ComparisonLayer*:*SelectLayer*:*MatMulLayerCPUTest*:*ExtremumLayerCPUTest*:smoke_Snippets*' }}

    steps:
      - name: Download OpenVINO artifacts (package)
        uses: akashchi/download-artifact@d59a9c15fec3fdb7c9adf09464124d00f9c11415
        with:
          name: openvino_package
          path: ${{ env.INSTALL_DIR }}

      - name: Download OpenVINO artifacts (tests)
        uses: akashchi/download-artifact@d59a9c15fec3fdb7c9adf09464124d00f9c11415
        with:
          name: openvino_tests
          path: ${{ env.INSTALL_DIR }}

      - name: Extract OpenVINO packages and tests
        run: |
          pigz -dc openvino_package.tar.gz | tar -xvf - -C ${INSTALL_DIR}
          pigz -dc openvino_tests.tar.gz | tar -xvf - -C ${INSTALL_DIR}
        working-directory: ${{ env.INSTALL_DIR }}

      - name: Intel CPU plugin func tests (parallel)
        run: |
          source ${{ env.INSTALL_DIR }}/setupvars.sh
          ${{ env.RISCV_TOOLCHAIN_ROOT}}/bin/qemu-riscv64 -cpu rv64,x-v=true,vlen=256 ${{ env.INSTALL_TEST_DIR }}/ov_cpu_func_tests --gtest_print_time=1 --gtest_filter=${{ env.GTEST_FILTER }}
        timeout-minutes: ${{ inputs.testFilterType == 'SMOKE' && 125 || 25}}

  Overall_Status:
    name: ci/gha_overall_status_linux_riscv_xuantie
    needs: [Smart_CI, Build, CPU_Functional_Tests]
    if: ${{ always() }}
    runs-on: ubuntu-latest
    steps:
      - name: Check status of all jobs
        if: >-
          ${{
            contains(needs.*.result, 'failure') ||
            contains(needs.*.result, 'cancelled')
          }}
        run: exit 1<|MERGE_RESOLUTION|>--- conflicted
+++ resolved
@@ -10,16 +10,7 @@
         description: 'Filter for google tests {SMOKE | CONCISE}'
         required: true
         default: 'CONCISE'
-<<<<<<< HEAD
-
-=======
-  pull_request:
-    types:
-      - opened
-      - synchronize
-      - reopened
-      - ready_for_review
->>>>>>> 2e27a0d0
+
     paths:
       - '.github/workflows/linux_riscv_xuantie_dev_cpu.yml'
       - 'src/plugins/intel_cpu/src/emitters/plugin/aarch64/**'
@@ -172,12 +163,7 @@
       #
       - name: Clean ccache stats
         run: ccache --zero-stats
-<<<<<<< HEAD
-
-=======
-      
-      # TODO: replace OMP threading with TBB in this job
->>>>>>> 2e27a0d0
+
       - name: CMake - Configure
         run: >
           cmake -G "${{ env.CMAKE_GENERATOR }}"
