name: Windows (VS 2022, Python 3.11, Release)
on:
  workflow_dispatch:
    inputs:
      target-branch:
        description: 'Target branch for the build; taken from event context by default'
        type: string
        required: false
  pull_request:
  merge_group:
  push:
    branches:
      - master
      - 'releases/**'
concurrency:
  # github.ref is not unique in post-commit
  group: ${{ github.event_name == 'push' && github.run_id || github.ref }}-windows
  cancel-in-progress: true

env:
  TARGET_BRANCH: ${{ inputs.target-branch || github.base_ref || github.event.merge_group.base_ref || github.ref }}
  PIP_CACHE_PATH: "C:\\mount\\caches\\pip\\win"
  PYTHON_VERSION: '3.11'

permissions: read-all

jobs:
  Smart_CI:
    runs-on: ubuntu-latest
    outputs:
      affected_components: "${{ steps.smart_ci.outputs.affected_components }}"
      skip_workflow: "${{ steps.smart_ci.outputs.skip_workflow }}"
      target_branch: ${{ steps.set_target_branch.outputs.target_branch }}
    steps:
      - name: checkout action
        uses: actions/checkout@11bd71901bbe5b1630ceea73d27597364c9af683 # v4.2.2
        timeout-minutes: 15
        with:
          sparse-checkout: .github/actions/smart-ci

      - name: Get affected components
        id: smart_ci
        uses: ./.github/actions/smart-ci
        with:
          repository: ${{ github.repository }}
          pr: ${{ github.event.number }}
          commit_sha: ${{ github.sha }}
          ref_name: ${{ github.ref_name }}
          component_pattern: "category: (.*)"
          repo_token: ${{ secrets.GITHUB_TOKEN }}
          skip_when_only_listed_labels_set: 'docs'
          skip_when_only_listed_files_changed: '*.md,*.rst,*.png,*.jpg,*.svg,*/layer_tests_summary/*,*/conformance/*'

      - name: Get target branch
        id: set_target_branch
        run: |
          echo "target_branch=${TARGET_BRANCH#refs/heads/}" >> $GITHUB_OUTPUT

  Build:
    needs: [ Smart_CI ]
    if: "!needs.smart_ci.outputs.skip_workflow"
    uses: ./.github/workflows/job_build_windows.yml
    with:
<<<<<<< HEAD
      runner: 'aks-win-16-cores-32gb-build-st'
=======
      runner: 'aks-win-16-cores-32gb-build'
>>>>>>> c85cd78b
      affected-components: ${{ needs.smart_ci.outputs.affected_components }}
      build-type: 'Release'
      target-branch: ${{ needs.smart_ci.outputs.target_branch }}
      build-additional-python-wheels: true
      cmake-options: >-
            -G 'Ninja Multi-Config'
            -DENABLE_PYTHON=ON
            -DENABLE_WHEEL=OFF
            -DENABLE_CPPLINT=OFF
            -DENABLE_TESTS=ON
            -DCMAKE_COMPILE_WARNING_AS_ERROR=ON
            -DENABLE_STRICT_DEPENDENCIES=OFF
            -DCMAKE_DISABLE_FIND_PACKAGE_PkgConfig=ON

  Samples:
    needs: [ Build, Smart_CI ]
    if: fromJSON(needs.smart_ci.outputs.affected_components).samples
    timeout-minutes: 20
    defaults:
      run:
        shell: pwsh
    runs-on: aks-win-4-cores-8gb-st
    env:
      CMAKE_COMPILE_WARNING_AS_ERROR: 'ON'
      OPENVINO_REPO: "${{ github.workspace }}\\openvino"
      INSTALL_DIR: "${{ github.workspace }}\\install"
      INSTALL_TEST_DIR: "${{ github.workspace }}\\install\\tests"
      INSTALL_WHEELS_DIR: "${{ github.workspace }}\\install\\wheels"
      SAMPLES_INSTALL_DIR: "${{ github.workspace }}\\install\\samples"
      BUILD_DIR: "${{ github.workspace }}\\build"

    steps:
      - name: Download OpenVINO package
        uses: akashchi/download-artifact@d59a9c15fec3fdb7c9adf09464124d00f9c11415
        with:
          name: openvino_package
          path: ${{ env.INSTALL_DIR }}

      - name: Download OpenVINO tests package
        uses: akashchi/download-artifact@d59a9c15fec3fdb7c9adf09464124d00f9c11415
        with:
          name: openvino_tests
          path: ${{ env.INSTALL_DIR }}

      - name: Download OpenVINO artifacts (wheels)
        uses: akashchi/download-artifact@d59a9c15fec3fdb7c9adf09464124d00f9c11415
        with:
          name: openvino_wheels
          path: ${{ env.INSTALL_WHEELS_DIR }}
          merge-multiple: true

      - name: Extract OpenVINO packages
        run: |
            Expand-Archive openvino_package.zip -DestinationPath . -Verbose
            Expand-Archive openvino_tests.zip -DestinationPath . -Verbose
        working-directory: ${{ env.INSTALL_DIR }}

      - name: Fetch setup_python and install wheels actions
        uses: actions/checkout@11bd71901bbe5b1630ceea73d27597364c9af683 # v4.2.2
        timeout-minutes: 15
        with:
          sparse-checkout: |
            .github/actions/setup_python/action.yml
            .github/actions/install_ov_wheels/action.yml
          sparse-checkout-cone-mode: false
          path: 'openvino'

      - name: Setup Python ${{ env.PYTHON_VERSION }}
        uses: ./openvino/.github/actions/setup_python
        with:
          version: ${{ env.PYTHON_VERSION }}
          should-setup-pip-paths: 'false'
          self-hosted-runner: 'true'

      # Test with the short names of the arguments
      - name: Build cpp samples
        run: |
          & ${{ env.SAMPLES_INSTALL_DIR }}/cpp/build_samples.ps1 -i ${{ env.INSTALL_DIR }} -b ${{ env.BUILD_DIR }}/cpp_samples

      # Test with the full names of the arguments
      - name: Build c samples
        run: |
          & ${{ env.SAMPLES_INSTALL_DIR }}/c/build_samples.ps1 -InstallDirectory ${{ env.INSTALL_DIR }} -BuildDirectory ${{ env.BUILD_DIR }}/c_samples

      # Install Python benchmark_app by installing openvino-*.whl
      - name: Install OpenVINO Python wheels
        uses: ./openvino/.github/actions/install_ov_wheels
        with:
          wheels-dir-path: ${{ env.INSTALL_WHEELS_DIR }}
          wheels-to-install: 'openvino'

      - name: Samples tests
        run: |
          python3 -m pip install --ignore-installed PyYAML -r ./tests/smoke_tests/requirements.txt
          . "./setupvars.ps1"
          $Env:PYTHONCOERCECLOCALE="warn"
          python3 -bb -W error -X dev -X warn_default_encoding -m pytest ./tests/smoke_tests --numprocesses auto
        env:
          IE_APP_PATH: ${{ env.INSTALL_DIR }}/samples_bin
          IE_APP_PYTHON_PATH: ${{ env.INSTALL_DIR }}/samples/python
          SHARE: ${{ env.INSTALL_TEST_DIR }}/smoke_tests/samples_smoke_tests_data
          WORKSPACE: ${{ env.INSTALL_DIR }}
        working-directory: ${{ env.INSTALL_DIR }}

      # Test .bat scripts for samples building
      - name: Build cpp samples (bat)
        run: |
          & ${{ env.SAMPLES_INSTALL_DIR }}/cpp/build_samples_msvc.bat -i ${{ env.INSTALL_DIR }}/samples_bat -b ${{ env.BUILD_DIR }}/cpp_samples_bat

      - name: Build c samples (bat)
        run: |
          & ${{ env.SAMPLES_INSTALL_DIR }}/c/build_samples_msvc.bat -i ${{ env.INSTALL_DIR }}/samples_bat -b ${{ env.BUILD_DIR }}/c_samples_bat

  JS_API:
    name: JS API
    needs: [ Build, Smart_CI ]
    defaults:
      run:
        shell: pwsh
    runs-on: 'aks-win-4-cores-8gb-st'
    env:
      OPENVINO_JS_DIR: "${{ github.workspace }}\\openvino\\src\\bindings\\js\\node"
      OPENVINO_JS_LIBS_DIR: "${{ github.workspace }}\\openvino\\src\\bindings\\js\\node\\bin"
      NODE_VERSION: 21
    if: fromJSON(needs.smart_ci.outputs.affected_components).JS_API

    steps:
      - name: Fetch OpenVINO JS sources
        uses: actions/checkout@11bd71901bbe5b1630ceea73d27597364c9af683 # v4.2.2
        timeout-minutes: 15
        with:
          sparse-checkout: |
            src/bindings/js
          path: 'openvino'

      - name: Download OpenVINO artifacts (JS)
        uses: akashchi/download-artifact@d59a9c15fec3fdb7c9adf09464124d00f9c11415
        with:
          name: openvino_js_package
          path: ${{ env.OPENVINO_JS_LIBS_DIR }}
          merge-multiple: true

      - name: Extract OpenVINO packages
        run: Expand-Archive openvino_js_package.zip -DestinationPath . -Verbose
        working-directory: ${{ env.OPENVINO_JS_LIBS_DIR }}

      - name: Setup Node ${{ env.NODE_VERSION }}
        uses: actions/setup-node@2028fbc5c25fe9cf00d9f06a71cc4710d4507903 # v6.0.0
        with:
          node-version: ${{ env.NODE_VERSION }}
          cache: npm
          cache-dependency-path: ${{ env.OPENVINO_JS_DIR }}/package-lock.json

      - name: Configure OpenVINO JS API
        working-directory: ${{ env.OPENVINO_JS_DIR }}
        run: npm i

      - name: Test OpenVINO JS API
        working-directory: ${{ env.OPENVINO_JS_DIR }}
        run: npm test

      - name: Test OpenVINO JS API (cmd)
        shell: cmd
        working-directory: ${{ env.OPENVINO_JS_DIR }}
        run: call npm test

      - name: Add msbuild to PATH
        uses: microsoft/setup-msbuild@6fb02220983dee41ce7ae257b6f4d8f9bf5ed4ce # v2

      - name: E2E of openvino-node package
        working-directory: ${{ env.OPENVINO_JS_DIR }}
        run: npm run test:e2e

      - name: E2E of openvino-node package (cmd)
        shell: cmd
        working-directory: ${{ env.OPENVINO_JS_DIR }}
        run: call npm run test:e2e

      - name: Create package dir
        working-directory: ${{ github.workspace }}
        run: mkdir project-uses-openvino-node

      - name: Test installation of openvino-node package
        working-directory: ${{ github.workspace }}/project-uses-openvino-node
        run: |
          npm i openvino-node
          node -e "const { addon: ov } = require('openvino-node'); console.log(ov);"

  Openvino_tokenizers:
    name: OpenVINO tokenizers extension
    needs: [ Build, Smart_CI ]
    uses: ./.github/workflows/job_tokenizers.yml
    with:
<<<<<<< HEAD
      runner: 'aks-win-16-cores-32gb-build-st'
=======
      runner: 'aks-win-16-cores-32gb-build'
>>>>>>> c85cd78b
      shell: pwsh
      affected-components: ${{ needs.smart_ci.outputs.affected_components }}
      python-version: '3.11'
      target-branch: ${{ inputs.target-branch }}
    if: fromJSON(needs.smart_ci.outputs.affected_components).TOKENIZERS

  Python_Unit_Tests:
    name: Python unit tests
    needs: [ Build, Smart_CI ]
    timeout-minutes: 75
    defaults:
      run:
        shell: pwsh
<<<<<<< HEAD
    runs-on: aks-win-8-cores-16gb-test-st
=======
    runs-on: aks-win-8-cores-16gb-test
>>>>>>> c85cd78b
    env:
      OPENVINO_REPO: "${{ github.workspace }}\\openvino"
      INSTALL_DIR: "${{ github.workspace }}\\install"
      INSTALL_TEST_DIR: "${{ github.workspace }}\\install\\tests"
      INSTALL_WHEELS_DIR: "${{ github.workspace }}\\install\\wheels"
      LAYER_TESTS_INSTALL_DIR: "${{ github.workspace }}\\install\\tests\\layer_tests"
      PYTHON_STATIC_ARGS: -m "not dynamic_library and not template_plugin"

    steps:
      - name: Download OpenVINO artifacts (tarballs)
        uses: akashchi/download-artifact@d59a9c15fec3fdb7c9adf09464124d00f9c11415
        with:
          name: openvino_tests
          path: ${{ env.INSTALL_DIR }}
          merge-multiple: true

      - name: Download OpenVINO artifacts (wheels)
        uses: akashchi/download-artifact@d59a9c15fec3fdb7c9adf09464124d00f9c11415
        with:
          name: openvino_wheels
          path: ${{ env.INSTALL_WHEELS_DIR }}
          merge-multiple: true

      - name: Extract OpenVINO packages
        run: Expand-Archive openvino_tests.zip -DestinationPath . -Verbose
        working-directory: ${{ env.INSTALL_DIR }}

      - name: Fetch setup_python and install wheels actions
        uses: actions/checkout@11bd71901bbe5b1630ceea73d27597364c9af683 # v4.2.2
        timeout-minutes: 15
        with:
          sparse-checkout: |
            .github/actions/setup_python/action.yml
            .github/actions/install_ov_wheels/action.yml
          sparse-checkout-cone-mode: false
          path: 'openvino'

      - name: Setup Python ${{ env.PYTHON_VERSION }}
        uses: ./openvino/.github/actions/setup_python
        with:
          version: ${{ env.PYTHON_VERSION }}
          pip-cache-path: ${{ env.PIP_CACHE_PATH }}
          should-setup-pip-paths: 'true'
          self-hosted-runner: 'true'

      - name: Install OpenVINO Python wheels
        uses: ./openvino/.github/actions/install_ov_wheels
        with:
          wheels-dir-path: ${{ env.INSTALL_WHEELS_DIR }}
          wheels-to-install: 'openvino'

      - name: Install Python API tests dependencies
        run: |
          # To enable pytest parallel features
          python3 -m pip install pytest-xdist[psutil]

          # For torchvision to OpenVINO preprocessing converter
          python3 -m pip install -r ${{ env.INSTALL_TEST_DIR }}/python/preprocess/torchvision/requirements.txt

          # For validation of Python API
          python3 -m pip install -r ${{ env.INSTALL_TEST_DIR }}/bindings/python/requirements_test.txt

          #  ONNX tests requirements
          python3 -m pip install -r ${{ env.INSTALL_TEST_DIR }}/requirements_onnx

          # For getting rid of SSL issues during model downloading for unit tests
          python3 -m pip install certifi

      - name: Set SSL_CERT_FILE for model downloading for unit tests
        run: echo SSL_CERT_FILE=$(python3 -m certifi) >> $env:GITHUB_ENV

      - name: Install Python Layer tests dependencies
        run: python3 -m pip install -r ${{ env.LAYER_TESTS_INSTALL_DIR }}/requirements.txt

      - name: Python API Tests
        #if: fromJSON(needs.smart_ci.outputs.affected_components).Python_API.test # Ticket: 127101
        shell: cmd
        run: |
          set PYTHONPATH=${{ env.LAYER_TESTS_INSTALL_DIR }};%PYTHONPATH%
          python3 -m pytest -sv ${{ env.INSTALL_TEST_DIR }}/pyopenvino ${{ env.PYTHON_STATIC_ARGS }} --junitxml=${{ env.INSTALL_TEST_DIR }}/TEST-Pyngraph.xml --ignore=${{ env.INSTALL_TEST_DIR }}/pyopenvino/tests/test_utils/test_utils.py

      - name: TensorFlow Lite Layer Tests - TFL FE
        if: fromJSON(needs.smart_ci.outputs.affected_components).TFL_FE.test
        shell: cmd
        run: |
          python3 -m pytest ${{ env.LAYER_TESTS_INSTALL_DIR }}/tensorflow_lite_tests/ -v -n logical --junitxml=${{ env.INSTALL_TEST_DIR }}/TEST-tfl_fe.xml
        env:
          TEST_DEVICE: CPU
          TEST_PRECISION: FP16

      - name: Python ONNX operators tests
        if: fromJSON(needs.smart_ci.outputs.affected_components).Python_API.test ||
            fromJSON(needs.smart_ci.outputs.affected_components).ONNX_FE.test
        shell: cmd
        run: |
          :: Skip test_onnx/test_zoo_models and test_onnx/test_backend due to long execution time - ONNX Model Zoo tests are run separately
          python3 -m pytest ${{ env.INSTALL_TEST_DIR }}/onnx -v -k "not cuda" ^
          --junitxml=${{ env.INSTALL_TEST_DIR }}/TEST-onnx_frontend.xml ^
          --ignore=${{ env.INSTALL_TEST_DIR }}/onnx/test_python/test_zoo_models.py

      - name: OVC Python API Tests
        if: fromJSON(needs.smart_ci.outputs.affected_components).OVC.test
        shell: cmd
        run: |
          :: Used for 'test_utils' installed in '<test_package>\python\openvino\test_utils'
          set PYTHONPATH=${{ env.INSTALL_TEST_DIR }}\python\openvino\test_utils;${{ env.INSTALL_TEST_DIR }}\python;%PYTHONPATH%

          :: Skip test ticket: 126319
          python3 -m pytest ${{ env.LAYER_TESTS_INSTALL_DIR }}/ovc_python_api_tests -v -k "not test_ovc_tool_non_existng_output_dir" --junitxml=${{ env.INSTALL_TEST_DIR }}/TEST-test_ovc_convert.xml
        env:
          TEST_DEVICE: CPU
          TEST_PRECISION: FP16

      - name: Python Frontend tests
        if: fromJSON(needs.smart_ci.outputs.affected_components).PyTorch_FE.test ||
            fromJSON(needs.smart_ci.outputs.affected_components).PDPD_FE.test
        run: |
          python3 -m pytest -v ${{ env.LAYER_TESTS_INSTALL_DIR }}/py_frontend_tests --junitxml=${{ env.INSTALL_TEST_DIR }}/TEST-test_py_fontend.xml

      - name: OVC unit tests
        if: fromJSON(needs.smart_ci.outputs.affected_components).OVC.test
        shell: cmd
        run: python3 -m pytest -sv ${{ env.INSTALL_TEST_DIR }}/ovc/unit_tests --junitxml=${{ env.INSTALL_TEST_DIR }}/TEST-OpenVinoConversion.xml

      - name: Upload Test Results
        uses: actions/upload-artifact@330a01c490aca151604b8cf639adc76d48f6c5d4 # v5.0.0
        if: ${{ !cancelled() }}
        with:
          name: test-results-python-unittests
          path: ${{ env.INSTALL_TEST_DIR }}/TEST*.xml
          if-no-files-found: 'error'

  Python_API_Tests:
    name: OpenVINO Python API Tests
    if: fromJSON(needs.smart_ci.outputs.affected_components).Python_API.test
    needs: [ Build, Smart_CI ]
    timeout-minutes: 35
    strategy:
      fail-fast: false
      matrix:
        python-version: ["3.10", "3.11", "3.12"]
    defaults:
      run:
        shell: pwsh
<<<<<<< HEAD
    runs-on: aks-win-8-cores-16gb-test-st
=======
    runs-on: aks-win-8-cores-16gb-test
>>>>>>> c85cd78b
    env:
      OPENVINO_REPO: "${{ github.workspace }}\\openvino"
      INSTALL_DIR: "${{ github.workspace }}\\install"
      INSTALL_TEST_DIR: "${{ github.workspace }}\\install\\tests"
      INSTALL_WHEELS_DIR: "${{ github.workspace }}\\install\\wheels"
      PYTHON_STATIC_ARGS: -m "not dynamic_library and not template_plugin"
    steps:
      - name: Download OpenVINO artifacts (tarballs)
        uses: akashchi/download-artifact@d59a9c15fec3fdb7c9adf09464124d00f9c11415
        with:
          name: openvino_tests
          path: ${{ env.INSTALL_DIR }}
          merge-multiple: true

      - name: Download OpenVINO artifacts (wheels)
        uses: akashchi/download-artifact@d59a9c15fec3fdb7c9adf09464124d00f9c11415
        with:
          name: openvino_wheels
          path: ${{ env.INSTALL_WHEELS_DIR }}
          merge-multiple: true

      - name: Extract OpenVINO packages
        run: Expand-Archive openvino_tests.zip -DestinationPath . -Verbose
        working-directory: ${{ env.INSTALL_DIR }}

      - name: Fetch setup_python and install wheels actions
        uses: actions/checkout@11bd71901bbe5b1630ceea73d27597364c9af683 # v4.2.2
        timeout-minutes: 15
        with:
          sparse-checkout: |
            .github/actions/setup_python/action.yml
            .github/actions/install_ov_wheels/action.yml
          sparse-checkout-cone-mode: false
          path: 'openvino'

      - name: Setup Python ${{ matrix.python-version }}
        uses: ./openvino/.github/actions/setup_python
        with:
          version: ${{ matrix.python-version }}
          pip-cache-path: ${{ env.PIP_CACHE_PATH }}
          should-setup-pip-paths: 'false'
          self-hosted-runner: 'true'

      - name: Install OpenVINO Python wheels
        uses: ./openvino/.github/actions/install_ov_wheels
        with:
          wheels-dir-path: ${{ env.INSTALL_WHEELS_DIR }}
          wheels-to-install: 'openvino'

      - name: Install Python API tests dependencies
        run: python3 -m pip install -r ${{ env.INSTALL_TEST_DIR }}/bindings/python/requirements_test.txt

      - name: Python API Tests
        shell: cmd
        run: |
          set PYTHONPATH=${{ env.INSTALL_TEST_DIR }};%PYTHONPATH%
          python3 -m pytest -sv ${{ env.INSTALL_TEST_DIR }}/pyopenvino ${{ env.PYTHON_STATIC_ARGS }} --junitxml=${{ env.INSTALL_TEST_DIR }}/TEST-Pyngraph.xml --ignore=${{ env.INSTALL_TEST_DIR }}/pyopenvino/tests/test_utils/test_utils.py

      - name: Python API Tests -- numpy>=2.0.0
        shell: cmd
        run: |
          python3 -m pip uninstall -y numpy
          python3 -m pip install "numpy>=2.0.0,<2.1.0"
          python3 -m pip install -r ${{ env.INSTALL_TEST_DIR }}/bindings/python/requirements_test.txt
          # for 'template' extension
          set PYTHONPATH=${{ env.INSTALL_TEST_DIR }};%PYTHONPATH%
          set PATH=${{ env.INSTALL_TEST_DIR }};%PATH%
          python3 -m pytest -sv ${{ env.INSTALL_TEST_DIR }}/pyopenvino --junitxml=${{ env.INSTALL_TEST_DIR }}/TEST-Pyngraph_new_numpy.xml --ignore=${{ env.INSTALL_TEST_DIR }}/pyopenvino/tests/test_utils/test_utils.py

      - name: Upload Test Results
        uses: actions/upload-artifact@330a01c490aca151604b8cf639adc76d48f6c5d4 # v5.0.0
        if: ${{ !cancelled() }}
        with:
          name: test-results-python-${{ matrix.python-version }}
          path: |
            ${{ env.INSTALL_TEST_DIR }}/TEST*.html
            ${{ env.INSTALL_TEST_DIR }}/TEST*.xml
          if-no-files-found: 'error'

  TensorFlow_Layer_Tests:
    name: TensorFlow Layer Tests
    needs: [ Build, Smart_CI, Openvino_tokenizers ]
    uses: ./.github/workflows/job_tensorflow_layer_tests.yml
    with:
<<<<<<< HEAD
      runner: 'aks-win-8-cores-16gb-test-st'
=======
      runner: 'aks-win-8-cores-16gb-test'
>>>>>>> c85cd78b
      affected-components: ${{ needs.smart_ci.outputs.affected_components }}
      python-version: '3.11'

  Pytorch_Layer_Tests:
    name: Pytorch Layer Tests
    needs: [ Build, Smart_CI ]
    uses: ./.github/workflows/job_pytorch_layer_tests.yml
    with:
<<<<<<< HEAD
      runner: 'aks-win-8-cores-16gb-test-st'
=======
      runner: 'aks-win-8-cores-16gb-test'
>>>>>>> c85cd78b
      affected-components: ${{ needs.smart_ci.outputs.affected_components }}
      python-version: '3.11'

  Pytorch_FX_Layer_Tests:
    name: Pytorch FX Layer Tests
    needs: [ Build, Smart_CI ]
    uses: ./.github/workflows/job_pytorch_fx_layer_tests.yml
    with:
<<<<<<< HEAD
      runner: 'aks-win-8-cores-16gb-test-st'
=======
      runner: 'aks-win-8-cores-16gb-test'
>>>>>>> c85cd78b
      affected-components: ${{ needs.smart_ci.outputs.affected_components }}
      python-version: '3.11'

  JAX_Layer_Tests:
    name: JAX Layer Tests
    needs: [ Build, Smart_CI ]
    uses: ./.github/workflows/job_jax_layer_tests.yml
    with:
<<<<<<< HEAD
      runner: 'aks-win-8-cores-16gb-test-st'
=======
      runner: 'aks-win-8-cores-16gb-test'
>>>>>>> c85cd78b
      affected-components: ${{ needs.smart_ci.outputs.affected_components }}
      python-version: '3.11'

  CXX_Unit_Tests:
    name: C++ unit tests
    needs: [ Build, Smart_CI ]
    uses: ./.github/workflows/job_cxx_unit_tests.yml
    with:
<<<<<<< HEAD
      runner: 'aks-win-4-cores-8gb-test-st'
=======
      runner: 'aks-win-4-cores-8gb-test'
>>>>>>> c85cd78b
      affected-components: ${{ needs.smart_ci.outputs.affected_components }}
      os: 'windows_2022'
      build-type: 'Release'
      timeout-minutes: 60

  CPU_Functional_Tests:
    name: CPU functional tests
    needs: [ Build, Smart_CI ]
    timeout-minutes: 70
    defaults:
      run:
        shell: pwsh
<<<<<<< HEAD
    runs-on: aks-win-8-cores-16gb-test-st
=======
    runs-on: aks-win-8-cores-16gb-test
>>>>>>> c85cd78b
    env:
      OPENVINO_REPO: "${{ github.workspace }}\\openvino"
      INSTALL_DIR: "${{ github.workspace }}\\install"
      INSTALL_TEST_DIR: "${{ github.workspace }}\\install\\tests"
      PARALLEL_TEST_SCRIPT: "${{ github.workspace }}\\install\\tests\\functional_test_utils\\layer_tests_summary\\run_parallel.py"
      PARALLEL_TEST_CACHE: "${{ github.workspace }}\\install\\tests\\test_cache.lst"
    if: fromJSON(needs.smart_ci.outputs.affected_components).CPU.test
    steps:
      - name: Download OpenVINO package
        uses: akashchi/download-artifact@d59a9c15fec3fdb7c9adf09464124d00f9c11415
        with:
          name: openvino_package
          path: ${{ env.INSTALL_DIR }}

      - name: Download OpenVINO tests package
        uses: akashchi/download-artifact@d59a9c15fec3fdb7c9adf09464124d00f9c11415
        with:
          name: openvino_tests
          path: ${{ env.INSTALL_TEST_DIR }}

      - name: Extract OpenVINO packages
        run: |
          pushd ${{ env.INSTALL_DIR }}
            Expand-Archive openvino_package.zip -DestinationPath "${{ env.INSTALL_DIR }}"
          popd
          pushd ${{ env.INSTALL_TEST_DIR }}
            Expand-Archive openvino_tests.zip -DestinationPath "${{ env.INSTALL_DIR }}"
          popd

      - name: Fetch setup_python action
        uses: actions/checkout@11bd71901bbe5b1630ceea73d27597364c9af683 # v4.2.2
        timeout-minutes: 15
        with:
          sparse-checkout: |
            .github/actions/setup_python/action.yml
          sparse-checkout-cone-mode: false
          path: 'openvino'

      - name: Setup Python ${{ env.PYTHON_VERSION }}
        uses: ./openvino/.github/actions/setup_python
        with:
          version: ${{ env.PYTHON_VERSION }}
          should-setup-pip-paths: 'false'
          self-hosted-runner: 'true'

      - name: Install python dependencies
        run: python3 -m pip install -r ${{ github.workspace }}\install\tests\functional_test_utils\layer_tests_summary\requirements.txt

      - name: Restore tests execution time
        uses: actions/cache/restore@0057852bfaa89a56745cba8c7296529d2fc39830 # v4.3.0
        with:
          path: ${{ env.PARALLEL_TEST_CACHE }}
          key: ${{ runner.os }}-tests-functional-cpu-stamp-${{ github.sha }}
          restore-keys: |
            ${{ runner.os }}-tests-functional-cpu-stamp

      - name: Intel CPU plugin func tests (parallel)
        run: |
          . "${{ env.INSTALL_DIR }}/setupvars.ps1"
          python3 ${{ env.PARALLEL_TEST_SCRIPT }} -e ${{ env.INSTALL_TEST_DIR }}/ov_cpu_func_tests.exe -c ${{ env.PARALLEL_TEST_CACHE }} -w ${{ env.INSTALL_TEST_DIR }} -s suite -rf 0 -- --gtest_filter=*smoke*
        timeout-minutes: 60

      - name: Save tests execution time
        uses: actions/cache/save@0057852bfaa89a56745cba8c7296529d2fc39830 # v4.3.0
        if: github.ref_name == 'master'
        with:
          path: ${{ env.PARALLEL_TEST_CACHE }}
          key: ${{ runner.os }}-tests-functional-cpu-stamp-${{ github.sha }}

      - name: Upload Test Results
        uses: actions/upload-artifact@330a01c490aca151604b8cf639adc76d48f6c5d4 # v5.0.0
        if: ${{ !cancelled() }}
        with:
          name: test-results-functional-cpu
          path: |
            ${{ env.INSTALL_TEST_DIR }}/temp/*.log
            ${{ env.INSTALL_TEST_DIR }}/logs/*.log
            ${{ env.INSTALL_TEST_DIR }}/logs/failed/*.log
            ${{ env.INSTALL_TEST_DIR }}/logs/crashed/*.log
            ${{ env.INSTALL_TEST_DIR }}/logs/hanged/*.log
            ${{ env.INSTALL_TEST_DIR }}/logs/interapted/*.log
            ${{ env.INSTALL_TEST_DIR }}/logs/hash_table.csv
            ${{ env.PARALLEL_TEST_CACHE }}
          if-no-files-found: 'error'

  Overall_Status:
    name: ci/gha_overall_status_windows
    needs: [ Smart_CI, Build, Samples, CXX_Unit_Tests, Python_Unit_Tests, CPU_Functional_Tests, Openvino_tokenizers, TensorFlow_Layer_Tests, Pytorch_Layer_Tests, JS_API ]
    if: ${{ always() }}
    runs-on: ubuntu-latest
    steps:
      - name: Check status of all jobs
        if: >-
          ${{
            contains(needs.*.result, 'failure') ||
            contains(needs.*.result, 'cancelled')
          }}
        run: exit 1<|MERGE_RESOLUTION|>--- conflicted
+++ resolved
@@ -61,11 +61,7 @@
     if: "!needs.smart_ci.outputs.skip_workflow"
     uses: ./.github/workflows/job_build_windows.yml
     with:
-<<<<<<< HEAD
       runner: 'aks-win-16-cores-32gb-build-st'
-=======
-      runner: 'aks-win-16-cores-32gb-build'
->>>>>>> c85cd78b
       affected-components: ${{ needs.smart_ci.outputs.affected_components }}
       build-type: 'Release'
       target-branch: ${{ needs.smart_ci.outputs.target_branch }}
@@ -259,11 +255,7 @@
     needs: [ Build, Smart_CI ]
     uses: ./.github/workflows/job_tokenizers.yml
     with:
-<<<<<<< HEAD
       runner: 'aks-win-16-cores-32gb-build-st'
-=======
-      runner: 'aks-win-16-cores-32gb-build'
->>>>>>> c85cd78b
       shell: pwsh
       affected-components: ${{ needs.smart_ci.outputs.affected_components }}
       python-version: '3.11'
@@ -277,11 +269,7 @@
     defaults:
       run:
         shell: pwsh
-<<<<<<< HEAD
     runs-on: aks-win-8-cores-16gb-test-st
-=======
-    runs-on: aks-win-8-cores-16gb-test
->>>>>>> c85cd78b
     env:
       OPENVINO_REPO: "${{ github.workspace }}\\openvino"
       INSTALL_DIR: "${{ github.workspace }}\\install"
@@ -426,11 +414,7 @@
     defaults:
       run:
         shell: pwsh
-<<<<<<< HEAD
     runs-on: aks-win-8-cores-16gb-test-st
-=======
-    runs-on: aks-win-8-cores-16gb-test
->>>>>>> c85cd78b
     env:
       OPENVINO_REPO: "${{ github.workspace }}\\openvino"
       INSTALL_DIR: "${{ github.workspace }}\\install"
@@ -515,11 +499,7 @@
     needs: [ Build, Smart_CI, Openvino_tokenizers ]
     uses: ./.github/workflows/job_tensorflow_layer_tests.yml
     with:
-<<<<<<< HEAD
       runner: 'aks-win-8-cores-16gb-test-st'
-=======
-      runner: 'aks-win-8-cores-16gb-test'
->>>>>>> c85cd78b
       affected-components: ${{ needs.smart_ci.outputs.affected_components }}
       python-version: '3.11'
 
@@ -528,11 +508,7 @@
     needs: [ Build, Smart_CI ]
     uses: ./.github/workflows/job_pytorch_layer_tests.yml
     with:
-<<<<<<< HEAD
       runner: 'aks-win-8-cores-16gb-test-st'
-=======
-      runner: 'aks-win-8-cores-16gb-test'
->>>>>>> c85cd78b
       affected-components: ${{ needs.smart_ci.outputs.affected_components }}
       python-version: '3.11'
 
@@ -541,11 +517,7 @@
     needs: [ Build, Smart_CI ]
     uses: ./.github/workflows/job_pytorch_fx_layer_tests.yml
     with:
-<<<<<<< HEAD
       runner: 'aks-win-8-cores-16gb-test-st'
-=======
-      runner: 'aks-win-8-cores-16gb-test'
->>>>>>> c85cd78b
       affected-components: ${{ needs.smart_ci.outputs.affected_components }}
       python-version: '3.11'
 
@@ -554,11 +526,7 @@
     needs: [ Build, Smart_CI ]
     uses: ./.github/workflows/job_jax_layer_tests.yml
     with:
-<<<<<<< HEAD
       runner: 'aks-win-8-cores-16gb-test-st'
-=======
-      runner: 'aks-win-8-cores-16gb-test'
->>>>>>> c85cd78b
       affected-components: ${{ needs.smart_ci.outputs.affected_components }}
       python-version: '3.11'
 
@@ -567,11 +535,7 @@
     needs: [ Build, Smart_CI ]
     uses: ./.github/workflows/job_cxx_unit_tests.yml
     with:
-<<<<<<< HEAD
       runner: 'aks-win-4-cores-8gb-test-st'
-=======
-      runner: 'aks-win-4-cores-8gb-test'
->>>>>>> c85cd78b
       affected-components: ${{ needs.smart_ci.outputs.affected_components }}
       os: 'windows_2022'
       build-type: 'Release'
@@ -584,11 +548,7 @@
     defaults:
       run:
         shell: pwsh
-<<<<<<< HEAD
     runs-on: aks-win-8-cores-16gb-test-st
-=======
-    runs-on: aks-win-8-cores-16gb-test
->>>>>>> c85cd78b
     env:
       OPENVINO_REPO: "${{ github.workspace }}\\openvino"
       INSTALL_DIR: "${{ github.workspace }}\\install"
