name: macOS (Python 3.11)
on:
  workflow_dispatch:
  schedule:
    # at 00:00 on workdays
    - cron: '0 0 * * 1,2,3,4,5'
#  pull_request:
#    paths-ignore:
#      - '**/docs/**'
#      - 'docs/**'
#      - '**/**.md'
#      - '**.md'
#      - '**/layer_tests_summary/**'
#      - '**/conformance/**'
#  push:
#    paths-ignore:
#      - '**/docs/**'
#      - 'docs/**'
#      - '**/**.md'
#      - '**.md'
#      - '**/layer_tests_summary/**'
#      - '**/conformance/**'
#    branches:
#      - master
#      - 'releases/**'

concurrency:
  # github.ref is not unique in post-commit
  group: ${{ github.event_name == 'push' && github.run_id || github.ref }}-mac-main
  cancel-in-progress: true

env:
  PYTHON_VERSION: '3.11'

jobs:

  Smart_CI:
    runs-on: ubuntu-latest
    outputs:
      affected_components: "${{ steps.smart_ci.outputs.affected_components }}"
      skip_workflow: "${{ steps.smart_ci.outputs.skip_workflow }}"
    steps:
      - name: checkout action
        uses: actions/checkout@v4
        with:
          sparse-checkout: .github/actions/smart-ci

      - name: Get affected components
        id: smart_ci
        uses: ./.github/actions/smart-ci
        with:
          repository: ${{ github.repository }}
          pr: ${{ github.event.number }}
          commit_sha: ${{ github.sha }}
          component_pattern: "category: (.*)"
          repo_token: ${{ secrets.GITHUB_TOKEN }}
          skip_when_only_listed_labels_set: 'docs'
          skip_when_only_listed_files_changed: '*.md,*.rst,*.png,*.jpg,*.svg'

  Build:
    needs: Smart_CI
    timeout-minutes: 150
    defaults:
      run:
        shell: bash
    runs-on: 'macos-13-large'
    env:
      CMAKE_BUILD_TYPE: 'Release'
      CMAKE_GENERATOR: 'Ninja Multi-Config'
      MACOSX_DEPLOYMENT_TARGET: '10.12'
      CMAKE_CXX_COMPILER_LAUNCHER: ccache
      CMAKE_C_COMPILER_LAUNCHER: ccache
      OPENVINO_REPO: ${{ github.workspace }}/openvino
      OPENVINO_CONTRIB_REPO: ${{ github.workspace }}/openvino_contrib
      INSTALL_DIR: ${{ github.workspace }}/openvino_install
      INSTALL_TEST_DIR: ${{ github.workspace }}/tests_install
      BUILD_DIR: ${{ github.workspace }}/build
    steps:
      - name: Clone OpenVINO
        uses: actions/checkout@v4
        with:
          path: 'openvino'
          submodules: 'true'

      - name: Clone OpenVINO Contrib
        uses: actions/checkout@v4
        with:
          repository: 'openvinotoolkit/openvino_contrib'
          path: 'openvino_contrib'

      #
      # Print system info
      #

      - name: System info
        uses: ./openvino/.github/actions/system_info

      #
      # Dependencies
      #

      - name: Install build dependencies
        run: brew install coreutils ninja scons

      - name: Setup Python ${{ env.PYTHON_VERSION }}
        uses: ./openvino/.github/actions/setup_python
        with:
          version: ${{ env.PYTHON_VERSION }}
          should-setup-pip-paths: 'false'
          self-hosted-runner: 'false'

      - name: Install python dependencies
        run: |
          # For Python API
          python3 -m pip install -r ${{ env.OPENVINO_REPO }}/src/bindings/python/wheel/requirements-dev.txt
          python3 -m pip install -r ${{ env.OPENVINO_REPO }}/src/bindings/python/requirements.txt

          # For running ONNX frontend unit tests
          python3 -m pip install --force-reinstall -r ${{ env.OPENVINO_REPO }}/src/frontends/onnx/tests/requirements.txt

          # For running TensorFlow frontend unit tests
          python3 -m pip install -r ${{ env.OPENVINO_REPO }}/src/frontends/tensorflow/tests/requirements.txt

          # For running Paddle frontend unit tests
          python3 -m pip install -r ${{ env.OPENVINO_REPO }}/src/frontends/paddle/tests/requirements.txt

      #
      # Build
      #

      - name: Setup ccache
        uses: hendrikmuhs/ccache-action@v1.2
        with:
          max-size: "2000M"
          # Should save cache only if run in the master branch of the base repo
          # github.ref_name is 'ref/PR_#' in case of the PR, and 'branch_name' when executed on push
          save: ${{ github.ref_name == 'master' && 'true' || 'false'  }}
          verbose: 2
          key: ${{ runner.os }}-${{ runner.arch }}-main
          restore-keys: |
            ${{ runner.os }}-${{ runner.arch }}-main

      - name: CMake configure
        run: |
          cmake \
            -G "${{ env.CMAKE_GENERATOR }}" \
            -DENABLE_CPPLINT=OFF \
            -DENABLE_NCC_STYLE=OFF \
            -DENABLE_TESTS=ON \
            -DCMAKE_COMPILE_WARNING_AS_ERROR=OFF \
            -DENABLE_STRICT_DEPENDENCIES=OFF \
            -DCMAKE_CXX_COMPILER_LAUNCHER=${{ env.CMAKE_CXX_COMPILER_LAUNCHER }} \
            -DCMAKE_C_COMPILER_LAUNCHER=${{ env.CMAKE_C_COMPILER_LAUNCHER }} \
            -S ${{ env.OPENVINO_REPO }} \
            -B ${{ env.BUILD_DIR }}

      - name: Cmake build - OpenVINO
        run: cmake --build ${{ env.BUILD_DIR }} --parallel --config ${{ env.CMAKE_BUILD_TYPE }}

      - name: Show ccache stats
        run: ccache --show-stats

      - name: Cmake install - OpenVINO
        run: |
          cmake -DCMAKE_INSTALL_PREFIX=${{ env.INSTALL_DIR }} -P ${{ env.BUILD_DIR }}/cmake_install.cmake
          cmake -DCMAKE_INSTALL_PREFIX=${{ env.INSTALL_TEST_DIR }} -DCOMPONENT=tests -P ${{ env.BUILD_DIR }}/cmake_install.cmake
          cmake -DCMAKE_INSTALL_PREFIX=${{ env.INSTALL_DIR }} -DCOMPONENT=python_wheels -P ${{ env.BUILD_DIR }}/cmake_install.cmake

      - name: Pack Artifacts
        run: |
          pushd ${{ env.INSTALL_DIR }}
            tar -czvf ${{ env.BUILD_DIR }}/openvino_package.tar.gz *
          popd

          pushd ${{ env.INSTALL_TEST_DIR }}
            tar -czvf ${{ env.BUILD_DIR }}/openvino_tests.tar.gz *
          popd

      - name: Cmake & Build - OpenVINO Contrib
        run: |
          cmake \
            -DBUILD_nvidia_plugin=OFF \
            -DBUILD_java_api=OFF \
            -DCUSTOM_OPERATIONS="calculate_grid;complex_mul;fft;grid_sample;sparse_conv;sparse_conv_transpose" \
            -DOPENVINO_EXTRA_MODULES=${{ env.OPENVINO_CONTRIB_REPO }}/modules \
            -S ${{ env.OPENVINO_REPO }} \
            -B ${{ env.BUILD_DIR }}
          cmake --build ${{ env.BUILD_DIR }} --parallel --config ${{ env.CMAKE_BUILD_TYPE }}

      #
      # Upload build artifacts
      #

      - name: Upload openvino package
        if: ${{ always() }}
        uses: actions/upload-artifact@v4
        with:
          name: openvino_package
          path: ${{ env.BUILD_DIR }}/openvino_package.tar.gz
          if-no-files-found: 'error'

      - name: Upload openvino tests package
        if: ${{ always() }}
        uses: actions/upload-artifact@v4
        with:
          name: openvino_tests
          path: ${{ env.BUILD_DIR }}/openvino_tests.tar.gz
          if-no-files-found: 'error'

  Samples:
    needs: [ Build, Smart_CI ]
    if: fromJSON(needs.smart_ci.outputs.affected_components).samples
    uses: ./.github/workflows/job_samples_tests.yml
    with:
      runner: 'macos-13'
      affected-components: ${{ needs.smart_ci.outputs.affected_components }}

  CXX_Unit_Tests:
    name: C++ unit tests
    needs: [ Build, Smart_CI ]
    uses: ./.github/workflows/job_cxx_unit_tests.yml
    with:
      runner: 'macos-13'
      affected-components: ${{ needs.smart_ci.outputs.affected_components }}

  Python_Unit_Tests:
    name: Python unit tests
<<<<<<< HEAD
    needs: Build
    timeout-minutes: 55
    defaults:
      run:
        shell: bash
    strategy:
      max-parallel: 2
      fail-fast: false
      matrix:
        include:
          - arhitecture: 'x86_64'
            machine: 'macos-13'
          - arhitecture: 'arm64'
            machine: 'macos-13-xlarge'
    runs-on: ${{ matrix.machine }}
    env:
      OPENVINO_REPO: ${{ github.workspace }}/openvino
      OPENVINO_CONTRIB_REPO: ${{ github.workspace }}/openvino_contrib
      INSTALL_DIR: ${{ github.workspace }}/install
      INSTALL_TEST_DIR: ${{ github.workspace }}/install/tests
      LAYER_TESTS_INSTALL_DIR: ${{ github.workspace }}/install/tests/layer_tests
    steps:
      - name: Fetch setup_python action
        uses: actions/checkout@v4
        with:
          sparse-checkout: |
            .github/actions/setup_python/action.yml
          sparse-checkout-cone-mode: false
          path: 'openvino'

      - name: Setup Python ${{ env.PYTHON_VERSION }}
        uses: ./openvino/.github/actions/setup_python
        with:
          version: ${{ env.PYTHON_VERSION }}
          should-setup-pip-paths: 'false'
          self-hosted-runner: 'false'

      #
      # Dependencies
      #

      - name: Download OpenVINO package
        uses: actions/download-artifact@v3
        with:
          name: openvino_package_${{ matrix.arhitecture }}
          path: ${{ env.INSTALL_DIR }}

      - name: Download OpenVINO tests package
        uses: actions/download-artifact@v3
        with:
          name: openvino_tests_${{ matrix.arhitecture }}
          path: ${{ env.INSTALL_TEST_DIR }}

      - name: Extract OpenVINO packages
        run: |
          pushd ${{ env.INSTALL_DIR }}
            tar -xzf openvino_package.tar.gz -C ${{ env.INSTALL_DIR }}
          popd

          pushd ${{ env.INSTALL_TEST_DIR }}
            tar -xzf openvino_tests.tar.gz -C ${{ env.INSTALL_DIR }}
          popd

      - name: Install OpenVINO Python wheels
        run: |
          # Install the core OV wheel
          python3 -m pip install ${{ env.INSTALL_DIR }}/tools/openvino-*.whl
          
          # mxnet is only available on x86_64
          extras_to_install="caffe,kaldi,onnx,tensorflow2,pytorch"
          if [[ "${{ matrix.arhitecture }}" == "x86_64" ]]; then
            extras_to_install="mxnet,$extras_to_install"
          fi
          
          # Find and install OV dev wheel
          pushd ${{ env.INSTALL_DIR }}/tools
            ov_dev_wheel_name=$(find . -name 'openvino_dev*.whl')
            python3 -m pip install $ov_dev_wheel_name[$extras_to_install]
          popd

      - name: Install Python API tests dependencies
        run: |
          # For torchvision to OpenVINO preprocessing converter
          python3 -m pip install -r ${{ env.INSTALL_TEST_DIR }}/python/preprocess/torchvision/requirements.txt

          # TODO: replace with Python API tests requirements
          python3 -m pip install -r ${{ env.INSTALL_TEST_DIR }}/mo/requirements_dev.txt

      - name: Python API 1.0 Tests
        run: |
          python3 -m pytest -s ${{ env.INSTALL_TEST_DIR }}/pyngraph \
            --junitxml=${{ env.INSTALL_TEST_DIR }}/TEST-Pyngraph.xml \

      - name: Python API 2.0 Tests
        run: |
          # For python imports to import pybind_mock_frontend
          export PYTHONPATH=${{ env.INSTALL_TEST_DIR }}:$PYTHONPATH
          # for 'template' extension
          export DYLD_LIBRARY_PATH=${{ env.INSTALL_TEST_DIR }}:$DYLD_LIBRARY_PATH

          python3 -m pytest -sv ${{ env.INSTALL_TEST_DIR }}/pyopenvino \
            --junitxml=${{ env.INSTALL_TEST_DIR }}/TEST-Pyngraph.xml \
            --ignore=${{ env.INSTALL_TEST_DIR }}/pyopenvino/tests/test_utils/test_utils.py

      - name: MO Python API Tests
        run: |
          python3 -m pip install -r ${{ env.LAYER_TESTS_INSTALL_DIR }}/requirements.txt
          
          # Used for 'test_utils' installed in '<test_package>/python/openvino/test_utils'
          export PYTHONPATH=${{ env.INSTALL_TEST_DIR }}/python/openvino/test_utils:${{ env.INSTALL_TEST_DIR }}/python:$PYTHONPATH

          python3 -m pytest ${{ env.LAYER_TESTS_INSTALL_DIR }}/mo_python_api_tests/ --junitxml=${{ env.INSTALL_TEST_DIR }}/TEST-test_mo_convert.xml
        env:
          TEST_DEVICE: CPU
          TEST_PRECISION: FP16

      - name: OVC Python API Tests
        run: |
          python3 -m pip install -r ${{ env.LAYER_TESTS_INSTALL_DIR }}/requirements.txt
          
          # Used for 'test_utils' installed in '<test_package>/python/openvino/test_utils'
          export PYTHONPATH=${{ env.INSTALL_TEST_DIR }}/python/openvino/test_utils:${{ env.INSTALL_TEST_DIR }}/python:$PYTHONPATH

          python3 -m pytest ${{ env.LAYER_TESTS_INSTALL_DIR }}/ovc_python_api_tests --junitxml=${{ env.INSTALL_TEST_DIR }}/TEST-test_ovc_convert.xml
        env:
          TEST_DEVICE: CPU
          TEST_PRECISION: FP16

      - name: Model Optimizer unit tests
        run: |
          export PYTHONPATH=${{ env.INSTALL_TEST_DIR }}:$PYTHONPATH
          python3 -m pytest -s ${{ env.INSTALL_TEST_DIR }}/mo/unit_tests \
              --ignore=${{ env.INSTALL_TEST_DIR }}/mo/unit_tests/mo/front/mxnet \
              --junitxml=${{ env.INSTALL_TEST_DIR }}/TEST-ModelOptimizer.xml

      - name: PyTorch Layer Tests
        run: |
          python3 -m pip install -r ${{ env.LAYER_TESTS_INSTALL_DIR }}/requirements.txt
          export PYTHONPATH=${{ env.LAYER_TESTS_INSTALL_DIR }}:$PYTHONPATH

          python3 -m pytest ${{ env.LAYER_TESTS_INSTALL_DIR }}/pytorch_tests -m precommit --junitxml=${{ env.INSTALL_TEST_DIR }}/TEST-pytorch.xml
        env:
          TEST_DEVICE: CPU
          TEST_PRECISION: FP16

      - name: ONNX Layer Tests
        run: |
          python3 -m pip install -r ${{ env.LAYER_TESTS_INSTALL_DIR }}/requirements.txt

          export PYTHONPATH=${{ env.INSTALL_TEST_DIR }}/mo:$PYTHONPATH

          python3 -m pytest ${{ env.LAYER_TESTS_INSTALL_DIR }}/onnx_tests -m "not launch_only_if_manually_specified and precommit" --junitxml=${{ env.INSTALL_TEST_DIR }}/TEST-onnx.xml
        env:
          TEST_DEVICE: CPU
          TEST_PRECISION: FP16

      - name: TensorFlow 1 Layer Tests - TF FE
        run: |
          python3 -m pip install -r ${{ env.LAYER_TESTS_INSTALL_DIR }}/requirements.txt

          export PYTHONPATH=${{ env.INSTALL_TEST_DIR }}/mo:$PYTHONPATH

          python3 -m pytest ${{ env.LAYER_TESTS_INSTALL_DIR }}/tensorflow_tests/ --use_new_frontend -m precommit_tf_fe --junitxml=${{ env.INSTALL_TEST_DIR }}/TEST-tf_fe.xml
        env:
          TEST_DEVICE: CPU

      - name: TensorFlow 2 Layer Tests - TF FE
        if: ${{ 'false' }} # Ticket: 123322
        run: |
          python3 -m pip install -r ${{ env.LAYER_TESTS_INSTALL_DIR }}/requirements.txt

          export PYTHONPATH=${{ env.INSTALL_TEST_DIR }}/mo:$PYTHONPATH

          python3 -m pytest ${{ env.LAYER_TESTS_INSTALL_DIR }}/tensorflow2_keras_tests/ --use_new_frontend -m precommit_tf_fe --junitxml=${{ env.INSTALL_TEST_DIR }}/TEST-tf2_fe.xml
        env:
          TEST_DEVICE: CPU

      - name: TensorFlow 1 Layer Tests - Legacy FE
        run: |
          python3 -m pip install -r ${{ env.LAYER_TESTS_INSTALL_DIR }}/requirements.txt
          
          export PYTHONPATH=${{ env.INSTALL_TEST_DIR }}/mo:$PYTHONPATH

          python3 -m pytest ${{ env.LAYER_TESTS_INSTALL_DIR }}/tensorflow_tests/test_tf_Roll.py --ir_version=10 --junitxml=${{ env.INSTALL_TEST_DIR }}/TEST-tf_Roll.xml

      - name: TensorFlow 2 Layer Tests - Legacy FE
        run: |
          python3 -m pip install -r ${{ env.LAYER_TESTS_INSTALL_DIR }}/requirements.txt
          
          export PYTHONPATH=${{ env.INSTALL_TEST_DIR }}/mo:$PYTHONPATH

          python3 -m pytest ${{ env.LAYER_TESTS_INSTALL_DIR }}/tensorflow2_keras_tests/test_tf2_keras_activation.py \
              --ir_version=11 --junitxml=${{ env.INSTALL_TEST_DIR }}/TEST-tf2_Activation.xml -k "sigmoid"
        env:
          TEST_DEVICE: CPU
          TEST_PRECISION: FP16

      - name: TensorFlow Lite Layer Tests - TFL FE
        run: |
          python3 -m pip install -r ${{ env.LAYER_TESTS_INSTALL_DIR }}/requirements.txt
          
          export PYTHONPATH=${{ env.INSTALL_TEST_DIR }}/mo:$PYTHONPATH

          python3 -m pytest ${{ env.LAYER_TESTS_INSTALL_DIR }}/tensorflow_lite_tests/ --junitxml=${{ env.INSTALL_TEST_DIR }}/TEST-tfl_fe.xml
        env:
          TEST_DEVICE: CPU
          TEST_PRECISION: FP16

      - name: Python ONNX operators tests
        if: ${{ 'false' }} # Ticket: 123325
        run: |
          # Skip test_onnx/test_zoo_models and test_onnx/test_backend due to long execution time - ONNX Model Zoo tests are run separately
          python3 -m pytest -sv ${{ env.INSTALL_TEST_DIR }}/onnx -k 'not cuda' \
            --junitxml=${{ env.INSTALL_TEST_DIR }}/TEST-onnx_frontend.xml \
            --ignore=${{ env.INSTALL_TEST_DIR }}/onnx/test_python/test_zoo_models.py

      - name: Python Frontend tests
        run: |
          python3 -m pip install -r ${{ env.LAYER_TESTS_INSTALL_DIR }}/requirements.txt
          
          export PYTHONPATH=${{ env.INSTALL_TEST_DIR }}/mo:$PYTHONPATH
          
          # to allow 'libtest_builtin_extensions.so' to find 'libopenvino_onnx_frontend.so'
          source ${{ env.INSTALL_DIR }}/setupvars.sh

          python3 -m pytest ${{ env.LAYER_TESTS_INSTALL_DIR }}/py_frontend_tests --junitxml=${{ env.INSTALL_TEST_DIR }}/TEST-test_py_fontend.xml

      # TODO: install to 'tests' component via cpack
      - name: OVC unit tests
        run: python3 -m pytest -s ${{ env.INSTALL_TEST_DIR }}/ovc/unit_tests --junitxml=${{ env.INSTALL_TEST_DIR }}/TEST-OpenVinoConversion.xml

      - name: Upload Test Results
        uses: actions/upload-artifact@v3
        if: ${{ always() }}
        with:
          name: test-results-python-${{ matrix.arhitecture }}
          path: ${{ env.INSTALL_TEST_DIR }}/TEST*.xml
          if-no-files-found: 'error'
=======
    needs: [ Build, Smart_CI ]
    uses: ./.github/workflows/job_python_unit_tests.yml
    with:
      runner: 'macos-13'
      affected-components: ${{ needs.smart_ci.outputs.affected_components }}
>>>>>>> 554e7d67

  CPU_Functional_Tests:
    name: CPU functional tests
    # if: fromJSON(needs.smart_ci.outputs.affected_components).CPU.test
    if: ${{ 'false' }} # Ticket: 122001
    needs: [ Build, Smart_CI ]
    uses: ./.github/workflows/job_cpu_functional_tests.yml
    with:
      runner: 'macos-13'<|MERGE_RESOLUTION|>--- conflicted
+++ resolved
@@ -225,252 +225,11 @@
 
   Python_Unit_Tests:
     name: Python unit tests
-<<<<<<< HEAD
-    needs: Build
-    timeout-minutes: 55
-    defaults:
-      run:
-        shell: bash
-    strategy:
-      max-parallel: 2
-      fail-fast: false
-      matrix:
-        include:
-          - arhitecture: 'x86_64'
-            machine: 'macos-13'
-          - arhitecture: 'arm64'
-            machine: 'macos-13-xlarge'
-    runs-on: ${{ matrix.machine }}
-    env:
-      OPENVINO_REPO: ${{ github.workspace }}/openvino
-      OPENVINO_CONTRIB_REPO: ${{ github.workspace }}/openvino_contrib
-      INSTALL_DIR: ${{ github.workspace }}/install
-      INSTALL_TEST_DIR: ${{ github.workspace }}/install/tests
-      LAYER_TESTS_INSTALL_DIR: ${{ github.workspace }}/install/tests/layer_tests
-    steps:
-      - name: Fetch setup_python action
-        uses: actions/checkout@v4
-        with:
-          sparse-checkout: |
-            .github/actions/setup_python/action.yml
-          sparse-checkout-cone-mode: false
-          path: 'openvino'
-
-      - name: Setup Python ${{ env.PYTHON_VERSION }}
-        uses: ./openvino/.github/actions/setup_python
-        with:
-          version: ${{ env.PYTHON_VERSION }}
-          should-setup-pip-paths: 'false'
-          self-hosted-runner: 'false'
-
-      #
-      # Dependencies
-      #
-
-      - name: Download OpenVINO package
-        uses: actions/download-artifact@v3
-        with:
-          name: openvino_package_${{ matrix.arhitecture }}
-          path: ${{ env.INSTALL_DIR }}
-
-      - name: Download OpenVINO tests package
-        uses: actions/download-artifact@v3
-        with:
-          name: openvino_tests_${{ matrix.arhitecture }}
-          path: ${{ env.INSTALL_TEST_DIR }}
-
-      - name: Extract OpenVINO packages
-        run: |
-          pushd ${{ env.INSTALL_DIR }}
-            tar -xzf openvino_package.tar.gz -C ${{ env.INSTALL_DIR }}
-          popd
-
-          pushd ${{ env.INSTALL_TEST_DIR }}
-            tar -xzf openvino_tests.tar.gz -C ${{ env.INSTALL_DIR }}
-          popd
-
-      - name: Install OpenVINO Python wheels
-        run: |
-          # Install the core OV wheel
-          python3 -m pip install ${{ env.INSTALL_DIR }}/tools/openvino-*.whl
-          
-          # mxnet is only available on x86_64
-          extras_to_install="caffe,kaldi,onnx,tensorflow2,pytorch"
-          if [[ "${{ matrix.arhitecture }}" == "x86_64" ]]; then
-            extras_to_install="mxnet,$extras_to_install"
-          fi
-          
-          # Find and install OV dev wheel
-          pushd ${{ env.INSTALL_DIR }}/tools
-            ov_dev_wheel_name=$(find . -name 'openvino_dev*.whl')
-            python3 -m pip install $ov_dev_wheel_name[$extras_to_install]
-          popd
-
-      - name: Install Python API tests dependencies
-        run: |
-          # For torchvision to OpenVINO preprocessing converter
-          python3 -m pip install -r ${{ env.INSTALL_TEST_DIR }}/python/preprocess/torchvision/requirements.txt
-
-          # TODO: replace with Python API tests requirements
-          python3 -m pip install -r ${{ env.INSTALL_TEST_DIR }}/mo/requirements_dev.txt
-
-      - name: Python API 1.0 Tests
-        run: |
-          python3 -m pytest -s ${{ env.INSTALL_TEST_DIR }}/pyngraph \
-            --junitxml=${{ env.INSTALL_TEST_DIR }}/TEST-Pyngraph.xml \
-
-      - name: Python API 2.0 Tests
-        run: |
-          # For python imports to import pybind_mock_frontend
-          export PYTHONPATH=${{ env.INSTALL_TEST_DIR }}:$PYTHONPATH
-          # for 'template' extension
-          export DYLD_LIBRARY_PATH=${{ env.INSTALL_TEST_DIR }}:$DYLD_LIBRARY_PATH
-
-          python3 -m pytest -sv ${{ env.INSTALL_TEST_DIR }}/pyopenvino \
-            --junitxml=${{ env.INSTALL_TEST_DIR }}/TEST-Pyngraph.xml \
-            --ignore=${{ env.INSTALL_TEST_DIR }}/pyopenvino/tests/test_utils/test_utils.py
-
-      - name: MO Python API Tests
-        run: |
-          python3 -m pip install -r ${{ env.LAYER_TESTS_INSTALL_DIR }}/requirements.txt
-          
-          # Used for 'test_utils' installed in '<test_package>/python/openvino/test_utils'
-          export PYTHONPATH=${{ env.INSTALL_TEST_DIR }}/python/openvino/test_utils:${{ env.INSTALL_TEST_DIR }}/python:$PYTHONPATH
-
-          python3 -m pytest ${{ env.LAYER_TESTS_INSTALL_DIR }}/mo_python_api_tests/ --junitxml=${{ env.INSTALL_TEST_DIR }}/TEST-test_mo_convert.xml
-        env:
-          TEST_DEVICE: CPU
-          TEST_PRECISION: FP16
-
-      - name: OVC Python API Tests
-        run: |
-          python3 -m pip install -r ${{ env.LAYER_TESTS_INSTALL_DIR }}/requirements.txt
-          
-          # Used for 'test_utils' installed in '<test_package>/python/openvino/test_utils'
-          export PYTHONPATH=${{ env.INSTALL_TEST_DIR }}/python/openvino/test_utils:${{ env.INSTALL_TEST_DIR }}/python:$PYTHONPATH
-
-          python3 -m pytest ${{ env.LAYER_TESTS_INSTALL_DIR }}/ovc_python_api_tests --junitxml=${{ env.INSTALL_TEST_DIR }}/TEST-test_ovc_convert.xml
-        env:
-          TEST_DEVICE: CPU
-          TEST_PRECISION: FP16
-
-      - name: Model Optimizer unit tests
-        run: |
-          export PYTHONPATH=${{ env.INSTALL_TEST_DIR }}:$PYTHONPATH
-          python3 -m pytest -s ${{ env.INSTALL_TEST_DIR }}/mo/unit_tests \
-              --ignore=${{ env.INSTALL_TEST_DIR }}/mo/unit_tests/mo/front/mxnet \
-              --junitxml=${{ env.INSTALL_TEST_DIR }}/TEST-ModelOptimizer.xml
-
-      - name: PyTorch Layer Tests
-        run: |
-          python3 -m pip install -r ${{ env.LAYER_TESTS_INSTALL_DIR }}/requirements.txt
-          export PYTHONPATH=${{ env.LAYER_TESTS_INSTALL_DIR }}:$PYTHONPATH
-
-          python3 -m pytest ${{ env.LAYER_TESTS_INSTALL_DIR }}/pytorch_tests -m precommit --junitxml=${{ env.INSTALL_TEST_DIR }}/TEST-pytorch.xml
-        env:
-          TEST_DEVICE: CPU
-          TEST_PRECISION: FP16
-
-      - name: ONNX Layer Tests
-        run: |
-          python3 -m pip install -r ${{ env.LAYER_TESTS_INSTALL_DIR }}/requirements.txt
-
-          export PYTHONPATH=${{ env.INSTALL_TEST_DIR }}/mo:$PYTHONPATH
-
-          python3 -m pytest ${{ env.LAYER_TESTS_INSTALL_DIR }}/onnx_tests -m "not launch_only_if_manually_specified and precommit" --junitxml=${{ env.INSTALL_TEST_DIR }}/TEST-onnx.xml
-        env:
-          TEST_DEVICE: CPU
-          TEST_PRECISION: FP16
-
-      - name: TensorFlow 1 Layer Tests - TF FE
-        run: |
-          python3 -m pip install -r ${{ env.LAYER_TESTS_INSTALL_DIR }}/requirements.txt
-
-          export PYTHONPATH=${{ env.INSTALL_TEST_DIR }}/mo:$PYTHONPATH
-
-          python3 -m pytest ${{ env.LAYER_TESTS_INSTALL_DIR }}/tensorflow_tests/ --use_new_frontend -m precommit_tf_fe --junitxml=${{ env.INSTALL_TEST_DIR }}/TEST-tf_fe.xml
-        env:
-          TEST_DEVICE: CPU
-
-      - name: TensorFlow 2 Layer Tests - TF FE
-        if: ${{ 'false' }} # Ticket: 123322
-        run: |
-          python3 -m pip install -r ${{ env.LAYER_TESTS_INSTALL_DIR }}/requirements.txt
-
-          export PYTHONPATH=${{ env.INSTALL_TEST_DIR }}/mo:$PYTHONPATH
-
-          python3 -m pytest ${{ env.LAYER_TESTS_INSTALL_DIR }}/tensorflow2_keras_tests/ --use_new_frontend -m precommit_tf_fe --junitxml=${{ env.INSTALL_TEST_DIR }}/TEST-tf2_fe.xml
-        env:
-          TEST_DEVICE: CPU
-
-      - name: TensorFlow 1 Layer Tests - Legacy FE
-        run: |
-          python3 -m pip install -r ${{ env.LAYER_TESTS_INSTALL_DIR }}/requirements.txt
-          
-          export PYTHONPATH=${{ env.INSTALL_TEST_DIR }}/mo:$PYTHONPATH
-
-          python3 -m pytest ${{ env.LAYER_TESTS_INSTALL_DIR }}/tensorflow_tests/test_tf_Roll.py --ir_version=10 --junitxml=${{ env.INSTALL_TEST_DIR }}/TEST-tf_Roll.xml
-
-      - name: TensorFlow 2 Layer Tests - Legacy FE
-        run: |
-          python3 -m pip install -r ${{ env.LAYER_TESTS_INSTALL_DIR }}/requirements.txt
-          
-          export PYTHONPATH=${{ env.INSTALL_TEST_DIR }}/mo:$PYTHONPATH
-
-          python3 -m pytest ${{ env.LAYER_TESTS_INSTALL_DIR }}/tensorflow2_keras_tests/test_tf2_keras_activation.py \
-              --ir_version=11 --junitxml=${{ env.INSTALL_TEST_DIR }}/TEST-tf2_Activation.xml -k "sigmoid"
-        env:
-          TEST_DEVICE: CPU
-          TEST_PRECISION: FP16
-
-      - name: TensorFlow Lite Layer Tests - TFL FE
-        run: |
-          python3 -m pip install -r ${{ env.LAYER_TESTS_INSTALL_DIR }}/requirements.txt
-          
-          export PYTHONPATH=${{ env.INSTALL_TEST_DIR }}/mo:$PYTHONPATH
-
-          python3 -m pytest ${{ env.LAYER_TESTS_INSTALL_DIR }}/tensorflow_lite_tests/ --junitxml=${{ env.INSTALL_TEST_DIR }}/TEST-tfl_fe.xml
-        env:
-          TEST_DEVICE: CPU
-          TEST_PRECISION: FP16
-
-      - name: Python ONNX operators tests
-        if: ${{ 'false' }} # Ticket: 123325
-        run: |
-          # Skip test_onnx/test_zoo_models and test_onnx/test_backend due to long execution time - ONNX Model Zoo tests are run separately
-          python3 -m pytest -sv ${{ env.INSTALL_TEST_DIR }}/onnx -k 'not cuda' \
-            --junitxml=${{ env.INSTALL_TEST_DIR }}/TEST-onnx_frontend.xml \
-            --ignore=${{ env.INSTALL_TEST_DIR }}/onnx/test_python/test_zoo_models.py
-
-      - name: Python Frontend tests
-        run: |
-          python3 -m pip install -r ${{ env.LAYER_TESTS_INSTALL_DIR }}/requirements.txt
-          
-          export PYTHONPATH=${{ env.INSTALL_TEST_DIR }}/mo:$PYTHONPATH
-          
-          # to allow 'libtest_builtin_extensions.so' to find 'libopenvino_onnx_frontend.so'
-          source ${{ env.INSTALL_DIR }}/setupvars.sh
-
-          python3 -m pytest ${{ env.LAYER_TESTS_INSTALL_DIR }}/py_frontend_tests --junitxml=${{ env.INSTALL_TEST_DIR }}/TEST-test_py_fontend.xml
-
-      # TODO: install to 'tests' component via cpack
-      - name: OVC unit tests
-        run: python3 -m pytest -s ${{ env.INSTALL_TEST_DIR }}/ovc/unit_tests --junitxml=${{ env.INSTALL_TEST_DIR }}/TEST-OpenVinoConversion.xml
-
-      - name: Upload Test Results
-        uses: actions/upload-artifact@v3
-        if: ${{ always() }}
-        with:
-          name: test-results-python-${{ matrix.arhitecture }}
-          path: ${{ env.INSTALL_TEST_DIR }}/TEST*.xml
-          if-no-files-found: 'error'
-=======
     needs: [ Build, Smart_CI ]
     uses: ./.github/workflows/job_python_unit_tests.yml
     with:
       runner: 'macos-13'
       affected-components: ${{ needs.smart_ci.outputs.affected_components }}
->>>>>>> 554e7d67
 
   CPU_Functional_Tests:
     name: CPU functional tests
