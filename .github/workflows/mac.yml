name: macOS (macOS 12, Python 3.11)
on:
  workflow_dispatch:
  pull_request:
    paths-ignore:
      - '**/docs/**'
      - 'docs/**'
      - '**/**.md'
      - '**.md'
      - '**/layer_tests_summary/**'
      - '**/conformance/**'
  push:
    paths-ignore:
      - '**/docs/**'
      - 'docs/**'
      - '**/**.md'
      - '**.md'
      - '**/layer_tests_summary/**'
      - '**/conformance/**'
    branches:
      - master
      - 'releases/**'

concurrency:
  # github.ref is not unique in post-commit
  group: ${{ github.event_name == 'push' && github.run_id || github.ref }}-mac-main
  cancel-in-progress: true

env:
  PYTHON_VERSION: '3.11'

jobs:
  Build:
    defaults:
      run:
        shell: bash
    runs-on: macos-12-large
    env:
      CMAKE_BUILD_TYPE: 'Release'
      CMAKE_GENERATOR: 'Ninja Multi-Config'
      MACOSX_DEPLOYMENT_TARGET: '10.12'
      CMAKE_CXX_COMPILER_LAUNCHER: ccache
      CMAKE_C_COMPILER_LAUNCHER: ccache
      OPENVINO_REPO: ${{ github.workspace }}/openvino
      OPENVINO_CONTRIB_REPO: ${{ github.workspace }}/openvino_contrib
      INSTALL_DIR: ${{ github.workspace }}/openvino_install
      INSTALL_TEST_DIR: ${{ github.workspace }}/tests_install
      BUILD_DIR: ${{ github.workspace }}/build
    steps:
      - name: Clone OpenVINO
        uses: actions/checkout@v4
        with:
          path: 'openvino'
          submodules: 'true'

      - name: Clone OpenVINO Contrib
        uses: actions/checkout@v4
        with:
          repository: 'openvinotoolkit/openvino_contrib'
          path: 'openvino_contrib'

      #
      # Dependencies
      #

      - name: Install build dependencies
        run: brew install coreutils ninja scons

      - uses: actions/setup-python@v4
        with:
          python-version: ${{ env.PYTHON_VERSION }}

      - name: Install python dependencies
        run: |
          # For Python API
          python3 -m pip install -r ${{ env.OPENVINO_REPO }}/src/bindings/python/wheel/requirements-dev.txt
          python3 -m pip install -r ${{ env.OPENVINO_REPO }}/src/bindings/python/requirements.txt

          # For running Python API tests
          python3 -m pip install -r ${{ env.OPENVINO_REPO }}/src/bindings/python/src/compatibility/openvino/requirements-dev.txt

          # For running ONNX frontend unit tests
          python3 -m pip install --force-reinstall -r ${{ env.OPENVINO_REPO }}/src/frontends/onnx/tests/requirements.txt

          # For running TensorFlow frontend unit tests
          python3 -m pip install -r ${{ env.OPENVINO_REPO }}/src/frontends/tensorflow/tests/requirements.txt

          # For running Paddle frontend unit tests
          python3 -m pip install -r ${{ env.OPENVINO_REPO }}/src/frontends/paddle/tests/requirements.txt

      #
      # Build
      #

      - name: Setup ccache
        uses: hendrikmuhs/ccache-action@v1.2
        with:
          max-size: "2000M"
          # Should save cache only if run in the master branch of the base repo
          # github.ref_name is 'ref/PR_#' in case of the PR, and 'branch_name' when executed on push
          save: ${{ github.ref_name == 'master' && 'true' || 'false'  }}
          verbose: 2
          key: ${{ runner.os }}-main
          restore-keys: |
            ${{ runner.os }}-main

      - name: CMake configure
        run: |
          cmake \
            -G "${{ env.CMAKE_GENERATOR }}" \
            -DENABLE_CPPLINT=OFF \
            -DENABLE_NCC_STYLE=OFF \
            -DENABLE_TESTS=ON \
            -DCMAKE_COMPILE_WARNING_AS_ERROR=OFF \
            -DENABLE_STRICT_DEPENDENCIES=OFF \
            -DCMAKE_CXX_COMPILER_LAUNCHER=${{ env.CMAKE_CXX_COMPILER_LAUNCHER }} \
            -DCMAKE_C_COMPILER_LAUNCHER=${{ env.CMAKE_C_COMPILER_LAUNCHER }} \
            -S ${{ env.OPENVINO_REPO }} \
            -B ${{ env.BUILD_DIR }}

      - name: Cmake build - OpenVINO
        run: cmake --build ${{ env.BUILD_DIR }} --parallel --config ${{ env.CMAKE_BUILD_TYPE }}

      - name: Show ccache stats
        run: ccache --show-stats

      - name: Cmake install - OpenVINO
        run: |
          cmake -DCMAKE_INSTALL_PREFIX=${{ env.INSTALL_DIR }} -P ${{ env.BUILD_DIR }}/cmake_install.cmake
          cmake -DCMAKE_INSTALL_PREFIX=${{ env.INSTALL_TEST_DIR }} -DCOMPONENT=tests -P ${{ env.BUILD_DIR }}/cmake_install.cmake
          cmake -DCMAKE_INSTALL_PREFIX=${{ env.INSTALL_DIR }} -DCOMPONENT=python_wheels -P ${{ env.BUILD_DIR }}/cmake_install.cmake      

      - name: Pack Artifacts
        run: |
          pushd ${{ env.INSTALL_DIR }}
            tar -czvf ${{ env.BUILD_DIR }}/openvino_package.tar.gz *
          popd

          pushd ${{ env.INSTALL_TEST_DIR }}
            tar -czvf ${{ env.BUILD_DIR }}/openvino_tests.tar.gz *
          popd

      - name: Cmake & Build - OpenVINO Contrib
        run: |
          cmake \
            -DBUILD_nvidia_plugin=OFF \
            -DCUSTOM_OPERATIONS="calculate_grid;complex_mul;fft;grid_sample;sparse_conv;sparse_conv_transpose" \
            -DOPENVINO_EXTRA_MODULES=${{ env.OPENVINO_CONTRIB_REPO }}/modules \
            -S ${{ env.OPENVINO_REPO }} \
            -B ${{ env.BUILD_DIR }}
          cmake --build ${{ env.BUILD_DIR }} --parallel --config ${{ env.CMAKE_BUILD_TYPE }}

      #
      # Upload build artifacts
      #

      - name: Upload openvino package
        if: ${{ always() }}
        uses: actions/upload-artifact@v3
        with:
          name: openvino_package
          path: ${{ env.BUILD_DIR }}/openvino_package.tar.gz
          if-no-files-found: 'error'

      - name: Upload openvino tests package
        if: ${{ always() }}
        uses: actions/upload-artifact@v3
        with:
          name: openvino_tests
          path: ${{ env.BUILD_DIR }}/openvino_tests.tar.gz
          if-no-files-found: 'error'

  Samples:
    needs: Build
    defaults:
      run:
        shell: bash
    runs-on: macos-12
    env:
      INSTALL_DIR: ${{ github.workspace }}/install
      INSTALL_TEST_DIR: ${{ github.workspace }}/install/tests
      BUILD_DIR: ${{ github.workspace }}/build

    steps:
      #
      # Initialize OpenVINO
      #

      - name: Download OpenVINO package
        uses: actions/download-artifact@v3
        with:
          name: openvino_package
          path: ${{ env.INSTALL_DIR }}

      - name: Download OpenVINO tests package
        uses: actions/download-artifact@v3
        with:
          name: openvino_tests
          path: ${{ env.INSTALL_TEST_DIR }}

      - name: Extract OpenVINO packages
        run: |
          pushd ${INSTALL_DIR}
            tar -xzf openvino_package.tar.gz -C ${INSTALL_DIR}
          popd
          
          pushd ${INSTALL_TEST_DIR}
            tar -xzf openvino_tests.tar.gz -C ${INSTALL_DIR}
          popd

      - name: Install dependencies
        run: brew install coreutils

      - uses: actions/setup-python@v4
        with:
          python-version: ${{ env.PYTHON_VERSION }}

      - name: Build cpp samples
        run: ${INSTALL_DIR}/samples/cpp/build_samples.sh -i ${INSTALL_DIR} -b ${BUILD_DIR}/cpp_samples
        env:
          CMAKE_COMPILE_WARNING_AS_ERROR: 'ON'

      - name: Build c samples
        run: ${INSTALL_DIR}/samples/c/build_samples.sh -i ${INSTALL_DIR} -b ${BUILD_DIR}/c_samples
        env:
          CMAKE_COMPILE_WARNING_AS_ERROR: 'ON'

      #
      # Tests
      #

      - name: Samples tests
        run: |
          export WORKSPACE=${INSTALL_DIR}
          export IE_APP_PATH=${INSTALL_DIR}/samples_bin
          export IE_APP_PYTHON_PATH=${INSTALL_DIR}/samples/python
          export SHARE=${INSTALL_TEST_DIR}/smoke_tests/samples_smoke_tests_data

          python3 -m pip install --ignore-installed PyYAML -r ${INSTALL_TEST_DIR}/smoke_tests/requirements.txt

          source ${INSTALL_DIR}/setupvars.sh

          python3 -m pytest -sv ${INSTALL_TEST_DIR}/smoke_tests \
            --env_conf ${INSTALL_TEST_DIR}/smoke_tests/env_config.yml \
            --junitxml=${INSTALL_TEST_DIR}/TEST-SamplesSmokeTests.xml

      - name: Upload Test Results
        uses: actions/upload-artifact@v3
        if: ${{ !cancelled() }}
        with:
          name: test-results-samples
          path: ${{ env.INSTALL_TEST_DIR }}/TEST*.xml
          if-no-files-found: 'error'

  CXX_Unit_Tests:
    name: C++ Unit tests
    needs: Build
    defaults:
      run:
        shell: bash
    runs-on: macos-12
    env:
      INSTALL_DIR: ${{ github.workspace }}/install
      INSTALL_TEST_DIR: ${{ github.workspace }}/install/tests

    steps:
      #
      # Dependencies
      #

      - name: Download OpenVINO package
        uses: actions/download-artifact@v3
        with:
          name: openvino_package
          path: ${{ env.INSTALL_DIR }}

      - name: Download OpenVINO tests package
        uses: actions/download-artifact@v3
        with:
          name: openvino_tests
          path: ${{ env.INSTALL_TEST_DIR }}

      - name: Extract OpenVINO packages
        run: |
          pushd ${{ env.INSTALL_DIR }}
            tar -xzf openvino_package.tar.gz -C ${{ env.INSTALL_DIR }} && rm openvino_package.tar.gz || exit 1
          popd
          pushd ${{ env.INSTALL_TEST_DIR }}
            tar -xzf openvino_tests.tar.gz -C ${{ env.INSTALL_DIR }} && rm openvino_tests.tar.gz || exit 1
          popd

      #
      # Tests
      #

      - name: OpenVINO Core Unit Tests
        run: |
          source ${{ env.INSTALL_DIR }}/setupvars.sh
          ${{ env.INSTALL_TEST_DIR }}/ov_core_unit_tests --gtest_print_time=1 --gtest_filter=-*IE_GPU* \
                --gtest_output=xml:${{ env.INSTALL_TEST_DIR }}/TEST-NGraphUT.xml

      - name: OpenVINO Inference Functional Tests
        run: |
          source ${{ env.INSTALL_DIR }}/setupvars.sh
          ${{ env.INSTALL_TEST_DIR }}/ov_inference_functional_tests --gtest_print_time=1 \
                --gtest_output=xml:${{ env.INSTALL_TEST_DIR }}/TEST-InferenceFunc.xml

      - name: OpenVINO Inference Unit Tests
        run: |
          source ${{ env.INSTALL_DIR }}/setupvars.sh
          ${{ env.INSTALL_TEST_DIR }}/ov_inference_unit_tests --gtest_print_time=1 \
                --gtest_output=xml:${{ env.INSTALL_TEST_DIR }}/TEST-InferenceUnit.xml

      - name: Low Precision Transformations Tests
        run: |
          source ${{ env.INSTALL_DIR }}/setupvars.sh
          ${{ env.INSTALL_TEST_DIR }}/ov_lp_transformations_tests --gtest_print_time=1 \
                --gtest_output=xml:${{ env.INSTALL_TEST_DIR }}/TEST-LpTransformations.xml

      - name: OpenVINO Conditional compilation tests
        run: |
          source ${{ env.INSTALL_DIR }}/setupvars.sh
          ${{ env.INSTALL_TEST_DIR }}/ov_conditional_compilation_tests --gtest_print_time=1 \
                --gtest_output=xml:${{ env.INSTALL_TEST_DIR }}/TEST-ConditionalCompilation.xml

      - name: IR frontend tests
        run: |
          source ${{ env.INSTALL_DIR }}/setupvars.sh
          ${{ env.INSTALL_TEST_DIR }}/ov_ir_frontend_tests --gtest_print_time=1 \
                --gtest_output=xml:${{ env.INSTALL_TEST_DIR }}/TEST-IRFrontend.xml

      - name: PaddlePaddle frontend tests
        if: ${{ 'false' }}
        run: |
          source ${{ env.INSTALL_DIR }}/setupvars.sh
          ${{ env.INSTALL_TEST_DIR }}/paddle_tests --gtest_print_time=1 --gtest_filter=*smoke* \
                --gtest_output=xml:${{ env.INSTALL_TEST_DIR }}/TEST-PaddleTests.xml

      - name: ONNX frontend tests
        run: |
          source ${{ env.INSTALL_DIR }}/setupvars.sh
          ${{ env.INSTALL_TEST_DIR }}/ov_onnx_frontend_tests --gtest_print_time=1 --gtest_filter=-*IE_GPU* \
               --gtest_output=xml:${{ env.INSTALL_TEST_DIR }}/TEST-ONNXFrontend.xml

      - name: TensorFlow Common tests
        run: |
          source ${{ env.INSTALL_DIR }}/setupvars.sh
          ${{ env.INSTALL_TEST_DIR }}/ov_tensorflow_common_tests --gtest_print_time=1 \
                --gtest_output=xml:${{ env.INSTALL_TEST_DIR }}/TEST-TensorFlowCommonFrontend.xml

      - name: TensorFlow frontend tests
        run: |
          source ${{ env.INSTALL_DIR }}/setupvars.sh
          ${{ env.INSTALL_TEST_DIR }}/ov_tensorflow_frontend_tests --gtest_print_time=1 \
                --gtest_output=xml:${{ env.INSTALL_TEST_DIR }}/TEST-TensorFlowFrontend.xml

      - name: TensorFlow Lite frontend tests
        run: |
          source ${{ env.INSTALL_DIR }}/setupvars.sh
          ${{ env.INSTALL_TEST_DIR }}/ov_tensorflow_lite_frontend_tests --gtest_print_time=1 \
                --gtest_output=xml:${{ env.INSTALL_TEST_DIR }}/TEST-TensorFlowLiteFrontend.xml

      - name: Transformations func tests
        run: |
          source ${{ env.INSTALL_DIR }}/setupvars.sh
          ${{ env.INSTALL_TEST_DIR }}/ov_transformations_tests --gtest_print_time=1 \
                --gtest_output=xml:${{ env.INSTALL_TEST_DIR }}/TEST-Transformations.xml

      - name: Common test utils tests
        if: ${{ always() }}
        run: |
          source ${{ env.INSTALL_DIR }}/setupvars.sh
          ${{ env.INSTALL_TEST_DIR }}/ov_util_tests --gtest_print_time=1 \
                --gtest_output=xml:${{ env.INSTALL_TEST_DIR }}/TEST-commonUtilsTests.xml

      - name: Snippets func tests
        if: ${{ always() }}
        run: |
          source ${{ env.INSTALL_DIR }}/setupvars.sh
          ${{ env.INSTALL_TEST_DIR }}/ov_snippets_func_tests --gtest_print_time=1 \
                --gtest_output=xml:${{ env.INSTALL_TEST_DIR }}/TEST-SnippetsFuncTests.xml

      - name: CPU plugin unit tests
        if: ${{ always() }}
        run: |
          source ${{ env.INSTALL_DIR }}/setupvars.sh
          ${{ env.INSTALL_TEST_DIR }}/ov_cpu_unit_tests --gtest_print_time=1 \
                --gtest_output=xml:${{ env.INSTALL_TEST_DIR }}/TEST-CPUUnitTests.xml

      - name: AUTO unit tests
        if: ${{ always() }}
        run: |
          source ${{ env.INSTALL_DIR }}/setupvars.sh
          ${{ env.INSTALL_TEST_DIR }}/ov_auto_unit_tests --gtest_print_time=1 \
                --gtest_output=xml:${{ env.INSTALL_TEST_DIR }}/TEST-ov_auto_unit_tests.xml

      - name: AUTO func Tests
        if: ${{ always() }}
        run: |
          source ${{ env.INSTALL_DIR }}/setupvars.sh
          ${{ env.INSTALL_TEST_DIR }}/ov_auto_func_tests --gtest_print_time=1 \
                --gtest_output=xml:${{ env.INSTALL_TEST_DIR }}/TEST-ov_auto_func_tests.xml

      - name: Template plugin func tests
        if: ${{ always() }}
        run: |
          source ${{ env.INSTALL_DIR }}/setupvars.sh
          ${{ env.INSTALL_TEST_DIR }}/ov_template_func_tests --gtest_print_time=1 \
                --gtest_filter=*smoke* \
                --gtest_output=xml:${{ env.INSTALL_TEST_DIR }}/TEST-TemplateFuncTests.xml

      - name: Inference Engine C API tests
        if: ${{ always() }}
        run: |
          source ${{ env.INSTALL_DIR }}/setupvars.sh
          ${{ env.INSTALL_TEST_DIR }}/InferenceEngineCAPITests --gtest_print_time=1 \
                --gtest_output=xml:${{ env.INSTALL_TEST_DIR }}/TEST-InferenceEngineCAPITests.xml

      - name: OpenVINO C API tests
        if: ${{ always() }}
        run: |
          source ${{ env.INSTALL_DIR }}/setupvars.sh
          ${{ env.INSTALL_TEST_DIR }}/ov_capi_test --gtest_print_time=1 \
                --gtest_output=xml:${{ env.INSTALL_TEST_DIR }}/TEST-OpenVINOCAPITests.xml

      - name: AutoBatch unit tests
        if: ${{ always() }}
        run: |
          source ${{ env.INSTALL_DIR }}/setupvars.sh
          ${{ env.INSTALL_TEST_DIR }}/ov_auto_batch_unit_tests --gtest_output=xml:${{ env.INSTALL_TEST_DIR }}/TEST-ov_auto_batch_unit_tests.xml

      - name: AutoBatch func tests
        if: ${{ always() }}
        run: |
          source ${{ env.INSTALL_DIR }}/setupvars.sh
          ${{ env.INSTALL_TEST_DIR }}/ov_auto_batch_func_tests --gtest_output=xml:${{ env.INSTALL_TEST_DIR }}/TEST-ov_auto_batch_func_tests.xml

      - name: Proxy Plugin func tests
        if: ${{ always() }}
        run: |
          source ${{ env.INSTALL_DIR }}/setupvars.sh
          ${{ env.INSTALL_TEST_DIR }}/ov_proxy_plugin_tests --gtest_print_time=1 --gtest_output=xml:${{ env.INSTALL_TEST_DIR }}/TEST-OVProxyTests.xml

      - name: Hetero unit tests
        if: ${{ always() }}
        run: |
          source ${{ env.INSTALL_DIR }}/setupvars.sh
          ${{ env.INSTALL_TEST_DIR }}/ov_hetero_unit_tests --gtest_print_time=1 --gtest_output=xml:${{ env.INSTALL_TEST_DIR }}/TEST-OVHeteroUnitTests.xml

      - name: Hetero func tests
        if: ${{ always() }}
        run: |
          source ${{ env.INSTALL_DIR }}/setupvars.sh
          ${{ env.INSTALL_TEST_DIR }}/ov_hetero_func_tests --gtest_print_time=1 --gtest_output=xml:${{ env.INSTALL_TEST_DIR }}/TEST-OVHeteroFuncTests.xml

      - name: Upload Test Results
        uses: actions/upload-artifact@v3
        if: ${{ always() }}
        with:
          name: test-results-cpp
          path: ${{ env.INSTALL_TEST_DIR }}/TEST*.xml
          if-no-files-found: 'error'

  Python_Unit_Tests:
    name: Python unit tests
    needs: Build
    defaults:
      run:
        shell: bash
    runs-on: macos-12
    env:
      OPENVINO_REPO: ${{ github.workspace }}/openvino
      OPENVINO_CONTRIB_REPO: ${{ github.workspace }}/openvino_contrib
      INSTALL_DIR: ${{ github.workspace }}/install
      INSTALL_TEST_DIR: ${{ github.workspace }}/install/tests
      LAYER_TESTS_INSTALL_DIR: ${{ github.workspace }}/install/tests/layer_tests
    steps:
      - name: Clone OpenVINO
        uses: actions/checkout@v4
        with:
          path: 'openvino'
          submodules: 'true'

      #
      # Dependencies
      #

      - uses: actions/setup-python@v4
        with:
          python-version: ${{ env.PYTHON_VERSION }}

      - name: Download OpenVINO package
        uses: actions/download-artifact@v3
        with:
          name: openvino_package
          path: ${{ env.INSTALL_DIR }}

      - name: Download OpenVINO tests package
        uses: actions/download-artifact@v3
        with:
          name: openvino_tests
          path: ${{ env.INSTALL_TEST_DIR }}

      - name: Extract OpenVINO packages
        run: |
          pushd ${{ env.INSTALL_DIR }}
            tar -xzf openvino_package.tar.gz -C ${{ env.INSTALL_DIR }}
          popd

          pushd ${{ env.INSTALL_TEST_DIR }}
            tar -xzf openvino_tests.tar.gz -C ${{ env.INSTALL_DIR }}
          popd

      - name: Install Python API tests dependencies
        run: |
          # For torchvision to OpenVINO preprocessing converter
          python3 -m pip install -r ${{ env.OPENVINO_REPO }}/src/bindings/python/src/openvino/preprocess/torchvision/requirements.txt

          # TODO: replace with Python API tests requirements
          python3 -m pip install -r ${{ env.OPENVINO_REPO }}/tools/mo/requirements_dev.txt

      - name: Install OpenVINO Python wheels
        run: |
          # Install the core OV wheel
          python3 -m pip install ${{ env.INSTALL_DIR }}/tools/openvino-*.whl
          
          # Find and install OV dev wheel
          pushd ${{ env.INSTALL_DIR }}/tools
            ov_dev_wheel_name=$(find . -name 'openvino_dev*.whl')
            python3 -m pip install $ov_dev_wheel_name[mxnet,caffe,kaldi,onnx,tensorflow2]
          popd

<<<<<<< HEAD
      - name: Python API 1.0 Tests
        if: ${{ always() }}
=======
      - name: nGraph and IE Python Bindings Tests
>>>>>>> d41e7fcc
        run: |
          python3 -m pytest -s ${{ env.INSTALL_TEST_DIR }}/pyngraph \
            --junitxml=${{ env.INSTALL_TEST_DIR }}/TEST-Pyngraph.xml \
            --ignore=${{ env.INSTALL_TEST_DIR }}/pyngraph/tests/test_onnx/test_zoo_models.py \
            --ignore=${{ env.INSTALL_TEST_DIR }}/pyngraph/tests/test_onnx/test_backend.py

      - name: Python API 2.0 Tests
        if: ${{ always() }}
        run: |
          # For python imports to import pybind_mock_frontend
          export PYTHONPATH=${{ env.INSTALL_TEST_DIR }}:$PYTHONPATH
          # for 'template' extension
          export DYLD_LIBRARY_PATH=${{ env.INSTALL_TEST_DIR }}:$DYLD_LIBRARY_PATH

          python3 -m pytest -sv ${{ env.INSTALL_TEST_DIR }}/pyopenvino \
            --junitxml=${{ env.INSTALL_TEST_DIR }}/TEST-Pyngraph.xml \
            --ignore=${{ env.INSTALL_TEST_DIR }}/pyopenvino/tests/test_utils/test_utils.py

      - name: MO Python API Tests
        if: ${{ always() }}
        run: |
          python3 -m pip install -r ${{ env.LAYER_TESTS_INSTALL_DIR }}/requirements.txt
          export PYTHONPATH=${{ env.LAYER_TESTS_INSTALL_DIR }}:$PYTHONPATH
          # TODO: remove setupvars.sh from here; currently, it's used for 'test_utils' installed in '<package>/python/openvino'
          source ${INSTALL_DIR}/setupvars.sh

          python3 -m pytest ${{ env.LAYER_TESTS_INSTALL_DIR }}/mo_python_api_tests/ --junitxml=${{ env.INSTALL_TEST_DIR }}/TEST-test_mo_convert.xml
        env:
          TEST_DEVICE: CPU
          TEST_PRECISION: FP16

      - name: OVC Python API Tests
        if: ${{ always() }}
        run: |
          python3 -m pip install -r ${{ env.LAYER_TESTS_INSTALL_DIR }}/requirements.txt
          # TODO: remove setupvars.sh from here; currently, it's used for 'test_utils' installed in '<package>/python/openvino'
          source ${{ env.INSTALL_DIR }}/setupvars.sh

          python3 -m pytest ${{ env.LAYER_TESTS_INSTALL_DIR }}/ovc_python_api_tests --junitxml=${{ env.INSTALL_TEST_DIR }}/TEST-test_ovc_convert.xml
        env:
          TEST_DEVICE: CPU
          TEST_PRECISION: FP16

      - name: Model Optimizer unit tests
        if: ${{ always() }}
        run: |
          export PYTHONPATH=${{ env.INSTALL_TEST_DIR }}:$PYTHONPATH
          python3 -m pytest -s ${{ env.INSTALL_TEST_DIR }}/mo/unit_tests \
              --junitxml=${{ env.INSTALL_TEST_DIR }}/TEST-ModelOptimizer.xml

      - name: PyTorch Layer Tests
        if: ${{ always() }}
        run: |
          python3 -m pip install -r ${{ env.LAYER_TESTS_INSTALL_DIR }}/requirements.txt
          export PYTHONPATH=${{ env.LAYER_TESTS_INSTALL_DIR }}:$PYTHONPATH

          python3 -m pytest ${{ env.LAYER_TESTS_INSTALL_DIR }}/pytorch_tests -m precommit --junitxml=${{ env.INSTALL_TEST_DIR }}/TEST-pytorch.xml
        env:
          TEST_DEVICE: CPU
          TEST_PRECISION: FP16

      - name: ONNX Layer Tests
        if: ${{ always() }}
        run: |
          python3 -m pip install -r ${{ env.LAYER_TESTS_INSTALL_DIR }}/requirements.txt
          
          export PYTHONPATH=${{ env.OPENVINO_REPO }}/tools/mo/:${{ env.LAYER_TESTS_INSTALL_DIR }}:$PYTHONPATH
          
          python3 -m pytest ${{ env.LAYER_TESTS_INSTALL_DIR }}/onnx_tests -m "not launch_only_if_manually_specified and precommit" --junitxml=${{ env.INSTALL_TEST_DIR }}/TEST-onnx.xml

      - name: TensorFlow 1 Layer Tests - TF FE
        if: ${{ always() }}
        run: |
          python3 -m pip install -r ${{ env.LAYER_TESTS_INSTALL_DIR }}/requirements.txt

          export PYTHONPATH=${{ env.OPENVINO_REPO }}/tools/mo/:${{ env.LAYER_TESTS_INSTALL_DIR }}:$PYTHONPATH

          python3 -m pytest ${{ env.LAYER_TESTS_INSTALL_DIR }}/tensorflow_tests/ --use_new_frontend -m precommit_tf_fe --junitxml=${{ env.INSTALL_TEST_DIR }}/TEST-tf_fe.xml
        env:
          TEST_DEVICE: CPU

      - name: TensorFlow 2 Layer Tests - TF FE
        if: ${{ always() }}
        run: |
          python3 -m pip install -r ${{ env.LAYER_TESTS_INSTALL_DIR }}/requirements.txt
          export PYTHONPATH=${{ env.OPENVINO_REPO }}/tools/mo/:${{ env.LAYER_TESTS_INSTALL_DIR }}:$PYTHONPATH

          python3 -m pytest ${{ env.LAYER_TESTS_INSTALL_DIR }}/tensorflow2_keras_tests/ --use_new_frontend -m precommit_tf_fe --junitxml=${{ env.INSTALL_TEST_DIR }}/TEST-tf2_fe.xml
        env:
          TEST_DEVICE: CPU

      - name: TensorFlow 1 Layer Tests - Legacy FE
        if: ${{ always() }}
        run: |
          python3 -m pip install -r ${{ env.LAYER_TESTS_INSTALL_DIR }}/requirements.txt
          export PYTHONPATH=${{ env.OPENVINO_REPO }}/tools/mo/:${{ env.LAYER_TESTS_INSTALL_DIR }}:$PYTHONPATH

          python3 -m pytest ${{ env.LAYER_TESTS_INSTALL_DIR }}/tensorflow_tests/test_tf_Roll.py --ir_version=10 --junitxml=${{ env.INSTALL_TEST_DIR }}/TEST-tf_Roll.xml

      - name: TensorFlow 2 Layer Tests - Legacy FE
        if: ${{ always() }}
        run: |
          python3 -m pip install -r ${{ env.LAYER_TESTS_INSTALL_DIR }}/requirements.txt
          export PYTHONPATH=${{ env.OPENVINO_REPO }}/tools/mo/:${{ env.LAYER_TESTS_INSTALL_DIR }}:$PYTHONPATH

          python3 -m pytest ${{ env.LAYER_TESTS_INSTALL_DIR }}/tensorflow2_keras_tests/test_tf2_keras_activation.py \
              --ir_version=11 --junitxml=${{ env.INSTALL_TEST_DIR }}/TEST-tf2_Activation.xml -k "sigmoid"
        env:
          TEST_DEVICE: CPU
          TEST_PRECISION: FP16

      - name: TensorFlow Lite Layer Tests - TFL FE
        if: ${{ always() }}
        run: |
          python3 -m pip install -r ${{ env.LAYER_TESTS_INSTALL_DIR }}/requirements.txt
          export PYTHONPATH=${{ env.OPENVINO_REPO }}/tools/mo/:${{ env.LAYER_TESTS_INSTALL_DIR }}:$PYTHONPATH

          python3 -m pytest ${{ env.LAYER_TESTS_INSTALL_DIR }}/tensorflow_lite_tests/ --junitxml=${{ env.INSTALL_TEST_DIR }}/TEST-tfl_fe.xml
        env:
          TEST_DEVICE: CPU
          TEST_PRECISION: FP16

      - name: Python ONNX operators tests
        if: ${{ always() }}
        run: |
          # Skip test_onnx/test_zoo_models and test_onnx/test_backend due to long execution time - ONNX Model Zoo tests are run separately
          python3 -m pytest -sv ${{ env.OPENVINO_REPO }}/src/frontends/onnx/tests -k 'not cuda' \
            --junitxml=${{ env.INSTALL_TEST_DIR }}/TEST-onnx_frontend.xml \
            --ignore=${{ env.OPENVINO_REPO }}/src/frontends/onnx/tests/test_python/test_zoo_models.py

      - name: Python Frontend tests
        if: ${{ always() }}
        run: |
          python3 -m pip install -r ${{ env.LAYER_TESTS_INSTALL_DIR }}/requirements.txt
          export PYTHONPATH=${{ env.OPENVINO_REPO }}/tools/mo/:${{ env.LAYER_TESTS_INSTALL_DIR }}:$PYTHONPATH
          # to allow 'libtest_builtin_extensions.so' to find 'libopenvino_onnx_frontend.so'
          source ${{ env.INSTALL_DIR }}/setupvars.sh

          python3 -m pytest ${{ env.LAYER_TESTS_INSTALL_DIR }}/py_frontend_tests --junitxml=${{ env.INSTALL_TEST_DIR }}/TEST-test_py_fontend.xml

      # TODO: install to 'tests' component via cpack
      - name: OVC unit tests
        if: ${{ always() }}
        run: python3 -m pytest -s ${{ env.OPENVINO_REPO }}/tools/ovc/unit_tests --junitxml=${{ env.INSTALL_TEST_DIR }}/TEST-OpenVinoConversion.xml

      - name: Upload Test Results
        uses: actions/upload-artifact@v3
        if: ${{ always() }}
        with:
          name: test-results-python
          path: ${{ env.INSTALL_TEST_DIR }}/TEST*.xml
          if-no-files-found: 'error'

  CPU_Functional_Tests:
    name: CPU functional tests
    if: ${{ 'false' }} # Ticket: 122001
    needs: Build
    defaults:
      run:
        shell: bash
    runs-on: macos-12
    env:
      INSTALL_DIR: ${{ github.workspace }}/install
      INSTALL_TEST_DIR: ${{ github.workspace }}/install/tests

    steps:
      - name: Create Directories
        run: mkdir -p ${{ env.INSTALL_DIR }} ${{ env.INSTALL_TEST_DIR }}

      - name: Download OpenVINO package
        uses: actions/download-artifact@v3
        with:
          name: openvino_package
          path: ${{ env.INSTALL_DIR }}

      - name: Download OpenVINO tests package
        uses: actions/download-artifact@v3
        with:
          name: openvino_tests
          path: ${{ env.INSTALL_TEST_DIR }}

      - name: Extract OpenVINO packages
        run: |
          pushd ${{ env.INSTALL_DIR }}
            tar -xzf openvino_package.tar.gz -C ${{ env.INSTALL_DIR }} && rm openvino_package.tar.gz || exit 1
          popd
          pushd ${{ env.INSTALL_TEST_DIR }}
            tar -xzf openvino_tests.tar.gz -C ${{ env.INSTALL_DIR }} && rm openvino_tests.tar.gz || exit 1
          popd

      - name: Intel CPU plugin func tests
        run: |
          source ${{ env.INSTALL_DIR }}/setupvars.sh
          ${{ env.INSTALL_TEST_DIR }}/ov_cpu_func_tests --gtest_print_time=1 --gtest_filter=*smoke* --gtest_output=xml:"${{ env.INSTALL_TEST_DIR }}/TEST-CPUFuncTests.xml"

      - name: Upload Test Results
        uses: actions/upload-artifact@v3
        if: ${{ always() }}
        with:
          name: test-results-functional-cpu
          path: ${{ env.INSTALL_TEST_DIR }}/TEST*.xml
          if-no-files-found: 'error'<|MERGE_RESOLUTION|>--- conflicted
+++ resolved
@@ -530,12 +530,8 @@
             python3 -m pip install $ov_dev_wheel_name[mxnet,caffe,kaldi,onnx,tensorflow2]
           popd
 
-<<<<<<< HEAD
       - name: Python API 1.0 Tests
         if: ${{ always() }}
-=======
-      - name: nGraph and IE Python Bindings Tests
->>>>>>> d41e7fcc
         run: |
           python3 -m pytest -s ${{ env.INSTALL_TEST_DIR }}/pyngraph \
             --junitxml=${{ env.INSTALL_TEST_DIR }}/TEST-Pyngraph.xml \
