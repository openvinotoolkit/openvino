name: IE Python Checks

on:
  workflow_dispatch:
  push:
    paths:
<<<<<<< HEAD
      - 'runtime/bindings/python/**'
  pull_request:
    paths:
      - 'runtime/bindings/python/**'
=======
      - 'inference-engine/ie_bridges/python/**'
      - 'samples/python/**'
  pull_request:
    paths:
      - 'inference-engine/ie_bridges/python/**'
      - 'samples/python/**'
>>>>>>> 799be77e
jobs:
  linters:
    runs-on: ubuntu-18.04
    steps:
      - name: Code checkout
        uses: actions/checkout@v2
        with:
          submodules: recursive
      - name: Set up Python
        uses: actions/setup-python@v2
        with:
          python-version: '3.6'
      - name: Install dependencies
        run: python -m pip install -r runtime/bindings/python/src/compatibility/openvino/requirements_dev.txt
      - name: Run Flake on samples
<<<<<<< HEAD
        run: python -m flake8 ./ --config=../setup.cfg 
        working-directory: runtime/bindings/python/samples
=======
        run: python -m flake8 ./ --config=setup.cfg
        working-directory: samples/python
>>>>>>> 799be77e
      - name: Create code style diff for samples
        if: failure()
        run: |
          python -m black -l 160 -S ./
          git diff > samples_diff.diff
<<<<<<< HEAD
        working-directory: runtime/bindings/python/samples
=======
        working-directory: samples/python
>>>>>>> 799be77e
      - uses: actions/upload-artifact@v2
        if: failure()
        with:
          name: samples_diff
          path: samples_diff.diff
      - name: Run Flake on src
        run: python -m flake8 ./ --config=../setup.cfg
        working-directory: runtime/bindings/python/src/compatibility/openvino
      - name: Create code style diff for Python src
        if: failure()
        run: |
          python -m black -l 160 -S ./
          git diff > src_diff.diff
        working-directory: runtime/bindings/python/src/compatibility/openvino
      - uses: actions/upload-artifact@v2
        if: failure()
        with:
          name: src_diff
          path: src_diff.diff
      - name: Run Flake on wheel
        run: python -m flake8 ./ --config=../setup.cfg
        working-directory: runtime/bindings/python/wheel
      - name: Create code style diff for wheel
        if: failure()
        run: |
          python -m black -l 160 -S ./
          git diff > wheel_diff.diff
        working-directory: runtime/bindings/python/wheel
      - uses: actions/upload-artifact@v2
        if: failure()
        with:
          name: wheel_diff
          path: wheel_diff.diff
      
      - name: Run MyPy
        run: python -m mypy ./ --config-file ./setup.cfg
        working-directory: runtime/bindings/python/src/compatibility/openvino
      - name: Run Bandit
        run: python -m bandit -r ./ -f screen
        working-directory: runtime/bindings/python/src/compatibility/openvino

      <|MERGE_RESOLUTION|>--- conflicted
+++ resolved
@@ -4,19 +4,12 @@
   workflow_dispatch:
   push:
     paths:
-<<<<<<< HEAD
       - 'runtime/bindings/python/**'
+      - 'samples/python/**'
   pull_request:
     paths:
       - 'runtime/bindings/python/**'
-=======
-      - 'inference-engine/ie_bridges/python/**'
       - 'samples/python/**'
-  pull_request:
-    paths:
-      - 'inference-engine/ie_bridges/python/**'
-      - 'samples/python/**'
->>>>>>> 799be77e
 jobs:
   linters:
     runs-on: ubuntu-18.04
@@ -32,23 +25,14 @@
       - name: Install dependencies
         run: python -m pip install -r runtime/bindings/python/src/compatibility/openvino/requirements_dev.txt
       - name: Run Flake on samples
-<<<<<<< HEAD
-        run: python -m flake8 ./ --config=../setup.cfg 
-        working-directory: runtime/bindings/python/samples
-=======
         run: python -m flake8 ./ --config=setup.cfg
         working-directory: samples/python
->>>>>>> 799be77e
       - name: Create code style diff for samples
         if: failure()
         run: |
           python -m black -l 160 -S ./
           git diff > samples_diff.diff
-<<<<<<< HEAD
-        working-directory: runtime/bindings/python/samples
-=======
         working-directory: samples/python
->>>>>>> 799be77e
       - uses: actions/upload-artifact@v2
         if: failure()
         with:
