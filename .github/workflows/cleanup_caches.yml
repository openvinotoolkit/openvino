name: Cleanup caches
on:
  workflow_dispatch:
  schedule:
    # at 00:00 on the 1st day of every month
    - cron: '0 0 1 * *'
 
permissions: read-all

jobs:
  Cleanup_PIP:
<<<<<<< HEAD
    runs-on: aks-linux-2-cores-8gb-staging
=======
    name: Cleanup PIP cache
    runs-on: aks-linux-2-cores-8gb
    if: ${{ github.repository_owner == 'openvinotoolkit' }}
>>>>>>> 890f2e12
    container:
      image: openvinogithubactions.azurecr.io/dockerhub/ubuntu:20.04
      volumes:
        - /mount:/mount
    env:
      PIP_CACHE_PATH: /mount/caches/pip

    steps:
      - name: Pre-Collecting Cache Info
        run: |
          echo "Cache info: "
          du -h -d2 ${PIP_CACHE_PATH}

      - name: Cleanup cache
        run: |
          echo "Delete cache files if they have not been used in over 30 days"
          [ ! -z "${PIP_CACHE_PATH}" ] && find ${PIP_CACHE_PATH} ! -type d -atime +30 -delete

      - name: Post-Collecting Cache Info
        run: |
          echo "Cache info: "
          du -h -d2 ${PIP_CACHE_PATH}

<<<<<<< HEAD
  Cleanup_CCACHE:
    runs-on: aks-linux-2-cores-8gb-staging
=======
  Cleanup_ccache_lin:
    name: Cleanup Linux ccache
    runs-on: aks-linux-2-cores-8gb
    if: ${{ github.repository_owner == 'openvinotoolkit' }}
>>>>>>> 890f2e12
    container:
      image: openvinogithubactions.azurecr.io/dockerhub/ubuntu:20.04
      volumes:
        - /mount:/mount
    env:
      CCACHE_PATH: /mount/caches/ccache

    steps:
      - name: Checkout cach action
        uses: actions/checkout@d632683dd7b4114ad314bca15554477dd762a938 # v4.2.0
        with:
          sparse-checkout: .github/actions/cache

      - name: Cleanup ccache
        uses: ./.github/actions/cache/cleanup
        with:
          cache-size: 300
          max-cache-size: 750
          cache-path: ${{ env.CCACHE_PATH }}
          recursive: true
          key: '.'
          
          
  Cleanup_ccache_win:
    name: Cleanup Windows ccache
    runs-on: 'aks-win-4-cores-8gb'
    env:
      CCACHE_PATH: C:\\mount\\caches\\ccache

    steps:
      - name: Checkout cach action
        uses: actions/checkout@692973e3d937129bcbf40652eb9f2f61becf3332 # v4.1.7
        with:
          sparse-checkout: .github/actions/cache

      - name: Cleanup ccache
        uses: ./.github/actions/cache/cleanup
        with:
          cache-size: 300
          max-cache-size: 750
          cache-path: C:\\mount\\caches\\ccache
          recursive: true
          key: '.'<|MERGE_RESOLUTION|>--- conflicted
+++ resolved
@@ -9,13 +9,9 @@
 
 jobs:
   Cleanup_PIP:
-<<<<<<< HEAD
+    name: Cleanup PIP cache
     runs-on: aks-linux-2-cores-8gb-staging
-=======
-    name: Cleanup PIP cache
-    runs-on: aks-linux-2-cores-8gb
     if: ${{ github.repository_owner == 'openvinotoolkit' }}
->>>>>>> 890f2e12
     container:
       image: openvinogithubactions.azurecr.io/dockerhub/ubuntu:20.04
       volumes:
@@ -39,15 +35,10 @@
           echo "Cache info: "
           du -h -d2 ${PIP_CACHE_PATH}
 
-<<<<<<< HEAD
-  Cleanup_CCACHE:
-    runs-on: aks-linux-2-cores-8gb-staging
-=======
   Cleanup_ccache_lin:
     name: Cleanup Linux ccache
-    runs-on: aks-linux-2-cores-8gb
+    runs-on: aks-linux-2-cores-8gb-staging
     if: ${{ github.repository_owner == 'openvinotoolkit' }}
->>>>>>> 890f2e12
     container:
       image: openvinogithubactions.azurecr.io/dockerhub/ubuntu:20.04
       volumes:
