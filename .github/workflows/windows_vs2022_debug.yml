--- conflicted
+++ resolved
@@ -59,11 +59,7 @@
     if: "!needs.smart_ci.outputs.skip_workflow"
     uses: ./.github/workflows/job_build_windows.yml
     with:
-<<<<<<< HEAD
       runner: 'aks-win-32-cores-128gb-build-st'
-=======
-      runner: 'aks-win-32-cores-128gb-build'
->>>>>>> c85cd78b
       affected-components: ${{ needs.smart_ci.outputs.affected_components }}
       build-type: 'Debug'
       target-branch: ${{ needs.smart_ci.outputs.target_branch }}
@@ -81,19 +77,11 @@
     needs: [ Build, Smart_CI ]
     uses: ./.github/workflows/job_cxx_unit_tests.yml
     with:
-<<<<<<< HEAD
       runner: 'aks-win-4-cores-8gb-test-st'
       affected-components: ${{ needs.smart_ci.outputs.affected_components }}
       os: 'windows_2022'
       build-type: 'Debug'
-      timeout-minutes: 60
-=======
-      runner: 'aks-win-4-cores-8gb-test'
-      affected-components: ${{ needs.smart_ci.outputs.affected_components }}
-      os: 'windows_2022'
-      build-type: 'Debug'
       timeout-minutes: 90
->>>>>>> c85cd78b
 
   Overall_Status:
     name: ci/gha_overall_status_windows_debug
