--- conflicted
+++ resolved
@@ -118,32 +118,4 @@
         -DCMAKE_COMPILE_WARNING_AS_ERROR=ON
         -DENABLE_STRICT_DEPENDENCIES=OFF
         -DCMAKE_DISABLE_FIND_PACKAGE_PkgConfig=ON
-<<<<<<< HEAD
         ${{ matrix.cache && '-DCMAKE_MSVC_DEBUG_INFORMATION_FORMAT="$<$<CONFIG:Debug,RelWithDebInfo>:Embedded>"' || '' }}
-=======
-
-  CXX_Unit_Tests:
-    name: C++ unit tests
-    needs: [ Build, Smart_CI ]
-    uses: ./.github/workflows/job_cxx_unit_tests.yml
-    with:
-      runner: 'aks-win-4-cores-8gb-test'
-      affected-components: ${{ needs.smart_ci.outputs.affected_components }}
-      os: 'windows_2022'
-      build-type: 'Debug'
-      timeout-minutes: 60
-
-  Overall_Status:
-    name: ci/gha_overall_status_windows_debug
-    needs: [ Smart_CI, Build, CXX_Unit_Tests ]
-    if: ${{ always() }}
-    runs-on: ubuntu-latest
-    steps:
-      - name: Check status of all jobs
-        if: >-
-          ${{
-            contains(needs.*.result, 'failure') ||
-            contains(needs.*.result, 'cancelled')
-          }}
-        run: exit 1
->>>>>>> 2e27a0d0
