--- conflicted
+++ resolved
@@ -81,11 +81,7 @@
       affected-components: ${{ needs.smart_ci.outputs.affected_components }}
       os: 'windows_2022'
       build-type: 'Debug'
-<<<<<<< HEAD
-      timeout-minutes: 60
-=======
       timeout-minutes: 90
->>>>>>> 2b7d2284
 
   Overall_Status:
     name: ci/gha_overall_status_windows_debug
