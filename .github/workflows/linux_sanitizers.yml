--- conflicted
+++ resolved
@@ -24,12 +24,8 @@
     defaults:
       run:
         shell: bash
-<<<<<<< HEAD
     runs-on: aks-linux-16-cores-32gb-staging
-=======
-    runs-on: aks-linux-16-cores-32gb
     if: ${{ github.repository_owner == 'openvinotoolkit' }}
->>>>>>> 890f2e12
     container:
       image: openvinogithubactions.azurecr.io/dockerhub/ubuntu:20.04
       volumes:
