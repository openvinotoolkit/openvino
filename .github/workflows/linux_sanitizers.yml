--- conflicted
+++ resolved
@@ -23,10 +23,6 @@
       - opened
       - synchronize
       - reopened
-<<<<<<< HEAD
-=======
-      - edited
->>>>>>> d5636b63
       - ready_for_review
     paths:
     - '.github/workflows/linux_sanitizers.yml'
