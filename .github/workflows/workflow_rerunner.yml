name: Rerun Workflow with Known Errors

on:
  workflow_run:
    workflows:
      - Linux (Ubuntu 20.04, Python 3.9)
      - Linux (Ubuntu 22.04, Python 3.11)
      - Linux (Ubuntu 24.04, Python 3.12)
      - Debian 10 ARM
      - Android ARM64 with vcpkg
      - Android x64
      - Linux ARM64 (Ubuntu 20.04, Python 3.11)
      - Linux Static CC (Ubuntu 22.04, Python 3.11, Clang)
      - Linux RISC-V with Conan (Ubuntu 22.04, Python 3.10)
      - Windows (VS 2019, Python 3.11, Release)
      - Windows (VS 2019, Python 3.11, Debug)
      - Windows Conditional Compilation (VS 2022, Python 3.11)
    types:
      - completed
  pull_request:
    paths:
      - '.github/workflows/workflow_rerunner.yml'
      - '.github/scripts/workflow_rerun/**'

permissions: read-all

jobs:
  rerun:
    name: Rerun Workflow
    # Run only for the failed workflows in openvinotoolkit org
    if: ${{ github.event.workflow_run.conclusion == 'failure' && github.repository_owner == 'openvinotoolkit' }}
<<<<<<< HEAD
    runs-on: aks-linux-2-cores-8gb-stats-staging
=======
    runs-on: aks-linux-smallworker
>>>>>>> 79ba33b6
    permissions:
      actions: write
      contents: read
      statuses: read
      checks: read
    steps:
      - name: Checkout
        uses: actions/checkout@11bd71901bbe5b1630ceea73d27597364c9af683 # v4.2.2
        timeout-minutes: 15
        with:
          sparse-checkout: '.github/scripts/workflow_rerun'

      - name: Install deps
        run: pip3 install PyGithub==2.2.0 requests==2.31.0

      - name: Dump GitHub context
        env:
          GITHUB_CONTEXT: ${{ toJson(github) }}
        run: echo "$GITHUB_CONTEXT"

      - name: Rerun
        env:
          GITHUB_TOKEN: ${{ secrets.GITHUB_TOKEN }}
        run: |
          export PYTHONPATH=${{ github.workspace }}/.github/scripts/workflow_rerun:${{ github.workspace }}/.github/scripts:$PYTHONPATH
          python3 ${{ github.workspace }}/.github/scripts/workflow_rerun/rerunner.py \
          --run-id ${{ github.event.workflow_run.id }} \
          --repository-name ${GITHUB_REPOSITORY}

      - name: Rerun Retriggered (Ticket ${{ env.FOUND_ERROR_TICKET }})
        if: ${{ env.PIPELINE_RETRIGGERED == 'true' }}
        run: echo "Rerun retriggered for ${{ github.event.workflow_run.html_url }} with ticket ${{ env.FOUND_ERROR_TICKET }}"

      - name: ${{ github.event.workflow_run.html_url }}
        if: ${{ env.PIPELINE_RETRIGGERED == 'true' }}
        run: echo "Step for statistics gathering"

  rerunner_tests:
    name: Rerunner Tests
    if: ${{ github.event_name == 'pull_request' && github.repository_owner == 'openvinotoolkit' }}
    runs-on: aks-linux-2-cores-8gb-stats-staging
    steps:
      - name: Checkout
        uses: actions/checkout@11bd71901bbe5b1630ceea73d27597364c9af683 # v4.2.2
        timeout-minutes: 15
        with:
          sparse-checkout: '.github/scripts/workflow_rerun'
          lfs: true

      - name: Install deps
        run: pip3 install PyGithub==2.2.0 requests==2.31.0

      - name: Test Rerunner (Tests)
        env:
          GITHUB_TOKEN: ${{ secrets.GITHUB_TOKEN }}
        working-directory: ${{ github.workspace }}/.github/scripts/workflow_rerun
        run: |
          export PYTHONPATH=${{ github.workspace }}/.github/scripts/workflow_rerun:${{ github.workspace }}/.github/scripts:$PYTHONPATH
          python3 -m unittest tests/*_test.py

      - name: Test Rerunner (CLI)
        env:
          GITHUB_TOKEN: ${{ secrets.GITHUB_TOKEN }}
        working-directory: ${{ github.workspace }}/.github/scripts/workflow_rerun
        run: |
          export PYTHONPATH=${{ github.workspace }}/.github/scripts/workflow_rerun:${{ github.workspace }}/.github/scripts:$PYTHONPATH

          # Need to get a run id with successful status for log analyzing
          # cannot lock a run id as logs get deleted after some time
          run_id=$(python3 -c "from github import Github, Auth; import os; github=Github(auth=Auth.Token(token=os.environ.get('GITHUB_TOKEN'))); repo = github.get_repo('${GITHUB_REPOSITORY}'); run_id = repo.get_workflow_runs(status='success')[0].id; print(run_id)")

          python3 rerunner.py --repository-name ${GITHUB_REPOSITORY} --run-id $run_id --dry-run<|MERGE_RESOLUTION|>--- conflicted
+++ resolved
@@ -29,11 +29,7 @@
     name: Rerun Workflow
     # Run only for the failed workflows in openvinotoolkit org
     if: ${{ github.event.workflow_run.conclusion == 'failure' && github.repository_owner == 'openvinotoolkit' }}
-<<<<<<< HEAD
-    runs-on: aks-linux-2-cores-8gb-stats-staging
-=======
     runs-on: aks-linux-smallworker
->>>>>>> 79ba33b6
     permissions:
       actions: write
       contents: read
