--- conflicted
+++ resolved
@@ -363,15 +363,6 @@
           # TODO: replace with Python API tests requirements
           python3 -m pip install -r ${{ env.INSTALL_TEST_DIR }}/mo/requirements_dev.txt
 
-<<<<<<< HEAD
-=======
-      - name: Python API 1.0 Tests
-        #if: fromJSON(needs.smart_ci.outputs.affected_components).Python_API.test # Ticket: 127101
-        shell: cmd
-        run: |
-          python3 -m pytest -s ${{ env.INSTALL_TEST_DIR }}/pyngraph ${{ env.PYTHON_STATIC_ARGS }} --junitxml=${{ env.INSTALL_TEST_DIR }}/TEST-Pyngraph.xml --ignore=${{ env.INSTALL_TEST_DIR }}/pyngraph/tests_compatibility/test_onnx/test_zoo_models.py
-
->>>>>>> 554e7d67
       - name: Python API 2.0 Tests
         #if: fromJSON(needs.smart_ci.outputs.affected_components).Python_API.test # Ticket: 127101
         shell: cmd
