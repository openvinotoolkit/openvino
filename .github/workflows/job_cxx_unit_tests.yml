--- conflicted
+++ resolved
@@ -128,15 +128,12 @@
         run: |
           ${{ env.SOURCE_COMMAND }} ${{ env.SETUPVARS }}
           ${{ env.INSTALL_TEST_DIR }}/paddle_tests --gtest_filter="-PaddleFuzzyOpTest*" --gtest_print_time=1 --gtest_output=xml:${{ env.INSTALL_TEST_DIR }}/TEST-PaddleTests.xml
-<<<<<<< HEAD
 
      - name: PaddlePaddle frontend Fuzzy Op tests
         if: ${{ github.event_name == 'schedule' && fromJSON(inputs.affected-components).PDPD_FE.test && runner.os != 'Windows' }} # Ticket: 149651
         run: |
           ${{ env.SOURCE_COMMAND }} ${{ env.SETUPVARS }}
-          ${{ env.INSTALL_TEST_DIR }}/paddle_tests --gtest_filter="PaddleFuzzyOpTest*" --gtest_print_time=1 --gtest_output=xml:${{ env.INSTALL_TEST_DIR }}/TEST-PaddleTests.xml
-=======
->>>>>>> 4b0d2b5e
+          ${{ env.INSTALL_TEST_DIR }}/paddle_tests --gtest_filter="PaddleFuzzyOpTest*" --gtest_print_time=1 --gtest_output=xml:${{ env.INSTALL_TEST_DIR }}/TEST-PaddleFuzzyOpTests.xml
 
       - name: ONNX frontend tests
         if: ${{ fromJSON(inputs.affected-components).ONNX_FE.test && runner.arch != 'ARM64' }} # Ticket for macOS ARM64: 122663, for Linux ARM64: 126280, 153161
