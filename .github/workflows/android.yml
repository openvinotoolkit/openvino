name: Android
on:
  workflow_dispatch:
    inputs:
      target-branch:
        description: 'Target branch for the build; taken from event context by default'
        type: string
        required: false
  pull_request:
    types:
      - opened
      - synchronize
      - reopened
      - ready_for_review
  merge_group:
  push:
    branches:
      # - master
      - 'releases/**'

concurrency:
  # github.ref is not unique in post-commit
  group: ${{ github.event_name == 'push' && github.run_id || github.ref }}-android
  cancel-in-progress: true

permissions: read-all

jobs:
  Smart_CI:
    runs-on: ubuntu-latest
    if: github.event.pull_request.draft == false || github.run_attempt > 1
    outputs:
      affected_components: "${{ steps.smart_ci.outputs.affected_components }}"
      changed_components: "${{ steps.smart_ci.outputs.changed_components }}"
      skip_workflow: "${{ steps.smart_ci.outputs.skip_workflow }}"
    steps:
      - name: checkout action
        uses: actions/checkout@11bd71901bbe5b1630ceea73d27597364c9af683 # v4.2.2
        timeout-minutes: 15
        with:
          sparse-checkout: .github/actions/smart-ci

      - name: Get affected components
        id: smart_ci
        uses: ./.github/actions/smart-ci
        with:
          repository: ${{ github.repository }}
          pr: ${{ github.event.number }}
          commit_sha: ${{ github.sha }}
          ref_name: ${{ github.ref_name }}
          component_pattern: "category: (.*)"
          repo_token: ${{ secrets.GITHUB_TOKEN }}
          skip_when_only_listed_labels_set: 'docs'
          skip_when_only_listed_files_changed: '*.md,*.rst,*.png,*.jpg,*.svg,*/layer_tests_summary/*,*/conformance/*'

  Docker:
    needs: Smart_CI
    runs-on: aks-linux-4-cores-16gb-docker-build
    container:
      image: openvinogithubactions.azurecr.io/docker_build:0.2
      volumes:
        - /mount:/mount
    outputs:
      images: "${{ steps.handle_docker.outputs.images && steps.handle_docker.outputs.images || steps.mock_image.outputs.images }}"
    steps:
      - name: Set mock output images if pipeline should be skipped
        if: ${{ needs.smart_ci.outputs.skip_workflow == 'True' }}
        id: mock_image
        run: echo "images={\"ov_build\":{\"ubuntu_22_04_android\":\"mock\"}}" >> "$GITHUB_OUTPUT"

      - name: Checkout
        if: ${{ needs.smart_ci.outputs.skip_workflow != 'True' }}
        uses: actions/checkout@11bd71901bbe5b1630ceea73d27597364c9af683 # v4.2.2
        timeout-minutes: 15

      - uses: ./.github/actions/handle_docker
        if: ${{ needs.smart_ci.outputs.skip_workflow != 'True' }}
        id: handle_docker
        with:
          images: |
            ov_build/ubuntu_22_04_android
            ov_test/ubuntu_22_04_android
          registry: 'openvinogithubactions.azurecr.io'
          dockerfiles_root_dir: '.github/dockerfiles'
          changed_components: ${{ needs.smart_ci.outputs.changed_components }}

  Build:
    name: Build ${{ matrix.arch }}
    needs: [Smart_CI, Docker]
    if: "!needs.smart_ci.outputs.skip_workflow"
    timeout-minutes: 150
    defaults:
      run:
        shell: bash
    runs-on: aks-linux-16-cores-32gb
    strategy:
      fail-fast: false
      matrix:
        include:
          - arch: arm64
            android_abi: arm64-v8a
          - arch: x64
            android_abi: x86_64
#          - arch: riscv64          # experimental
#            android_abi: riscv64
    container:
      image: ${{ fromJSON(needs.docker.outputs.images).ov_build.ubuntu_22_04_android }}
      volumes:
        - /mount:/mount
      options: -e SCCACHE_AZURE_BLOB_CONTAINER -e SCCACHE_AZURE_CONNECTION_STRING
    env:
      TARGET_BRANCH: ${{ inputs.target-branch || github.base_ref || github.event.merge_group.base_ref || github.ref }}
      DEBIAN_FRONTEND: noninteractive # to prevent apt-get from waiting user input
      CMAKE_GENERATOR: 'Ninja'
      BUILD_TYPE: Release
      INSTALL_DIR: android_package
      INSTALL_TEST_DIR: android_tests
      CMAKE_CXX_COMPILER_LAUNCHER: sccache
      CMAKE_C_COMPILER_LAUNCHER: sccache
      SCCACHE_IGNORE_SERVER_IO_ERROR: 1
      SCCACHE_SERVER_PORT: 35555
      SCCACHE_ERROR_LOG: /__w/openvino/sccache_log.txt
      SCCACHE_LOG: warn
      OPENVINO_REPO: '/__w/openvino/openvino/openvino'
      OPENVINO_GENAI_REPO: '/__w/openvino/openvino/openvino.genai'
      BUILD_DIR: '/__w/openvino/openvino/build'
      ANDROID_TOOLS: '/deps/android_tools'
      ANDROID_NDK_HOME: '/deps/android_tools/ndk/29.0.14206865'
      ANDROID_SDK_VERSION: 35
      ANDROID_ABI_CONFIG: ${{ matrix.android_abi }}
      TBB_BRANCH: 'v2022.2.0'
      TBB_SRC: "/__w/openvino/openvino/build/onetbb-src"
      TBB_BUILD: "/__w/openvino/openvino/build/onetbb-build"
      TBB_INSTALL: "/__w/openvino/openvino/build/onetbb-install"
      TBB_CMAKE_DIR: "/__w/openvino/openvino/build/onetbb-install/lib/cmake/TBB"
      SCCACHE_AZURE_KEY_PREFIX: android_${{ matrix.arch }}
      ARTIFACTS_SHARE: "/mount/build-artifacts"
      MANIFEST_PATH: '${{ github.workspace }}/openvino/manifest.yml'
      PRODUCT_TYPE: public_android_${{ matrix.arch }}_release
    steps:
      - name: Clone OpenVINO
        uses: actions/checkout@11bd71901bbe5b1630ceea73d27597364c9af683 # v4.2.2
        timeout-minutes: 15
        with:
          path: 'openvino'
          submodules: 'recursive'

      - name: Clone OpenVINO GenAI
        uses: actions/checkout@11bd71901bbe5b1630ceea73d27597364c9af683 # v4.2.2
        timeout-minutes: 15
        with:
          repository: 'openvinotoolkit/openvino.genai'
          path: ${{ env.OPENVINO_GENAI_REPO }}
          submodules: 'true'
          ref: ${{ env.TARGET_BRANCH }}

      - name: Generate product manifest and set CI_BUILD_NUMBER & CI_BUILD_DEV_TAG
        id: create_manifest
        uses: ./openvino/.github/actions/create_manifest
        with:
          repos: |
            ${{ env.OPENVINO_REPO }}
          product_type: ${{ env.PRODUCT_TYPE }}
          target_arch: ${{ matrix.arch }}
          build_type: 'release'
          save_to: ${{ env.MANIFEST_PATH }}
          trigger_repo_branch: ${{ inputs.target-branch }}

      #
      # Print system info
      #

      - name: System info
        uses: ./openvino/.github/actions/system_info

      #
      # Build
      #

      - name: Clean ccache stats
        run: ${SCCACHE_PATH} --zero-stats

      - name: Clone OneTBB
        uses: actions/checkout@11bd71901bbe5b1630ceea73d27597364c9af683 # v4.2.2
        timeout-minutes: 15
        with:
          repository: 'oneapi-src/oneTBB'
          path: ${{ env.TBB_SRC }}
          submodules: 'true'
          ref: ${{ env.TBB_BRANCH }}

      - name: Configure OneTBB CMake project
        run: |
          cmake \
            -G '${{ env.CMAKE_GENERATOR }}' \
            -DCMAKE_BUILD_TYPE=${{ env.BUILD_TYPE }} \
            -DCMAKE_INSTALL_PREFIX=${{ env.TBB_INSTALL }} \
            -DCMAKE_TOOLCHAIN_FILE=${{ env.ANDROID_NDK_HOME }}/build/cmake/android.toolchain.cmake \
            -DANDROID_ABI=${{ env.ANDROID_ABI_CONFIG }} \
            -DANDROID_PLATFORM=${{ env.ANDROID_SDK_VERSION }} \
            -DANDROID_STL=c++_shared \
            -DTBB_TEST=OFF \
            -DTBB_STRICT=OFF \
            -DCMAKE_SHARED_LINKER_FLAGS="-Wl,--undefined-version" \
            -DCMAKE_CXX_COMPILER_LAUNCHER=${{ env.CMAKE_CXX_COMPILER_LAUNCHER }} \
            -DCMAKE_C_COMPILER_LAUNCHER=${{ env.CMAKE_C_COMPILER_LAUNCHER }} \
            -S ${TBB_SRC} \
            -B ${TBB_BUILD}

      - name: Build OneTBB project
        run: cmake --build ${TBB_BUILD} --parallel $(nproc)

      - name: Install OneTBB project
        run: cmake --install ${TBB_BUILD}

      - name: CMake - configure OpenVINO
        run: |
          cmake \
            -G '${{ env.CMAKE_GENERATOR }}' \
            -DCMAKE_BUILD_TYPE=${{ env.BUILD_TYPE }} \
            -DCMAKE_TOOLCHAIN_FILE=${{ env.ANDROID_NDK_HOME }}/build/cmake/android.toolchain.cmake \
            -DANDROID_ABI=${{ env.ANDROID_ABI_CONFIG }} \
            -DANDROID_PLATFORM=${{ env.ANDROID_SDK_VERSION }} \
            -DANDROID_STL=c++_shared \
            -DENABLE_TESTS=ON \
            -DCPACK_ARCHIVE_COMPONENT_INSTALL=OFF \
            -DCMAKE_COMPILE_WARNING_AS_ERROR=OFF \
            -DENABLE_STRICT_DEPENDENCIES=OFF \
            -DENABLE_SYSTEM_TBB=OFF \
            -DTHREADING=TBB \
            -DTBB_DIR=${{ env.TBB_CMAKE_DIR }} \
            -DTBBROOT=${{ env.TBB_INSTALL }} \
            -DENABLE_FASTER_BUILD=ON \
            -DOPENVINO_EXTRA_MODULES=${{ env.OPENVINO_GENAI_REPO }} \
            -DCMAKE_CXX_COMPILER_LAUNCHER=${{ env.CMAKE_CXX_COMPILER_LAUNCHER }} \
            -DCMAKE_C_COMPILER_LAUNCHER=${{ env.CMAKE_C_COMPILER_LAUNCHER }} \
            -DENABLE_LTO=ON \
<<<<<<< HEAD
            -DENABLE_INTEL_CPU=ON \
            -DENABLE_INTEL_GPU=ON \
            -DENABLE_INTEL_NPU=ON \
=======
            -DENABLE_TEMPLATE=ON \
>>>>>>> 1a49ce2c
            -DENABLE_PYTHON=OFF \
            -DCMAKE_EXE_LINKER_FLAGS="-Wl,-z,max-page-size=16384" \
            -DCMAKE_SHARED_LINKER_FLAGS="-Wl,-z,max-page-size=16384" \
            -S ${OPENVINO_REPO} \
            -B ${BUILD_DIR}

      - name: CMake - build OpenVINO
        run: cmake --build ${BUILD_DIR} --parallel $(nproc)

      - name: Show ccache stats
        run: ${SCCACHE_PATH} --show-stats

      #
      # Upload build logs and artifacts
      #
      - name: Upload build logs
        uses: actions/upload-artifact@330a01c490aca151604b8cf639adc76d48f6c5d4 # v5.0.0
        if: always()
        with:
          name: build_logs_${{ matrix.arch }}
          path: ${{ env.SCCACHE_ERROR_LOG }}
          if-no-files-found: 'ignore'

      - name: Prepare build and test artifacts (split)
        run: |
          # Prepare directories
          mkdir -p ${INSTALL_TEST_DIR}/bin/intel64/Release
          mkdir -p ${INSTALL_DIR}/lib

          # Install tests into tests dir
          cmake --install ${BUILD_DIR} --config ${{ env.BUILD_TYPE }} --prefix ${INSTALL_TEST_DIR} --component tests

          # Install runtime into install dir; fallback to full install if component is unavailable
          cmake --install ${BUILD_DIR} --config ${{ env.BUILD_TYPE }} --prefix ${INSTALL_DIR} --component core
          cmake --install ${BUILD_DIR} --config ${{ env.BUILD_TYPE }} --prefix ${INSTALL_DIR} --component cpu
          cmake --install ${BUILD_DIR} --config ${{ env.BUILD_TYPE }} --prefix ${INSTALL_DIR} --component template

          # If tests were installed under tests/, move CPU test binaries to expected path
          if [ -d "${INSTALL_TEST_DIR}/tests" ]; then
            echo "Moving tests from ${INSTALL_TEST_DIR}/tests/ to ${INSTALL_TEST_DIR}/bin/intel64/Release/"
            find ${INSTALL_TEST_DIR}/tests -name "*cpu*test*" -type f -exec cp {} ${INSTALL_TEST_DIR}/bin/intel64/Release/ \;
            # Copy Template plugin library from tests installation into runtime package so tests can load it
            find ${INSTALL_TEST_DIR}/tests -name "libopenvino_template_plugin*.so*" -type f -exec cp {} ${INSTALL_DIR}/runtime/lib/intel64/ \; 2>/dev/null || true
          fi

          # Add TBB and libc++ shared to runtime package
          find ${TBB_INSTALL}/lib -name "*.so*" -type f -exec cp {} ${INSTALL_DIR}/lib/ \; 2>/dev/null || echo "No .so files in TBB_INSTALL/lib"
          cp "${ANDROID_NDK_HOME}/toolchains/llvm/prebuilt/linux-x86_64/sysroot/usr/lib/${{ env.ANDROID_ABI_CONFIG }}-linux-android/libc++_shared.so" ${INSTALL_DIR}/lib/ || echo "libc++_shared.so not found"
      
      - name: Pack openvino_package
        run: tar -cvf - * | pigz > ${BUILD_DIR}/openvino_package.tar.gz
        working-directory: ${{ env.INSTALL_DIR }}

      - name: Pack openvino_tests
        run: tar -cvf - * | pigz > ${BUILD_DIR}/openvino_tests.tar.gz
        working-directory: ${{ env.INSTALL_TEST_DIR }}

      - name: Upload CPU test binaries
        uses: actions/upload-artifact@330a01c490aca151604b8cf639adc76d48f6c5d4 # v5.0.0
        with:
          name: ov_cpu_tests_android_${{ matrix.arch }}
          path: ${{ env.INSTALL_TEST_DIR }}/
          if-no-files-found: 'error'

      - name: Upload OpenVINO runtime package (Android)
        uses: actions/upload-artifact@330a01c490aca151604b8cf639adc76d48f6c5d4 # v5.0.0
        with:
          name: ov_android_package_${{ matrix.arch }}
          path: ${{ env.INSTALL_DIR }}/
          if-no-files-found: 'error'
      
      - name: Store artifacts to a shared drive
        id: store_artifacts
        if: ${{ github.event_name != 'merge_group' }}
        uses: ./openvino/.github/actions/store_artifacts
        with:
          artifacts: |
            ${{ env.BUILD_DIR }}/openvino_package.tar.gz
            ${{ env.BUILD_DIR }}/openvino_tests.tar.gz
            ${{ env.MANIFEST_PATH }}
          storage_dir: ${{ env.PRODUCT_TYPE }}
          storage_root: ${{ env.ARTIFACTS_SHARE }}
          branch_name: ${{ inputs.target-branch }}

  CXX_Unit_Tests:
    needs: [Smart_CI, Docker, Build]
    timeout-minutes: 120
    runs-on: aks-linux-4-cores-16gb
    container:
      image: ${{ fromJSON(needs.docker.outputs.images).ov_test.ubuntu_22_04_android }}
      volumes:
        - /mount:/mount
      options: --device /dev/kvm
    env:
      ANDROID_API_LEVEL: 30
      ANDROID_TARGET: google_apis
      ANDROID_ARCH: x86_64
      INSTALL_DIR: android_package
      INSTALL_TEST_DIR: android_tests
    steps:
      - name: Checkout
        uses: actions/checkout@11bd71901bbe5b1630ceea73d27597364c9af683 # v4.2.2
        timeout-minutes: 15

      - name: Download CPU test binaries
        uses: actions/download-artifact@018cc2cf5baa6db3ef3c5f8a56943fffe632ef53 # v6.0.0
        with:
          name: ov_cpu_tests_android_x64
          path: ${{ env.INSTALL_TEST_DIR }}

      - name: Download OpenVINO runtime package (Android)
        uses: actions/download-artifact@018cc2cf5baa6db3ef3c5f8a56943fffe632ef53 # v6.0.0
        with:
          name: ov_android_package_x64
          path: ${{ env.INSTALL_DIR }}

      - name: Setup KVM permissions
        run: |
          /usr/local/bin/setup-kvm.sh || true
          ls -la /dev/kvm || echo "KVM device not available"

      - name: Set up Java 17
        uses: actions/setup-java@dded0888837ed1f317902acf8a20df0ad188d165 # v5.0.0
        with:
          java-version: '17'
          distribution: 'temurin'

      - name: Setup Android SDK
        uses: android-actions/setup-android@9fc6c4e9069bf8d3d10b2204b1fb8f6ef7065407 # v3.2.2

      - name: AVD cache
        uses: actions/cache@0057852bfaa89a56745cba8c7296529d2fc39830 # v4.3.0
        id: avd-cache
        if: github.ref_name == 'master'
        with:
          path: |
            ~/.android/avd/*
            ~/.android/adb*
          key: avd-${{ env.ANDROID_API_LEVEL }}-${{ env.ANDROID_TARGET }}-${{ env.ANDROID_ARCH }}

      - name: Run CPU unit tests on emulator
        id: unit-tests
        uses: reactivecircus/android-emulator-runner@1dcd0090116d15e7c562f8db72807de5e036a4ed # v2.34.0
        with:
          api-level: ${{ env.ANDROID_API_LEVEL }}
          target: ${{ env.ANDROID_TARGET }}
          arch: ${{ env.ANDROID_ARCH }}
          force-avd-creation: false
          emulator-options: -no-window -gpu swiftshader_indirect -noaudio -no-boot-anim -camera-back none -memory 4096 -partition-size 8192 -qemu -cpu host
          disable-animations: true
          emulator-boot-timeout: 900
          script: |
            set -e
            adb wait-for-device

            [ -f "${INSTALL_TEST_DIR}/bin/intel64/Release/ov_cpu_unit_tests" ] || { echo "Error: ov_cpu_unit_tests binary not found"; exit 1; }
            chmod +x ${INSTALL_TEST_DIR}/bin/intel64/Release/ov_cpu_unit_tests
            adb shell "rm -rf /data/local/tmp/ov_test && mkdir -p /data/local/tmp/ov_test/intel64/Release"
            echo "Pushing unit test binary and libraries to device..."
            adb push ${INSTALL_TEST_DIR}/bin/intel64/Release/ov_cpu_unit_tests /data/local/tmp/ov_test/intel64/Release/ov_cpu_unit_tests
            # Push OpenVINO libraries from runtime package
            for lib in ${INSTALL_DIR}/runtime/lib/intel64/*.so*; do [ -f "$lib" ] && adb push "$lib" /data/local/tmp/ov_test/; done
            for lib in ${INSTALL_DIR}/lib/*.so*; do [ -f "$lib" ] && adb push "$lib" /data/local/tmp/ov_test/; done
            adb shell "chmod 755 /data/local/tmp/ov_test/intel64/Release/ov_cpu_unit_tests"
            echo "Running CPU unit tests..."
            adb shell "cd /data/local/tmp/ov_test && export LD_LIBRARY_PATH=/data/local/tmp/ov_test:$LD_LIBRARY_PATH && timeout 1800 ./intel64/Release/ov_cpu_unit_tests --gtest_output=xml:/data/local/tmp/ov_test/unit_test_results.xml" || { echo "Unit test execution failed"; adb shell "ls -la /data/local/tmp/ov_test/"; exit 1; }
            echo "Pulling unit test results..."
            adb pull /data/local/tmp/ov_test/unit_test_results.xml ./unit_test_results.xml || { echo "Warning: Could not pull unit test results"; adb shell "ls -la /data/local/tmp/ov_test/"; adb shell "cat /data/local/tmp/ov_test/unit_test_results.xml" || echo "No unit test results file"; }

      - name: Upload unit test results
        uses: actions/upload-artifact@330a01c490aca151604b8cf639adc76d48f6c5d4 # v5.0.0
        if: always()
        with:
          name: cpu_unit_tests_results_android_x64
          path: ./unit_test_results.xml
          if-no-files-found: 'ignore'

  CXX_Func_Tests:
    needs: [Smart_CI, Docker, Build]
    timeout-minutes: 20
    runs-on: aks-linux-4-cores-16gb
    container:
      image: ${{ fromJSON(needs.docker.outputs.images).ov_test.ubuntu_22_04_android }}
      volumes:
        - /mount:/mount
      options: --device /dev/kvm
    env:
      ANDROID_API_LEVEL: 30
      ANDROID_TARGET: google_apis
      ANDROID_ARCH: x86_64
      INSTALL_DIR: android_package
      INSTALL_TEST_DIR: android_tests
      GTEST_FILTER: '*EltwiseLayer*'
    steps:
      - name: Checkout
        uses: actions/checkout@11bd71901bbe5b1630ceea73d27597364c9af683 # v4.2.2
        timeout-minutes: 15

      - name: Download CPU test binaries
        uses: actions/download-artifact@018cc2cf5baa6db3ef3c5f8a56943fffe632ef53 # v6.0.0
        with:
          name: ov_cpu_tests_android_x64
          path: ${{ env.INSTALL_TEST_DIR }}

      - name: Download OpenVINO runtime package (Android)
        uses: actions/download-artifact@018cc2cf5baa6db3ef3c5f8a56943fffe632ef53 # v6.0.0
        with:
          name: ov_android_package_x64
          path: ${{ env.INSTALL_DIR }}

      - name: Setup KVM permissions
        run: |
          /usr/local/bin/setup-kvm.sh || true
          ls -la /dev/kvm || echo "KVM device not available"

      - name: Set up Java 17
        uses: actions/setup-java@dded0888837ed1f317902acf8a20df0ad188d165 # v5.0.0
        with:
          java-version: '17'
          distribution: 'temurin'

      - name: Setup Android SDK
        uses: android-actions/setup-android@9fc6c4e9069bf8d3d10b2204b1fb8f6ef7065407 # v3.2.2

      - name: AVD cache
        uses: actions/cache@0057852bfaa89a56745cba8c7296529d2fc39830 # v4.3.0
        id: avd-cache
        if: github.ref_name == 'master'
        with:
          path: |
            ~/.android/avd/*
            ~/.android/adb*
          key: avd-${{ env.ANDROID_API_LEVEL }}-${{ env.ANDROID_TARGET }}-${{ env.ANDROID_ARCH }}

      - name: Run CPU func tests on emulator
        id: func-tests
        uses: reactivecircus/android-emulator-runner@1dcd0090116d15e7c562f8db72807de5e036a4ed # v2.34.0
        with:
          api-level: ${{ env.ANDROID_API_LEVEL }}
          target: ${{ env.ANDROID_TARGET }}
          arch: ${{ env.ANDROID_ARCH }}
          force-avd-creation: false
          emulator-options: -no-window -gpu swiftshader_indirect -noaudio -no-boot-anim -camera-back none -memory 4096 -partition-size 8192 -qemu -cpu host
          disable-animations: true
          emulator-boot-timeout: 900
          script: |
            set -e
            adb wait-for-device

            [ -f "${INSTALL_TEST_DIR}/bin/intel64/Release/ov_cpu_func_tests" ] || { echo "Error: ov_cpu_func_tests binary not found"; exit 1; }

            chmod +x ${INSTALL_TEST_DIR}/bin/intel64/Release/ov_cpu_func_tests

            adb shell "rm -rf /data/local/tmp/ov_test_func && mkdir -p /data/local/tmp/ov_test_func/intel64/Release"
            echo "Pushing functional test binary and libraries to device..."
            adb push ${INSTALL_TEST_DIR}/bin/intel64/Release/ov_cpu_func_tests /data/local/tmp/ov_test_func/intel64/Release/ov_cpu_func_tests
            # Push OpenVINO libraries from runtime package
            for lib in ${INSTALL_DIR}/runtime/lib/intel64/*.so*; do [ -f "$lib" ] && adb push "$lib" /data/local/tmp/ov_test_func/intel64/Release; done
            for lib in ${INSTALL_DIR}/lib/*.so*; do [ -f "$lib" ] && adb push "$lib" /data/local/tmp/ov_test_func/intel64/Release; done
            adb shell "chmod 755 /data/local/tmp/ov_test_func/intel64/Release/ov_cpu_func_tests"
            echo "Running CPU functional tests..."
            adb shell "cd /data/local/tmp/ov_test_func && export LD_LIBRARY_PATH=/data/local/tmp/ov_test_func/intel64/Release:$LD_LIBRARY_PATH && timeout 3600 ./intel64/Release/ov_cpu_func_tests  --gtest_filter=${{ env.GTEST_FILTER }} --gtest_output=xml:/data/local/tmp/ov_test_func/intel64/Release/func_test_results.xml" || { echo "Functional test execution failed"; adb shell "ls -la /data/local/tmp/ov_test_func/intel64/Release/"; exit 1; }
            echo "Pulling functional test results..."
            adb pull /data/local/tmp/ov_test_func/intel64/Release/func_test_results.xml ./func_test_results.xml || { echo "Warning: Could not pull functional test results"; adb shell "ls -la /data/local/tmp/ov_test_func/intel64/Release/"; adb shell "cat /data/local/tmp/ov_test_func/intel64/Release/func_test_results.xml" || echo "No functional test results file"; }

      - name: Upload functional test results
        uses: actions/upload-artifact@330a01c490aca151604b8cf639adc76d48f6c5d4 # v5.0.0
        if: always()
        with:
          name: cpu_func_tests_results_android_x64
          path: ./func_test_results.xml
          if-no-files-found: 'ignore'

  Overall_Status:
    name: ci/gha_overall_status_android
    needs: [Smart_CI, Build, CXX_Unit_Tests, CXX_Func_Tests]
    if: ${{ always() }}
    runs-on: ubuntu-latest
    steps:
      - name: Check status of all jobs
        if: >-
          ${{
            contains(needs.*.result, 'failure') ||
            contains(needs.*.result, 'cancelled')
          }}
        run: exit 1<|MERGE_RESOLUTION|>--- conflicted
+++ resolved
@@ -235,13 +235,10 @@
             -DCMAKE_CXX_COMPILER_LAUNCHER=${{ env.CMAKE_CXX_COMPILER_LAUNCHER }} \
             -DCMAKE_C_COMPILER_LAUNCHER=${{ env.CMAKE_C_COMPILER_LAUNCHER }} \
             -DENABLE_LTO=ON \
-<<<<<<< HEAD
             -DENABLE_INTEL_CPU=ON \
             -DENABLE_INTEL_GPU=ON \
             -DENABLE_INTEL_NPU=ON \
-=======
             -DENABLE_TEMPLATE=ON \
->>>>>>> 1a49ce2c
             -DENABLE_PYTHON=OFF \
             -DCMAKE_EXE_LINKER_FLAGS="-Wl,-z,max-page-size=16384" \
             -DCMAKE_SHARED_LINKER_FLAGS="-Wl,-z,max-page-size=16384" \
