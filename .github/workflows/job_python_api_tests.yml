--- conflicted
+++ resolved
@@ -71,23 +71,8 @@
         run: brew install pigz
 
       - name: Extract OpenVINO packages
-<<<<<<< HEAD
-        run: pigz -dc openvino_tests.tar.gz | tar -xf - -C ${INSTALL_TEST_DIR}
-        working-directory: ${{ env.INSTALL_TEST_DIR }}
-
-      - name: Fetch setup_python and install wheels actions
-        uses: actions/checkout@11bd71901bbe5b1630ceea73d27597364c9af683 # v4.2.2
-        timeout-minutes: 15
-        with:
-          sparse-checkout: |
-            .github/actions/setup_python/action.yml
-            .github/actions/install_ov_wheels/action.yml
-          sparse-checkout-cone-mode: false
-          path: 'action_root'
-=======
         run: pigz -dc openvino_tests.tar.gz | tar -xf - -v
         working-directory: ${{ env.INSTALL_DIR }}
->>>>>>> 9594ea95
 
       - name: Setup Python ${{ inputs.python-version }}
         uses: ./.github/actions/setup_python
@@ -109,13 +94,6 @@
       - name: Install Python API tests dependencies
         run: python3 -m pip install -r ${INSTALL_TEST_DIR}/bindings/python/requirements_test.txt
 
-<<<<<<< HEAD
-=======
-      - name: Verify Python stub .pyi files
-        uses: ./.github/actions/validate_pyi_files
-        continue-on-error: true
-
->>>>>>> 9594ea95
       #
       # Tests
       #
