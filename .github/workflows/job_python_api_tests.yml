name: Python API tests

on:
  workflow_call:
    inputs:
      runner:
        description: 'Machine on which the tests would run'
        type: string
        required: true
      image:
        description: 'Docker image to use for the job'
        type: string
        required: false
<<<<<<< HEAD
        default: '{"image": null}'
      image:
        description: 'Docker image to use for the job'
        type: string
        required: false
=======
        default: null
>>>>>>> 47aac92e
      affected-components:
        description: 'Components that are affected by changes in the commit defined by the Smart CI Action'
        type: string
        required: true
      python-version:
        description: 'Python version to setup. E.g., "3.11"'
        type: string
        required: true

permissions: read-all

env:
  PIP_CACHE_PATH: /mount/caches/pip/linux

jobs:
  Python_Unit_Tests:
    name: Python API tests
    if: ${{ fromJSON(inputs.affected-components).Python_API.test || fromJSON(inputs.affected-components).docs_snippets.test }}
    timeout-minutes: 30
<<<<<<< HEAD
    runs-on: ${{ inputs.runner }} 
=======
    runs-on: ${{ inputs.runner }}
>>>>>>> 47aac92e
    container:
      image: ${{ inputs.image }}
      volumes:
        - /mount:/mount
        - ${{ github.workspace }}:${{ github.workspace }} # Needed as ${{ github.workspace }} is not working correctly when using Docker
    defaults:
      run:
        shell: bash
    env:
      DEBIAN_FRONTEND: noninteractive # to prevent apt-get from waiting user input
      INSTALL_DIR: ${{ github.workspace }}/install
      INSTALL_TEST_DIR: ${{ github.workspace }}/install/tests
<<<<<<< HEAD
    steps:
      
=======
    
    steps:
>>>>>>> 47aac92e
      # checkout action cleans up the workspace and have to be the first step
      - name: Fetch setup_python and install wheels actions
        uses: actions/checkout@11bd71901bbe5b1630ceea73d27597364c9af683 # v4.2.2
        timeout-minutes: 15
        with:
          sparse-checkout: |
            .github/actions
<<<<<<< HEAD
            **/*.toml
            **/*.lock
            src/bindings/python/scripts/generate_pyapi_stubs.py
            src/bindings/python/**/*.pyi
            docs/articles_en/assets/snippets
=======
            docs/articles_en/assets/snippets
            src/bindings/python/scripts/generate_pyapi_stubs.py
            src/bindings/python/**/*.pyi
>>>>>>> 47aac92e
          sparse-checkout-cone-mode: false
          submodules: 'false'
          
      - name: Download OpenVINO artifacts (tarballs and wheels)
        uses: actions/download-artifact@d3f86a106a0bac45b974a628896c90dbdf5c8093 # v4.3.0
        with:
          pattern: openvino_@(wheels|tests)
          path: ${{ env.INSTALL_DIR }}
          merge-multiple: true

      - name: Install OpenVINO dependencies (mac)
        if: runner.os == 'macOS'
        run: brew install pigz

      - name: Extract OpenVINO packages
        run: pigz -dc openvino_tests.tar.gz | tar -xf - -v
        working-directory: ${{ env.INSTALL_DIR }}

      - name: Setup Python ${{ inputs.python-version }}
        uses: ./.github/actions/setup_python
        with:
          version: ${{ inputs.python-version }}
          pip-cache-path: ${{ runner.os == 'Linux' && env.PIP_CACHE_PATH || '' }}
          should-setup-pip-paths: ${{ runner.os == 'Linux' }}
          self-hosted-runner: ${{ runner.os == 'Linux' }}

      #
      # Tests
      #
<<<<<<< HEAD

      - name: Find OpenVINO wheel
        uses: ./.github/actions/find_wheel
        id: ov_wheel
        with:
          wheels_dir: '${{ env.INSTALL_DIR }}'
          package_name: 'openvino'
      
      - name: Configure poetry
        uses: ./.github/actions/install_poetry
             
      - name: Install OpenVINO wheel
        run: poetry run pip install --no-deps ${{ steps.ov_wheel.outputs.wheel_path }}
        
      - name: Install Test dependencies
        run: poetry install --with tests,torch,onnx # torch, onnx are needed for docs snippets tests
=======
      - name: Install OpenVINO Python wheels
        uses: ./.github/actions/install_ov_wheels
        with:
          wheels-dir-path: ${{ env.INSTALL_DIR }}
          wheels-to-install: 'openvino'

      - name: Install Python API tests dependencies
        run: python3 -m pip install -r ${INSTALL_TEST_DIR}/bindings/python/requirements_test.txt
>>>>>>> 47aac92e

      - name: Verify Python stub .pyi files
        uses: ./.github/actions/validate_pyi_files
        continue-on-error: true

      #
      # Tests
      #
      
      - name: Docs Python snippets
        if: ${{ runner.os != 'macOS' && fromJSON(inputs.affected-components).docs_snippets.test }}
        run: |
          # to find 'snippets' module in docs
          export PYTHONPATH=docs/articles_en/assets
          # for 'template' extension
          export LD_LIBRARY_PATH=${INSTALL_TEST_DIR}:$LD_LIBRARY_PATH
          poetry run python docs/articles_en/assets/snippets/main.py

      - name: Python API Tests
        if: fromJSON(inputs.affected-components).Python_API.test
        run: |
          # for 'template' extension
<<<<<<< HEAD
          export LD_LIBRARY_PATH=${INSTALL_TEST_DIR}:$LD_LIBRARY_PATH
          poetry run pytest -sv ${INSTALL_TEST_DIR}/pyopenvino \
=======
          export LD_LIBRARY_PATH=${INSTALL_TEST_DIR}/:$LD_LIBRARY_PATH
          python3 -m pytest -sv ${INSTALL_TEST_DIR}/pyopenvino \
>>>>>>> 47aac92e
            --junitxml=${INSTALL_TEST_DIR}/TEST-Pyngraph.xml \
            --ignore=${INSTALL_TEST_DIR}/pyopenvino/tests/test_utils/test_utils.py

      - name: Python API Tests -- numpy<2.0.0
        if: fromJSON(inputs.affected-components).Python_API.test
        run: |
<<<<<<< HEAD
          poetry run pip install numpy==1.26.0
          # for 'template' extension
          export LD_LIBRARY_PATH=${INSTALL_TEST_DIR}/:$LD_LIBRARY_PATH
          poetry run pytest -sv ${INSTALL_TEST_DIR}/pyopenvino \
            --junitxml=${INSTALL_TEST_DIR}/TEST-Pyngraph_new_numpy.xml \
            --ignore=${INSTALL_TEST_DIR}/pyopenvino/tests/test_utils/test_utils.py
=======
          python3 -m pip uninstall -y numpy
          python3 -m pip install "numpy~=1.26.0"
          python3 -m pip install -r ${INSTALL_TEST_DIR}/bindings/python/requirements_test.txt
          # for 'template' extension
          export LD_LIBRARY_PATH=${INSTALL_TEST_DIR}/:$LD_LIBRARY_PATH
          python3 -m pytest -sv ${INSTALL_TEST_DIR}/pyopenvino \
            --junitxml=${INSTALL_TEST_DIR}/TEST-Pyngraph_new_numpy.xml \
            --ignore=${INSTALL_TEST_DIR}/pyopenvino/tests/test_utils/test_utils.py

      - name: Docs Python snippets
        if: ${{ runner.os != 'macOS' && fromJSON(inputs.affected-components).docs_snippets.test }}
        run: |
          # torch, onnx
          python3 -m pip install -r ${INSTALL_TEST_DIR}/python/preprocess/torchvision/requirements.txt -r ${INSTALL_TEST_DIR}/requirements_onnx
          # to find 'snippets' module in docs
          export PYTHONPATH=docs/articles_en/assets
          # for 'template' extension
          export LD_LIBRARY_PATH=${INSTALL_TEST_DIR}/:$LD_LIBRARY_PATH
          python3 docs/articles_en/assets/snippets/main.py
>>>>>>> 47aac92e

      - name: Upload Test Results
        uses: actions/upload-artifact@ea165f8d65b6e75b540449e92b4886f43607fa02 # v4.6.2
        if: ${{ !cancelled() }}
        with:
          name: test-results-python-api-${{ inputs.python-version }}
          path: |
            ${{ env.INSTALL_TEST_DIR }}/TEST*.html
            ${{ env.INSTALL_TEST_DIR }}/TEST*.xml
          if-no-files-found: 'warn'<|MERGE_RESOLUTION|>--- conflicted
+++ resolved
@@ -11,15 +11,7 @@
         description: 'Docker image to use for the job'
         type: string
         required: false
-<<<<<<< HEAD
-        default: '{"image": null}'
-      image:
-        description: 'Docker image to use for the job'
-        type: string
-        required: false
-=======
         default: null
->>>>>>> 47aac92e
       affected-components:
         description: 'Components that are affected by changes in the commit defined by the Smart CI Action'
         type: string
@@ -39,11 +31,7 @@
     name: Python API tests
     if: ${{ fromJSON(inputs.affected-components).Python_API.test || fromJSON(inputs.affected-components).docs_snippets.test }}
     timeout-minutes: 30
-<<<<<<< HEAD
-    runs-on: ${{ inputs.runner }} 
-=======
     runs-on: ${{ inputs.runner }}
->>>>>>> 47aac92e
     container:
       image: ${{ inputs.image }}
       volumes:
@@ -56,13 +44,8 @@
       DEBIAN_FRONTEND: noninteractive # to prevent apt-get from waiting user input
       INSTALL_DIR: ${{ github.workspace }}/install
       INSTALL_TEST_DIR: ${{ github.workspace }}/install/tests
-<<<<<<< HEAD
-    steps:
-      
-=======
     
     steps:
->>>>>>> 47aac92e
       # checkout action cleans up the workspace and have to be the first step
       - name: Fetch setup_python and install wheels actions
         uses: actions/checkout@11bd71901bbe5b1630ceea73d27597364c9af683 # v4.2.2
@@ -70,17 +53,11 @@
         with:
           sparse-checkout: |
             .github/actions
-<<<<<<< HEAD
             **/*.toml
             **/*.lock
-            src/bindings/python/scripts/generate_pyapi_stubs.py
-            src/bindings/python/**/*.pyi
-            docs/articles_en/assets/snippets
-=======
             docs/articles_en/assets/snippets
             src/bindings/python/scripts/generate_pyapi_stubs.py
             src/bindings/python/**/*.pyi
->>>>>>> 47aac92e
           sparse-checkout-cone-mode: false
           submodules: 'false'
           
@@ -110,7 +87,6 @@
       #
       # Tests
       #
-<<<<<<< HEAD
 
       - name: Find OpenVINO wheel
         uses: ./.github/actions/find_wheel
@@ -127,16 +103,6 @@
         
       - name: Install Test dependencies
         run: poetry install --with tests,torch,onnx # torch, onnx are needed for docs snippets tests
-=======
-      - name: Install OpenVINO Python wheels
-        uses: ./.github/actions/install_ov_wheels
-        with:
-          wheels-dir-path: ${{ env.INSTALL_DIR }}
-          wheels-to-install: 'openvino'
-
-      - name: Install Python API tests dependencies
-        run: python3 -m pip install -r ${INSTALL_TEST_DIR}/bindings/python/requirements_test.txt
->>>>>>> 47aac92e
 
       - name: Verify Python stub .pyi files
         uses: ./.github/actions/validate_pyi_files
@@ -159,27 +125,20 @@
         if: fromJSON(inputs.affected-components).Python_API.test
         run: |
           # for 'template' extension
-<<<<<<< HEAD
           export LD_LIBRARY_PATH=${INSTALL_TEST_DIR}:$LD_LIBRARY_PATH
           poetry run pytest -sv ${INSTALL_TEST_DIR}/pyopenvino \
-=======
-          export LD_LIBRARY_PATH=${INSTALL_TEST_DIR}/:$LD_LIBRARY_PATH
-          python3 -m pytest -sv ${INSTALL_TEST_DIR}/pyopenvino \
->>>>>>> 47aac92e
             --junitxml=${INSTALL_TEST_DIR}/TEST-Pyngraph.xml \
             --ignore=${INSTALL_TEST_DIR}/pyopenvino/tests/test_utils/test_utils.py
 
       - name: Python API Tests -- numpy<2.0.0
         if: fromJSON(inputs.affected-components).Python_API.test
         run: |
-<<<<<<< HEAD
           poetry run pip install numpy==1.26.0
           # for 'template' extension
           export LD_LIBRARY_PATH=${INSTALL_TEST_DIR}/:$LD_LIBRARY_PATH
           poetry run pytest -sv ${INSTALL_TEST_DIR}/pyopenvino \
             --junitxml=${INSTALL_TEST_DIR}/TEST-Pyngraph_new_numpy.xml \
             --ignore=${INSTALL_TEST_DIR}/pyopenvino/tests/test_utils/test_utils.py
-=======
           python3 -m pip uninstall -y numpy
           python3 -m pip install "numpy~=1.26.0"
           python3 -m pip install -r ${INSTALL_TEST_DIR}/bindings/python/requirements_test.txt
@@ -188,18 +147,6 @@
           python3 -m pytest -sv ${INSTALL_TEST_DIR}/pyopenvino \
             --junitxml=${INSTALL_TEST_DIR}/TEST-Pyngraph_new_numpy.xml \
             --ignore=${INSTALL_TEST_DIR}/pyopenvino/tests/test_utils/test_utils.py
-
-      - name: Docs Python snippets
-        if: ${{ runner.os != 'macOS' && fromJSON(inputs.affected-components).docs_snippets.test }}
-        run: |
-          # torch, onnx
-          python3 -m pip install -r ${INSTALL_TEST_DIR}/python/preprocess/torchvision/requirements.txt -r ${INSTALL_TEST_DIR}/requirements_onnx
-          # to find 'snippets' module in docs
-          export PYTHONPATH=docs/articles_en/assets
-          # for 'template' extension
-          export LD_LIBRARY_PATH=${INSTALL_TEST_DIR}/:$LD_LIBRARY_PATH
-          python3 docs/articles_en/assets/snippets/main.py
->>>>>>> 47aac92e
 
       - name: Upload Test Results
         uses: actions/upload-artifact@ea165f8d65b6e75b540449e92b4886f43607fa02 # v4.6.2
