name: Fedora 29 (RHEL 8.4), Python 3.10
on:
  workflow_dispatch:
    inputs:
      target-branch:
        description: 'Target branch for the build; taken from event context by default'
        type: string
        required: false

  merge_group:
  push:
    branches:
      - master
      - 'releases/**'

concurrency:
  # github.ref is not unique in post-commit
  group: ${{ github.event_name == 'push' && github.run_id || github.ref }}-fedora-29
  cancel-in-progress: true

permissions: read-all

jobs:
  Smart_CI:
    runs-on: ubuntu-latest
    outputs:
      affected_components: "${{ steps.smart_ci.outputs.affected_components }}"
      changed_components: "${{ steps.smart_ci.outputs.changed_components }}"
      skip_workflow: "${{ steps.smart_ci.outputs.skip_workflow }}"
    steps:
      - name: checkout action
        uses: actions/checkout@11bd71901bbe5b1630ceea73d27597364c9af683 # v4.2.2
        timeout-minutes: 15
        with:
          sparse-checkout: .github/actions/smart-ci

      - name: Get affected components
        id: smart_ci
        uses: ./.github/actions/smart-ci
        with:
          repository: ${{ github.repository }}
          pr: ${{ github.event.number }}
          commit_sha: ${{ github.sha }}
          ref_name: ${{ github.ref_name }}
          component_pattern: "category: (.*)"
          repo_token: ${{ secrets.GITHUB_TOKEN }}
          skip_when_only_listed_labels_set: 'docs'
          skip_when_only_listed_files_changed: '*.md,*.rst,*.png,*.jpg,*.svg,*/layer_tests_summary/*,*/conformance/*'

      - name: Show affected components
        run: |
          echo "${{ toJSON(steps.smart_ci.outputs.affected_components) }}"
        shell: bash

  Docker:
    needs: Smart_CI
    runs-on: aks-linux-4-cores-16gb-docker-build
    container:
      image: openvinogithubactions.azurecr.io/docker_build:0.2
      volumes:
        - /mount:/mount
    outputs:
      images: "${{ steps.handle_docker.outputs.images && steps.handle_docker.outputs.images || steps.mock_image.outputs.images }}"
    steps:
      - name: Set mock output images if pipeline should be skipped
        if: ${{ needs.smart_ci.outputs.skip_workflow == 'True' }}
        id: mock_image
        run: echo "images={\"ov_test\":{\"fedora_33\":\"mock\"},\"ov_build\":{\"fedora_29\":\"mock\"}}" >> "$GITHUB_OUTPUT"

      - name: Checkout
        if: ${{ needs.smart_ci.outputs.skip_workflow != 'True' }}
        uses: actions/checkout@11bd71901bbe5b1630ceea73d27597364c9af683 # v4.2.2
        timeout-minutes: 15

      - uses: ./.github/actions/handle_docker
        if: ${{ needs.smart_ci.outputs.skip_workflow != 'True' }}
        id: handle_docker
        with:
          images: |
            ov_build/fedora_29
            ov_test/fedora_33
          registry: 'openvinogithubactions.azurecr.io'
          dockerfiles_root_dir: '.github/dockerfiles'
          changed_components: ${{ needs.smart_ci.outputs.changed_components }}

  Build:
    needs: [Docker, Smart_CI]
    if: "!needs.smart_ci.outputs.skip_workflow"
    uses: ./.github/workflows/job_build_linux.yml
    with:
      runner: 'aks-linux-16-cores-32gb'
      image: ${{ fromJSON(needs.docker.outputs.images).ov_build.fedora_29 }}
      affected-components: ${{ needs.smart_ci.outputs.affected_components }}
      event-name: ${{ github.event_name }}
      os: 'fedora_29'
      build-contrib: false
      build-debian-packages: false
      build-js: false
      build-rpm-packages: true
      build-additional-python-packages: true
      target-branch: ${{ inputs.target-branch }}
      cmake-options: >-
        -G 'Ninja'
<<<<<<< HEAD
        -DENABLE_CPPLINT=OFF
        -DENABLE_NCC_STYLE=OFF
        -DENABLE_INTEL_NPU=OFF
        -DENABLE_TESTS=ON
        -DENABLE_STRICT_DEPENDENCIES=OFF
        -DENABLE_SYSTEM_OPENCL=ON
        -DCPACK_GENERATOR=TGZ
        -DCMAKE_COMPILE_WARNING_AS_ERROR=ON
=======
        -DENABLE_NCC_STYLE=OFF 
        -DENABLE_INTEL_NPU=OFF 
        -DENABLE_TESTS=ON 
        -DENABLE_STRICT_DEPENDENCIES=OFF 
        -DENABLE_SYSTEM_OPENCL=ON 
        -DCPACK_GENERATOR=TGZ 
        -DCMAKE_COMPILE_WARNING_AS_ERROR=ON 
>>>>>>> c18a511f
        -DCMAKE_BUILD_TYPE=Release

  RPM_Packages:
    name: RPM packages
    needs: [Docker, Build]
    timeout-minutes: 10
    defaults:
      run:
        shell: bash
    runs-on: aks-linux-4-cores-16gb
    container:
      image: ${{ fromJSON(needs.docker.outputs.images).ov_test.fedora_33 }}
    env:
      RPM_PACKAGES_DIR: /__w/openvino/packages/

    steps:
      - name: Download OpenVINO RPM packages
        uses: akashchi/download-artifact@d59a9c15fec3fdb7c9adf09464124d00f9c11415
        with:
          name: openvino_rpm_packages
          path: ${{ env.RPM_PACKAGES_DIR }}

      - name: Install RPM packages & check conflicts
        run: |
          tee > /tmp/openvino-2023.repo << EOF
          [OpenVINO]
          name=Intel(R) Distribution of OpenVINO 2023
          baseurl=https://yum.repos.intel.com/openvino/2023
          enabled=1
          gpgcheck=1
          repo_gpgcheck=1
          gpgkey=https://yum.repos.intel.com/intel-gpg-keys/GPG-PUB-KEY-INTEL-SW-PRODUCTS.PUB
          EOF

          # install previous release version
          mv /tmp/openvino-2023.repo /etc/yum.repos.d
          dnf install -y openvino

          # install current version
          dnf install --allowerasing -y *.rpm
        working-directory: ${{ env.RPM_PACKAGES_DIR }}

      - name: Test RPM packages
        run: |
          /usr/share/openvino/samples/cpp/build_samples.sh
          /usr/share/openvino/samples/c/build_samples.sh
          ~/openvino_cpp_samples_build/intel64/Release/hello_query_device
          python3 /usr/share/openvino/samples/python/hello_query_device/hello_query_device.py
          python3 -c 'from openvino import Core; Core().get_property("CPU", "AVAILABLE_DEVICES")'
          python3 -c 'from openvino import Core; Core().get_property("GPU", "AVAILABLE_DEVICES")'
          python3 -c 'from openvino import Core; Core().get_property("AUTO", "SUPPORTED_PROPERTIES")'
          python3 -c 'from openvino import Core; Core().get_property("MULTI", "SUPPORTED_PROPERTIES")'
          python3 -c 'from openvino import Core; Core().get_property("HETERO", "SUPPORTED_PROPERTIES")'
          python3 -c 'from openvino import Core; Core().get_property("BATCH", "SUPPORTED_PROPERTIES")'
          python3 -c 'from openvino.frontend import FrontEndManager; assert len(FrontEndManager().get_available_front_ends()) == 6'
          benchmark_app --help
          opt_in_out --help
          ovc --help

  CXX_Unit_Tests:
    name: C++ unit tests
    needs: [ Docker, Build, Smart_CI ]
    uses: ./.github/workflows/job_cxx_unit_tests.yml
    with:
      runner: 'aks-linux-4-cores-16gb'
      image: ${{ fromJSON(needs.docker.outputs.images).ov_build.fedora_29 }}
      affected-components: ${{ needs.smart_ci.outputs.affected_components }}
      os: 'fedora_29'

  Overall_Status:
    name: ci/gha_overall_status_fedora
    needs: [Smart_CI, Build, CXX_Unit_Tests, RPM_Packages]
    if: ${{ always() }}
    runs-on: ubuntu-latest
    steps:
      - name: Check status of all jobs
        if: >-
          ${{
            contains(needs.*.result, 'failure') ||
            contains(needs.*.result, 'cancelled')
          }}
        run: exit 1<|MERGE_RESOLUTION|>--- conflicted
+++ resolved
@@ -101,16 +101,6 @@
       target-branch: ${{ inputs.target-branch }}
       cmake-options: >-
         -G 'Ninja'
-<<<<<<< HEAD
-        -DENABLE_CPPLINT=OFF
-        -DENABLE_NCC_STYLE=OFF
-        -DENABLE_INTEL_NPU=OFF
-        -DENABLE_TESTS=ON
-        -DENABLE_STRICT_DEPENDENCIES=OFF
-        -DENABLE_SYSTEM_OPENCL=ON
-        -DCPACK_GENERATOR=TGZ
-        -DCMAKE_COMPILE_WARNING_AS_ERROR=ON
-=======
         -DENABLE_NCC_STYLE=OFF 
         -DENABLE_INTEL_NPU=OFF 
         -DENABLE_TESTS=ON 
@@ -118,7 +108,6 @@
         -DENABLE_SYSTEM_OPENCL=ON 
         -DCPACK_GENERATOR=TGZ 
         -DCMAKE_COMPILE_WARNING_AS_ERROR=ON 
->>>>>>> c18a511f
         -DCMAKE_BUILD_TYPE=Release
 
   RPM_Packages:
