--- conflicted
+++ resolved
@@ -30,11 +30,7 @@
 jobs:
   PyTorch_Layer_Tests:
     name: PyTorch Layer Tests
-<<<<<<< HEAD
-    timeout-minutes: 200  # for testing purposes, return to 50
-=======
-    timeout-minutes: 60
->>>>>>> bee1952b
+    timeout-minutes: 200  # for testing purposes, return to 60
     runs-on: ${{ inputs.runner }}
     container: ${{ fromJSON(inputs.container) }}
     defaults:
