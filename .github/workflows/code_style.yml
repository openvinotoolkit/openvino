--- conflicted
+++ resolved
@@ -141,19 +141,6 @@
         with:
           submodules: 'true'
 
-<<<<<<< HEAD
-      - name: Install clang-format-18 and cross-compilation dependencies
-        run: |
-          wget https://apt.llvm.org/llvm.sh
-          chmod +x llvm.sh
-          sudo ./llvm.sh 18
-          sudo apt update
-          sudo apt --assume-yes install gcc-riscv64-linux-gnu g++-riscv64-linux-gnu binutils-riscv64-linux-gnu
-
-      # Run cmake with extra options to cover as much source code as possible:
-      # - -DENABLE_PROFILING_ITT=FULL -DSELECTIVE_BUILD=COLLECT to enable codestyle check for ITT collector
-=======
->>>>>>> 28d6bee7
       - name: CMake configure
         run: cmake -DENABLE_CLANG_FORMAT=ON -DENABLE_TESTS=ON -DENABLE_PROFILING_ITT=FULL -DSELECTIVE_BUILD=COLLECT -DCMAKE_TOOLCHAIN_FILE=cmake/toolchains/riscv64.linux.toolchain.cmake -B build_riscv64
 
