--- conflicted
+++ resolved
@@ -142,11 +142,7 @@
           submodules: 'true'
 
       - name: CMake configure
-<<<<<<< HEAD
-        run: cmake -DENABLE_CLANG_FORMAT=ON -DENABLE_TESTS=ON -DENABLE_PROFILING_ITT=ON -DSELECTIVE_BUILD=COLLECT -DTHREADING=SEQ -DCMAKE_TOOLCHAIN_FILE=cmake/toolchains/riscv64.linux.toolchain.cmake -B build_riscv64
-=======
-        run: cmake -DENABLE_CLANG_FORMAT=ON -DENABLE_TESTS=ON -DENABLE_PROFILING_ITT=FULL -DSELECTIVE_BUILD=COLLECT -DCMAKE_TOOLCHAIN_FILE=cmake/toolchains/riscv64.linux.toolchain.cmake -B build_riscv64
->>>>>>> 1172c680
+        run: cmake -DENABLE_CLANG_FORMAT=ON -DENABLE_TESTS=ON -DENABLE_PROFILING_ITT=FULL -DSELECTIVE_BUILD=COLLECT -DTHREADING=SEQ -DCMAKE_TOOLCHAIN_FILE=cmake/toolchains/riscv64.linux.toolchain.cmake -B build_riscv64
 
       - name: Create code style diff
         run: cmake --build build_riscv64 --target clang_format_fix_all -j8
