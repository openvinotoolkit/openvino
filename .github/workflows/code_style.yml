--- conflicted
+++ resolved
@@ -1,16 +1,5 @@
 name: Code Style
-<<<<<<< HEAD
 on: [merge_group]
-=======
-on:
-  pull_request:
-    types:
-      - opened
-      - synchronize
-      - reopened
-      - ready_for_review
-  merge_group:
->>>>>>> 2e27a0d0
 
 concurrency:
   group: ${{ github.workflow }}-${{ github.ref }}
