name: Linux ARM64 with Conan (Ubuntu 20.04, Python 3.11)
on:
  schedule:
    # run daily at 00:00
    - cron: '0 0 * * *'
  workflow_dispatch:
#  pull_request:
#    paths-ignore:
#      - '**/docs/**'
#      - 'docs/**'
#      - '**/**.md'
#      - '**.md'
#      - '**/layer_tests_summary/**'
#      - '**/conformance/**'
#  push:
#    paths-ignore:
#      - '**/docs/**'
#      - 'docs/**'
#      - '**/**.md'
#      - '**.md'
#      - '**/layer_tests_summary/**'
#      - '**/conformance/**'
#    branches:
#      - master

concurrency:
  group: ${{ github.head_ref || github.run_id }}-linux-arm64
  cancel-in-progress: true

jobs:
  Build:
    # TODO: remove. Temporary measure to prevent the workflow from scheduling on forks.
    if: ${{ github.repository_owner == 'openvinotoolkit' }}
    defaults:
      run:
        shell: bash
    runs-on: ubuntu-20.04-8-cores
    env:
      CMAKE_BUILD_TYPE: 'Release'
      CMAKE_GENERATOR: 'Ninja'
      CMAKE_CXX_COMPILER_LAUNCHER: ccache
      CMAKE_C_COMPILER_LAUNCHER: ccache
      BUILD_TYPE: Release
      OPENVINO_REPO: ${{ github.workspace }}/openvino
      BUILD_DIR: ${{ github.workspace }}/build
      INSTALL_DIR: ${{ github.workspace }}/install
      OV_TEMP: ${{ github.workspace }}/openvino_temp
    steps:
      - name: Clone OpenVINO
        uses: actions/checkout@v4
        with:
          path: 'openvino'

      - name: Init submodules for non Conan dependencies
        run: |
          pushd ${{ env.OPENVINO_REPO }}
            git submodule update --init -- ${{ env.OPENVINO_REPO }}/src/plugins
            git submodule update --init -- ${{ env.OPENVINO_REPO }}/thirdparty/gtest
            git submodule update --init -- ${{ env.OPENVINO_REPO }}/thirdparty/open_model_zoo
          popd

      - name: Setup Python 3.11
        uses: actions/setup-python@v4
        with:
          python-version: '3.11'

      #
      # Dependencies
      #

      - name: Install build dependencies
        run: |
          sudo -E apt update
          # install dependencies needed to build CPU plugin for ARM
          sudo -E apt --assume-yes install scons gcc-10-aarch64-linux-gnu g++-10-aarch64-linux-gnu
          # generic dependencies
          sudo -E apt --assume-yes install cmake ccache ninja-build unzip fdupes

      - name: Install python dependencies
        run: |
          python3 -m pip install --upgrade pip
          python3 -m pip install -r ${{ env.OPENVINO_REPO }}/src/bindings/python/requirements.txt
          python3 -m pip install -r ${{ env.OPENVINO_REPO }}/src/bindings/python/wheel/requirements-dev.txt
          python3 -m pip install -r ${{ env.OPENVINO_REPO }}/src/bindings/python/src/compatibility/openvino/requirements-dev.txt
      
      - name: Install arm64 libraries
        run: |
          echo deb [arch=amd64] http://archive.ubuntu.com/ubuntu/ focal main restricted > arm64-sources.list
          echo deb [arch=amd64] http://archive.ubuntu.com/ubuntu/ focal-updates main restricted >> arm64-sources.list
          echo deb [arch=amd64] http://archive.ubuntu.com/ubuntu/ focal universe >> arm64-sources.list
          echo deb [arch=amd64] http://archive.ubuntu.com/ubuntu/ focal-updates universe >> arm64-sources.list
          echo deb [arch=amd64] http://archive.ubuntu.com/ubuntu/ focal multiverse >> arm64-sources.list
          echo deb [arch=amd64] http://archive.ubuntu.com/ubuntu/ focal-updates multiverse >> arm64-sources.list
          echo deb [arch=amd64] http://archive.ubuntu.com/ubuntu/ focal-backports main restricted universe multiverse >> arm64-sources.list
          echo deb [arch=amd64] http://security.ubuntu.com/ubuntu/ focal-security main restricted >> arm64-sources.list
          echo deb [arch=amd64] http://security.ubuntu.com/ubuntu/ focal-security universe >> arm64-sources.list
          echo deb [arch=amd64] http://security.ubuntu.com/ubuntu/ focal-security multiverse >> arm64-sources.list
          echo deb [arch=arm64] http://ports.ubuntu.com/ubuntu-ports/ focal main >> arm64-sources.list
          echo deb [arch=arm64] http://ports.ubuntu.com/ubuntu-ports/ focal universe >> arm64-sources.list
          echo deb [arch=arm64] http://ports.ubuntu.com/ubuntu-ports/ focal-updates main >> arm64-sources.list
          echo deb [arch=arm64] http://ports.ubuntu.com/ubuntu-ports/ focal-security main >> arm64-sources.list
          sudo mv arm64-sources.list /etc/apt/sources.list.d/
          sudo -E dpkg --add-architecture arm64
          sudo -E apt-get update -o Dir::Etc::sourcelist=/etc/apt/sources.list.d/arm64-sources.list
          sudo -E apt-get install -y --no-install-recommends libpython3-dev:arm64

      - name: Setup ccache
        uses: hendrikmuhs/ccache-action@v1.2
        with:
          max-size: "2000M"
          # Should save cache only if run in the master branch of the base repo
          # github.ref_name is 'ref/PR_#' in case of the PR, and 'branch_name' when executed on push
          save: ${{ github.ref_name == 'master' && 'true' || 'false'  }}
          verbose: 2
          key: ${{ github.job }}-linux-arm64
          restore-keys: |
            ${{ github.job }}-linux-arm64

      - name: Install conan and dependencies
        run: |
          
          # create build directory
          mkdir -p ${{ env.BUILD_DIR }}
          
          python3 -m pip install conan
          # install build profile compilers
          sudo -E apt --assume-yes install gcc g++
          # generate build profile
          conan profile detect
          # generate host profile for linux_arm64
          echo "include(default)" > ${{ env.BUILD_DIR }}/linux_arm64
          echo "[buildenv]" >> ${{ env.BUILD_DIR }}/linux_arm64
          echo "CC=aarch64-linux-gnu-gcc-10" >> ${{ env.BUILD_DIR }}/linux_arm64
          echo "CXX=aarch64-linux-gnu-g++-10" >> ${{ env.BUILD_DIR }}/linux_arm64
          # install OpenVINO dependencies
          conan install ${{ env.OPENVINO_REPO }}/conanfile.txt \
            -pr:h ${{ env.BUILD_DIR }}/linux_arm64 \
            -s:h arch=armv8 \
            -of ${{ env.BUILD_DIR }}/dependencies \
            -b missing

      #
      # Build
      #

      - name: Get number of CPU cores
        uses: SimenB/github-actions-cpu-cores@v2
        id: cpu-cores

      - name: CMake configure
        run: |
          source ${{ env.BUILD_DIR }}/dependencies/conanbuild.sh
          cmake \
            -G Ninja \
            -DCMAKE_VERBOSE_MAKEFILE=ON \
            -DBUILD_SHARED_LIBS=OFF \
            -DCMAKE_COMPILE_WARNING_AS_ERROR=OFF \
            -DENABLE_CPPLINT=ON \
            -DENABLE_INTEL_GPU=ON \
            -DENABLE_PYTHON=ON \
            -DENABLE_WHEEL=ON \
            -DPYBIND11_PYTHONLIBS_OVERWRITE=OFF \
            -DPYTHON_MODULE_EXTENSION=$(aarch64-linux-gnu-python3-config --extension-suffix) \
<<<<<<< HEAD
            -DPython3_LIBRARY=/usr/lib/aarch64-linux-gnu/libc-2.31.so \
            -DPython3_INCLUDE_DIR=$(python3 -c "import sysconfig; print(sysconfig.get_path('include'))") \
            -DENABLE_DATA=OFF \
=======
            -DPYTHON_LIBRARY=/usr/lib/aarch64-linux-gnu/libc-2.31.so \
            -DPYTHON_INCLUDE_DIR=$(python3 -c "import sysconfig; print(sysconfig.get_path('include'))") \
            -DENABLE_TESTS=ON \
>>>>>>> e34c5a09
            -DENABLE_SYSTEM_TBB=ON \
            -DENABLE_SYSTEM_PROTOBUF=ON \
            -DENABLE_SYSTEM_SNAPPY=ON \
            -DENABLE_SYSTEM_PUGIXML=ON \
            -DCMAKE_TOOLCHAIN_FILE=${{ env.BUILD_DIR }}/dependencies/conan_toolchain.cmake \
            -DCMAKE_CXX_COMPILER_LAUNCHER=ccache \
            -DCMAKE_C_COMPILER_LAUNCHER=ccache \
            -DARM_COMPUTE_SCONS_JOBS=${{ steps.cpu-cores.outputs.count }} \
            -DCMAKE_INSTALL_PREFIX=${{ env.INSTALL_DIR }} \
            -DCMAKE_BUILD_TYPE=${{ env.BUILD_TYPE }} \
            -DENABLE_PYTHON_PACKAGING=ON \
            -S ${{ env.OPENVINO_REPO }} \
            -B ${{ env.BUILD_DIR }}
          source ${{ env.BUILD_DIR }}/dependencies/deactivate_conanbuild.sh

      - name: Clean ccache stats
        run: ccache --zero-stats --show-config

      - name: Build OpenVINO Runtime
        run: cmake --build ${{ env.BUILD_DIR }} --parallel ${{ steps.cpu-cores.outputs.count }} --config ${{ env.BUILD_TYPE }}

      - name: Show ccache stats
        run: ccache --show-stats

      - name: Install OpenVINO Runtime
        run: cmake --build ${{ env.BUILD_DIR }} --parallel ${{ steps.cpu-cores.outputs.count }} --config ${{ env.BUILD_TYPE }} --target install

      - name: Build OpenVINO C++ samples
        run: |          
          source ${{ env.BUILD_DIR }}/dependencies/conanbuild.sh
          ${{ env.INSTALL_DIR }}/samples/cpp/build_samples.sh
          source ${{ env.BUILD_DIR }}/dependencies/deactivate_conanbuild.sh
        env:
          CMAKE_TOOLCHAIN_FILE: ${{ env.BUILD_DIR }}/dependencies/conan_toolchain.cmake<|MERGE_RESOLUTION|>--- conflicted
+++ resolved
@@ -161,15 +161,9 @@
             -DENABLE_WHEEL=ON \
             -DPYBIND11_PYTHONLIBS_OVERWRITE=OFF \
             -DPYTHON_MODULE_EXTENSION=$(aarch64-linux-gnu-python3-config --extension-suffix) \
-<<<<<<< HEAD
             -DPython3_LIBRARY=/usr/lib/aarch64-linux-gnu/libc-2.31.so \
             -DPython3_INCLUDE_DIR=$(python3 -c "import sysconfig; print(sysconfig.get_path('include'))") \
-            -DENABLE_DATA=OFF \
-=======
-            -DPYTHON_LIBRARY=/usr/lib/aarch64-linux-gnu/libc-2.31.so \
-            -DPYTHON_INCLUDE_DIR=$(python3 -c "import sysconfig; print(sysconfig.get_path('include'))") \
             -DENABLE_TESTS=ON \
->>>>>>> e34c5a09
             -DENABLE_SYSTEM_TBB=ON \
             -DENABLE_SYSTEM_PROTOBUF=ON \
             -DENABLE_SYSTEM_SNAPPY=ON \
