--- conflicted
+++ resolved
@@ -202,21 +202,13 @@
       - name: Ctest - OpenVINO unit tests
         shell: cmd
         run: |
-<<<<<<< HEAD
-          set path=%path%;${{ env.BUILD_DIR }}\bin\Release
-=======
-          set path=%path%;${{ env.OPENVINO_REPO }}\temp\tbb\bin;${{ env.BUILD_DIR }}\bin\${{ env.CMAKE_BUILD_TYPE }}
->>>>>>> 36b6e3c8
+          set path=%path%;${{ env.BUILD_DIR }}\bin\${{ env.CMAKE_BUILD_TYPE }}
           ctest -C ${{ env.CMAKE_BUILD_TYPE }} --test-dir ${{ env.BUILD_DIR }} -V -L UNIT
 
       - name: Perform code tracing via ITT collector
         shell: cmd
         run: |
-<<<<<<< HEAD
-          set path=%path%;${{ env.BUILD_DIR }}\bin\Release
-=======
-          set path=%path%;${{ env.OPENVINO_REPO }}\temp\tbb\bin;${{ env.BUILD_DIR }}\bin\${{ env.CMAKE_BUILD_TYPE }}
->>>>>>> 36b6e3c8
+          set path=%path%;${{ env.BUILD_DIR }}\bin\${{ env.CMAKE_BUILD_TYPE }}
 
           python3 ${{ env.OPENVINO_REPO }}\thirdparty\itt_collector\runtool\sea_runtool.py ^
           --bindir ${{ env.OPENVINO_REPO }}\bin\intel64\${{ env.CMAKE_BUILD_TYPE }} ^
@@ -245,11 +237,7 @@
           Compress-Archive @compress
 
           $compress = @{
-<<<<<<< HEAD
-            Path = "${{ env.OPENVINO_REPO }}/bin/intel64/${{ env.CMAKE_BUILD_TYPE }}/ov_cpu_func_tests.exe", "${{ env.BUILD_DIR }}/bin/Release/ze_loader.dll", "${{ env.OPENVINO_REPO }}/bin/intel64/${{ env.CMAKE_BUILD_TYPE }}/openvino_template_extension.dll", "${{ env.OPENVINO_REPO }}/src/tests/test_utils/functional_test_utils/layer_tests_summary"
-=======
-            Path = "${{ env.OPENVINO_REPO }}/bin/intel64/${{ env.CMAKE_BUILD_TYPE }}/ov_cpu_func_tests.exe", "${{ env.BUILD_DIR }}/bin/${{ env.CMAKE_BUILD_TYPE }}/ze_loader.dll", "${{ env.OPENVINO_REPO }}/bin/intel64/${{ env.CMAKE_BUILD_TYPE }}/openvino_template_extension.dll", "${{ env.OPENVINO_REPO }}/src/tests/test_utils/functional_test_utils/layer_tests_summary", "${{ env.INSTALL_DIR }}/runtime/3rdparty/tbb"
->>>>>>> 36b6e3c8
+            Path = "${{ env.OPENVINO_REPO }}/bin/intel64/${{ env.CMAKE_BUILD_TYPE }}/ov_cpu_func_tests.exe", "${{ env.BUILD_DIR }}/bin/${{ env.CMAKE_BUILD_TYPE }}/ze_loader.dll", "${{ env.OPENVINO_REPO }}/bin/intel64/${{ env.CMAKE_BUILD_TYPE }}/openvino_template_extension.dll", "${{ env.OPENVINO_REPO }}/src/tests/test_utils/functional_test_utils/layer_tests_summary"
             CompressionLevel = "Optimal"
             DestinationPath = "${{ env.BUILD_DIR }}/openvino_tests.zip"
           }
@@ -352,11 +340,7 @@
       - name: Run with CC-ed runtime
         shell: cmd
         run: |
-<<<<<<< HEAD
-          set path=%path%;${{ env.BUILD_DIR }}\bin\Release
-=======
-          set path=%path%;${{ env.OPENVINO_REPO }}\temp\tbb\bin;${{ env.BUILD_DIR }}\bin\${{ env.CMAKE_BUILD_TYPE }}
->>>>>>> 36b6e3c8
+          set path=%path%;${{ env.BUILD_DIR }}\bin\${{ env.CMAKE_BUILD_TYPE }}
           ${{ env.OPENVINO_REPO }}\bin\intel64\${{ env.CMAKE_BUILD_TYPE }}\benchmark_app.exe -niter 1 -nireq 1 -m ${{ env.MODELS_PATH }}\models\test_model\test_model_fp32.xml -d CPU
 
   CPU_Functional_Tests:
