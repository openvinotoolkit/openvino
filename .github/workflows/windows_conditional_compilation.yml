--- conflicted
+++ resolved
@@ -331,212 +331,6 @@
           LDFLAGS: "/DEBUG"
           CMAKE_GENERATOR: "Visual Studio 17 2022"
 
-<<<<<<< HEAD
       - name: Show ccache stats
         if: ${{ matrix.variant.cache == true }}
         run: '& ccache --show-stats'
-=======
-      #
-      # Upload build artifacts and logs
-      #
-
-      - name: Upload OpenVINO package
-        if: ${{ always() }}
-        uses: actions/upload-artifact@330a01c490aca151604b8cf639adc76d48f6c5d4 # v5.0.0
-        with:
-          name: openvino_package
-          path: ${{ env.BUILD_DIR }}/openvino_package.zip
-          if-no-files-found: 'error'
-
-      - name: Upload OpenVINO PDB package
-        if: ${{ always() }}
-        uses: actions/upload-artifact@330a01c490aca151604b8cf639adc76d48f6c5d4 # v5.0.0
-        with:
-          name: openvino_pdb
-          path: ${{ env.BUILD_DIR }}/openvino_pdb.zip
-          if-no-files-found: 'error'
-
-      - name: Upload selective build statistics package
-        if: ${{ always() }}
-        uses: actions/upload-artifact@330a01c490aca151604b8cf639adc76d48f6c5d4 # v5.0.0
-        with:
-          name: openvino_selective_build_stat
-          path: ${{ env.BUILD_DIR }}/openvino_selective_build_stat.zip
-          if-no-files-found: 'error'
-
-      - name: Upload OpenVINO tests package
-        if: ${{ always() }}
-        uses: actions/upload-artifact@330a01c490aca151604b8cf639adc76d48f6c5d4 # v5.0.0
-        with:
-          name: openvino_tests
-          path: ${{ env.BUILD_DIR }}/openvino_tests.zip
-          if-no-files-found: 'error'
-
-  CC_Build:
-    name: Conditional Compilation
-    timeout-minutes: 40
-    needs: [Build, Smart_CI]
-    defaults:
-      run:
-        shell: pwsh
-    runs-on: aks-win-32-cores-128gb-build
-    env:
-      CMAKE_BUILD_TYPE: 'Release'
-      CMAKE_TOOLCHAIN_FILE: "${{ github.workspace }}\\openvino\\cmake\\toolchains\\onecoreuap.toolchain.cmake"
-      OPENVINO_REPO: "${{ github.workspace }}\\openvino"
-      BUILD_DIR: "${{ github.workspace }}\\openvino_build"
-      MODELS_PATH: "${{ github.workspace }}\\testdata"
-      SELECTIVE_BUILD_STAT_DIR: "${{ github.workspace }}\\selective_build_stat"
-    if: "!needs.smart_ci.outputs.skip_workflow"
-
-    steps:
-      - name: Clone OpenVINO
-        uses: actions/checkout@11bd71901bbe5b1630ceea73d27597364c9af683 # v4.2.2
-        timeout-minutes: 15
-        with:
-          path: 'openvino'
-          submodules: 'true'
-
-      - name: Clone test models
-        uses: actions/checkout@11bd71901bbe5b1630ceea73d27597364c9af683 # v4.2.2
-        timeout-minutes: 15
-        with:
-          repository: 'openvinotoolkit/testdata'
-          path: 'testdata'
-          lfs: 'true'
-          ref: ${{ env.TARGET_BRANCH }}
-
-      - name: Download selective build statistics package
-        uses: akashchi/download-artifact@d59a9c15fec3fdb7c9adf09464124d00f9c11415
-        with:
-          name: openvino_selective_build_stat
-          path: ${{ env.SELECTIVE_BUILD_STAT_DIR }}
-
-      - name: Extract selective build statistics package
-        run: Expand-Archive ${{ env.SELECTIVE_BUILD_STAT_DIR }}/openvino_selective_build_stat.zip -DestinationPath "${{ env.SELECTIVE_BUILD_STAT_DIR }}"
-
-      - name: Setup Python ${{ env.PYTHON_VERSION }}
-        uses: ./openvino/.github/actions/setup_python
-        with:
-          version: ${{ env.PYTHON_VERSION }}
-          should-setup-pip-paths: 'false'
-          self-hosted-runner: 'false'
-
-      - name: CMake configure - CC ON
-        run: |
-          cmake `
-            -DBUILD_SHARED_LIBS=OFF `
-            -DSELECTIVE_BUILD=ON `
-            -DENABLE_TEMPLATE=OFF `
-            -DENABLE_INTEL_GPU=OFF `
-            -DENABLE_INTEL_NPU=OFF `
-            -DENABLE_OV_TF_FRONTEND=OFF `
-            -DENABLE_OV_TF_LITE_FRONTEND=OFF `
-            -DENABLE_OV_PADDLE_FRONTEND=OFF `
-            -DENABLE_OV_PYTORCH_FRONTEND=OFF `
-            -DENABLE_OV_JAX_FRONTEND=OFF `
-            -DENABLE_OV_ONNX_FRONTEND=OFF `
-            -DSELECTIVE_BUILD_STAT=${{ env.SELECTIVE_BUILD_STAT_DIR }}\*.csv `
-            -S ${{ env.OPENVINO_REPO }} `
-            -B ${{ env.BUILD_DIR }}
-
-      - name: Cmake build - CC ON
-        run: cmake --build ${{ env.BUILD_DIR }} --parallel $ENV:NUMBER_OF_PROCESSORS --config ${{ env.CMAKE_BUILD_TYPE }} --target benchmark_app --verbose
-
-      - name: List bin files
-        shell: cmd
-        run: dir ${{ env.OPENVINO_REPO }}\bin\ /s
-
-      - name: Run with CC-ed runtime
-        shell: cmd
-        run: |
-          set path=%path%;${{ env.OPENVINO_REPO }}\temp\Windows_AMD64\tbb\bin;${{ env.BUILD_DIR }}\bin\${{ env.CMAKE_BUILD_TYPE }}
-          ${{ env.OPENVINO_REPO }}\bin\intel64\${{ env.CMAKE_BUILD_TYPE }}\benchmark_app.exe -niter 1 -nireq 1 -m ${{ env.MODELS_PATH }}\models\test_model\test_model_fp32.xml -d CPU
-
-  CPU_Functional_Tests:
-    name: CPU functional tests
-    needs: [Build, Smart_CI]
-    timeout-minutes: 85
-    defaults:
-      run:
-        shell: pwsh
-    runs-on: aks-win-8-cores-16gb-test
-    env:
-      OPENVINO_REPO: "${{ github.workspace }}\\openvino"
-      INSTALL_TEST_DIR: "${{ github.workspace }}\\tests_install"
-      PARALLEL_TEST_SCRIPT: "${{ github.workspace }}\\tests_install\\layer_tests_summary\\run_parallel.py"
-      PARALLEL_TEST_CACHE: "${{ github.workspace }}\\tests_install\\test_cache.lst"
-    if: fromJSON(needs.smart_ci.outputs.affected_components).CPU.test
-
-    steps:
-      - name: Download OpenVINO tests package
-        uses: akashchi/download-artifact@d59a9c15fec3fdb7c9adf09464124d00f9c11415
-        with:
-          name: openvino_tests
-          path: ${{ env.INSTALL_TEST_DIR }}
-
-      - name: Extract OpenVINO tests package
-        run: Expand-Archive ${{ env.INSTALL_TEST_DIR }}/openvino_tests.zip -DestinationPath "${{ env.INSTALL_TEST_DIR }}"
-
-      - name: Fetch setup_python action
-        uses: actions/checkout@11bd71901bbe5b1630ceea73d27597364c9af683 # v4.2.2
-        timeout-minutes: 15
-        with:
-          sparse-checkout: |
-            .github/actions/setup_python/action.yml
-          sparse-checkout-cone-mode: false
-          path: 'openvino'
-
-      - name: Setup Python ${{ env.PYTHON_VERSION }}
-        uses: ./openvino/.github/actions/setup_python
-        with:
-          version: ${{ env.PYTHON_VERSION }}
-          should-setup-pip-paths: 'false'
-          self-hosted-runner: 'false'
-
-      - name: Install python dependencies for run_parallel.py
-        run: python3 -m pip install -r ${{ env.INSTALL_TEST_DIR }}/layer_tests_summary/requirements.txt
-
-      - name: Restore tests execution time
-        uses: actions/cache/restore@0057852bfaa89a56745cba8c7296529d2fc39830 # v4.3.0
-        with:
-          path: ${{ env.PARALLEL_TEST_CACHE }}
-          key: ${{ runner.os }}-tests-functional-cpu-stamp-${{ github.sha }}
-          restore-keys: |
-            ${{ runner.os }}-tests-functional-cpu-stamp
-
-      - name: Intel CPU plugin func tests (parallel)
-        shell: cmd
-        run: |
-          set path=%path%;${{ env.INSTALL_TEST_DIR }}\tbb\bin;${{ env.INSTALL_TEST_DIR }}\tbb;${{ env.INSTALL_TEST_DIR }}
-          python3 ${{ env.PARALLEL_TEST_SCRIPT }} -e ${{ env.INSTALL_TEST_DIR }}\ov_cpu_func_tests.exe -w ${{ env.INSTALL_TEST_DIR }} -s suite -rf 0 -- --gtest_print_time=1 --gtest_filter=*smoke*
-        timeout-minutes: 60
-
-      - name: Upload Test Results
-        uses: actions/upload-artifact@330a01c490aca151604b8cf639adc76d48f6c5d4 # v5.0.0
-        if: ${{ !cancelled() }}
-        with:
-          name: test-results-functional-cpu
-          path: |
-            ${{ env.INSTALL_TEST_DIR }}/TEST*.xml
-            ${{ env.INSTALL_TEST_DIR }}/logs/failed/*.log
-            ${{ env.INSTALL_TEST_DIR }}/logs/crashed/*.log
-            ${{ env.INSTALL_TEST_DIR }}/logs/hanged/*.log
-            ${{ env.INSTALL_TEST_DIR }}/logs/interapted/*.log
-            ${{ env.INSTALL_TEST_DIR }}/logs/disabled_tests.log
-          if-no-files-found: 'error'
-
-  Overall_Status:
-    name: ci/gha_overall_status_windows_cc
-    needs: [Smart_CI, Build, CC_Build, CPU_Functional_Tests]
-    if: ${{ always() }}
-    runs-on: ubuntu-latest
-    steps:
-      - name: Check status of all jobs
-        if: >-
-          ${{
-            contains(needs.*.result, 'failure') ||
-            contains(needs.*.result, 'cancelled')
-          }}
-        run: exit 1
->>>>>>> c18a511f
