name: Windows (VS 2019, Python 3.11, Debug)
on:
  workflow_dispatch:
  merge_group:
  pull_request:
  push:
    branches:
      - master
      - 'releases/**'
concurrency:
  # github.ref is not unique in post-commit
  group: ${{ github.event_name == 'push' && github.run_id || github.ref }}-windows-vs2019-debug
  cancel-in-progress: true

permissions: read-all

env:
  TARGET_BRANCH: ${{ github.base_ref || github.event.merge_group.base_ref || github.ref }}

jobs:
  Smart_CI:
    runs-on: ubuntu-latest
    outputs:
      affected_components: "${{ steps.smart_ci.outputs.affected_components }}"
      skip_workflow: "${{ steps.smart_ci.outputs.skip_workflow }}"
      target_branch: ${{ steps.set_target_branch.outputs.target_branch }}
    steps:
      - name: checkout action
        uses: actions/checkout@11bd71901bbe5b1630ceea73d27597364c9af683 # v4.2.2
        with:
          sparse-checkout: .github/actions/smart-ci

      - name: Get affected components
        id: smart_ci
        uses: ./.github/actions/smart-ci
        with:
          repository: ${{ github.repository }}
          pr: ${{ github.event.number }}
          commit_sha: ${{ github.sha }}
          ref_name: ${{ github.ref_name }}
          component_pattern: "category: (.*)"
          repo_token: ${{ secrets.GITHUB_TOKEN }}
          skip_when_only_listed_labels_set: 'docs'
          skip_when_only_listed_files_changed: '*.md,*.rst,*.png,*.jpg,*.svg,*/layer_tests_summary/*,*/conformance/*'
      
      - name: Get target branch
        id: set_target_branch
        run: |
          echo "target_branch=${TARGET_BRANCH#refs/heads/}" >> $GITHUB_OUTPUT

  Build:
    needs: [ Smart_CI ]
    if: "!needs.smart_ci.outputs.skip_workflow"
    uses: ./.github/workflows/job_build_windows.yml
    with:
<<<<<<< HEAD
      runner: 'aks-win-16-cores-32gb-staging'
=======
      runner: 'aks-win-32-cores-128gb'
>>>>>>> 669537a2
      affected-components: ${{ needs.smart_ci.outputs.affected_components }}
      build-type: 'Debug'
      target-branch: ${{ needs.smart_ci.outputs.target_branch }}
      cmake-options: |-
        -G "Ninja" `
        -DENABLE_PYTHON=OFF `
        -DENABLE_CPPLINT=OFF `
        -DBUILD_SHARED_LIBS=ON `
        -DENABLE_TESTS=ON `
        -DCMAKE_COMPILE_WARNING_AS_ERROR=ON `
        -DENABLE_STRICT_DEPENDENCIES=OFF `
        -DCMAKE_DISABLE_FIND_PACKAGE_PkgConfig=ON `
        -DCUSTOM_OPERATIONS="calculate_grid;complex_mul;fft;grid_sample;sparse_conv;sparse_conv_transpose" `
        -DOPENVINO_EXTRA_MODULES="${env:OPENVINO_CONTRIB_REPO }}/modules/custom_operations;${env:OPENVINO_CONTRIB_REPO}/modules/java_api"

  CXX_Unit_Tests:
    name: C++ unit tests
    needs: [ Build, Smart_CI ]
    uses: ./.github/workflows/job_cxx_unit_tests.yml
    with:
      runner: 'aks-win-4-cores-8gb-staging'
      affected-components: ${{ needs.smart_ci.outputs.affected_components }}
      os: 'windows_2019'
      build-type: 'Debug'
      timeout-minutes: 60
      
  Overall_Status:
    name: ci/gha_overall_status_windows_debug
    needs: [ Smart_CI, Build, CXX_Unit_Tests ]
    if: ${{ always() }}
    runs-on: ubuntu-latest
    steps:
      - name: Check status of all jobs
        if: >-
          ${{
            contains(needs.*.result, 'failure') ||
            contains(needs.*.result, 'cancelled')
          }}
        run: exit 1<|MERGE_RESOLUTION|>--- conflicted
+++ resolved
@@ -53,11 +53,7 @@
     if: "!needs.smart_ci.outputs.skip_workflow"
     uses: ./.github/workflows/job_build_windows.yml
     with:
-<<<<<<< HEAD
-      runner: 'aks-win-16-cores-32gb-staging'
-=======
-      runner: 'aks-win-32-cores-128gb'
->>>>>>> 669537a2
+      runner: 'aks-win-32-cores-128gb-staging'
       affected-components: ${{ needs.smart_ci.outputs.affected_components }}
       build-type: 'Debug'
       target-branch: ${{ needs.smart_ci.outputs.target_branch }}
