--- conflicted
+++ resolved
@@ -212,14 +212,8 @@
               tests/ov_cpu_func_tests \
               tests/libopenvino_template_extension.so \
               tests/libze_loader.so* \
-<<<<<<< HEAD
-              tests/functional_test_utils/layer_tests_summary/*
-=======
-              tests/libhwloc* \
-              tests/libtbb* \
               tests/functional_test_utils/layer_tests_summary/* \
               | pigz > ${BUILD_DIR}/openvino_tests.tar.gz
->>>>>>> dd7967cf
           popd
 
       #
