--- conflicted
+++ resolved
@@ -211,12 +211,6 @@
             tar -cvf - \
               tests/ov_cpu_func_tests \
               tests/libopenvino_template_extension.so \
-<<<<<<< HEAD
-              tests/libze_loader.so* \
-=======
-              tests/libhwloc* \
-              tests/libtbb* \
->>>>>>> ea72f304
               tests/functional_test_utils/layer_tests_summary/* \
               | pigz > ${BUILD_DIR}/openvino_tests.tar.gz
           popd
