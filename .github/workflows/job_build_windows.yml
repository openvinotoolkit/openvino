--- conflicted
+++ resolved
@@ -231,13 +231,9 @@
             
             $pythonCommand = "py -$pyVersion -c `"import sys; print(f'{sys.executable}')`""
             $pythonExecutablePath = & cmd /c $pythonCommand
-<<<<<<< HEAD
           
             & $pythonExecutablePath -m pip install -r ${{ env.OPENVINO_REPO }}/src/bindings/python/wheel/requirements-dev.txt
-            
-=======
-            & $pythonExecutablePath -m pip install -r ${{ env.OPENVINO_REPO }}/src/bindings/python/wheel/requirements-dev.txt
->>>>>>> ff48a8c6
+
             cmake -DPython3_EXECUTABLE="$pythonExecutablePath" -DOpenVINODeveloperPackage_DIR=${{ env.BUILD_DIR }} -S ${{ env.OPENVINO_REPO }}/src/bindings/python -B "$pyBuildDir"
             cmake --build "$pyBuildDir" --parallel --config ${{ env.CMAKE_BUILD_TYPE }}          
             cmake --install "$pyBuildDir" --config ${{ env.CMAKE_BUILD_TYPE }} --prefix ${{ env.INSTALL_WHEELS_DIR }} --component python_wheels
