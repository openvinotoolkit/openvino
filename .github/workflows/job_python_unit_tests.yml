--- conflicted
+++ resolved
@@ -122,15 +122,13 @@
             pdm lock -v --strategy no_cross_platform -G tests -G torchvision -G tests_mo
           fi
 
-<<<<<<< HEAD
           # Install the core OV wheel
           ${PYTHON_INSTALL_PREFIX} ${INSTALL_DIR}/tools/openvino-*.whl
-=======
+
           if [[ "${{ runner.arch }}" != "ARM64" ]]; then
-            python3 -m pip install ${INSTALL_DIR}/openvino_tokenizers-*.whl
-          fi
-
->>>>>>> 3986f55d
+            ${PYTHON_INSTALL_PREFIX} ${INSTALL_DIR}/openvino_tokenizers-*.whl
+          fi
+
           extras_to_install="caffe,kaldi,onnx,tensorflow2,pytorch"
 
           if [[ "${{ runner.arch }}" != "ARM64" ]]; then
