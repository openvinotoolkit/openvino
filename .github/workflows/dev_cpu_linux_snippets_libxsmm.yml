name: Linux CPU Plugin Snippets with LIBXSMM (Ubuntu 22.04)
on:
  workflow_dispatch:
<<<<<<< HEAD

=======
  pull_request:
    types:
      - opened
      - synchronize
      - reopened
      - ready_for_review
>>>>>>> 2e27a0d0
    paths:
      - '.github/workflows/dev_cpu_linux_snippets_libxsmm.yml'
      - 'src/common/snippets/**'
      - 'src/plugins/intel_cpu/src/nodes/subgraph.cpp'
      - 'src/plugins/intel_cpu/src/nodes/subgraph.h'
      - 'src/plugins/intel_cpu/src/emitters/snippets/**'
      - 'src/plugins/intel_cpu/src/emitters/tpp/**'
      - 'src/plugins/intel_cpu/src/transformations/snippets/**'
      - 'src/plugins/intel_cpu/src/transformations/tpp/**'
      - 'src/plugins/intel_cpu/tests/unit/snippets_transformations/**'
      - 'src/plugins/intel_cpu/tests/functional/shared_tests_instances/snippets/**'

concurrency:
  group: ${{ github.event_name == 'push' && github.run_id || github.ref }}-linux-cpu-dev
  cancel-in-progress: true

permissions: read-all

env:
  PIP_CACHE_PATH: /mount/caches/pip/linux

jobs:
  Smart_CI:
    runs-on: ubuntu-latest
    if: github.event.pull_request.draft == false || github.run_attempt > 1
    outputs:
      affected_components: "${{ steps.smart_ci.outputs.affected_components }}"
      changed_components: "${{ steps.smart_ci.outputs.changed_components }}"
      skip_workflow: "${{ steps.smart_ci.outputs.skip_workflow }}"
    steps:
      - name: checkout action
        uses: actions/checkout@11bd71901bbe5b1630ceea73d27597364c9af683 # v4.2.2
        timeout-minutes: 15
        with:
          sparse-checkout: .github/actions/smart-ci

      - name: Get affected components
        id: smart_ci
        uses: ./.github/actions/smart-ci
        with:
          repository: ${{ github.repository }}
          pr: ${{ github.event.number }}
          commit_sha: ${{ github.sha }}
          ref_name: ${{ github.ref_name }}
          component_pattern: "category: (.*)"
          repo_token: ${{ secrets.GITHUB_TOKEN }}
          skip_when_only_listed_labels_set: 'docs'
          skip_when_only_listed_files_changed: '*.md,*.rst,*.png,*.jpg,*.svg'

      - name: Show affected components
        run: |
          echo "${{ toJSON(steps.smart_ci.outputs.affected_components) }}"
        shell: bash

  Docker:
    needs: Smart_CI
    runs-on: aks-linux-4-cores-16gb-docker-build
    container:
      image: openvinogithubactions.azurecr.io/docker_build:0.2
      volumes:
        - /mount:/mount
    outputs:
      images: "${{ steps.handle_docker.outputs.images }}"
    steps:
      - name: Checkout
        uses: actions/checkout@11bd71901bbe5b1630ceea73d27597364c9af683 # v4.2.2
        timeout-minutes: 15

      - uses: ./.github/actions/handle_docker
        id: handle_docker
        with:
          images: |
            ov_build/ubuntu_22_04_x64
            ov_test/ubuntu_22_04_x64
          registry: 'openvinogithubactions.azurecr.io'
          dockerfiles_root_dir: '.github/dockerfiles'
          changed_components: ${{ needs.smart_ci.outputs.changed_components }}

  Build:
    needs: Docker
    timeout-minutes: 150
    defaults:
      run:
        shell: bash
    runs-on: aks-linux-16-cores-32gb
    container:
      image: ${{ fromJSON(needs.docker.outputs.images).ov_build.ubuntu_22_04_x64 }}
      volumes:
        - /mount:/mount
      options: -e SCCACHE_AZURE_BLOB_CONTAINER -e SCCACHE_AZURE_CONNECTION_STRING
    env:
      DEBIAN_FRONTEND: noninteractive # to prevent apt-get from waiting user input
      CMAKE_BUILD_TYPE: 'Release'
      CMAKE_GENERATOR: 'Ninja Multi-Config'
      CMAKE_CXX_COMPILER_LAUNCHER: sccache
      CMAKE_C_COMPILER_LAUNCHER: sccache
      SCCACHE_IGNORE_SERVER_IO_ERROR: 1
      SCCACHE_SERVER_PORT: 35555
      SCCACHE_ERROR_LOG: /__w/openvino/sccache_log.txt
      SCCACHE_LOG: warn
      GITHUB_WORKSPACE: '/__w/openvino/openvino'
      OPENVINO_REPO: /__w/openvino/openvino/openvino
      INSTALL_DIR: /__w/openvino/openvino/openvino_install
      INSTALL_TEST_DIR: /__w/openvino/openvino/tests_install
      BUILD_DIR: /__w/openvino/openvino/openvino_build
      SCCACHE_AZURE_KEY_PREFIX: ubuntu20_x86_64_Release
    if: "!needs.smart_ci.outputs.skip_workflow"

    steps:
      - name: Clone OpenVINO
        uses: actions/checkout@11bd71901bbe5b1630ceea73d27597364c9af683 # v4.2.2
        timeout-minutes: 15
        with:
          path: ${{ env.OPENVINO_REPO }}
          submodules: 'true'

      - name: System info
        uses: ./openvino/.github/actions/system_info

      #
      # Build
      #

      - name: CMake configure - OpenVINO
        run: |
          cmake \
            -G "${{ env.CMAKE_GENERATOR }}" \
            -DENABLE_NCC_STYLE=OFF \
            -DENABLE_TESTS=ON \
            -DENABLE_SNIPPETS_LIBXSMM_TPP=ON \
            -DENABLE_STRICT_DEPENDENCIES=OFF \
            -DENABLE_SYSTEM_OPENCL=ON \
            -DCMAKE_VERBOSE_MAKEFILE=ON \
            -DCPACK_GENERATOR=TGZ \
            -DCMAKE_COMPILE_WARNING_AS_ERROR=OFF \
            -DCMAKE_CXX_COMPILER_LAUNCHER=${{ env.CMAKE_CXX_COMPILER_LAUNCHER }} \
            -DCMAKE_C_COMPILER_LAUNCHER=${{ env.CMAKE_C_COMPILER_LAUNCHER }} \
            -S ${OPENVINO_REPO} \
            -B ${BUILD_DIR}

      - name: Clean sccache stats
        run: ${SCCACHE_PATH} --zero-stats

      - name: Cmake build - OpenVINO
        run: cmake --build ${BUILD_DIR} --parallel $(nproc) --config ${{ env.CMAKE_BUILD_TYPE }}

      - name: Show sccache stats
        run: ${SCCACHE_PATH} --show-stats

      - name: Cmake install - OpenVINO
        run: |
          cmake -DCMAKE_INSTALL_PREFIX=${INSTALL_DIR} -P ${BUILD_DIR}/cmake_install.cmake
          cmake -DCMAKE_INSTALL_PREFIX=${INSTALL_TEST_DIR} -DCOMPONENT=tests -P ${BUILD_DIR}/cmake_install.cmake
          cmake -DCMAKE_INSTALL_PREFIX=${INSTALL_DIR} -DCOMPONENT=python_wheels -P ${BUILD_DIR}/cmake_install.cmake

      - name: Pack Artifacts
        run: |

          pushd ${INSTALL_DIR}
            tar -cvf - * | pigz > ${BUILD_DIR}/openvino_package.tar.gz
          popd

          pushd ${INSTALL_TEST_DIR}
            tar -cvf - * | pigz > ${BUILD_DIR}/openvino_tests.tar.gz
          popd

      #
      # Upload build artifacts and logs
      #
      - name: Upload build logs
        uses: actions/upload-artifact@330a01c490aca151604b8cf639adc76d48f6c5d4 # v5.0.0
        if: always()
        with:
          name: build_logs
          path: ${{ env.SCCACHE_ERROR_LOG }}
          if-no-files-found: 'ignore'

      - name: Upload OpenVINO package
        if: ${{ always() }}
        uses: actions/upload-artifact@330a01c490aca151604b8cf639adc76d48f6c5d4 # v5.0.0
        with:
          name: openvino_package
          path: ${{ env.BUILD_DIR }}/openvino_package.tar.gz
          if-no-files-found: 'error'

      - name: Upload OpenVINO tests package
        if: ${{ always() }}
        uses: actions/upload-artifact@330a01c490aca151604b8cf639adc76d48f6c5d4 # v5.0.0
        with:
          name: openvino_tests
          path: ${{ env.BUILD_DIR }}/openvino_tests.tar.gz
          if-no-files-found: 'error'

  CPU_Unit_Tests:
    name: C++ CPU unit tests
    needs: [ Docker, Build, Smart_CI ]
    timeout-minutes: 30
    runs-on: aks-linux-8-cores-32gb
    container:
      image: ${{ fromJSON(needs.docker.outputs.images).ov_test.ubuntu_22_04_x64 }}
    defaults:
      run:
        shell: bash
    env:
      DEBIAN_FRONTEND: noninteractive # to prevent apt-get from waiting user input
      INSTALL_DIR: ${{ github.workspace }}/install
      INSTALL_TEST_DIR: ${{ github.workspace }}/install/tests
    steps:
      - name: Download OpenVINO package
        uses: akashchi/download-artifact@d59a9c15fec3fdb7c9adf09464124d00f9c11415
        with:
          name: openvino_package
          path: ${{ env.INSTALL_DIR }}

      - name: Download OpenVINO tests package
        uses: akashchi/download-artifact@d59a9c15fec3fdb7c9adf09464124d00f9c11415
        with:
          name: openvino_tests
          path: ${{ env.INSTALL_TEST_DIR }}


      # Needed as ${{ github.workspace }} is not working correctly when using Docker
      - name: Setup Variables
        run: |
          echo "INSTALL_DIR=$GITHUB_WORKSPACE/install" >> "$GITHUB_ENV"
          echo "INSTALL_TEST_DIR=$GITHUB_WORKSPACE/install/tests" >> "$GITHUB_ENV"
          echo "SETUPVARS_COMMAND=source $GITHUB_WORKSPACE/install/setupvars.sh" >> "$GITHUB_ENV"

      - name: Extract OpenVINO packages
        run: |
          pushd $INSTALL_DIR
            pigz -dc openvino_package.tar.gz | tar -xf - -C ${INSTALL_DIR}
          popd

          pushd $INSTALL_TEST_DIR
            pigz -dc openvino_tests.tar.gz | tar -xf - -C ${INSTALL_DIR}
          popd

      - name: Snippets func tests
        if: fromJSON(needs.smart_ci.outputs.affected_components).snippets.test
        run: |
          ${{ env.SETUPVARS_COMMAND }}
          ${{ env.INSTALL_TEST_DIR }}/ov_snippets_func_tests --gtest_print_time=1 --gtest_output=xml:${{ env.INSTALL_TEST_DIR }}/TEST-SnippetsFuncTests.xml

      - name: CPU plugin unit tests
        if: fromJSON(needs.smart_ci.outputs.affected_components).CPU.test
        run: |
          ${{ env.SETUPVARS_COMMAND }}
          ${{ env.INSTALL_TEST_DIR }}/ov_cpu_unit_tests --gtest_print_time=1 --gtest_output=xml:${{ env.INSTALL_TEST_DIR }}/TEST-CPUUnitTests.xml

  CPU_Functional_Tests:
    name: CPU functional tests
    needs: [ Docker, Build, Smart_CI ]
    timeout-minutes: 30
    runs-on: aks-linux-8-cores-32gb
    container:
      image: ${{ fromJSON(needs.docker.outputs.images).ov_test.ubuntu_22_04_x64 }}
    defaults:
      run:
        shell: bash
    env:
      DEBIAN_FRONTEND: noninteractive # to prevent apt-get from waiting user input
      INSTALL_DIR: ${{ github.workspace }}/install
      INSTALL_TEST_DIR: ${{ github.workspace }}/install/tests
      PARALLEL_TEST_SCRIPT: ${{ github.workspace }}/install/tests/functional_test_utils/layer_tests_summary/run_parallel.py
    steps:
      - name: Download OpenVINO package
        uses: akashchi/download-artifact@d59a9c15fec3fdb7c9adf09464124d00f9c11415
        with:
          name: openvino_package
          path: ${{ env.INSTALL_DIR }}

      - name: Download OpenVINO tests package
        uses: akashchi/download-artifact@d59a9c15fec3fdb7c9adf09464124d00f9c11415
        with:
          name: openvino_tests
          path: ${{ env.INSTALL_TEST_DIR }}

      # Needed as ${{ github.workspace }} is not working correctly when using Docker
      - name: Setup Variables
        run: |
          echo "INSTALL_DIR=$GITHUB_WORKSPACE/install" >> "$GITHUB_ENV"
          echo "INSTALL_TEST_DIR=$GITHUB_WORKSPACE/install/tests" >> "$GITHUB_ENV"
          echo "PARALLEL_TEST_SCRIPT=$GITHUB_WORKSPACE/install/tests/functional_test_utils/layer_tests_summary/run_parallel.py" >> "$GITHUB_ENV"

      - name: Extract OpenVINO packages
        run: |
          pushd $INSTALL_DIR
            pigz -dc openvino_package.tar.gz | tar -xf - -C ${INSTALL_DIR}
          popd

          pushd $INSTALL_TEST_DIR
            pigz -dc openvino_tests.tar.gz | tar -xf - -C ${INSTALL_DIR}
          popd

      - name: Fetch setup_python action
        uses: actions/checkout@11bd71901bbe5b1630ceea73d27597364c9af683 # v4.2.2
        timeout-minutes: 15
        with:
          sparse-checkout: |
            .github/actions/setup_python/action.yml
          sparse-checkout-cone-mode: false
          path: 'openvino'

      - name: Setup Python 3.11
        uses: ./openvino/.github/actions/setup_python
        with:
          version: '3.11'
          should-setup-pip-paths: 'false'
          self-hosted-runner: ${{ runner.os == 'Linux' }}

      - name: Install python dependencies for run_parallel.py
        run: python3 -m pip install -r ${INSTALL_TEST_DIR}/functional_test_utils/layer_tests_summary/requirements.txt

      - name: Intel CPU plugin func tests (parallel)
        run: |
          # Needed as the Linux CC does not require setupvars to work
          if [[ -f "${INSTALL_DIR}/setupvars.sh" ]]; then
            source ${INSTALL_DIR}/setupvars.sh
          fi
          # Needed as ze_loader.so is under INSTALL_TEST_DIR
          export LD_LIBRARY_PATH=$LD_LIBRARY_PATH:${INSTALL_TEST_DIR}

          python3 ${PARALLEL_TEST_SCRIPT} -e ${INSTALL_TEST_DIR}/ov_cpu_func_tests -w ${INSTALL_TEST_DIR} -s suite -rf 0 -- --gtest_filter=*smoke_Snippets*:*smoke_MHA* --gtest_print_time=1
        timeout-minutes: 25

      - name: Upload Test Results
        uses: actions/upload-artifact@330a01c490aca151604b8cf639adc76d48f6c5d4 # v5.0.0
        if: always()
        with:
          name: test-results-functional-cpu
          path: |
            ${{ env.INSTALL_TEST_DIR }}/temp/*.log
            ${{ env.INSTALL_TEST_DIR }}/logs/*.log
            ${{ env.INSTALL_TEST_DIR }}/logs/failed/*.log
            ${{ env.INSTALL_TEST_DIR }}/logs/crashed/*.log
            ${{ env.INSTALL_TEST_DIR }}/logs/hanged/*.log
            ${{ env.INSTALL_TEST_DIR }}/logs/interapted/*.log
            ${{ env.INSTALL_TEST_DIR }}/logs/hash_table.csv
          if-no-files-found: 'error'<|MERGE_RESOLUTION|>--- conflicted
+++ resolved
@@ -1,16 +1,7 @@
 name: Linux CPU Plugin Snippets with LIBXSMM (Ubuntu 22.04)
 on:
   workflow_dispatch:
-<<<<<<< HEAD
-
-=======
-  pull_request:
-    types:
-      - opened
-      - synchronize
-      - reopened
-      - ready_for_review
->>>>>>> 2e27a0d0
+
     paths:
       - '.github/workflows/dev_cpu_linux_snippets_libxsmm.yml'
       - 'src/common/snippets/**'
