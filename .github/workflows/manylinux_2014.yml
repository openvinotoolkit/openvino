--- conflicted
+++ resolved
@@ -94,12 +94,7 @@
     defaults:
       run:
         shell: bash
-<<<<<<< HEAD
     runs-on: aks-linux-16-cores-32gb
-    if: ${{ github.repository_owner == 'openvinotoolkit' }}
-=======
-    runs-on: aks-linux-16-cores-32gb-manylinux
->>>>>>> 1a9d8203
     container:
       image: ${{ fromJSON(needs.docker.outputs.images).ov_build.manylinux_2_28 }}
       volumes:
