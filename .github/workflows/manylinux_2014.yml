name: Manylinux 2014
on:
  workflow_dispatch:
    inputs:
      target-branch:
        description: 'Target branch for the build; taken from event context by default'
        type: string
        required: false
  pull_request:
  merge_group:
  push:
    branches:
      - master
      - 'releases/**'

concurrency:
  # github.ref is not unique in post-commit
  group: ${{ github.event_name == 'push' && github.run_id || github.ref }}-manylinux-2014
  cancel-in-progress: true

permissions: read-all

env:
  PIP_CACHE_PATH: /mount/caches/pip/linux

jobs:
  Smart_CI:
    runs-on: ubuntu-latest
    outputs:
      affected_components: "${{ steps.smart_ci.outputs.affected_components }}"
      changed_components: "${{ steps.smart_ci.outputs.changed_components }}"
      skip_workflow: "${{ steps.smart_ci.outputs.skip_workflow }}"
    steps:
      - name: checkout action
        uses: actions/checkout@11bd71901bbe5b1630ceea73d27597364c9af683 # v4.2.2
        timeout-minutes: 15
        with:
          sparse-checkout: .github/actions/smart-ci

      - name: Get affected components
        id: smart_ci
        uses: ./.github/actions/smart-ci
        with:
          repository: ${{ github.repository }}
          pr: ${{ github.event.number }}
          commit_sha: ${{ github.sha }}
          ref_name: ${{ github.ref_name }}
          component_pattern: "category: (.*)"
          repo_token: ${{ secrets.GITHUB_TOKEN }}
          skip_when_only_listed_labels_set: 'docs'
          skip_when_only_listed_files_changed: '*.md,*.rst,*.png,*.jpg,*.svg'

      - name: Show affected components
        run: |
          echo "${{ toJSON(steps.smart_ci.outputs.affected_components) }}"
        shell: bash

  Docker:
    needs: Smart_CI
    runs-on: aks-linux-4-cores-16gb-docker-build
    container:
      image: openvinogithubactions.azurecr.io/docker_build:0.2
      volumes:
        - /mount:/mount
    outputs:
      images: "${{ steps.handle_docker.outputs.images && steps.handle_docker.outputs.images || steps.mock_image.outputs.images }}"
    steps:
      - name: Set mock output images if pipeline should be skipped
        if: ${{ needs.smart_ci.outputs.skip_workflow == 'True' }}
        id: mock_image
        run: echo "images={\"ov_test\":{\"ubuntu_20_04_x64_py313\":\"mock\"},\"ov_test\":{\"ubuntu_22_04_x64\":\"mock\"},\"ov_test\":{\"ubuntu_24_04_x64\":\"mock\"},\"ov_test\":{\"fedora_33\":\"mock\"},\"ov_test\":{\"debian_10_py310\":\"mock\"},\"ov_build\":{\"ubuntu_22_04_x64_docker\":\"mock\",\"ov_build\":{\"manylinux2014_x86_64\":\"mock\"}}" >> "$GITHUB_OUTPUT"

      - name: Checkout
        if: ${{ needs.smart_ci.outputs.skip_workflow != 'True' }}
        uses: actions/checkout@11bd71901bbe5b1630ceea73d27597364c9af683 # v4.2.2
        timeout-minutes: 15

      - uses: ./.github/actions/handle_docker
        if: ${{ needs.smart_ci.outputs.skip_workflow != 'True' }}
        id: handle_docker
        with:
          images: |
            ov_build/ubuntu_22_04_x64_docker
            ov_build/manylinux2014_x86_64
            ov_build/manylinux_2_28
            ov_test/ubuntu_20_04_x64_py313
            ov_test/ubuntu_22_04_x64
            ov_test/ubuntu_24_04_x64
            ov_test/fedora_33
            ov_test/debian_10_py310
          registry: 'openvinogithubactions.azurecr.io'
          dockerfiles_root_dir: '.github/dockerfiles'
          changed_components: ${{ needs.smart_ci.outputs.changed_components }}

  Build:
    needs: [Docker, Smart_CI]
    if: "!needs.smart_ci.outputs.skip_workflow"
    timeout-minutes: 120
    defaults:
      run:
        shell: bash
    runs-on: aks-linux-16-cores-32gb
    container:
      image: ${{ fromJSON(needs.docker.outputs.images).ov_build.manylinux_2_28 }}
      volumes:
        - /mount:/mount
      options: -e SCCACHE_AZURE_BLOB_CONTAINER -e SCCACHE_AZURE_CONNECTION_STRING -e DOCKER_CONFIG -v ${{ github.workspace }}:${{ github.workspace }}
    env:
      CMAKE_BUILD_TYPE: 'Release'
      ARCH: 'x86_64'
      OPENVINO_REPO: ${{ github.workspace }}/src
      INSTALL_DIR: ${{ github.workspace }}/install/openvino
      INSTALL_WHEELS_DIR: ${{ github.workspace }}/install/wheels
      INSTALL_TEST_DIR: ${{ github.workspace }}/install/tests
      BUILD_DIR: ${{ github.workspace }}/build
      # DOCKER_CONFIG: "/mount/.docker"
      CMAKE_CXX_COMPILER_LAUNCHER: sccache
      CMAKE_C_COMPILER_LAUNCHER: sccache
      SCCACHE_IGNORE_SERVER_IO_ERROR: 1
      SCCACHE_SERVER_PORT: 35555
      SCCACHE_CACHE_SIZE: 50G
      SCCACHE_AZURE_KEY_PREFIX: manylinux_2014
      ARTIFACTS_SHARE: "/mount/build-artifacts"
      MANIFEST_PATH: ${{ github.workspace }}/manifest.yml
      PRODUCT_TYPE: public_manylinux2014_x86_64_release
      
    steps:
      - name: Clone OpenVINO
        uses: actions/checkout@11bd71901bbe5b1630ceea73d27597364c9af683 # v4.2.2
        timeout-minutes: 15
        with:
          path: ${{ env.OPENVINO_REPO }}
          submodules: 'true'

      - name: System info
        uses: ./src/.github/actions/system_info
        
<<<<<<< HEAD
#      - name: Generate product manifest and set CI_BUILD_NUMBER & CI_BUILD_DEV_TAG
#        id: create_manifest
#        uses: ./src/.github/actions/create_manifest
#        with:
#          repos: |
#            ${{ env.OPENVINO_REPO }}
#          product_type: ${{ env.PRODUCT_TYPE }}
#          target_arch: ${{ env.ARCH }}
#          build_type: ${{ env.CMAKE_BUILD_TYPE }}
#          save_to: ${{ env.MANIFEST_PATH }}
=======
      - name: Generate product manifest and set CI_BUILD_NUMBER & CI_BUILD_DEV_TAG
        id: create_manifest
        uses: ./src/.github/actions/create_manifest
        with:
          repos: |
            ${{ env.OPENVINO_REPO }}
          product_type: ${{ env.PRODUCT_TYPE }}
          target_arch: ${{ env.ARCH }}
          build_type: ${{ env.CMAKE_BUILD_TYPE }}
          save_to: ${{ env.MANIFEST_PATH }}
          trigger_repo_branch: ${{ inputs.target-branch }}
>>>>>>> 602e5435

      - name: Build OpenVINO
        run: |
          export CC=/usr/local/gcc-10.2.0/bin/gcc
          export CXX=/usr/local/gcc-10.2.0/bin/g++
          export LIBRARY_PATH=/usr/local/gcc-10.2.0/lib64:$LIBRARY_PATH
          export LD_LIBRARY_PATH=/usr/local/gcc-10.2.0/lib64:/usr/local/gcc-10.2.0:/usr/local/gcc-10.2.0/lib
          python3.12 -m pip install -r ${{ env.OPENVINO_REPO }}/src/bindings/python/wheel/requirements-dev.txt
          /usr/bin/cmake -DPython3_EXECUTABLE=/usr/local/bin/python3.12 -D_GLIBCXX_USE_CXX11_ABI=0 -DCMAKE_CXX_FLAGS="-fuse-ld=lld" -DENABLE_CPPLINT=OFF -DENABLE_NCC_STYLE=OFF -DENABLE_TESTS=ON -DCMAKE_VERBOSE_MAKEFILE=ON -DENABLE_OV_TF_FRONTEND=OFF -DENABLE_OV_TF_LITE_FRONTEND=OFF -DENABLE_OV_PADDLE_FRONTEND=OFF -DENABLE_OV_PYTORCH_FRONTEND=ON -DENABLE_OV_JAX_FRONTEND=OFF -DENABLE_OV_ONNX_FRONTEND=ON -DENABLE_PYTHON=ON -DENABLE_WHEEL=ON -S ${{ env.OPENVINO_REPO }} -B ${{ env.BUILD_DIR }}
          /usr/bin/cmake --build ${{ env.BUILD_DIR }} --parallel $(nproc) --config ${{ env.CMAKE_BUILD_TYPE }}
          /usr/bin/cmake --install ${{ env.BUILD_DIR }} --config ${{ env.CMAKE_BUILD_TYPE }} --prefix ${{ env.INSTALL_DIR }}
          /usr/bin/cmake --install ${{ env.BUILD_DIR }} --config ${{ env.CMAKE_BUILD_TYPE }} --prefix ${{ env.INSTALL_TEST_DIR }} --component tests
            
      - name: Build Python API (Python 3.9-3.13)
        run: |
          SUPPORTED_PYTHON_VERSIONS=("3.9" "3.10" "3.11" "3.12" "3.13")
          for PY_VER in "${SUPPORTED_PYTHON_VERSIONS[@]}"; do

            py_build_dir=${{ github.workspace }}/build_py${PY_VER}
            simpler_python_version=$(echo $PY_VER | sed -e 's/\.//g')
            python_path=/opt/python/cp${simpler_python_version}-cp${simpler_python_version}/bin/python3
            PIP_VER=$(${python_path} -c "import pip; print(pip.__version__)")
            export "PIP_CACHE_DIR=${{ env.PIP_CACHE_PATH }}/${PIP_VER}"
            ${python_path} -m pip install -r ${{ env.OPENVINO_REPO }}/src/bindings/python/wheel/requirements-dev.txt
            /usr/bin/cmake -DOpenVINODeveloperPackage_DIR=${{ env.BUILD_DIR }} -DENABLE_PYTHON=ON -DENABLE_WHEEL=ON -S ${{ env.OPENVINO_REPO }}/src/bindings/python -B ${py_build_dir}
            /usr/bin/cmake --build ${py_build_dir} --parallel $(nproc) --config ${{ env.CMAKE_BUILD_TYPE }}
            /usr/bin/cmake --install ${py_build_dir} --config ${{ env.CMAKE_BUILD_TYPE }} --prefix ${{ env.INSTALL_WHEELS_DIR }} --component python_wheels
            /usr/bin/cmake --install ${py_build_dir} --config ${{ env.CMAKE_BUILD_TYPE }} --prefix ${{ env.INSTALL_DIR }} --component pyopenvino_python${PY_VER}
          
          done

      - name: Pack Artifacts
        run: mkdir -p ${{ env.BUILD_DIR }} && tar -cvf - * | pigz > ${{ env.BUILD_DIR }}/openvino_package.tar.gz
        working-directory: ${{ env.INSTALL_DIR }}

      - name: Pack openvino_tests
        run: tar -cvf - * | pigz > ${{ env.BUILD_DIR }}/openvino_tests.tar.gz
        working-directory: ${{ env.INSTALL_TEST_DIR }}

      #
      # Upload build artifacts
      #
      - name: Upload OpenVINO package
        if: ${{ always() }}
        uses: actions/upload-artifact@ea165f8d65b6e75b540449e92b4886f43607fa02 # v4.6.2
        with:
          name: openvino_package
          path: ${{ env.BUILD_DIR }}/openvino_package.tar.gz
          if-no-files-found: 'error'
      
      - name: Upload OpenVINO wheels
        if: ${{ always() }}
        uses: actions/upload-artifact@ea165f8d65b6e75b540449e92b4886f43607fa02 # v4.6.2
        with:
          name: openvino_wheels
          path: ${{ env.INSTALL_WHEELS_DIR }}/wheels/*.whl
          if-no-files-found: 'error'

      - name: Upload OpenVINO tests package
        if: ${{ always() }}
        uses: actions/upload-artifact@ea165f8d65b6e75b540449e92b4886f43607fa02 # v4.6.2
        with:
          name: openvino_tests
          path: ${{ env.BUILD_DIR }}/openvino_tests.tar.gz
          if-no-files-found: 'error'

      - name: Store artifacts to a shared drive
        id: store_artifacts
        if: ${{ always() }}
        uses: ./src/.github/actions/store_artifacts
        with:
          artifacts: |
            ${{ env.BUILD_DIR }}/openvino_package.tar.gz
            ${{ env.BUILD_DIR }}/openvino_tests.tar.gz
            ${{ env.MANIFEST_PATH }}
            ${{ env.INSTALL_WHEELS_DIR }}/wheels
          storage_dir: ${{ env.PRODUCT_TYPE }}
          storage_root: ${{ env.ARTIFACTS_SHARE }}
          branch_name: ${{ inputs.target-branch }}

  Python_API_Tests:
    name: Python API tests
    needs: [ Docker, Build, Smart_CI ]
    uses: ./.github/workflows/job_python_api_tests.yml
    strategy:
      fail-fast: false
      matrix:
        include:
          - python-version: "3.9"
            image: ${{ fromJSON(needs.docker.outputs.images).ov_test.fedora_33 }}
          - python-version: "3.10"
            image: ${{ fromJSON(needs.docker.outputs.images).ov_test.debian_10_py310 }}
          - python-version: "3.11"
            image: ${{ fromJSON(needs.docker.outputs.images).ov_test.ubuntu_22_04_x64 }}
          - python-version: "3.12"
            image: ${{ fromJSON(needs.docker.outputs.images).ov_test.ubuntu_24_04_x64 }}
          - python-version: "3.13"
            image: ${{ fromJSON(needs.docker.outputs.images).ov_test.ubuntu_20_04_x64_py313 }}
    with:
      runner: 'aks-linux-4-cores-16gb'
      container: '{"image": "${{ matrix.image }}", "volumes": ["/mount:/mount"]}'
      affected-components: ${{ needs.smart_ci.outputs.affected_components }}
      python-version: ${{ matrix.python-version }}

  Overall_Status:
    name: ci/gha_overall_status_manylinux2014
    needs: [Smart_CI, Build, Python_API_Tests]
    if: ${{ always() }}
    runs-on: ubuntu-latest
    steps:
      - name: Check status of all jobs
        if: >-
          ${{
            contains(needs.*.result, 'failure') ||
            contains(needs.*.result, 'cancelled')
          }}
        run: exit 1<|MERGE_RESOLUTION|>--- conflicted
+++ resolved
@@ -135,18 +135,6 @@
       - name: System info
         uses: ./src/.github/actions/system_info
         
-<<<<<<< HEAD
-#      - name: Generate product manifest and set CI_BUILD_NUMBER & CI_BUILD_DEV_TAG
-#        id: create_manifest
-#        uses: ./src/.github/actions/create_manifest
-#        with:
-#          repos: |
-#            ${{ env.OPENVINO_REPO }}
-#          product_type: ${{ env.PRODUCT_TYPE }}
-#          target_arch: ${{ env.ARCH }}
-#          build_type: ${{ env.CMAKE_BUILD_TYPE }}
-#          save_to: ${{ env.MANIFEST_PATH }}
-=======
       - name: Generate product manifest and set CI_BUILD_NUMBER & CI_BUILD_DEV_TAG
         id: create_manifest
         uses: ./src/.github/actions/create_manifest
@@ -158,7 +146,6 @@
           build_type: ${{ env.CMAKE_BUILD_TYPE }}
           save_to: ${{ env.MANIFEST_PATH }}
           trigger_repo_branch: ${{ inputs.target-branch }}
->>>>>>> 602e5435
 
       - name: Build OpenVINO
         run: |
