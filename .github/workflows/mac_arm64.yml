--- conflicted
+++ resolved
@@ -4,27 +4,6 @@
   schedule:
     # at 00:00 on workdays
     - cron: '0 0 * * 1,2,3,4,5'
-<<<<<<< HEAD
-  pull_request:
-   paths-ignore:
-     - '**/docs/**'
-     - 'docs/**'
-     - '**/**.md'
-     - '**.md'
-     - '**/layer_tests_summary/**'
-     - '**/conformance/**'
-  push:
-   paths-ignore:
-     - '**/docs/**'
-     - 'docs/**'
-     - '**/**.md'
-     - '**.md'
-     - '**/layer_tests_summary/**'
-     - '**/conformance/**'
-   branches:
-     - master
-     - 'releases/**'
-=======
   # pull_request:
   #  paths-ignore:
   #    - '**/docs/**'
@@ -44,7 +23,6 @@
   #  branches:
   #    - master
   #    - 'releases/**'
->>>>>>> 0fdc1bc4
 
 concurrency:
   # github.ref is not unique in post-commit
