name: Tests on Linux (Ubuntu 20.04, Python 3.11)
on:
  schedule:
    # at 00:00 on Wednesday and Saturday
    - cron: '0 0 * * 3,6'
  workflow_dispatch:
  pull_request:
    paths-ignore:
      - '**/docs/**'
      - 'docs/**'
      - '**/**.md'
      - '**.md'
      - '**/layer_tests_summary/**'
      - '**/conformance/**'
  push:
    paths-ignore:
      - '**/docs/**'
      - 'docs/**'
      - '**/**.md'
      - '**.md'
      - '**/layer_tests_summary/**'
      - '**/conformance/**'
    branches:
      - master

concurrency:
  group: ${{ github.ref || github.run_id }}-linux
  cancel-in-progress: true

jobs:
  Build:
    defaults:
      run:
        shell: bash
    runs-on: aks-linux-16-cores
    container:
      image: openvinogithubactions.azurecr.io/dockerhub/ubuntu:20.04
      volumes:
        - /mount/caches:/mount/caches
    env:
      DEBIAN_FRONTEND: noninteractive # to prevent apt-get from waiting user input
      CMAKE_BUILD_TYPE: 'Release'
      CMAKE_GENERATOR: 'Ninja'
      CMAKE_CXX_COMPILER_LAUNCHER: ccache
      CMAKE_C_COMPILER_LAUNCHER: ccache
      GITHUB_WORKSPACE: '/__w/openvino/openvino'
      OPENVINO_REPO: /__w/openvino/openvino/openvino
      OPENVINO_CONTRIB_REPO: /__w/openvino/openvino/openvino_contrib
      INSTALL_DIR: /__w/openvino/openvino/install
      INSTALL_TEST_DIR: /__w/openvino/openvino/install/tests
      SAMPLES_INSTALL_DIR: /__w/openvino/openvino/install/samples
      LAYER_TESTS_INSTALL_DIR: /__w/openvino/openvino/install/tests/layer_tests
      MODEL_HUB_TESTS_INSTALL_DIR: /__w/openvino/openvino/install/tests/model_hub_tests
      BUILD_DIR: /__w/openvino/openvino/build
      OV_TEMP: /__w/openvino/openvino/openvino_temp
      PYTHON_STATIC_ARGS: -m "not dynamic_library"
      CCACHE_DIR: /mount/caches/ccache/ubuntu20_x86_64_Release
      CCACHE_TEMPDIR: /__w/openvino/openvino/ccache_temp
      CCACHE_MAXSIZE: 50G
    steps:
      - name: Install git
        run: |
          apt-get update
          apt-get install -y git git-lfs

      - name: Clone OpenVINO
        uses: actions/checkout@v4
        with:
<<<<<<< HEAD
          repository: 'akashchi/openvino'
          ref: 'ci/gha/introduce-conformance'
          path: 'openvino'
=======
          path: ${{ env.OPENVINO_REPO }}
>>>>>>> 3e82849f
          submodules: 'true'

      - name: Clone OpenVINO Contrib
        uses: actions/checkout@v4
        with:
          repository: 'openvinotoolkit/openvino_contrib'
          path: ${{ env.OPENVINO_CONTRIB_REPO }}
          submodules: 'true'

      #
      # Dependencies
      #

      - name: Install build dependencies
        run: |
          bash ${OPENVINO_REPO}/install_build_dependencies.sh
          apt update
          apt --assume-yes install openjdk-11-jdk libbz2-dev clang unzip libpugixml-dev libtbb-dev intel-opencl-icd ocl-icd-opencl-dev opencl-headers

          wget https://github.com/ninja-build/ninja/releases/download/v1.10.2/ninja-linux.zip
          unzip ninja-linux.zip
          cp -v ninja /usr/local/bin/

      - uses: actions/setup-python@v4
        with:
          python-version: '3.11'

      - name: Install python dependencies
        run: |
          # For Python API
          python3 -m pip install --upgrade pip
          python3 -m pip install Scons
          python3 -m pip install -r ${OPENVINO_REPO}/src/bindings/python/wheel/requirements-dev.txt
          python3 -m pip install -r ${OPENVINO_REPO}/src/bindings/python/requirements.txt
          python3 -m pip install -r ${OPENVINO_REPO}/src/bindings/python/requirements_test.txt

          # For running Python API tests
          python3 -m pip install -r ${OPENVINO_REPO}/src/bindings/python/src/compatibility/openvino/requirements-dev.txt

          # For running ONNX frontend unit tests
          python3 -m pip install --force-reinstall -r ${OPENVINO_REPO}/src/frontends/onnx/tests/requirements.txt

          # For running TensorFlow frontend unit tests
          python3 -m pip install -r ${OPENVINO_REPO}/src/frontends/tensorflow/tests/requirements.txt

          # For running Paddle frontend unit tests
          python3 -m pip install -r ${OPENVINO_REPO}/src/frontends/paddle/tests/requirements.txt

      - name: Install MO dependencies
        run: |
          python3 -m pip install -r ${OPENVINO_REPO}/tools/mo/requirements_mxnet.txt
          python3 -m pip install -r ${OPENVINO_REPO}/tools/mo/requirements_caffe.txt
          python3 -m pip install -r ${OPENVINO_REPO}/tools/mo/requirements_kaldi.txt
          python3 -m pip install -r ${OPENVINO_REPO}/tools/mo/requirements_onnx.txt
          python3 -m pip install -r ${OPENVINO_REPO}/tools/mo/requirements_tf2.txt
          python3 -m pip install -r ${OPENVINO_REPO}/tools/mo/requirements_dev.txt

      #
      # Build
      #

      - name: Setup ccache
        run: |
          mkdir -p $CCACHE_DIR

      - name: Get number of CPU cores
        uses: SimenB/github-actions-cpu-cores@v2
        id: cpu-cores

      - name: CMake configure
        run: |
          cmake \
            -GNinja \
            -DENABLE_CPPLINT=OFF \
            -DENABLE_NCC_STYLE=OFF \
            -DENABLE_TESTS=ON \
            -DENABLE_FUNCTIONAL_TESTS=ON \
            -DENABLE_PYTHON=ON \
            -DCMAKE_VERBOSE_MAKEFILE=ON \
            -DCMAKE_BUILD_TYPE=Release \
            -DBUILD_SHARED_LIBS=ON \
            -DENABLE_ONEDNN_FOR_GPU=OFF \
            -DENABLE_OV_ONNX_FRONTEND=ON \
            -DCMAKE_COMPILE_WARNING_AS_ERROR=OFF \
            -DENABLE_STRICT_DEPENDENCIES=OFF \
            -DCMAKE_CXX_COMPILER_LAUNCHER=ccache \
            -DCMAKE_C_COMPILER_LAUNCHER=ccache \
            -DENABLE_SYSTEM_SNAPPY=ON \
            -DENABLE_SYSTEM_TBB=ON \
            -DBUILD_nvidia_plugin=OFF \
            -DENABLE_DEBUG_CAPS=ON \
            -DCUSTOM_OPERATIONS="calculate_grid;complex_mul;fft;grid_sample;sparse_conv;sparse_conv_transpose" \
            -DOPENVINO_EXTRA_MODULES=${OPENVINO_CONTRIB_REPO}/modules \
            -S ${OPENVINO_REPO} \
            -B ${BUILD_DIR}

      - name: Clean ccache stats
        run: ccache --zero-stats --show-config

      - name: Build
        run: cmake --build ${BUILD_DIR} --parallel ${{ steps.cpu-cores.outputs.count }} --config Release

      - name: Build Conformance Tests
        run: cmake --build ${{ env.BUILD_DIR }} --parallel --config Release --target conformanceTests apiConformanceTests func_test_utils

      - name: Show ccache stats
        run: ccache --show-stats

      - name: Cmake Layer Tests
        run: cmake -GNinja -S ${OPENVINO_REPO}/tests/layer_tests -B ${BUILD_DIR}/layer_tests

      - name: Cmake Model Hub Tests
        run: cmake -GNinja -S ${OPENVINO_REPO}/tests/model_hub_tests -B ${BUILD_DIR}/model_hub_tests

      - name: Build Layer Tests
        run: cmake --build ${BUILD_DIR}/layer_tests --parallel --config Release

      - name: Build Model Hub Tests
        run: cmake --build ${BUILD_DIR}/model_hub_tests --parallel --config Release

      - name: Install wheel packages
        run: cmake -DCOMPONENT=python_wheels -DCMAKE_INSTALL_PREFIX=${INSTALL_DIR} -P ${BUILD_DIR}/cmake_install.cmake

      - name: Install Layer Tests
        run: cmake -DCOMPONENT=tests -DCMAKE_INSTALL_PREFIX=${INSTALL_DIR} -P ${BUILD_DIR}/layer_tests/cmake_install.cmake

      - name: Install Model Hub Tests
        run: cmake -DCOMPONENT=tests -DCMAKE_INSTALL_PREFIX=${INSTALL_DIR} -P ${BUILD_DIR}/model_hub_tests/cmake_install.cmake

      - name: Install python wheels
        run: python3 -m pip install openvino-dev --find-links=${INSTALL_DIR}/tools

      - name: Install tests
        run: cmake -DCMAKE_INSTALL_PREFIX=${INSTALL_DIR} -DCOMPONENT=tests -P ${BUILD_DIR}/cmake_install.cmake

      - name: Install OpenVINO
        run: cmake -DCMAKE_INSTALL_PREFIX=${INSTALL_DIR} -P ${BUILD_DIR}/cmake_install.cmake

      - name: CMake Samples Tests
        run: cmake -GNinja -S ${OPENVINO_REPO}/tests/samples_tests -B ${BUILD_DIR}/samples_tests

      - name: Build Samples Tests
        run: cmake --build ${BUILD_DIR}/samples_tests --config Release

      - name: Install Samples Tests
        run: cmake -DCOMPONENT=tests -DCMAKE_INSTALL_PREFIX=${INSTALL_DIR} -P ${BUILD_DIR}/samples_tests/cmake_install.cmake

      - name: Pack Artifacts
        run: |
          pushd ${INSTALL_DIR}
            tar -czvf ${BUILD_DIR}/openvino_package.tar.gz --exclude=tests *
          popd

          pushd ${INSTALL_DIR}
            tar -czvf ${BUILD_DIR}/openvino_tests.tar.gz tests/
          popd

      - name: Build cpp samples
        run: ${SAMPLES_INSTALL_DIR}/cpp/build_samples.sh -i ${INSTALL_DIR} -b ${BUILD_DIR}/cpp_samples

      - name: Build c samples
        run: ${SAMPLES_INSTALL_DIR}/c/build_samples.sh -i ${INSTALL_DIR} -b ${BUILD_DIR}/c_samples

      #
      # Tests
      #

      - name: Samples tests
        run: |
          export WORKSPACE=${INSTALL_DIR}
          export IE_APP_PATH=${INSTALL_DIR}/samples_bin
          export IE_APP_PYTHON_PATH=${INSTALL_DIR}/samples/python
          export SHARE=${INSTALL_TEST_DIR}/smoke_tests/samples_smoke_tests_data

          python3 -m pip install --ignore-installed PyYAML -r ${INSTALL_TEST_DIR}/smoke_tests/requirements.txt
          export LD_LIBRARY_PATH=${IE_APP_PATH}:$LD_LIBRARY_PATH

          source ${INSTALL_DIR}/setupvars.sh

          python3 -m pytest -sv ${INSTALL_TEST_DIR}/smoke_tests \
            --env_conf ${INSTALL_TEST_DIR}/smoke_tests/env_config.yml \
            --junitxml=${INSTALL_TEST_DIR}/TEST-SamplesSmokeTests.xml

      # Present in the "Build" job due to the fact that these tests require build directory
      - name: ONNX frontend tests
        run: |
          source ${INSTALL_DIR}/setupvars.sh
          ${INSTALL_TEST_DIR}/ov_onnx_frontend_tests --gtest_print_time=1 --gtest_filter=-*IE_GPU*:*FrontEndLoadFromTest.testLoadFromTwoStreams*:*FrontEndLoadFromTest.testLoadFromTwoFiles* \
                --gtest_output=xml:${INSTALL_TEST_DIR}/TEST-ONNXFrontend.xml

      #
      # Upload build artifacts
      #

      - name: Upload openvino package
        if: ${{ always() }}
        uses: actions/upload-artifact@v3
        with:
          name: openvino_package
          path: ${{ env.BUILD_DIR }}/openvino_package.tar.gz
          if-no-files-found: 'error'

      - name: Upload openvino tests package
        if: ${{ always() }}
        uses: actions/upload-artifact@v3
        with:
          name: openvino_tests
          path: ${{ env.BUILD_DIR }}/openvino_tests.tar.gz
          if-no-files-found: 'error'

  Conformance_Tests:
    needs: Build
    defaults:
      run:
        shell: bash
    runs-on: ubuntu-20.04-8-cores
    strategy:
      max-parallel: 2
      fail-fast: false
      matrix:
        include:
          # 'OP' for Opset, 'API' for API
          - TEST_TYPE: 'OP'
          - TEST_TYPE: 'API'
    env:
      INSTALL_DIR: ${{ github.workspace }}/install
      INSTALL_TEST_DIR: ${{ github.workspace }}/install/tests
      CONFORMANCE_TOOLS_DIR: ${{ github.workspace }}/install/tests/functional_test_utils/layer_tests_summary
      CONFORMANCE_ARTIFACTS_DIR: ${{ github.workspace }}/install/conformance_artifacts_dir
      TEST_DEVICE: 'CPU'

    steps:

      - name: Create Directories
        run: |
          mkdir -p ${{ env.INSTALL_DIR }} ${{ env.INSTALL_TEST_DIR }} ${{ env.CONFORMANCE_ARTIFACTS_DIR }}

      #
      # Dependencies
      #

      - name: Download OpenVINO package
        uses: actions/download-artifact@v3
        with:
          name: openvino_package
          path: ${{ env.INSTALL_DIR }}

      - name: Download OpenVINO tests package
        uses: actions/download-artifact@v3
        with:
          name: openvino_tests
          path: ${{ env.INSTALL_TEST_DIR }}

      - name: Extract OpenVINO packages
        run: |
          pushd ${{ env.INSTALL_DIR }}
            tar -xzf openvino_package.tar.gz -C ${{ env.INSTALL_DIR }} && rm openvino_package.tar.gz || exit 1
          popd
          pushd ${{ env.INSTALL_TEST_DIR }}
            tar -xzf openvino_tests.tar.gz -C ${{ env.INSTALL_DIR }} && rm openvino_tests.tar.gz || exit 1
          popd

      - uses: actions/setup-python@v4
        with:
          python-version: '3.11'

      - name: Install dependencies
        run: |
          sudo -E apt update
          sudo -E apt --assume-yes install openjdk-11-jdk libbz2-dev clang unzip libpugixml-dev libtbb-dev intel-opencl-icd ocl-icd-opencl-dev opencl-headers
          
          python3 -m pip install -r ${{ env.CONFORMANCE_TOOLS_DIR }}/requirements.txt

      #
      # Tests
      #

      - name: Download Expected Failures List
        uses: actions/cache/restore@v3
        id: expected_failures_cache
        with:
          path: ${{ env.CONFORMANCE_TOOLS_DIR }}/expected_failures_${{ env.TEST_DEVICE }}.csv
          key: ${{ runner.os }}-conformance-${{ matrix.TEST_TYPE }}-expected-failures-${{ env.TEST_DEVICE }}-${{ github.sha }}
          restore-keys: |
            ${{ runner.os }}-conformance-${{ matrix.TEST_TYPE }}-expected-failures-${{ env.TEST_DEVICE }}-

      - name: Run Conformance Tests
        run: |
          source ${{ env.INSTALL_DIR }}/setupvars.sh

          python3 ${{ env.CONFORMANCE_TOOLS_DIR }}/run_conformance.py -ov=${{ env.INSTALL_DIR }}/tests \
            -d=${{ env.TEST_DEVICE }} \
            -t=${{ matrix.TEST_TYPE }} \
            -w=${{ env.CONFORMANCE_ARTIFACTS_DIR }} \
            -f=${{ env.CONFORMANCE_TOOLS_DIR }}/expected_failures_${{ env.TEST_DEVICE }}.csv ${{ github.ref_name == 'master' && '-u' || '' }}

      # Required due to: https://github.com/actions/cache/tree/main/restore#ensuring-proper-restores-and-save-happen-across-the-actions
      - name: Rename Expected Failures List
        if: ${{ github.ref_name == 'master' && 'true' || 'false' }}
        # if: ${{ always() }}
        run: |
          rm -rf ${{ env.CONFORMANCE_TOOLS_DIR }}/expected_failures_${{ env.TEST_DEVICE }}.csv
          cp ${{ env.CONFORMANCE_ARTIFACTS_DIR }}/${{ env.TEST_DEVICE }}_logs/logs/fix_priority.csv ${{ env.CONFORMANCE_TOOLS_DIR }}/expected_failures_${{ env.TEST_DEVICE }}.csv

      - name: Upload Expected Failures List
        if: ${{ github.ref_name == 'master' && 'true' || 'false' }}
        # if: ${{ always() }}
        uses: actions/cache/save@v3
        with:
          path: ${{ env.CONFORMANCE_TOOLS_DIR }}/expected_failures_${{ env.TEST_DEVICE }}.csv
          key: ${{ runner.os }}-conformance-${{ matrix.TEST_TYPE }}-expected-failures-${{ env.TEST_DEVICE }}-${{ github.sha }}

      - name: Upload Conformance Artifacts
        if: ${{ always() }}
        uses: actions/upload-artifact@v3
        with:
          name: conformance_artifacts_${{ matrix.TEST_TYPE }}-${{ env.TEST_DEVICE }}
          path: ${{ env.CONFORMANCE_ARTIFACTS_DIR }}
          if-no-files-found: 'error'


  CXX_Unit_Tests:
    needs: Build
    defaults:
      run:
        shell: bash
    runs-on: aks-linux-4-cores
    container:
      image: openvinogithubactions.azurecr.io/dockerhub/ubuntu:20.04
      volumes:
        - /mount/caches:/mount/caches
    env:
      DEBIAN_FRONTEND: noninteractive # to prevent apt-get from waiting user input
      INSTALL_DIR: /__w/openvino/openvino/install
      INSTALL_TEST_DIR: /__w/openvino/openvino/install/tests

    steps:
      - name: Create Directories
        run: |
          mkdir -p ${INSTALL_DIR} ${INSTALL_TEST_DIR}

      #
      # Dependencies
      #

      - name: Install dependencies
        run: |
          apt update
          apt --assume-yes install openjdk-11-jdk libbz2-dev clang unzip libpugixml-dev libtbb-dev intel-opencl-icd ocl-icd-opencl-dev opencl-headers libsnappy-dev

      - name: Download OpenVINO package
        uses: actions/download-artifact@v3
        with:
          name: openvino_package
          path: ${{ env.INSTALL_DIR }}

      - name: Download OpenVINO tests package
        uses: actions/download-artifact@v3
        with:
          name: openvino_tests
          path: ${{ env.INSTALL_TEST_DIR }}

      - name: Extract OpenVINO packages
        run: |
          pushd ${INSTALL_DIR}
            tar -xzf openvino_package.tar.gz -C ${INSTALL_DIR} && rm openvino_package.tar.gz || exit 1
          popd
          pushd ${INSTALL_TEST_DIR}
            tar -xzf openvino_tests.tar.gz -C ${INSTALL_DIR} && rm openvino_tests.tar.gz || exit 1
          popd

      #
      # Tests
      #

      - name: OpenVINO Core Unit Tests
        run: |
          source ${INSTALL_DIR}/setupvars.sh
          ${INSTALL_TEST_DIR}/ov_core_unit_tests --gtest_print_time=1 --gtest_filter=-*IE_GPU* \
                --gtest_output=xml:${INSTALL_TEST_DIR}/TEST-OVCoreUT.xml

      - name: OpenVINO Inference Functional Tests
        run: |
          source ${INSTALL_DIR}/setupvars.sh
          ${INSTALL_TEST_DIR}/ov_inference_functional_tests --gtest_print_time=1 \
                --gtest_output=xml:${INSTALL_TEST_DIR}/TEST-InferenceFunc.xml

      - name: OpenVINO Inference Unit Tests
        run: |
          source ${INSTALL_DIR}/setupvars.sh
          ${INSTALL_TEST_DIR}/ov_inference_unit_tests --gtest_print_time=1 \
                --gtest_output=xml:${INSTALL_TEST_DIR}/TEST-InferenceUnit.xml

      - name: Low Precision Transformations Tests
        run: |
          source ${INSTALL_DIR}/setupvars.sh
          ${INSTALL_TEST_DIR}/ov_lp_transformations_tests --gtest_print_time=1 \
                --gtest_output=xml:${INSTALL_TEST_DIR}/TEST-LpTransformations.xml

      - name: OpenVINO Conditional compilation tests
        run: |
          source ${INSTALL_DIR}/setupvars.sh
          ${INSTALL_TEST_DIR}/ov_conditional_compilation_tests --gtest_print_time=1 \
                --gtest_output=xml:${INSTALL_TEST_DIR}/TEST-ConditionalCompilation.xml

      - name: IR frontend tests
        run: |
          source ${INSTALL_DIR}/setupvars.sh
          ${INSTALL_TEST_DIR}/ov_ir_frontend_tests --gtest_print_time=1 \
                --gtest_output=xml:${INSTALL_TEST_DIR}/TEST-IRFrontend.xml

      # Disabled in Azure: https://github.com/openvinotoolkit/openvino/blob/master/.ci/azure/linux.yml#L403
      # - name: PaddlePaddle frontend tests
      #   run: |
      #     source ${INSTALL_DIR}/setupvars.sh
      #     ${INSTALL_TEST_DIR}/paddle_tests --gtest_print_time=1 --gtest_filter=*smoke* \
      #           --gtest_output=xml:${INSTALL_TEST_DIR}/TEST-PaddleTests.xml

      # Present in the "Build" job as these tests require build directory
      # - name: ONNX frontend tests
      #   run: |
      #     source ${INSTALL_DIR}/setupvars.sh
      #     ${INSTALL_TEST_DIR}/ov_onnx_frontend_tests --gtest_print_time=1 --gtest_filter=-*IE_GPU*:*FrontEndLoadFromTest.testLoadFromTwoStreams*:*FrontEndLoadFromTest.testLoadFromTwoFiles* \
      #           --gtest_output=xml:${INSTALL_TEST_DIR}/TEST-ONNXFrontend.xml

      - name: TensorFlow Common tests
        run: |
          source ${INSTALL_DIR}/setupvars.sh
          ${INSTALL_TEST_DIR}/ov_tensorflow_common_tests --gtest_print_time=1 \
                --gtest_output=xml:${INSTALL_TEST_DIR}/TEST-TensorFlowCommonFrontend.xml

      - name: TensorFlow frontend tests
        run: |
          source ${INSTALL_DIR}/setupvars.sh
          ${INSTALL_TEST_DIR}/ov_tensorflow_frontend_tests --gtest_print_time=1 \
                --gtest_output=xml:${INSTALL_TEST_DIR}/TEST-TensorFlowFrontend.xml

      - name: TensorFlow Lite frontend tests
        run: |
          source ${INSTALL_DIR}/setupvars.sh
          ${INSTALL_TEST_DIR}/ov_tensorflow_lite_frontend_tests --gtest_print_time=1 \
                --gtest_output=xml:${INSTALL_TEST_DIR}/TEST-TensorFlowLiteFrontend.xml

      - name: Transformations Tests
        run: |
          source ${INSTALL_DIR}/setupvars.sh
          ${INSTALL_TEST_DIR}/ov_transformations_tests --gtest_print_time=1 \
                --gtest_output=xml:${INSTALL_TEST_DIR}/TEST-Transformations.xml

      - name: Common test utils tests
        run: |
          source ${INSTALL_DIR}/setupvars.sh
          ${INSTALL_TEST_DIR}/ov_util_tests --gtest_print_time=1 \
                --gtest_output=xml:${INSTALL_TEST_DIR}/TEST-CommonUtilTests.xml

      - name: Snippets func tests
        run: |
          source ${INSTALL_DIR}/setupvars.sh
          ${INSTALL_TEST_DIR}/ov_snippets_func_tests --gtest_print_time=1 \
                --gtest_output=xml:${INSTALL_TEST_DIR}/TEST-SnippetsFuncTests.xml

      - name: CPU plugin unit tests
        run: |
          source ${INSTALL_DIR}/setupvars.sh
          ${INSTALL_TEST_DIR}/ov_cpu_unit_tests --gtest_print_time=1 \
                --gtest_output=xml:${INSTALL_TEST_DIR}/TEST-CPUUnitTests.xml

      # Disabled in Azure: https://github.com/openvinotoolkit/openvino/blob/master/.ci/azure/linux.yml#L409
      # - name: GNA plugin unit tests
      #   run: |
      #     source ${INSTALL_DIR}/setupvars.sh
      #     ${INSTALL_TEST_DIR}/ov_gna_unit_tests --gtest_print_time=1 \
      #           --gtest_output=xml:${INSTALL_TEST_DIR}/TEST-GNAUnitTests.xml

      - name: AUTO UT
        run: |
          source ${INSTALL_DIR}/setupvars.sh
          ${INSTALL_TEST_DIR}/ov_auto_unit_tests --gtest_print_time=1 \
                --gtest_output=xml:${INSTALL_TEST_DIR}/TEST-ov_auto_unit_tests.xml

      - name: Template plugin tests
        run: |
          source ${INSTALL_DIR}/setupvars.sh
          ${INSTALL_TEST_DIR}/ov_template_func_tests --gtest_print_time=1 \
                --gtest_filter=*smoke* \
                --gtest_output=xml:${INSTALL_TEST_DIR}/TEST-TemplateFuncTests.xml

      - name: Inference Engine C API tests
        run: |
          source ${INSTALL_DIR}/setupvars.sh
          ${INSTALL_TEST_DIR}/InferenceEngineCAPITests --gtest_print_time=1 \
                --gtest_output=xml:${INSTALL_TEST_DIR}/TEST-InferenceEngineCAPITests.xml

      - name: OpenVINO C API tests
        run: |
          source ${INSTALL_DIR}/setupvars.sh
          ${INSTALL_TEST_DIR}/ov_capi_test --gtest_print_time=1 \
                --gtest_output=xml:${INSTALL_TEST_DIR}/TEST-OpenVINOCAPITests.xml

      - name: AutoBatch FuncTests
        run: |
          source ${INSTALL_DIR}/setupvars.sh
          ${INSTALL_TEST_DIR}/ov_auto_batch_func_tests --gtest_output=xml:${INSTALL_TEST_DIR}/TEST-ov_auto_batch_func_tests.xml

      - name: Proxy Plugin Tests
        run: |
          source ${INSTALL_DIR}/setupvars.sh
          ${INSTALL_TEST_DIR}/ov_proxy_plugin_tests --gtest_print_time=1 --gtest_output=xml:${INSTALL_TEST_DIR}/TEST-OVProxyTests.xml

      - name: Hetero Unit Tests
        run: |
          source ${{ env.INSTALL_DIR }}/setupvars.sh
          ${{ env.INSTALL_TEST_DIR }}/ov_hetero_unit_tests --gtest_print_time=1 --gtest_output=xml:${{ env.INSTALL_TEST_DIR }}/TEST-OVHeteroUnitTests.xml

      - name: Hetero Func Tests
        run: |
          source ${INSTALL_DIR}/setupvars.sh
          ${INSTALL_TEST_DIR}/ov_hetero_func_tests --gtest_print_time=1 --gtest_output=xml:${INSTALL_TEST_DIR}/TEST-OVHeteroFuncTests.xml

      - name: Upload Test Results
        uses: actions/upload-artifact@v3
        if: ${{ always() }}
        with:
          name: test-results-cpp
          path: ${{ env.INSTALL_TEST_DIR }}/TEST*.xml
          if-no-files-found: 'error'

  Python_Unit_Tests:
    needs: Build
    defaults:
      run:
        shell: bash
    runs-on: aks-linux-4-cores
    container:
      image: openvinogithubactions.azurecr.io/dockerhub/ubuntu:20.04
      volumes:
        - /mount/caches:/mount/caches
    env:
      DEBIAN_FRONTEND: noninteractive # to prevent apt-get from waiting user input
      OPENVINO_REPO: /__w/openvino/openvino/openvino
      OPENVINO_CONTRIB_REPO: /__w/openvino/openvino/openvino_contrib
      INSTALL_DIR: /__w/openvino/openvino/install
      INSTALL_TEST_DIR: /__w/openvino/openvino/install/tests
      SAMPLES_INSTALL_DIR: /__w/openvino/openvino/install/samples
      LAYER_TESTS_INSTALL_DIR: /__w/openvino/openvino/install/tests/layer_tests
      MODEL_HUB_TESTS_INSTALL_DIR: /__w/openvino/openvino/install/tests/model_hub_tests
      OV_TEMP: /__w/openvino/openvino/openvino_temp
      PYTHON_STATIC_ARGS: -m "not dynamic_library"

    steps:
      - name: Create Directories
        run: |
          mkdir -p ${INSTALL_DIR} ${INSTALL_TEST_DIR}

      - name: Install git
        run: |
          apt update
          apt --assume-yes install git git-lfs

      - name: Clone OpenVINO
        uses: actions/checkout@v4
        with:
          path: 'openvino'

      #
      # Dependencies
      #

      - name: Install dependencies
        run: |
          apt update
          apt --assume-yes install openjdk-11-jdk libbz2-dev clang unzip libpugixml-dev libtbb-dev intel-opencl-icd ocl-icd-opencl-dev opencl-headers libsnappy-dev

      - uses: actions/setup-python@v4
        with:
          python-version: '3.11'

      - name: Install python dependencies
        run: |
          # For Python API
          python3 -m pip install --upgrade pip
          python3 -m pip install -r ${OPENVINO_REPO}/src/bindings/python/wheel/requirements-dev.txt
          python3 -m pip install -r ${OPENVINO_REPO}/src/bindings/python/requirements.txt

          # For running Python API tests
          python3 -m pip install -r ${OPENVINO_REPO}/src/bindings/python/src/compatibility/openvino/requirements-dev.txt

          # For running ONNX frontend unit tests
          python3 -m pip install --force-reinstall -r ${OPENVINO_REPO}/src/frontends/onnx/tests/requirements.txt

          # For running TensorFlow frontend unit tests
          python3 -m pip install -r ${OPENVINO_REPO}/src/frontends/tensorflow/tests/requirements.txt

          # For running Paddle frontend unit tests
          python3 -m pip install -r ${OPENVINO_REPO}/src/frontends/paddle/tests/requirements.txt

          # For torchvision to OpenVINO preprocessing converter
          python3 -m pip install -r ${OPENVINO_REPO}/src/bindings/python/src/openvino/preprocess/torchvision/requirements.txt

      - name: Install MO dependencies
        run: |
          python3 -m pip install -r ${OPENVINO_REPO}/tools/mo/requirements_mxnet.txt
          python3 -m pip install -r ${OPENVINO_REPO}/tools/mo/requirements_caffe.txt
          python3 -m pip install -r ${OPENVINO_REPO}/tools/mo/requirements_kaldi.txt
          python3 -m pip install -r ${OPENVINO_REPO}/tools/mo/requirements_onnx.txt
          python3 -m pip install -r ${OPENVINO_REPO}/tools/mo/requirements_tf2.txt
          python3 -m pip install -r ${OPENVINO_REPO}/tools/mo/requirements_dev.txt

      - name: Download OpenVINO package
        uses: actions/download-artifact@v3
        with:
          name: openvino_package
          path: ${{ env.INSTALL_DIR }}

      - name: Download OpenVINO tests package
        uses: actions/download-artifact@v3
        with:
          name: openvino_tests
          path: ${{ env.INSTALL_TEST_DIR }}

      - name: Extract OpenVINO packages
        run: |
          pushd ${INSTALL_DIR}
            tar -xzf openvino_package.tar.gz -C ${INSTALL_DIR} && rm openvino_package.tar.gz || exit 1
          popd

          pushd ${INSTALL_TEST_DIR}
            tar -xzf openvino_tests.tar.gz -C ${INSTALL_DIR} && rm openvino_tests.tar.gz || exit 1
          popd

      - name: Install Python wheels
        run: |
          python3 -m pip install openvino-dev --find-links=${INSTALL_DIR}/tools

      - name: nGraph and IE Python Bindings Tests
        run: |
          source ${INSTALL_DIR}/setupvars.sh
          python3 -m pytest -s ${INSTALL_TEST_DIR}/pyngraph  ${{ env.PYTHON_STATIC_ARGS }} \
            --junitxml=${INSTALL_TEST_DIR}/TEST-Pyngraph.xml \
            --ignore=${INSTALL_TEST_DIR}/pyngraph/tests/test_onnx/test_zoo_models.py \
            --ignore=${INSTALL_TEST_DIR}/pyngraph/tests/test_onnx/test_backend.py

      - name: Python API 2.0 Tests
        run: |
          # For python imports to import pybind_mock_frontend
          export PYTHONPATH=${INSTALL_TEST_DIR}:$PYTHONPATH
          source ${INSTALL_DIR}/setupvars.sh
          export LD_LIBRARY_PATH=${INSTALL_TEST_DIR}:$LD_LIBRARY_PATH

          python3 -m pytest -sv ${INSTALL_TEST_DIR}/pyopenvino ${{ env.PYTHON_STATIC_ARGS }} \
            --junitxml=${INSTALL_TEST_DIR}/TEST-Pyngraph.xml \
            --ignore=${INSTALL_TEST_DIR}/pyopenvino/tests/test_utils/test_utils.py \
            --ignore=${INSTALL_TEST_DIR}/pyopenvino/tests/test_onnx/test_zoo_models.py \
            --ignore=${INSTALL_TEST_DIR}/pyopenvino/tests/test_onnx/test_backend.py

      - name: Python API snippets
        run: |
          source ${INSTALL_DIR}/setupvars.sh
          export PYTHONPATH=${INSTALL_TEST_DIR}:${OPENVINO_REPO}/docs/:$PYTHONPATH
          export LD_LIBRARY_PATH=${INSTALL_TEST_DIR}:$LD_LIBRARY_PATH

          python3 ${OPENVINO_REPO}/docs/snippets/main.py

      - name: Model Optimizer UT
        run: |

          export PYTHONPATH=${OPENVINO_REPO}/tools/mo/:${LAYER_TESTS_INSTALL_DIR}:${INSTALL_TEST_DIR}:${INSTALL_DIR}/python/python3.11:$PYTHONPATH

          # TODO: figure out why they need to be reinstalled
          python3 -m pip install -r ${OPENVINO_REPO}/tools/mo/requirements_mxnet.txt
          python3 -m pip install -r ${OPENVINO_REPO}/tools/mo/requirements_caffe.txt
          python3 -m pip install -r ${OPENVINO_REPO}/tools/mo/requirements_kaldi.txt
          python3 -m pip install -r ${OPENVINO_REPO}/tools/mo/requirements_onnx.txt
          python3 -m pip install -r ${OPENVINO_REPO}/tools/mo/requirements_tf2.txt
          python3 -m pip install -r ${OPENVINO_REPO}/tools/mo/requirements_dev.txt

          source ${INSTALL_DIR}/setupvars.sh

          python3 -m pytest -s ${INSTALL_TEST_DIR}/mo/unit_tests \
              --junitxml=${INSTALL_TEST_DIR}/TEST-ModelOptimizer.xml

      - name: PyTorch Layer Tests
        run: |
          python3 -m pip install -r ${LAYER_TESTS_INSTALL_DIR}/requirements.txt
          export PYTHONPATH=${OPENVINO_REPO}/tools/mo/:${LAYER_TESTS_INSTALL_DIR}:$PYTHONPATH
          source ${INSTALL_DIR}/setupvars.sh

          python3 -m pytest ${LAYER_TESTS_INSTALL_DIR}/pytorch_tests -m precommit --junitxml=${INSTALL_TEST_DIR}/TEST-pytorch.xml
        env:
          TEST_DEVICE: CPU
          TEST_PRECISION: FP16

      - name: TensorFlow 1 Layer Tests - TF FE
        run: |
          python3 -m pip install -r ${LAYER_TESTS_INSTALL_DIR}/requirements.txt

          export PYTHONPATH=${OPENVINO_REPO}/tools/mo/:${LAYER_TESTS_INSTALL_DIR}:$PYTHONPATH

          source ${INSTALL_DIR}/setupvars.sh

          python3 -m pytest ${LAYER_TESTS_INSTALL_DIR}/tensorflow_tests/ --use_new_frontend -m precommit_tf_fe --junitxml=${INSTALL_TEST_DIR}/TEST-tf_fe.xml
        env:
          TEST_DEVICE: CPU
          TEST_PRECISION: FP16

      - name: TensorFlow 2 Layer Tests - TF FE
        run: |
          python3 -m pip install -r ${LAYER_TESTS_INSTALL_DIR}/requirements.txt
          export PYTHONPATH=${OPENVINO_REPO}/tools/mo/:${LAYER_TESTS_INSTALL_DIR}:$PYTHONPATH

          source ${INSTALL_DIR}/setupvars.sh

          python3 -m pytest ${LAYER_TESTS_INSTALL_DIR}/tensorflow2_keras_tests/ --use_new_frontend -m precommit_tf_fe --junitxml=${INSTALL_TEST_DIR}/TEST-tf2_fe.xml
        env:
          TEST_DEVICE: CPU
          TEST_PRECISION: FP16

      - name: JAX Layer Tests - TF FE
        run: |
          python3 -m pip install -r ${LAYER_TESTS_INSTALL_DIR}/requirements.txt
          export PYTHONPATH=${LAYER_TESTS_INSTALL_DIR}:$PYTHONPATH

          source ${INSTALL_DIR}/setupvars.sh

          python3 -m pytest ${LAYER_TESTS_INSTALL_DIR}/jax_tests/ -m precommit --junitxml=${INSTALL_TEST_DIR}/TEST-jax.xml
        env:
          TEST_DEVICE: CPU

      - name: TensorFlow 1 Layer Tests - Legacy FE
        run: |
          python3 -m pip install -r ${LAYER_TESTS_INSTALL_DIR}/requirements.txt
          export PYTHONPATH=${OPENVINO_REPO}/tools/mo/:${LAYER_TESTS_INSTALL_DIR}:$PYTHONPATH
          source ${INSTALL_DIR}/setupvars.sh

          python3 -m pytest ${LAYER_TESTS_INSTALL_DIR}/tensorflow_tests/test_tf_Roll.py --ir_version=10 --junitxml=${INSTALL_TEST_DIR}/TEST-tf_Roll.xml

      - name: TensorFlow 2 Layer Tests - Legacy FE
        run: |
          python3 -m pip install -r ${LAYER_TESTS_INSTALL_DIR}/requirements.txt
          export PYTHONPATH=${OPENVINO_REPO}/tools/mo/:${LAYER_TESTS_INSTALL_DIR}:$PYTHONPATH
          source ${INSTALL_DIR}/setupvars.sh

          python3 -m pytest ${LAYER_TESTS_INSTALL_DIR}/tensorflow2_keras_tests/test_tf2_keras_activation.py \
              --ir_version=11 --junitxml=${INSTALL_TEST_DIR}/TEST-tf2_Activation.xml -k "sigmoid"
        env:
          TEST_DEVICE: CPU
          TEST_PRECISION: FP16

      - name: TensorFlow Lite Layer Tests - TFL FE
        run: |
          python3 -m pip install -r ${LAYER_TESTS_INSTALL_DIR}/requirements.txt
          export PYTHONPATH=${OPENVINO_REPO}/tools/mo/:${LAYER_TESTS_INSTALL_DIR}:$PYTHONPATH
          source ${INSTALL_DIR}/setupvars.sh

          python3 -m pytest ${LAYER_TESTS_INSTALL_DIR}/tensorflow_lite_tests/ --junitxml=${INSTALL_TEST_DIR}/TEST-tfl_fe.xml
        env:
          TEST_DEVICE: CPU
          TEST_PRECISION: FP16

      - name: MO Python API Tests
        run: |
          python3 -m pip install -r ${LAYER_TESTS_INSTALL_DIR}/requirements.txt
          export PYTHONPATH=${OPENVINO_REPO}/tools/mo/:${LAYER_TESTS_INSTALL_DIR}:$PYTHONPATH
          source ${INSTALL_DIR}/setupvars.sh

          python3 -m pytest ${LAYER_TESTS_INSTALL_DIR}/mo_python_api_tests --junitxml=${INSTALL_TEST_DIR}/TEST-test_mo_convert.xml
        env:
          TEST_DEVICE: CPU
          TEST_PRECISION: FP16

      - name: Python Frontend tests
        run: |
          python3 -m pip install -r ${LAYER_TESTS_INSTALL_DIR}/requirements.txt
          export PYTHONPATH=${OPENVINO_REPO}/tools/mo/:${LAYER_TESTS_INSTALL_DIR}:$PYTHONPATH
          source ${INSTALL_DIR}/setupvars.sh

          python3 -m pytest ${LAYER_TESTS_INSTALL_DIR}/py_frontend_tests --junitxml=${INSTALL_TEST_DIR}/TEST-test_py_fontend.xml

      - name: Conversion UT
        run: |
          # For python imports to import pybind_mock_frontend
          export PYTHONPATH=${INSTALL_TEST_DIR}:$PYTHONPATH
          source ${INSTALL_DIR}/setupvars.sh

          python3 -m pytest -s ${OPENVINO_REPO}/tools/ovc/unit_tests --junitxml=${INSTALL_TEST_DIR}/TEST-OpenVinoConversion.xml

      - name: Upload Test Results
        uses: actions/upload-artifact@v3
        if: ${{ always() }}
        with:
          name: test-results-python
          path: |
            ${{ env.INSTALL_TEST_DIR }}/TEST*.html
            ${{ env.INSTALL_TEST_DIR }}/TEST*.xml
          if-no-files-found: 'error'

  CPU_Functional_Tests:
    needs: Build
    defaults:
      run:
        shell: bash
    runs-on: aks-linux-4-cores
    container:
      image: openvinogithubactions.azurecr.io/dockerhub/ubuntu:20.04
      volumes:
        - /mount/caches:/mount/caches
    env:
<<<<<<< HEAD
      INSTALL_DIR: ${{ github.workspace }}/install
      INSTALL_TEST_DIR: ${{ github.workspace }}/install/tests
      PARALLEL_TEST_SCRIPT: ${{ github.workspace }}/install/tests/functional_test_utils/layer_tests_summary/run_parallel.py
      PARALLEL_TEST_CACHE: ${{ github.workspace }}/install/tests/test_cache.lst
=======
      DEBIAN_FRONTEND: noninteractive # to prevent apt-get from waiting user input
      INSTALL_DIR: /__w/openvino/openvino/install
      INSTALL_TEST_DIR: /__w/openvino/openvino/install/tests
      PARALLEL_TEST_SCRIPT: /__w/openvino/openvino/install/tests/functional_test_utils/run_parallel.py
      PARALLEL_TEST_CACHE: /__w/openvino/openvino/install/tests/test_cache.lst
>>>>>>> 3e82849f

    steps:
      - name: Create Directories
        run: mkdir -p ${INSTALL_DIR} ${INSTALL_TEST_DIR}

      - name: Install dependencies
        run: |
          apt update
          apt --assume-yes install openjdk-11-jdk libbz2-dev clang unzip libpugixml-dev libtbb-dev intel-opencl-icd ocl-icd-opencl-dev opencl-headers libsnappy-dev

      - name: Download OpenVINO package
        uses: actions/download-artifact@v3
        with:
          name: openvino_package
          path: ${{ env.INSTALL_DIR }}

      - name: Download OpenVINO tests package
        uses: actions/download-artifact@v3
        with:
          name: openvino_tests
          path: ${{ env.INSTALL_TEST_DIR }}

      - name: Extract OpenVINO packages
        run: |
          pushd ${INSTALL_DIR}
            tar -xzf openvino_package.tar.gz -C ${INSTALL_DIR} && rm openvino_package.tar.gz || exit 1
          popd
          pushd ${INSTALL_TEST_DIR}
            tar -xzf openvino_tests.tar.gz -C ${INSTALL_DIR} && rm openvino_tests.tar.gz || exit 1
          popd

      - uses: actions/setup-python@v4
        with:
          python-version: '3.11'

      - name: Install python dependencies
        run: |
          python3 -m pip install --upgrade pip
          python3 -m pip install -r ${INSTALL_TEST_DIR}/functional_test_utils/requirements.txt

      - name: Restore tests execution time
        uses: actions/cache/restore@v3
        with:
          path: ${{ env.PARALLEL_TEST_CACHE }}
          key: ${{ runner.os }}-tests-functional-cpu-stamp-${{ github.sha }}
          restore-keys: |
            ${{ runner.os }}-tests-functional-cpu-stamp

      - name: Intel CPU plugin func tests (parallel)
        run: |
          source ${INSTALL_DIR}/setupvars.sh
          python3 ${PARALLEL_TEST_SCRIPT} -e ${INSTALL_TEST_DIR}/ov_cpu_func_tests -c ${PARALLEL_TEST_CACHE} -w ${INSTALL_TEST_DIR} -s suite -rf 0 -- --gtest_print_time=1 --gtest_filter=*smoke*
        timeout-minutes: 40

      - name: Save tests execution time
        uses: actions/cache/save@v3
        if: github.ref_name == 'master'
        with:
          path: ${{ env.PARALLEL_TEST_CACHE }}
          key: ${{ runner.os }}-tests-functional-cpu-stamp-${{ github.sha }}

      - name: Upload Test Results
        uses: actions/upload-artifact@v3
        if: ${{ always() }}
        with:
          name: test-results-functional-cpu
          path: |
            ${{ env.INSTALL_TEST_DIR }}/TEST*.xml
            ${{ env.INSTALL_TEST_DIR }}/logs/failed/*.log
            ${{ env.INSTALL_TEST_DIR }}/logs/crashed/*.log
            ${{ env.INSTALL_TEST_DIR }}/logs/hanged/*.log
            ${{ env.INSTALL_TEST_DIR }}/logs/interapted/*.log
            ${{ env.INSTALL_TEST_DIR }}/logs/disabled_tests.log
          if-no-files-found: 'error'

  TensorFlow_Hub_Models_Tests:
    needs: Build
    defaults:
      run:
        shell: bash
    runs-on: ${{ github.event_name == 'schedule' && 'ubuntu-20.04-8-cores' || 'ubuntu-20.04'}}
    env:
      INSTALL_DIR: ${{ github.workspace }}/install
      INSTALL_TEST_DIR: ${{ github.workspace }}/install/tests
      MODEL_HUB_TESTS_INSTALL_DIR: ${{ github.workspace }}/install/tests/model_hub_tests

    steps:
      - name: Create Directories
        run: |
          mkdir -p ${{ env.INSTALL_DIR }} ${{ env.INSTALL_TEST_DIR }}

      - uses: actions/setup-python@v4
        with:
          python-version: '3.11'

      - name: Download OpenVINO package
        uses: actions/download-artifact@v3
        with:
          name: openvino_package
          path: ${{ env.INSTALL_DIR }}

      - name: Download OpenVINO tests package
        uses: actions/download-artifact@v3
        with:
          name: openvino_tests
          path: ${{ env.INSTALL_TEST_DIR }}

      - name: Extract OpenVINO packages
        run: |
          pushd ${{ env.INSTALL_DIR }}
            tar -xzf openvino_package.tar.gz -C ${{ env.INSTALL_DIR }} && rm openvino_package.tar.gz || exit 1
          popd

          pushd ${{ env.INSTALL_TEST_DIR }}
            tar -xzf openvino_tests.tar.gz -C ${{ env.INSTALL_DIR }} && rm openvino_tests.tar.gz || exit 1
          popd

      - name: Install Python wheels
        run: |
          python3 -m pip install openvino --find-links=${{ env.INSTALL_DIR }}/tools

      - name: TensorFlow Hub Tests - TF FE
        run: |
          python3 -m pip install -r ${{ env.MODEL_HUB_TESTS_INSTALL_DIR }}/tf_hub_tests/requirements.txt

          export PYTHONPATH=${{ env.MODEL_HUB_TESTS_INSTALL_DIR }}:$PYTHONPATH

          python3 -m pytest ${{ env.MODEL_HUB_TESTS_INSTALL_DIR }}/tf_hub_tests/ -m ${{ env.TYPE }} --html=${{ env.INSTALL_TEST_DIR }}/TEST-tf_hub_tf_fe.html --self-contained-html
        env:
          TYPE: ${{ github.event_name == 'schedule' && 'nightly' || 'precommit'}}
          TEST_DEVICE: CPU

      - name: Upload Test Results
        uses: actions/upload-artifact@v3
        if: ${{ always() }}
        with:
          name: test-results-tensorflow-hub-models
          path: |
            ${{ env.INSTALL_TEST_DIR }}/TEST*.html
          if-no-files-found: 'error'

  PyTorch_Models_Tests:
    needs: Build
    defaults:
      run:
        shell: bash
    runs-on: ${{ github.event_name == 'schedule' && 'ubuntu-20.04-8-cores' || 'ubuntu-20.04'}}
    env:
      DEBIAN_FRONTEND: noninteractive # to prevent apt-get from waiting user input
      INSTALL_DIR: ${{ github.workspace }}/install
      INSTALL_TEST_DIR: ${{ github.workspace }}/install/tests
      MODEL_HUB_TESTS_INSTALL_DIR: ${{ github.workspace }}/install/tests/model_hub_tests

    steps:
      - name: Maximize build space
        run:  |
          sudo rm -rf /usr/local/lib/android # will release about 10 GB if you don't need Android
          sudo rm -rf /usr/share/dotnet # will release about 20GB if you don't need .NET
          sudo rm -rf /opt/ghc
          echo "Available storage:"
          df -h
      - name: Create Directories
        run: |
          mkdir -p ${{ env.INSTALL_DIR }} ${{ env.INSTALL_TEST_DIR }}
      - uses: actions/setup-python@v4
        with:
          python-version: '3.11'

      - name: Download OpenVINO package
        uses: actions/download-artifact@v3
        with:
          name: openvino_package
          path: ${{ env.INSTALL_DIR }}

      - name: Download OpenVINO tests package
        uses: actions/download-artifact@v3
        with:
          name: openvino_tests
          path: ${{ env.INSTALL_TEST_DIR }}

      - name: Extract OpenVINO packages
        run: |
          pushd ${{ env.INSTALL_DIR }}
            tar -xzf openvino_package.tar.gz -C ${{ env.INSTALL_DIR }} && rm openvino_package.tar.gz || exit 1
          popd
          pushd ${{ env.INSTALL_TEST_DIR }}
            tar -xzf openvino_tests.tar.gz -C ${{ env.INSTALL_DIR }} && rm openvino_tests.tar.gz || exit 1
          popd
      - name: Install Python wheels
        run: |
          python3 -m pip install openvino --find-links=${{ env.INSTALL_DIR }}/tools

      - name: Install requirements
        run: |
          python3 -m pip install -r ${{ env.MODEL_HUB_TESTS_INSTALL_DIR }}/torch_tests/requirements.txt
          python3 -m pip install -r ${{ env.MODEL_HUB_TESTS_INSTALL_DIR }}/torch_tests/requirements_secondary.txt
          python3 -m pip cache purge
          echo "Available storage:"
          df -h
          du -h -d0 ~/.cache ~/*
      - name: PyTorch Models Tests
        run: |
          export PYTHONPATH=${{ env.MODEL_HUB_TESTS_INSTALL_DIR }}:$PYTHONPATH
          python3 -m pytest ${{ env.MODEL_HUB_TESTS_INSTALL_DIR }}/torch_tests/ -m ${{ env.TYPE }} --html=${{ env.INSTALL_TEST_DIR }}/TEST-torch_model_tests.html --self-contained-html -v
        env:
          TYPE: ${{ github.event_name == 'schedule' && 'nightly' || 'precommit'}}
          TEST_DEVICE: CPU

      - name: Available storage after tests
        run:  |
          echo "Available storage:"
          df -h
          du -h -d0 ~/.cache ~/*

      - name: Upload Test Results
        uses: actions/upload-artifact@v3
        if: ${{ always() }}
        with:
          name: test-results-torch-models
          path: |
            ${{ env.INSTALL_TEST_DIR }}/TEST*.html
          if-no-files-found: 'error'<|MERGE_RESOLUTION|>--- conflicted
+++ resolved
@@ -66,13 +66,7 @@
       - name: Clone OpenVINO
         uses: actions/checkout@v4
         with:
-<<<<<<< HEAD
-          repository: 'akashchi/openvino'
-          ref: 'ci/gha/introduce-conformance'
-          path: 'openvino'
-=======
           path: ${{ env.OPENVINO_REPO }}
->>>>>>> 3e82849f
           submodules: 'true'
 
       - name: Clone OpenVINO Contrib
@@ -176,7 +170,7 @@
         run: cmake --build ${BUILD_DIR} --parallel ${{ steps.cpu-cores.outputs.count }} --config Release
 
       - name: Build Conformance Tests
-        run: cmake --build ${{ env.BUILD_DIR }} --parallel --config Release --target conformanceTests apiConformanceTests func_test_utils
+        run: cmake --build ${BUILD_DIR} --parallel --config Release --target conformanceTests apiConformanceTests func_test_utils
 
       - name: Show ccache stats
         run: ccache --show-stats
@@ -880,18 +874,11 @@
       volumes:
         - /mount/caches:/mount/caches
     env:
-<<<<<<< HEAD
-      INSTALL_DIR: ${{ github.workspace }}/install
-      INSTALL_TEST_DIR: ${{ github.workspace }}/install/tests
-      PARALLEL_TEST_SCRIPT: ${{ github.workspace }}/install/tests/functional_test_utils/layer_tests_summary/run_parallel.py
-      PARALLEL_TEST_CACHE: ${{ github.workspace }}/install/tests/test_cache.lst
-=======
       DEBIAN_FRONTEND: noninteractive # to prevent apt-get from waiting user input
       INSTALL_DIR: /__w/openvino/openvino/install
       INSTALL_TEST_DIR: /__w/openvino/openvino/install/tests
-      PARALLEL_TEST_SCRIPT: /__w/openvino/openvino/install/tests/functional_test_utils/run_parallel.py
+      PARALLEL_TEST_SCRIPT: /__w/openvino/openvino/install/tests/functional_test_utils/layer_tests_summary/run_parallel.py
       PARALLEL_TEST_CACHE: /__w/openvino/openvino/install/tests/test_cache.lst
->>>>>>> 3e82849f
 
     steps:
       - name: Create Directories
@@ -930,7 +917,7 @@
       - name: Install python dependencies
         run: |
           python3 -m pip install --upgrade pip
-          python3 -m pip install -r ${INSTALL_TEST_DIR}/functional_test_utils/requirements.txt
+          python3 -m pip install -r ${INSTALL_TEST_DIR}/functional_test_utils/layer_tests_summary/requirements.txt
 
       - name: Restore tests execution time
         uses: actions/cache/restore@v3
