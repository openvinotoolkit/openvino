name: Tests on Linux (Ubuntu 20.04, Python 3.11)
on:
  schedule:
    # at 00:00 on Wednesday and Saturday
    - cron: '0 0 * * 3,6'
  workflow_dispatch:
  pull_request:
    paths-ignore:
      - '**/docs/**'
      - 'docs/**'
      - '**/**.md'
      - '**.md'
      - '**/layer_tests_summary/**'
      - '**/conformance/**'
  push:
    paths-ignore:
      - '**/docs/**'
      - 'docs/**'
      - '**/**.md'
      - '**.md'
      - '**/layer_tests_summary/**'
      - '**/conformance/**'
    branches:
      - master
      - 'releases/**'

concurrency:
  # github.ref is not unique in post-commit
  group: ${{ github.event_name == 'push' && github.run_id || github.ref }}-linux
  cancel-in-progress: true

jobs:
  Build:
    defaults:
      run:
        shell: bash
    runs-on: aks-linux-16-cores
    container:
      image: openvinogithubactions.azurecr.io/dockerhub/ubuntu:20.04
      volumes:
        - /mount/caches:/mount/caches
    env:
      DEBIAN_FRONTEND: noninteractive # to prevent apt-get from waiting user input
      CMAKE_BUILD_TYPE: 'Release'
      CMAKE_GENERATOR: 'Ninja Multi-Config'
      CMAKE_CXX_COMPILER_LAUNCHER: ccache
      CMAKE_C_COMPILER_LAUNCHER: ccache
      GITHUB_WORKSPACE: '/__w/openvino/openvino'
      OPENVINO_REPO: /__w/openvino/openvino/openvino
      OPENVINO_CONTRIB_REPO: /__w/openvino/openvino/openvino_contrib
      INSTALL_DIR: /__w/openvino/openvino/openvino_install
      INSTALL_TEST_DIR: /__w/openvino/openvino/tests_install
      BUILD_DIR: /__w/openvino/openvino/openvino_build
      OPENVINO_CONTRIB_BUILD_DIR: /__w/openvino/openvino/openvino_contrib_build
      CCACHE_DIR: /mount/caches/ccache/ubuntu20_x86_64_Release
      CCACHE_TEMPDIR: /__w/openvino/openvino/ccache_temp
      CCACHE_MAXSIZE: 50G
    steps:
      - name: Install git
        run: |
          apt-get update
          apt-get install --assume-yes --no-install-recommends git ca-certificates

      - name: Clone OpenVINO
        uses: actions/checkout@v4
        with:
          path: ${{ env.OPENVINO_REPO }}
          submodules: 'true'

      - name: Clone OpenVINO Contrib
        uses: actions/checkout@v4
        with:
          repository: 'openvinotoolkit/openvino_contrib'
          path: ${{ env.OPENVINO_CONTRIB_REPO }}
          submodules: 'true'

      #
      # Dependencies
      #

      - name: Install build dependencies
        run: |
          bash ${OPENVINO_REPO}/install_build_dependencies.sh
          # openjdk-11-jdk - Java API
          # libssl1.1 - 'python3 -m pip' in self-hosted runner
          # unzip - to download ninja
          apt install --assume-yes --no-install-recommends openjdk-11-jdk libssl1.1 unzip

          wget https://github.com/ninja-build/ninja/releases/download/v1.11.1/ninja-linux.zip
          unzip ninja-linux.zip
          cp -v ninja /usr/local/bin/

      - uses: actions/setup-python@v4
        with:
          python-version: '3.11'

      - name: Install python dependencies
        run: |
          # For Python API: build and wheel packaging
          python3 -m pip install -r ${OPENVINO_REPO}/src/bindings/python/wheel/requirements-dev.txt
          python3 -m pip install -r ${OPENVINO_REPO}/src/bindings/python/src/compatibility/openvino/requirements-dev.txt

          # For running ONNX frontend unit tests
          python3 -m pip install --force-reinstall -r ${OPENVINO_REPO}/src/frontends/onnx/tests/requirements.txt

          # For running TensorFlow frontend unit tests
          python3 -m pip install -r ${OPENVINO_REPO}/src/frontends/tensorflow/tests/requirements.txt

          # For running TensorFlow Lite frontend unit tests
          python3 -m pip install -r ${OPENVINO_REPO}/src/frontends/tensorflow_lite/tests/requirements.txt

          # For running Paddle frontend unit tests
          python3 -m pip install -r ${OPENVINO_REPO}/src/frontends/paddle/tests/requirements.txt

      #
      # Build
      #

      - name: Setup ccache
        run: |
          mkdir -p $CCACHE_DIR

      - name: CMake configure - OpenVINO
        run: |
          cmake \
            -G "${{ env.CMAKE_GENERATOR }}" \
            -DENABLE_CPPLINT=OFF \
            -DENABLE_NCC_STYLE=OFF \
            -DENABLE_TESTS=ON \
            -DENABLE_STRICT_DEPENDENCIES=OFF \
            -DENABLE_SYSTEM_TBB=ON \
            -DENABLE_SYSTEM_OPENCL=ON \
            -DENABLE_SYSTEM_PUGIXML=ON \
            -DCMAKE_VERBOSE_MAKEFILE=ON \
            -DCPACK_GENERATOR=TGZ \
            -DCMAKE_COMPILE_WARNING_AS_ERROR=ON \
            -DCMAKE_CXX_COMPILER_LAUNCHER=${{ env.CMAKE_CXX_COMPILER_LAUNCHER }} \
            -DCMAKE_C_COMPILER_LAUNCHER=${{ env.CMAKE_C_COMPILER_LAUNCHER }} \
            -DCMAKE_MINIMUM_REQUIRED_VERSION=3.20 \
            -S ${OPENVINO_REPO} \
            -B ${BUILD_DIR}

      - name: Clean ccache stats
        run: ccache --zero-stats --show-config

      - name: Cmake build - OpenVINO
        run: cmake --build ${BUILD_DIR} --parallel --config ${{ env.CMAKE_BUILD_TYPE }}

      - name: Show ccache stats
        run: ccache --show-stats

      - name: Cmake install - OpenVINO
        run: |
          cmake -DCMAKE_INSTALL_PREFIX=${INSTALL_DIR} -P ${BUILD_DIR}/cmake_install.cmake
          cmake -DCMAKE_INSTALL_PREFIX=${INSTALL_TEST_DIR} -DCOMPONENT=tests -P ${BUILD_DIR}/cmake_install.cmake
          cmake -DCMAKE_INSTALL_PREFIX=${INSTALL_DIR} -DCOMPONENT=python_wheels -P ${BUILD_DIR}/cmake_install.cmake

      - name: Pack Artifacts
        run: |
          pushd ${INSTALL_DIR}
            tar -czvf ${BUILD_DIR}/openvino_package.tar.gz *
          popd

          pushd ${INSTALL_TEST_DIR}
            tar -czvf ${BUILD_DIR}/openvino_tests.tar.gz *
          popd

      - name: Build Debian packages
        run: |
          /usr/bin/python3.8 -m pip install -U pip
          /usr/bin/python3.8 -m pip install -r ${OPENVINO_REPO}/src/bindings/python/wheel/requirements-dev.txt
          /usr/bin/python3.8 -m pip install -r ${OPENVINO_REPO}/src/bindings/python/src/compatibility/openvino/requirements-dev.txt
          cmake -UPYTHON* \
                -DCPACK_GENERATOR=DEB \
                -DENABLE_PYTHON_PACKAGING=ON \
                -DPython3_EXECUTABLE=/usr/bin/python3.8 \
                -DENABLE_TESTS=OFF \
                -S ${OPENVINO_REPO} \
                -B ${BUILD_DIR}
          cmake --build ${BUILD_DIR} --parallel --config ${{ env.CMAKE_BUILD_TYPE }} --target package

      - name: Cmake & Build - OpenVINO Contrib
        run: |
          cmake \
            -DBUILD_nvidia_plugin=OFF \
            -DCUSTOM_OPERATIONS="calculate_grid;complex_mul;fft;grid_sample;sparse_conv;sparse_conv_transpose" \
            -DOPENVINO_EXTRA_MODULES=${OPENVINO_CONTRIB_REPO}/modules \
            -S ${OPENVINO_REPO} \
            -B ${BUILD_DIR}
          cmake --build ${BUILD_DIR} --parallel --config ${{ env.CMAKE_BUILD_TYPE }}

      #
      # Upload build artifacts
      #

      - name: Upload openvino package
        if: ${{ always() }}
        uses: actions/upload-artifact@v3
        with:
          name: openvino_package
          path: ${{ env.BUILD_DIR }}/openvino_package.tar.gz
          if-no-files-found: 'error'

      - name: Upload openvino debian packages
        if: ${{ always() }}
        uses: actions/upload-artifact@v3
        with:
          name: openvino_debian_packages
          path: ${{ env.BUILD_DIR }}/*.deb
          if-no-files-found: 'error'

      - name: Upload openvino tests package
        if: ${{ always() }}
        uses: actions/upload-artifact@v3
        with:
          name: openvino_tests
          path: ${{ env.BUILD_DIR }}/openvino_tests.tar.gz
          if-no-files-found: 'error'

  Debian_Packages:
    needs: Build
    defaults:
      run:
        shell: bash
    runs-on: ubuntu-20.04
    container:
      image: ubuntu:20.04
    env:
      DEBIAN_FRONTEND: noninteractive # to prevent apt-get from waiting user input
      DEBIAN_PACKAGES_DIR: /__w/openvino/packages/

    steps:
      - name: Create Directories
        run: mkdir -p ${DEBIAN_PACKAGES_DIR}

      - name: Download OpenVINO debian packages
        uses: actions/download-artifact@v3
        with:
          name: openvino_debian_packages
          path: ${{ env.DEBIAN_PACKAGES_DIR }}

      - name: Install debian packages & check conflicts
        run: |
          apt-get update -y
          # Install debian packages from previous release
          apt-get install --no-install-recommends -y gnupg wget ca-certificates
          wget https://apt.repos.intel.com/intel-gpg-keys/GPG-PUB-KEY-INTEL-SW-PRODUCTS.PUB
          apt-key add GPG-PUB-KEY-INTEL-SW-PRODUCTS.PUB
          echo "deb https://apt.repos.intel.com/openvino/2023 ubuntu20 main" | tee /etc/apt/sources.list.d/intel-openvino-2023.list
          apt-get update -y
          apt-get install -y openvino
          # install our local one and make sure the conflicts are resolved
          apt-get install --no-install-recommends -y dpkg-dev
          dpkg-scanpackages . /dev/null | gzip -9c > Packages.gz
          echo "deb [trusted=yes] file:${DEBIAN_PACKAGES_DIR} ./" | tee /etc/apt/sources.list.d/openvino-local.list
          apt-get update -y
          apt-get install openvino -y
        working-directory: ${{ env.DEBIAN_PACKAGES_DIR }}

      - name: Test debian packages
        run: |
          /usr/share/openvino/samples/cpp/build_samples.sh
          /usr/share/openvino/samples/c/build_samples.sh
          ~/openvino_cpp_samples_build/intel64/Release/hello_query_device
          python3 /usr/share/openvino/samples/python/hello_query_device/hello_query_device.py
          python3 -c 'from openvino import Core; print(Core().available_devices)'
          python3 -c 'from openvino.frontend import FrontEndManager; assert len(FrontEndManager().get_available_front_ends()) == 6'
          benchmark_app --help
          ovc --help

  Samples:
    needs: Build
    defaults:
      run:
        shell: bash
    runs-on: ubuntu-20.04
    container:
      image: ubuntu:20.04
    env:
      DEBIAN_FRONTEND: noninteractive # to prevent apt-get from waiting user input
      INSTALL_DIR: /__w/openvino/openvino/install
      INSTALL_TEST_DIR: /__w/openvino/openvino/install/tests
      BUILD_DIR: /__w/openvino/openvino/build

    steps:
      - name: Create Directories
        run: mkdir -p ${INSTALL_DIR} ${INSTALL_TEST_DIR}

      #
      # Initialize OpenVINO
      #

      - name: Download OpenVINO package
        uses: actions/download-artifact@v3
        with:
          name: openvino_package
          path: ${{ env.INSTALL_DIR }}

      - name: Download OpenVINO tests package
        uses: actions/download-artifact@v3
        with:
          name: openvino_tests
          path: ${{ env.INSTALL_TEST_DIR }}

      - name: Extract OpenVINO packages
        run: |
          pushd ${INSTALL_DIR}
            tar -xzf openvino_package.tar.gz -C ${INSTALL_DIR} && rm openvino_package.tar.gz || exit 1
          popd
          pushd ${INSTALL_TEST_DIR}
            tar -xzf openvino_tests.tar.gz -C ${INSTALL_DIR} && rm openvino_tests.tar.gz || exit 1
          popd

      - name: Install 'actions/setup-python@v4' dependencies
        run: apt-get update && apt-get install -y libssl1.1

      - uses: actions/setup-python@v4
        with:
          python-version: '3.11'

      - name: Install OpenVINO dependencies
        run: ${INSTALL_DIR}/install_dependencies/install_openvino_dependencies.sh -c=core -c=dev -y

      - name: Build cpp samples - GCC
        run: ${INSTALL_DIR}/samples/cpp/build_samples.sh -i ${INSTALL_DIR} -b ${BUILD_DIR}/cpp_samples
        env:
          CMAKE_COMPILE_WARNING_AS_ERROR: 'ON'

      - name: Build cpp samples - Clang
        run: |
          apt-get install -y clang
          ${INSTALL_DIR}/samples/cpp/build_samples.sh -i ${INSTALL_DIR} -b ${BUILD_DIR}/cpp_samples_clang
        env:
          CMAKE_COMPILE_WARNING_AS_ERROR: 'ON'
          CC: clang
          CXX: clang++

      - name: Build c samples
        run: ${INSTALL_DIR}/samples/c/build_samples.sh -i ${INSTALL_DIR} -b ${BUILD_DIR}/c_samples
        env:
          CMAKE_COMPILE_WARNING_AS_ERROR: 'ON'

      #
      # Tests
      #

      - name: Samples tests
        run: |
          export WORKSPACE=${INSTALL_DIR}
          export IE_APP_PATH=${INSTALL_DIR}/samples_bin
          export IE_APP_PYTHON_PATH=${INSTALL_DIR}/samples/python
          export SHARE=${INSTALL_TEST_DIR}/smoke_tests/samples_smoke_tests_data

          python3 -m pip install --ignore-installed PyYAML -r ${INSTALL_TEST_DIR}/smoke_tests/requirements.txt
          export LD_LIBRARY_PATH=${IE_APP_PATH}:$LD_LIBRARY_PATH

          source ${INSTALL_DIR}/setupvars.sh

          python3 -m pytest -sv ${INSTALL_TEST_DIR}/smoke_tests \
            --env_conf ${INSTALL_TEST_DIR}/smoke_tests/env_config.yml \
            --junitxml=${INSTALL_TEST_DIR}/TEST-SamplesSmokeTests.xml

      - name: Upload Test Results
        uses: actions/upload-artifact@v3
        if: ${{ always() }}
        with:
          name: test-results-cpp
          path: ${{ env.INSTALL_TEST_DIR }}/TEST*.xml
          if-no-files-found: 'error'

  CXX_Unit_Tests:
    needs: Build
    defaults:
      run:
        shell: bash
    runs-on: aks-linux-4-cores
    container:
      image: openvinogithubactions.azurecr.io/dockerhub/ubuntu:20.04
    env:
      INSTALL_DIR: /__w/openvino/openvino/install
      INSTALL_TEST_DIR: /__w/openvino/openvino/install/tests

    steps:
      - name: Create Directories
        run: mkdir -p ${INSTALL_DIR} ${INSTALL_TEST_DIR}

      #
      # Initialize OpenVINO
      #

      - name: Download OpenVINO package
        uses: actions/download-artifact@v3
        with:
          name: openvino_package
          path: ${{ env.INSTALL_DIR }}

      - name: Download OpenVINO tests package
        uses: actions/download-artifact@v3
        with:
          name: openvino_tests
          path: ${{ env.INSTALL_TEST_DIR }}

      - name: Extract OpenVINO packages
        run: |
          pushd ${INSTALL_DIR}
            tar -xzf openvino_package.tar.gz -C ${INSTALL_DIR} && rm openvino_package.tar.gz || exit 1
          popd
          pushd ${INSTALL_TEST_DIR}
            tar -xzf openvino_tests.tar.gz -C ${INSTALL_DIR} && rm openvino_tests.tar.gz || exit 1
          popd

      - name: Install OpenVINO dependencies
        run: ${INSTALL_DIR}/install_dependencies/install_openvino_dependencies.sh -c=core -c=gpu -y

      #
      # Tests
      #

      - name: OpenVINO Core Unit Tests
        run: |
          source ${INSTALL_DIR}/setupvars.sh
          ${INSTALL_TEST_DIR}/ov_core_unit_tests --gtest_print_time=1 --gtest_filter=-*IE_GPU* \
                --gtest_output=xml:${INSTALL_TEST_DIR}/TEST-OVCoreUT.xml

      - name: OpenVINO Inference Functional Tests
        run: |
          source ${INSTALL_DIR}/setupvars.sh
          ${INSTALL_TEST_DIR}/ov_inference_functional_tests --gtest_print_time=1 \
                --gtest_output=xml:${INSTALL_TEST_DIR}/TEST-InferenceFunc.xml

      - name: OpenVINO Inference Unit Tests
        run: |
          source ${INSTALL_DIR}/setupvars.sh
          ${INSTALL_TEST_DIR}/ov_inference_unit_tests --gtest_print_time=1 \
                --gtest_output=xml:${INSTALL_TEST_DIR}/TEST-InferenceUnit.xml

      - name: Low Precision Transformations Tests
        run: |
          source ${INSTALL_DIR}/setupvars.sh
          ${INSTALL_TEST_DIR}/ov_lp_transformations_tests --gtest_print_time=1 \
                --gtest_output=xml:${INSTALL_TEST_DIR}/TEST-LpTransformations.xml

      - name: OpenVINO Conditional compilation tests
        run: |
          source ${INSTALL_DIR}/setupvars.sh
          ${INSTALL_TEST_DIR}/ov_conditional_compilation_tests --gtest_print_time=1 \
                --gtest_output=xml:${INSTALL_TEST_DIR}/TEST-ConditionalCompilation.xml

      - name: IR frontend tests
        run: |
          source ${INSTALL_DIR}/setupvars.sh
          ${INSTALL_TEST_DIR}/ov_ir_frontend_tests --gtest_print_time=1 \
                --gtest_output=xml:${INSTALL_TEST_DIR}/TEST-IRFrontend.xml

      # Disabled in Azure: https://github.com/openvinotoolkit/openvino/blob/master/.ci/azure/linux.yml#L403
      # - name: PaddlePaddle frontend tests
      #   run: |
      #     source ${INSTALL_DIR}/setupvars.sh
      #     ${INSTALL_TEST_DIR}/paddle_tests --gtest_print_time=1 --gtest_filter=*smoke* \
      #           --gtest_output=xml:${INSTALL_TEST_DIR}/TEST-PaddleTests.xml

      - name: ONNX frontend tests
        run: |
          source ${INSTALL_DIR}/setupvars.sh
          ${INSTALL_TEST_DIR}/ov_onnx_frontend_tests --gtest_print_time=1 \
                --gtest_filter=-*IE_GPU* \
                --gtest_output=xml:${INSTALL_TEST_DIR}/TEST-ONNXFrontend.xml

      - name: TensorFlow Common frontend tests
        run: |
          source ${INSTALL_DIR}/setupvars.sh
          ${INSTALL_TEST_DIR}/ov_tensorflow_common_tests --gtest_print_time=1 \
                --gtest_output=xml:${INSTALL_TEST_DIR}/TEST-TensorFlowCommonFrontend.xml

      - name: TensorFlow frontend tests
        run: |
          source ${INSTALL_DIR}/setupvars.sh
          ${INSTALL_TEST_DIR}/ov_tensorflow_frontend_tests --gtest_print_time=1 \
                --gtest_output=xml:${INSTALL_TEST_DIR}/TEST-TensorFlowFrontend.xml

      - name: TensorFlow Lite frontend tests
        run: |
          source ${INSTALL_DIR}/setupvars.sh
          ${INSTALL_TEST_DIR}/ov_tensorflow_lite_frontend_tests --gtest_print_time=1 \
                --gtest_output=xml:${INSTALL_TEST_DIR}/TEST-TensorFlowLiteFrontend.xml

      - name: Transformations func tests
        run: |
          source ${INSTALL_DIR}/setupvars.sh
          ${INSTALL_TEST_DIR}/ov_transformations_tests --gtest_print_time=1 \
                --gtest_output=xml:${INSTALL_TEST_DIR}/TEST-Transformations.xml

      - name: Common test utils tests
        run: |
          source ${INSTALL_DIR}/setupvars.sh
          ${INSTALL_TEST_DIR}/ov_util_tests --gtest_print_time=1 \
                --gtest_output=xml:${INSTALL_TEST_DIR}/TEST-CommonUtilTests.xml

      - name: Snippets func tests
        run: |
          source ${INSTALL_DIR}/setupvars.sh
          ${INSTALL_TEST_DIR}/ov_snippets_func_tests --gtest_print_time=1 \
                --gtest_output=xml:${INSTALL_TEST_DIR}/TEST-SnippetsFuncTests.xml

      - name: CPU plugin unit tests
        run: |
          source ${INSTALL_DIR}/setupvars.sh
          ${INSTALL_TEST_DIR}/ov_cpu_unit_tests --gtest_print_time=1 \
                --gtest_output=xml:${INSTALL_TEST_DIR}/TEST-CPUUnitTests.xml

      - name: AUTO unit tests
        run: |
          source ${INSTALL_DIR}/setupvars.sh
          ${INSTALL_TEST_DIR}/ov_auto_unit_tests --gtest_print_time=1 \
                --gtest_output=xml:${INSTALL_TEST_DIR}/TEST-ov_auto_unit_tests.xml

      - name: Template plugin func tests
        run: |
          source ${INSTALL_DIR}/setupvars.sh
          ${INSTALL_TEST_DIR}/ov_template_func_tests --gtest_print_time=1 \
                --gtest_filter=*smoke* \
                --gtest_output=xml:${INSTALL_TEST_DIR}/TEST-TemplateFuncTests.xml

      - name: Inference Engine C API tests
        run: |
          source ${INSTALL_DIR}/setupvars.sh
          ${INSTALL_TEST_DIR}/InferenceEngineCAPITests --gtest_print_time=1 \
                --gtest_output=xml:${INSTALL_TEST_DIR}/TEST-InferenceEngineCAPITests.xml

      - name: OpenVINO C API tests
        run: |
          source ${INSTALL_DIR}/setupvars.sh
          ${INSTALL_TEST_DIR}/ov_capi_test --gtest_print_time=1 \
                --gtest_output=xml:${INSTALL_TEST_DIR}/TEST-OpenVINOCAPITests.xml

      - name: AutoBatch func tests
        run: |
          source ${INSTALL_DIR}/setupvars.sh
          ${INSTALL_TEST_DIR}/ov_auto_batch_func_tests --gtest_output=xml:${INSTALL_TEST_DIR}/TEST-ov_auto_batch_func_tests.xml

      - name: Proxy Plugin func tests
        run: |
          source ${INSTALL_DIR}/setupvars.sh
          ${INSTALL_TEST_DIR}/ov_proxy_plugin_tests --gtest_print_time=1 --gtest_output=xml:${INSTALL_TEST_DIR}/TEST-OVProxyTests.xml

      - name: Hetero unit tests
        run: |
          source ${{ env.INSTALL_DIR }}/setupvars.sh
          ${{ env.INSTALL_TEST_DIR }}/ov_hetero_unit_tests --gtest_print_time=1 --gtest_output=xml:${{ env.INSTALL_TEST_DIR }}/TEST-OVHeteroUnitTests.xml

      - name: Hetero func tests
        run: |
          source ${INSTALL_DIR}/setupvars.sh
          ${INSTALL_TEST_DIR}/ov_hetero_func_tests --gtest_print_time=1 --gtest_output=xml:${INSTALL_TEST_DIR}/TEST-OVHeteroFuncTests.xml

      - name: Upload Test Results
        uses: actions/upload-artifact@v3
        if: ${{ always() }}
        with:
          name: test-results-cpp
          path: ${{ env.INSTALL_TEST_DIR }}/TEST*.xml
          if-no-files-found: 'error'

  Python_Unit_Tests:
    needs: Build
    defaults:
      run:
        shell: bash
    runs-on: aks-linux-4-cores
    container:
      image: openvinogithubactions.azurecr.io/dockerhub/ubuntu:20.04
    env:
      OPENVINO_REPO: /__w/openvino/openvino/openvino
      INSTALL_DIR: /__w/openvino/openvino/install
      INSTALL_TEST_DIR: /__w/openvino/openvino/install/tests
      LAYER_TESTS_INSTALL_DIR: /__w/openvino/openvino/install/tests/layer_tests

    steps:
      - name: Create Directories
        run: mkdir -p ${INSTALL_DIR} ${INSTALL_TEST_DIR}

      - name: Install git
        run: |
          apt update
          apt install --assume-yes --no-install-recommends git ca-certificates

      - name: Clone OpenVINO
        uses: actions/checkout@v4
        with:
          path: 'openvino'

      #
      # Initilaize OpenVINO
      #

      - uses: actions/setup-python@v4
        with:
          python-version: '3.11'

      - name: Install Python API tests dependencies
        run: |
          # For torchvision to OpenVINO preprocessing converter
          python3 -m pip install -r ${OPENVINO_REPO}/src/bindings/python/src/openvino/preprocess/torchvision/requirements.txt

          # TODO: replace with Python API tests requirements
          python3 -m pip install -r ${OPENVINO_REPO}/tools/mo/requirements_dev.txt

      - name: Download OpenVINO package
        uses: actions/download-artifact@v3
        with:
          name: openvino_package
          path: ${{ env.INSTALL_DIR }}

      - name: Download OpenVINO tests package
        uses: actions/download-artifact@v3
        with:
          name: openvino_tests
          path: ${{ env.INSTALL_TEST_DIR }}

      - name: Extract OpenVINO packages
        run: |
          pushd ${INSTALL_DIR}
            tar -xzf openvino_package.tar.gz -C ${INSTALL_DIR} && rm openvino_package.tar.gz || exit 1
          popd

          pushd ${INSTALL_TEST_DIR}
            tar -xzf openvino_tests.tar.gz -C ${INSTALL_DIR} && rm openvino_tests.tar.gz || exit 1
          popd

      - name: Install OpenVINO Python wheels
        run: python3 -m pip install openvino-dev[mxnet,caffe,kaldi,onnx,tensorflow2] --find-links=${INSTALL_DIR}/tools

      #
      # Tests
      #

      - name: nGraph and IE Python Bindings Tests
        run: |
          python3 -m pytest -s ${INSTALL_TEST_DIR}/pyngraph \
            --junitxml=${INSTALL_TEST_DIR}/TEST-Pyngraph.xml \
            --ignore=${INSTALL_TEST_DIR}/pyngraph/tests/test_onnx/test_zoo_models.py \
            --ignore=${INSTALL_TEST_DIR}/pyngraph/tests/test_onnx/test_backend.py

      - name: Python API 2.0 Tests
        run: |
          # For python imports to import 'pybind_mock_frontend'
          export PYTHONPATH=${INSTALL_TEST_DIR}:$PYTHONPATH
          # for 'template' extension
          export LD_LIBRARY_PATH=${INSTALL_TEST_DIR}:$LD_LIBRARY_PATH

          python3 -m pytest -sv ${INSTALL_TEST_DIR}/pyopenvino \
            --junitxml=${INSTALL_TEST_DIR}/TEST-Pyngraph.xml \
            --ignore=${INSTALL_TEST_DIR}/pyopenvino/tests/test_utils/test_utils.py \
            --ignore=${INSTALL_TEST_DIR}/pyopenvino/tests/test_onnx/test_zoo_models.py \
            --ignore=${INSTALL_TEST_DIR}/pyopenvino/tests/test_onnx/test_backend.py

      - name: Docs Python snippets
        run: |
          # to find 'snippets' module in docs
          export PYTHONPATH=${OPENVINO_REPO}/docs/:$PYTHONPATH
          # for 'template' extension
          export LD_LIBRARY_PATH=${INSTALL_TEST_DIR}:$LD_LIBRARY_PATH
          python3 ${OPENVINO_REPO}/docs/snippets/main.py

      - name: Model Optimizer unit tests
        run: |
          export PYTHONPATH=${INSTALL_TEST_DIR}:$PYTHONPATH
          # required for MxNet
          apt-get install -y libgomp1 libquadmath0

          python3 -m pytest -s ${INSTALL_TEST_DIR}/mo/unit_tests \
              --junitxml=${INSTALL_TEST_DIR}/TEST-ModelOptimizer.xml

      - name: PyTorch Layer Tests
        run: |
          python3 -m pip install -r ${LAYER_TESTS_INSTALL_DIR}/requirements.txt
          export PYTHONPATH=${LAYER_TESTS_INSTALL_DIR}:$PYTHONPATH

          python3 -m pytest ${LAYER_TESTS_INSTALL_DIR}/pytorch_tests -m precommit --junitxml=${INSTALL_TEST_DIR}/TEST-pytorch.xml
        env:
          TEST_DEVICE: CPU
          TEST_PRECISION: FP16

      - name: TensorFlow 1 Layer Tests - TF FE
        run: |
          python3 -m pip install -r ${LAYER_TESTS_INSTALL_DIR}/requirements.txt
          export PYTHONPATH=${OPENVINO_REPO}/tools/mo/:${LAYER_TESTS_INSTALL_DIR}:$PYTHONPATH

          python3 -m pytest ${LAYER_TESTS_INSTALL_DIR}/tensorflow_tests/ --use_new_frontend -m precommit_tf_fe --junitxml=${INSTALL_TEST_DIR}/TEST-tf_fe.xml
        env:
          TEST_DEVICE: CPU
          TEST_PRECISION: FP16

      - name: TensorFlow 2 Layer Tests - TF FE
        run: |
          python3 -m pip install -r ${LAYER_TESTS_INSTALL_DIR}/requirements.txt
          export PYTHONPATH=${OPENVINO_REPO}/tools/mo/:${LAYER_TESTS_INSTALL_DIR}:$PYTHONPATH

          python3 -m pytest ${LAYER_TESTS_INSTALL_DIR}/tensorflow2_keras_tests/ --use_new_frontend -m precommit_tf_fe --junitxml=${INSTALL_TEST_DIR}/TEST-tf2_fe.xml
        env:
          TEST_DEVICE: CPU
          TEST_PRECISION: FP16

      - name: JAX Layer Tests - TF FE
        run: |
          python3 -m pip install -r ${LAYER_TESTS_INSTALL_DIR}/requirements.txt
          export PYTHONPATH=${LAYER_TESTS_INSTALL_DIR}:$PYTHONPATH

          python3 -m pytest ${LAYER_TESTS_INSTALL_DIR}/jax_tests/ -m precommit --junitxml=${INSTALL_TEST_DIR}/TEST-jax.xml
        env:
          TEST_DEVICE: CPU

      - name: TensorFlow 1 Layer Tests - Legacy FE
        run: |
          python3 -m pip install -r ${LAYER_TESTS_INSTALL_DIR}/requirements.txt
          export PYTHONPATH=${OPENVINO_REPO}/tools/mo/:${LAYER_TESTS_INSTALL_DIR}:$PYTHONPATH

          python3 -m pytest ${LAYER_TESTS_INSTALL_DIR}/tensorflow_tests/test_tf_Roll.py --ir_version=10 --junitxml=${INSTALL_TEST_DIR}/TEST-tf_Roll.xml

      - name: TensorFlow 2 Layer Tests - Legacy FE
        run: |
          python3 -m pip install -r ${LAYER_TESTS_INSTALL_DIR}/requirements.txt
          export PYTHONPATH=${OPENVINO_REPO}/tools/mo/:${LAYER_TESTS_INSTALL_DIR}:$PYTHONPATH

          python3 -m pytest ${LAYER_TESTS_INSTALL_DIR}/tensorflow2_keras_tests/test_tf2_keras_activation.py \
              --ir_version=11 --junitxml=${INSTALL_TEST_DIR}/TEST-tf2_Activation.xml -k "sigmoid"
        env:
          TEST_DEVICE: CPU
          TEST_PRECISION: FP16

      - name: TensorFlow Lite Layer Tests - TFL FE
        run: |
          python3 -m pip install -r ${LAYER_TESTS_INSTALL_DIR}/requirements.txt
          export PYTHONPATH=${OPENVINO_REPO}/tools/mo/:${LAYER_TESTS_INSTALL_DIR}:$PYTHONPATH

          python3 -m pytest ${LAYER_TESTS_INSTALL_DIR}/tensorflow_lite_tests/ --junitxml=${INSTALL_TEST_DIR}/TEST-tfl_fe.xml
        env:
          TEST_DEVICE: CPU
          TEST_PRECISION: FP16

      - name: MO Python API Tests
        run: |
          python3 -m pip install -r ${LAYER_TESTS_INSTALL_DIR}/requirements.txt
          export PYTHONPATH=${LAYER_TESTS_INSTALL_DIR}:$PYTHONPATH
          # TODO: remove setupvars.sh from here; currently, it's used for 'test_utils' installed in '<package>/python/openvino'
          source ${INSTALL_DIR}/setupvars.sh
          bash ${INSTALL_DIR}/install_dependencies/install_openvino_dependencies.sh -c=core -y

          python3 -m pytest ${LAYER_TESTS_INSTALL_DIR}/mo_python_api_tests --junitxml=${INSTALL_TEST_DIR}/TEST-test_mo_convert.xml
        env:
          TEST_DEVICE: CPU
          TEST_PRECISION: FP16

      - name: Python Frontend tests
        run: |
          python3 -m pip install -r ${LAYER_TESTS_INSTALL_DIR}/requirements.txt
          export PYTHONPATH=${OPENVINO_REPO}/tools/mo/:${LAYER_TESTS_INSTALL_DIR}:$PYTHONPATH
          # to allow 'libtest_builtin_extensions.so' to find 'libopenvino_onnx_frontend.so'
          source ${INSTALL_DIR}/setupvars.sh

          python3 -m pytest ${LAYER_TESTS_INSTALL_DIR}/py_frontend_tests --junitxml=${INSTALL_TEST_DIR}/TEST-test_py_fontend.xml

      - name: OVC unit tests
        run: |
          # For python imports to import 'pybind_mock_frontend'
          export PYTHONPATH=${INSTALL_TEST_DIR}:$PYTHONPATH

          python3 -m pytest -s ${OPENVINO_REPO}/tools/ovc/unit_tests --junitxml=${INSTALL_TEST_DIR}/TEST-OpenVinoConversion.xml

      - name: Upload Test Results
        uses: actions/upload-artifact@v3
        if: ${{ always() }}
        with:
          name: test-results-python
          path: |
            ${{ env.INSTALL_TEST_DIR }}/TEST*.html
            ${{ env.INSTALL_TEST_DIR }}/TEST*.xml
          if-no-files-found: 'error'

  CPU_Functional_Tests:
    needs: Build
    defaults:
      run:
        shell: bash
    runs-on: aks-linux-4-cores
    container:
      image: openvinogithubactions.azurecr.io/dockerhub/ubuntu:20.04
    env:
      INSTALL_DIR: /__w/openvino/openvino/install
      INSTALL_TEST_DIR: /__w/openvino/openvino/install/tests
      PARALLEL_TEST_SCRIPT: /__w/openvino/openvino/install/tests/functional_test_utils/run_parallel.py
      PARALLEL_TEST_CACHE: /__w/openvino/openvino/install/tests/test_cache.lst

    steps:
      - name: Create Directories
        run: mkdir -p ${INSTALL_DIR} ${INSTALL_TEST_DIR}

      - name: Download OpenVINO package
        uses: actions/download-artifact@v3
        with:
          name: openvino_package
          path: ${{ env.INSTALL_DIR }}

      - name: Download OpenVINO tests package
        uses: actions/download-artifact@v3
        with:
          name: openvino_tests
          path: ${{ env.INSTALL_TEST_DIR }}

      - name: Extract OpenVINO packages
        run: |
          pushd ${INSTALL_DIR}
            tar -xzf openvino_package.tar.gz -C ${INSTALL_DIR} && rm openvino_package.tar.gz || exit 1
          popd
          pushd ${INSTALL_TEST_DIR}
            tar -xzf openvino_tests.tar.gz -C ${INSTALL_DIR} && rm openvino_tests.tar.gz || exit 1
          popd

      - name: Install OpenVINO dependencies
        run: bash ${INSTALL_DIR}/install_dependencies/install_openvino_dependencies.sh -c=core -y

      - name: Install 'actions/setup-python@v4' dependencies
        run: apt-get update && apt-get install -y libssl1.1

      - uses: actions/setup-python@v4
        with:
          python-version: '3.11'

      - name: Install python dependencies for run_parallel.py
        run: python3 -m pip install -r ${INSTALL_TEST_DIR}/functional_test_utils/requirements.txt

      - name: Restore tests execution time
        uses: actions/cache/restore@v3
        with:
          path: ${{ env.PARALLEL_TEST_CACHE }}
          key: ${{ runner.os }}-tests-functional-cpu-stamp-${{ github.sha }}
          restore-keys: |
            ${{ runner.os }}-tests-functional-cpu-stamp

      - name: Intel CPU plugin func tests (parallel)
        run: |
          source ${INSTALL_DIR}/setupvars.sh
          python3 ${PARALLEL_TEST_SCRIPT} -e ${INSTALL_TEST_DIR}/ov_cpu_func_tests -c ${PARALLEL_TEST_CACHE} -w ${INSTALL_TEST_DIR} -s suite -rf 0 -- --gtest_print_time=1 --gtest_filter=*smoke*
        timeout-minutes: 40

      - name: Save tests execution time
        uses: actions/cache/save@v3
        if: github.ref_name == 'master'
        with:
          path: ${{ env.PARALLEL_TEST_CACHE }}
          key: ${{ runner.os }}-tests-functional-cpu-stamp-${{ github.sha }}

      - name: Upload Test Results
        uses: actions/upload-artifact@v3
        if: ${{ always() }}
        with:
          name: test-results-functional-cpu
          path: |
            ${{ env.INSTALL_TEST_DIR }}/TEST*.xml
            ${{ env.INSTALL_TEST_DIR }}/logs/failed/*.log
            ${{ env.INSTALL_TEST_DIR }}/logs/crashed/*.log
            ${{ env.INSTALL_TEST_DIR }}/logs/hanged/*.log
            ${{ env.INSTALL_TEST_DIR }}/logs/interapted/*.log
            ${{ env.INSTALL_TEST_DIR }}/logs/disabled_tests.log
          if-no-files-found: 'error'

  TensorFlow_Hub_Models_Tests:
    needs: Build
    defaults:
      run:
        shell: bash
    runs-on: ${{ github.event_name == 'schedule' && 'aks-linux-16-cores' || 'aks-linux-4-cores'}}
    container:
      image: openvinogithubactions.azurecr.io/dockerhub/ubuntu:20.04
      volumes:
        - /mount/caches:/mount/caches
    env:
      INSTALL_DIR: ${{ github.workspace }}/install
      INSTALL_TEST_DIR: ${{ github.workspace }}/install/tests
      MODEL_HUB_TESTS_INSTALL_DIR: ${{ github.workspace }}/install/tests/model_hub_tests

    steps:
      - name: Create Directories
        run: mkdir -p ${INSTALL_DIR} ${INSTALL_TEST_DIR}

      - name: Install 'actions/setup-python@v4' dependencies
        run: apt-get update && apt-get install -y libssl1.1 ca-certificates

      - uses: actions/setup-python@v4
        with:
          python-version: '3.11'

      - name: Download OpenVINO package
        uses: actions/download-artifact@v3
        with:
          name: openvino_package
          path: ${{ env.INSTALL_DIR }}

      - name: Download OpenVINO tests package
        uses: actions/download-artifact@v3
        with:
          name: openvino_tests
          path: ${{ env.INSTALL_TEST_DIR }}

      - name: Extract OpenVINO packages
        run: |
          pushd ${INSTALL_DIR}
            tar -xzf openvino_package.tar.gz -C ${INSTALL_DIR} && rm openvino_package.tar.gz || exit 1
          popd

          pushd ${INSTALL_TEST_DIR}
            tar -xzf openvino_tests.tar.gz -C ${INSTALL_DIR} && rm openvino_tests.tar.gz || exit 1
          popd

      - name: Install OpenVINO Python wheels
        run: |
          python3 -m pip install openvino --find-links=${INSTALL_DIR}/tools

      - name: Install TF Hub tests requirements
        run: |
          python3 -m pip install -r ${MODEL_HUB_TESTS_INSTALL_DIR}/tf_hub_tests/requirements.txt

      - name: TensorFlow Hub Tests - TF FE
        run: |
          export PYTHONPATH=${MODEL_HUB_TESTS_INSTALL_DIR}:$PYTHONPATH
          python3 -m pytest ${MODEL_HUB_TESTS_INSTALL_DIR}/tf_hub_tests/ -m ${TYPE} --html=${INSTALL_TEST_DIR}/TEST-tf_hub_tf_fe.html --self-contained-html -v
        env:
          TYPE: ${{ github.event_name == 'schedule' && 'nightly' || 'precommit'}}
          TEST_DEVICE: CPU

      - name: Upload Test Results
        uses: actions/upload-artifact@v3
        if: ${{ always() }}
        with:
          name: test-results-tensorflow-hub-models
          path: |
            ${{ env.INSTALL_TEST_DIR }}/TEST*.html
          if-no-files-found: 'error'

  PyTorch_Models_Tests:
    needs: Build
    defaults:
      run:
        shell: bash
    runs-on: ${{ github.event_name == 'schedule' && 'ubuntu-20.04-8-cores' || 'ubuntu-20.04'}}
    env:
      INSTALL_DIR: ${{ github.workspace }}/install
      INSTALL_TEST_DIR: ${{ github.workspace }}/install/tests
      MODEL_HUB_TESTS_INSTALL_DIR: ${{ github.workspace }}/install/tests/model_hub_tests

    steps:
      - name: Maximize build space
        run:  |
          sudo rm -rf /usr/local/lib/android # will release about 10 GB if you don't need Android
          sudo rm -rf /usr/share/dotnet # will release about 20GB if you don't need .NET
          sudo rm -rf /opt/ghc
          echo "Available storage:"
          df -h

<<<<<<< HEAD
      - name: Create Directories
        run: mkdir -p ${{ env.INSTALL_DIR }} ${{ env.INSTALL_TEST_DIR }}
=======
      - name: Install 'actions/setup-python@v4' dependencies
        run: apt-get update && apt-get install -y libssl1.1 ca-certificates git ninja-build
>>>>>>> b9c1e726

      - uses: actions/setup-python@v4
        with:
          python-version: '3.11'

      - name: Download OpenVINO package
        uses: actions/download-artifact@v3
        with:
          name: openvino_package
          path: ${{ env.INSTALL_DIR }}

      - name: Download OpenVINO tests package
        uses: actions/download-artifact@v3
        with:
          name: openvino_tests
          path: ${{ env.INSTALL_TEST_DIR }}

      - name: Extract OpenVINO packages
        run: |
          pushd ${{ env.INSTALL_DIR }}
            tar -xzf openvino_package.tar.gz -C ${{ env.INSTALL_DIR }} && rm openvino_package.tar.gz || exit 1
          popd
          pushd ${{ env.INSTALL_TEST_DIR }}
            tar -xzf openvino_tests.tar.gz -C ${{ env.INSTALL_DIR }} && rm openvino_tests.tar.gz || exit 1
          popd
      - name: Install Python wheels
        run: |
          python3 -m pip install openvino --find-links=${{ env.INSTALL_DIR }}/tools

      - name: Install PyTorch tests requirements
        run: |
          python3 -m pip install -r ${{ env.MODEL_HUB_TESTS_INSTALL_DIR }}/torch_tests/requirements.txt
          python3 -m pip install -r ${{ env.MODEL_HUB_TESTS_INSTALL_DIR }}/torch_tests/requirements_secondary.txt
          python3 -m pip cache purge
          echo "Available storage:"
          df -h
          du -h -d0 ~/.cache ~/*

      - name: PyTorch Models Tests
        run: |
          export PYTHONPATH=${{ env.MODEL_HUB_TESTS_INSTALL_DIR }}:$PYTHONPATH
          python3 -m pytest ${{ env.MODEL_HUB_TESTS_INSTALL_DIR }}/torch_tests/ -m ${{ env.TYPE }} --html=${{ env.INSTALL_TEST_DIR }}/TEST-torch_model_tests.html --self-contained-html -v
        env:
          TYPE: ${{ github.event_name == 'schedule' && 'nightly' || 'precommit'}}
          TEST_DEVICE: CPU

      - name: Available storage after tests
        run: |
          echo "Available storage:"
          df -h
          du -h -d0 ~/.cache ~/*

      - name: Upload Test Results
        uses: actions/upload-artifact@v3
        if: ${{ always() }}
        with:
          name: test-results-torch-models
          path: |
            ${{ env.INSTALL_TEST_DIR }}/TEST*.html
          if-no-files-found: 'error'<|MERGE_RESOLUTION|>--- conflicted
+++ resolved
@@ -957,13 +957,8 @@
           echo "Available storage:"
           df -h
 
-<<<<<<< HEAD
       - name: Create Directories
         run: mkdir -p ${{ env.INSTALL_DIR }} ${{ env.INSTALL_TEST_DIR }}
-=======
-      - name: Install 'actions/setup-python@v4' dependencies
-        run: apt-get update && apt-get install -y libssl1.1 ca-certificates git ninja-build
->>>>>>> b9c1e726
 
       - uses: actions/setup-python@v4
         with:
