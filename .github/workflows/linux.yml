--- conflicted
+++ resolved
@@ -681,28 +681,13 @@
   Openvino_tokenizers:
     name: OpenVINO tokenizers extension
     needs: [ Build, Smart_CI ]
-<<<<<<< HEAD
-    timeout-minutes: 25
-    defaults:
-      run:
-        shell: bash
-    runs-on: aks-linux-4-cores-16gb-staging
-    container:
-      image: openvinogithubactions.azurecr.io/dockerhub/ubuntu:20.04
-      volumes:
-        - /mount:/mount
-    env:
-      INSTALL_DIR: /__w/openvino/openvino/install
-      OPENVINO_TOKENIZERS_REPO: /__w/openvino/openvino/openvino_tokenizers
-      EXTENSION_BUILD_DIR: /__w/openvino/openvino/build
-=======
+
     uses: ./.github/workflows/job_tokenizers.yml
     with:
-      runner: 'aks-linux-4-cores-16gb'
+      runner: 'aks-linux-4-cores-16gb-staging'
       shell: bash
       container: '{"image": "openvinogithubactions.azurecr.io/dockerhub/ubuntu:20.04", "volumes": ["/mount:/mount"]}'
       affected-components: ${{ needs.smart_ci.outputs.affected_components }}
->>>>>>> 007ed848
     if: fromJSON(needs.smart_ci.outputs.affected_components).TOKENIZERS
 
   GPU:
