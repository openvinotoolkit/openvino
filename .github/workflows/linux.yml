--- conflicted
+++ resolved
@@ -1308,41 +1308,12 @@
             ${{ env.INSTALL_TEST_DIR }}/TEST*.html
           if-no-files-found: 'error'
 
-<<<<<<< HEAD
-  E2E_TensorFlow_Hub_tests:
-    name: E2E TensorFlow Hub tests
-=======
   NVIDIA_Plugin:
     name: NVIDIA plugin
->>>>>>> 157041e6
     needs: Build
     defaults:
       run:
         shell: bash
-<<<<<<< HEAD
-    runs-on: ${{ github.event_name == 'schedule' && 'ubuntu-20.04-16-cores' || 'ubuntu-20.04-8-cores'}}
-    env:
-      INSTALL_DIR: ${{ github.workspace }}/install
-      INSTALL_TEST_DIR: ${{ github.workspace }}/install/tests
-      E2E_HUB_TESTS_INSTALL_DIR: ${{ github.workspace }}/install/tests/e2e_oss
-
-    steps:
-      - name: Check sudo
-        run: if [ "$(id -u)" -eq 0 ]; then apt update && apt --assume-yes install sudo; fi
-
-      - name: Install 'actions/setup-python@v4' dependencies
-        run: sudo apt-get update && sudo apt-get install -y libssl1.1 ca-certificates
-
-      - uses: actions/setup-python@v4
-        with:
-          python-version: ${{ env.PYTHON_VERSION }}
-
-      - name: Setup pip cache dir
-        run: |
-          PIP_VER=$(python3 -c "import pip; print(pip.__version__)")
-          echo "Using pip version: ${PIP_VER}"
-          echo "PIP_CACHE_DIR=${PIP_CACHE_PATH}/${PIP_VER}" >> $GITHUB_ENV
-=======
     runs-on: aks-linux-16-cores
     container:
       image: openvinogithubactions.azurecr.io/dockerhub/nvidia/cuda:11.8.0-runtime-ubuntu20.04
@@ -1367,7 +1338,6 @@
     steps:
       - name: Install Prerequisites
         run: apt update && apt install -y git ca-certificates
->>>>>>> 157041e6
 
       - name: Download OpenVINO package
         uses: actions/download-artifact@v3
@@ -1375,19 +1345,11 @@
           name: openvino_package
           path: ${{ env.INSTALL_DIR }}
 
-<<<<<<< HEAD
-      - name: Download OpenVINO tests package
-        uses: actions/download-artifact@v3
-        with:
-          name: openvino_tests
-          path: ${{ env.INSTALL_TEST_DIR }}
-=======
       - name: Download OpenVINO Developer package
         uses: actions/download-artifact@v3
         with:
           name: openvino_developer_package
           path: ${{ env.INSTALL_DIR }}
->>>>>>> 157041e6
 
       - name: Extract OpenVINO packages
         run: |
@@ -1395,34 +1357,6 @@
             tar -xzf openvino_package.tar.gz -C ${INSTALL_DIR}
           popd
 
-<<<<<<< HEAD
-          pushd ${INSTALL_TEST_DIR}
-            tar -xzf openvino_tests.tar.gz -C ${INSTALL_DIR}
-          popd
-
-      - name: Install OpenVINO Python wheels
-        run: python3 -m pip install ${INSTALL_DIR}/tools/openvino-*
-
-      - name: Install TF Hub E2E tests requirements.txt
-        run: |
-          python3 -m pip install -r ${INSTALL_TEST_DIR}/model_hub_tests/tf_hub_tests/requirements.txt
-
-      - name: TensorFlow Hub E2E Tests - TF FE
-        run: |
-          export PYTHONPATH=${E2E_HUB_TESTS_INSTALL_DIR}:$PYTHONPATH
-          python3 -m pytest ${E2E_HUB_TESTS_INSTALL_DIR}/test_ovc_mo.py --html=${E2E_HUB_TESTS_INSTALL_DIR}/TEST-tf_hub_tf_fe.html --self-contained-html -v --modules=${E2E_HUB_TESTS_INSTALL_DIR}/pipelines/production/tf_hub/tf_hub.py
-        env:
-          TYPE: ${{ github.event_name == 'schedule' && 'nightly' || 'precommit'}}
-
-      - name: Upload Test Results
-        uses: actions/upload-artifact@v3
-        if: ${{ !cancelled() }}
-        with:
-          name: test-results-e2e_tensorflow-hub-models
-          path: |
-            ${{ env.INSTALL_TEST_DIR }}/TEST*.html
-          if-no-files-found: 'error'
-=======
           pushd ${INSTALL_DIR}
             tar -xzf openvino_developer_package.tar.gz -C ${INSTALL_DIR}
           popd
@@ -1491,5 +1425,4 @@
           cmake --build ${NVIDIA_BUILD_DIR} --parallel --config ${{ env.CMAKE_BUILD_TYPE }} --verbose -- ov_nvidia_func_tests ov_nvidia_unit_tests
 
       - name: Show ccache stats
-        run: ccache --show-stats
->>>>>>> 157041e6
+        run: ccache --show-stats