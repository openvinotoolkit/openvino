--- conflicted
+++ resolved
@@ -481,6 +481,79 @@
       runner: ${{ github.event_name == 'schedule' && 'ubuntu-20.04-16-cores' || 'ubuntu-20.04-8-cores' }}
       event: ${{ github.event_name }}
 
+  E2E_TensorFlow_Models_Tests:
+    name: E2E TensorFlow Hub Models tests
+    needs: Build
+    defaults:
+      run:
+        shell: bash
+    runs-on: ${{ github.event_name == 'schedule' && 'ubuntu-20.04-16-cores' || 'ubuntu-20.04-8-cores'}}
+    env:
+      INSTALL_DIR: ${{ github.workspace }}/install
+      INSTALL_TEST_DIR: ${{ github.workspace }}/install/tests
+      E2E_TESTS_INSTALL_DIR: ${{ github.workspace }}/install/tests/e2e_oss
+
+    steps:
+      - name: Check sudo
+        run: if [ "$(id -u)" -eq 0 ]; then apt update && apt --assume-yes install sudo; fi
+
+      - name: Install 'actions/setup-python@v4' dependencies
+        run: sudo apt-get update && sudo apt-get install -y libssl1.1 ca-certificates
+
+      - uses: actions/setup-python@v4
+        with:
+          python-version: ${{ env.PYTHON_VERSION }}
+
+      - name: Setup pip cache dir
+        run: |
+          PIP_VER=$(python3 -c "import pip; print(pip.__version__)")
+          echo "Using pip version: ${PIP_VER}"
+          echo "PIP_CACHE_DIR=${PIP_CACHE_PATH}/${PIP_VER}" >> $GITHUB_ENV
+
+      - name: Download OpenVINO package
+        uses: actions/download-artifact@v3
+        with:
+          name: openvino_package
+          path: ${{ env.INSTALL_DIR }}
+
+      - name: Download OpenVINO tests package
+        uses: actions/download-artifact@v3
+        with:
+          name: openvino_tests
+          path: ${{ env.INSTALL_TEST_DIR }}
+
+      - name: Extract OpenVINO packages
+        run: |
+          pushd ${INSTALL_DIR}
+            tar -xzf openvino_package.tar.gz -C ${INSTALL_DIR}
+          popd
+
+          pushd ${INSTALL_TEST_DIR}
+            tar -xzf openvino_tests.tar.gz -C ${INSTALL_DIR}
+          popd
+
+      - name: Install OpenVINO Python wheels
+        run: python3 -m pip install ${INSTALL_DIR}/tools/openvino-*
+
+      - name: Install E2E TF Hub tests requirements
+        run: |
+          python3 -m pip install -r ${E2E_TESTS_INSTALL_DIR}/requirements.txt
+
+      - name: E2E TensorFlow Hub Tests - TF FE
+        run: |
+          pushd ${E2E_TESTS_INSTALL_DIR}
+          export PYTHONPATH=${E2E_TESTS_INSTALL_DIR}:${INSTALL_TEST_DIR}:$PYTHONPATH
+          pytest test_tf_hub.py -vvvv -s --test_conf=test_config_local.yml --env_conf=env_config_local.yml --base_rules_conf=base_test_rules.yml --modules=pipelines/production/tf_hub --html=TEST-e2e_tf_hub_tf_fe.html --self-contained-html
+
+      - name: Upload Test Results
+        uses: actions/upload-artifact@v3
+        if: ${{ !cancelled() }}
+        with:
+          name: test-results-tensorflow-hub-models
+          path: |
+            ${{ env.E2E_TESTS_INSTALL_DIR }}/TEST*.html
+          if-no-files-found: 'error'
+
   NVIDIA_Plugin:
     name: NVIDIA plugin
     needs: [ Build, Smart_CI ]
@@ -609,740 +682,6 @@
           echo "This is only a stub to collect statistics of GPU runs filtered by Smart CI.
           It will help us to estimate hardware requirements"
         shell: bash
-<<<<<<< HEAD
-    runs-on: aks-linux-4-cores-16gb
-    container:
-      image: openvinogithubactions.azurecr.io/dockerhub/ubuntu:20.04
-      volumes:
-        - /mount/caches:/mount/caches
-    env:
-      OPENVINO_REPO: /__w/openvino/openvino/openvino
-      INSTALL_DIR: /__w/openvino/openvino/install
-      INSTALL_TEST_DIR: /__w/openvino/openvino/install/tests
-      LAYER_TESTS_INSTALL_DIR: /__w/openvino/openvino/install/tests/layer_tests
-
-    steps:
-      #
-      # Initialize OpenVINO
-      #
-      - name: Download OpenVINO package
-        uses: actions/download-artifact@v3
-        with:
-          name: openvino_package
-          path: ${{ env.INSTALL_DIR }}
-
-      - name: Download OpenVINO tests package
-        uses: actions/download-artifact@v3
-        with:
-          name: openvino_tests
-          path: ${{ env.INSTALL_TEST_DIR }}
-
-      - name: Extract OpenVINO packages
-        run: |
-          pushd ${INSTALL_DIR}
-            tar -xzf openvino_package.tar.gz -C ${INSTALL_DIR}
-          popd
-
-          pushd ${INSTALL_TEST_DIR}
-            tar -xzf openvino_tests.tar.gz -C ${INSTALL_DIR}
-          popd
-
-      - name: Fetch setup_python action
-        uses: actions/checkout@v4
-        with:
-          sparse-checkout: |
-            .github/actions/setup_python/action.yml
-          sparse-checkout-cone-mode: false
-          path: ${{ env.OPENVINO_REPO }}
-
-      - name: Setup Python ${{ env.PYTHON_VERSION }}
-        uses: ./openvino/.github/actions/setup_python
-        with:
-          version: ${{ env.PYTHON_VERSION }}
-          pip-cache-path: ${{ env.PIP_CACHE_PATH }}
-          should-setup-pip-paths: 'true'
-
-      - name: Install OpenVINO dependencies
-        run: ${INSTALL_DIR}/install_dependencies/install_openvino_dependencies.sh -c=core -y
-
-      - name: Install OpenVINO Python wheels
-        run: |
-          # Install the core OV wheel
-          python3 -m pip install ${INSTALL_DIR}/tools/openvino-*.whl
-
-          # Find and install OV dev wheel
-          pushd ${INSTALL_DIR}/tools
-            ov_dev_wheel_name=$(find . -name 'openvino_dev*.whl')
-            python3 -m pip install $ov_dev_wheel_name[mxnet,caffe,kaldi,onnx,tensorflow2,pytorch]
-          popd
-
-      - name: Install Python API tests dependencies
-        run: |
-          # To enable pytest parallel features
-          python3 -m pip install pytest-xdist[psutil]
-          # For torchvision to OpenVINO preprocessing converter
-          python3 -m pip install -r ${INSTALL_TEST_DIR}/python/preprocess/torchvision/requirements.txt
-
-          # TODO: replace with Python API tests requirements
-          python3 -m pip install -r ${INSTALL_TEST_DIR}/mo/requirements_dev.txt
-
-      #
-      # Tests
-      #
-
-      - name: Python API 1.0 Tests
-        #if: fromJSON(needs.smart_ci.outputs.affected_components).Python_API.test
-        run: |
-          python3 -m pytest -s ${INSTALL_TEST_DIR}/pyngraph \
-            --junitxml=${INSTALL_TEST_DIR}/TEST-Pyngraph.xml \
-            --ignore=${INSTALL_TEST_DIR}/pyngraph/tests_compatibility/test_onnx/test_zoo_models.py \
-            --ignore=${INSTALL_TEST_DIR}/pyngraph/tests_compatibility/test_onnx/test_backend.py
-
-      - name: Python API 2.0 Tests
-        #if: fromJSON(needs.smart_ci.outputs.affected_components).Python_API.test
-        run: |
-          # for 'template' extension
-          export LD_LIBRARY_PATH=${INSTALL_TEST_DIR}:$LD_LIBRARY_PATH
-          python3 -m pytest -sv ${INSTALL_TEST_DIR}/pyopenvino \
-            --junitxml=${INSTALL_TEST_DIR}/TEST-Pyngraph.xml \
-            --ignore=${INSTALL_TEST_DIR}/pyopenvino/tests/test_utils/test_utils.py
-
-      - name: Model Optimizer unit tests
-        if: fromJSON(needs.smart_ci.outputs.affected_components).MO.test
-        run: |
-          # required for MxNet
-          apt-get install -y libgomp1 libquadmath0
-
-          python3 -m pytest -s ${INSTALL_TEST_DIR}/mo/unit_tests \
-              --junitxml=${INSTALL_TEST_DIR}/TEST-ModelOptimizer.xml
-
-      - name: Python ONNX operators tests
-        if: fromJSON(needs.smart_ci.outputs.affected_components).Python_API.test ||
-            fromJSON(needs.smart_ci.outputs.affected_components).ONNX_FE.test
-        run: |
-          # Skip test_onnx/test_zoo_models and test_onnx/test_backend due to long execution time - ONNX Model Zoo tests are run separately
-          python3 -m pytest -sv ${INSTALL_TEST_DIR}/onnx -k 'not cuda' \
-            --junitxml=${INSTALL_TEST_DIR}/TEST-onnx_frontend.xml \
-            --ignore=${INSTALL_TEST_DIR}/onnx/test_python/test_zoo_models.py
-
-      - name: OVC unit tests
-        if: fromJSON(needs.smart_ci.outputs.affected_components).MO.test
-        run: python3 -m pytest -s ${INSTALL_TEST_DIR}/ovc/unit_tests --junitxml=${INSTALL_TEST_DIR}/TEST-OpenVinoConversion.xml
-
-      - name: Install Python Layer tests dependencies
-        run: |
-          # layer test requirements
-          python3 -m pip install -r ${LAYER_TESTS_INSTALL_DIR}/requirements.txt
-
-      - name: MO Python API Tests
-        if: fromJSON(needs.smart_ci.outputs.affected_components).MO.test
-        run: |
-          # Import 'test_utils' installed in '<package_test>/tests/python/openvino'
-          export LD_LIBRARY_PATH=${PIP_INSTALL_PATH}/openvino/libs:$LD_LIBRARY_PATH
-          export PYTHONPATH=${INSTALL_TEST_DIR}/python
-          python3 -m pytest ${LAYER_TESTS_INSTALL_DIR}/mo_python_api_tests --junitxml=${INSTALL_TEST_DIR}/TEST-test_mo_convert.xml
-        env:
-          TEST_DEVICE: CPU
-          TEST_PRECISION: FP16
-
-      - name: OVC Python API Tests
-        if: fromJSON(needs.smart_ci.outputs.affected_components).MO.test
-        run: |
-          # Import 'test_utils' installed in '<package_test>/tests/python/openvino'
-          export PYTHONPATH=${INSTALL_TEST_DIR}/python
-          export LD_LIBRARY_PATH=${PIP_INSTALL_PATH}/openvino/libs:$LD_LIBRARY_PATH
-          python3 -m pytest ${LAYER_TESTS_INSTALL_DIR}/ovc_python_api_tests --junitxml=${INSTALL_TEST_DIR}/TEST-test_ovc_convert.xml
-        env:
-          TEST_DEVICE: CPU
-          TEST_PRECISION: FP16
-
-      - name: Python Frontend tests
-        if: fromJSON(needs.smart_ci.outputs.affected_components).PyTorch_FE.test ||
-            fromJSON(needs.smart_ci.outputs.affected_components).PDPD_FE.test
-        run: |
-          # to allow 'libtest_builtin_extensions.so' to find 'libopenvino_onnx_frontend.so'
-          export LD_LIBRARY_PATH=${PIP_INSTALL_PATH}/openvino/libs:$LD_LIBRARY_PATH
-          python3 -m pytest ${LAYER_TESTS_INSTALL_DIR}/py_frontend_tests --junitxml=${INSTALL_TEST_DIR}/TEST-test_py_fontend.xml
-
-      - name: PyTorch Layer Tests
-        if: fromJSON(needs.smart_ci.outputs.affected_components).PyTorch_FE.test
-        run: python3 -m pytest ${LAYER_TESTS_INSTALL_DIR}/pytorch_tests -n logical -m precommit --junitxml=${INSTALL_TEST_DIR}/TEST-pytorch.xml
-        env:
-          TEST_DEVICE: CPU
-          TEST_PRECISION: FP32
-
-      - name: PyTorch torch.compile TORCHFX Layer Tests
-        if: fromJSON(needs.smart_ci.outputs.affected_components).PyTorch_FE.test
-        run: |
-          python3 -m pytest ${LAYER_TESTS_INSTALL_DIR}/pytorch_tests -m precommit_fx_backend --junitxml=${INSTALL_TEST_DIR}/TEST-pytorch.xml
-        env:
-          TEST_DEVICE: CPU
-          TEST_PRECISION: FP32
-          PYTORCH_TRACING_MODE: TORCHFX
-
-      - name: PyTorch torch.compile TORCHSCRIPT Layer Tests
-        if: fromJSON(needs.smart_ci.outputs.affected_components).PyTorch_FE.test
-        run: |
-          python3 -m pytest ${LAYER_TESTS_INSTALL_DIR}/pytorch_tests -m precommit_ts_backend --junitxml=${INSTALL_TEST_DIR}/TEST-pytorch.xml
-        env:
-          TEST_DEVICE: CPU
-          TEST_PRECISION: FP32
-          PYTORCH_TRACING_MODE: TORCHSCRIPT
-
-      - name: ONNX Layer Tests
-        if: fromJSON(needs.smart_ci.outputs.affected_components).ONNX_FE.test
-        run: |
-          # requires 'unit_tests' from 'tools/mo'
-          export PYTHONPATH=${INSTALL_TEST_DIR}/mo:$PYTHONPATH
-          python3 -m pytest ${LAYER_TESTS_INSTALL_DIR}/onnx_tests -m "not launch_only_if_manually_specified and precommit" --junitxml=${INSTALL_TEST_DIR}/TEST-onnx.xml
-        env:
-          TEST_DEVICE: CPU
-          TEST_PRECISION: FP16
-
-      - name: TensorFlow 1 Layer Tests - TF FE
-        if: fromJSON(needs.smart_ci.outputs.affected_components).TF_FE.test
-        run: |
-          # requires 'unit_tests' from 'mo'
-          export PYTHONPATH=${INSTALL_TEST_DIR}/mo
-          python3 -m pytest ${LAYER_TESTS_INSTALL_DIR}/tensorflow_tests/ --use_new_frontend -m precommit_tf_fe --junitxml=${INSTALL_TEST_DIR}/TEST-tf_fe.xml
-        env:
-          TEST_DEVICE: CPU
-          TEST_PRECISION: FP16
-
-      - name: TensorFlow 2 Layer Tests - TF FE
-        if: fromJSON(needs.smart_ci.outputs.affected_components).TF_FE.test
-        run: |
-          # requires 'unit_tests' from 'mo'
-          export PYTHONPATH=${INSTALL_TEST_DIR}/mo
-          python3 -m pytest ${LAYER_TESTS_INSTALL_DIR}/tensorflow2_keras_tests/ --use_new_frontend -m precommit_tf_fe --junitxml=${INSTALL_TEST_DIR}/TEST-tf2_fe.xml
-        env:
-          TEST_DEVICE: CPU
-          TEST_PRECISION: FP16
-
-      - name: JAX Layer Tests - TF FE
-        if: fromJSON(needs.smart_ci.outputs.affected_components).TF_FE.test
-        run: python3 -m pytest ${LAYER_TESTS_INSTALL_DIR}/jax_tests/ -m precommit --junitxml=${INSTALL_TEST_DIR}/TEST-jax.xml
-        env:
-          TEST_DEVICE: CPU
-
-      - name: TensorFlow 1 Layer Tests - Legacy FE
-        if: fromJSON(needs.smart_ci.outputs.affected_components).TF_FE.test
-        run: python3 -m pytest ${LAYER_TESTS_INSTALL_DIR}/tensorflow_tests/test_tf_Roll.py --ir_version=10 --junitxml=${INSTALL_TEST_DIR}/TEST-tf_Roll.xml
-
-      - name: TensorFlow 2 Layer Tests - Legacy FE
-        if: fromJSON(needs.smart_ci.outputs.affected_components).TF_FE.test
-        run: python3 -m pytest ${LAYER_TESTS_INSTALL_DIR}/tensorflow2_keras_tests/test_tf2_keras_activation.py --ir_version=11 -k "sigmoid" --junitxml=${INSTALL_TEST_DIR}/TEST-tf2_Activation.xml
-        env:
-          TEST_DEVICE: CPU
-          TEST_PRECISION: FP16
-
-      - name: TensorFlow Lite Layer Tests - TFL FE
-        if: fromJSON(needs.smart_ci.outputs.affected_components).TFL_FE.test
-        run: python3 -m pytest ${LAYER_TESTS_INSTALL_DIR}/tensorflow_lite_tests/ --junitxml=${INSTALL_TEST_DIR}/TEST-tfl_fe.xml
-        env:
-          TEST_DEVICE: CPU
-          TEST_PRECISION: FP16
-
-      - name: Clone API snippets
-        uses: actions/checkout@v4
-        with:
-          sparse-checkout: openvino/docs/snippets
-          path: ${{ env.OPENVINO_REPO }}
-          submodules: 'false'
-
-      - name: Docs Python snippets
-        run: |
-          # to find 'snippets' module in docs
-          export PYTHONPATH=${OPENVINO_REPO}/docs
-          # for 'template' extension
-          export LD_LIBRARY_PATH=${INSTALL_TEST_DIR}:$LD_LIBRARY_PATH
-          python3 ${OPENVINO_REPO}/docs/snippets/main.py
-
-      - name: Upload Test Results
-        uses: actions/upload-artifact@v3
-        if: ${{ !cancelled() }}
-        with:
-          name: test-results-python
-          path: |
-            ${{ env.INSTALL_TEST_DIR }}/TEST*.html
-            ${{ env.INSTALL_TEST_DIR }}/TEST*.xml
-          if-no-files-found: 'warn'
-
-  CPU_Functional_Tests:
-    name: CPU functional tests
-    needs: [Build, Smart_CI]
-    timeout-minutes: 25
-    defaults:
-      run:
-        shell: bash
-    runs-on: aks-linux-8-cores
-    container:
-      image: openvinogithubactions.azurecr.io/dockerhub/ubuntu:20.04
-    env:
-      OPENVINO_REPO: /__w/openvino/openvino/openvino
-      INSTALL_DIR: /__w/openvino/openvino/install
-      INSTALL_TEST_DIR: /__w/openvino/openvino/install/tests
-      PARALLEL_TEST_SCRIPT: /__w/openvino/openvino/install/tests/functional_test_utils/layer_tests_summary/run_parallel.py
-      PARALLEL_TEST_CACHE: /__w/openvino/openvino/install/tests/test_cache.lst
-    if: fromJSON(needs.smart_ci.outputs.affected_components).CPU.test
-    steps:
-      - name: Download OpenVINO package
-        uses: actions/download-artifact@v3
-        with:
-          name: openvino_package
-          path: ${{ env.INSTALL_DIR }}
-
-      - name: Download OpenVINO tests package
-        uses: actions/download-artifact@v3
-        with:
-          name: openvino_tests
-          path: ${{ env.INSTALL_TEST_DIR }}
-
-      - name: Extract OpenVINO packages
-        run: |
-          pushd ${INSTALL_DIR}
-            tar -xzf openvino_package.tar.gz -C ${INSTALL_DIR}
-          popd
-          pushd ${INSTALL_TEST_DIR}
-            tar -xzf openvino_tests.tar.gz -C ${INSTALL_DIR}
-          popd
-
-      - name: Install OpenVINO dependencies
-        run: bash ${INSTALL_DIR}/install_dependencies/install_openvino_dependencies.sh -c=core -y
-
-      - name: Fetch setup_python action
-        uses: actions/checkout@v4
-        with:
-          sparse-checkout: |
-            .github/actions/setup_python/action.yml
-          sparse-checkout-cone-mode: false
-          path: ${{ env.OPENVINO_REPO }}
-
-      - name: Setup Python ${{ env.PYTHON_VERSION }}
-        uses: ./openvino/.github/actions/setup_python
-        with:
-          version: ${{ env.PYTHON_VERSION }}
-          should-setup-pip-paths: 'false'
-
-      - name: Install python dependencies for run_parallel.py
-        run: python3 -m pip install -r ${INSTALL_TEST_DIR}/functional_test_utils/layer_tests_summary/requirements.txt
-
-      - name: Restore tests execution time
-        uses: actions/cache/restore@v3
-        with:
-          path: ${{ env.PARALLEL_TEST_CACHE }}
-          key: ${{ runner.os }}-tests-functional-cpu-stamp-${{ github.sha }}
-          restore-keys: |
-            ${{ runner.os }}-tests-functional-cpu-stamp
-
-      - name: Intel CPU plugin func tests (parallel)
-        run: |
-          source ${INSTALL_DIR}/setupvars.sh
-          python3 ${PARALLEL_TEST_SCRIPT} -e ${INSTALL_TEST_DIR}/ov_cpu_func_tests -c ${PARALLEL_TEST_CACHE} -w ${INSTALL_TEST_DIR} -s suite -rf 0 -- --gtest_print_time=1 --gtest_filter=*smoke*
-        timeout-minutes: 20
-
-      - name: Save tests execution time
-        uses: actions/cache/save@v3
-        if: github.ref_name == 'master'
-        with:
-          path: ${{ env.PARALLEL_TEST_CACHE }}
-          key: ${{ runner.os }}-tests-functional-cpu-stamp-${{ github.sha }}
-
-      - name: Upload Test Results
-        uses: actions/upload-artifact@v3
-        if: ${{ !cancelled() }}
-        with:
-          name: test-results-functional-cpu
-          path: |
-            ${{ env.INSTALL_TEST_DIR }}/temp/*.log
-            ${{ env.INSTALL_TEST_DIR }}/logs/*.log
-            ${{ env.INSTALL_TEST_DIR }}/logs/failed/*.log
-            ${{ env.INSTALL_TEST_DIR }}/logs/crashed/*.log
-            ${{ env.INSTALL_TEST_DIR }}/logs/hanged/*.log
-            ${{ env.INSTALL_TEST_DIR }}/logs/interapted/*.log
-            ${{ env.INSTALL_TEST_DIR }}/logs/hash_table.csv
-            ${{ env.PARALLEL_TEST_CACHE }}
-          if-no-files-found: 'error'
-
-  TensorFlow_Hub_Models_Tests:
-    name: TensorFlow Hub Models tests
-    needs: [Build, Smart_CI]
-    defaults:
-      run:
-        shell: bash
-    runs-on: ${{ github.event_name == 'schedule' && 'ubuntu-20.04-16-cores' || 'ubuntu-20.04-8-cores'}}
-    timeout-minutes: ${{ github.event_name == 'schedule' && 400 || 5 }}
-    # TODO: Switch back to self-hosted runners
-    # container:
-    #   image: openvinogithubactions.azurecr.io/dockerhub/ubuntu:20.04
-    #   volumes:
-    #     - /mount/caches:/mount/caches
-    env:
-      OPENVINO_REPO: ${{ github.workspace }}/openvino
-      INSTALL_DIR: ${{ github.workspace }}/install
-      INSTALL_TEST_DIR: ${{ github.workspace }}/install/tests
-      MODEL_HUB_TESTS_INSTALL_DIR: ${{ github.workspace }}/install/tests/model_hub_tests
-    if: fromJSON(needs.smart_ci.outputs.affected_components).TF_FE.test || 
-        fromJSON(needs.smart_ci.outputs.affected_components).TFL_FE.test
-
-    steps:
-      - name: Check sudo
-        run: if [ "$(id -u)" -eq 0 ]; then apt update && apt --assume-yes install sudo; fi
-
-      - name: Download OpenVINO package
-        uses: actions/download-artifact@v3
-        with:
-          name: openvino_package
-          path: ${{ env.INSTALL_DIR }}
-
-      - name: Download OpenVINO tests package
-        uses: actions/download-artifact@v3
-        with:
-          name: openvino_tests
-          path: ${{ env.INSTALL_TEST_DIR }}
-
-      - name: Extract OpenVINO packages
-        run: |
-          pushd ${INSTALL_DIR}
-            tar -xzf openvino_package.tar.gz -C ${INSTALL_DIR}
-          popd
-
-          pushd ${INSTALL_TEST_DIR}
-            tar -xzf openvino_tests.tar.gz -C ${INSTALL_DIR}
-          popd
-
-      - name: Fetch setup_python action
-        uses: actions/checkout@v4
-        with:
-          sparse-checkout: |
-            .github/actions/setup_python/action.yml
-          sparse-checkout-cone-mode: false
-          path: 'openvino'
-
-      - name: Setup Python ${{ env.PYTHON_VERSION }}
-        uses: ./openvino/.github/actions/setup_python
-        with:
-          version: ${{ env.PYTHON_VERSION }}
-          should-setup-pip-paths: 'false'
-          self-hosted-runner: 'false'
-
-      - name: Install OpenVINO Python wheels
-        run: python3 -m pip install ${INSTALL_DIR}/tools/openvino-*
-
-      - name: Install TF Hub tests requirements
-        run: |
-          python3 -m pip install -r ${MODEL_HUB_TESTS_INSTALL_DIR}/tf_hub_tests/requirements.txt
-
-      - name: TensorFlow Hub Tests - TF FE
-        run: |
-          export PYTHONPATH=${MODEL_HUB_TESTS_INSTALL_DIR}:$PYTHONPATH
-          python3 -m pytest ${MODEL_HUB_TESTS_INSTALL_DIR}/tf_hub_tests/ -m ${TYPE} --html=${INSTALL_TEST_DIR}/TEST-tf_hub_tf_fe.html --self-contained-html -v
-        env:
-          TYPE: ${{ github.event_name == 'schedule' && 'nightly' || 'precommit'}}
-          TEST_DEVICE: CPU
-
-      - name: Upload Test Results
-        uses: actions/upload-artifact@v3
-        if: ${{ !cancelled() }}
-        with:
-          name: test-results-tensorflow-hub-models
-          path: |
-            ${{ env.INSTALL_TEST_DIR }}/TEST*.html
-          if-no-files-found: 'error'
-
-  PyTorch_Models_Tests:
-    name: PyTorch Models tests
-    needs: [Build, Smart_CI]
-    timeout-minutes: ${{ github.event_name == 'schedule' && 400 || 30 }}
-    defaults:
-      run:
-        shell: bash
-    runs-on: ${{ github.event_name == 'schedule' && 'ubuntu-20.04-16-cores' || 'ubuntu-20.04-8-cores'}}
-    # TODO: Switch back to self-hosted runners
-    # container:
-    #   image: openvinogithubactions.azurecr.io/dockerhub/ubuntu:20.04
-    #   volumes:
-    #     - /mount/caches:/mount/caches
-    env:
-      OPENVINO_REPO: ${{ github.workspace }}/openvino
-      INSTALL_DIR: ${{ github.workspace }}/install
-      INSTALL_TEST_DIR: ${{ github.workspace }}/install/tests
-      MODEL_HUB_TESTS_INSTALL_DIR: ${{ github.workspace }}/install/tests/model_hub_tests
-    if: fromJSON(needs.smart_ci.outputs.affected_components).PyTorch_FE.test
-
-    steps:
-      - name: Check sudo
-        run: if [ "$(id -u)" -eq 0 ]; then apt update && apt --assume-yes install sudo; fi
-
-      - name: Install dependencies
-        run: |
-          # install git (required to build pip deps from the sources)
-          # install 'g++' to build 'detectron2' and 'natten' wheels
-          sudo apt-get install --assume-yes --no-install-recommends g++ git ca-certificates
-
-      - name: Download OpenVINO package
-        uses: actions/download-artifact@v3
-        with:
-          name: openvino_package
-          path: ${{ env.INSTALL_DIR }}
-
-      - name: Download OpenVINO tests package
-        uses: actions/download-artifact@v3
-        with:
-          name: openvino_tests
-          path: ${{ env.INSTALL_TEST_DIR }}
-
-      - name: Extract OpenVINO packages
-        run: |
-          pushd ${INSTALL_DIR}
-            tar -xzf openvino_package.tar.gz -C ${INSTALL_DIR}
-          popd
-          pushd ${INSTALL_TEST_DIR}
-            tar -xzf openvino_tests.tar.gz -C ${INSTALL_DIR}
-          popd
-
-      - name: Fetch setup_python action
-        uses: actions/checkout@v4
-        with:
-          sparse-checkout: |
-            .github/actions/setup_python/action.yml
-          sparse-checkout-cone-mode: false
-          path: 'openvino'
-
-      - name: Setup Python ${{ env.PYTHON_VERSION }}
-        uses: ./openvino/.github/actions/setup_python
-        with:
-          version: ${{ env.PYTHON_VERSION }}
-          should-setup-pip-paths: 'false'
-          self-hosted-runner: 'false'
-
-      - name: Install OpenVINO Python wheels
-        run: python3 -m pip install ${INSTALL_DIR}/tools/openvino-*
-
-      - name: Install PyTorch tests requirements
-        run: |
-          python3 -m pip install -r ${MODEL_HUB_TESTS_INSTALL_DIR}/torch_tests/requirements.txt
-          python3 -m pip install -r ${MODEL_HUB_TESTS_INSTALL_DIR}/torch_tests/requirements_secondary.txt
-          echo "Available storage:"
-          df -h
-        env:
-          CPLUS_INCLUDE_PATH: ${{ env.Python_ROOT_DIR }}/include/python${{ env.PYTHON_VERSION }}
-
-      - name: PyTorch Models Tests
-        run: |
-          export PYTHONPATH=${MODEL_HUB_TESTS_INSTALL_DIR}:$PYTHONPATH
-          python3 -m pytest ${MODEL_HUB_TESTS_INSTALL_DIR}/torch_tests -m ${TYPE} --html=${INSTALL_TEST_DIR}/TEST-torch_model_tests.html --self-contained-html -v
-        env:
-          TYPE: ${{ github.event_name == 'schedule' && 'nightly' || 'precommit'}}
-          TEST_DEVICE: CPU
-          USE_SYSTEM_CACHE: False
-
-      - name: Available storage after tests
-        run: |
-          echo "Available storage:"
-          df -h
-
-      - name: Upload Test Results
-        uses: actions/upload-artifact@v3
-        if: ${{ !cancelled() }}
-        with:
-          name: test-results-torch-models
-          path: |
-            ${{ env.INSTALL_TEST_DIR }}/TEST*.html
-          if-no-files-found: 'error'
-
-  E2E_TensorFlow_Models_Tests:
-    name: E2E TensorFlow Hub Models tests
-    needs: Build
-    defaults:
-      run:
-        shell: bash
-    runs-on: ${{ github.event_name == 'schedule' && 'ubuntu-20.04-16-cores' || 'ubuntu-20.04-8-cores'}}
-    env:
-      INSTALL_DIR: ${{ github.workspace }}/install
-      INSTALL_TEST_DIR: ${{ github.workspace }}/install/tests
-      E2E_TESTS_INSTALL_DIR: ${{ github.workspace }}/install/tests/e2e_oss
-
-    steps:
-      - name: Check sudo
-        run: if [ "$(id -u)" -eq 0 ]; then apt update && apt --assume-yes install sudo; fi
-
-      - name: Install 'actions/setup-python@v4' dependencies
-        run: sudo apt-get update && sudo apt-get install -y libssl1.1 ca-certificates
-
-      - uses: actions/setup-python@v4
-        with:
-          python-version: ${{ env.PYTHON_VERSION }}
-
-      - name: Setup pip cache dir
-        run: |
-          PIP_VER=$(python3 -c "import pip; print(pip.__version__)")
-          echo "Using pip version: ${PIP_VER}"
-          echo "PIP_CACHE_DIR=${PIP_CACHE_PATH}/${PIP_VER}" >> $GITHUB_ENV
-
-      - name: Download OpenVINO package
-        uses: actions/download-artifact@v3
-        with:
-          name: openvino_package
-          path: ${{ env.INSTALL_DIR }}
-
-      - name: Download OpenVINO tests package
-        uses: actions/download-artifact@v3
-        with:
-          name: openvino_tests
-          path: ${{ env.INSTALL_TEST_DIR }}
-
-      - name: Extract OpenVINO packages
-        run: |
-          pushd ${INSTALL_DIR}
-            tar -xzf openvino_package.tar.gz -C ${INSTALL_DIR}
-          popd
-
-          pushd ${INSTALL_TEST_DIR}
-            tar -xzf openvino_tests.tar.gz -C ${INSTALL_DIR}
-          popd
-
-      - name: Install OpenVINO Python wheels
-        run: python3 -m pip install ${INSTALL_DIR}/tools/openvino-*
-
-      - name: Install E2E TF Hub tests requirements
-        run: |
-          python3 -m pip install -r ${E2E_TESTS_INSTALL_DIR}/requirements.txt
-
-      - name: E2E TensorFlow Hub Tests - TF FE
-        run: |
-          pushd ${E2E_TESTS_INSTALL_DIR}
-          export PYTHONPATH=${E2E_TESTS_INSTALL_DIR}:${INSTALL_TEST_DIR}:$PYTHONPATH
-          pytest test_tf_hub.py -vvvv -s --test_conf=test_config_local.yml --env_conf=env_config_local.yml --base_rules_conf=base_test_rules.yml --modules=pipelines/production/tf_hub --html=TEST-e2e_tf_hub_tf_fe.html --self-contained-html
-
-      - name: Upload Test Results
-        uses: actions/upload-artifact@v3
-        if: ${{ !cancelled() }}
-        with:
-          name: test-results-tensorflow-hub-models
-          path: |
-            ${{ env.E2E_TESTS_INSTALL_DIR }}/TEST*.html
-          if-no-files-found: 'error'
-
-  NVIDIA_Plugin:
-    name: NVIDIA plugin
-    needs: [Build, Smart_CI]
-    timeout-minutes: 15
-    defaults:
-      run:
-        shell: bash
-    runs-on: aks-linux-16-cores
-    container:
-      image: openvinogithubactions.azurecr.io/dockerhub/nvidia/cuda:11.8.0-runtime-ubuntu20.04
-      volumes:
-        - /mount/caches:/mount/caches
-      options: -e SCCACHE_AZURE_BLOB_CONTAINER -e SCCACHE_AZURE_CONNECTION_STRING
-    env:
-      CMAKE_BUILD_TYPE: 'Release'
-      CMAKE_GENERATOR: 'Ninja Multi-Config'
-      CMAKE_CUDA_COMPILER_LAUNCHER: sccache
-      CMAKE_CXX_COMPILER_LAUNCHER: sccache
-      CMAKE_C_COMPILER_LAUNCHER: sccache
-      INSTALL_DIR: /__w/openvino/openvino/install
-      OPENVINO_DEVELOPER_PACKAGE: /__w/openvino/openvino/install/developer_package
-      OPENVINO_REPO: /__w/openvino/openvino/openvino
-      OPENVINO_CONTRIB_REPO: /__w/openvino/openvino/openvino_contrib
-      NVIDIA_BUILD_DIR: /__w/openvino/openvino/nvidia_plugin_build
-      DEBIAN_FRONTEND: 'noninteractive'
-      SCCACHE_AZURE_KEY_PREFIX: ubuntu20_x86_64_Release
-    if: fromJSON(needs.smart_ci.outputs.affected_components).NVIDIA
-
-    steps:
-      - name: Fetch install_build_dependencies.sh
-        uses: actions/checkout@v4
-        with:
-          sparse-checkout: |
-            install_build_dependencies.sh
-          sparse-checkout-cone-mode: false
-          path: ${{ env.OPENVINO_REPO }}
-
-      - name: Install Prerequisites
-        run: apt update && apt install -y git ca-certificates
-
-      - name: Download OpenVINO package
-        uses: actions/download-artifact@v3
-        with:
-          name: openvino_package
-          path: ${{ env.INSTALL_DIR }}
-
-      - name: Download OpenVINO Developer package
-        uses: actions/download-artifact@v3
-        with:
-          name: openvino_developer_package
-          path: ${{ env.INSTALL_DIR }}
-
-      - name: Extract OpenVINO packages
-        run: |
-          pushd ${INSTALL_DIR}
-            tar -xzf openvino_package.tar.gz -C ${INSTALL_DIR}
-          popd
-
-          pushd ${INSTALL_DIR}
-            tar -xzf openvino_developer_package.tar.gz -C ${INSTALL_DIR}
-          popd
-
-      - name: Clone OpenVINO Contrib
-        uses: actions/checkout@v4
-        with:
-          repository: 'openvinotoolkit/openvino_contrib'
-          path: ${{ env.OPENVINO_CONTRIB_REPO }}
-          ref: 'master'
-
-      #
-      # Dependencies
-      #
-
-      - name: Install build dependencies
-        run: |
-          ${OPENVINO_REPO}/install_build_dependencies.sh
-          apt -y --no-install-recommends install software-properties-common curl
-
-      - name: Install sccache
-        uses: mozilla-actions/sccache-action@v0.0.3
-        with:
-          version: "v0.5.4"
-
-      - name: Install CUDA
-        run: |
-          wget https://developer.download.nvidia.com/compute/cuda/repos/ubuntu2004/x86_64/cuda-ubuntu2004.pin
-          mv cuda-ubuntu2004.pin /etc/apt/preferences.d/cuda-repository-pin-600
-
-          apt-key adv --fetch-keys https://developer.download.nvidia.com/compute/cuda/repos/ubuntu2004/x86_64/3bf863cc.pub
-          add-apt-repository "deb https://developer.download.nvidia.com/compute/cuda/repos/ubuntu2004/x86_64/ /"
-          apt update
-          apt install -y \
-            libcudnn8=8.9.4.*-1+cuda11.8 \
-            libcudnn8-dev=8.9.4.*-1+cuda11.8 \
-            libcudnn8-samples=8.9.4.*-1+cuda11.8 \
-            cuda-runtime-11-8 \
-            cuda-11-8 \
-            libcutensor1=1.6.1.5-1 \
-            libcutensor-dev=1.6.1.5-1 \
-            cuda-drivers=520.61.05-1
-
-      #
-      # Build
-      #
-
-      - name: Cmake & Build - NVIDIA Plugin
-        run: |
-          source ${INSTALL_DIR}/setupvars.sh
-          cmake \
-            -DOpenVINODeveloperPackage_DIR=${OPENVINO_DEVELOPER_PACKAGE}/cmake \
-            -DCMAKE_COMPILE_WARNING_AS_ERROR=OFF \
-            -S ${OPENVINO_CONTRIB_REPO}/modules/nvidia_plugin \
-            -B ${NVIDIA_BUILD_DIR}
-          cmake --build ${NVIDIA_BUILD_DIR} --parallel --config ${{ env.CMAKE_BUILD_TYPE }} --verbose -- ov_nvidia_func_tests ov_nvidia_unit_tests
-
-      - name: Show ccache stats
-        run: ${SCCACHE_PATH} --show-stats
-=======
->>>>>>> 563efc6a
 
   Overall_Status:
     name: ci/gha_overall_status
