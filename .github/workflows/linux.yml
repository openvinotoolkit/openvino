<<<<<<< HEAD
name: Linux (Ubuntu 20.04, Python 3.9)
=======
name: Linux (Ubuntu 20.04, Python 3.11)
>>>>>>> 2e33019e
on:
  schedule:
    # at 00:00 on Wednesday and Saturday
    - cron: '0 0 * * 3,6'
  workflow_dispatch:
  pull_request:
    paths-ignore:
      - '**/docs/**'
      - 'docs/**'
      - '**/**.md'
      - '**.md'
  push:
    paths-ignore:
      - '**/docs/**'
      - 'docs/**'
      - '**/**.md'
      - '**.md'
    branches:
      - master
      - 'releases/**'

concurrency:
  # github.ref is not unique in post-commit
  group: ${{ github.event_name == 'push' && github.run_id || github.ref }}-linux
  cancel-in-progress: true

env:
  PIP_CACHE_PATH: /mount/caches/pip/linux
  PYTHON_VERSION: '3.9'

jobs:
  Build:
    defaults:
      run:
        shell: bash
    runs-on: aks-linux-16-cores-arm
    container:
      image: openvinogithubactions.azurecr.io/dockerhub/ubuntu:20.04
      volumes:
        - /mount/caches:/mount/caches
    env:
      DEBIAN_FRONTEND: noninteractive # to prevent apt-get from waiting user input
      CMAKE_BUILD_TYPE: 'Release'
      CMAKE_GENERATOR: 'Ninja Multi-Config'
      CMAKE_CXX_COMPILER_LAUNCHER: ccache
      CMAKE_C_COMPILER_LAUNCHER: ccache
      GITHUB_WORKSPACE: '/__w/openvino/openvino'
      OPENVINO_REPO: /__w/openvino/openvino/openvino
      OPENVINO_CONTRIB_REPO: /__w/openvino/openvino/openvino_contrib
      INSTALL_DIR: /__w/openvino/openvino/openvino_install
      INSTALL_TEST_DIR: /__w/openvino/openvino/tests_install
      DEVELOPER_PACKAGE_DIR: /__w/openvino/openvino/developer_package_install
      BUILD_DIR: /__w/openvino/openvino/openvino_build
      CCACHE_DIR: /mount/caches/ccache/ubuntu20_aarch64_Release
      CCACHE_TEMPDIR: /__w/openvino/openvino/ccache_temp
      CCACHE_MAXSIZE: 50G
      ONNX_RUNTIME_UTILS: /__w/openvino/openvino/openvino/.ci/azure/ci_utils/onnxruntime

    steps:
      - name: Install git
        run: apt-get update && apt-get install --assume-yes --no-install-recommends git ca-certificates

      - name: Clone OpenVINO
        uses: actions/checkout@v4
        with:
          path: ${{ env.OPENVINO_REPO }}
          submodules: 'true'

      - name: Clone OpenVINO Contrib
        uses: actions/checkout@v4
        with:
          repository: 'openvinotoolkit/openvino_contrib'
          path: ${{ env.OPENVINO_CONTRIB_REPO }}
          submodules: 'true'
          ref: 'master'

      #
      # Dependencies
      #

      - name: Install build dependencies
        run: |
          bash ${OPENVINO_REPO}/install_build_dependencies.sh
          # default-jdk - Java API
          # libssl1.1 - 'python3 -m pip' in self-hosted runner
          apt install --assume-yes --no-install-recommends default-jdk libssl1.1
          apt install --assume-yes libpython3.9 python3.9 python3.9-distutils python3.9-distutils python3.9-dev wget
          wget https://bootstrap.pypa.io/get-pip.py
          python3.9 get-pip.py

      - name: Setup pip cache dir
        run: |
          PIP_VER=$(python3.9 -c "import pip; print(pip.__version__)")
          echo "Using pip version: ${PIP_VER}"
          echo "PIP_CACHE_DIR=${PIP_CACHE_PATH}/${PIP_VER}" >> $GITHUB_ENV

      - name: Install python dependencies
        run: |
          # For Python API: build and wheel packaging
          python3.9 -m pip install -r ${OPENVINO_REPO}/src/bindings/python/wheel/requirements-dev.txt
          python3.9 -m pip install -r ${OPENVINO_REPO}/src/bindings/python/src/compatibility/openvino/requirements-dev.txt

          # For running ONNX frontend unit tests
          python3.9 -m pip install --force-reinstall -r ${OPENVINO_REPO}/src/frontends/onnx/tests/requirements.txt

          # For running TensorFlow frontend unit tests
          python3.9 -m pip install -r ${OPENVINO_REPO}/src/frontends/tensorflow/tests/requirements.txt

          # For running TensorFlow Lite frontend unit tests
          python3.9 -m pip install -r ${OPENVINO_REPO}/src/frontends/tensorflow_lite/tests/requirements.txt

          # For running Paddle frontend unit tests
          # python3.9 -m pip install -r ${OPENVINO_REPO}/src/frontends/paddle/tests/requirements.txt

      #
      # Build
      #

      - name: CMake configure - OpenVINO
        run: |
          cmake \
            -G "${{ env.CMAKE_GENERATOR }}" \
            -DENABLE_CPPLINT=OFF \
            -DENABLE_NCC_STYLE=OFF \
            -DENABLE_TESTS=ON \
            -DPython3_EXECUTABLE=/usr/bin/python3.9 \
            -DPython3_INCLUDE_DIR=/usr/include/python3.9 \
            -DENABLE_WHEEL=ON \
            -DENABLE_PYTHON=ON \
            -DENABLE_STRICT_DEPENDENCIES=OFF \
            -DENABLE_SYSTEM_TBB=ON \
            -DENABLE_SYSTEM_OPENCL=ON \
            -DENABLE_SYSTEM_PUGIXML=ON \
            -DCMAKE_VERBOSE_MAKEFILE=ON \
            -DCPACK_GENERATOR=TGZ \
            -DCMAKE_COMPILE_WARNING_AS_ERROR=ON \
            -DCMAKE_CXX_COMPILER_LAUNCHER=${{ env.CMAKE_CXX_COMPILER_LAUNCHER }} \
            -DCMAKE_C_COMPILER_LAUNCHER=${{ env.CMAKE_C_COMPILER_LAUNCHER }} \
            -S ${OPENVINO_REPO} \
            -B ${BUILD_DIR}

      - name: Clean ccache stats
        run: ccache --zero-stats --show-config

      - name: Cmake build - OpenVINO
        run: cmake --build ${BUILD_DIR} --parallel --config ${{ env.CMAKE_BUILD_TYPE }}

      - name: Show ccache stats
        run: ccache --show-stats

      - name: Cmake install - OpenVINO
        run: |
          cmake -DCMAKE_INSTALL_PREFIX=${INSTALL_DIR} -P ${BUILD_DIR}/cmake_install.cmake
          cmake -DCMAKE_INSTALL_PREFIX=${INSTALL_TEST_DIR} -DCOMPONENT=tests -P ${BUILD_DIR}/cmake_install.cmake
          cmake -DCMAKE_INSTALL_PREFIX=${DEVELOPER_PACKAGE_DIR} -DCOMPONENT=developer_package -P ${BUILD_DIR}/cmake_install.cmake
          cmake -DCMAKE_INSTALL_PREFIX=${INSTALL_DIR} -DCOMPONENT=python_wheels -P ${BUILD_DIR}/cmake_install.cmake

      - name: Pack Artifacts
        run: |
          # Add the ONNX Runtime version and skip tests list to the archive to use in the ONNX Runtime Job
          # w/o the need to checkout repository

          cp -R ${ONNX_RUNTIME_UTILS} ${INSTALL_DIR}

          pushd ${INSTALL_DIR}
            tar -czvf ${BUILD_DIR}/openvino_package.tar.gz *
          popd

          pushd ${DEVELOPER_PACKAGE_DIR}
            tar -czvf ${BUILD_DIR}/openvino_developer_package.tar.gz *
          popd

          pushd ${INSTALL_TEST_DIR}
            tar -czvf ${BUILD_DIR}/openvino_tests.tar.gz *
          popd

      - name: Build Debian packages
        run: |
          python3 get-pip.py
          python3 -m pip install -r ${OPENVINO_REPO}/src/bindings/python/wheel/requirements-dev.txt
          python3 -m pip install -r ${OPENVINO_REPO}/src/bindings/python/src/compatibility/openvino/requirements-dev.txt

          cmake -DENABLE_PYTHON_PACKAGING=ON \
                -UPython3* \
                -DPython3_EXECUTABLE=/usr/bin/python3 \
                -DENABLE_TESTS=OFF \
                -DCPACK_GENERATOR=DEB \
                ${BUILD_DIR}
          cmake --build ${BUILD_DIR} --parallel --config ${{ env.CMAKE_BUILD_TYPE }} --target package

      - name: Cmake & Build - OpenVINO Contrib
        run: |
          cmake \
            -DBUILD_nvidia_plugin=OFF \
            -DCUSTOM_OPERATIONS="calculate_grid;complex_mul;fft;grid_sample;sparse_conv;sparse_conv_transpose" \
            -DOPENVINO_EXTRA_MODULES=${OPENVINO_CONTRIB_REPO}/modules \
            -S ${OPENVINO_REPO} \
            -B ${BUILD_DIR}
          cmake --build ${BUILD_DIR} --parallel --config ${{ env.CMAKE_BUILD_TYPE }}

      #
      # Upload build artifacts
      #

      - name: Upload openvino package
        if: ${{ always() }}
        uses: actions/upload-artifact@v3
        with:
          name: openvino_package
          path: ${{ env.BUILD_DIR }}/openvino_package.tar.gz
          if-no-files-found: 'error'

      - name: Upload openvino developer package
        if: ${{ always() }}
        uses: actions/upload-artifact@v3
        with:
          name: openvino_developer_package
          path: ${{ env.BUILD_DIR }}/openvino_developer_package.tar.gz
          if-no-files-found: 'error'

      - name: Upload openvino debian packages
        if: ${{ always() }}
        uses: actions/upload-artifact@v3
        with:
          name: openvino_debian_packages
          path: ${{ env.BUILD_DIR }}/*.deb
          if-no-files-found: 'error'

      - name: Upload openvino tests package
        if: ${{ always() }}
        uses: actions/upload-artifact@v3
        with:
          name: openvino_tests
          path: ${{ env.BUILD_DIR }}/openvino_tests.tar.gz
          if-no-files-found: 'error'

  Debian_Packages:
    name: Debian Packages
    needs: Build
    defaults:
      run:
        shell: bash
    runs-on: aks-linux-16-cores-arm
    container:
      image: openvinogithubactions.azurecr.io/dockerhub/ubuntu:20.04
    env:
      DEBIAN_FRONTEND: noninteractive # to prevent apt-get from waiting user input
      DEBIAN_PACKAGES_DIR: /__w/openvino/packages/

    steps:
      - name: Download OpenVINO debian packages
        uses: actions/download-artifact@v3
        with:
          name: openvino_debian_packages
          path: ${{ env.DEBIAN_PACKAGES_DIR }}

      - name: Install debian packages & check conflicts
        run: |
          # install our local ones
          apt-get update -y
          apt-get install --no-install-recommends -y dpkg-dev
          dpkg-scanpackages . /dev/null | gzip -9c > Packages.gz
          echo "deb [trusted=yes] file:${DEBIAN_PACKAGES_DIR} ./" | tee /etc/apt/sources.list.d/openvino-local.list
          apt-get update -y
          apt-get install openvino -y
        working-directory: ${{ env.DEBIAN_PACKAGES_DIR }}

      - name: Test debian packages
        run: |
          /usr/share/openvino/samples/cpp/build_samples.sh
          /usr/share/openvino/samples/c/build_samples.sh
          ~/openvino_cpp_samples_build/aarch64/Release/hello_query_device
          python3 /usr/share/openvino/samples/python/hello_query_device/hello_query_device.py
          python3 -c 'from openvino import Core; Core().get_property("CPU", "AVAILABLE_DEVICES")'
          python3 -c 'from openvino import Core; Core().get_property("AUTO", "SUPPORTED_METRICS")'
          python3 -c 'from openvino import Core; Core().get_property("MULTI", "SUPPORTED_METRICS")'
          python3 -c 'from openvino import Core; Core().get_property("HETERO", "SUPPORTED_METRICS")'
          python3 -c 'from openvino import Core; Core().get_property("BATCH", "SUPPORTED_METRICS")'
          python3 -c 'from openvino.frontend import FrontEndManager; assert len(FrontEndManager().get_available_front_ends()) == 6'
          benchmark_app --help
          ovc --help

  Samples:
    needs: Build
    defaults:
      run:
        shell: bash
    runs-on: aks-linux-16-cores-arm
    container:
      image: openvinogithubactions.azurecr.io/dockerhub/ubuntu:20.04
    env:
      DEBIAN_FRONTEND: noninteractive # to prevent apt-get from waiting user input
      INSTALL_DIR: /__w/openvino/openvino/install
      INSTALL_TEST_DIR: /__w/openvino/openvino/install/tests
      BUILD_DIR: /__w/openvino/openvino/build

    steps:
      - name: Download OpenVINO package
        uses: actions/download-artifact@v3
        with:
          name: openvino_package
          path: ${{ env.INSTALL_DIR }}

      - name: Download OpenVINO tests package
        uses: actions/download-artifact@v3
        with:
          name: openvino_tests
          path: ${{ env.INSTALL_TEST_DIR }}

      - name: Extract OpenVINO packages
        run: |
          pushd ${INSTALL_DIR}
            tar -xzf openvino_package.tar.gz -C ${INSTALL_DIR}
          popd
          pushd ${INSTALL_TEST_DIR}
            tar -xzf openvino_tests.tar.gz -C ${INSTALL_DIR}
          popd

      - name: Install OpenVINO dependencies
        run: ${INSTALL_DIR}/install_dependencies/install_openvino_dependencies.sh -c=core -c=dev -y

      - name: Setup pip cache dir
        run: |
          apt install --assume-yes libpython3.9 python3.9 python3.9-distutils wget
          wget https://bootstrap.pypa.io/get-pip.py
          python3.9 get-pip.py

          PIP_VER=$(python3.9 -c "import pip; print(pip.__version__)")
          echo "Using pip version: ${PIP_VER}"
          echo "PIP_CACHE_DIR=${PIP_CACHE_PATH}/${PIP_VER}" >> $GITHUB_ENV

      - name: Build cpp samples - GCC
        run: ${INSTALL_DIR}/samples/cpp/build_samples.sh -i ${INSTALL_DIR} -b ${BUILD_DIR}/cpp_samples
        env:
          CMAKE_COMPILE_WARNING_AS_ERROR: 'ON'

      - name: Build cpp samples - Clang
        run: |
          apt-get install -y clang
          ${INSTALL_DIR}/samples/cpp/build_samples.sh -i ${INSTALL_DIR} -b ${BUILD_DIR}/cpp_samples_clang
        env:
          CMAKE_COMPILE_WARNING_AS_ERROR: 'ON'
          CC: clang
          CXX: clang++

      - name: Build c samples
        run: ${INSTALL_DIR}/samples/c/build_samples.sh -i ${INSTALL_DIR} -b ${BUILD_DIR}/c_samples
        env:
          CMAKE_COMPILE_WARNING_AS_ERROR: 'ON'

      #
      # Tests
      #

      - name: Samples tests
        run: |
          export WORKSPACE=${INSTALL_DIR}
          export IE_APP_PATH=${INSTALL_DIR}/samples_bin
          export IE_APP_PYTHON_PATH=${INSTALL_DIR}/samples/python
          export SHARE=${INSTALL_TEST_DIR}/smoke_tests/samples_smoke_tests_data

          python3.9 -m pip install --ignore-installed PyYAML -r ${INSTALL_TEST_DIR}/smoke_tests/requirements.txt
          export LD_LIBRARY_PATH=${IE_APP_PATH}:$LD_LIBRARY_PATH

          source ${INSTALL_DIR}/setupvars.sh

          python3.9 -m pytest -sv ${INSTALL_TEST_DIR}/smoke_tests \
            --ignore=${INSTALL_TEST_DIR}/smoke_tests/test_speech_sample.py \
            --env_conf ${INSTALL_TEST_DIR}/smoke_tests/env_config.yml \
            --junitxml=${INSTALL_TEST_DIR}/TEST-SamplesSmokeTests.xml

      - name: Upload Test Results
        uses: actions/upload-artifact@v3
        if: ${{ !cancelled() }}
        with:
          name: test-results-samples
          path: ${{ env.INSTALL_TEST_DIR }}/TEST*.xml
          if-no-files-found: 'error'

  Conformance:
    needs: Build
    defaults:
      run:
        shell: bash
    runs-on: aks-linux-16-cores-arm
    container:
      image: openvinogithubactions.azurecr.io/dockerhub/ubuntu:20.04
    strategy:
      max-parallel: 2
      fail-fast: false
      matrix:
        include:
          # 'OP' for Opset, 'API' for API
          - TEST_TYPE: 'OP'
          - TEST_TYPE: 'API'
    env:
      DEBIAN_FRONTEND: noninteractive # to prevent apt-get from waiting user input
      INSTALL_DIR: ${{ github.workspace }}/install
      INSTALL_TEST_DIR: ${{ github.workspace }}/install/tests
      CONFORMANCE_TOOLS_DIR: ${{ github.workspace }}/install/tests/functional_test_utils/layer_tests_summary
      CONFORMANCE_ARTIFACTS_DIR: ${{ github.workspace }}/install/conformance_artifacts
      TEST_DEVICE: 'CPU'

    steps:

      - name: Create Directories
        run: mkdir -p ${CONFORMANCE_ARTIFACTS_DIR}

      #
      # Dependencies
      #

      - name: Download OpenVINO package
        uses: actions/download-artifact@v3
        with:
          name: openvino_package
          path: ${{ env.INSTALL_DIR }}

      - name: Download OpenVINO tests package
        uses: actions/download-artifact@v3
        with:
          name: openvino_tests
          path: ${{ env.INSTALL_TEST_DIR }}

      - name: Extract OpenVINO packages
        run: |
          pushd ${INSTALL_DIR}
            tar -xzf openvino_package.tar.gz -C ${INSTALL_DIR}
          popd
          pushd ${INSTALL_TEST_DIR}
            tar -xzf openvino_tests.tar.gz -C ${INSTALL_DIR}
          popd

      - name: Install Dependencies
        run: |
          bash ${INSTALL_DIR}/install_dependencies/install_openvino_dependencies.sh -c=core -y

          # Needed for downloading IRs from storage.openvinotoolkit with Python urllib
          apt-get install --assume-yes --no-install-recommends ca-certificates

          apt install --assume-yes libpython3.9 python3.9 python3.9-distutils wget
          wget https://bootstrap.pypa.io/get-pip.py
          python3.9 get-pip.py
          python3.9 -m pip install -r ${CONFORMANCE_TOOLS_DIR}/requirements.txt

      #
      # Tests
      #

      - name: Conformance Tests
        run: |
          source ${INSTALL_DIR}/setupvars.sh

          python3.9 ${CONFORMANCE_TOOLS_DIR}/run_conformance.py -ov=${INSTALL_DIR}/tests \
            -d=${TEST_DEVICE} \
            -t=${{ matrix.TEST_TYPE }} \
            -w=${CONFORMANCE_ARTIFACTS_DIR} \
            -f=${CONFORMANCE_TOOLS_DIR}/skip_configs/${TEST_DEVICE}/expected_failures_${{ matrix.TEST_TYPE }}.csv

      - name: Pack Conformance Artifacts
        if: ${{ always() }}
        run: |
          pushd ${CONFORMANCE_ARTIFACTS_DIR}
            tar -czvf ${CONFORMANCE_ARTIFACTS_DIR}/conformance_artifacts.tar.gz *
          popd

      - name: Upload Conformance Artifacts
        if: ${{ always() }}
        uses: actions/upload-artifact@v3
        with:
          name: conformance_artifacts_${{ matrix.TEST_TYPE }}-${{ env.TEST_DEVICE }}
          path: ${{ env.CONFORMANCE_ARTIFACTS_DIR }}/conformance_artifacts.tar.gz
          if-no-files-found: 'error'

  ONNX_Runtime:
    name: ONNX Runtime Integration
    needs: Build
    defaults:
      run:
        shell: bash
    runs-on: aks-linux-16-cores-arm
    container:
      image: openvinogithubactions.azurecr.io/dockerhub/ubuntu:20.04
      volumes:
        - /mount/caches:/mount/caches
    env:
      DEBIAN_FRONTEND: noninteractive # to prevent apt-get from waiting user input
      CMAKE_GENERATOR: 'Ninja Multi-Config'
      CMAKE_CXX_COMPILER_LAUNCHER: ccache
      CMAKE_C_COMPILER_LAUNCHER: ccache
      OPENVINO_REPO: /__w/openvino/openvino/openvino
      INSTALL_DIR: /__w/openvino/openvino/install
      CCACHE_DIR: /mount/caches/ccache/ubuntu20_aarch64_onnxruntime
      CCACHE_TEMPDIR: /__w/openvino/openvino/ccache_temp
      CCACHE_MAXSIZE: 50G
      ONNX_RUNTIME_REPO: /__w/openvino/openvino/onnxruntime
      ONNX_RUNTIME_UTILS: /__w/openvino/openvino/install/onnxruntime
      ONNX_RUNTIME_BUILD_DIR: /__w/openvino/openvino/onnxruntime/build

    steps:
      - name: Fetch install_build_dependencies.sh
        uses: actions/checkout@v4
        with:
          sparse-checkout: |
            install_build_dependencies.sh
          sparse-checkout-cone-mode: false
          path: ${{ env.OPENVINO_REPO }}
          ref: 'master'

      - name: Install git
        run: apt-get update && apt-get install --assume-yes --no-install-recommends git ca-certificates

      #
      # Initialize OpenVINO
      #

      - name: Download OpenVINO package
        uses: actions/download-artifact@v3
        with:
          name: openvino_package
          path: ${{ env.INSTALL_DIR }}

      - name: Extract OpenVINO package
        run: |
          pushd ${INSTALL_DIR}
            tar -xzf openvino_package.tar.gz -C ${INSTALL_DIR}
          popd

      - name: Install OpenVINO dependencies
        run: ${INSTALL_DIR}/install_dependencies/install_openvino_dependencies.sh -c=core -c=dev -y

      - name: Clone ONNX Runtime
        run: |
          branch=`tr -s '\n ' < ${ONNX_RUNTIME_UTILS}/version`
          git clone --branch $branch --single-branch --recursive https://github.com/microsoft/onnxruntime.git ${ONNX_RUNTIME_REPO}

      #
      # Tests
      #

      - name: Install Build Dependencies
        run: bash ${OPENVINO_REPO}/install_build_dependencies.sh

      - name: Build Lin ONNX Runtime
        run: |
          source ${INSTALL_DIR}/setupvars.sh

          ${ONNX_RUNTIME_REPO}/build.sh \
            --config RelWithDebInfo \
            --use_openvino CPU_FP32 \
            --build_shared_lib \
            --parallel \
            --skip_tests \
            --compile_no_warning_as_error \
            --build_dir ${ONNX_RUNTIME_BUILD_DIR}
        env:
          CXXFLAGS: "-Wno-error=deprecated-declarations"

      - name: Run onnxruntime_test_all
        if: ${{ always() }}
        run: |
          source ${INSTALL_DIR}/setupvars.sh
          skip_tests=$(tr -s '\n ' ':' < ${ONNX_RUNTIME_UTILS}/skip_tests)

          ./onnxruntime_test_all --gtest_filter=-$skip_tests
        working-directory: ${{ env.ONNX_RUNTIME_BUILD_DIR }}/RelWithDebInfo/RelWithDebInfo

      - name: Run onnxruntime_shared_lib_test
        if: ${{ always() }}
        run: |
          source ${INSTALL_DIR}/setupvars.sh
          ./onnxruntime_shared_lib_test --gtest_filter=-CApiTest.test_custom_op_openvino_wrapper_library
        working-directory: ${{ env.ONNX_RUNTIME_BUILD_DIR }}/RelWithDebInfo/RelWithDebInfo

      - name: Run onnxruntime_global_thread_pools_test
        if: ${{ always() }}
        run: |
          source ${INSTALL_DIR}/setupvars.sh
          ./onnxruntime_global_thread_pools_test
        working-directory: ${{ env.ONNX_RUNTIME_BUILD_DIR }}/RelWithDebInfo/RelWithDebInfo

      - name: Run onnxruntime_api_tests_without_env
        if: ${{ always() }}
        run: |
          source ${INSTALL_DIR}/setupvars.sh
          ./onnxruntime_api_tests_without_env
        working-directory: ${{ env.ONNX_RUNTIME_BUILD_DIR }}/RelWithDebInfo/RelWithDebInfo

      - name: Run pytorch-converted tests
        if: ${{ always() }}
        run: |
          source ${INSTALL_DIR}/setupvars.sh
          ./onnx_test_runner "${ONNX_RUNTIME_REPO}/cmake/external/onnx/onnx/backend/test/data/pytorch-converted"
        working-directory: ${{ env.ONNX_RUNTIME_BUILD_DIR }}/RelWithDebInfo/RelWithDebInfo

      - name: Run pytorch-operator tests
        if: ${{ always() }}
        run: |
          source ${INSTALL_DIR}/setupvars.sh
          ./onnx_test_runner "${ONNX_RUNTIME_REPO}/cmake/external/onnx/onnx/backend/test/data/pytorch-operator"
        working-directory: ${{ env.ONNX_RUNTIME_BUILD_DIR }}/RelWithDebInfo/RelWithDebInfo

  CXX_Unit_Tests:
    name: C++ unit tests
    needs: Build
    defaults:
      run:
        shell: bash
    runs-on: aks-linux-16-cores-arm
    container:
      image: openvinogithubactions.azurecr.io/dockerhub/ubuntu:20.04
    env:
      INSTALL_DIR: /__w/openvino/openvino/install
      INSTALL_TEST_DIR: /__w/openvino/openvino/install/tests

    steps:
      - name: Download OpenVINO package
        uses: actions/download-artifact@v3
        with:
          name: openvino_package
          path: ${{ env.INSTALL_DIR }}

      - name: Download OpenVINO tests package
        uses: actions/download-artifact@v3
        with:
          name: openvino_tests
          path: ${{ env.INSTALL_TEST_DIR }}

      - name: Extract OpenVINO packages
        run: |
          pushd ${INSTALL_DIR}
            tar -xzf openvino_package.tar.gz -C ${INSTALL_DIR}
          popd
          pushd ${INSTALL_TEST_DIR}
            tar -xzf openvino_tests.tar.gz -C ${INSTALL_DIR}
          popd

      - name: Install OpenVINO dependencies
        run: ${INSTALL_DIR}/install_dependencies/install_openvino_dependencies.sh -c=core -c=gpu -y

      #
      # Tests
      #

      - name: OpenVINO Core Unit Tests
        run: |
          source ${INSTALL_DIR}/setupvars.sh
          ${INSTALL_TEST_DIR}/ov_core_unit_tests --gtest_print_time=1 --gtest_filter=-*IE_GPU* \
                --gtest_output=xml:${INSTALL_TEST_DIR}/TEST-OVCoreUT.xml

      - name: OpenVINO Inference Functional Tests
        if: ${{ always() }}
        run: |
          source ${INSTALL_DIR}/setupvars.sh
          ${INSTALL_TEST_DIR}/ov_inference_functional_tests --gtest_print_time=1 \
                --gtest_output=xml:${INSTALL_TEST_DIR}/TEST-InferenceFunc.xml

      - name: OpenVINO Inference Unit Tests
        if: ${{ always() }}
        run: |
          source ${INSTALL_DIR}/setupvars.sh
          ${INSTALL_TEST_DIR}/ov_inference_unit_tests --gtest_print_time=1 \
                --gtest_output=xml:${INSTALL_TEST_DIR}/TEST-InferenceUnit.xml

      - name: Low Precision Transformations Tests
        if: ${{ always() }}
        run: |
          source ${INSTALL_DIR}/setupvars.sh
          ${INSTALL_TEST_DIR}/ov_lp_transformations_tests --gtest_print_time=1 \
                --gtest_output=xml:${INSTALL_TEST_DIR}/TEST-LpTransformations.xml

      - name: OpenVINO Conditional compilation tests
        if: ${{ always() }}
        run: |
          source ${INSTALL_DIR}/setupvars.sh
          ${INSTALL_TEST_DIR}/ov_conditional_compilation_tests --gtest_print_time=1 \
                --gtest_output=xml:${INSTALL_TEST_DIR}/TEST-ConditionalCompilation.xml

      - name: IR frontend tests
        if: ${{ always() }}
        run: |
          source ${INSTALL_DIR}/setupvars.sh
          ${INSTALL_TEST_DIR}/ov_ir_frontend_tests --gtest_print_time=1 \
                --gtest_output=xml:${INSTALL_TEST_DIR}/TEST-IRFrontend.xml

      - name: PaddlePaddle frontend tests
        if: ${{ 'false' }}
        run: |
          source ${INSTALL_DIR}/setupvars.sh
          ${INSTALL_TEST_DIR}/paddle_tests --gtest_print_time=1 \
                --gtest_output=xml:${INSTALL_TEST_DIR}/TEST-PaddleTests.xml

      - name: ONNX frontend tests
        if: ${{ always() }}
        run: |
          source ${INSTALL_DIR}/setupvars.sh
          ${INSTALL_TEST_DIR}/ov_onnx_frontend_tests --gtest_print_time=1 \
                --gtest_filter=-*IE_GPU* \
                --gtest_output=xml:${INSTALL_TEST_DIR}/TEST-ONNXFrontend.xml

      - name: TensorFlow Common frontend tests
        if: ${{ always() }}
        run: |
          source ${INSTALL_DIR}/setupvars.sh
          ${INSTALL_TEST_DIR}/ov_tensorflow_common_tests --gtest_print_time=1 \
                --gtest_output=xml:${INSTALL_TEST_DIR}/TEST-TensorFlowCommonFrontend.xml

      - name: TensorFlow frontend tests
        if: ${{ always() }}
        run: |
          source ${INSTALL_DIR}/setupvars.sh
          ${INSTALL_TEST_DIR}/ov_tensorflow_frontend_tests --gtest_print_time=1 \
                --gtest_output=xml:${INSTALL_TEST_DIR}/TEST-TensorFlowFrontend.xml

      - name: TensorFlow Lite frontend tests
        if: ${{ always() }}
        run: |
          source ${INSTALL_DIR}/setupvars.sh
          ${INSTALL_TEST_DIR}/ov_tensorflow_lite_frontend_tests --gtest_print_time=1 \
                --gtest_output=xml:${INSTALL_TEST_DIR}/TEST-TensorFlowLiteFrontend.xml

      - name: Transformations func tests
        if: ${{ always() }}
        run: |
          source ${INSTALL_DIR}/setupvars.sh
          ${INSTALL_TEST_DIR}/ov_transformations_tests --gtest_print_time=1 \
                --gtest_output=xml:${INSTALL_TEST_DIR}/TEST-Transformations.xml

      - name: Common test utils tests
        if: ${{ always() }}
        run: |
          source ${INSTALL_DIR}/setupvars.sh
          ${INSTALL_TEST_DIR}/ov_util_tests --gtest_print_time=1 \
                --gtest_output=xml:${INSTALL_TEST_DIR}/TEST-CommonUtilTests.xml

      - name: Snippets func tests
        if: ${{ always() }}
        run: |
          source ${INSTALL_DIR}/setupvars.sh
          ${INSTALL_TEST_DIR}/ov_snippets_func_tests --gtest_print_time=1 \
                --gtest_output=xml:${INSTALL_TEST_DIR}/TEST-SnippetsFuncTests.xml

      - name: CPU plugin unit tests
        if: ${{ always() }}
        run: |
          source ${INSTALL_DIR}/setupvars.sh
          ${INSTALL_TEST_DIR}/ov_cpu_unit_tests --gtest_print_time=1 \
                --gtest_output=xml:${INSTALL_TEST_DIR}/TEST-CPUUnitTests.xml

      - name: AUTO unit tests
        if: ${{ always() }}
        run: |
          source ${INSTALL_DIR}/setupvars.sh
          ${INSTALL_TEST_DIR}/ov_auto_unit_tests --gtest_print_time=1 \
                --gtest_output=xml:${INSTALL_TEST_DIR}/TEST-ov_auto_unit_tests.xml

      - name: AUTO func Tests
        if: ${{ always() }}
        run: |
          source ${{ env.INSTALL_DIR }}/setupvars.sh
          ${{ env.INSTALL_TEST_DIR }}/ov_auto_func_tests --gtest_print_time=1 \
                --gtest_output=xml:${{ env.INSTALL_TEST_DIR }}/TEST-ov_auto_func_tests.xml

      - name: Template plugin func tests
        if: ${{ always() }}
        run: |
          source ${INSTALL_DIR}/setupvars.sh
          ${INSTALL_TEST_DIR}/ov_template_func_tests --gtest_print_time=1 \
                --gtest_filter=*smoke* \
                --gtest_output=xml:${INSTALL_TEST_DIR}/TEST-TemplateFuncTests.xml

      - name: Inference Engine C API tests
        if: ${{ always() }}
        run: |
          source ${INSTALL_DIR}/setupvars.sh
          ${INSTALL_TEST_DIR}/InferenceEngineCAPITests --gtest_print_time=1 \
                --gtest_output=xml:${INSTALL_TEST_DIR}/TEST-InferenceEngineCAPITests.xml

      - name: OpenVINO C API tests
        if: ${{ always() }}
        run: |
          source ${INSTALL_DIR}/setupvars.sh
          ${INSTALL_TEST_DIR}/ov_capi_test --gtest_print_time=1 \
                --gtest_output=xml:${INSTALL_TEST_DIR}/TEST-OpenVINOCAPITests.xml

      - name: AutoBatch unit tests
        if: ${{ always() }}
        run: |
          source ${INSTALL_DIR}/setupvars.sh
          ${INSTALL_TEST_DIR}/ov_auto_batch_unit_tests --gtest_output=xml:${INSTALL_TEST_DIR}/TEST-ov_auto_batch_unit_tests.xml

      - name: AutoBatch func tests
        if: ${{ always() }}
        run: |
          source ${INSTALL_DIR}/setupvars.sh
          ${INSTALL_TEST_DIR}/ov_auto_batch_func_tests --gtest_output=xml:${INSTALL_TEST_DIR}/TEST-ov_auto_batch_func_tests.xml

      - name: Proxy Plugin func tests
        if: ${{ always() }}
        run: |
          source ${INSTALL_DIR}/setupvars.sh
          ${INSTALL_TEST_DIR}/ov_proxy_plugin_tests --gtest_print_time=1 --gtest_output=xml:${INSTALL_TEST_DIR}/TEST-OVProxyTests.xml

      - name: Hetero unit tests
        if: ${{ always() }}
        run: |
          source ${{ env.INSTALL_DIR }}/setupvars.sh
          ${{ env.INSTALL_TEST_DIR }}/ov_hetero_unit_tests --gtest_print_time=1 --gtest_output=xml:${{ env.INSTALL_TEST_DIR }}/TEST-OVHeteroUnitTests.xml

      - name: Hetero func tests
        if: ${{ always() }}
        run: |
          source ${INSTALL_DIR}/setupvars.sh
          ${INSTALL_TEST_DIR}/ov_hetero_func_tests --gtest_print_time=1 --gtest_output=xml:${INSTALL_TEST_DIR}/TEST-OVHeteroFuncTests.xml

      - name: Upload Test Results
        uses: actions/upload-artifact@v3
        if: ${{ !cancelled() }}
        with:
          name: test-results-cpp
          path: ${{ env.INSTALL_TEST_DIR }}/TEST*.xml
          if-no-files-found: 'error'

  Python_Unit_Tests:
    name: Python unit tests
    needs: Build
    defaults:
      run:
        shell: bash
    runs-on: aks-linux-16-cores-arm
    container:
      image: openvinogithubactions.azurecr.io/dockerhub/ubuntu:20.04
      volumes:
        - /mount/caches:/mount/caches
    env:
      DEBIAN_FRONTEND: noninteractive # to prevent apt-get from waiting user input
      OPENVINO_REPO: /__w/openvino/openvino/openvino
      INSTALL_DIR: /__w/openvino/openvino/install
      INSTALL_TEST_DIR: /__w/openvino/openvino/install/tests
      LAYER_TESTS_INSTALL_DIR: /__w/openvino/openvino/install/tests/layer_tests

    steps:
      - name: Install git
        run: apt update && apt install --assume-yes --no-install-recommends git ca-certificates

      - name: Clone OpenVINO
        uses: actions/checkout@v4
        with:
          path: 'openvino'

      #
      # Initialize OpenVINO
      #

      - name: Setup pip cache dir
        run: |
          apt install --assume-yes libpython3.9 python3.9 python3.9-distutils wget libgomp1
          wget https://bootstrap.pypa.io/get-pip.py
          python3.9 get-pip.py

          PIP_VER=$(python3.9 -c "import pip; print(pip.__version__)")
          echo "Using pip version: ${PIP_VER}"
          echo "PIP_CACHE_DIR=${PIP_CACHE_PATH}/${PIP_VER}" >> $GITHUB_ENV

      - name: Install Python API tests dependencies
        run: |
          # For torchvision to OpenVINO preprocessing converter
          python3.9 -m pip install -r ${OPENVINO_REPO}/src/bindings/python/src/openvino/preprocess/torchvision/requirements.txt

          # TODO: replace with Python API tests requirements
          python3.9 -m pip install -r ${OPENVINO_REPO}/tools/mo/requirements_dev.txt

      - name: Download OpenVINO package
        uses: actions/download-artifact@v3
        with:
          name: openvino_package
          path: ${{ env.INSTALL_DIR }}

      - name: Download OpenVINO tests package
        uses: actions/download-artifact@v3
        with:
          name: openvino_tests
          path: ${{ env.INSTALL_TEST_DIR }}

      - name: Extract OpenVINO packages
        run: |
          pushd ${INSTALL_DIR}
            tar -xzf openvino_package.tar.gz -C ${INSTALL_DIR}
          popd

          pushd ${INSTALL_TEST_DIR}
            tar -xzf openvino_tests.tar.gz -C ${INSTALL_DIR}
          popd

      - name: Install OpenVINO Python wheels
        run: |
          # Install the core OV wheel
          python3.9 -m pip install ${INSTALL_DIR}/tools/openvino-*.whl

          # Find and install OV dev wheel
          pushd ${INSTALL_DIR}/tools
            ov_dev_wheel_name=$(find . -name 'openvino_dev*.whl')
            python3.9 -m pip install $ov_dev_wheel_name[mxnet,caffe,kaldi,onnx,tensorflow2,pytorch]
          popd

      #
      # Tests
      #

      - name: Python API 1.0 Tests
        if: ${{ always() }}
        run: |
          python3.9 -m pytest -s ${INSTALL_TEST_DIR}/pyngraph \
            --junitxml=${INSTALL_TEST_DIR}/TEST-Pyngraph.xml \
            --ignore=${INSTALL_TEST_DIR}/pyngraph/tests_compatibility/test_onnx/test_zoo_models.py \
            --ignore=${INSTALL_TEST_DIR}/pyngraph/tests_compatibility/test_onnx/test_backend.py

      - name: Python API 2.0 Tests
        if: ${{ always() }}
        run: |
          # for 'template' extension
          export LD_LIBRARY_PATH=${INSTALL_TEST_DIR}:$LD_LIBRARY_PATH

          python3.9 -m pytest -sv ${INSTALL_TEST_DIR}/pyopenvino \
            --junitxml=${INSTALL_TEST_DIR}/TEST-Pyngraph.xml \
            --ignore=${INSTALL_TEST_DIR}/pyopenvino/tests/test_utils/test_utils.py

      - name: Docs Python snippets
        if: ${{ always() }}
        run: |
          # to find 'snippets' module in docs
          export PYTHONPATH=${OPENVINO_REPO}/docs/:$PYTHONPATH
          # for 'template' extension
          export LD_LIBRARY_PATH=${INSTALL_TEST_DIR}:$LD_LIBRARY_PATH
          python3.9 ${OPENVINO_REPO}/docs/snippets/main.py

      # Note: arm64 fails with the following error on MxNet tests:
      # E   OSError: libarmpl_lp64_mp.so: cannot open shared object file: No such file or directory
      - name: Model Optimizer unit tests
        if: ${{ always() }}
        run: |
          python3.9 -m pytest -s ${INSTALL_TEST_DIR}/mo/unit_tests \
            --ignore=${INSTALL_TEST_DIR}/mo/unit_tests/mo/front/mxnet \
            --junitxml=${INSTALL_TEST_DIR}/TEST-ModelOptimizer.xml

      - name: PyTorch Layer Tests
        timeout-minutes: 40
        run: |
          export LD_PRELOAD=/usr/local/lib/python3.9/dist-packages/torch/lib/../../torch.libs/libgomp-d22c30c5.so.1.0.0
          python3.9 -m pip install -r ${LAYER_TESTS_INSTALL_DIR}/requirements.txt
          python3.9 -m pytest ${LAYER_TESTS_INSTALL_DIR}/pytorch_tests -m precommit --junitxml=${INSTALL_TEST_DIR}/TEST-pytorch.xml
        env:
          TEST_DEVICE: CPU
          TEST_PRECISION: FP16

      - name: ONNX Layer Tests
        run: |
          python3 -m pip install -r ${LAYER_TESTS_INSTALL_DIR}/requirements.txt
          # requires 'unit_tests' from 'tools/mo'
          export PYTHONPATH=${OPENVINO_REPO}/tools/mo/:$PYTHONPATH
          python3 -m pytest ${LAYER_TESTS_INSTALL_DIR}/onnx_tests -m "not launch_only_if_manually_specified and precommit" --junitxml=${INSTALL_TEST_DIR}/TEST-onnx.xml
        env:
          TEST_DEVICE: CPU
          TEST_PRECISION: FP16

      - name: TensorFlow 1 Layer Tests - TF FE
        if: ${{ always() }}
        timeout-minutes: 40
        run: |
          python3.9 -m pip install -r ${LAYER_TESTS_INSTALL_DIR}/requirements.txt
          # requires 'unit_tests' from 'tools/mo'
          export PYTHONPATH=${OPENVINO_REPO}/tools/mo/:$PYTHONPATH
          python3.9 -m pytest ${LAYER_TESTS_INSTALL_DIR}/tensorflow_tests/ --use_new_frontend -m precommit_tf_fe --junitxml=${INSTALL_TEST_DIR}/TEST-tf_fe.xml
        env:
          TEST_DEVICE: CPU
          TEST_PRECISION: FP16

      - name: TensorFlow 2 Layer Tests - TF FE
        if: ${{ always() }}
        timeout-minutes: 40
        run: |
          python3.9 -m pip install -r ${LAYER_TESTS_INSTALL_DIR}/requirements.txt
          # requires 'unit_tests' from 'tools/mo'
          export PYTHONPATH=${OPENVINO_REPO}/tools/mo/:$PYTHONPATH
          python3.9 -m pytest ${LAYER_TESTS_INSTALL_DIR}/tensorflow2_keras_tests/ --use_new_frontend -m precommit_tf_fe --junitxml=${INSTALL_TEST_DIR}/TEST-tf2_fe.xml
        env:
          TEST_DEVICE: CPU
          TEST_PRECISION: FP16

      # requires newer version of 'jaxlib'
      - name: JAX Layer Tests - TF FE
        if: ${{ 'false' }}
        timeout-minutes: 40
        run: |
          python3.9 -m pip install -r ${LAYER_TESTS_INSTALL_DIR}/requirements.txt
          python3.9 -m pytest ${LAYER_TESTS_INSTALL_DIR}/jax_tests/ -m precommit --junitxml=${INSTALL_TEST_DIR}/TEST-jax.xml
        env:
          TEST_DEVICE: CPU

      - name: TensorFlow 1 Layer Tests - Legacy FE
        if: ${{ always() }}
        timeout-minutes: 40
        run: |
          python3.9 -m pip install -r ${LAYER_TESTS_INSTALL_DIR}/requirements.txt
          python3.9 -m pytest ${LAYER_TESTS_INSTALL_DIR}/tensorflow_tests/test_tf_Roll.py --ir_version=10 --junitxml=${INSTALL_TEST_DIR}/TEST-tf_Roll.xml

      - name: TensorFlow 2 Layer Tests - Legacy FE
        if: ${{ always() }}
        timeout-minutes: 40
        run: |
          python3.9 -m pip install -r ${LAYER_TESTS_INSTALL_DIR}/requirements.txt
          python3.9 -m pytest ${LAYER_TESTS_INSTALL_DIR}/tensorflow2_keras_tests/test_tf2_keras_activation.py \
              --ir_version=11 --junitxml=${INSTALL_TEST_DIR}/TEST-tf2_Activation.xml -k "sigmoid"
        env:
          TEST_DEVICE: CPU
          TEST_PRECISION: FP16

      - name: TensorFlow Lite Layer Tests - TFL FE
        if: ${{ always() }}
        timeout-minutes: 40
        run: |
          python3.9 -m pip install -r ${LAYER_TESTS_INSTALL_DIR}/requirements.txt
          python3.9 -m pytest ${LAYER_TESTS_INSTALL_DIR}/tensorflow_lite_tests/ --junitxml=${INSTALL_TEST_DIR}/TEST-tfl_fe.xml
        env:
          TEST_DEVICE: CPU
          TEST_PRECISION: FP16

      - name: Python ONNX operators tests
        if: ${{ always() }}
        timeout-minutes: 40
        run: |
          # Skip test_onnx/test_zoo_models and test_onnx/test_backend due to long execution time - ONNX Model Zoo tests are run separately
          python3.9 -m pytest -sv ${OPENVINO_REPO}/src/frontends/onnx/tests -k 'not cuda' \
            --junitxml=${INSTALL_TEST_DIR}/TEST-onnx_frontend.xml \
            --ignore=${OPENVINO_REPO}/src/frontends/onnx/tests/test_python/test_zoo_models.py

      - name: MO Python API Tests
        if: ${{ always() }}
        timeout-minutes: 40
        run: |
          export LD_PRELOAD=/usr/local/lib/python3.9/dist-packages/torch/lib/../../torch.libs/libgomp-d22c30c5.so.1.0.0
          python3.9 -m pip install -r ${LAYER_TESTS_INSTALL_DIR}/requirements.txt
          # TODO: remove setupvars.sh from here; currently, it's used for 'test_utils' installed in '<package>/python/openvino'
          source ${INSTALL_DIR}/setupvars.sh
          bash ${INSTALL_DIR}/install_dependencies/install_openvino_dependencies.sh -c=core -y

          python3.9 -m pytest ${LAYER_TESTS_INSTALL_DIR}/mo_python_api_tests --junitxml=${INSTALL_TEST_DIR}/TEST-test_mo_convert.xml
        env:
          TEST_DEVICE: CPU
          TEST_PRECISION: FP16

      - name: OVC Python API Tests
        if: ${{ always() }}
        timeout-minutes: 40
        run: |
          export LD_PRELOAD=/usr/local/lib/python3.9/dist-packages/torch/lib/../../torch.libs/libgomp-d22c30c5.so.1.0.0
          python3.9 -m pip install -r ${LAYER_TESTS_INSTALL_DIR}/requirements.txt
          # TODO: remove setupvars.sh from here; currently, it's used for 'test_utils' installed in '<package>/python/openvino'
          source ${INSTALL_DIR}/setupvars.sh
          bash ${INSTALL_DIR}/install_dependencies/install_openvino_dependencies.sh -c=core -y

          python3.9 -m pytest ${LAYER_TESTS_INSTALL_DIR}/ovc_python_api_tests --junitxml=${INSTALL_TEST_DIR}/TEST-test_ovc_convert.xml
        env:
          TEST_DEVICE: CPU
          TEST_PRECISION: FP16

      - name: Python Frontend tests
        if: ${{ always() }}
        timeout-minutes: 40
        run: |
          python3.9 -m pip install -r ${LAYER_TESTS_INSTALL_DIR}/requirements.txt
          # to allow 'libtest_builtin_extensions.so' to find 'libopenvino_onnx_frontend.so'
          source ${INSTALL_DIR}/setupvars.sh

          python3.9 -m pytest ${LAYER_TESTS_INSTALL_DIR}/py_frontend_tests --junitxml=${INSTALL_TEST_DIR}/TEST-test_py_fontend.xml

      # TODO: install to 'tests' component via cpack
      - name: OVC unit tests
        timeout-minutes: 40
        if: ${{ always() }}
        run: python3.9 -m pytest -s ${OPENVINO_REPO}/tools/ovc/unit_tests --junitxml=${INSTALL_TEST_DIR}/TEST-OpenVinoConversion.xml

      - name: Upload Test Results
        uses: actions/upload-artifact@v3
        if: ${{ !cancelled() }}
        with:
          name: test-results-python
          path: |
            ${{ env.INSTALL_TEST_DIR }}/TEST*.html
            ${{ env.INSTALL_TEST_DIR }}/TEST*.xml
          if-no-files-found: 'error'

  CPU_Functional_Tests:
    name: CPU functional tests
    needs: Build
    defaults:
      run:
        shell: bash
    runs-on: aks-linux-16-cores-arm
    container:
      image: openvinogithubactions.azurecr.io/dockerhub/ubuntu:20.04
    env:
      DEBIAN_FRONTEND: noninteractive # to prevent apt-get from waiting user input
      INSTALL_DIR: /__w/openvino/openvino/install
      INSTALL_TEST_DIR: /__w/openvino/openvino/install/tests
      PARALLEL_TEST_SCRIPT: /__w/openvino/openvino/install/tests/functional_test_utils/layer_tests_summary/run_parallel.py
      PARALLEL_TEST_CACHE: /__w/openvino/openvino/install/tests/test_cache.lst

    steps:
      - name: Download OpenVINO package
        uses: actions/download-artifact@v3
        with:
          name: openvino_package
          path: ${{ env.INSTALL_DIR }}

      - name: Download OpenVINO tests package
        uses: actions/download-artifact@v3
        with:
          name: openvino_tests
          path: ${{ env.INSTALL_TEST_DIR }}

      - name: Extract OpenVINO packages
        run: |
          pushd ${INSTALL_DIR}
            tar -xzf openvino_package.tar.gz -C ${INSTALL_DIR}
          popd
          pushd ${INSTALL_TEST_DIR}
            tar -xzf openvino_tests.tar.gz -C ${INSTALL_DIR}
          popd

      - name: Install OpenVINO dependencies
        run: bash ${INSTALL_DIR}/install_dependencies/install_openvino_dependencies.sh -c=core -y

      - name: Install python dependencies for run_parallel.py
        run: |
          apt install --assume-yes libpython3.9 python3.9 python3.9-distutils wget
          wget https://bootstrap.pypa.io/get-pip.py
          python3.9 get-pip.py
          python3.9 -m pip install -r ${INSTALL_TEST_DIR}/functional_test_utils/layer_tests_summary/requirements.txt

      - name: Restore tests execution time
        uses: actions/cache/restore@v3
        with:
          path: ${{ env.PARALLEL_TEST_CACHE }}
          key: ${{ runner.os }}-tests-functional-cpu-stamp-${{ github.sha }}
          restore-keys: |
            ${{ runner.os }}-tests-functional-cpu-stamp

      - name: Intel CPU plugin func tests (parallel)
        run: |
          source ${INSTALL_DIR}/setupvars.sh
          ${INSTALL_TEST_DIR}/ov_cpu_func_tests --gtest_print_time=1 --gtest_filter=*smoke*
        timeout-minutes: 120

      - name: Save tests execution time
        uses: actions/cache/save@v3
        if: github.ref_name == 'master'
        with:
          path: ${{ env.PARALLEL_TEST_CACHE }}
          key: ${{ runner.os }}-tests-functional-cpu-stamp-${{ github.sha }}

      - name: Upload Test Results
        uses: actions/upload-artifact@v3
        if: ${{ !cancelled() }}
        with:
          name: test-results-functional-cpu
          path: |
            ${{ env.INSTALL_TEST_DIR }}/TEST*.xml
            ${{ env.INSTALL_TEST_DIR }}/logs/failed/*.log
            ${{ env.INSTALL_TEST_DIR }}/logs/crashed/*.log
            ${{ env.INSTALL_TEST_DIR }}/logs/hanged/*.log
            ${{ env.INSTALL_TEST_DIR }}/logs/interapted/*.log
            ${{ env.INSTALL_TEST_DIR }}/logs/disabled_tests.log
            ${{ env.INSTALL_TEST_DIR }}/logs/hash_table.csv
          if-no-files-found: 'error'

  TensorFlow_Hub_Models_Tests:
    name: TensorFlow Hub Models tests
    needs: Build
    defaults:
      run:
        shell: bash
    runs-on: aks-linux-16-cores-arm
    container:
      image: openvinogithubactions.azurecr.io/dockerhub/ubuntu:20.04
      volumes:
        - /mount/caches:/mount/caches
    env:
      DEBIAN_FRONTEND: noninteractive # to prevent apt-get from waiting user input
      INSTALL_DIR: ${{ github.workspace }}/install
      INSTALL_TEST_DIR: ${{ github.workspace }}/install/tests
      MODEL_HUB_TESTS_INSTALL_DIR: ${{ github.workspace }}/install/tests/model_hub_tests

    steps:
      - name: Check sudo
        run: if [ "$(id -u)" -eq 0 ]; then apt update && apt --assume-yes install sudo; fi

      - name: Install python
        run: |
          sudo apt install --assume-yes libpython3.9 python3.9 python3.9-distutils wget libgomp1
          wget https://bootstrap.pypa.io/get-pip.py
          python3.9 get-pip.py

      - name: Setup pip cache dir
        run: |
          PIP_VER=$(python3.9 -c "import pip; print(pip.__version__)")
          echo "Using pip version: ${PIP_VER}"
          echo "PIP_CACHE_DIR=${PIP_CACHE_PATH}/${PIP_VER}" >> $GITHUB_ENV

      - name: Download OpenVINO package
        uses: actions/download-artifact@v3
        with:
          name: openvino_package
          path: ${{ env.INSTALL_DIR }}

      - name: Download OpenVINO tests package
        uses: actions/download-artifact@v3
        with:
          name: openvino_tests
          path: ${{ env.INSTALL_TEST_DIR }}

      - name: Extract OpenVINO packages
        run: |
          pushd ${INSTALL_DIR}
            tar -xzf openvino_package.tar.gz -C ${INSTALL_DIR}
          popd

          pushd ${INSTALL_TEST_DIR}
            tar -xzf openvino_tests.tar.gz -C ${INSTALL_DIR}
          popd

      - name: Install OpenVINO Python wheels
        run: python3.9 -m pip install ${INSTALL_DIR}/tools/openvino-*

      - name: Install TF Hub tests requirements
        run: |
          python3.9 -m pip install -r ${MODEL_HUB_TESTS_INSTALL_DIR}/tf_hub_tests/requirements.txt

      - name: TensorFlow Hub Tests - TF FE
        timeout-minutes: 60
        run: |
          export PYTHONPATH=${MODEL_HUB_TESTS_INSTALL_DIR}:$PYTHONPATH
          python3.9 -m pytest ${MODEL_HUB_TESTS_INSTALL_DIR}/tf_hub_tests/ -m ${TYPE} --html=${INSTALL_TEST_DIR}/TEST-tf_hub_tf_fe.html --self-contained-html -v
        env:
          TYPE: ${{ github.event_name == 'schedule' && 'nightly' || 'precommit'}}
          TEST_DEVICE: CPU

      - name: Upload Test Results
        uses: actions/upload-artifact@v3
        if: ${{ !cancelled() }}
        with:
          name: test-results-tensorflow-hub-models
          path: |
            ${{ env.INSTALL_TEST_DIR }}/TEST*.html
          if-no-files-found: 'error'

  PyTorch_Models_Tests:
    name: PyTorch Models tests
    needs: Build
    defaults:
      run:
        shell: bash
    # TODO: Switch back to self-hosted runners
    runs-on: aks-linux-16-cores-arm
    container:
      image: openvinogithubactions.azurecr.io/dockerhub/ubuntu:20.04
      volumes:
        - /mount/caches:/mount/caches
    env:
      DEBIAN_FRONTEND: noninteractive # to prevent apt-get from waiting user input
      INSTALL_DIR: ${{ github.workspace }}/install
      INSTALL_TEST_DIR: ${{ github.workspace }}/install/tests
      MODEL_HUB_TESTS_INSTALL_DIR: ${{ github.workspace }}/install/tests/model_hub_tests

    steps:
      - name: Check sudo
        run: if [ "$(id -u)" -eq 0 ]; then apt update && apt --assume-yes install sudo; fi

      - name: Install dependencies
        run: |
          sudo apt install --assume-yes libpython3.9 python3.9 python3.9-distutils python3.9-dev wget libgomp1
          wget https://bootstrap.pypa.io/get-pip.py
          python3.9 get-pip.py
          # install git (required to build pip deps from the sources)
          # install 'g++' to build 'detectron2' and 'natten' wheels
          sudo apt-get install --assume-yes --no-install-recommends g++ git ca-certificates

      - name: Download OpenVINO package
        uses: actions/download-artifact@v3
        with:
          name: openvino_package
          path: ${{ env.INSTALL_DIR }}

      - name: Download OpenVINO tests package
        uses: actions/download-artifact@v3
        with:
          name: openvino_tests
          path: ${{ env.INSTALL_TEST_DIR }}

      - name: Extract OpenVINO packages
        run: |
          pushd ${INSTALL_DIR}
            tar -xzf openvino_package.tar.gz -C ${INSTALL_DIR}
          popd
          pushd ${INSTALL_TEST_DIR}
            tar -xzf openvino_tests.tar.gz -C ${INSTALL_DIR}
          popd

      - name: Setup pip cache dir
        run: |
          PIP_VER=$(python3.9 -c "import pip; print(pip.__version__)")
          echo "Using pip version: ${PIP_VER}"
          echo "PIP_CACHE_DIR=${PIP_CACHE_PATH}/${PIP_VER}" >> $GITHUB_ENV

      - name: Install OpenVINO Python wheels
        run: python3.9 -m pip install ${INSTALL_DIR}/tools/openvino-*

      - name: Install PyTorch tests requirements
        run: |
          python3.9 -m pip install -r ${MODEL_HUB_TESTS_INSTALL_DIR}/torch_tests/requirements.txt
          python3.9 -m pip install -r ${MODEL_HUB_TESTS_INSTALL_DIR}/torch_tests/requirements_secondary.txt
          echo "Available storage:"
          df -h
        env:
          CPLUS_INCLUDE_PATH: /usr/include/python${{ env.PYTHON_VERSION }}

      - name: PyTorch Models Tests
        timeout-minutes: 60
        run: |
          export PYTHONPATH=${MODEL_HUB_TESTS_INSTALL_DIR}:$PYTHONPATH
          python3.9 -m pytest ${MODEL_HUB_TESTS_INSTALL_DIR}/torch_tests/ -m ${TYPE} --html=${INSTALL_TEST_DIR}/TEST-torch_model_tests.html --self-contained-html -v
        env:
          TYPE: ${{ github.event_name == 'schedule' && 'nightly' || 'precommit'}}
          TEST_DEVICE: CPU

      - name: Available storage after tests
        run: |
          echo "Available storage:"
          df -h

      - name: Upload Test Results
        uses: actions/upload-artifact@v3
        if: ${{ !cancelled() }}
        with:
          name: test-results-torch-models
          path: |
            ${{ env.INSTALL_TEST_DIR }}/TEST*.html
          if-no-files-found: 'error'

  NVIDIA_Plugin:
    name: NVIDIA plugin
    needs: Build
    defaults:
      run:
        shell: bash
    runs-on: aks-linux-16-cores
    container:
      image: openvinogithubactions.azurecr.io/dockerhub/nvidia/cuda:11.8.0-runtime-ubuntu20.04
      volumes:
        - /mount/caches:/mount/caches
    env:
      CMAKE_BUILD_TYPE: 'Release'
      CMAKE_GENERATOR: 'Ninja Multi-Config'
      CMAKE_CUDA_COMPILER_LAUNCHER: ccache
      CMAKE_CXX_COMPILER_LAUNCHER: ccache
      CMAKE_C_COMPILER_LAUNCHER: ccache
      INSTALL_DIR: /__w/openvino/openvino/install
      OPENVINO_DEVELOPER_PACKAGE: /__w/openvino/openvino/install/developer_package
      OPENVINO_REPO: /__w/openvino/openvino/openvino
      OPENVINO_CONTRIB_REPO: /__w/openvino/openvino/openvino_contrib
      NVIDIA_BUILD_DIR: /__w/openvino/openvino/nvidia_plugin_build
      DEBIAN_FRONTEND: 'noninteractive'
      CCACHE_DIR: /mount/caches/ccache/ubuntu20_x86_64_Release
      CCACHE_TEMPDIR: /__w/openvino/openvino/ccache_temp
      CCACHE_MAXSIZE: 50G

    steps:
      - name: Install Prerequisites
        run: apt update && apt install -y git ca-certificates

      - name: Download OpenVINO package
        uses: actions/download-artifact@v3
        with:
          name: openvino_package
          path: ${{ env.INSTALL_DIR }}

      - name: Download OpenVINO Developer package
        uses: actions/download-artifact@v3
        with:
          name: openvino_developer_package
          path: ${{ env.INSTALL_DIR }}

      - name: Extract OpenVINO packages
        run: |
          pushd ${INSTALL_DIR}
            tar -xzf openvino_package.tar.gz -C ${INSTALL_DIR}
          popd

          pushd ${INSTALL_DIR}
            tar -xzf openvino_developer_package.tar.gz -C ${INSTALL_DIR}
          popd

      # TODO: replace with sparse checkout below
      - name: Clone OpenVINO
        uses: actions/checkout@v4
        with:
          path: ${{ env.OPENVINO_REPO }}

      - name: Fetch install_build_dependencies.sh
        if: ${{ 'false' }}
        uses: actions/checkout@v4
        with:
          sparse-checkout: |
            install_build_dependencies.sh
          sparse-checkout-cone-mode: false
          path: ${{ env.OPENVINO_REPO }}

      - name: Clone OpenVINO Contrib
        uses: actions/checkout@v4
        with:
          repository: 'openvinotoolkit/openvino_contrib'
          path: ${{ env.OPENVINO_CONTRIB_REPO }}
          ref: 'master'

      #
      # Dependencies
      #

      - name: Install build dependencies
        run: |
          ${OPENVINO_REPO}/install_build_dependencies.sh
          apt -y --no-install-recommends install software-properties-common

      - name: Install CUDA
        run: |
          wget https://developer.download.nvidia.com/compute/cuda/repos/ubuntu2004/arm64/cuda-ubuntu2004.pin
          mv cuda-ubuntu2004.pin /etc/apt/preferences.d/cuda-repository-pin-600

          apt-key adv --fetch-keys https://developer.download.nvidia.com/compute/cuda/repos/ubuntu2004/arm64/3bf863cc.pub
          add-apt-repository "deb https://developer.download.nvidia.com/compute/cuda/repos/ubuntu2004/arm64/ /"
          apt update
          apt install -y \
            libcudnn8=8.9.4.*-1+cuda11.8 \
            libcudnn8-dev=8.9.4.*-1+cuda11.8 \
            libcudnn8-samples=8.9.4.*-1+cuda11.8 \
            cuda-runtime-11-8 \
            cuda-11-8 \
            libcutensor1=1.6.1.5-1 \
            libcutensor-dev=1.6.1.5-1 \
            cuda-drivers=520.61.05-1

      #
      # Build
      #

      - name: Cmake & Build - NVIDIA Plugin
        run: |
          source ${INSTALL_DIR}/setupvars.sh
          cmake \
            -DOpenVINODeveloperPackage_DIR=${OPENVINO_DEVELOPER_PACKAGE}/cmake \
            -DCMAKE_COMPILE_WARNING_AS_ERROR=OFF \
            -S ${OPENVINO_CONTRIB_REPO}/modules/nvidia_plugin \
            -B ${NVIDIA_BUILD_DIR}
          cmake --build ${NVIDIA_BUILD_DIR} --parallel --config ${{ env.CMAKE_BUILD_TYPE }} --verbose -- ov_nvidia_func_tests ov_nvidia_unit_tests

      - name: Show ccache stats
        run: ccache --show-stats<|MERGE_RESOLUTION|>--- conflicted
+++ resolved
@@ -1,8 +1,4 @@
-<<<<<<< HEAD
 name: Linux (Ubuntu 20.04, Python 3.9)
-=======
-name: Linux (Ubuntu 20.04, Python 3.11)
->>>>>>> 2e33019e
 on:
   schedule:
     # at 00:00 on Wednesday and Saturday
@@ -951,8 +947,8 @@
       - name: PyTorch Layer Tests
         timeout-minutes: 40
         run: |
+          python3.9 -m pip install -r ${LAYER_TESTS_INSTALL_DIR}/requirements.txt
           export LD_PRELOAD=/usr/local/lib/python3.9/dist-packages/torch/lib/../../torch.libs/libgomp-d22c30c5.so.1.0.0
-          python3.9 -m pip install -r ${LAYER_TESTS_INSTALL_DIR}/requirements.txt
           python3.9 -m pytest ${LAYER_TESTS_INSTALL_DIR}/pytorch_tests -m precommit --junitxml=${INSTALL_TEST_DIR}/TEST-pytorch.xml
         env:
           TEST_DEVICE: CPU
@@ -1354,6 +1350,7 @@
 
   NVIDIA_Plugin:
     name: NVIDIA plugin
+    if: ${{ 'false' }}
     needs: Build
     defaults:
       run:
