--- conflicted
+++ resolved
@@ -390,16 +390,11 @@
           path: ${{ env.INSTALL_TEST_DIR }}/TEST*.xml
           if-no-files-found: 'error'
 
-<<<<<<< HEAD
   Conformance_Tests:
-=======
-  ONNX_Runtime:
->>>>>>> 35e72251
     needs: Build
     defaults:
       run:
         shell: bash
-<<<<<<< HEAD
     runs-on: ubuntu-20.04-8-cores
     strategy:
       max-parallel: 2
@@ -426,7 +421,199 @@
 
       #
       # Dependencies
-=======
+      #
+
+      - name: Download OpenVINO package
+        uses: actions/download-artifact@v3
+        with:
+          name: openvino_package
+          path: ${{ env.INSTALL_DIR }}
+
+      - name: Download OpenVINO tests package
+        uses: actions/download-artifact@v3
+        with:
+          name: openvino_tests
+          path: ${{ env.INSTALL_TEST_DIR }}
+
+      - name: Extract OpenVINO packages
+        run: |
+          pushd ${INSTALL_DIR}
+            tar -xzf openvino_package.tar.gz -C ${INSTALL_DIR} && rm openvino_package.tar.gz || exit 1
+          popd
+          pushd ${INSTALL_TEST_DIR}
+            tar -xzf openvino_tests.tar.gz -C ${INSTALL_DIR} && rm openvino_tests.tar.gz || exit 1
+          popd
+
+      - uses: actions/setup-python@v4
+        with:
+          python-version: '3.11'
+
+      - name: Install Dependencies
+        run: |
+          sudo -E ${INSTALL_DIR}/install_dependencies/install_openvino_dependencies.sh -c=core -c=dev -y
+          
+          # Needed for downloading IRs from storage.openvinotoolkit with Python urllib
+          sudo apt-get update && sudo apt-get install --assume-yes --no-install-recommends ca-certificates
+          
+          python3 -m pip install -r ${CONFORMANCE_TOOLS_DIR}/requirements.txt
+
+      #
+      # Download Previous Test Results from Cache
+      #
+
+      - name: Install @actions/cache package
+        run: npm install @actions/cache
+
+      - name: Gather Workflows Data
+        uses: actions/github-script@v6
+        with:
+          script: |
+            const fs = require('fs');
+            const cache = require('@actions/cache');
+
+            function sleep(ms) {
+              return new Promise(resolve => setTimeout(resolve, ms));
+            }
+
+            const org = context.payload.organization.login
+            const repositoryName = context.payload.repository.name
+            const cachePrefix = '${{ runner.os }}-conformance-hash-table-${{ matrix.TEST_TYPE }}-${{ env.TEST_DEVICE }}-'
+            const fileName = 'hash_table_${{ env.TEST_DEVICE }}.csv'
+
+            const conformanceCacheEntries = await github.rest.actions.getActionsCacheList({
+              'owner': org,
+              'repo': repositoryName,
+              'key': cachePrefix
+            })
+
+            // The path from which all the cache entries were uploaded
+            // It is needed for the `restoreCache` function to look for the right cache entry
+            const restorePath = `${{ env.CONFORMANCE_TOOLS_DIR }}/${fileName}`
+
+            // Download the cache entries
+            for (const cacheEntryInfo of conformanceCacheEntries.data.actions_caches) {
+              const cacheKey = cacheEntryInfo.key
+            
+              // The unique path to which the current cache entry will be saved
+              const finalPath = `${{ env.CONFORMANCE_CACHE_DIR }}/${cacheKey}/${fileName}`
+
+              console.log(`Restoring cache: ${cacheKey}`)
+
+              const restoredCacheKey = await cache.restoreCache([restorePath], cacheKey, [])
+
+              if (restoredCacheKey) {
+                // Create directory for the entry
+                fs.mkdir(`${{ env.CONFORMANCE_CACHE_DIR }}/${cacheKey}`, { recursive: true }, (err) => {
+                  if (err) throw err;
+                });
+            
+                // Sleep to make sure that that downloading is complete
+                await sleep(2000);
+
+                // Move downloaded cache to its final directory
+                fs.rename(restorePath, finalPath, function (err) {
+                  if (err) throw err
+                  console.log(`${cacheKey} was restored to ${finalPath}.\n`)
+                })
+              } else {
+                console.log(`Cache was not restored: ${cacheKey}.\n`)
+              }
+              
+              // Sleep to make sure that downloading/moving is complete w/o interfering with the next one 
+              await sleep(2000)
+            }
+
+      - name: Check Cache Restoration
+        run: ls -laR ${{ env.CONFORMANCE_CACHE_DIR }}
+
+      #
+      # Tests
+      #
+
+      - name: Get number of CPU cores
+        uses: SimenB/github-actions-cpu-cores@v2
+        id: cpu-cores
+
+      - name: Download Expected Failures List
+        uses: actions/cache/restore@v3
+        id: expected_failures_cache
+        with:
+          path: ${{ env.CONFORMANCE_TOOLS_DIR }}/expected_failures_${{ env.TEST_DEVICE }}.csv
+          key: ${{ runner.os }}-conformance-${{ matrix.TEST_TYPE }}-expected-failures-${{ env.TEST_DEVICE }}-${{ github.sha }}
+          restore-keys: |
+            ${{ runner.os }}-conformance-${{ matrix.TEST_TYPE }}-expected-failures-${{ env.TEST_DEVICE }}-
+
+      - name: Download Test Results Table
+        uses: actions/cache/restore@v3
+        with:
+          path: ${{ env.CONFORMANCE_TOOLS_DIR }}/hash_table_${{ env.TEST_DEVICE }}.csv
+          key: ${{ runner.os }}-conformance-hash-table-${{ matrix.TEST_TYPE }}-${{ env.TEST_DEVICE }}-${{ github.sha }}
+          restore-keys: |
+            ${{ runner.os }}-conformance-hash-table-${{ matrix.TEST_TYPE }}-${{ env.TEST_DEVICE }}-
+
+      - name: Run Conformance Tests
+        run: |
+          source ${INSTALL_DIR}/setupvars.sh
+
+          python3 ${CONFORMANCE_TOOLS_DIR}/run_conformance.py -ov=${INSTALL_DIR}/tests \
+            -j=4 \
+            -d=${TEST_DEVICE} \
+            -t=${{ matrix.TEST_TYPE }} \
+            -w=${CONFORMANCE_ARTIFACTS_DIR} \
+            -f=${{ env.CONFORMANCE_TOOLS_DIR }}/expected_failures_${{ env.TEST_DEVICE }}.csv
+
+      # Required due to: https://github.com/actions/cache/tree/main/restore#ensuring-proper-restores-and-save-happen-across-the-actions
+      - name: Rename Expected Failures List
+        if: github.ref_name == 'master'
+        # if: ${{ always() }}
+        run: |
+          rm -rf ${CONFORMANCE_TOOLS_DIR}/expected_failures_${TEST_DEVICE}.csv
+          cp ${CONFORMANCE_ARTIFACTS_DIR}/${TEST_DEVICE}_logs/logs/fix_priority.csv ${CONFORMANCE_TOOLS_DIR}/expected_failures_${TEST_DEVICE}.csv
+
+      - name: Upload Expected Failures List
+        if: github.ref_name == 'master'
+        # if: ${{ always() }}
+        uses: actions/cache/save@v3
+        with:
+          path: ${{ env.CONFORMANCE_TOOLS_DIR }}/expected_failures_${{ env.TEST_DEVICE }}.csv
+          key: ${{ runner.os }}-conformance-${{ matrix.TEST_TYPE }}-expected-failures-${{ env.TEST_DEVICE }}-${{ github.sha }}
+
+      # Required due to: https://github.com/actions/cache/tree/main/restore#ensuring-proper-restores-and-save-happen-across-the-actions
+      - name: Rename Test Results Table
+        # if: github.ref_name == 'master'
+        if: ${{ always() }}
+        run: |
+          rm -rf ${CONFORMANCE_TOOLS_DIR}/hash_table_${TEST_DEVICE}.csv
+          cp ${CONFORMANCE_ARTIFACTS_DIR}/${TEST_DEVICE}_logs/logs/hash_table.csv ${CONFORMANCE_TOOLS_DIR}/hash_table_${TEST_DEVICE}.csv
+
+      - name: Upload Test Results Table
+        # if: github.ref_name == 'master'
+        if: ${{ always() }}
+        uses: actions/cache/save@v3
+        with:
+          path: ${{ env.CONFORMANCE_TOOLS_DIR }}/hash_table_${{ env.TEST_DEVICE }}.csv
+          key: ${{ runner.os }}-conformance-hash-table-${{ matrix.TEST_TYPE }}-${{ env.TEST_DEVICE }}-${{ github.sha }}
+
+      - name: Pack Conformance Artifacts
+        if: ${{ always() }}
+        run: |
+          pushd ${CONFORMANCE_ARTIFACTS_DIR}
+            tar -czvf ${CONFORMANCE_ARTIFACTS_DIR}/conformance_artifacts.tar.gz *
+          popd
+
+      - name: Upload Conformance Artifacts
+        if: ${{ always() }}
+        uses: actions/upload-artifact@v3
+        with:
+          name: conformance_artifacts_${{ matrix.TEST_TYPE }}-${{ env.TEST_DEVICE }}
+          path: ${{ env.CONFORMANCE_ARTIFACTS_DIR }}/conformance_artifacts.tar.gz
+          if-no-files-found: 'error'
+
+  ONNX_Runtime:
+    needs: Build
+    defaults:
+      run:
+        shell: bash
     runs-on: aks-linux-16-cores
     container:
       image: openvinogithubactions.azurecr.io/dockerhub/ubuntu:20.04
@@ -467,7 +654,6 @@
 
       #
       # Initialize OpenVINO
->>>>>>> 35e72251
       #
 
       - name: Download OpenVINO package
@@ -476,104 +662,6 @@
           name: openvino_package
           path: ${{ env.INSTALL_DIR }}
 
-<<<<<<< HEAD
-      - name: Download OpenVINO tests package
-        uses: actions/download-artifact@v3
-        with:
-          name: openvino_tests
-          path: ${{ env.INSTALL_TEST_DIR }}
-
-      - name: Extract OpenVINO packages
-        run: |
-          pushd ${INSTALL_DIR}
-            tar -xzf openvino_package.tar.gz -C ${INSTALL_DIR} && rm openvino_package.tar.gz || exit 1
-          popd
-          pushd ${INSTALL_TEST_DIR}
-            tar -xzf openvino_tests.tar.gz -C ${INSTALL_DIR} && rm openvino_tests.tar.gz || exit 1
-          popd
-
-      - uses: actions/setup-python@v4
-        with:
-          python-version: '3.11'
-
-      - name: Install Dependencies
-        run: |
-          sudo -E ${INSTALL_DIR}/install_dependencies/install_openvino_dependencies.sh -c=core -c=dev -y
-          
-          # Needed for downloading IRs from storage.openvinotoolkit with Python urllib
-          sudo apt-get update && sudo apt-get install --assume-yes --no-install-recommends ca-certificates
-          
-          python3 -m pip install -r ${CONFORMANCE_TOOLS_DIR}/requirements.txt
-
-      #
-      # Download Previous Test Results from Cache
-      #
-
-      - name: Install @actions/cache package
-        run: npm install @actions/cache
-
-      - name: Gather Workflows Data
-        uses: actions/github-script@v6
-        with:
-          script: |
-            const fs = require('fs');
-            const cache = require('@actions/cache');
-
-            function sleep(ms) {
-              return new Promise(resolve => setTimeout(resolve, ms));
-            }
-
-            const org = context.payload.organization.login
-            const repositoryName = context.payload.repository.name
-            const cachePrefix = '${{ runner.os }}-conformance-hash-table-${{ matrix.TEST_TYPE }}-${{ env.TEST_DEVICE }}-'
-            const fileName = 'hash_table_${{ env.TEST_DEVICE }}.csv'
-
-            const conformanceCacheEntries = await github.rest.actions.getActionsCacheList({
-              'owner': org,
-              'repo': repositoryName,
-              'key': cachePrefix
-            })
-
-            // The path from which all the cache entries were uploaded
-            // It is needed for the `restoreCache` function to look for the right cache entry
-            const restorePath = `${{ env.CONFORMANCE_TOOLS_DIR }}/${fileName}`
-
-            // Download the cache entries
-            for (const cacheEntryInfo of conformanceCacheEntries.data.actions_caches) {
-              const cacheKey = cacheEntryInfo.key
-            
-              // The unique path to which the current cache entry will be saved
-              const finalPath = `${{ env.CONFORMANCE_CACHE_DIR }}/${cacheKey}/${fileName}`
-
-              console.log(`Restoring cache: ${cacheKey}`)
-
-              const restoredCacheKey = await cache.restoreCache([restorePath], cacheKey, [])
-
-              if (restoredCacheKey) {
-                // Create directory for the entry
-                fs.mkdir(`${{ env.CONFORMANCE_CACHE_DIR }}/${cacheKey}`, { recursive: true }, (err) => {
-                  if (err) throw err;
-                });
-            
-                // Sleep to make sure that that downloading is complete
-                await sleep(2000);
-
-                // Move downloaded cache to its final directory
-                fs.rename(restorePath, finalPath, function (err) {
-                  if (err) throw err
-                  console.log(`${cacheKey} was restored to ${finalPath}.\n`)
-                })
-              } else {
-                console.log(`Cache was not restored: ${cacheKey}.\n`)
-              }
-              
-              // Sleep to make sure that downloading/moving is complete w/o interfering with the next one 
-              await sleep(2000)
-            }
-
-      - name: Check Cache Restoration
-        run: ls -laR ${{ env.CONFORMANCE_CACHE_DIR }}
-=======
       - name: Extract OpenVINO package
         run: |
           pushd ${INSTALL_DIR}
@@ -587,92 +675,11 @@
         run: |
           branch=`tr -s '\n ' < ${ONNX_RUNTIME_UTILS}/version`
           git clone --branch $branch --single-branch --recursive https://github.com/microsoft/onnxruntime.git ${ONNX_RUNTIME_REPO}
->>>>>>> 35e72251
 
       #
       # Tests
       #
 
-<<<<<<< HEAD
-      - name: Get number of CPU cores
-        uses: SimenB/github-actions-cpu-cores@v2
-        id: cpu-cores
-
-      - name: Download Expected Failures List
-        uses: actions/cache/restore@v3
-        id: expected_failures_cache
-        with:
-          path: ${{ env.CONFORMANCE_TOOLS_DIR }}/expected_failures_${{ env.TEST_DEVICE }}.csv
-          key: ${{ runner.os }}-conformance-${{ matrix.TEST_TYPE }}-expected-failures-${{ env.TEST_DEVICE }}-${{ github.sha }}
-          restore-keys: |
-            ${{ runner.os }}-conformance-${{ matrix.TEST_TYPE }}-expected-failures-${{ env.TEST_DEVICE }}-
-
-      - name: Download Test Results Table
-        uses: actions/cache/restore@v3
-        with:
-          path: ${{ env.CONFORMANCE_TOOLS_DIR }}/hash_table_${{ env.TEST_DEVICE }}.csv
-          key: ${{ runner.os }}-conformance-hash-table-${{ matrix.TEST_TYPE }}-${{ env.TEST_DEVICE }}-${{ github.sha }}
-          restore-keys: |
-            ${{ runner.os }}-conformance-hash-table-${{ matrix.TEST_TYPE }}-${{ env.TEST_DEVICE }}-
-
-      - name: Run Conformance Tests
-        run: |
-          source ${INSTALL_DIR}/setupvars.sh
-
-          python3 ${CONFORMANCE_TOOLS_DIR}/run_conformance.py -ov=${INSTALL_DIR}/tests \
-            -j=4 \
-            -d=${TEST_DEVICE} \
-            -t=${{ matrix.TEST_TYPE }} \
-            -w=${CONFORMANCE_ARTIFACTS_DIR} \
-            -f=${{ env.CONFORMANCE_TOOLS_DIR }}/expected_failures_${{ env.TEST_DEVICE }}.csv
-
-      # Required due to: https://github.com/actions/cache/tree/main/restore#ensuring-proper-restores-and-save-happen-across-the-actions
-      - name: Rename Expected Failures List
-        if: github.ref_name == 'master'
-        # if: ${{ always() }}
-        run: |
-          rm -rf ${CONFORMANCE_TOOLS_DIR}/expected_failures_${TEST_DEVICE}.csv
-          cp ${CONFORMANCE_ARTIFACTS_DIR}/${TEST_DEVICE}_logs/logs/fix_priority.csv ${CONFORMANCE_TOOLS_DIR}/expected_failures_${TEST_DEVICE}.csv
-
-      - name: Upload Expected Failures List
-        if: github.ref_name == 'master'
-        # if: ${{ always() }}
-        uses: actions/cache/save@v3
-        with:
-          path: ${{ env.CONFORMANCE_TOOLS_DIR }}/expected_failures_${{ env.TEST_DEVICE }}.csv
-          key: ${{ runner.os }}-conformance-${{ matrix.TEST_TYPE }}-expected-failures-${{ env.TEST_DEVICE }}-${{ github.sha }}
-
-      # Required due to: https://github.com/actions/cache/tree/main/restore#ensuring-proper-restores-and-save-happen-across-the-actions
-      - name: Rename Test Results Table
-        # if: github.ref_name == 'master'
-        if: ${{ always() }}
-        run: |
-          rm -rf ${CONFORMANCE_TOOLS_DIR}/hash_table_${TEST_DEVICE}.csv
-          cp ${CONFORMANCE_ARTIFACTS_DIR}/${TEST_DEVICE}_logs/logs/hash_table.csv ${CONFORMANCE_TOOLS_DIR}/hash_table_${TEST_DEVICE}.csv
-
-      - name: Upload Test Results Table
-        # if: github.ref_name == 'master'
-        if: ${{ always() }}
-        uses: actions/cache/save@v3
-        with:
-          path: ${{ env.CONFORMANCE_TOOLS_DIR }}/hash_table_${{ env.TEST_DEVICE }}.csv
-          key: ${{ runner.os }}-conformance-hash-table-${{ matrix.TEST_TYPE }}-${{ env.TEST_DEVICE }}-${{ github.sha }}
-
-      - name: Pack Conformance Artifacts
-        if: ${{ always() }}
-        run: |
-          pushd ${CONFORMANCE_ARTIFACTS_DIR}
-            tar -czvf ${CONFORMANCE_ARTIFACTS_DIR}/conformance_artifacts.tar.gz *
-          popd
-
-      - name: Upload Conformance Artifacts
-        if: ${{ always() }}
-        uses: actions/upload-artifact@v3
-        with:
-          name: conformance_artifacts_${{ matrix.TEST_TYPE }}-${{ env.TEST_DEVICE }}
-          path: ${{ env.CONFORMANCE_ARTIFACTS_DIR }}/conformance_artifacts.tar.gz
-          if-no-files-found: 'error'
-=======
       - name: Install Build Dependencies
         run: bash ${OPENVINO_REPO}/install_build_dependencies.sh
 
@@ -728,7 +735,6 @@
           source ${INSTALL_DIR}/setupvars.sh
           ./onnx_test_runner "${ONNX_RUNTIME_REPO}/cmake/external/onnx/onnx/backend/test/data/pytorch-operator"
         working-directory: ${{ env.ONNX_RUNTIME_BUILD_DIR }}/RelWithDebInfo/RelWithDebInfo
->>>>>>> 35e72251
 
   CXX_Unit_Tests:
     needs: Build
