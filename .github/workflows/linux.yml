--- conflicted
+++ resolved
@@ -685,7 +685,6 @@
         env:
           TEST_DEVICE: CPU
 
-<<<<<<< HEAD
       - name: TensorFlow Hub Tests - TF FE
         run: |
           python3 -m pip install -r ${MODEL_HUB_TESTS_INSTALL_DIR}/tf_hub_tests/requirements.txt
@@ -701,8 +700,6 @@
           TYPE: ${{ github.event_name == 'schedule' && 'nightly' || 'precommit'}}
           TEST_DEVICE: CPU
 
-=======
->>>>>>> 9250d17e
       - name: TensorFlow 1 Layer Tests - Legacy FE
         run: |
           python3 -m pip install -r ${LAYER_TESTS_INSTALL_DIR}/requirements.txt
