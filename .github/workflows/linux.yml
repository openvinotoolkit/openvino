name: Linux (Ubuntu 20.04, Python 3.11)
on:
  schedule:
    # at 00:00 on Wednesday and Saturday
    - cron: '0 0 * * 3,6'
  workflow_dispatch:
  pull_request:
  push:
    branches:
      - master
      - 'releases/**'

concurrency:
  # github.ref is not unique in post-commit
  group: ${{ github.event_name == 'push' && github.run_id || github.ref }}-linux
  cancel-in-progress: true

env:
  PIP_CACHE_PATH: /mount/caches/pip/linux
  PYTHON_VERSION: '3.11'

jobs:
  Smart_CI:
    runs-on: ubuntu-latest
    outputs:
      affected_components: "${{ steps.smart_ci.outputs.affected_components }}"
      skip_workflow: "${{ steps.smart_ci.outputs.skip_workflow }}"
    steps:
      - name: checkout action
        uses: actions/checkout@v4
        with:
          sparse-checkout: .github/actions/smart-ci

      - name: Get affected components
        id: smart_ci
        uses: ./.github/actions/smart-ci
        with:
          repository: ${{ github.repository }}
          pr: ${{ github.event.number }}
          commit_sha: ${{ github.sha }}
          component_pattern: "category: (.*)"
          repo_token: ${{ secrets.GITHUB_TOKEN }}
          skip_when_only_listed_labels_set: 'docs'
          skip_when_only_listed_files_changed: '*.md,*.rst,*.png,*.jpg,*.svg'

  Build:
    needs: Smart_CI
    timeout-minutes: 150
    defaults:
      run:
        shell: bash
    runs-on: aks-linux-16-cores-32gb
    container:
      image: openvinogithubactions.azurecr.io/dockerhub/ubuntu:20.04
      volumes:
        - /mount/caches:/mount/caches
      options: -e SCCACHE_AZURE_BLOB_CONTAINER -e SCCACHE_AZURE_CONNECTION_STRING
    env:
      DEBIAN_FRONTEND: noninteractive # to prevent apt-get from waiting user input
      CMAKE_BUILD_TYPE: 'Release'
      CMAKE_GENERATOR: 'Ninja Multi-Config'
      CMAKE_CXX_COMPILER_LAUNCHER: sccache
      CMAKE_C_COMPILER_LAUNCHER: sccache
      GITHUB_WORKSPACE: '/__w/openvino/openvino'
      OPENVINO_REPO: /__w/openvino/openvino/openvino
      OPENVINO_CONTRIB_REPO: /__w/openvino/openvino/openvino_contrib
      INSTALL_DIR: /__w/openvino/openvino/openvino_install
      INSTALL_TEST_DIR: /__w/openvino/openvino/tests_install
      DEVELOPER_PACKAGE_DIR: /__w/openvino/openvino/developer_package_install
      BUILD_DIR: /__w/openvino/openvino/openvino_build
      SCCACHE_AZURE_KEY_PREFIX: ubuntu20_x86_64_Release
      ONNX_RUNTIME_UTILS: /__w/openvino/openvino/openvino/.ci/azure/ci_utils/onnxruntime
    if: "!needs.smart_ci.outputs.skip_workflow"

    steps:
      - name: Install git
        run: |
          apt-get update
          apt-get install --assume-yes --no-install-recommends git ca-certificates

      - name: Clone OpenVINO
        uses: actions/checkout@v4
        with:
          path: ${{ env.OPENVINO_REPO }}
          submodules: 'true'

      - name: Clone OpenVINO Contrib
        uses: actions/checkout@v4
        with:
          repository: 'openvinotoolkit/openvino_contrib'
          path: ${{ env.OPENVINO_CONTRIB_REPO }}
          submodules: 'true'
          ref: 'master'

      #
      # Print system info
      #

      - name: System info
        uses: ./openvino/.github/actions/system_info

      #
      # Dependencies
      #

      - name: Install build dependencies
        run: |
          bash ${OPENVINO_REPO}/install_build_dependencies.sh
          # default-jdk - Java API
          apt install --assume-yes --no-install-recommends default-jdk

      - name: Install sccache
        uses: mozilla-actions/sccache-action@v0.0.3
        with:
          version: "v0.5.4"

      - name: Setup Python ${{ env.PYTHON_VERSION }}
        uses: ./openvino/.github/actions/setup_python
        with:
          version: ${{ env.PYTHON_VERSION }}
          pip-cache-path: ${{ env.PIP_CACHE_PATH }}
          should-setup-pip-paths: 'true'
          self-hosted-runner: 'true'
          show-cache-info: 'true'

      - name: Install python dependencies
        run: |
          # For Python API: build and wheel packaging
          python3 -m pip install -r ${OPENVINO_REPO}/src/bindings/python/wheel/requirements-dev.txt
          python3 -m pip install -r ${OPENVINO_REPO}/src/bindings/python/src/compatibility/openvino/requirements-dev.txt

          # For running ONNX frontend unit tests
          python3 -m pip install --force-reinstall -r ${OPENVINO_REPO}/src/frontends/onnx/tests/requirements.txt

          # For running TensorFlow frontend unit tests
          python3 -m pip install -r ${OPENVINO_REPO}/src/frontends/tensorflow/tests/requirements.txt

          # For running TensorFlow Lite frontend unit tests
          python3 -m pip install -r ${OPENVINO_REPO}/src/frontends/tensorflow_lite/tests/requirements.txt

          # For running Paddle frontend unit tests
          python3 -m pip install -r ${OPENVINO_REPO}/src/frontends/paddle/tests/requirements.txt

      #
      # Build
      #

      - name: CMake configure - OpenVINO
        run: |
          cmake \
            -G "${{ env.CMAKE_GENERATOR }}" \
            -DENABLE_CPPLINT=OFF \
            -DENABLE_NCC_STYLE=OFF \
            -DENABLE_TESTS=ON \
            -DENABLE_STRICT_DEPENDENCIES=OFF \
            -DENABLE_SYSTEM_TBB=ON \
            -DENABLE_SYSTEM_OPENCL=ON \
            -DCMAKE_VERBOSE_MAKEFILE=ON \
            -DCPACK_GENERATOR=TGZ \
            -DCMAKE_COMPILE_WARNING_AS_ERROR=ON \
            -DCMAKE_CXX_COMPILER_LAUNCHER=${{ env.CMAKE_CXX_COMPILER_LAUNCHER }} \
            -DCMAKE_C_COMPILER_LAUNCHER=${{ env.CMAKE_C_COMPILER_LAUNCHER }} \
            -S ${OPENVINO_REPO} \
            -B ${BUILD_DIR}

      - name: Clean sccache stats
        run: ${SCCACHE_PATH} --zero-stats

      - name: Cmake build - OpenVINO
        run: cmake --build ${BUILD_DIR} --parallel --config ${{ env.CMAKE_BUILD_TYPE }}

      - name: Show sccache stats
        run: ${SCCACHE_PATH} --show-stats

      - name: Cmake install - OpenVINO
        run: |
          cmake -DCMAKE_INSTALL_PREFIX=${INSTALL_DIR} -P ${BUILD_DIR}/cmake_install.cmake
          cmake -DCMAKE_INSTALL_PREFIX=${INSTALL_TEST_DIR} -DCOMPONENT=tests -P ${BUILD_DIR}/cmake_install.cmake
          cmake -DCMAKE_INSTALL_PREFIX=${DEVELOPER_PACKAGE_DIR} -DCOMPONENT=developer_package -P ${BUILD_DIR}/cmake_install.cmake
          cmake -DCMAKE_INSTALL_PREFIX=${INSTALL_DIR} -DCOMPONENT=python_wheels -P ${BUILD_DIR}/cmake_install.cmake

      - name: Pack Artifacts
        run: |

          # Add the ONNX Runtime version and skip tests list to the archive to use in the ONNX Runtime Job
          # w/o the need to checkout repository

          cp -R ${ONNX_RUNTIME_UTILS} ${INSTALL_DIR}

          pushd ${INSTALL_DIR}
            tar -czvf ${BUILD_DIR}/openvino_package.tar.gz *
          popd

          pushd ${DEVELOPER_PACKAGE_DIR}
            tar -czvf ${BUILD_DIR}/openvino_developer_package.tar.gz *
          popd

          pushd ${INSTALL_TEST_DIR}
            tar -czvf ${BUILD_DIR}/openvino_tests.tar.gz *
          popd

      - name: Build Debian packages
        run: |
          /usr/bin/python3.8 -m pip install -U pip
          /usr/bin/python3.8 -m pip install -r ${OPENVINO_REPO}/src/bindings/python/wheel/requirements-dev.txt
          /usr/bin/python3.8 -m pip install -r ${OPENVINO_REPO}/src/bindings/python/src/compatibility/openvino/requirements-dev.txt
          cmake -UPYTHON* \
                -DENABLE_PYTHON_PACKAGING=ON \
                -DENABLE_TESTS=OFF \
                -DPython3_EXECUTABLE=/usr/bin/python3.8 \
                -DCPACK_GENERATOR=DEB \
                ${BUILD_DIR}
          cmake --build ${BUILD_DIR} --parallel --config ${{ env.CMAKE_BUILD_TYPE }} --target package

      - name: Cmake & Build - OpenVINO Contrib
        run: |
          cmake \
            -DBUILD_nvidia_plugin=OFF \
            -DCUSTOM_OPERATIONS="calculate_grid;complex_mul;fft;grid_sample;sparse_conv;sparse_conv_transpose" \
            -DOPENVINO_EXTRA_MODULES=${OPENVINO_CONTRIB_REPO}/modules \
            -S ${OPENVINO_REPO} \
            -B ${BUILD_DIR}
          cmake --build ${BUILD_DIR} --parallel --config ${{ env.CMAKE_BUILD_TYPE }}

      #
      # Upload build artifacts
      #

      - name: Upload openvino package
        if: ${{ always() }}
        uses: actions/upload-artifact@v3
        with:
          name: openvino_package
          path: ${{ env.BUILD_DIR }}/openvino_package.tar.gz
          if-no-files-found: 'error'

      - name: Upload openvino developer package
        if: ${{ always() }}
        uses: actions/upload-artifact@v3
        with:
          name: openvino_developer_package
          path: ${{ env.BUILD_DIR }}/openvino_developer_package.tar.gz
          if-no-files-found: 'error'

      - name: Upload openvino debian packages
        if: ${{ always() }}
        uses: actions/upload-artifact@v3
        with:
          name: openvino_debian_packages
          path: ${{ env.BUILD_DIR }}/*.deb
          if-no-files-found: 'error'

      - name: Upload openvino tests package
        if: ${{ always() }}
        uses: actions/upload-artifact@v3
        with:
          name: openvino_tests
          path: ${{ env.BUILD_DIR }}/openvino_tests.tar.gz
          if-no-files-found: 'error'

  Debian_Packages:
    name: Debian Packages
    needs: Build
    timeout-minutes: 5
    defaults:
      run:
        shell: bash
    runs-on: ubuntu-20.04
    container:
      image: ubuntu:20.04
    env:
      DEBIAN_FRONTEND: noninteractive # to prevent apt-get from waiting user input
      DEBIAN_PACKAGES_DIR: /__w/openvino/packages/

    steps:
      - name: Download OpenVINO debian packages
        uses: actions/download-artifact@v3
        with:
          name: openvino_debian_packages
          path: ${{ env.DEBIAN_PACKAGES_DIR }}

      - name: Install debian packages & check conflicts
        run: |
          apt-get update -y
          # Install debian packages from previous release
          apt-get install --no-install-recommends -y gnupg wget ca-certificates
          wget https://apt.repos.intel.com/intel-gpg-keys/GPG-PUB-KEY-INTEL-SW-PRODUCTS.PUB
          apt-key add GPG-PUB-KEY-INTEL-SW-PRODUCTS.PUB
          echo "deb https://apt.repos.intel.com/openvino/2023 ubuntu20 main" | tee /etc/apt/sources.list.d/intel-openvino-2023.list
          apt-get update -y
          apt-get install -y openvino
          # install our local one and make sure the conflicts are resolved
          apt-get install --no-install-recommends -y dpkg-dev
          dpkg-scanpackages . /dev/null | gzip -9c > Packages.gz
          echo "deb [trusted=yes] file:${DEBIAN_PACKAGES_DIR} ./" | tee /etc/apt/sources.list.d/openvino-local.list
          apt-get update -y
          apt-get install openvino -y
        working-directory: ${{ env.DEBIAN_PACKAGES_DIR }}

      - name: Test debian packages
        run: |
          /usr/share/openvino/samples/cpp/build_samples.sh
          /usr/share/openvino/samples/c/build_samples.sh
          ~/openvino_cpp_samples_build/intel64/Release/hello_query_device
          python3 /usr/share/openvino/samples/python/hello_query_device/hello_query_device.py
          python3 -c 'from openvino import Core; Core().get_property("CPU", "AVAILABLE_DEVICES")'
          python3 -c 'from openvino import Core; Core().get_property("GPU", "AVAILABLE_DEVICES")'
          python3 -c 'from openvino import Core; Core().get_property("AUTO", "SUPPORTED_METRICS")'
          python3 -c 'from openvino import Core; Core().get_property("MULTI", "SUPPORTED_METRICS")'
          python3 -c 'from openvino import Core; Core().get_property("HETERO", "SUPPORTED_METRICS")'
          python3 -c 'from openvino import Core; Core().get_property("BATCH", "SUPPORTED_METRICS")'
          python3 -c 'from openvino.frontend import FrontEndManager; assert len(FrontEndManager().get_available_front_ends()) == 6'
          benchmark_app --help
          ovc --help

  Samples:
    needs: Build
    # if: fromJSON(needs.smart_ci.outputs.affected_components).samples
    uses: ./.github/workflows/samples_tests.yml
    with:
      runner: 'ubuntu-20.04'
      image: 'ubuntu:20.04'

  Conformance:
    needs: [Build, Smart_CI]
    timeout-minutes: ${{ matrix.TEST_TYPE == 'API' && 5 || 15 }}
    defaults:
      run:
        shell: bash
    runs-on: ubuntu-20.04-8-cores
    strategy:
      max-parallel: 2
      fail-fast: false
      matrix:
        include:
          # 'OP' for Opset, 'API' for API
          - TEST_TYPE: 'OP'
          - TEST_TYPE: 'API'
    env:
      INSTALL_DIR: ${{ github.workspace }}/install
      INSTALL_TEST_DIR: ${{ github.workspace }}/install/tests
      CONFORMANCE_TOOLS_DIR: ${{ github.workspace }}/install/tests/functional_test_utils/layer_tests_summary
      CONFORMANCE_ARTIFACTS_DIR: ${{ github.workspace }}/install/conformance_artifacts
      TEST_DEVICE: 'CPU'
    if: fromJSON(needs.smart_ci.outputs.affected_components).CPU.test

    steps:
      - name: Create Directories
        run: |
          mkdir -p ${CONFORMANCE_ARTIFACTS_DIR}

      #
      # Dependencies
      #

      - name: Download OpenVINO package
        uses: actions/download-artifact@v3
        with:
          name: openvino_package
          path: ${{ env.INSTALL_DIR }}

      - name: Download OpenVINO tests package
        uses: actions/download-artifact@v3
        with:
          name: openvino_tests
          path: ${{ env.INSTALL_TEST_DIR }}

      - name: Extract OpenVINO packages
        run: |
          pushd ${INSTALL_DIR}
            tar -xzf openvino_package.tar.gz -C ${INSTALL_DIR}
          popd
          pushd ${INSTALL_TEST_DIR}
            tar -xzf openvino_tests.tar.gz -C ${INSTALL_DIR}
          popd

      - name: Fetch setup_python action
        uses: actions/checkout@v4
        with:
          sparse-checkout: |
            .github/actions/setup_python/action.yml
          sparse-checkout-cone-mode: false
          path: 'openvino'

      - name: Setup Python ${{ env.PYTHON_VERSION }}
        uses: ./openvino/.github/actions/setup_python
        with:
          version: ${{ env.PYTHON_VERSION }}
          should-setup-pip-paths: 'false'
          self-hosted-runner: 'false'

      - name: Install Dependencies
        run: |
          sudo -E ${INSTALL_DIR}/install_dependencies/install_openvino_dependencies.sh -c=core -y

          python3 -m pip install -r ${CONFORMANCE_TOOLS_DIR}/requirements.txt

      #
      # Tests
      #

      - name: Conformance Tests
        run: |
          source ${INSTALL_DIR}/setupvars.sh

          python3 ${CONFORMANCE_TOOLS_DIR}/run_conformance.py -ov=${INSTALL_DIR}/tests \
            -d=${TEST_DEVICE} \
            -t=${{ matrix.TEST_TYPE }} \
            -w=${CONFORMANCE_ARTIFACTS_DIR} \
            -f=${CONFORMANCE_TOOLS_DIR}/skip_configs/${TEST_DEVICE}/expected_failures_${{ matrix.TEST_TYPE }}.csv

      - name: Pack Conformance Artifacts
        if: ${{ always() }}
        run: |
          pushd ${CONFORMANCE_ARTIFACTS_DIR}
            tar -czvf ${CONFORMANCE_ARTIFACTS_DIR}/conformance_artifacts.tar.gz *
          popd

      - name: Upload Conformance Artifacts
        if: ${{ always() }}
        uses: actions/upload-artifact@v3
        with:
          name: conformance_artifacts_${{ matrix.TEST_TYPE }}-${{ env.TEST_DEVICE }}
          path: ${{ env.CONFORMANCE_ARTIFACTS_DIR }}/conformance_artifacts.tar.gz
          if-no-files-found: 'error'

  ONNX_Runtime:
    name: ONNX Runtime Integration
    needs: [Build, Smart_CI]
    timeout-minutes: 20
    defaults:
      run:
        shell: bash
    runs-on: aks-linux-16-cores-32gb
    container:
      image: openvinogithubactions.azurecr.io/dockerhub/ubuntu:20.04
      volumes:
        - /mount/caches:/mount/caches
      options: -e SCCACHE_AZURE_BLOB_CONTAINER -e SCCACHE_AZURE_CONNECTION_STRING
    env:
      DEBIAN_FRONTEND: noninteractive # to prevent apt-get from waiting user input
      CMAKE_GENERATOR: 'Ninja Multi-Config'
      CMAKE_CXX_COMPILER_LAUNCHER: sccache
      CMAKE_C_COMPILER_LAUNCHER: sccache
      OPENVINO_REPO: /__w/openvino/openvino/openvino
      INSTALL_DIR: /__w/openvino/openvino/install
      SCCACHE_AZURE_KEY_PREFIX: ubuntu20_x86_64_onnxruntime
      ONNX_RUNTIME_REPO: /__w/openvino/openvino/onnxruntime
      ONNX_RUNTIME_UTILS: /__w/openvino/openvino/install/onnxruntime
      ONNX_RUNTIME_BUILD_DIR: /__w/openvino/openvino/onnxruntime/build
    if: fromJSON(needs.smart_ci.outputs.affected_components).ONNX_RT

    steps:
      - name: Fetch install_build_dependencies.sh and setup_python action
        uses: actions/checkout@v4
        with:
          sparse-checkout: |
            install_build_dependencies.sh
            .github/actions/setup_python/action.yml
          sparse-checkout-cone-mode: false
          path: ${{ env.OPENVINO_REPO }}

      - name: Install git
        run: |
          apt-get update
          apt-get install --assume-yes --no-install-recommends git ca-certificates

      - name: Setup Python ${{ env.PYTHON_VERSION }}
        uses: ./openvino/.github/actions/setup_python
        with:
          version: ${{ env.PYTHON_VERSION }}
          should-setup-pip-paths: 'false'

      #
      # Initialize OpenVINO
      #

      - name: Download OpenVINO package
        uses: actions/download-artifact@v3
        with:
          name: openvino_package
          path: ${{ env.INSTALL_DIR }}

      - name: Extract OpenVINO package
        run: |
          pushd ${INSTALL_DIR}
            tar -xzf openvino_package.tar.gz -C ${INSTALL_DIR}
          popd

      - name: Install OpenVINO dependencies
        run: ${INSTALL_DIR}/install_dependencies/install_openvino_dependencies.sh -c=core -c=dev -y

      - name: Clone ONNX Runtime
        run: |
          branch=`tr -s '\n ' < ${ONNX_RUNTIME_UTILS}/version`
          git clone --branch $branch --single-branch --recursive https://github.com/microsoft/onnxruntime.git ${ONNX_RUNTIME_REPO}

      #
      # Tests
      #

      - name: Install Build Dependencies
        run: bash ${OPENVINO_REPO}/install_build_dependencies.sh

      - name: Install sccache
        uses: mozilla-actions/sccache-action@v0.0.3
        with:
          version: "v0.5.4"

      - name: Build Lin ONNX Runtime
        run: |
          source ${INSTALL_DIR}/setupvars.sh

          ${ONNX_RUNTIME_REPO}/build.sh \
            --config RelWithDebInfo \
            --use_openvino CPU_FP32 \
            --build_shared_lib \
            --parallel \
            --skip_tests \
            --compile_no_warning_as_error \
            --build_dir ${ONNX_RUNTIME_BUILD_DIR}
        env:
          CXXFLAGS: "-Wno-error=deprecated-declarations"

      - name: Show sccache stats
        run: ${SCCACHE_PATH} --show-stats

      - name: Run onnxruntime_test_all
        run: |
          source ${INSTALL_DIR}/setupvars.sh
          skip_tests=$(tr -s '\n ' ':' < ${ONNX_RUNTIME_UTILS}/skip_tests)

          ./onnxruntime_test_all --gtest_filter=-$skip_tests
        working-directory: ${{ env.ONNX_RUNTIME_BUILD_DIR }}/RelWithDebInfo/RelWithDebInfo

      - name: Run onnxruntime_shared_lib_test
        run: |
          source ${INSTALL_DIR}/setupvars.sh
          ./onnxruntime_shared_lib_test --gtest_filter=-CApiTest.test_custom_op_openvino_wrapper_library
        working-directory: ${{ env.ONNX_RUNTIME_BUILD_DIR }}/RelWithDebInfo/RelWithDebInfo

      - name: Run onnxruntime_global_thread_pools_test
        run: |
          source ${INSTALL_DIR}/setupvars.sh
          ./onnxruntime_global_thread_pools_test
        working-directory: ${{ env.ONNX_RUNTIME_BUILD_DIR }}/RelWithDebInfo/RelWithDebInfo

      - name: Run onnxruntime_api_tests_without_env
        run: |
          source ${INSTALL_DIR}/setupvars.sh
          ./onnxruntime_api_tests_without_env
        working-directory: ${{ env.ONNX_RUNTIME_BUILD_DIR }}/RelWithDebInfo/RelWithDebInfo

      - name: Run pytorch-converted tests
        run: |
          source ${INSTALL_DIR}/setupvars.sh
          ./onnx_test_runner "${ONNX_RUNTIME_REPO}/cmake/external/onnx/onnx/backend/test/data/pytorch-converted"
        working-directory: ${{ env.ONNX_RUNTIME_BUILD_DIR }}/RelWithDebInfo/RelWithDebInfo

      - name: Run pytorch-operator tests
        run: |
          source ${INSTALL_DIR}/setupvars.sh
          ./onnx_test_runner "${ONNX_RUNTIME_REPO}/cmake/external/onnx/onnx/backend/test/data/pytorch-operator"
        working-directory: ${{ env.ONNX_RUNTIME_BUILD_DIR }}/RelWithDebInfo/RelWithDebInfo

  CXX_Unit_Tests:
    name: C++ unit tests
    needs: [Build, Smart_CI]
    timeout-minutes: 20
<<<<<<< HEAD
    uses: ./.github/workflows/cxx_unit_tests.yml
    with:
      runner: 'aks-linux-4-cores-16gb'
      image: 'openvinogithubactions.azurecr.io/dockerhub/ubuntu:20.04'
      affected-components: ${{ needs.smart_ci.outputs.affected_components }}
=======
    defaults:
      run:
        shell: bash
    runs-on: aks-linux-4-cores-16gb
    container:
      image: openvinogithubactions.azurecr.io/dockerhub/ubuntu:20.04
    env:
      INSTALL_DIR: /__w/openvino/openvino/install
      INSTALL_TEST_DIR: /__w/openvino/openvino/install/tests

    steps:
      - name: Download OpenVINO package
        uses: actions/download-artifact@v3
        with:
          name: openvino_package
          path: ${{ env.INSTALL_DIR }}

      - name: Download OpenVINO tests package
        uses: actions/download-artifact@v3
        with:
          name: openvino_tests
          path: ${{ env.INSTALL_TEST_DIR }}

      - name: Extract OpenVINO packages
        run: |
          pushd ${INSTALL_DIR}
            tar -xzf openvino_package.tar.gz -C ${INSTALL_DIR}
          popd
          pushd ${INSTALL_TEST_DIR}
            tar -xzf openvino_tests.tar.gz -C ${INSTALL_DIR}
          popd

      - name: Install OpenVINO dependencies
        run: ${INSTALL_DIR}/install_dependencies/install_openvino_dependencies.sh -c=core -c=gpu -y

      #
      # Tests
      #

      - name: OpenVINO Core Unit Tests
        if: fromJSON(needs.smart_ci.outputs.affected_components).Core.test
        run: |
          source ${INSTALL_DIR}/setupvars.sh
          ${INSTALL_TEST_DIR}/ov_core_unit_tests --gtest_print_time=1 --gtest_filter=-*IE_GPU* \
                --gtest_output=xml:${INSTALL_TEST_DIR}/TEST-OVCoreUT.xml

      - name: OpenVINO Inference Functional Tests
        if: fromJSON(needs.smart_ci.outputs.affected_components).inference.test
        run: |
          source ${INSTALL_DIR}/setupvars.sh
          ${INSTALL_TEST_DIR}/ov_inference_functional_tests --gtest_print_time=1 \
                --gtest_output=xml:${INSTALL_TEST_DIR}/TEST-InferenceFunc.xml

      - name: OpenVINO Inference Unit Tests
        if: fromJSON(needs.smart_ci.outputs.affected_components).inference.test
        run: |
          source ${INSTALL_DIR}/setupvars.sh
          ${INSTALL_TEST_DIR}/ov_inference_unit_tests --gtest_print_time=1 \
                --gtest_output=xml:${INSTALL_TEST_DIR}/TEST-InferenceUnit.xml

      - name: Low Precision Transformations Tests
        if: fromJSON(needs.smart_ci.outputs.affected_components).LP_transformations.test
        run: |
          source ${INSTALL_DIR}/setupvars.sh
          ${INSTALL_TEST_DIR}/ov_lp_transformations_tests --gtest_print_time=1 \
                --gtest_output=xml:${INSTALL_TEST_DIR}/TEST-LpTransformations.xml

      - name: OpenVINO Conditional compilation tests
        if: fromJSON(needs.smart_ci.outputs.affected_components).Core.test
        run: |
          source ${INSTALL_DIR}/setupvars.sh
          ${INSTALL_TEST_DIR}/ov_conditional_compilation_tests --gtest_print_time=1 \
                --gtest_output=xml:${INSTALL_TEST_DIR}/TEST-ConditionalCompilation.xml

      - name: IR frontend tests
        if: fromJSON(needs.smart_ci.outputs.affected_components).IR_FE.test
        run: |
          source ${INSTALL_DIR}/setupvars.sh
          ${INSTALL_TEST_DIR}/ov_ir_frontend_tests --gtest_print_time=1 \
                --gtest_output=xml:${INSTALL_TEST_DIR}/TEST-IRFrontend.xml

      - name: PaddlePaddle frontend tests
        if: ${{ 'false' }}
        run: |
          source ${INSTALL_DIR}/setupvars.sh
          ${INSTALL_TEST_DIR}/paddle_tests --gtest_print_time=1 \
                --gtest_output=xml:${INSTALL_TEST_DIR}/TEST-PaddleTests.xml

      - name: ONNX frontend tests
        if: fromJSON(needs.smart_ci.outputs.affected_components).ONNX_FE.test
        run: |
          source ${INSTALL_DIR}/setupvars.sh
          ${INSTALL_TEST_DIR}/ov_onnx_frontend_tests --gtest_print_time=1 \
                --gtest_filter=-*IE_GPU* \
                --gtest_output=xml:${INSTALL_TEST_DIR}/TEST-ONNXFrontend.xml

      - name: TensorFlow Common frontend tests
        if: fromJSON(needs.smart_ci.outputs.affected_components).TF_FE.test ||
            fromJSON(needs.smart_ci.outputs.affected_components).TFL_FE.test
        run: |
          source ${INSTALL_DIR}/setupvars.sh
          ${INSTALL_TEST_DIR}/ov_tensorflow_common_tests --gtest_print_time=1 \
                --gtest_output=xml:${INSTALL_TEST_DIR}/TEST-TensorFlowCommonFrontend.xml

      - name: TensorFlow frontend tests
        if: fromJSON(needs.smart_ci.outputs.affected_components).TF_FE.test
        run: |
          source ${INSTALL_DIR}/setupvars.sh
          ${INSTALL_TEST_DIR}/ov_tensorflow_frontend_tests --gtest_print_time=1 \
                --gtest_output=xml:${INSTALL_TEST_DIR}/TEST-TensorFlowFrontend.xml

      - name: TensorFlow Lite frontend tests
        if: fromJSON(needs.smart_ci.outputs.affected_components).TFL_FE.test
        run: |
          source ${INSTALL_DIR}/setupvars.sh
          ${INSTALL_TEST_DIR}/ov_tensorflow_lite_frontend_tests --gtest_print_time=1 \
                --gtest_output=xml:${INSTALL_TEST_DIR}/TEST-TensorFlowLiteFrontend.xml

      - name: Transformations func tests
        if: fromJSON(needs.smart_ci.outputs.affected_components).transformations.test
        run: |
          source ${INSTALL_DIR}/setupvars.sh
          ${INSTALL_TEST_DIR}/ov_transformations_tests --gtest_print_time=1 \
                --gtest_output=xml:${INSTALL_TEST_DIR}/TEST-Transformations.xml

      - name: Legacy Transformations func tests
        if: fromJSON(needs.smart_ci.outputs.affected_components).GNA.test
        run: |
          source ${INSTALL_DIR}/setupvars.sh
          ${INSTALL_TEST_DIR}/ov_legacy_transformations_tests --gtest_print_time=1 \
                --gtest_output=xml:${INSTALL_TEST_DIR}/TEST-LegacyTransformations.xml

      - name: Inference Engine 1.0 unit tests
        if: fromJSON(needs.smart_ci.outputs.affected_components).GNA.test
        run: |
          source ${INSTALL_DIR}/setupvars.sh
          ${INSTALL_TEST_DIR}/InferenceEngineUnitTests --gtest_print_time=1 \
                --gtest_output=xml:${INSTALL_TEST_DIR}/TEST-InferenceEngineUnitTests.xml

      - name: Common test utils tests
        run: |
          source ${INSTALL_DIR}/setupvars.sh
          ${INSTALL_TEST_DIR}/ov_util_tests --gtest_print_time=1 \
                --gtest_output=xml:${INSTALL_TEST_DIR}/TEST-CommonUtilTests.xml

      - name: Snippets func tests
        if: fromJSON(needs.smart_ci.outputs.affected_components).CPU.test
        run: |
          source ${INSTALL_DIR}/setupvars.sh
          ${INSTALL_TEST_DIR}/ov_snippets_func_tests --gtest_print_time=1 \
                --gtest_output=xml:${INSTALL_TEST_DIR}/TEST-SnippetsFuncTests.xml

      - name: CPU plugin unit tests
        if: fromJSON(needs.smart_ci.outputs.affected_components).CPU.test
        run: |
          source ${INSTALL_DIR}/setupvars.sh
          ${INSTALL_TEST_DIR}/ov_cpu_unit_tests --gtest_print_time=1 \
                --gtest_output=xml:${INSTALL_TEST_DIR}/TEST-CPUUnitTests.xml

      - name: ov_subgraphs_dumper_tests tests
        run: |
          source ${INSTALL_DIR}/setupvars.sh
          ${INSTALL_TEST_DIR}/ov_subgraphs_dumper_tests --gtest_print_time=1 \
                --gtest_output=xml:${INSTALL_TEST_DIR}/TEST-ov_subgraphs_dumper_tests.xml

      - name: Template OpImpl tests
        run: |
          source ${INSTALL_DIR}/setupvars.sh
          ${INSTALL_TEST_DIR}/ov_op_conformance_tests --gtest_print_time=1 --device=TEMPLATE --gtest_filter=*OpImpl*\
                --gtest_output=xml:${INSTALL_TEST_DIR}/TEST-OpImplTests.xml

      - name: AUTO unit tests
        if: fromJSON(needs.smart_ci.outputs.affected_components).AUTO.test
        run: |
          source ${INSTALL_DIR}/setupvars.sh
          ${INSTALL_TEST_DIR}/ov_auto_unit_tests --gtest_print_time=1 \
                --gtest_output=xml:${INSTALL_TEST_DIR}/TEST-ov_auto_unit_tests.xml

      - name: AUTO func Tests
        if: fromJSON(needs.smart_ci.outputs.affected_components).AUTO.test
        run: |
          source ${{ env.INSTALL_DIR }}/setupvars.sh
          ${{ env.INSTALL_TEST_DIR }}/ov_auto_func_tests --gtest_print_time=1 \
                --gtest_output=xml:${{ env.INSTALL_TEST_DIR }}/TEST-ov_auto_func_tests.xml

      - name: Template plugin func tests
        if: fromJSON(needs.smart_ci.outputs.affected_components).TEMPLATE.test
        run: |
          source ${INSTALL_DIR}/setupvars.sh
          ${INSTALL_TEST_DIR}/ov_template_func_tests --gtest_print_time=1 \
                --gtest_filter=*smoke* \
                --gtest_output=xml:${INSTALL_TEST_DIR}/TEST-TemplateFuncTests.xml

      - name: Inference Engine C API tests
        if: fromJSON(needs.smart_ci.outputs.affected_components).C_API.test
        run: |
          source ${INSTALL_DIR}/setupvars.sh
          ${INSTALL_TEST_DIR}/InferenceEngineCAPITests --gtest_print_time=1 \
                --gtest_output=xml:${INSTALL_TEST_DIR}/TEST-InferenceEngineCAPITests.xml

      - name: OpenVINO C API tests
        if: fromJSON(needs.smart_ci.outputs.affected_components).C_API.test
        run: |
          source ${INSTALL_DIR}/setupvars.sh
          ${INSTALL_TEST_DIR}/ov_capi_test --gtest_print_time=1 \
                --gtest_output=xml:${INSTALL_TEST_DIR}/TEST-OpenVINOCAPITests.xml

      - name: AutoBatch unit tests
        if: fromJSON(needs.smart_ci.outputs.affected_components).AUTO_BATCH.test
        run: |
          source ${INSTALL_DIR}/setupvars.sh
          ${INSTALL_TEST_DIR}/ov_auto_batch_unit_tests --gtest_output=xml:${INSTALL_TEST_DIR}/TEST-ov_auto_batch_unit_tests.xml

      - name: AutoBatch func tests
        if: fromJSON(needs.smart_ci.outputs.affected_components).AUTO_BATCH.test
        run: |
          source ${INSTALL_DIR}/setupvars.sh
          ${INSTALL_TEST_DIR}/ov_auto_batch_func_tests --gtest_output=xml:${INSTALL_TEST_DIR}/TEST-ov_auto_batch_func_tests.xml

      - name: Proxy Plugin func tests
        if: fromJSON(needs.smart_ci.outputs.affected_components).PROXY.test
        run: |
          source ${INSTALL_DIR}/setupvars.sh
          ${INSTALL_TEST_DIR}/ov_proxy_plugin_tests --gtest_print_time=1 --gtest_output=xml:${INSTALL_TEST_DIR}/TEST-OVProxyTests.xml

      - name: Hetero unit tests
        if: fromJSON(needs.smart_ci.outputs.affected_components).HETERO.test
        run: |
          source ${{ env.INSTALL_DIR }}/setupvars.sh
          ${{ env.INSTALL_TEST_DIR }}/ov_hetero_unit_tests --gtest_print_time=1 --gtest_output=xml:${{ env.INSTALL_TEST_DIR }}/TEST-OVHeteroUnitTests.xml

      - name: Hetero func tests
        if: fromJSON(needs.smart_ci.outputs.affected_components).HETERO.test
        run: |
          source ${INSTALL_DIR}/setupvars.sh
          ${INSTALL_TEST_DIR}/ov_hetero_func_tests --gtest_print_time=1 --gtest_output=xml:${INSTALL_TEST_DIR}/TEST-OVHeteroFuncTests.xml

      - name: Upload Test Results
        uses: actions/upload-artifact@v3
        if: ${{ !cancelled() }}
        with:
          name: test-results-cpp
          path: ${{ env.INSTALL_TEST_DIR }}/TEST*.xml
          if-no-files-found: 'warn'
>>>>>>> 27adf582

  Python_Unit_Tests:
    name: Python unit tests
    needs: [Build, Smart_CI]
    timeout-minutes: 40
    defaults:
      run:
        shell: bash
    runs-on: aks-linux-4-cores-16gb
    container:
      image: openvinogithubactions.azurecr.io/dockerhub/ubuntu:20.04
      volumes:
        - /mount/caches:/mount/caches
    env:
      OPENVINO_REPO: /__w/openvino/openvino/openvino
      INSTALL_DIR: /__w/openvino/openvino/install
      INSTALL_TEST_DIR: /__w/openvino/openvino/install/tests
      LAYER_TESTS_INSTALL_DIR: /__w/openvino/openvino/install/tests/layer_tests

    steps:
      #
      # Initialize OpenVINO
      #
      - name: Download OpenVINO package
        uses: actions/download-artifact@v3
        with:
          name: openvino_package
          path: ${{ env.INSTALL_DIR }}

      - name: Download OpenVINO tests package
        uses: actions/download-artifact@v3
        with:
          name: openvino_tests
          path: ${{ env.INSTALL_TEST_DIR }}

      - name: Extract OpenVINO packages
        run: |
          pushd ${INSTALL_DIR}
            tar -xzf openvino_package.tar.gz -C ${INSTALL_DIR}
          popd

          pushd ${INSTALL_TEST_DIR}
            tar -xzf openvino_tests.tar.gz -C ${INSTALL_DIR}
          popd

      - name: Fetch setup_python action
        uses: actions/checkout@v4
        with:
          sparse-checkout: |
            .github/actions/setup_python/action.yml
          sparse-checkout-cone-mode: false
          path: ${{ env.OPENVINO_REPO }}

      - name: Setup Python ${{ env.PYTHON_VERSION }}
        uses: ./openvino/.github/actions/setup_python
        with:
          version: ${{ env.PYTHON_VERSION }}
          pip-cache-path: ${{ env.PIP_CACHE_PATH }}
          should-setup-pip-paths: 'true'

      - name: Install OpenVINO dependencies
        run: ${INSTALL_DIR}/install_dependencies/install_openvino_dependencies.sh -c=core -y

      - name: Install OpenVINO Python wheels
        run: |
          # Install the core OV wheel
          python3 -m pip install ${INSTALL_DIR}/tools/openvino-*.whl

          # Find and install OV dev wheel
          pushd ${INSTALL_DIR}/tools
            ov_dev_wheel_name=$(find . -name 'openvino_dev*.whl')
            python3 -m pip install $ov_dev_wheel_name[mxnet,caffe,kaldi,onnx,tensorflow2,pytorch]
          popd

      - name: Install Python API tests dependencies
        run: |
          # To enable pytest parallel features
          python3 -m pip install pytest-xdist[psutil]
          # For torchvision to OpenVINO preprocessing converter
          python3 -m pip install -r ${INSTALL_TEST_DIR}/python/preprocess/torchvision/requirements.txt

          # TODO: replace with Python API tests requirements
          python3 -m pip install -r ${INSTALL_TEST_DIR}/mo/requirements_dev.txt

      #
      # Tests
      #

      - name: Python API 1.0 Tests
        #if: fromJSON(needs.smart_ci.outputs.affected_components).Python_API.test
        run: |
          python3 -m pytest -s ${INSTALL_TEST_DIR}/pyngraph \
            --junitxml=${INSTALL_TEST_DIR}/TEST-Pyngraph.xml \
            --ignore=${INSTALL_TEST_DIR}/pyngraph/tests_compatibility/test_onnx/test_zoo_models.py \
            --ignore=${INSTALL_TEST_DIR}/pyngraph/tests_compatibility/test_onnx/test_backend.py

      - name: Python API 2.0 Tests
        #if: fromJSON(needs.smart_ci.outputs.affected_components).Python_API.test
        run: |
          # for 'template' extension
          export LD_LIBRARY_PATH=${INSTALL_TEST_DIR}:$LD_LIBRARY_PATH
          python3 -m pytest -sv ${INSTALL_TEST_DIR}/pyopenvino \
            --junitxml=${INSTALL_TEST_DIR}/TEST-Pyngraph.xml \
            --ignore=${INSTALL_TEST_DIR}/pyopenvino/tests/test_utils/test_utils.py

      - name: Model Optimizer unit tests
        if: fromJSON(needs.smart_ci.outputs.affected_components).MO.test
        run: |
          # required for MxNet
          apt-get install -y libgomp1 libquadmath0

          python3 -m pytest -s ${INSTALL_TEST_DIR}/mo/unit_tests \
              --junitxml=${INSTALL_TEST_DIR}/TEST-ModelOptimizer.xml

      - name: Python ONNX operators tests
        if: fromJSON(needs.smart_ci.outputs.affected_components).Python_API.test ||
            fromJSON(needs.smart_ci.outputs.affected_components).ONNX_FE.test
        run: |
          # Skip test_onnx/test_zoo_models and test_onnx/test_backend due to long execution time - ONNX Model Zoo tests are run separately
          python3 -m pytest -sv ${INSTALL_TEST_DIR}/onnx -k 'not cuda' \
            --junitxml=${INSTALL_TEST_DIR}/TEST-onnx_frontend.xml \
            --ignore=${INSTALL_TEST_DIR}/onnx/test_python/test_zoo_models.py

      - name: OVC unit tests
        if: fromJSON(needs.smart_ci.outputs.affected_components).MO.test
        run: python3 -m pytest -s ${INSTALL_TEST_DIR}/ovc/unit_tests --junitxml=${INSTALL_TEST_DIR}/TEST-OpenVinoConversion.xml

      - name: Install Python Layer tests dependencies
        run: |
          # layer test requirements
          python3 -m pip install -r ${LAYER_TESTS_INSTALL_DIR}/requirements.txt

      - name: MO Python API Tests
        if: fromJSON(needs.smart_ci.outputs.affected_components).MO.test
        run: |
          # Import 'test_utils' installed in '<package_test>/tests/python/openvino'
          export LD_LIBRARY_PATH=${PIP_INSTALL_PATH}/openvino/libs:$LD_LIBRARY_PATH
          export PYTHONPATH=${INSTALL_TEST_DIR}/python
          python3 -m pytest ${LAYER_TESTS_INSTALL_DIR}/mo_python_api_tests --junitxml=${INSTALL_TEST_DIR}/TEST-test_mo_convert.xml
        env:
          TEST_DEVICE: CPU
          TEST_PRECISION: FP16

      - name: OVC Python API Tests
        if: fromJSON(needs.smart_ci.outputs.affected_components).MO.test
        run: |
          # Import 'test_utils' installed in '<package_test>/tests/python/openvino'
          export PYTHONPATH=${INSTALL_TEST_DIR}/python
          export LD_LIBRARY_PATH=${PIP_INSTALL_PATH}/openvino/libs:$LD_LIBRARY_PATH
          python3 -m pytest ${LAYER_TESTS_INSTALL_DIR}/ovc_python_api_tests --junitxml=${INSTALL_TEST_DIR}/TEST-test_ovc_convert.xml
        env:
          TEST_DEVICE: CPU
          TEST_PRECISION: FP16

      - name: Python Frontend tests
        if: fromJSON(needs.smart_ci.outputs.affected_components).PyTorch_FE.test ||
            fromJSON(needs.smart_ci.outputs.affected_components).PDPD_FE.test
        run: |
          # to allow 'libtest_builtin_extensions.so' to find 'libopenvino_onnx_frontend.so'
          export LD_LIBRARY_PATH=${PIP_INSTALL_PATH}/openvino/libs:$LD_LIBRARY_PATH
          python3 -m pytest ${LAYER_TESTS_INSTALL_DIR}/py_frontend_tests --junitxml=${INSTALL_TEST_DIR}/TEST-test_py_fontend.xml

      - name: PyTorch Layer Tests
        if: fromJSON(needs.smart_ci.outputs.affected_components).PyTorch_FE.test
        run: python3 -m pytest ${LAYER_TESTS_INSTALL_DIR}/pytorch_tests -n logical -m precommit --junitxml=${INSTALL_TEST_DIR}/TEST-pytorch.xml
        env:
          TEST_DEVICE: CPU
          TEST_PRECISION: FP32

      - name: PyTorch torch.compile TORCHFX Layer Tests
        if: fromJSON(needs.smart_ci.outputs.affected_components).PyTorch_FE.test
        run: |
          python3 -m pytest ${LAYER_TESTS_INSTALL_DIR}/pytorch_tests -m precommit_fx_backend --junitxml=${INSTALL_TEST_DIR}/TEST-pytorch.xml
        env:
          TEST_DEVICE: CPU
          TEST_PRECISION: FP32
          PYTORCH_TRACING_MODE: TORCHFX

      - name: PyTorch torch.compile TORCHSCRIPT Layer Tests
        if: fromJSON(needs.smart_ci.outputs.affected_components).PyTorch_FE.test
        run: |
          python3 -m pytest ${LAYER_TESTS_INSTALL_DIR}/pytorch_tests -m precommit_ts_backend --junitxml=${INSTALL_TEST_DIR}/TEST-pytorch.xml
        env:
          TEST_DEVICE: CPU
          TEST_PRECISION: FP32
          PYTORCH_TRACING_MODE: TORCHSCRIPT

      - name: ONNX Layer Tests
        if: fromJSON(needs.smart_ci.outputs.affected_components).ONNX_FE.test
        run: |
          # requires 'unit_tests' from 'tools/mo'
          export PYTHONPATH=${INSTALL_TEST_DIR}/mo:$PYTHONPATH
          python3 -m pytest ${LAYER_TESTS_INSTALL_DIR}/onnx_tests -m "not launch_only_if_manually_specified and precommit" --junitxml=${INSTALL_TEST_DIR}/TEST-onnx.xml
        env:
          TEST_DEVICE: CPU
          TEST_PRECISION: FP16

      - name: TensorFlow 1 Layer Tests - TF FE
        if: fromJSON(needs.smart_ci.outputs.affected_components).TF_FE.test
        run: |
          # requires 'unit_tests' from 'mo'
          export PYTHONPATH=${INSTALL_TEST_DIR}/mo
          python3 -m pytest ${LAYER_TESTS_INSTALL_DIR}/tensorflow_tests/ --use_new_frontend -m precommit_tf_fe --junitxml=${INSTALL_TEST_DIR}/TEST-tf_fe.xml
        env:
          TEST_DEVICE: CPU
          TEST_PRECISION: FP16

      - name: TensorFlow 2 Layer Tests - TF FE
        if: fromJSON(needs.smart_ci.outputs.affected_components).TF_FE.test
        run: |
          # requires 'unit_tests' from 'mo'
          export PYTHONPATH=${INSTALL_TEST_DIR}/mo
          python3 -m pytest ${LAYER_TESTS_INSTALL_DIR}/tensorflow2_keras_tests/ --use_new_frontend -m precommit_tf_fe --junitxml=${INSTALL_TEST_DIR}/TEST-tf2_fe.xml
        env:
          TEST_DEVICE: CPU
          TEST_PRECISION: FP16

      - name: JAX Layer Tests - TF FE
        if: fromJSON(needs.smart_ci.outputs.affected_components).TF_FE.test
        run: python3 -m pytest ${LAYER_TESTS_INSTALL_DIR}/jax_tests/ -m precommit --junitxml=${INSTALL_TEST_DIR}/TEST-jax.xml
        env:
          TEST_DEVICE: CPU

      - name: TensorFlow 1 Layer Tests - Legacy FE
        if: fromJSON(needs.smart_ci.outputs.affected_components).TF_FE.test
        run: python3 -m pytest ${LAYER_TESTS_INSTALL_DIR}/tensorflow_tests/test_tf_Roll.py --ir_version=10 --junitxml=${INSTALL_TEST_DIR}/TEST-tf_Roll.xml

      - name: TensorFlow 2 Layer Tests - Legacy FE
        if: fromJSON(needs.smart_ci.outputs.affected_components).TF_FE.test
        run: python3 -m pytest ${LAYER_TESTS_INSTALL_DIR}/tensorflow2_keras_tests/test_tf2_keras_activation.py --ir_version=11 -k "sigmoid" --junitxml=${INSTALL_TEST_DIR}/TEST-tf2_Activation.xml
        env:
          TEST_DEVICE: CPU
          TEST_PRECISION: FP16

      - name: TensorFlow Lite Layer Tests - TFL FE
        if: fromJSON(needs.smart_ci.outputs.affected_components).TFL_FE.test
        run: python3 -m pytest ${LAYER_TESTS_INSTALL_DIR}/tensorflow_lite_tests/ --junitxml=${INSTALL_TEST_DIR}/TEST-tfl_fe.xml
        env:
          TEST_DEVICE: CPU
          TEST_PRECISION: FP16

      - name: Clone API snippets
        uses: actions/checkout@v4
        with:
          sparse-checkout: openvino/docs/snippets
          path: ${{ env.OPENVINO_REPO }}
          submodules: 'false'

      - name: Docs Python snippets
        run: |
          # to find 'snippets' module in docs
          export PYTHONPATH=${OPENVINO_REPO}/docs
          # for 'template' extension
          export LD_LIBRARY_PATH=${INSTALL_TEST_DIR}:$LD_LIBRARY_PATH
          python3 ${OPENVINO_REPO}/docs/snippets/main.py

      - name: Upload Test Results
        uses: actions/upload-artifact@v3
        if: ${{ !cancelled() }}
        with:
          name: test-results-python
          path: |
            ${{ env.INSTALL_TEST_DIR }}/TEST*.html
            ${{ env.INSTALL_TEST_DIR }}/TEST*.xml
          if-no-files-found: 'warn'

  CPU_Functional_Tests:
    name: CPU functional tests
    needs: [Build, Smart_CI]
    timeout-minutes: 25
    defaults:
      run:
        shell: bash
    runs-on: aks-linux-8-cores-32gb
    container:
      image: openvinogithubactions.azurecr.io/dockerhub/ubuntu:20.04
    env:
      OPENVINO_REPO: /__w/openvino/openvino/openvino
      INSTALL_DIR: /__w/openvino/openvino/install
      INSTALL_TEST_DIR: /__w/openvino/openvino/install/tests
      PARALLEL_TEST_SCRIPT: /__w/openvino/openvino/install/tests/functional_test_utils/layer_tests_summary/run_parallel.py
      PARALLEL_TEST_CACHE: /__w/openvino/openvino/install/tests/test_cache.lst
    if: fromJSON(needs.smart_ci.outputs.affected_components).CPU.test
    steps:
      - name: Download OpenVINO package
        uses: actions/download-artifact@v3
        with:
          name: openvino_package
          path: ${{ env.INSTALL_DIR }}

      - name: Download OpenVINO tests package
        uses: actions/download-artifact@v3
        with:
          name: openvino_tests
          path: ${{ env.INSTALL_TEST_DIR }}

      - name: Extract OpenVINO packages
        run: |
          pushd ${INSTALL_DIR}
            tar -xzf openvino_package.tar.gz -C ${INSTALL_DIR}
          popd
          pushd ${INSTALL_TEST_DIR}
            tar -xzf openvino_tests.tar.gz -C ${INSTALL_DIR}
          popd

      - name: Install OpenVINO dependencies
        run: bash ${INSTALL_DIR}/install_dependencies/install_openvino_dependencies.sh -c=core -y

      - name: Fetch setup_python action
        uses: actions/checkout@v4
        with:
          sparse-checkout: |
            .github/actions/setup_python/action.yml
          sparse-checkout-cone-mode: false
          path: ${{ env.OPENVINO_REPO }}

      - name: Setup Python ${{ env.PYTHON_VERSION }}
        uses: ./openvino/.github/actions/setup_python
        with:
          version: ${{ env.PYTHON_VERSION }}
          should-setup-pip-paths: 'false'

      - name: Install python dependencies for run_parallel.py
        run: python3 -m pip install -r ${INSTALL_TEST_DIR}/functional_test_utils/layer_tests_summary/requirements.txt

      - name: Restore tests execution time
        uses: actions/cache/restore@v3
        with:
          path: ${{ env.PARALLEL_TEST_CACHE }}
          key: ${{ runner.os }}-tests-functional-cpu-stamp-${{ github.sha }}
          restore-keys: |
            ${{ runner.os }}-tests-functional-cpu-stamp

      - name: Intel CPU plugin func tests (parallel)
        run: |
          source ${INSTALL_DIR}/setupvars.sh
          python3 ${PARALLEL_TEST_SCRIPT} -e ${INSTALL_TEST_DIR}/ov_cpu_func_tests -c ${PARALLEL_TEST_CACHE} -w ${INSTALL_TEST_DIR} -s suite -rf 0 -- --gtest_print_time=1 --gtest_filter=*smoke*
        timeout-minutes: 20

      - name: Save tests execution time
        uses: actions/cache/save@v3
        if: github.ref_name == 'master'
        with:
          path: ${{ env.PARALLEL_TEST_CACHE }}
          key: ${{ runner.os }}-tests-functional-cpu-stamp-${{ github.sha }}

      - name: Upload Test Results
        uses: actions/upload-artifact@v3
        if: ${{ !cancelled() }}
        with:
          name: test-results-functional-cpu
          path: |
            ${{ env.INSTALL_TEST_DIR }}/temp/*.log
            ${{ env.INSTALL_TEST_DIR }}/logs/*.log
            ${{ env.INSTALL_TEST_DIR }}/logs/failed/*.log
            ${{ env.INSTALL_TEST_DIR }}/logs/crashed/*.log
            ${{ env.INSTALL_TEST_DIR }}/logs/hanged/*.log
            ${{ env.INSTALL_TEST_DIR }}/logs/interapted/*.log
            ${{ env.INSTALL_TEST_DIR }}/logs/hash_table.csv
            ${{ env.PARALLEL_TEST_CACHE }}
          if-no-files-found: 'error'

  TensorFlow_Hub_Models_Tests:
    name: TensorFlow Hub Models tests
    needs: [Build, Smart_CI]
    defaults:
      run:
        shell: bash
    runs-on: ${{ github.event_name == 'schedule' && 'ubuntu-20.04-16-cores' || 'ubuntu-20.04-8-cores'}}
    timeout-minutes: ${{ github.event_name == 'schedule' && 400 || 25 }}
    # TODO: Switch back to self-hosted runners
    # container:
    #   image: openvinogithubactions.azurecr.io/dockerhub/ubuntu:20.04
    #   volumes:
    #     - /mount/caches:/mount/caches
    env:
      OPENVINO_REPO: ${{ github.workspace }}/openvino
      INSTALL_DIR: ${{ github.workspace }}/install
      INSTALL_TEST_DIR: ${{ github.workspace }}/install/tests
      MODEL_HUB_TESTS_INSTALL_DIR: ${{ github.workspace }}/install/tests/model_hub_tests
    if: fromJSON(needs.smart_ci.outputs.affected_components).TF_FE.test ||
        fromJSON(needs.smart_ci.outputs.affected_components).TFL_FE.test

    steps:
      - name: Check sudo
        run: if [ "$(id -u)" -eq 0 ]; then apt update && apt --assume-yes install sudo; fi

      - name: Download OpenVINO package
        uses: actions/download-artifact@v3
        with:
          name: openvino_package
          path: ${{ env.INSTALL_DIR }}

      - name: Download OpenVINO tests package
        uses: actions/download-artifact@v3
        with:
          name: openvino_tests
          path: ${{ env.INSTALL_TEST_DIR }}

      - name: Extract OpenVINO packages
        run: |
          pushd ${INSTALL_DIR}
            tar -xzf openvino_package.tar.gz -C ${INSTALL_DIR}
          popd

          pushd ${INSTALL_TEST_DIR}
            tar -xzf openvino_tests.tar.gz -C ${INSTALL_DIR}
          popd

      - name: Fetch setup_python action
        uses: actions/checkout@v4
        with:
          sparse-checkout: |
            .github/actions/setup_python/action.yml
          sparse-checkout-cone-mode: false
          path: 'openvino'

      - name: Setup Python ${{ env.PYTHON_VERSION }}
        uses: ./openvino/.github/actions/setup_python
        with:
          version: ${{ env.PYTHON_VERSION }}
          should-setup-pip-paths: 'false'
          self-hosted-runner: 'false'

      - name: Install OpenVINO Python wheels
        run: python3 -m pip install ${INSTALL_DIR}/tools/openvino-*

      - name: Install TF Hub tests requirements
        run: |
          python3 -m pip install -r ${MODEL_HUB_TESTS_INSTALL_DIR}/tf_hub_tests/requirements.txt

      - name: TensorFlow Hub Tests - TF FE
        run: |
          export PYTHONPATH=${MODEL_HUB_TESTS_INSTALL_DIR}:$PYTHONPATH
          python3 -m pytest ${MODEL_HUB_TESTS_INSTALL_DIR}/tf_hub_tests/ -m ${TYPE} --html=${INSTALL_TEST_DIR}/TEST-tf_hub_tf_fe.html --self-contained-html -v
        env:
          TYPE: ${{ github.event_name == 'schedule' && 'nightly' || 'precommit'}}
          TEST_DEVICE: CPU

      - name: Upload Test Results
        uses: actions/upload-artifact@v3
        if: ${{ !cancelled() }}
        with:
          name: test-results-tensorflow-hub-models
          path: |
            ${{ env.INSTALL_TEST_DIR }}/TEST*.html
          if-no-files-found: 'error'

  TensorFlow_Hub_Performance_Models_Tests:
    name: TensorFlow Hub Performance Models tests
    needs: [Build, Smart_CI]
    defaults:
      run:
        shell: bash
    runs-on: ${{ github.event_name == 'schedule' && 'ubuntu-20.04-16-cores' || 'ubuntu-20.04-8-cores'}}
    timeout-minutes: ${{ github.event_name == 'schedule' && 400 || 25 }}
    env:
      OPENVINO_REPO: ${{ github.workspace }}/openvino
      INSTALL_DIR: ${{ github.workspace }}/install
      INSTALL_TEST_DIR: ${{ github.workspace }}/install/tests
      MODEL_HUB_TESTS_INSTALL_DIR: ${{ github.workspace }}/install/tests/model_hub_tests
    if: fromJSON(needs.smart_ci.outputs.affected_components).TF_FE.test ||
        fromJSON(needs.smart_ci.outputs.affected_components).TFL_FE.test

    steps:
      - name: Check sudo
        run: if [ "$(id -u)" -eq 0 ]; then apt update && apt --assume-yes install sudo; fi

      - name: Download OpenVINO package
        uses: actions/download-artifact@v3
        with:
          name: openvino_package
          path: ${{ env.INSTALL_DIR }}

      - name: Download OpenVINO tests package
        uses: actions/download-artifact@v3
        with:
          name: openvino_tests
          path: ${{ env.INSTALL_TEST_DIR }}

      - name: Extract OpenVINO packages
        run: |
          pushd ${INSTALL_DIR}
            tar -xzf openvino_package.tar.gz -C ${INSTALL_DIR}
          popd

          pushd ${INSTALL_TEST_DIR}
            tar -xzf openvino_tests.tar.gz -C ${INSTALL_DIR}
          popd

      - name: Fetch setup_python action
        uses: actions/checkout@v4
        with:
          sparse-checkout: |
            .github/actions/setup_python/action.yml
          sparse-checkout-cone-mode: false
          path: 'openvino'

      - name: Setup Python ${{ env.PYTHON_VERSION }}
        uses: ./openvino/.github/actions/setup_python
        with:
          version: ${{ env.PYTHON_VERSION }}
          should-setup-pip-paths: 'false'
          self-hosted-runner: 'false'

      - name: Install OpenVINO Python wheels
        run: python3 -m pip install ${INSTALL_DIR}/tools/openvino-*

      - name: Install TF Hub tests requirements
        run: |
          python3 -m pip install -r ${MODEL_HUB_TESTS_INSTALL_DIR}/tf_hub_tests/requirements.txt

      - name: Install Hub Performance tests requirements
        run: |
          python3 -m pip install -r ${MODEL_HUB_TESTS_INSTALL_DIR}/performance_tests/requirements.txt

      - name: Performance Hub Tests
        run: |
          export PYTHONPATH=${MODEL_HUB_TESTS_INSTALL_DIR}:$PYTHONPATH
          python3 -m pytest ${MODEL_HUB_TESTS_INSTALL_DIR}/performance_tests/ -m ${TYPE} --html=${INSTALL_TEST_DIR}/TEST-tf_hub_performance.html --self-contained-html -v
        env:
          TYPE: ${{ github.event_name == 'schedule' && 'nightly' || 'precommit'}}
          TEST_DEVICE: CPU

      - name: Upload Test Results
        uses: actions/upload-artifact@v3
        if: ${{ !cancelled() }}
        with:
          name: test-results-tensorflow-hub-performance-models
          path: |
            ${{ env.INSTALL_TEST_DIR }}/TEST*.html
          if-no-files-found: 'error'

  PyTorch_Models_Tests:
    name: PyTorch Models tests
    needs: [Build, Smart_CI]
    timeout-minutes: ${{ github.event_name == 'schedule' && 400 || 30 }}
    defaults:
      run:
        shell: bash
    runs-on: ${{ github.event_name == 'schedule' && 'ubuntu-20.04-16-cores' || 'ubuntu-20.04-8-cores'}}
    # TODO: Switch back to self-hosted runners
    # container:
    #   image: openvinogithubactions.azurecr.io/dockerhub/ubuntu:20.04
    #   volumes:
    #     - /mount/caches:/mount/caches
    env:
      OPENVINO_REPO: ${{ github.workspace }}/openvino
      INSTALL_DIR: ${{ github.workspace }}/install
      INSTALL_TEST_DIR: ${{ github.workspace }}/install/tests
      MODEL_HUB_TESTS_INSTALL_DIR: ${{ github.workspace }}/install/tests/model_hub_tests
    if: fromJSON(needs.smart_ci.outputs.affected_components).PyTorch_FE.test

    steps:
      - name: Check sudo
        run: if [ "$(id -u)" -eq 0 ]; then apt update && apt --assume-yes install sudo; fi

      - name: Install dependencies
        run: |
          # install git (required to build pip deps from the sources)
          # install 'g++' to build 'detectron2' and 'natten' wheels
          sudo apt-get install --assume-yes --no-install-recommends g++ git ca-certificates

      - name: Download OpenVINO package
        uses: actions/download-artifact@v3
        with:
          name: openvino_package
          path: ${{ env.INSTALL_DIR }}

      - name: Download OpenVINO tests package
        uses: actions/download-artifact@v3
        with:
          name: openvino_tests
          path: ${{ env.INSTALL_TEST_DIR }}

      - name: Extract OpenVINO packages
        run: |
          pushd ${INSTALL_DIR}
            tar -xzf openvino_package.tar.gz -C ${INSTALL_DIR}
          popd
          pushd ${INSTALL_TEST_DIR}
            tar -xzf openvino_tests.tar.gz -C ${INSTALL_DIR}
          popd

      - name: Fetch setup_python action
        uses: actions/checkout@v4
        with:
          sparse-checkout: |
            .github/actions/setup_python/action.yml
          sparse-checkout-cone-mode: false
          path: 'openvino'

      - name: Setup Python ${{ env.PYTHON_VERSION }}
        uses: ./openvino/.github/actions/setup_python
        with:
          version: ${{ env.PYTHON_VERSION }}
          should-setup-pip-paths: 'false'
          self-hosted-runner: 'false'

      - name: Install OpenVINO Python wheels
        run: python3 -m pip install ${INSTALL_DIR}/tools/openvino-*

      - name: Install PyTorch tests requirements
        run: |
          python3 -m pip install -r ${MODEL_HUB_TESTS_INSTALL_DIR}/torch_tests/requirements.txt
          python3 -m pip install -r ${MODEL_HUB_TESTS_INSTALL_DIR}/torch_tests/requirements_secondary.txt
          echo "Available storage:"
          df -h
        env:
          CPLUS_INCLUDE_PATH: ${{ env.Python_ROOT_DIR }}/include/python${{ env.PYTHON_VERSION }}

      - name: PyTorch Models Tests
        run: |
          export PYTHONPATH=${MODEL_HUB_TESTS_INSTALL_DIR}:$PYTHONPATH
          python3 -m pytest ${MODEL_HUB_TESTS_INSTALL_DIR}/torch_tests -m ${TYPE} --html=${INSTALL_TEST_DIR}/TEST-torch_model_tests.html --self-contained-html -v
        env:
          TYPE: ${{ github.event_name == 'schedule' && 'nightly' || 'precommit'}}
          TEST_DEVICE: CPU
          USE_SYSTEM_CACHE: False

      - name: Available storage after tests
        run: |
          echo "Available storage:"
          df -h

      - name: Upload Test Results
        uses: actions/upload-artifact@v3
        if: ${{ !cancelled() }}
        with:
          name: test-results-torch-models
          path: |
            ${{ env.INSTALL_TEST_DIR }}/TEST*.html
          if-no-files-found: 'error'

  NVIDIA_Plugin:
    name: NVIDIA plugin
    needs: [Build, Smart_CI]
    timeout-minutes: 15
    defaults:
      run:
        shell: bash
    runs-on: aks-linux-16-cores-32gb
    container:
      image: openvinogithubactions.azurecr.io/dockerhub/nvidia/cuda:11.8.0-runtime-ubuntu20.04
      volumes:
        - /mount/caches:/mount/caches
      options: -e SCCACHE_AZURE_BLOB_CONTAINER -e SCCACHE_AZURE_CONNECTION_STRING
    env:
      CMAKE_BUILD_TYPE: 'Release'
      CMAKE_GENERATOR: 'Ninja Multi-Config'
      CMAKE_CUDA_COMPILER_LAUNCHER: sccache
      CMAKE_CXX_COMPILER_LAUNCHER: sccache
      CMAKE_C_COMPILER_LAUNCHER: sccache
      INSTALL_DIR: /__w/openvino/openvino/install
      OPENVINO_DEVELOPER_PACKAGE: /__w/openvino/openvino/install/developer_package
      OPENVINO_REPO: /__w/openvino/openvino/openvino
      OPENVINO_CONTRIB_REPO: /__w/openvino/openvino/openvino_contrib
      NVIDIA_BUILD_DIR: /__w/openvino/openvino/nvidia_plugin_build
      DEBIAN_FRONTEND: 'noninteractive'
      SCCACHE_AZURE_KEY_PREFIX: ubuntu20_x86_64_Release
    if: fromJSON(needs.smart_ci.outputs.affected_components).NVIDIA

    steps:
      - name: Fetch install_build_dependencies.sh
        uses: actions/checkout@v4
        with:
          sparse-checkout: |
            install_build_dependencies.sh
          sparse-checkout-cone-mode: false
          path: ${{ env.OPENVINO_REPO }}

      - name: Install Prerequisites
        run: apt update && apt install -y git ca-certificates

      - name: Download OpenVINO package
        uses: actions/download-artifact@v3
        with:
          name: openvino_package
          path: ${{ env.INSTALL_DIR }}

      - name: Download OpenVINO Developer package
        uses: actions/download-artifact@v3
        with:
          name: openvino_developer_package
          path: ${{ env.INSTALL_DIR }}

      - name: Extract OpenVINO packages
        run: |
          pushd ${INSTALL_DIR}
            tar -xzf openvino_package.tar.gz -C ${INSTALL_DIR}
          popd

          pushd ${INSTALL_DIR}
            tar -xzf openvino_developer_package.tar.gz -C ${INSTALL_DIR}
          popd

      - name: Clone OpenVINO Contrib
        uses: actions/checkout@v4
        with:
          repository: 'openvinotoolkit/openvino_contrib'
          path: ${{ env.OPENVINO_CONTRIB_REPO }}
          ref: 'master'

      #
      # Dependencies
      #

      - name: Install build dependencies
        run: |
          ${OPENVINO_REPO}/install_build_dependencies.sh
          apt -y --no-install-recommends install software-properties-common curl

      - name: Install sccache
        uses: mozilla-actions/sccache-action@v0.0.3
        with:
          version: "v0.5.4"

      - name: Install CUDA
        run: |
          wget https://developer.download.nvidia.com/compute/cuda/repos/ubuntu2004/x86_64/cuda-ubuntu2004.pin
          mv cuda-ubuntu2004.pin /etc/apt/preferences.d/cuda-repository-pin-600

          apt-key adv --fetch-keys https://developer.download.nvidia.com/compute/cuda/repos/ubuntu2004/x86_64/3bf863cc.pub
          add-apt-repository "deb https://developer.download.nvidia.com/compute/cuda/repos/ubuntu2004/x86_64/ /"
          apt update
          apt install -y \
            libcudnn8=8.9.4.*-1+cuda11.8 \
            libcudnn8-dev=8.9.4.*-1+cuda11.8 \
            libcudnn8-samples=8.9.4.*-1+cuda11.8 \
            cuda-runtime-11-8 \
            cuda-11-8 \
            libcutensor1=1.6.1.5-1 \
            libcutensor-dev=1.6.1.5-1 \
            cuda-drivers=520.61.05-1

      #
      # Build
      #

      - name: Cmake & Build - NVIDIA Plugin
        run: |
          source ${INSTALL_DIR}/setupvars.sh
          cmake \
            -DOpenVINODeveloperPackage_DIR=${OPENVINO_DEVELOPER_PACKAGE}/cmake \
            -DCMAKE_COMPILE_WARNING_AS_ERROR=OFF \
            -S ${OPENVINO_CONTRIB_REPO}/modules/nvidia_plugin \
            -B ${NVIDIA_BUILD_DIR}
          cmake --build ${NVIDIA_BUILD_DIR} --parallel --config ${{ env.CMAKE_BUILD_TYPE }} --verbose -- ov_nvidia_func_tests ov_nvidia_unit_tests

      - name: Show ccache stats
        run: ${SCCACHE_PATH} --show-stats

  GPU_Stub:
    needs: [Build, Smart_CI]
    runs-on: ubuntu-latest
    if: fromJSON(needs.smart_ci.outputs.affected_components).GPU
    steps:
      - name: GPU stub
        run: |
          echo "This is only a stub to collect statistics of GPU runs filtered by Smart CI.
          It will help us to estimate hardware requirements"
        shell: bash

  Overall_Status:
    name: ci/gha_overall_status
    needs: [Smart_CI, Build, Debian_Packages, Samples, Conformance, ONNX_Runtime, CXX_Unit_Tests, Python_Unit_Tests,
            CPU_Functional_Tests, TensorFlow_Hub_Models_Tests, TensorFlow_Hub_Performance_Models_Tests, PyTorch_Models_Tests, NVIDIA_Plugin]
    if: ${{ always() }}
    runs-on: ubuntu-latest
    steps:
      - name: Check status of all jobs
        if: >-
          ${{
            contains(needs.*.result, 'failure') ||
            contains(needs.*.result, 'cancelled')
          }}
        run: exit 1<|MERGE_RESOLUTION|>--- conflicted
+++ resolved
@@ -567,258 +567,11 @@
     name: C++ unit tests
     needs: [Build, Smart_CI]
     timeout-minutes: 20
-<<<<<<< HEAD
     uses: ./.github/workflows/cxx_unit_tests.yml
     with:
       runner: 'aks-linux-4-cores-16gb'
       image: 'openvinogithubactions.azurecr.io/dockerhub/ubuntu:20.04'
       affected-components: ${{ needs.smart_ci.outputs.affected_components }}
-=======
-    defaults:
-      run:
-        shell: bash
-    runs-on: aks-linux-4-cores-16gb
-    container:
-      image: openvinogithubactions.azurecr.io/dockerhub/ubuntu:20.04
-    env:
-      INSTALL_DIR: /__w/openvino/openvino/install
-      INSTALL_TEST_DIR: /__w/openvino/openvino/install/tests
-
-    steps:
-      - name: Download OpenVINO package
-        uses: actions/download-artifact@v3
-        with:
-          name: openvino_package
-          path: ${{ env.INSTALL_DIR }}
-
-      - name: Download OpenVINO tests package
-        uses: actions/download-artifact@v3
-        with:
-          name: openvino_tests
-          path: ${{ env.INSTALL_TEST_DIR }}
-
-      - name: Extract OpenVINO packages
-        run: |
-          pushd ${INSTALL_DIR}
-            tar -xzf openvino_package.tar.gz -C ${INSTALL_DIR}
-          popd
-          pushd ${INSTALL_TEST_DIR}
-            tar -xzf openvino_tests.tar.gz -C ${INSTALL_DIR}
-          popd
-
-      - name: Install OpenVINO dependencies
-        run: ${INSTALL_DIR}/install_dependencies/install_openvino_dependencies.sh -c=core -c=gpu -y
-
-      #
-      # Tests
-      #
-
-      - name: OpenVINO Core Unit Tests
-        if: fromJSON(needs.smart_ci.outputs.affected_components).Core.test
-        run: |
-          source ${INSTALL_DIR}/setupvars.sh
-          ${INSTALL_TEST_DIR}/ov_core_unit_tests --gtest_print_time=1 --gtest_filter=-*IE_GPU* \
-                --gtest_output=xml:${INSTALL_TEST_DIR}/TEST-OVCoreUT.xml
-
-      - name: OpenVINO Inference Functional Tests
-        if: fromJSON(needs.smart_ci.outputs.affected_components).inference.test
-        run: |
-          source ${INSTALL_DIR}/setupvars.sh
-          ${INSTALL_TEST_DIR}/ov_inference_functional_tests --gtest_print_time=1 \
-                --gtest_output=xml:${INSTALL_TEST_DIR}/TEST-InferenceFunc.xml
-
-      - name: OpenVINO Inference Unit Tests
-        if: fromJSON(needs.smart_ci.outputs.affected_components).inference.test
-        run: |
-          source ${INSTALL_DIR}/setupvars.sh
-          ${INSTALL_TEST_DIR}/ov_inference_unit_tests --gtest_print_time=1 \
-                --gtest_output=xml:${INSTALL_TEST_DIR}/TEST-InferenceUnit.xml
-
-      - name: Low Precision Transformations Tests
-        if: fromJSON(needs.smart_ci.outputs.affected_components).LP_transformations.test
-        run: |
-          source ${INSTALL_DIR}/setupvars.sh
-          ${INSTALL_TEST_DIR}/ov_lp_transformations_tests --gtest_print_time=1 \
-                --gtest_output=xml:${INSTALL_TEST_DIR}/TEST-LpTransformations.xml
-
-      - name: OpenVINO Conditional compilation tests
-        if: fromJSON(needs.smart_ci.outputs.affected_components).Core.test
-        run: |
-          source ${INSTALL_DIR}/setupvars.sh
-          ${INSTALL_TEST_DIR}/ov_conditional_compilation_tests --gtest_print_time=1 \
-                --gtest_output=xml:${INSTALL_TEST_DIR}/TEST-ConditionalCompilation.xml
-
-      - name: IR frontend tests
-        if: fromJSON(needs.smart_ci.outputs.affected_components).IR_FE.test
-        run: |
-          source ${INSTALL_DIR}/setupvars.sh
-          ${INSTALL_TEST_DIR}/ov_ir_frontend_tests --gtest_print_time=1 \
-                --gtest_output=xml:${INSTALL_TEST_DIR}/TEST-IRFrontend.xml
-
-      - name: PaddlePaddle frontend tests
-        if: ${{ 'false' }}
-        run: |
-          source ${INSTALL_DIR}/setupvars.sh
-          ${INSTALL_TEST_DIR}/paddle_tests --gtest_print_time=1 \
-                --gtest_output=xml:${INSTALL_TEST_DIR}/TEST-PaddleTests.xml
-
-      - name: ONNX frontend tests
-        if: fromJSON(needs.smart_ci.outputs.affected_components).ONNX_FE.test
-        run: |
-          source ${INSTALL_DIR}/setupvars.sh
-          ${INSTALL_TEST_DIR}/ov_onnx_frontend_tests --gtest_print_time=1 \
-                --gtest_filter=-*IE_GPU* \
-                --gtest_output=xml:${INSTALL_TEST_DIR}/TEST-ONNXFrontend.xml
-
-      - name: TensorFlow Common frontend tests
-        if: fromJSON(needs.smart_ci.outputs.affected_components).TF_FE.test ||
-            fromJSON(needs.smart_ci.outputs.affected_components).TFL_FE.test
-        run: |
-          source ${INSTALL_DIR}/setupvars.sh
-          ${INSTALL_TEST_DIR}/ov_tensorflow_common_tests --gtest_print_time=1 \
-                --gtest_output=xml:${INSTALL_TEST_DIR}/TEST-TensorFlowCommonFrontend.xml
-
-      - name: TensorFlow frontend tests
-        if: fromJSON(needs.smart_ci.outputs.affected_components).TF_FE.test
-        run: |
-          source ${INSTALL_DIR}/setupvars.sh
-          ${INSTALL_TEST_DIR}/ov_tensorflow_frontend_tests --gtest_print_time=1 \
-                --gtest_output=xml:${INSTALL_TEST_DIR}/TEST-TensorFlowFrontend.xml
-
-      - name: TensorFlow Lite frontend tests
-        if: fromJSON(needs.smart_ci.outputs.affected_components).TFL_FE.test
-        run: |
-          source ${INSTALL_DIR}/setupvars.sh
-          ${INSTALL_TEST_DIR}/ov_tensorflow_lite_frontend_tests --gtest_print_time=1 \
-                --gtest_output=xml:${INSTALL_TEST_DIR}/TEST-TensorFlowLiteFrontend.xml
-
-      - name: Transformations func tests
-        if: fromJSON(needs.smart_ci.outputs.affected_components).transformations.test
-        run: |
-          source ${INSTALL_DIR}/setupvars.sh
-          ${INSTALL_TEST_DIR}/ov_transformations_tests --gtest_print_time=1 \
-                --gtest_output=xml:${INSTALL_TEST_DIR}/TEST-Transformations.xml
-
-      - name: Legacy Transformations func tests
-        if: fromJSON(needs.smart_ci.outputs.affected_components).GNA.test
-        run: |
-          source ${INSTALL_DIR}/setupvars.sh
-          ${INSTALL_TEST_DIR}/ov_legacy_transformations_tests --gtest_print_time=1 \
-                --gtest_output=xml:${INSTALL_TEST_DIR}/TEST-LegacyTransformations.xml
-
-      - name: Inference Engine 1.0 unit tests
-        if: fromJSON(needs.smart_ci.outputs.affected_components).GNA.test
-        run: |
-          source ${INSTALL_DIR}/setupvars.sh
-          ${INSTALL_TEST_DIR}/InferenceEngineUnitTests --gtest_print_time=1 \
-                --gtest_output=xml:${INSTALL_TEST_DIR}/TEST-InferenceEngineUnitTests.xml
-
-      - name: Common test utils tests
-        run: |
-          source ${INSTALL_DIR}/setupvars.sh
-          ${INSTALL_TEST_DIR}/ov_util_tests --gtest_print_time=1 \
-                --gtest_output=xml:${INSTALL_TEST_DIR}/TEST-CommonUtilTests.xml
-
-      - name: Snippets func tests
-        if: fromJSON(needs.smart_ci.outputs.affected_components).CPU.test
-        run: |
-          source ${INSTALL_DIR}/setupvars.sh
-          ${INSTALL_TEST_DIR}/ov_snippets_func_tests --gtest_print_time=1 \
-                --gtest_output=xml:${INSTALL_TEST_DIR}/TEST-SnippetsFuncTests.xml
-
-      - name: CPU plugin unit tests
-        if: fromJSON(needs.smart_ci.outputs.affected_components).CPU.test
-        run: |
-          source ${INSTALL_DIR}/setupvars.sh
-          ${INSTALL_TEST_DIR}/ov_cpu_unit_tests --gtest_print_time=1 \
-                --gtest_output=xml:${INSTALL_TEST_DIR}/TEST-CPUUnitTests.xml
-
-      - name: ov_subgraphs_dumper_tests tests
-        run: |
-          source ${INSTALL_DIR}/setupvars.sh
-          ${INSTALL_TEST_DIR}/ov_subgraphs_dumper_tests --gtest_print_time=1 \
-                --gtest_output=xml:${INSTALL_TEST_DIR}/TEST-ov_subgraphs_dumper_tests.xml
-
-      - name: Template OpImpl tests
-        run: |
-          source ${INSTALL_DIR}/setupvars.sh
-          ${INSTALL_TEST_DIR}/ov_op_conformance_tests --gtest_print_time=1 --device=TEMPLATE --gtest_filter=*OpImpl*\
-                --gtest_output=xml:${INSTALL_TEST_DIR}/TEST-OpImplTests.xml
-
-      - name: AUTO unit tests
-        if: fromJSON(needs.smart_ci.outputs.affected_components).AUTO.test
-        run: |
-          source ${INSTALL_DIR}/setupvars.sh
-          ${INSTALL_TEST_DIR}/ov_auto_unit_tests --gtest_print_time=1 \
-                --gtest_output=xml:${INSTALL_TEST_DIR}/TEST-ov_auto_unit_tests.xml
-
-      - name: AUTO func Tests
-        if: fromJSON(needs.smart_ci.outputs.affected_components).AUTO.test
-        run: |
-          source ${{ env.INSTALL_DIR }}/setupvars.sh
-          ${{ env.INSTALL_TEST_DIR }}/ov_auto_func_tests --gtest_print_time=1 \
-                --gtest_output=xml:${{ env.INSTALL_TEST_DIR }}/TEST-ov_auto_func_tests.xml
-
-      - name: Template plugin func tests
-        if: fromJSON(needs.smart_ci.outputs.affected_components).TEMPLATE.test
-        run: |
-          source ${INSTALL_DIR}/setupvars.sh
-          ${INSTALL_TEST_DIR}/ov_template_func_tests --gtest_print_time=1 \
-                --gtest_filter=*smoke* \
-                --gtest_output=xml:${INSTALL_TEST_DIR}/TEST-TemplateFuncTests.xml
-
-      - name: Inference Engine C API tests
-        if: fromJSON(needs.smart_ci.outputs.affected_components).C_API.test
-        run: |
-          source ${INSTALL_DIR}/setupvars.sh
-          ${INSTALL_TEST_DIR}/InferenceEngineCAPITests --gtest_print_time=1 \
-                --gtest_output=xml:${INSTALL_TEST_DIR}/TEST-InferenceEngineCAPITests.xml
-
-      - name: OpenVINO C API tests
-        if: fromJSON(needs.smart_ci.outputs.affected_components).C_API.test
-        run: |
-          source ${INSTALL_DIR}/setupvars.sh
-          ${INSTALL_TEST_DIR}/ov_capi_test --gtest_print_time=1 \
-                --gtest_output=xml:${INSTALL_TEST_DIR}/TEST-OpenVINOCAPITests.xml
-
-      - name: AutoBatch unit tests
-        if: fromJSON(needs.smart_ci.outputs.affected_components).AUTO_BATCH.test
-        run: |
-          source ${INSTALL_DIR}/setupvars.sh
-          ${INSTALL_TEST_DIR}/ov_auto_batch_unit_tests --gtest_output=xml:${INSTALL_TEST_DIR}/TEST-ov_auto_batch_unit_tests.xml
-
-      - name: AutoBatch func tests
-        if: fromJSON(needs.smart_ci.outputs.affected_components).AUTO_BATCH.test
-        run: |
-          source ${INSTALL_DIR}/setupvars.sh
-          ${INSTALL_TEST_DIR}/ov_auto_batch_func_tests --gtest_output=xml:${INSTALL_TEST_DIR}/TEST-ov_auto_batch_func_tests.xml
-
-      - name: Proxy Plugin func tests
-        if: fromJSON(needs.smart_ci.outputs.affected_components).PROXY.test
-        run: |
-          source ${INSTALL_DIR}/setupvars.sh
-          ${INSTALL_TEST_DIR}/ov_proxy_plugin_tests --gtest_print_time=1 --gtest_output=xml:${INSTALL_TEST_DIR}/TEST-OVProxyTests.xml
-
-      - name: Hetero unit tests
-        if: fromJSON(needs.smart_ci.outputs.affected_components).HETERO.test
-        run: |
-          source ${{ env.INSTALL_DIR }}/setupvars.sh
-          ${{ env.INSTALL_TEST_DIR }}/ov_hetero_unit_tests --gtest_print_time=1 --gtest_output=xml:${{ env.INSTALL_TEST_DIR }}/TEST-OVHeteroUnitTests.xml
-
-      - name: Hetero func tests
-        if: fromJSON(needs.smart_ci.outputs.affected_components).HETERO.test
-        run: |
-          source ${INSTALL_DIR}/setupvars.sh
-          ${INSTALL_TEST_DIR}/ov_hetero_func_tests --gtest_print_time=1 --gtest_output=xml:${INSTALL_TEST_DIR}/TEST-OVHeteroFuncTests.xml
-
-      - name: Upload Test Results
-        uses: actions/upload-artifact@v3
-        if: ${{ !cancelled() }}
-        with:
-          name: test-results-cpp
-          path: ${{ env.INSTALL_TEST_DIR }}/TEST*.xml
-          if-no-files-found: 'warn'
->>>>>>> 27adf582
 
   Python_Unit_Tests:
     name: Python unit tests
