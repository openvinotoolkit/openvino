name: Linux (Ubuntu 20.04, Python 3.11)
on:
  schedule:
    # at 00:00 on Wednesday and Saturday
    - cron: '0 0 * * 3,6'
  workflow_dispatch:
  pull_request:
  push:
    branches:
      - master
      - 'releases/**'

concurrency:
  # github.ref is not unique in post-commit
  group: ${{ github.event_name == 'push' && github.run_id || github.ref }}-linux
  cancel-in-progress: true

env:
  PIP_CACHE_PATH: /mount/caches/pip/linux
  PYTHON_VERSION: '3.11'

jobs:
  Smart_CI:
    runs-on: ubuntu-latest
    outputs:
      affected_components: "${{ steps.smart_ci.outputs.affected_components }}"
    steps:
      - name: checkout action
        uses: actions/checkout@v4
        with:
          sparse-checkout: .github/actions/smart-ci

      - name: Get affected components
        id: smart_ci
        uses: ./.github/actions/smart-ci
        with:
          repository: ${{ github.repository }}
          pr: ${{ github.event.number }}
          commit_sha: ${{ github.sha }}
          component_pattern: "category: (.*)"
          repo_token: ${{ secrets.GITHUB_TOKEN }}

      - name: Show affected components
        run: |
          echo "${{ toJSON(steps.smart_ci.outputs.affected_components) }}"
        shell: bash

  Build:
    needs: Smart_CI
    timeout-minutes: 150
    defaults:
      run:
        shell: bash
    runs-on: aks-linux-16-cores
    container:
      image: openvinogithubactions.azurecr.io/dockerhub/ubuntu:20.04
      volumes:
        - /mount/caches:/mount/caches
      options: -e SCCACHE_AZURE_BLOB_CONTAINER -e SCCACHE_AZURE_CONNECTION_STRING
    env:
      DEBIAN_FRONTEND: noninteractive # to prevent apt-get from waiting user input
      CMAKE_BUILD_TYPE: 'Release'
      CMAKE_GENERATOR: 'Ninja Multi-Config'
      CMAKE_CXX_COMPILER_LAUNCHER: sccache
      CMAKE_C_COMPILER_LAUNCHER: sccache
      GITHUB_WORKSPACE: '/__w/openvino/openvino'
      OPENVINO_REPO: /__w/openvino/openvino/openvino
      OPENVINO_CONTRIB_REPO: /__w/openvino/openvino/openvino_contrib
      INSTALL_DIR: /__w/openvino/openvino/openvino_install
      INSTALL_TEST_DIR: /__w/openvino/openvino/tests_install
      DEVELOPER_PACKAGE_DIR: /__w/openvino/openvino/developer_package_install
      BUILD_DIR: /__w/openvino/openvino/openvino_build
      SCCACHE_AZURE_KEY_PREFIX: ubuntu20_x86_64_Release
      ONNX_RUNTIME_UTILS: /__w/openvino/openvino/openvino/.ci/azure/ci_utils/onnxruntime
    if: "!fromJSON(needs.smart_ci.outputs.affected_components).docs_only"

    steps:
      - name: Install git
        run: |
          apt-get update
          apt-get install --assume-yes --no-install-recommends git ca-certificates

      - name: Clone OpenVINO
        uses: actions/checkout@v4
        with:
          path: ${{ env.OPENVINO_REPO }}
          submodules: 'true'

      - name: Clone OpenVINO Contrib
        uses: actions/checkout@v4
        with:
          repository: 'openvinotoolkit/openvino_contrib'
          path: ${{ env.OPENVINO_CONTRIB_REPO }}
          submodules: 'true'
          ref: 'master'

      #
      # Print system info
      #

      - name: System info
        uses: ./openvino/.github/actions/system_info

      #
      # Dependencies
      #

      - name: Install build dependencies
        run: |
          bash ${OPENVINO_REPO}/install_build_dependencies.sh
          # default-jdk - Java API
          apt install --assume-yes --no-install-recommends default-jdk

      - name: Install sccache
        uses: mozilla-actions/sccache-action@v0.0.3
        with:
          version: "v0.5.4"

      - name: Setup Python ${{ env.PYTHON_VERSION }}
        uses: ./openvino/.github/actions/setup_python
        with:
          version: ${{ env.PYTHON_VERSION }}
          pip-cache-path: ${{ env.PIP_CACHE_PATH }}
          should-setup-pip-paths: 'true'
          self-hosted-runner: 'true'
          show-cache-info: 'true'

      - name: Install python dependencies
        run: |
          # For Python API: build and wheel packaging
          python3 -m pip install -r ${OPENVINO_REPO}/src/bindings/python/wheel/requirements-dev.txt

          # For running ONNX frontend unit tests
          python3 -m pip install --force-reinstall -r ${OPENVINO_REPO}/src/frontends/onnx/tests/requirements.txt

          # For running TensorFlow frontend unit tests
          python3 -m pip install -r ${OPENVINO_REPO}/src/frontends/tensorflow/tests/requirements.txt

          # For running TensorFlow Lite frontend unit tests
          python3 -m pip install -r ${OPENVINO_REPO}/src/frontends/tensorflow_lite/tests/requirements.txt

          # For running Paddle frontend unit tests
          python3 -m pip install -r ${OPENVINO_REPO}/src/frontends/paddle/tests/requirements.txt

      #
      # Build
      #

      - name: CMake configure - OpenVINO
        run: |
          cmake \
            -G "${{ env.CMAKE_GENERATOR }}" \
            -DENABLE_CPPLINT=OFF \
            -DENABLE_NCC_STYLE=OFF \
            -DENABLE_TESTS=ON \
            -DENABLE_STRICT_DEPENDENCIES=OFF \
            -DENABLE_SYSTEM_TBB=ON \
            -DENABLE_SYSTEM_OPENCL=ON \
            -DCMAKE_VERBOSE_MAKEFILE=ON \
            -DCPACK_GENERATOR=TGZ \
            -DCMAKE_COMPILE_WARNING_AS_ERROR=ON \
            -DCMAKE_CXX_COMPILER_LAUNCHER=${{ env.CMAKE_CXX_COMPILER_LAUNCHER }} \
            -DCMAKE_C_COMPILER_LAUNCHER=${{ env.CMAKE_C_COMPILER_LAUNCHER }} \
            -S ${OPENVINO_REPO} \
            -B ${BUILD_DIR}

      - name: Clean sccache stats
        run: sccache --zero-stats

      - name: Cmake build - OpenVINO
        run: cmake --build ${BUILD_DIR} --parallel --config ${{ env.CMAKE_BUILD_TYPE }}

      - name: Show sccache stats
        run: ${SCCACHE_PATH} --show-stats

      - name: Cmake install - OpenVINO
        run: |
          cmake -DCMAKE_INSTALL_PREFIX=${INSTALL_DIR} -P ${BUILD_DIR}/cmake_install.cmake
          cmake -DCMAKE_INSTALL_PREFIX=${INSTALL_TEST_DIR} -DCOMPONENT=tests -P ${BUILD_DIR}/cmake_install.cmake
          cmake -DCMAKE_INSTALL_PREFIX=${DEVELOPER_PACKAGE_DIR} -DCOMPONENT=developer_package -P ${BUILD_DIR}/cmake_install.cmake
          cmake -DCMAKE_INSTALL_PREFIX=${INSTALL_DIR} -DCOMPONENT=python_wheels -P ${BUILD_DIR}/cmake_install.cmake

      - name: Pack Artifacts
        run: |

          # Add the ONNX Runtime version and skip tests list to the archive to use in the ONNX Runtime Job
          # w/o the need to checkout repository

          cp -R ${ONNX_RUNTIME_UTILS} ${INSTALL_DIR}

          pushd ${INSTALL_DIR}
            tar -czvf ${BUILD_DIR}/openvino_package.tar.gz *
          popd

          pushd ${DEVELOPER_PACKAGE_DIR}
            tar -czvf ${BUILD_DIR}/openvino_developer_package.tar.gz *
          popd

          pushd ${INSTALL_TEST_DIR}
            tar -czvf ${BUILD_DIR}/openvino_tests.tar.gz *
          popd

      - name: Build Debian packages
        run: |
          /usr/bin/python3.8 -m pip install -U pip
          /usr/bin/python3.8 -m pip install -r ${OPENVINO_REPO}/src/bindings/python/wheel/requirements-dev.txt
          cmake -UPYTHON* \
                -DENABLE_PYTHON_PACKAGING=ON \
                -DENABLE_TESTS=OFF \
                -DPython3_EXECUTABLE=/usr/bin/python3.8 \
                -DCPACK_GENERATOR=DEB \
                ${BUILD_DIR}
          cmake --build ${BUILD_DIR} --parallel --config ${{ env.CMAKE_BUILD_TYPE }} --target package

      - name: Cmake & Build - OpenVINO Contrib
        run: |
          cmake \
            -DBUILD_nvidia_plugin=OFF \
            -DCUSTOM_OPERATIONS="calculate_grid;complex_mul;fft;grid_sample;sparse_conv;sparse_conv_transpose" \
            -DOPENVINO_EXTRA_MODULES=${OPENVINO_CONTRIB_REPO}/modules \
            -S ${OPENVINO_REPO} \
            -B ${BUILD_DIR}
          cmake --build ${BUILD_DIR} --parallel --config ${{ env.CMAKE_BUILD_TYPE }}

      #
      # Upload build artifacts
      #

      - name: Upload openvino package
        if: ${{ always() }}
        uses: actions/upload-artifact@v3
        with:
          name: openvino_package
          path: ${{ env.BUILD_DIR }}/openvino_package.tar.gz
          if-no-files-found: 'error'

      - name: Upload openvino developer package
        if: ${{ always() }}
        uses: actions/upload-artifact@v3
        with:
          name: openvino_developer_package
          path: ${{ env.BUILD_DIR }}/openvino_developer_package.tar.gz
          if-no-files-found: 'error'

      - name: Upload openvino debian packages
        if: ${{ always() }}
        uses: actions/upload-artifact@v3
        with:
          name: openvino_debian_packages
          path: ${{ env.BUILD_DIR }}/*.deb
          if-no-files-found: 'error'

      - name: Upload openvino tests package
        if: ${{ always() }}
        uses: actions/upload-artifact@v3
        with:
          name: openvino_tests
          path: ${{ env.BUILD_DIR }}/openvino_tests.tar.gz
          if-no-files-found: 'error'

  Debian_Packages:
    name: Debian Packages
    needs: Build
    timeout-minutes: 5
    defaults:
      run:
        shell: bash
    runs-on: ubuntu-20.04
    container:
      image: ubuntu:20.04
    env:
      DEBIAN_FRONTEND: noninteractive # to prevent apt-get from waiting user input
      DEBIAN_PACKAGES_DIR: /__w/openvino/packages/

    steps:
      - name: Download OpenVINO debian packages
        uses: actions/download-artifact@v3
        with:
          name: openvino_debian_packages
          path: ${{ env.DEBIAN_PACKAGES_DIR }}

      - name: Install debian packages & check conflicts
        run: |
          apt-get update -y
          # Install debian packages from previous release
          apt-get install --no-install-recommends -y gnupg wget ca-certificates
          wget https://apt.repos.intel.com/intel-gpg-keys/GPG-PUB-KEY-INTEL-SW-PRODUCTS.PUB
          apt-key add GPG-PUB-KEY-INTEL-SW-PRODUCTS.PUB
          echo "deb https://apt.repos.intel.com/openvino/2023 ubuntu20 main" | tee /etc/apt/sources.list.d/intel-openvino-2023.list
          apt-get update -y
          apt-get install -y openvino
          # install our local one and make sure the conflicts are resolved
          apt-get install --no-install-recommends -y dpkg-dev
          dpkg-scanpackages . /dev/null | gzip -9c > Packages.gz
          echo "deb [trusted=yes] file:${DEBIAN_PACKAGES_DIR} ./" | tee /etc/apt/sources.list.d/openvino-local.list
          apt-get update -y
          apt-get install openvino -y
        working-directory: ${{ env.DEBIAN_PACKAGES_DIR }}

      - name: Test debian packages
        run: |
          /usr/share/openvino/samples/cpp/build_samples.sh
          /usr/share/openvino/samples/c/build_samples.sh
          ~/openvino_cpp_samples_build/intel64/Release/hello_query_device
          python3 /usr/share/openvino/samples/python/hello_query_device/hello_query_device.py
          python3 -c 'from openvino import Core; Core().get_property("CPU", "AVAILABLE_DEVICES")'
          python3 -c 'from openvino import Core; Core().get_property("GPU", "AVAILABLE_DEVICES")'
          python3 -c 'from openvino import Core; Core().get_property("AUTO", "SUPPORTED_METRICS")'
          python3 -c 'from openvino import Core; Core().get_property("MULTI", "SUPPORTED_METRICS")'
          python3 -c 'from openvino import Core; Core().get_property("HETERO", "SUPPORTED_METRICS")'
          python3 -c 'from openvino import Core; Core().get_property("BATCH", "SUPPORTED_METRICS")'
          python3 -c 'from openvino.frontend import FrontEndManager; assert len(FrontEndManager().get_available_front_ends()) == 6'
          benchmark_app --help
          ovc --help

  Samples:
    needs: [Build, Smart_CI]
    timeout-minutes: 20
    defaults:
      run:
        shell: bash
    runs-on: ubuntu-20.04
    container:
      image: ubuntu:20.04
    env:
      DEBIAN_FRONTEND: noninteractive # to prevent apt-get from waiting user input
      INSTALL_DIR: /__w/openvino/openvino/install
      INSTALL_TEST_DIR: /__w/openvino/openvino/install/tests
      BUILD_DIR: /__w/openvino/openvino/build
    if: fromJSON(needs.smart_ci.outputs.affected_components).samples

    steps:
      - name: Download OpenVINO package
        uses: actions/download-artifact@v3
        with:
          name: openvino_package
          path: ${{ env.INSTALL_DIR }}

      - name: Download OpenVINO tests package
        uses: actions/download-artifact@v3
        with:
          name: openvino_tests
          path: ${{ env.INSTALL_TEST_DIR }}

      - name: Extract OpenVINO packages
        run: |
          pushd ${INSTALL_DIR}
            tar -xzf openvino_package.tar.gz -C ${INSTALL_DIR}
          popd
          pushd ${INSTALL_TEST_DIR}
            tar -xzf openvino_tests.tar.gz -C ${INSTALL_DIR}
          popd

      - name: Install OpenVINO dependencies
        run: ${INSTALL_DIR}/install_dependencies/install_openvino_dependencies.sh -c=core -c=dev -y

      - name: Fetch setup_python action
        uses: actions/checkout@v4
        with:
          sparse-checkout: |
            .github/actions/setup_python/action.yml
          sparse-checkout-cone-mode: false
          path: 'openvino'

      - name: Setup Python ${{ env.PYTHON_VERSION }}
        uses: ./openvino/.github/actions/setup_python
        with:
          version: ${{ env.PYTHON_VERSION }}
          should-setup-pip-paths: 'false'
          self-hosted-runner: 'false'

      - name: Build cpp samples - GCC
        run: ${INSTALL_DIR}/samples/cpp/build_samples.sh -i ${INSTALL_DIR} -b ${BUILD_DIR}/cpp_samples
        env:
          CMAKE_COMPILE_WARNING_AS_ERROR: 'ON'

      - name: Build cpp samples - Clang
        run: |
          apt-get install -y clang
          ${INSTALL_DIR}/samples/cpp/build_samples.sh -i ${INSTALL_DIR} -b ${BUILD_DIR}/cpp_samples_clang
        env:
          CMAKE_COMPILE_WARNING_AS_ERROR: 'ON'
          CC: clang
          CXX: clang++

      - name: Build c samples
        run: ${INSTALL_DIR}/samples/c/build_samples.sh -i ${INSTALL_DIR} -b ${BUILD_DIR}/c_samples
        env:
          CMAKE_COMPILE_WARNING_AS_ERROR: 'ON'

      #
      # Tests
      #

      - name: Samples tests
        if: fromJSON(needs.smart_ci.outputs.affected_components).samples.test
        run: |
          export WORKSPACE=${INSTALL_DIR}
          export IE_APP_PATH=${INSTALL_DIR}/samples_bin
          export IE_APP_PYTHON_PATH=${INSTALL_DIR}/samples/python
          export SHARE=${INSTALL_TEST_DIR}/smoke_tests/samples_smoke_tests_data

          python3 -m pip install --ignore-installed PyYAML -r ${INSTALL_TEST_DIR}/smoke_tests/requirements.txt
          export LD_LIBRARY_PATH=${IE_APP_PATH}:$LD_LIBRARY_PATH

          source ${INSTALL_DIR}/setupvars.sh

          python3 -m pytest -sv ${INSTALL_TEST_DIR}/smoke_tests \
            --env_conf ${INSTALL_TEST_DIR}/smoke_tests/env_config.yml \
            --junitxml=${INSTALL_TEST_DIR}/TEST-SamplesSmokeTests.xml

      - name: Upload Test Results
        uses: actions/upload-artifact@v3
        if: ${{ !cancelled() }}
        with:
          name: test-results-samples
          path: ${{ env.INSTALL_TEST_DIR }}/TEST*.xml
          if-no-files-found: 'warn'

  Conformance:
    needs: [Build, Smart_CI]
    timeout-minutes: ${{ matrix.TEST_TYPE == 'API' && 5 || 15 }}
    defaults:
      run:
        shell: bash
    runs-on: ubuntu-20.04-8-cores
    strategy:
      max-parallel: 2
      fail-fast: false
      matrix:
        include:
          # 'OP' for Opset, 'API' for API
          - TEST_TYPE: 'OP'
          - TEST_TYPE: 'API'
    env:
      INSTALL_DIR: ${{ github.workspace }}/install
      INSTALL_TEST_DIR: ${{ github.workspace }}/install/tests
      CONFORMANCE_TOOLS_DIR: ${{ github.workspace }}/install/tests/functional_test_utils/layer_tests_summary
      CONFORMANCE_ARTIFACTS_DIR: ${{ github.workspace }}/install/conformance_artifacts
      TEST_DEVICE: 'CPU'
    if: fromJSON(needs.smart_ci.outputs.affected_components).CPU.test

    steps:
      - name: Create Directories
        run: |
          mkdir -p ${CONFORMANCE_ARTIFACTS_DIR}

      #
      # Dependencies
      #

      - name: Download OpenVINO package
        uses: actions/download-artifact@v3
        with:
          name: openvino_package
          path: ${{ env.INSTALL_DIR }}

      - name: Download OpenVINO tests package
        uses: actions/download-artifact@v3
        with:
          name: openvino_tests
          path: ${{ env.INSTALL_TEST_DIR }}

      - name: Extract OpenVINO packages
        run: |
          pushd ${INSTALL_DIR}
            tar -xzf openvino_package.tar.gz -C ${INSTALL_DIR}
          popd
          pushd ${INSTALL_TEST_DIR}
            tar -xzf openvino_tests.tar.gz -C ${INSTALL_DIR}
          popd

      - name: Fetch setup_python action
        uses: actions/checkout@v4
        with:
          sparse-checkout: |
            .github/actions/setup_python/action.yml
          sparse-checkout-cone-mode: false
          path: 'openvino'

      - name: Setup Python ${{ env.PYTHON_VERSION }}
        uses: ./openvino/.github/actions/setup_python
        with:
          version: ${{ env.PYTHON_VERSION }}
          should-setup-pip-paths: 'false'
          self-hosted-runner: 'false'

      - name: Install Dependencies
        run: |
          sudo -E ${INSTALL_DIR}/install_dependencies/install_openvino_dependencies.sh -c=core -y

          python3 -m pip install -r ${CONFORMANCE_TOOLS_DIR}/requirements.txt

      #
      # Tests
      #

      - name: Conformance Tests
        run: |
          source ${INSTALL_DIR}/setupvars.sh

          python3 ${CONFORMANCE_TOOLS_DIR}/run_conformance.py -ov=${INSTALL_DIR}/tests \
            -d=${TEST_DEVICE} \
            -t=${{ matrix.TEST_TYPE }} \
            -w=${CONFORMANCE_ARTIFACTS_DIR} \
            -f=${CONFORMANCE_TOOLS_DIR}/skip_configs/${TEST_DEVICE}/expected_failures_${{ matrix.TEST_TYPE }}.csv

      - name: Pack Conformance Artifacts
        if: ${{ always() }}
        run: |
          pushd ${CONFORMANCE_ARTIFACTS_DIR}
            tar -czvf ${CONFORMANCE_ARTIFACTS_DIR}/conformance_artifacts.tar.gz *
          popd

      - name: Upload Conformance Artifacts
        if: ${{ always() }}
        uses: actions/upload-artifact@v3
        with:
          name: conformance_artifacts_${{ matrix.TEST_TYPE }}-${{ env.TEST_DEVICE }}
          path: ${{ env.CONFORMANCE_ARTIFACTS_DIR }}/conformance_artifacts.tar.gz
          if-no-files-found: 'error'

  ONNX_Runtime:
    name: ONNX Runtime Integration
    needs: Build
    timeout-minutes: 10
    defaults:
      run:
        shell: bash
    runs-on: aks-linux-16-cores
    container:
      image: openvinogithubactions.azurecr.io/dockerhub/ubuntu:20.04
      volumes:
        - /mount/caches:/mount/caches
      options: -e SCCACHE_AZURE_BLOB_CONTAINER -e SCCACHE_AZURE_CONNECTION_STRING
    env:
      DEBIAN_FRONTEND: noninteractive # to prevent apt-get from waiting user input
      CMAKE_GENERATOR: 'Ninja Multi-Config'
      CMAKE_CXX_COMPILER_LAUNCHER: sccache
      CMAKE_C_COMPILER_LAUNCHER: sccache
      OPENVINO_REPO: /__w/openvino/openvino/openvino
      INSTALL_DIR: /__w/openvino/openvino/install
      SCCACHE_AZURE_KEY_PREFIX: ubuntu20_x86_64_onnxruntime
      ONNX_RUNTIME_REPO: /__w/openvino/openvino/onnxruntime
      ONNX_RUNTIME_UTILS: /__w/openvino/openvino/install/onnxruntime
      ONNX_RUNTIME_BUILD_DIR: /__w/openvino/openvino/onnxruntime/build

    steps:
      - name: Fetch install_build_dependencies.sh and setup_python action
        uses: actions/checkout@v4
        with:
          sparse-checkout: |
            install_build_dependencies.sh
            .github/actions/setup_python/action.yml
          sparse-checkout-cone-mode: false
          path: ${{ env.OPENVINO_REPO }}

      - name: Install git
        run: |
          apt-get update
          apt-get install --assume-yes --no-install-recommends git ca-certificates

      - name: Setup Python ${{ env.PYTHON_VERSION }}
        uses: ./openvino/.github/actions/setup_python
        with:
          version: ${{ env.PYTHON_VERSION }}
          should-setup-pip-paths: 'false'

      #
      # Initialize OpenVINO
      #

      - name: Download OpenVINO package
        uses: actions/download-artifact@v3
        with:
          name: openvino_package
          path: ${{ env.INSTALL_DIR }}

      - name: Extract OpenVINO package
        run: |
          pushd ${INSTALL_DIR}
            tar -xzf openvino_package.tar.gz -C ${INSTALL_DIR}
          popd

      - name: Install OpenVINO dependencies
        run: ${INSTALL_DIR}/install_dependencies/install_openvino_dependencies.sh -c=core -c=dev -y

      - name: Clone ONNX Runtime
        run: |
          branch=`tr -s '\n ' < ${ONNX_RUNTIME_UTILS}/version`
          git clone --branch $branch --single-branch --recursive https://github.com/microsoft/onnxruntime.git ${ONNX_RUNTIME_REPO}

      #
      # Tests
      #

      - name: Install Build Dependencies
        run: bash ${OPENVINO_REPO}/install_build_dependencies.sh

      - name: Install sccache
        uses: mozilla-actions/sccache-action@v0.0.3
        with:
          version: "v0.5.4"

      - name: Build Lin ONNX Runtime
        run: |
          source ${INSTALL_DIR}/setupvars.sh

          ${ONNX_RUNTIME_REPO}/build.sh \
            --config RelWithDebInfo \
            --use_openvino CPU_FP32 \
            --build_shared_lib \
            --parallel \
            --skip_tests \
            --compile_no_warning_as_error \
            --build_dir ${ONNX_RUNTIME_BUILD_DIR}
        env:
          CXXFLAGS: "-Wno-error=deprecated-declarations"

      - name: Show sccache stats
        run: ${SCCACHE_PATH} --show-stats

      - name: Run onnxruntime_test_all
        run: |
          source ${INSTALL_DIR}/setupvars.sh
          skip_tests=$(tr -s '\n ' ':' < ${ONNX_RUNTIME_UTILS}/skip_tests)

          ./onnxruntime_test_all --gtest_filter=-$skip_tests
        working-directory: ${{ env.ONNX_RUNTIME_BUILD_DIR }}/RelWithDebInfo/RelWithDebInfo

      - name: Run onnxruntime_shared_lib_test
        run: |
          source ${INSTALL_DIR}/setupvars.sh
          ./onnxruntime_shared_lib_test --gtest_filter=-CApiTest.test_custom_op_openvino_wrapper_library
        working-directory: ${{ env.ONNX_RUNTIME_BUILD_DIR }}/RelWithDebInfo/RelWithDebInfo

      - name: Run onnxruntime_global_thread_pools_test
        run: |
          source ${INSTALL_DIR}/setupvars.sh
          ./onnxruntime_global_thread_pools_test
        working-directory: ${{ env.ONNX_RUNTIME_BUILD_DIR }}/RelWithDebInfo/RelWithDebInfo

      - name: Run onnxruntime_api_tests_without_env
        run: |
          source ${INSTALL_DIR}/setupvars.sh
          ./onnxruntime_api_tests_without_env
        working-directory: ${{ env.ONNX_RUNTIME_BUILD_DIR }}/RelWithDebInfo/RelWithDebInfo

      - name: Run pytorch-converted tests
        run: |
          source ${INSTALL_DIR}/setupvars.sh
          ./onnx_test_runner "${ONNX_RUNTIME_REPO}/cmake/external/onnx/onnx/backend/test/data/pytorch-converted"
        working-directory: ${{ env.ONNX_RUNTIME_BUILD_DIR }}/RelWithDebInfo/RelWithDebInfo

      - name: Run pytorch-operator tests
        run: |
          source ${INSTALL_DIR}/setupvars.sh
          ./onnx_test_runner "${ONNX_RUNTIME_REPO}/cmake/external/onnx/onnx/backend/test/data/pytorch-operator"
        working-directory: ${{ env.ONNX_RUNTIME_BUILD_DIR }}/RelWithDebInfo/RelWithDebInfo

  CXX_Unit_Tests:
    name: C++ unit tests
    needs: [Build, Smart_CI]
    timeout-minutes: 20
    defaults:
      run:
        shell: bash
    runs-on: aks-linux-4-cores-16gb
    container:
      image: openvinogithubactions.azurecr.io/dockerhub/ubuntu:20.04
    env:
      INSTALL_DIR: /__w/openvino/openvino/install
      INSTALL_TEST_DIR: /__w/openvino/openvino/install/tests

    steps:
      - name: Download OpenVINO package
        uses: actions/download-artifact@v3
        with:
          name: openvino_package
          path: ${{ env.INSTALL_DIR }}

      - name: Download OpenVINO tests package
        uses: actions/download-artifact@v3
        with:
          name: openvino_tests
          path: ${{ env.INSTALL_TEST_DIR }}

      - name: Extract OpenVINO packages
        run: |
          pushd ${INSTALL_DIR}
            tar -xzf openvino_package.tar.gz -C ${INSTALL_DIR}
          popd
          pushd ${INSTALL_TEST_DIR}
            tar -xzf openvino_tests.tar.gz -C ${INSTALL_DIR}
          popd

      - name: Install OpenVINO dependencies
        run: ${INSTALL_DIR}/install_dependencies/install_openvino_dependencies.sh -c=core -c=gpu -y

      #
      # Tests
      #

      - name: OpenVINO Core Unit Tests
        run: |
          source ${INSTALL_DIR}/setupvars.sh
          ${INSTALL_TEST_DIR}/ov_core_unit_tests --gtest_print_time=1 --gtest_filter=-*IE_GPU* \
                --gtest_output=xml:${INSTALL_TEST_DIR}/TEST-OVCoreUT.xml

      - name: OpenVINO Inference Functional Tests
        run: |
          source ${INSTALL_DIR}/setupvars.sh
          ${INSTALL_TEST_DIR}/ov_inference_functional_tests --gtest_print_time=1 \
                --gtest_output=xml:${INSTALL_TEST_DIR}/TEST-InferenceFunc.xml

      - name: OpenVINO Inference Unit Tests
        run: |
          source ${INSTALL_DIR}/setupvars.sh
          ${INSTALL_TEST_DIR}/ov_inference_unit_tests --gtest_print_time=1 \
                --gtest_output=xml:${INSTALL_TEST_DIR}/TEST-InferenceUnit.xml

      - name: Low Precision Transformations Tests
        if: fromJSON(needs.smart_ci.outputs.affected_components).LP_transformations.test
        run: |
          source ${INSTALL_DIR}/setupvars.sh
          ${INSTALL_TEST_DIR}/ov_lp_transformations_tests --gtest_print_time=1 \
                --gtest_output=xml:${INSTALL_TEST_DIR}/TEST-LpTransformations.xml

      - name: OpenVINO Conditional compilation tests
        run: |
          source ${INSTALL_DIR}/setupvars.sh
          ${INSTALL_TEST_DIR}/ov_conditional_compilation_tests --gtest_print_time=1 \
                --gtest_output=xml:${INSTALL_TEST_DIR}/TEST-ConditionalCompilation.xml

      - name: IR frontend tests
        if: fromJSON(needs.smart_ci.outputs.affected_components).IR_FE.test
        run: |
          source ${INSTALL_DIR}/setupvars.sh
          ${INSTALL_TEST_DIR}/ov_ir_frontend_tests --gtest_print_time=1 \
                --gtest_output=xml:${INSTALL_TEST_DIR}/TEST-IRFrontend.xml

      - name: PaddlePaddle frontend tests
        if: ${{ 'false' }}
        run: |
          source ${INSTALL_DIR}/setupvars.sh
          ${INSTALL_TEST_DIR}/paddle_tests --gtest_print_time=1 \
                --gtest_output=xml:${INSTALL_TEST_DIR}/TEST-PaddleTests.xml

      - name: ONNX frontend tests
        if: fromJSON(needs.smart_ci.outputs.affected_components).ONNX_FE.test
        run: |
          source ${INSTALL_DIR}/setupvars.sh
          ${INSTALL_TEST_DIR}/ov_onnx_frontend_tests --gtest_print_time=1 \
                --gtest_filter=-*IE_GPU* \
                --gtest_output=xml:${INSTALL_TEST_DIR}/TEST-ONNXFrontend.xml

      - name: TensorFlow Common frontend tests
        if: fromJSON(needs.smart_ci.outputs.affected_components).TF_FE.test || 
            fromJSON(needs.smart_ci.outputs.affected_components).TFL_FE.test
        run: |
          source ${INSTALL_DIR}/setupvars.sh
          ${INSTALL_TEST_DIR}/ov_tensorflow_common_tests --gtest_print_time=1 \
                --gtest_output=xml:${INSTALL_TEST_DIR}/TEST-TensorFlowCommonFrontend.xml

      - name: TensorFlow frontend tests
        if: fromJSON(needs.smart_ci.outputs.affected_components).TF_FE.test
        run: |
          source ${INSTALL_DIR}/setupvars.sh
          ${INSTALL_TEST_DIR}/ov_tensorflow_frontend_tests --gtest_print_time=1 \
                --gtest_output=xml:${INSTALL_TEST_DIR}/TEST-TensorFlowFrontend.xml

      - name: TensorFlow Lite frontend tests
        if: fromJSON(needs.smart_ci.outputs.affected_components).TFL_FE.test
        run: |
          source ${INSTALL_DIR}/setupvars.sh
          ${INSTALL_TEST_DIR}/ov_tensorflow_lite_frontend_tests --gtest_print_time=1 \
                --gtest_output=xml:${INSTALL_TEST_DIR}/TEST-TensorFlowLiteFrontend.xml

      - name: Transformations func tests
        if: fromJSON(needs.smart_ci.outputs.affected_components).transformations.test
        run: |
          source ${INSTALL_DIR}/setupvars.sh
          ${INSTALL_TEST_DIR}/ov_transformations_tests --gtest_print_time=1 \
                --gtest_output=xml:${INSTALL_TEST_DIR}/TEST-Transformations.xml

      - name: Legacy Transformations func tests
        if: fromJSON(needs.smart_ci.outputs.affected_components).transformations.test
        run: |
          source ${INSTALL_DIR}/setupvars.sh
          ${INSTALL_TEST_DIR}/ov_legacy_transformations_tests --gtest_print_time=1 \
                --gtest_output=xml:${INSTALL_TEST_DIR}/TEST-LegacyTransformations.xml

      - name: Inference Engine 1.0 unit tests
        run: |
          source ${INSTALL_DIR}/setupvars.sh
          ${INSTALL_TEST_DIR}/InferenceEngineUnitTests --gtest_print_time=1 \
                --gtest_output=xml:${INSTALL_TEST_DIR}/TEST-InferenceEngineUnitTests.xml

      - name: Common test utils tests
        run: |
          source ${INSTALL_DIR}/setupvars.sh
          ${INSTALL_TEST_DIR}/ov_util_tests --gtest_print_time=1 \
                --gtest_output=xml:${INSTALL_TEST_DIR}/TEST-CommonUtilTests.xml

      - name: Snippets func tests
        if: fromJSON(needs.smart_ci.outputs.affected_components).CPU.test
        run: |
          source ${INSTALL_DIR}/setupvars.sh
          ${INSTALL_TEST_DIR}/ov_snippets_func_tests --gtest_print_time=1 \
                --gtest_output=xml:${INSTALL_TEST_DIR}/TEST-SnippetsFuncTests.xml

      - name: CPU plugin unit tests
        if: fromJSON(needs.smart_ci.outputs.affected_components).CPU.test
        run: |
          source ${INSTALL_DIR}/setupvars.sh
          ${INSTALL_TEST_DIR}/ov_cpu_unit_tests --gtest_print_time=1 \
                --gtest_output=xml:${INSTALL_TEST_DIR}/TEST-CPUUnitTests.xml

      - name: SubgraphsDumper tests
        run: |
          source ${INSTALL_DIR}/setupvars.sh
          ${INSTALL_TEST_DIR}/subgraphsDumperTests --gtest_print_time=1 \
                --gtest_output=xml:${INSTALL_TEST_DIR}/TEST-SubgraphsDumperTests.xml

      - name: Template OpImpl tests
        run: |
          source ${INSTALL_DIR}/setupvars.sh
          ${INSTALL_TEST_DIR}/conformanceTests --gtest_print_time=1 --device=TEMPLATE --gtest_filter=*OpImpl*\
                --gtest_output=xml:${INSTALL_TEST_DIR}/TEST-OpImplTests.xml

      - name: AUTO unit tests
        if: fromJSON(needs.smart_ci.outputs.affected_components).AUTO.test
        run: |
          source ${INSTALL_DIR}/setupvars.sh
          ${INSTALL_TEST_DIR}/ov_auto_unit_tests --gtest_print_time=1 \
                --gtest_output=xml:${INSTALL_TEST_DIR}/TEST-ov_auto_unit_tests.xml

      - name: AUTO func Tests
        if: fromJSON(needs.smart_ci.outputs.affected_components).AUTO.test
        run: |
          source ${{ env.INSTALL_DIR }}/setupvars.sh
          ${{ env.INSTALL_TEST_DIR }}/ov_auto_func_tests --gtest_print_time=1 \
                --gtest_output=xml:${{ env.INSTALL_TEST_DIR }}/TEST-ov_auto_func_tests.xml

      - name: Template plugin func tests
        if: fromJSON(needs.smart_ci.outputs.affected_components).TEMPLATE.test
        run: |
          source ${INSTALL_DIR}/setupvars.sh
          ${INSTALL_TEST_DIR}/ov_template_func_tests --gtest_print_time=1 \
                --gtest_filter=*smoke* \
                --gtest_output=xml:${INSTALL_TEST_DIR}/TEST-TemplateFuncTests.xml

      - name: Inference Engine C API tests
        if: fromJSON(needs.smart_ci.outputs.affected_components).C_API.test
        run: |
          source ${INSTALL_DIR}/setupvars.sh
          ${INSTALL_TEST_DIR}/InferenceEngineCAPITests --gtest_print_time=1 \
                --gtest_output=xml:${INSTALL_TEST_DIR}/TEST-InferenceEngineCAPITests.xml

      - name: OpenVINO C API tests
        if: fromJSON(needs.smart_ci.outputs.affected_components).C_API.test
        run: |
          source ${INSTALL_DIR}/setupvars.sh
          ${INSTALL_TEST_DIR}/ov_capi_test --gtest_print_time=1 \
                --gtest_output=xml:${INSTALL_TEST_DIR}/TEST-OpenVINOCAPITests.xml

      - name: AutoBatch unit tests
        if: fromJSON(needs.smart_ci.outputs.affected_components).AUTO_BATCH.test
        run: |
          source ${INSTALL_DIR}/setupvars.sh
          ${INSTALL_TEST_DIR}/ov_auto_batch_unit_tests --gtest_output=xml:${INSTALL_TEST_DIR}/TEST-ov_auto_batch_unit_tests.xml

      - name: AutoBatch func tests
        if: fromJSON(needs.smart_ci.outputs.affected_components).AUTO_BATCH.test
        run: |
          source ${INSTALL_DIR}/setupvars.sh
          ${INSTALL_TEST_DIR}/ov_auto_batch_func_tests --gtest_output=xml:${INSTALL_TEST_DIR}/TEST-ov_auto_batch_func_tests.xml

      - name: Proxy Plugin func tests
        run: |
          source ${INSTALL_DIR}/setupvars.sh
          ${INSTALL_TEST_DIR}/ov_proxy_plugin_tests --gtest_print_time=1 --gtest_output=xml:${INSTALL_TEST_DIR}/TEST-OVProxyTests.xml

      - name: Hetero unit tests
        if: fromJSON(needs.smart_ci.outputs.affected_components).HETERO.test
        run: |
          source ${{ env.INSTALL_DIR }}/setupvars.sh
          ${{ env.INSTALL_TEST_DIR }}/ov_hetero_unit_tests --gtest_print_time=1 --gtest_output=xml:${{ env.INSTALL_TEST_DIR }}/TEST-OVHeteroUnitTests.xml

      - name: Hetero func tests
        if: fromJSON(needs.smart_ci.outputs.affected_components).HETERO.test
        run: |
          source ${INSTALL_DIR}/setupvars.sh
          ${INSTALL_TEST_DIR}/ov_hetero_func_tests --gtest_print_time=1 --gtest_output=xml:${INSTALL_TEST_DIR}/TEST-OVHeteroFuncTests.xml

      - name: Upload Test Results
        uses: actions/upload-artifact@v3
        if: ${{ !cancelled() }}
        with:
          name: test-results-cpp
          path: ${{ env.INSTALL_TEST_DIR }}/TEST*.xml
          if-no-files-found: 'warn'

  Python_Unit_Tests:
    name: Python unit tests
    needs: [Build, Smart_CI]
    timeout-minutes: 40
    defaults:
      run:
        shell: bash
    runs-on: aks-linux-4-cores-16gb
    container:
      image: openvinogithubactions.azurecr.io/dockerhub/ubuntu:20.04
      volumes:
        - /mount/caches:/mount/caches
    env:
      OPENVINO_REPO: /__w/openvino/openvino/openvino
      INSTALL_DIR: /__w/openvino/openvino/install
      INSTALL_TEST_DIR: /__w/openvino/openvino/install/tests
      LAYER_TESTS_INSTALL_DIR: /__w/openvino/openvino/install/tests/layer_tests

    steps:
      #
      # Initialize OpenVINO
      #
      - name: Download OpenVINO package
        uses: actions/download-artifact@v3
        with:
          name: openvino_package
          path: ${{ env.INSTALL_DIR }}

      - name: Download OpenVINO tests package
        uses: actions/download-artifact@v3
        with:
          name: openvino_tests
          path: ${{ env.INSTALL_TEST_DIR }}

      - name: Extract OpenVINO packages
        run: |
          pushd ${INSTALL_DIR}
            tar -xzf openvino_package.tar.gz -C ${INSTALL_DIR}
          popd

          pushd ${INSTALL_TEST_DIR}
            tar -xzf openvino_tests.tar.gz -C ${INSTALL_DIR}
          popd

      - name: Fetch setup_python action
        uses: actions/checkout@v4
        with:
          sparse-checkout: |
            .github/actions/setup_python/action.yml
          sparse-checkout-cone-mode: false
          path: ${{ env.OPENVINO_REPO }}

      - name: Setup Python ${{ env.PYTHON_VERSION }}
        uses: ./openvino/.github/actions/setup_python
        with:
          version: ${{ env.PYTHON_VERSION }}
          pip-cache-path: ${{ env.PIP_CACHE_PATH }}
          should-setup-pip-paths: 'true'

      - name: Install OpenVINO dependencies
        run: ${INSTALL_DIR}/install_dependencies/install_openvino_dependencies.sh -c=core -y

      - name: Install OpenVINO Python wheels
        run: |
          # Install the core OV wheel
          python3 -m pip install ${INSTALL_DIR}/tools/openvino-*.whl

          # Find and install OV dev wheel
          pushd ${INSTALL_DIR}/tools
            ov_dev_wheel_name=$(find . -name 'openvino_dev*.whl')
            python3 -m pip install $ov_dev_wheel_name[mxnet,caffe,kaldi,onnx,tensorflow2,pytorch]
          popd

      - name: Install Python API tests dependencies
        run: |
          # To enable pytest parallel features
          python3 -m pip install pytest-xdist[psutil]
          # For torchvision to OpenVINO preprocessing converter
          python3 -m pip install -r ${INSTALL_TEST_DIR}/python/preprocess/torchvision/requirements.txt

          # TODO: replace with Python API tests requirements
          python3 -m pip install -r ${INSTALL_TEST_DIR}/mo/requirements_dev.txt

      #
      # Tests
      #

<<<<<<< HEAD
=======
      - name: Python API 1.0 Tests
        #if: fromJSON(needs.smart_ci.outputs.affected_components).Python_API.test
        run: |
          python3 -m pytest -s ${INSTALL_TEST_DIR}/pyngraph \
            --junitxml=${INSTALL_TEST_DIR}/TEST-Pyngraph.xml \
            --ignore=${INSTALL_TEST_DIR}/pyngraph/tests_compatibility/test_onnx/test_zoo_models.py \
            --ignore=${INSTALL_TEST_DIR}/pyngraph/tests_compatibility/test_onnx/test_backend.py

>>>>>>> 7cb3bf56
      - name: Python API 2.0 Tests
        #if: fromJSON(needs.smart_ci.outputs.affected_components).Python_API.test
        run: |
          # for 'template' extension
          export LD_LIBRARY_PATH=${INSTALL_TEST_DIR}:$LD_LIBRARY_PATH
          python3 -m pytest -sv ${INSTALL_TEST_DIR}/pyopenvino \
            --junitxml=${INSTALL_TEST_DIR}/TEST-Pyngraph.xml \
            --ignore=${INSTALL_TEST_DIR}/pyopenvino/tests/test_utils/test_utils.py

      - name: Model Optimizer unit tests
        if: fromJSON(needs.smart_ci.outputs.affected_components).MO.test
        run: |
          # required for MxNet
          apt-get install -y libgomp1 libquadmath0

          python3 -m pytest -s ${INSTALL_TEST_DIR}/mo/unit_tests \
              --junitxml=${INSTALL_TEST_DIR}/TEST-ModelOptimizer.xml

      - name: Python ONNX operators tests
        if: fromJSON(needs.smart_ci.outputs.affected_components).Python_API.test ||
            fromJSON(needs.smart_ci.outputs.affected_components).ONNX_FE.test
        run: |
          # Skip test_onnx/test_zoo_models and test_onnx/test_backend due to long execution time - ONNX Model Zoo tests are run separately
          python3 -m pytest -sv ${INSTALL_TEST_DIR}/onnx -k 'not cuda' \
            --junitxml=${INSTALL_TEST_DIR}/TEST-onnx_frontend.xml \
            --ignore=${INSTALL_TEST_DIR}/onnx/test_python/test_zoo_models.py

      - name: OVC unit tests
        if: fromJSON(needs.smart_ci.outputs.affected_components).MO.test
        run: python3 -m pytest -s ${INSTALL_TEST_DIR}/ovc/unit_tests --junitxml=${INSTALL_TEST_DIR}/TEST-OpenVinoConversion.xml

      - name: Install Python Layer tests dependencies
        run: |
          # layer test requirements
          python3 -m pip install -r ${LAYER_TESTS_INSTALL_DIR}/requirements.txt

      - name: MO Python API Tests
        if: fromJSON(needs.smart_ci.outputs.affected_components).MO.test
        run: |
          # Import 'test_utils' installed in '<package_test>/tests/python/openvino'
          export LD_LIBRARY_PATH=${PIP_INSTALL_PATH}/openvino/libs:$LD_LIBRARY_PATH
          export PYTHONPATH=${INSTALL_TEST_DIR}/python
          python3 -m pytest ${LAYER_TESTS_INSTALL_DIR}/mo_python_api_tests --junitxml=${INSTALL_TEST_DIR}/TEST-test_mo_convert.xml
        env:
          TEST_DEVICE: CPU
          TEST_PRECISION: FP16

      - name: OVC Python API Tests
        if: fromJSON(needs.smart_ci.outputs.affected_components).MO.test
        run: |
          # Import 'test_utils' installed in '<package_test>/tests/python/openvino'
          export PYTHONPATH=${INSTALL_TEST_DIR}/python
          export LD_LIBRARY_PATH=${PIP_INSTALL_PATH}/openvino/libs:$LD_LIBRARY_PATH
          python3 -m pytest ${LAYER_TESTS_INSTALL_DIR}/ovc_python_api_tests --junitxml=${INSTALL_TEST_DIR}/TEST-test_ovc_convert.xml
        env:
          TEST_DEVICE: CPU
          TEST_PRECISION: FP16

      - name: Python Frontend tests
        if: fromJSON(needs.smart_ci.outputs.affected_components).PyTorch_FE.test ||
            fromJSON(needs.smart_ci.outputs.affected_components).PDPD_FE.test
        run: |
          # to allow 'libtest_builtin_extensions.so' to find 'libopenvino_onnx_frontend.so'
          export LD_LIBRARY_PATH=${PIP_INSTALL_PATH}/openvino/libs:$LD_LIBRARY_PATH
          python3 -m pytest ${LAYER_TESTS_INSTALL_DIR}/py_frontend_tests --junitxml=${INSTALL_TEST_DIR}/TEST-test_py_fontend.xml

      - name: PyTorch Layer Tests
        if: fromJSON(needs.smart_ci.outputs.affected_components).PyTorch_FE.test
        run: python3 -m pytest ${LAYER_TESTS_INSTALL_DIR}/pytorch_tests -n logical -m precommit --junitxml=${INSTALL_TEST_DIR}/TEST-pytorch.xml
        env:
          TEST_DEVICE: CPU
          TEST_PRECISION: FP32

      - name: PyTorch torch.compile TORCHFX Layer Tests
        if: fromJSON(needs.smart_ci.outputs.affected_components).PyTorch_FE.test
        run: |
          python3 -m pytest ${LAYER_TESTS_INSTALL_DIR}/pytorch_tests -m precommit_fx_backend --junitxml=${INSTALL_TEST_DIR}/TEST-pytorch.xml
        env:
          TEST_DEVICE: CPU
          TEST_PRECISION: FP32
          PYTORCH_TRACING_MODE: TORCHFX

      - name: PyTorch torch.compile TORCHSCRIPT Layer Tests
        if: fromJSON(needs.smart_ci.outputs.affected_components).PyTorch_FE.test
        run: |
          python3 -m pytest ${LAYER_TESTS_INSTALL_DIR}/pytorch_tests -m precommit_ts_backend --junitxml=${INSTALL_TEST_DIR}/TEST-pytorch.xml
        env:
          TEST_DEVICE: CPU
          TEST_PRECISION: FP32
          PYTORCH_TRACING_MODE: TORCHSCRIPT

      - name: ONNX Layer Tests
        if: fromJSON(needs.smart_ci.outputs.affected_components).ONNX_FE.test
        run: |
          # requires 'unit_tests' from 'tools/mo'
          export PYTHONPATH=${INSTALL_TEST_DIR}/mo:$PYTHONPATH
          python3 -m pytest ${LAYER_TESTS_INSTALL_DIR}/onnx_tests -m "not launch_only_if_manually_specified and precommit" --junitxml=${INSTALL_TEST_DIR}/TEST-onnx.xml
        env:
          TEST_DEVICE: CPU
          TEST_PRECISION: FP16

      - name: TensorFlow 1 Layer Tests - TF FE
        if: fromJSON(needs.smart_ci.outputs.affected_components).TF_FE.test
        run: |
          # requires 'unit_tests' from 'mo'
          export PYTHONPATH=${INSTALL_TEST_DIR}/mo
          python3 -m pytest ${LAYER_TESTS_INSTALL_DIR}/tensorflow_tests/ --use_new_frontend -m precommit_tf_fe --junitxml=${INSTALL_TEST_DIR}/TEST-tf_fe.xml
        env:
          TEST_DEVICE: CPU
          TEST_PRECISION: FP16

      - name: TensorFlow 2 Layer Tests - TF FE
        if: fromJSON(needs.smart_ci.outputs.affected_components).TF_FE.test
        run: |
          # requires 'unit_tests' from 'mo'
          export PYTHONPATH=${INSTALL_TEST_DIR}/mo
          python3 -m pytest ${LAYER_TESTS_INSTALL_DIR}/tensorflow2_keras_tests/ --use_new_frontend -m precommit_tf_fe --junitxml=${INSTALL_TEST_DIR}/TEST-tf2_fe.xml
        env:
          TEST_DEVICE: CPU
          TEST_PRECISION: FP16

      - name: JAX Layer Tests - TF FE
        if: fromJSON(needs.smart_ci.outputs.affected_components).TF_FE.test
        run: python3 -m pytest ${LAYER_TESTS_INSTALL_DIR}/jax_tests/ -m precommit --junitxml=${INSTALL_TEST_DIR}/TEST-jax.xml
        env:
          TEST_DEVICE: CPU

      - name: TensorFlow 1 Layer Tests - Legacy FE
        if: fromJSON(needs.smart_ci.outputs.affected_components).TF_FE.test
        run: python3 -m pytest ${LAYER_TESTS_INSTALL_DIR}/tensorflow_tests/test_tf_Roll.py --ir_version=10 --junitxml=${INSTALL_TEST_DIR}/TEST-tf_Roll.xml

      - name: TensorFlow 2 Layer Tests - Legacy FE
        if: fromJSON(needs.smart_ci.outputs.affected_components).TF_FE.test
        run: python3 -m pytest ${LAYER_TESTS_INSTALL_DIR}/tensorflow2_keras_tests/test_tf2_keras_activation.py --ir_version=11 -k "sigmoid" --junitxml=${INSTALL_TEST_DIR}/TEST-tf2_Activation.xml
        env:
          TEST_DEVICE: CPU
          TEST_PRECISION: FP16

      - name: TensorFlow Lite Layer Tests - TFL FE
        if: fromJSON(needs.smart_ci.outputs.affected_components).TFL_FE.test
        run: python3 -m pytest ${LAYER_TESTS_INSTALL_DIR}/tensorflow_lite_tests/ --junitxml=${INSTALL_TEST_DIR}/TEST-tfl_fe.xml
        env:
          TEST_DEVICE: CPU
          TEST_PRECISION: FP16

      - name: Clone API snippets
        uses: actions/checkout@v4
        with:
          sparse-checkout: openvino/docs/snippets
          path: ${{ env.OPENVINO_REPO }}
          submodules: 'false'

      - name: Docs Python snippets
        run: |
          # to find 'snippets' module in docs
          export PYTHONPATH=${OPENVINO_REPO}/docs
          # for 'template' extension
          export LD_LIBRARY_PATH=${INSTALL_TEST_DIR}:$LD_LIBRARY_PATH
          python3 ${OPENVINO_REPO}/docs/snippets/main.py

      - name: Upload Test Results
        uses: actions/upload-artifact@v3
        if: ${{ !cancelled() }}
        with:
          name: test-results-python
          path: |
            ${{ env.INSTALL_TEST_DIR }}/TEST*.html
            ${{ env.INSTALL_TEST_DIR }}/TEST*.xml
          if-no-files-found: 'warn'

  CPU_Functional_Tests:
    name: CPU functional tests
    needs: [Build, Smart_CI]
    timeout-minutes: 25
    defaults:
      run:
        shell: bash
    runs-on: aks-linux-8-cores
    container:
      image: openvinogithubactions.azurecr.io/dockerhub/ubuntu:20.04
    env:
      OPENVINO_REPO: /__w/openvino/openvino/openvino
      INSTALL_DIR: /__w/openvino/openvino/install
      INSTALL_TEST_DIR: /__w/openvino/openvino/install/tests
      PARALLEL_TEST_SCRIPT: /__w/openvino/openvino/install/tests/functional_test_utils/layer_tests_summary/run_parallel.py
      PARALLEL_TEST_CACHE: /__w/openvino/openvino/install/tests/test_cache.lst
    if: fromJSON(needs.smart_ci.outputs.affected_components).CPU.test
    steps:
      - name: Download OpenVINO package
        uses: actions/download-artifact@v3
        with:
          name: openvino_package
          path: ${{ env.INSTALL_DIR }}

      - name: Download OpenVINO tests package
        uses: actions/download-artifact@v3
        with:
          name: openvino_tests
          path: ${{ env.INSTALL_TEST_DIR }}

      - name: Extract OpenVINO packages
        run: |
          pushd ${INSTALL_DIR}
            tar -xzf openvino_package.tar.gz -C ${INSTALL_DIR}
          popd
          pushd ${INSTALL_TEST_DIR}
            tar -xzf openvino_tests.tar.gz -C ${INSTALL_DIR}
          popd

      - name: Install OpenVINO dependencies
        run: bash ${INSTALL_DIR}/install_dependencies/install_openvino_dependencies.sh -c=core -y

      - name: Fetch setup_python action
        uses: actions/checkout@v4
        with:
          sparse-checkout: |
            .github/actions/setup_python/action.yml
          sparse-checkout-cone-mode: false
          path: ${{ env.OPENVINO_REPO }}

      - name: Setup Python ${{ env.PYTHON_VERSION }}
        uses: ./openvino/.github/actions/setup_python
        with:
          version: ${{ env.PYTHON_VERSION }}
          should-setup-pip-paths: 'false'

      - name: Install python dependencies for run_parallel.py
        run: python3 -m pip install -r ${INSTALL_TEST_DIR}/functional_test_utils/layer_tests_summary/requirements.txt

      - name: Restore tests execution time
        uses: actions/cache/restore@v3
        with:
          path: ${{ env.PARALLEL_TEST_CACHE }}
          key: ${{ runner.os }}-tests-functional-cpu-stamp-${{ github.sha }}
          restore-keys: |
            ${{ runner.os }}-tests-functional-cpu-stamp

      - name: Intel CPU plugin func tests (parallel)
        run: |
          source ${INSTALL_DIR}/setupvars.sh
          python3 ${PARALLEL_TEST_SCRIPT} -e ${INSTALL_TEST_DIR}/ov_cpu_func_tests -c ${PARALLEL_TEST_CACHE} -w ${INSTALL_TEST_DIR} -s suite -rf 0 -- --gtest_print_time=1 --gtest_filter=*smoke*
        timeout-minutes: 20

      - name: Save tests execution time
        uses: actions/cache/save@v3
        if: github.ref_name == 'master'
        with:
          path: ${{ env.PARALLEL_TEST_CACHE }}
          key: ${{ runner.os }}-tests-functional-cpu-stamp-${{ github.sha }}

      - name: Upload Test Results
        uses: actions/upload-artifact@v3
        if: ${{ !cancelled() }}
        with:
          name: test-results-functional-cpu
          path: |
            ${{ env.INSTALL_TEST_DIR }}/temp/*.log
            ${{ env.INSTALL_TEST_DIR }}/logs/*.log
            ${{ env.INSTALL_TEST_DIR }}/logs/failed/*.log
            ${{ env.INSTALL_TEST_DIR }}/logs/crashed/*.log
            ${{ env.INSTALL_TEST_DIR }}/logs/hanged/*.log
            ${{ env.INSTALL_TEST_DIR }}/logs/interapted/*.log
            ${{ env.INSTALL_TEST_DIR }}/logs/hash_table.csv
            ${{ env.PARALLEL_TEST_CACHE }}
          if-no-files-found: 'error'

  TensorFlow_Hub_Models_Tests:
    name: TensorFlow Hub Models tests
    needs: [Build, Smart_CI]
    defaults:
      run:
        shell: bash
    runs-on: ${{ github.event_name == 'schedule' && 'ubuntu-20.04-16-cores' || 'ubuntu-20.04-8-cores'}}
    timeout-minutes: ${{ github.event_name == 'schedule' && 400 || 5 }}
    # TODO: Switch back to self-hosted runners
    # container:
    #   image: openvinogithubactions.azurecr.io/dockerhub/ubuntu:20.04
    #   volumes:
    #     - /mount/caches:/mount/caches
    env:
      OPENVINO_REPO: ${{ github.workspace }}/openvino
      INSTALL_DIR: ${{ github.workspace }}/install
      INSTALL_TEST_DIR: ${{ github.workspace }}/install/tests
      MODEL_HUB_TESTS_INSTALL_DIR: ${{ github.workspace }}/install/tests/model_hub_tests
    if: fromJSON(needs.smart_ci.outputs.affected_components).TF_FE.test || 
        fromJSON(needs.smart_ci.outputs.affected_components).TFL_FE.test

    steps:
      - name: Check sudo
        run: if [ "$(id -u)" -eq 0 ]; then apt update && apt --assume-yes install sudo; fi

      - name: Download OpenVINO package
        uses: actions/download-artifact@v3
        with:
          name: openvino_package
          path: ${{ env.INSTALL_DIR }}

      - name: Download OpenVINO tests package
        uses: actions/download-artifact@v3
        with:
          name: openvino_tests
          path: ${{ env.INSTALL_TEST_DIR }}

      - name: Extract OpenVINO packages
        run: |
          pushd ${INSTALL_DIR}
            tar -xzf openvino_package.tar.gz -C ${INSTALL_DIR}
          popd

          pushd ${INSTALL_TEST_DIR}
            tar -xzf openvino_tests.tar.gz -C ${INSTALL_DIR}
          popd

      - name: Fetch setup_python action
        uses: actions/checkout@v4
        with:
          sparse-checkout: |
            .github/actions/setup_python/action.yml
          sparse-checkout-cone-mode: false
          path: 'openvino'

      - name: Setup Python ${{ env.PYTHON_VERSION }}
        uses: ./openvino/.github/actions/setup_python
        with:
          version: ${{ env.PYTHON_VERSION }}
          should-setup-pip-paths: 'false'
          self-hosted-runner: 'false'

      - name: Install OpenVINO Python wheels
        run: python3 -m pip install ${INSTALL_DIR}/tools/openvino-*

      - name: Install TF Hub tests requirements
        run: |
          python3 -m pip install -r ${MODEL_HUB_TESTS_INSTALL_DIR}/tf_hub_tests/requirements.txt

      - name: TensorFlow Hub Tests - TF FE
        run: |
          export PYTHONPATH=${MODEL_HUB_TESTS_INSTALL_DIR}:$PYTHONPATH
          python3 -m pytest ${MODEL_HUB_TESTS_INSTALL_DIR}/tf_hub_tests/ -m ${TYPE} --html=${INSTALL_TEST_DIR}/TEST-tf_hub_tf_fe.html --self-contained-html -v
        env:
          TYPE: ${{ github.event_name == 'schedule' && 'nightly' || 'precommit'}}
          TEST_DEVICE: CPU

      - name: Upload Test Results
        uses: actions/upload-artifact@v3
        if: ${{ !cancelled() }}
        with:
          name: test-results-tensorflow-hub-models
          path: |
            ${{ env.INSTALL_TEST_DIR }}/TEST*.html
          if-no-files-found: 'error'

  PyTorch_Models_Tests:
    name: PyTorch Models tests
    needs: [Build, Smart_CI]
    timeout-minutes: ${{ github.event_name == 'schedule' && 400 || 30 }}
    defaults:
      run:
        shell: bash
    runs-on: ${{ github.event_name == 'schedule' && 'ubuntu-20.04-16-cores' || 'ubuntu-20.04-8-cores'}}
    # TODO: Switch back to self-hosted runners
    # container:
    #   image: openvinogithubactions.azurecr.io/dockerhub/ubuntu:20.04
    #   volumes:
    #     - /mount/caches:/mount/caches
    env:
      OPENVINO_REPO: ${{ github.workspace }}/openvino
      INSTALL_DIR: ${{ github.workspace }}/install
      INSTALL_TEST_DIR: ${{ github.workspace }}/install/tests
      MODEL_HUB_TESTS_INSTALL_DIR: ${{ github.workspace }}/install/tests/model_hub_tests
    if: fromJSON(needs.smart_ci.outputs.affected_components).PyTorch_FE.test

    steps:
      - name: Check sudo
        run: if [ "$(id -u)" -eq 0 ]; then apt update && apt --assume-yes install sudo; fi

      - name: Install dependencies
        run: |
          # install git (required to build pip deps from the sources)
          # install 'g++' to build 'detectron2' and 'natten' wheels
          sudo apt-get install --assume-yes --no-install-recommends g++ git ca-certificates

      - name: Download OpenVINO package
        uses: actions/download-artifact@v3
        with:
          name: openvino_package
          path: ${{ env.INSTALL_DIR }}

      - name: Download OpenVINO tests package
        uses: actions/download-artifact@v3
        with:
          name: openvino_tests
          path: ${{ env.INSTALL_TEST_DIR }}

      - name: Extract OpenVINO packages
        run: |
          pushd ${INSTALL_DIR}
            tar -xzf openvino_package.tar.gz -C ${INSTALL_DIR}
          popd
          pushd ${INSTALL_TEST_DIR}
            tar -xzf openvino_tests.tar.gz -C ${INSTALL_DIR}
          popd

      - name: Fetch setup_python action
        uses: actions/checkout@v4
        with:
          sparse-checkout: |
            .github/actions/setup_python/action.yml
          sparse-checkout-cone-mode: false
          path: 'openvino'

      - name: Setup Python ${{ env.PYTHON_VERSION }}
        uses: ./openvino/.github/actions/setup_python
        with:
          version: ${{ env.PYTHON_VERSION }}
          should-setup-pip-paths: 'false'
          self-hosted-runner: 'false'

      - name: Install OpenVINO Python wheels
        run: python3 -m pip install ${INSTALL_DIR}/tools/openvino-*

      - name: Install PyTorch tests requirements
        run: |
          python3 -m pip install -r ${MODEL_HUB_TESTS_INSTALL_DIR}/torch_tests/requirements.txt
          python3 -m pip install -r ${MODEL_HUB_TESTS_INSTALL_DIR}/torch_tests/requirements_secondary.txt
          echo "Available storage:"
          df -h
        env:
          CPLUS_INCLUDE_PATH: ${{ env.Python_ROOT_DIR }}/include/python${{ env.PYTHON_VERSION }}

      - name: PyTorch Models Tests
        run: |
          export PYTHONPATH=${MODEL_HUB_TESTS_INSTALL_DIR}:$PYTHONPATH
          python3 -m pytest ${MODEL_HUB_TESTS_INSTALL_DIR}/torch_tests -m ${TYPE} --html=${INSTALL_TEST_DIR}/TEST-torch_model_tests.html --self-contained-html -v
        env:
          TYPE: ${{ github.event_name == 'schedule' && 'nightly' || 'precommit'}}
          TEST_DEVICE: CPU

      - name: Available storage after tests
        run: |
          echo "Available storage:"
          df -h

      - name: Upload Test Results
        uses: actions/upload-artifact@v3
        if: ${{ !cancelled() }}
        with:
          name: test-results-torch-models
          path: |
            ${{ env.INSTALL_TEST_DIR }}/TEST*.html
          if-no-files-found: 'error'

  NVIDIA_Plugin:
    name: NVIDIA plugin
    needs: Build
    timeout-minutes: 15
    defaults:
      run:
        shell: bash
    runs-on: aks-linux-16-cores
    container:
      image: openvinogithubactions.azurecr.io/dockerhub/nvidia/cuda:11.8.0-runtime-ubuntu20.04
      volumes:
        - /mount/caches:/mount/caches
      options: -e SCCACHE_AZURE_BLOB_CONTAINER -e SCCACHE_AZURE_CONNECTION_STRING
    env:
      CMAKE_BUILD_TYPE: 'Release'
      CMAKE_GENERATOR: 'Ninja Multi-Config'
      CMAKE_CUDA_COMPILER_LAUNCHER: sccache
      CMAKE_CXX_COMPILER_LAUNCHER: sccache
      CMAKE_C_COMPILER_LAUNCHER: sccache
      INSTALL_DIR: /__w/openvino/openvino/install
      OPENVINO_DEVELOPER_PACKAGE: /__w/openvino/openvino/install/developer_package
      OPENVINO_REPO: /__w/openvino/openvino/openvino
      OPENVINO_CONTRIB_REPO: /__w/openvino/openvino/openvino_contrib
      NVIDIA_BUILD_DIR: /__w/openvino/openvino/nvidia_plugin_build
      DEBIAN_FRONTEND: 'noninteractive'
      SCCACHE_AZURE_KEY_PREFIX: ubuntu20_x86_64_Release

    steps:

      - name: Fetch install_build_dependencies.sh
        uses: actions/checkout@v4
        with:
          sparse-checkout: |
            install_build_dependencies.sh
          sparse-checkout-cone-mode: false
          path: ${{ env.OPENVINO_REPO }}

      - name: Install Prerequisites
        run: apt update && apt install -y git ca-certificates

      - name: Download OpenVINO package
        uses: actions/download-artifact@v3
        with:
          name: openvino_package
          path: ${{ env.INSTALL_DIR }}

      - name: Download OpenVINO Developer package
        uses: actions/download-artifact@v3
        with:
          name: openvino_developer_package
          path: ${{ env.INSTALL_DIR }}

      - name: Extract OpenVINO packages
        run: |
          pushd ${INSTALL_DIR}
            tar -xzf openvino_package.tar.gz -C ${INSTALL_DIR}
          popd

          pushd ${INSTALL_DIR}
            tar -xzf openvino_developer_package.tar.gz -C ${INSTALL_DIR}
          popd

      - name: Clone OpenVINO Contrib
        uses: actions/checkout@v4
        with:
          repository: 'openvinotoolkit/openvino_contrib'
          path: ${{ env.OPENVINO_CONTRIB_REPO }}
          ref: 'master'

      #
      # Dependencies
      #

      - name: Install build dependencies
        run: |
          ${OPENVINO_REPO}/install_build_dependencies.sh
          apt -y --no-install-recommends install software-properties-common curl

      - name: Install sccache
        uses: mozilla-actions/sccache-action@v0.0.3
        with:
          version: "v0.5.4"

      - name: Install CUDA
        run: |
          wget https://developer.download.nvidia.com/compute/cuda/repos/ubuntu2004/x86_64/cuda-ubuntu2004.pin
          mv cuda-ubuntu2004.pin /etc/apt/preferences.d/cuda-repository-pin-600

          apt-key adv --fetch-keys https://developer.download.nvidia.com/compute/cuda/repos/ubuntu2004/x86_64/3bf863cc.pub
          add-apt-repository "deb https://developer.download.nvidia.com/compute/cuda/repos/ubuntu2004/x86_64/ /"
          apt update
          apt install -y \
            libcudnn8=8.9.4.*-1+cuda11.8 \
            libcudnn8-dev=8.9.4.*-1+cuda11.8 \
            libcudnn8-samples=8.9.4.*-1+cuda11.8 \
            cuda-runtime-11-8 \
            cuda-11-8 \
            libcutensor1=1.6.1.5-1 \
            libcutensor-dev=1.6.1.5-1 \
            cuda-drivers=520.61.05-1

      #
      # Build
      #

      - name: Cmake & Build - NVIDIA Plugin
        run: |
          source ${INSTALL_DIR}/setupvars.sh
          cmake \
            -DOpenVINODeveloperPackage_DIR=${OPENVINO_DEVELOPER_PACKAGE}/cmake \
            -DCMAKE_COMPILE_WARNING_AS_ERROR=OFF \
            -S ${OPENVINO_CONTRIB_REPO}/modules/nvidia_plugin \
            -B ${NVIDIA_BUILD_DIR}
          cmake --build ${NVIDIA_BUILD_DIR} --parallel --config ${{ env.CMAKE_BUILD_TYPE }} --verbose -- ov_nvidia_func_tests ov_nvidia_unit_tests

      - name: Show ccache stats
        run: ${SCCACHE_PATH} --show-stats<|MERGE_RESOLUTION|>--- conflicted
+++ resolved
@@ -988,17 +988,6 @@
       # Tests
       #
 
-<<<<<<< HEAD
-=======
-      - name: Python API 1.0 Tests
-        #if: fromJSON(needs.smart_ci.outputs.affected_components).Python_API.test
-        run: |
-          python3 -m pytest -s ${INSTALL_TEST_DIR}/pyngraph \
-            --junitxml=${INSTALL_TEST_DIR}/TEST-Pyngraph.xml \
-            --ignore=${INSTALL_TEST_DIR}/pyngraph/tests_compatibility/test_onnx/test_zoo_models.py \
-            --ignore=${INSTALL_TEST_DIR}/pyngraph/tests_compatibility/test_onnx/test_backend.py
-
->>>>>>> 7cb3bf56
       - name: Python API 2.0 Tests
         #if: fromJSON(needs.smart_ci.outputs.affected_components).Python_API.test
         run: |
