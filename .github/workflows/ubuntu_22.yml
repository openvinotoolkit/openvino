name: Linux (Ubuntu 22.04, Python 3.11)
on:
  schedule:
    # at 00:00 on Wednesday and Saturday
    - cron: '0 0 * * 3,6'
  workflow_dispatch:
    inputs:
      target-branch:
        description: 'Target branch for the build; taken from event context by default'
        type: string
        required: false
  pull_request:
    types:
      - opened
      - synchronize
      - reopened
      - ready_for_review
  merge_group:
  push:
    branches:
      - master
      - 'releases/**'

concurrency:
  # github.ref is not unique in post-commit
  group: ${{ github.event_name == 'push' && github.run_id || github.ref }}-ubuntu-22
  cancel-in-progress: true

permissions: read-all

env:
  PIP_CACHE_PATH: /mount/caches/pip/linux
  PYTHON_VERSION: '3.11'
  TARGET_BRANCH: ${{ inputs.target-branch || github.base_ref || github.event.merge_group.base_ref || github.ref }}

jobs:
  Smart_CI:
    runs-on: ubuntu-latest

    outputs:
      affected_components: "${{ steps.smart_ci.outputs.affected_components }}"
      changed_components: "${{ steps.smart_ci.outputs.changed_components }}"
      skip_workflow: "${{ steps.smart_ci.outputs.skip_workflow }}"
    steps:
      - name: checkout action
        uses: actions/checkout@11bd71901bbe5b1630ceea73d27597364c9af683 # v4.2.2
        timeout-minutes: 15
        with:
          sparse-checkout: .github/actions/smart-ci

      - name: Get affected components
        id: smart_ci
        uses: ./.github/actions/smart-ci
        with:
          repository: ${{ github.repository }}
          pr: ${{ github.event.number }}
          commit_sha: ${{ github.sha }}
          ref_name: ${{ github.ref_name }}
          component_pattern: "category: (.*)"
          repo_token: ${{ secrets.GITHUB_TOKEN }}
          skip_when_only_listed_labels_set: 'docs'
          skip_when_only_listed_files_changed: '*.md,*.rst,*.png,*.jpg,*.svg'

      - name: Show affected components
        run: |
          echo "${{ toJSON(steps.smart_ci.outputs.affected_components) }}"
        shell: bash

  Docker:
    needs: Smart_CI
    runs-on: aks-linux-4-cores-16gb-docker-build-st
    container:
      image: openvinogithubactions.azurecr.io/docker_build:0.2
      volumes:
        - /mount:/mount
    outputs:
      images: "${{ steps.handle_docker.outputs.images && steps.handle_docker.outputs.images || steps.mock_image.outputs.images }}"
    steps:
      - name: Set mock output images if pipeline should be skipped
        if: ${{ needs.smart_ci.outputs.skip_workflow == 'True' }}
        id: mock_image
        run: echo "images={\"ov_test\":{\"ubuntu_22_04_x64\":\"mock\"},\"ov_build\":{\"ubuntu_22_04_x64\":\"mock\"},\"ov_build\":{\"ubuntu_22_04_x64_nvidia\":\"mock\"}}" >> "$GITHUB_OUTPUT"

      - name: Checkout
        if: ${{ needs.smart_ci.outputs.skip_workflow != 'True' }}
        uses: actions/checkout@11bd71901bbe5b1630ceea73d27597364c9af683 # v4.2.2
        timeout-minutes: 15

      - uses: ./.github/actions/handle_docker
        if: ${{ needs.smart_ci.outputs.skip_workflow != 'True' }}
        id: handle_docker
        with:
          images: |
            ov_build/ubuntu_22_04_x64
            ov_build/ubuntu_22_04_x64_nvidia
            ov_test/ubuntu_22_04_x64
          registry: 'openvinogithubactions.azurecr.io'
          dockerfiles_root_dir: '.github/dockerfiles'
          changed_components: ${{ needs.smart_ci.outputs.changed_components }}

  Build:
    needs: [Docker, Smart_CI]
    if: "!needs.smart_ci.outputs.skip_workflow"
    uses: ./.github/workflows/job_build_linux.yml
    with:
      runner: 'aks-linux-16-cores-32gb-st'
      image: ${{ fromJSON(needs.docker.outputs.images).ov_build.ubuntu_22_04_x64 }}
      affected-components: ${{ needs.smart_ci.outputs.affected_components }}
      event-name: ${{ github.event_name }}
      os: 'ubuntu_22_04'
      build-js: true
      build-contrib: true
      build-debian-packages: true
      build-rpm-packages: false
      build-additional-python-packages: true
      target-branch: ${{ inputs.target-branch }}
      cmake-options: >-
            -G 'Ninja Multi-Config'
            -DENABLE_NCC_STYLE=OFF
            -DENABLE_TESTS=ON
            -DENABLE_STRICT_DEPENDENCIES=OFF
            -DENABLE_SYSTEM_OPENCL=ON
            -DCMAKE_VERBOSE_MAKEFILE=ON
            -DCPACK_GENERATOR=TGZ
            -DENABLE_WHEEL=ON
            -DCMAKE_COMPILE_WARNING_AS_ERROR=ON

  Debian_Packages:
    name: Debian Packages
    needs: [Docker, Build]
    uses: ./.github/workflows/job_debian_packages.yml
    with:
      runner: 'aks-linux-4-cores-16gb-st'
      image: 'openvinogithubactions.azurecr.io/dockerhub/ubuntu:22.04'

  Samples:
    needs: [ Docker, Build, Smart_CI ]
    if: fromJSON(needs.smart_ci.outputs.affected_components).samples
    uses: ./.github/workflows/job_samples_tests.yml
    with:
      runner: 'aks-linux-4-cores-16gb-st'
      image: ${{ fromJSON(needs.docker.outputs.images).ov_test.ubuntu_22_04_x64 }}
      affected-components: ${{ needs.smart_ci.outputs.affected_components }}

  JS_API:
    name: OpenVINO JS API
    needs: [ Docker, Build, Smart_CI ]
    if: fromJSON(needs.smart_ci.outputs.affected_components).JS_API
    uses: ./.github/workflows/job_openvino_js.yml
    with:
      runner: 'aks-linux-4-cores-16gb-st'
      image: ${{ fromJSON(needs.docker.outputs.images).ov_build.ubuntu_22_04_x64 }}

  Conformance:
    needs: [ Docker, Build, Smart_CI ]
    timeout-minutes: ${{ matrix.TEST_TYPE == 'API' && 10 || 20 }}
    defaults:
      run:
        shell: bash
    runs-on: aks-linux-16-cores-64gb-st
    container:
      image: ${{ fromJSON(needs.docker.outputs.images).ov_test.ubuntu_22_04_x64 }}
    strategy:
      max-parallel: 2
      fail-fast: false
      matrix:
        include:
          # 'OP' for Opset, 'API' for API
          - TEST_TYPE: 'OP'
          - TEST_TYPE: 'API'
    env:
      INSTALL_DIR: ${{ github.workspace }}/install
      INSTALL_TEST_DIR: ${{ github.workspace }}/install/tests
      CONFORMANCE_TOOLS_DIR: ${{ github.workspace }}/install/tests/functional_test_utils/layer_tests_summary
      CONFORMANCE_ARTIFACTS_DIR: ${{ github.workspace }}/install/conformance_artifacts
      TEST_DEVICE: 'CPU'
    if: fromJSON(needs.smart_ci.outputs.affected_components).CPU.test

    steps:
      - name: Create Directories
        run: |
          mkdir -p ${CONFORMANCE_ARTIFACTS_DIR}

      #
      # Dependencies
      #

      - name: Download OpenVINO package
        uses: akashchi/download-artifact@d59a9c15fec3fdb7c9adf09464124d00f9c11415
        with:
          name: openvino_package
          path: ${{ env.INSTALL_DIR }}

      - name: Download OpenVINO tests package
        uses: akashchi/download-artifact@d59a9c15fec3fdb7c9adf09464124d00f9c11415
        with:
          name: openvino_tests
          path: ${{ env.INSTALL_TEST_DIR }}

      - name: Extract OpenVINO packages
        run: |
          pushd ${INSTALL_DIR}
            pigz -dc openvino_package.tar.gz | tar -xf - -C ${INSTALL_DIR}
          popd
          pushd ${INSTALL_TEST_DIR}
            pigz -dc openvino_tests.tar.gz | tar -xf - -C ${INSTALL_DIR}
          popd

      - name: Fetch setup_python action
        uses: actions/checkout@11bd71901bbe5b1630ceea73d27597364c9af683 # v4.2.2
        timeout-minutes: 15
        with:
          sparse-checkout: |
            .github/actions/setup_python/action.yml
          sparse-checkout-cone-mode: false
          path: 'openvino'

      - name: Setup Python ${{ env.PYTHON_VERSION }}
        uses: ./openvino/.github/actions/setup_python
        with:
          version: ${{ env.PYTHON_VERSION }}
          should-setup-pip-paths: 'false'
          self-hosted-runner: 'false'

      - name: Install Dependencies
        run: python3 -m pip install -r ${CONFORMANCE_TOOLS_DIR}/requirements.txt

      #
      # Tests
      #

      - name: Conformance Tests
        run: |
          source ${INSTALL_DIR}/setupvars.sh

          python3 ${CONFORMANCE_TOOLS_DIR}/run_conformance.py -ov=${INSTALL_DIR}/tests \
            -d=${TEST_DEVICE} \
            -t=${{ matrix.TEST_TYPE }} \
            -w=${CONFORMANCE_ARTIFACTS_DIR} \
            --cache_path=${CONFORMANCE_TOOLS_DIR}/github/cache/${TEST_DEVICE}/test_cache_${{ matrix.TEST_TYPE }}.lst \
            -f=${CONFORMANCE_TOOLS_DIR}/github/skip_configs/${TEST_DEVICE}/expected_failures_${{ matrix.TEST_TYPE }}.csv \
            --ov_config_path=${CONFORMANCE_TOOLS_DIR}/github/plugin_config/${TEST_DEVICE}/config.txt

      - name: Pack Conformance Artifacts
        if: ${{ always() }}
        run: |
          pushd ${CONFORMANCE_ARTIFACTS_DIR}
            tar -cvf - * | pigz > ${CONFORMANCE_ARTIFACTS_DIR}/conformance_artifacts.tar.gz
          popd

      - name: Upload Conformance Artifacts
        if: ${{ always() }}
        uses: actions/upload-artifact@330a01c490aca151604b8cf639adc76d48f6c5d4 # v5.0.0
        with:
          name: conformance_artifacts_${{ matrix.TEST_TYPE }}-${{ env.TEST_DEVICE }}
          path: ${{ env.CONFORMANCE_ARTIFACTS_DIR }}/conformance_artifacts.tar.gz
          if-no-files-found: 'error'

      - name: Mandatory API Conformance Tests (Template)
        if: ${{ matrix.TEST_TYPE == 'API' }}
        run: |
          source ${INSTALL_DIR}/setupvars.sh

          python3 ${CONFORMANCE_TOOLS_DIR}/run_conformance.py -ov=${INSTALL_DIR}/tests \
            -d=TEMPLATE \
            -t=${{ matrix.TEST_TYPE }} \
            -w=${CONFORMANCE_ARTIFACTS_DIR} \
            -f=${CONFORMANCE_TOOLS_DIR}/github/skip_configs/TEMPLATE/expected_failures_${{ matrix.TEST_TYPE }}.csv \
            -sm=mandatory

      - name: Pack Conformance Artifacts
        if: ${{ matrix.TEST_TYPE == 'API' }}
        run: |
          pushd ${CONFORMANCE_ARTIFACTS_DIR}
            tar -cvf - * | pigz > ${CONFORMANCE_ARTIFACTS_DIR}/conformance_artifacts.tar.gz
          popd

      - name: Upload Conformance Artifacts
        if: ${{ matrix.TEST_TYPE == 'API' }}
        uses: actions/upload-artifact@330a01c490aca151604b8cf639adc76d48f6c5d4 # v5.0.0
        with:
          name: conformance_artifacts_${{ matrix.TEST_TYPE }}-TEMPLATE
          path: ${{ env.CONFORMANCE_ARTIFACTS_DIR }}/conformance_artifacts.tar.gz
          if-no-files-found: 'error'

  ONNX_Runtime:
    name: ONNX Runtime Integration
    # if: fromJSON(needs.smart_ci.outputs.affected_components).ONNX_RT ||
    #     fromJSON(needs.smart_ci.outputs.affected_components).ONNX_FE
    if: ${{ 'false' }} # 168858
    needs: [ Build, Smart_CI, Docker ]
    uses: ./.github/workflows/job_onnx_runtime.yml
    with:
      runner: 'aks-linux-16-cores-32gb-st'
      image: ${{ fromJSON(needs.docker.outputs.images).ov_build.ubuntu_22_04_x64 }}
      sccache-azure-key-prefix: 'ubuntu22_x86_64_onnxruntime'

  ONNX_Models:
    name: ONNX Models Tests
    if: fromJSON(needs.smart_ci.outputs.affected_components).Python_API.test ||
        fromJSON(needs.smart_ci.outputs.affected_components).ONNX_FE.test
    needs: [ Docker, Build, Smart_CI ]
    uses: ./.github/workflows/job_onnx_models_tests.yml
    with:
      runner: 'aks-linux-16-cores-64gb-st'
      image: ${{ fromJSON(needs.docker.outputs.images).ov_test.ubuntu_22_04_x64 }}

  CXX_Unit_Tests:
    name: C++ unit tests
    needs: [ Docker, Build, Smart_CI ]
    uses: ./.github/workflows/job_cxx_unit_tests.yml
    with:
      runner: 'aks-linux-4-cores-16gb-st'
      image: ${{ fromJSON(needs.docker.outputs.images).ov_test.ubuntu_22_04_x64 }}
      affected-components: ${{ needs.smart_ci.outputs.affected_components }}
      os: 'ubuntu_22_04'
      event_name: ${{ github.event_name }}

  Python_Unit_Tests:
    name: Python unit tests
    needs: [ Docker, Build, Smart_CI ]
    uses: ./.github/workflows/job_python_unit_tests.yml
    with:
      runner: 'aks-linux-4-cores-16gb-st'
      image: ${{ fromJSON(needs.docker.outputs.images).ov_test.ubuntu_22_04_x64 }}
      affected-components: ${{ needs.smart_ci.outputs.affected_components }}
      python-version: '3.11'

  Python_API_Tests:
    name: Python API tests
    needs: [ Docker, Build, Smart_CI ]
    uses: ./.github/workflows/job_python_api_tests.yml
    with:
      runner: 'aks-linux-4-cores-16gb-st'
      image: ${{ fromJSON(needs.docker.outputs.images).ov_test.ubuntu_22_04_x64 }}
      affected-components: ${{ needs.smart_ci.outputs.affected_components }}
      python-version: '3.11'

  TensorFlow_Layer_Tests:
    name: TensorFlow Layer Tests
    needs: [ Docker, Build, Smart_CI, Openvino_tokenizers ]
    uses: ./.github/workflows/job_tensorflow_layer_tests.yml
    with:
      runner: 'aks-linux-4-cores-16gb-st'
      image: ${{ fromJSON(needs.docker.outputs.images).ov_test.ubuntu_22_04_x64 }}
      affected-components: ${{ needs.smart_ci.outputs.affected_components }}
      python-version: '3.11'

  Pytorch_Layer_Tests:
    name: Pytorch Layer Tests
    needs: [ Docker, Build, Smart_CI ]
    uses: ./.github/workflows/job_pytorch_layer_tests.yml
    with:
      runner: 'aks-linux-4-cores-16gb-st'
      image: ${{ fromJSON(needs.docker.outputs.images).ov_test.ubuntu_22_04_x64 }}
      affected-components: ${{ needs.smart_ci.outputs.affected_components }}
      python-version: '3.11'

  Pytorch_FX_Layer_Tests:
    name: Pytorch FX Layer Tests
    needs: [ Docker, Build, Smart_CI ]
    uses: ./.github/workflows/job_pytorch_fx_layer_tests.yml
    with:
      runner: 'aks-linux-4-cores-16gb-st'
      image: ${{ fromJSON(needs.docker.outputs.images).ov_test.ubuntu_22_04_x64 }}
      affected-components: ${{ needs.smart_ci.outputs.affected_components }}
      python-version: '3.11'

  JAX_Layer_Tests:
    name: JAX Layer Tests
    needs: [ Docker, Build, Smart_CI ]
    uses: ./.github/workflows/job_jax_layer_tests.yml
    with:
      runner: 'aks-linux-4-cores-16gb-st'
      image: ${{ fromJSON(needs.docker.outputs.images).ov_test.ubuntu_22_04_x64 }}
      affected-components: ${{ needs.smart_ci.outputs.affected_components }}
      python-version: '3.11'

  Keras3_OpenVINO_Backend:
    name: Keras 3 OpenVINO Backend Tests
    if: fromJSON(needs.smart_ci.outputs.affected_components).Python_API.test
    needs: [ Docker, Build, Smart_CI, Openvino_tokenizers ]
    uses: ./.github/workflows/job_keras3_backend.yml
    with:
      runner: 'aks-linux-4-cores-16gb-st'
      image: ${{ fromJSON(needs.docker.outputs.images).ov_test.ubuntu_22_04_x64 }}
      python-version: '3.11'

  CPU_Functional_Tests:
    name: CPU functional tests
    if: fromJSON(needs.smart_ci.outputs.affected_components).CPU.test
    needs: [ Docker, Build, Smart_CI ]
    uses: ./.github/workflows/job_cpu_functional_tests.yml
    with:
      runner: 'aks-linux-8-cores-32gb-st'
      image: ${{ fromJSON(needs.docker.outputs.images).ov_test.ubuntu_22_04_x64 }}
      python-version: '3.11'
      scope: ${{ contains(fromJSON('["schedule", "workflow_dispatch"]'), github.event_name)  && 'nightly' || 'smoke' }}

  TensorFlow_Models_Tests_Precommit:
    name: TensorFlow Models tests
    if: fromJSON(needs.smart_ci.outputs.affected_components).TF_FE.test ||
        fromJSON(needs.smart_ci.outputs.affected_components).TFL_FE.test
    needs: [ Docker, Build, Smart_CI, Openvino_tokenizers ]
    uses: ./.github/workflows/job_tensorflow_models_tests.yml
    with:
      runner: 'aks-linux-8-cores-16gb-st'
      model_scope: 'precommit'
      image: ${{ fromJSON(needs.docker.outputs.images).ov_test.ubuntu_22_04_x64 }}

  TensorFlow_Models_Tests_Nightly_TF_HUB:
    name: TensorFlow TF Hub Models tests
    if: ${{ github.event_name == 'schedule' }}
    needs: [ Docker, Build, Smart_CI, Openvino_tokenizers ]
    uses: ./.github/workflows/job_tensorflow_models_tests.yml
    with:
<<<<<<< HEAD
      runner: 'aks-linux-8-cores-32gb-st'
=======
      runner: 'aks-linux-8-cores-32gb'
>>>>>>> 71d7d40b
      model_scope: 'nightly_tf_hub'
      image: ${{ fromJSON(needs.docker.outputs.images).ov_test.ubuntu_22_04_x64 }}

  TensorFlow_Models_Tests_Nightly_HF:
    name: TensorFlow Hugging Face Models tests
    if: ${{ github.event_name == 'schedule' }}
    needs: [ Docker, Build, Smart_CI, Openvino_tokenizers ]
    uses: ./.github/workflows/job_tensorflow_models_tests.yml
    with:
<<<<<<< HEAD
      runner: 'aks-linux-8-cores-32gb-st'
=======
      runner: 'aks-linux-8-cores-32gb'
>>>>>>> 71d7d40b
      model_scope: 'nightly_hf'
      image: ${{ fromJSON(needs.docker.outputs.images).ov_test.ubuntu_22_04_x64 }}

  PyTorch_Models_Tests:
    name: PyTorch Models tests
    if: ${{ github.event_name != 'schedule' && fromJSON(needs.smart_ci.outputs.affected_components).PyTorch_FE.test }}
    needs: [ Docker, Build, Smart_CI, Openvino_tokenizers ]
    uses: ./.github/workflows/job_pytorch_models_tests.yml
    with:
<<<<<<< HEAD
      runner: 'aks-linux-8-cores-32gb-st'
=======
      runner: 'aks-linux-8-cores-32gb'
>>>>>>> 71d7d40b
      model_scope: 'precommit'
      image: ${{ fromJSON(needs.docker.outputs.images).ov_test.ubuntu_22_04_x64 }}

  PyTorch_Models_Tests_Nightly_Scope1:
    name: PyTorch Models Nightly Scope1 tests
    if: ${{ github.event_name == 'schedule' }}
    needs: [ Docker, Build, Smart_CI, Openvino_tokenizers ]
    uses: ./.github/workflows/job_pytorch_models_tests.yml
    with:
      runner: 'aks-linux-16-cores-64gb-st'
      model_scope: 'nightly_scope1'
      image: ${{ fromJSON(needs.docker.outputs.images).ov_test.ubuntu_22_04_x64 }}

  PyTorch_Models_Tests_Nightly_Scope2:
    name: PyTorch Models Nightly Scope2 tests
    if: ${{ github.event_name == 'schedule' }}
    needs: [ Docker, Build, Smart_CI, Openvino_tokenizers ]
    uses: ./.github/workflows/job_pytorch_models_tests.yml
    with:
      runner: 'aks-linux-16-cores-64gb-st'
      model_scope: 'nightly_scope2'
      image: ${{ fromJSON(needs.docker.outputs.images).ov_test.ubuntu_22_04_x64 }}

  JAX_Models_Tests_Precommit:
    name: JAX/Flax Models tests
    if: fromJSON(needs.smart_ci.outputs.affected_components).JAX_FE.test
    needs: [ Docker, Build, Smart_CI, Openvino_tokenizers ]
    uses: ./.github/workflows/job_jax_models_tests.yml
    with:
      runner: 'aks-linux-8-cores-16gb-st'
      model_scope: 'precommit'
      image: ${{ fromJSON(needs.docker.outputs.images).ov_test.ubuntu_22_04_x64 }}

  NVIDIA_Plugin:
    name: NVIDIA plugin
    needs: [ Docker, Build, Smart_CI ]
    timeout-minutes: 30
    defaults:
      run:
        shell: bash
    runs-on: aks-linux-16-cores-32gb-st
    container:
      image: ${{ fromJSON(needs.docker.outputs.images).ov_build.ubuntu_22_04_x64_nvidia }}
      volumes:
        - /mount:/mount
      options: -e SCCACHE_AZURE_BLOB_CONTAINER -e SCCACHE_AZURE_CONNECTION_STRING
    env:
      CMAKE_BUILD_TYPE: 'Release'
      CMAKE_GENERATOR: 'Ninja Multi-Config'
      CMAKE_CUDA_COMPILER_LAUNCHER: sccache
      CMAKE_CXX_COMPILER_LAUNCHER: sccache
      CMAKE_C_COMPILER_LAUNCHER: sccache
      SCCACHE_IGNORE_SERVER_IO_ERROR: 1
      SCCACHE_SERVER_PORT: 35555
      SCCACHE_ERROR_LOG: /__w/openvino/sccache_log.txt
      SCCACHE_LOG: warn
      INSTALL_DIR: /__w/openvino/openvino/install
      OPENVINO_DEVELOPER_PACKAGE: /__w/openvino/openvino/install/developer_package
      OPENVINO_REPO: /__w/openvino/openvino/openvino
      OPENVINO_CONTRIB_REPO: /__w/openvino/openvino/openvino_contrib
      NVIDIA_BUILD_DIR: /__w/openvino/openvino/nvidia_plugin_build
      DEBIAN_FRONTEND: 'noninteractive'
      SCCACHE_AZURE_KEY_PREFIX: ubuntu22_x86_64_Release
    if: fromJSON(needs.smart_ci.outputs.affected_components).NVIDIA

    steps:
      - name: Download OpenVINO package
        uses: akashchi/download-artifact@d59a9c15fec3fdb7c9adf09464124d00f9c11415
        with:
          name: openvino_package
          path: ${{ env.INSTALL_DIR }}

      - name: Download OpenVINO dev package
        uses: akashchi/download-artifact@d59a9c15fec3fdb7c9adf09464124d00f9c11415
        with:
          name: openvino_developer_package
          path: ${{ env.INSTALL_DIR }}

      - name: Extract OpenVINO packages
        run: |
            pigz -dc openvino_package.tar.gz | tar -xf - -C ${{ env.INSTALL_DIR }}
            mkdir -p ${{ env.OPENVINO_DEVELOPER_PACKAGE }} && pigz -dc developer_package.tar.gz | tar -xf - -C ${{ env.OPENVINO_DEVELOPER_PACKAGE }}
        working-directory: ${{ env.INSTALL_DIR }}

      - name: Clone OpenVINO Contrib
        uses: actions/checkout@11bd71901bbe5b1630ceea73d27597364c9af683 # v4.2.2
        timeout-minutes: 15
        with:
          repository: 'openvinotoolkit/openvino_contrib'
          path: ${{ env.OPENVINO_CONTRIB_REPO }}
          ref: ${{ env.TARGET_BRANCH }}

      #
      # Build
      #

      - name: Cmake & Build - NVIDIA Plugin
        run: |
          source ${INSTALL_DIR}/setupvars.sh
          cmake \
            -DOpenVINODeveloperPackage_DIR=${OPENVINO_DEVELOPER_PACKAGE}/cmake \
            -DCMAKE_COMPILE_WARNING_AS_ERROR=OFF \
            -S ${OPENVINO_CONTRIB_REPO}/modules/nvidia_plugin \
            -B ${NVIDIA_BUILD_DIR}
          cmake --build ${NVIDIA_BUILD_DIR} --parallel $(nproc) --config ${{ env.CMAKE_BUILD_TYPE }} --verbose -- ov_nvidia_func_tests ov_nvidia_unit_tests

      - name: Show ccache stats
        run: ${SCCACHE_PATH} --show-stats

  Openvino_tokenizers:
    name: OpenVINO tokenizers extension
    needs: [ Build, Smart_CI, Docker ]
    uses: ./.github/workflows/job_tokenizers.yml
    with:
      runner: 'aks-linux-4-cores-16gb-st'
      shell: bash
      image: ${{ fromJSON(needs.docker.outputs.images).ov_build.ubuntu_22_04_x64 }}
      affected-components: ${{ needs.smart_ci.outputs.affected_components }}
      python-version: '3.11'
      target-branch: ${{ inputs.target-branch }}
    if: fromJSON(needs.smart_ci.outputs.affected_components).TOKENIZERS

  GPU_Stub:
    needs: [Build, Smart_CI]
    runs-on: ubuntu-latest
    if: fromJSON(needs.smart_ci.outputs.affected_components).GPU
    steps:
      - name: GPU stub
        run: |
          echo "This is only a stub to collect statistics of GPU runs filtered by Smart CI.
          It will help us to estimate hardware requirements"
        shell: bash

  iGPU:
    name: iGPU Tests
    needs: [ Build, Smart_CI ]
    uses: ./.github/workflows/job_gpu_tests.yml
    strategy:
      max-parallel: 2
      fail-fast: false
      matrix:
        TEST_TYPE: ['unit', 'func']
    with:
      device: 'igpu'
      test_type: ${{ matrix.TEST_TYPE }}
      runner: "[ 'self-hosted', 'igpu' ]"
      image: ubuntu:22.04
      options: "--group-add 109 --group-add 44 --device /dev/dri:/dev/dri"
    # if: fromJSON(needs.smart_ci.outputs.affected_components).GPU
    if: ${{ 'false' }} # Ticket: 143677

  dGPU:
    name: dGPU Tests
    needs: [ Build, Smart_CI ]
    uses: ./.github/workflows/job_gpu_tests.yml
    strategy:
      max-parallel: 2
      fail-fast: false
      matrix:
        TEST_TYPE: ['unit', 'func']
    with:
      device: 'dgpu'
      test_type: ${{ matrix.TEST_TYPE }}
      runner: "[ 'self-hosted', 'dgpu' ]"
      image: ubuntu:22.04
      options: "--group-add 109 --group-add 44 --device /dev/dri/card0:/dev/dri/card0 --device /dev/dri/renderD128:/dev/dri/renderD128"
    # if: ${{ github.event_name == 'schedule' }}
    if: ${{ 'false' }} # Ticket: 143677

  Overall_Status:
    name: ci/gha_overall_status
    needs: [Smart_CI, Build, Debian_Packages, Samples, Conformance, CXX_Unit_Tests, Python_Unit_Tests, TensorFlow_Layer_Tests, Pytorch_Layer_Tests,
            CPU_Functional_Tests, TensorFlow_Models_Tests_Precommit, PyTorch_Models_Tests, JAX_Models_Tests_Precommit, NVIDIA_Plugin, Openvino_tokenizers, iGPU,
            Keras3_OpenVINO_Backend]
    if: ${{ always() }}
    runs-on: ubuntu-latest
    steps:
      - name: Check status of all jobs
        if: >-
          ${{
            contains(needs.*.result, 'failure') ||
            contains(needs.*.result, 'cancelled')
          }}
        run: exit 1<|MERGE_RESOLUTION|>--- conflicted
+++ resolved
@@ -414,11 +414,7 @@
     needs: [ Docker, Build, Smart_CI, Openvino_tokenizers ]
     uses: ./.github/workflows/job_tensorflow_models_tests.yml
     with:
-<<<<<<< HEAD
       runner: 'aks-linux-8-cores-32gb-st'
-=======
-      runner: 'aks-linux-8-cores-32gb'
->>>>>>> 71d7d40b
       model_scope: 'nightly_tf_hub'
       image: ${{ fromJSON(needs.docker.outputs.images).ov_test.ubuntu_22_04_x64 }}
 
@@ -428,11 +424,7 @@
     needs: [ Docker, Build, Smart_CI, Openvino_tokenizers ]
     uses: ./.github/workflows/job_tensorflow_models_tests.yml
     with:
-<<<<<<< HEAD
       runner: 'aks-linux-8-cores-32gb-st'
-=======
-      runner: 'aks-linux-8-cores-32gb'
->>>>>>> 71d7d40b
       model_scope: 'nightly_hf'
       image: ${{ fromJSON(needs.docker.outputs.images).ov_test.ubuntu_22_04_x64 }}
 
@@ -442,11 +434,7 @@
     needs: [ Docker, Build, Smart_CI, Openvino_tokenizers ]
     uses: ./.github/workflows/job_pytorch_models_tests.yml
     with:
-<<<<<<< HEAD
       runner: 'aks-linux-8-cores-32gb-st'
-=======
-      runner: 'aks-linux-8-cores-32gb'
->>>>>>> 71d7d40b
       model_scope: 'precommit'
       image: ${{ fromJSON(needs.docker.outputs.images).ov_test.ubuntu_22_04_x64 }}
 
