name: Linux (Ubuntu 22.04, Python 3.11)
on:
  schedule:
    # at 00:00 on Wednesday and Saturday
    - cron: '0 0 * * 3,6'
  workflow_dispatch:
    inputs:
      target-branch:
        description: 'Target branch for the build; taken from event context by default'
        type: string
        required: false
  pull_request:
  merge_group:
  push:
    branches:
      - master
      - 'releases/**'

concurrency:
  # github.ref is not unique in post-commit
  group: ${{ github.event_name == 'push' && github.run_id || github.ref }}-ubuntu-22
  cancel-in-progress: true

permissions: read-all

env:
  PIP_CACHE_PATH: /mount/caches/pip/linux
  PYTHON_VERSION: '3.11'
  TARGET_BRANCH: ${{ inputs.target-branch || github.base_ref || github.event.merge_group.base_ref || github.ref }}

jobs:
  Smart_CI:
    runs-on: ubuntu-latest
    outputs:
      affected_components: "${{ steps.smart_ci.outputs.affected_components }}"
      changed_components: "${{ steps.smart_ci.outputs.changed_components }}"
      skip_workflow: "${{ steps.smart_ci.outputs.skip_workflow }}"
    steps:
      - name: checkout action
        uses: actions/checkout@11bd71901bbe5b1630ceea73d27597364c9af683 # v4.2.2
        timeout-minutes: 15
        with:
          sparse-checkout: .github/actions/smart-ci

      - name: Get affected components
        id: smart_ci
        uses: ./.github/actions/smart-ci
        with:
          repository: ${{ github.repository }}
          pr: ${{ github.event.number }}
          commit_sha: ${{ github.sha }}
          ref_name: ${{ github.ref_name }}
          component_pattern: "category: (.*)"
          repo_token: ${{ secrets.GITHUB_TOKEN }}
          skip_when_only_listed_labels_set: 'docs'
          skip_when_only_listed_files_changed: '*.md,*.rst,*.png,*.jpg,*.svg'

      - name: Show affected components
        run: |
          echo "${{ toJSON(steps.smart_ci.outputs.affected_components) }}"
        shell: bash

  Docker:
    needs: Smart_CI
    runs-on: aks-linux-4-cores-16gb-docker-build
    container:
      image: openvinogithubactions.azurecr.io/docker_build:0.2
      volumes:
        - /mount:/mount
    outputs:
      images: "${{ steps.handle_docker.outputs.images && steps.handle_docker.outputs.images || steps.mock_image.outputs.images }}"
    steps:
      - name: Set mock output images if pipeline should be skipped
        if: ${{ needs.smart_ci.outputs.skip_workflow == 'True' }}
        id: mock_image
        run: echo "images={\"ov_test\":{\"ubuntu_22_04_x64\":\"mock\"},\"ov_build\":{\"ubuntu_22_04_x64\":\"mock\"},\"ov_build\":{\"ubuntu_22_04_x64_nvidia\":\"mock\"}}" >> "$GITHUB_OUTPUT"

      - name: Checkout
        if: ${{ needs.smart_ci.outputs.skip_workflow != 'True' }}
        uses: actions/checkout@11bd71901bbe5b1630ceea73d27597364c9af683 # v4.2.2
        timeout-minutes: 15

      - uses: ./.github/actions/handle_docker
        if: ${{ needs.smart_ci.outputs.skip_workflow != 'True' }}
        id: handle_docker
        with:
          images: |
            ov_build/ubuntu_22_04_x64
            ov_build/ubuntu_22_04_x64_nvidia
            ov_test/ubuntu_22_04_x64
          registry: 'openvinogithubactions.azurecr.io'
          dockerfiles_root_dir: '.github/dockerfiles'
          changed_components: ${{ needs.smart_ci.outputs.changed_components }}

  Build:
    needs: [Docker, Smart_CI]
    if: "!needs.smart_ci.outputs.skip_workflow"
    uses: ./.github/workflows/job_build_linux.yml
    with:
      runner: 'aks-linux-16-cores-32gb'
      image: ${{ fromJSON(needs.docker.outputs.images).ov_build.ubuntu_22_04_x64 }}
      affected-components: ${{ needs.smart_ci.outputs.affected_components }}
      event-name: ${{ github.event_name }}
      os: 'ubuntu_22_04'
      build-js: true
      build-contrib: true
      build-debian-packages: true
      build-rpm-packages: false
      build-additional-python-packages: true
      target-branch: ${{ inputs.target-branch }}
      cmake-options: >-
            -G 'Ninja Multi-Config'
            -DENABLE_CPPLINT=OFF
            -DENABLE_NCC_STYLE=OFF
            -DENABLE_TESTS=ON
            -DENABLE_STRICT_DEPENDENCIES=OFF
            -DENABLE_SYSTEM_OPENCL=ON
            -DCMAKE_VERBOSE_MAKEFILE=ON
            -DCPACK_GENERATOR=TGZ
            -DENABLE_WHEEL=ON
            -DCMAKE_COMPILE_WARNING_AS_ERROR=ON
            -DENABLE_FASTER_BUILD=ON

  Debian_Packages:
    name: Debian Packages
    needs: [Docker, Build]
    uses: ./.github/workflows/job_debian_packages.yml
    with:
      runner: 'aks-linux-4-cores-16gb'
      image: 'openvinogithubactions.azurecr.io/dockerhub/ubuntu:22.04'

  Samples:
    needs: [ Docker, Build, Smart_CI ]
    if: fromJSON(needs.smart_ci.outputs.affected_components).samples
    uses: ./.github/workflows/job_samples_tests.yml
    with:
      runner: 'aks-linux-4-cores-16gb'
      image: ${{ fromJSON(needs.docker.outputs.images).ov_test.ubuntu_22_04_x64 }}
      affected-components: ${{ needs.smart_ci.outputs.affected_components }}

  JS_API:
    name: OpenVINO JS API
    needs: [ Docker, Build, Smart_CI ]
    if: fromJSON(needs.smart_ci.outputs.affected_components).JS_API
    uses: ./.github/workflows/job_openvino_js.yml
    with:
      runner: 'aks-linux-4-cores-16gb'
      image: ${{ fromJSON(needs.docker.outputs.images).ov_build.ubuntu_22_04_x64 }}

  Conformance:
    needs: [ Docker, Build, Smart_CI ]
    timeout-minutes: ${{ matrix.TEST_TYPE == 'API' && 10 || 20 }}
    defaults:
      run:
        shell: bash
    runs-on: aks-linux-16-cores-64gb
    container:
      image: ${{ fromJSON(needs.docker.outputs.images).ov_test.ubuntu_22_04_x64 }}
    strategy:
      max-parallel: 2
      fail-fast: false
      matrix:
        include:
          # 'OP' for Opset, 'API' for API
          - TEST_TYPE: 'OP'
          - TEST_TYPE: 'API'
    env:
      INSTALL_DIR: ${{ github.workspace }}/install
      INSTALL_TEST_DIR: ${{ github.workspace }}/install/tests
      CONFORMANCE_TOOLS_DIR: ${{ github.workspace }}/install/tests/functional_test_utils/layer_tests_summary
      CONFORMANCE_ARTIFACTS_DIR: ${{ github.workspace }}/install/conformance_artifacts
      TEST_DEVICE: 'CPU'
    if: fromJSON(needs.smart_ci.outputs.affected_components).CPU.test

    steps:
      - name: Create Directories
        run: |
          mkdir -p ${CONFORMANCE_ARTIFACTS_DIR}

      #
      # Dependencies
      #

      - name: Download OpenVINO package
        uses: actions/download-artifact@d3f86a106a0bac45b974a628896c90dbdf5c8093 # v4.3.0
        with:
          name: openvino_package
          path: ${{ env.INSTALL_DIR }}

      - name: Download OpenVINO tests package
        uses: actions/download-artifact@d3f86a106a0bac45b974a628896c90dbdf5c8093 # v4.3.0
        with:
          name: openvino_tests
          path: ${{ env.INSTALL_TEST_DIR }}

      - name: Extract OpenVINO packages
        run: |
          pushd ${INSTALL_DIR}
            pigz -dc openvino_package.tar.gz | tar -xf - -C ${INSTALL_DIR}
          popd
          pushd ${INSTALL_TEST_DIR}
            pigz -dc openvino_tests.tar.gz | tar -xf - -C ${INSTALL_DIR}
          popd

      - name: Fetch setup_python action
        uses: actions/checkout@11bd71901bbe5b1630ceea73d27597364c9af683 # v4.2.2
        timeout-minutes: 15
        with:
          sparse-checkout: |
            .github/actions/setup_python/action.yml
          sparse-checkout-cone-mode: false
          path: 'openvino'

      - name: Setup Python ${{ env.PYTHON_VERSION }}
        uses: ./openvino/.github/actions/setup_python
        with:
          version: ${{ env.PYTHON_VERSION }}
          should-setup-pip-paths: 'false'
          self-hosted-runner: 'false'

      - name: Install Dependencies
        run: python3 -m pip install -r ${CONFORMANCE_TOOLS_DIR}/requirements.txt

      #
      # Tests
      #

      - name: Conformance Tests
        run: |
          source ${INSTALL_DIR}/setupvars.sh

          python3 ${CONFORMANCE_TOOLS_DIR}/run_conformance.py -ov=${INSTALL_DIR}/tests \
            -d=${TEST_DEVICE} \
            -t=${{ matrix.TEST_TYPE }} \
            -w=${CONFORMANCE_ARTIFACTS_DIR} \
            --cache_path=${CONFORMANCE_TOOLS_DIR}/github/cache/${TEST_DEVICE}/test_cache_${{ matrix.TEST_TYPE }}.lst \
            -f=${CONFORMANCE_TOOLS_DIR}/github/skip_configs/${TEST_DEVICE}/expected_failures_${{ matrix.TEST_TYPE }}.csv

      - name: Pack Conformance Artifacts
        if: ${{ always() }}
        run: |
          pushd ${CONFORMANCE_ARTIFACTS_DIR}
            tar -cvf - * | pigz > ${CONFORMANCE_ARTIFACTS_DIR}/conformance_artifacts.tar.gz
          popd

      - name: Upload Conformance Artifacts
        if: ${{ always() }}
        uses: actions/upload-artifact@ea165f8d65b6e75b540449e92b4886f43607fa02 # v4.6.2
        with:
          name: conformance_artifacts_${{ matrix.TEST_TYPE }}-${{ env.TEST_DEVICE }}
          path: ${{ env.CONFORMANCE_ARTIFACTS_DIR }}/conformance_artifacts.tar.gz
          if-no-files-found: 'error'

      - name: Mandatory API Conformance Tests (Template)
        if: ${{ matrix.TEST_TYPE == 'API' }}
        run: |
          source ${INSTALL_DIR}/setupvars.sh

          python3 ${CONFORMANCE_TOOLS_DIR}/run_conformance.py -ov=${INSTALL_DIR}/tests \
            -d=TEMPLATE \
            -t=${{ matrix.TEST_TYPE }} \
            -w=${CONFORMANCE_ARTIFACTS_DIR} \
            -sm=mandatory

      - name: Pack Conformance Artifacts
        if: ${{ matrix.TEST_TYPE == 'API' }}
        run: |
          pushd ${CONFORMANCE_ARTIFACTS_DIR}
            tar -cvf - * | pigz > ${CONFORMANCE_ARTIFACTS_DIR}/conformance_artifacts.tar.gz
          popd

      - name: Upload Conformance Artifacts
        if: ${{ matrix.TEST_TYPE == 'API' }}
        uses: actions/upload-artifact@ea165f8d65b6e75b540449e92b4886f43607fa02 # v4.6.2
        with:
          name: conformance_artifacts_${{ matrix.TEST_TYPE }}-TEMPLATE
          path: ${{ env.CONFORMANCE_ARTIFACTS_DIR }}/conformance_artifacts.tar.gz
          if-no-files-found: 'error'

  ONNX_Runtime:
    name: ONNX Runtime Integration
    # if: fromJSON(needs.smart_ci.outputs.affected_components).ONNX_RT ||
    #     fromJSON(needs.smart_ci.outputs.affected_components).ONNX_FE
    if: ${{ 'false' }} # 168858
    needs: [ Build, Smart_CI, Docker ]
    uses: ./.github/workflows/job_onnx_runtime.yml
    with:
      runner: 'aks-linux-16-cores-32gb'
      image: ${{ fromJSON(needs.docker.outputs.images).ov_build.ubuntu_22_04_x64 }}
      sccache-azure-key-prefix: 'ubuntu22_x86_64_onnxruntime'

  ONNX_Models:
    name: ONNX Models Tests
    if: fromJSON(needs.smart_ci.outputs.affected_components).Python_API.test ||
        fromJSON(needs.smart_ci.outputs.affected_components).ONNX_FE.test
    needs: [ Docker, Build, Smart_CI ]
    uses: ./.github/workflows/job_onnx_models_tests.yml
    with:
      runner: 'aks-linux-16-cores-64gb'
      image: ${{ fromJSON(needs.docker.outputs.images).ov_test.ubuntu_22_04_x64 }}

  CXX_Unit_Tests:
    name: C++ unit tests
    needs: [ Docker, Build, Smart_CI ]
    uses: ./.github/workflows/job_cxx_unit_tests.yml
    with:
      runner: 'aks-linux-4-cores-16gb'
      image: ${{ fromJSON(needs.docker.outputs.images).ov_test.ubuntu_22_04_x64 }}
      affected-components: ${{ needs.smart_ci.outputs.affected_components }}
      os: 'ubuntu_22_04'

  Python_Unit_Tests:
    name: Python unit tests
    needs: [ Docker, Build, Smart_CI ]
    uses: ./.github/workflows/job_python_unit_tests.yml
    with:
      runner: 'aks-linux-4-cores-16gb'
<<<<<<< HEAD
      image: ${{ fromJSON(needs.docker.outputs.images).ov_test.ubuntu_22_04_x64 }}  
=======
      image: ${{ fromJSON(needs.docker.outputs.images).ov_test.ubuntu_22_04_x64 }}
>>>>>>> 47aac92e
      affected-components: ${{ needs.smart_ci.outputs.affected_components }}
      python-version: '3.11'

  Python_API_Tests:
    name: Python API tests
    needs: [ Docker, Build, Smart_CI ]
    uses: ./.github/workflows/job_python_api_tests.yml
    with:
      runner: 'aks-linux-4-cores-16gb'
      image: ${{ fromJSON(needs.docker.outputs.images).ov_test.ubuntu_22_04_x64 }}
      affected-components: ${{ needs.smart_ci.outputs.affected_components }}
      python-version: '3.11'

  TensorFlow_Layer_Tests:
    name: TensorFlow Layer Tests
    needs: [ Docker, Build, Smart_CI, Openvino_tokenizers ]
    uses: ./.github/workflows/job_tensorflow_layer_tests.yml
    with:
      runner: 'aks-linux-4-cores-16gb'
      image: ${{ fromJSON(needs.docker.outputs.images).ov_test.ubuntu_22_04_x64 }}
      affected-components: ${{ needs.smart_ci.outputs.affected_components }}
      python-version: '3.11'

  Pytorch_Layer_Tests:
    name: Pytorch Layer Tests
    needs: [ Docker, Build, Smart_CI ]
    uses: ./.github/workflows/job_pytorch_layer_tests.yml
    with:
      runner: 'aks-linux-4-cores-16gb'
      image: ${{ fromJSON(needs.docker.outputs.images).ov_test.ubuntu_22_04_x64 }}
      affected-components: ${{ needs.smart_ci.outputs.affected_components }}
      python-version: '3.11'

  Pytorch_FX_Layer_Tests:
    name: Pytorch FX Layer Tests
    needs: [ Docker, Build, Smart_CI ]
    uses: ./.github/workflows/job_pytorch_fx_layer_tests.yml
    with:
      runner: 'aks-linux-4-cores-16gb'
      image: ${{ fromJSON(needs.docker.outputs.images).ov_test.ubuntu_22_04_x64 }}
      affected-components: ${{ needs.smart_ci.outputs.affected_components }}
      python-version: '3.11'

  JAX_Layer_Tests:
    name: JAX Layer Tests
    needs: [ Docker, Build, Smart_CI ]
    uses: ./.github/workflows/job_jax_layer_tests.yml
    with:
      runner: 'aks-linux-4-cores-16gb'
      image: ${{ fromJSON(needs.docker.outputs.images).ov_test.ubuntu_22_04_x64 }}
      affected-components: ${{ needs.smart_ci.outputs.affected_components }}
      python-version: '3.11'

  Keras3_OpenVINO_Backend:
    name: Keras 3 OpenVINO Backend Tests
    if: fromJSON(needs.smart_ci.outputs.affected_components).Python_API.test
    needs: [ Docker, Build, Smart_CI, Openvino_tokenizers ]
    uses: ./.github/workflows/job_keras3_backend.yml
    with:
      runner: 'aks-linux-4-cores-16gb'
      image: ${{ fromJSON(needs.docker.outputs.images).ov_test.ubuntu_22_04_x64 }}
      python-version: '3.11'

  CPU_Functional_Tests:
    name: CPU functional tests
    if: fromJSON(needs.smart_ci.outputs.affected_components).CPU.test
    needs: [ Docker, Build, Smart_CI ]
    uses: ./.github/workflows/job_cpu_functional_tests.yml
    with:
      runner: 'aks-linux-8-cores-32gb'
      image: ${{ fromJSON(needs.docker.outputs.images).ov_test.ubuntu_22_04_x64 }}
      python-version: '3.11'
      scope: ${{ contains(fromJSON('["schedule", "workflow_dispatch"]'), github.event_name)  && 'nightly' || 'smoke' }}

  TensorFlow_Models_Tests_Precommit:
    name: TensorFlow Models tests
    if: fromJSON(needs.smart_ci.outputs.affected_components).TF_FE.test ||
        fromJSON(needs.smart_ci.outputs.affected_components).TFL_FE.test
    needs: [ Docker, Build, Smart_CI, Openvino_tokenizers ]
    uses: ./.github/workflows/job_tensorflow_models_tests.yml
    with:
      runner: 'aks-linux-8-cores-16gb'
      model_scope: 'precommit'
      image: ${{ fromJSON(needs.docker.outputs.images).ov_test.ubuntu_22_04_x64 }}

  TensorFlow_Models_Tests_Nightly_TF_HUB:
    name: TensorFlow TF Hub Models tests
    if: ${{ github.event_name == 'schedule' }}
    needs: [ Docker, Build, Smart_CI, Openvino_tokenizers ]
    uses: ./.github/workflows/job_tensorflow_models_tests.yml
    with:
      runner: 'aks-linux-8-cores-64gb'
      model_scope: 'nightly_tf_hub'
      image: ${{ fromJSON(needs.docker.outputs.images).ov_test.ubuntu_22_04_x64 }}

  TensorFlow_Models_Tests_Nightly_HF:
    name: TensorFlow Hugging Face Models tests
    if: ${{ github.event_name == 'schedule' }}
    needs: [ Docker, Build, Smart_CI, Openvino_tokenizers ]
    uses: ./.github/workflows/job_tensorflow_models_tests.yml
    with:
      runner: 'aks-linux-8-cores-64gb'
      model_scope: 'nightly_hf'
      image: ${{ fromJSON(needs.docker.outputs.images).ov_test.ubuntu_22_04_x64 }}

  PyTorch_Models_Tests:
    name: PyTorch Models tests
    if: ${{ github.event_name != 'schedule' && fromJSON(needs.smart_ci.outputs.affected_components).PyTorch_FE.test }}
    needs: [ Docker, Build, Smart_CI, Openvino_tokenizers ]
    uses: ./.github/workflows/job_pytorch_models_tests.yml
    with:
      runner: 'aks-linux-8-cores-64gb'
      model_scope: 'precommit'
      image: ${{ fromJSON(needs.docker.outputs.images).ov_test.ubuntu_22_04_x64 }}

  PyTorch_Models_Tests_Nightly_Scope1:
    name: PyTorch Models Nightly Scope1 tests
    if: ${{ github.event_name == 'schedule' }}
    needs: [ Docker, Build, Smart_CI, Openvino_tokenizers ]
    uses: ./.github/workflows/job_pytorch_models_tests.yml
    with:
      runner: 'aks-linux-16-cores-64gb'
      model_scope: 'nightly_scope1'
      image: ${{ fromJSON(needs.docker.outputs.images).ov_test.ubuntu_22_04_x64 }}

  PyTorch_Models_Tests_Nightly_Scope2:
    name: PyTorch Models Nightly Scope2 tests
    if: ${{ github.event_name == 'schedule' }}
    needs: [ Docker, Build, Smart_CI, Openvino_tokenizers ]
    uses: ./.github/workflows/job_pytorch_models_tests.yml
    with:
      runner: 'aks-linux-16-cores-64gb'
      model_scope: 'nightly_scope2'
      image: ${{ fromJSON(needs.docker.outputs.images).ov_test.ubuntu_22_04_x64 }}

  JAX_Models_Tests_Precommit:
    name: JAX/Flax Models tests
    if: fromJSON(needs.smart_ci.outputs.affected_components).JAX_FE.test
    needs: [ Docker, Build, Smart_CI, Openvino_tokenizers ]
    uses: ./.github/workflows/job_jax_models_tests.yml
    with:
      runner: 'aks-linux-8-cores-16gb'
      model_scope: 'precommit'
      image: ${{ fromJSON(needs.docker.outputs.images).ov_test.ubuntu_22_04_x64 }}

  NVIDIA_Plugin:
    name: NVIDIA plugin
    needs: [ Docker, Build, Smart_CI ]
    timeout-minutes: 30
    defaults:
      run:
        shell: bash
    runs-on: aks-linux-16-cores-32gb
    container:
      image: ${{ fromJSON(needs.docker.outputs.images).ov_build.ubuntu_22_04_x64_nvidia }}
      volumes:
        - /mount:/mount
      options: -e SCCACHE_AZURE_BLOB_CONTAINER -e SCCACHE_AZURE_CONNECTION_STRING
    env:
      CMAKE_BUILD_TYPE: 'Release'
      CMAKE_GENERATOR: 'Ninja Multi-Config'
      CMAKE_CUDA_COMPILER_LAUNCHER: sccache
      CMAKE_CXX_COMPILER_LAUNCHER: sccache
      CMAKE_C_COMPILER_LAUNCHER: sccache
      SCCACHE_IGNORE_SERVER_IO_ERROR: 1
      SCCACHE_SERVER_PORT: 35555
      SCCACHE_ERROR_LOG: /__w/openvino/sccache_log.txt
      SCCACHE_LOG: warn
      INSTALL_DIR: /__w/openvino/openvino/install
      OPENVINO_DEVELOPER_PACKAGE: /__w/openvino/openvino/install/developer_package
      OPENVINO_REPO: /__w/openvino/openvino/openvino
      OPENVINO_CONTRIB_REPO: /__w/openvino/openvino/openvino_contrib
      NVIDIA_BUILD_DIR: /__w/openvino/openvino/nvidia_plugin_build
      DEBIAN_FRONTEND: 'noninteractive'
      SCCACHE_AZURE_KEY_PREFIX: ubuntu22_x86_64_Release
    if: fromJSON(needs.smart_ci.outputs.affected_components).NVIDIA

    steps:
      - name: Download OpenVINO packages
        uses: actions/download-artifact@d3f86a106a0bac45b974a628896c90dbdf5c8093 # v4.3.0
        with:
          pattern: "{openvino_package,openvino_developer_package}"
          path: ${{ env.INSTALL_DIR }}
          merge-multiple: true

      - name: Extract OpenVINO packages
        run: |
            pigz -dc openvino_package.tar.gz | tar -xf - -C ${{ env.INSTALL_DIR }}
            mkdir -p ${{ env.OPENVINO_DEVELOPER_PACKAGE }} && pigz -dc developer_package.tar.gz | tar -xf - -C ${{ env.OPENVINO_DEVELOPER_PACKAGE }}
        working-directory: ${{ env.INSTALL_DIR }}

      - name: Clone OpenVINO Contrib
        uses: actions/checkout@11bd71901bbe5b1630ceea73d27597364c9af683 # v4.2.2
        timeout-minutes: 15
        with:
          repository: 'openvinotoolkit/openvino_contrib'
          path: ${{ env.OPENVINO_CONTRIB_REPO }}
          ref: ${{ env.TARGET_BRANCH }}

      #
      # Build
      #

      - name: Cmake & Build - NVIDIA Plugin
        run: |
          source ${INSTALL_DIR}/setupvars.sh
          cmake \
            -DOpenVINODeveloperPackage_DIR=${OPENVINO_DEVELOPER_PACKAGE}/cmake \
            -DCMAKE_COMPILE_WARNING_AS_ERROR=OFF \
            -S ${OPENVINO_CONTRIB_REPO}/modules/nvidia_plugin \
            -B ${NVIDIA_BUILD_DIR}
          cmake --build ${NVIDIA_BUILD_DIR} --parallel $(nproc) --config ${{ env.CMAKE_BUILD_TYPE }} --verbose -- ov_nvidia_func_tests ov_nvidia_unit_tests

      - name: Show ccache stats
        run: ${SCCACHE_PATH} --show-stats

  Openvino_tokenizers:
    name: OpenVINO tokenizers extension
    needs: [ Build, Smart_CI, Docker ]
    uses: ./.github/workflows/job_tokenizers.yml
    with:
      runner: 'aks-linux-4-cores-16gb'
      shell: bash
      image: ${{ fromJSON(needs.docker.outputs.images).ov_build.ubuntu_22_04_x64 }}
      affected-components: ${{ needs.smart_ci.outputs.affected_components }}
      python-version: '3.11'
      target-branch: ${{ inputs.target-branch }}
    if: fromJSON(needs.smart_ci.outputs.affected_components).TOKENIZERS

  GPU_Stub:
    needs: [Build, Smart_CI]
    runs-on: ubuntu-latest
    if: fromJSON(needs.smart_ci.outputs.affected_components).GPU
    steps:
      - name: GPU stub
        run: |
          echo "This is only a stub to collect statistics of GPU runs filtered by Smart CI.
          It will help us to estimate hardware requirements"
        shell: bash

  iGPU:
    name: iGPU Tests
    needs: [ Build, Smart_CI ]
    uses: ./.github/workflows/job_gpu_tests.yml
    strategy:
      max-parallel: 2
      fail-fast: false
      matrix:
        TEST_TYPE: ['unit', 'func']
    with:
      device: 'igpu'
      test_type: ${{ matrix.TEST_TYPE }}
      runner: "[ 'self-hosted', 'igpu' ]"
      image: ubuntu:22.04
      options: "--group-add 109 --group-add 44 --device /dev/dri:/dev/dri"
    # if: fromJSON(needs.smart_ci.outputs.affected_components).GPU
    if: ${{ 'false' }} # Ticket: 143677

  dGPU:
    name: dGPU Tests
    needs: [ Build, Smart_CI ]
    uses: ./.github/workflows/job_gpu_tests.yml
    strategy:
      max-parallel: 2
      fail-fast: false
      matrix:
        TEST_TYPE: ['unit', 'func']
    with:
      device: 'dgpu'
      test_type: ${{ matrix.TEST_TYPE }}
      runner: "[ 'self-hosted', 'dgpu' ]"
      image: ubuntu:22.04 
      options: "--group-add 109 --group-add 44 --device /dev/dri/card0:/dev/dri/card0 --device /dev/dri/renderD128:/dev/dri/renderD128"
    # if: ${{ github.event_name == 'schedule' }}
    if: ${{ 'false' }} # Ticket: 143677

  Overall_Status:
    name: ci/gha_overall_status
    needs: [Smart_CI, Build, Debian_Packages, Samples, Conformance, CXX_Unit_Tests, Python_Unit_Tests, TensorFlow_Layer_Tests, Pytorch_Layer_Tests,
            CPU_Functional_Tests, TensorFlow_Models_Tests_Precommit, PyTorch_Models_Tests, JAX_Models_Tests_Precommit, NVIDIA_Plugin, Openvino_tokenizers, iGPU,
            Keras3_OpenVINO_Backend]
    if: ${{ always() }}
    runs-on: ubuntu-latest
    steps:
      - name: Check status of all jobs
        if: >-
          ${{
            contains(needs.*.result, 'failure') ||
            contains(needs.*.result, 'cancelled')
          }}
        run: exit 1<|MERGE_RESOLUTION|>--- conflicted
+++ resolved
@@ -315,11 +315,7 @@
     uses: ./.github/workflows/job_python_unit_tests.yml
     with:
       runner: 'aks-linux-4-cores-16gb'
-<<<<<<< HEAD
-      image: ${{ fromJSON(needs.docker.outputs.images).ov_test.ubuntu_22_04_x64 }}  
-=======
-      image: ${{ fromJSON(needs.docker.outputs.images).ov_test.ubuntu_22_04_x64 }}
->>>>>>> 47aac92e
+      image: ${{ fromJSON(needs.docker.outputs.images).ov_test.ubuntu_22_04_x64 }}
       affected-components: ${{ needs.smart_ci.outputs.affected_components }}
       python-version: '3.11'
 
