name: Linux (Ubuntu 22.04, Python 3.11)
on:
  schedule:
    # at 00:00 on Wednesday and Saturday
    - cron: '0 0 * * 3,6'
  workflow_dispatch:
    inputs:
      target-branch:
        description: 'Target branch for the build; taken from event context by default'
        type: string
        required: false
<<<<<<< HEAD
  #pull_request:
=======
  pull_request:
    types:
      - opened
      - synchronize
      - reopened
      - ready_for_review
>>>>>>> 2e27a0d0
  merge_group:
  push:
    branches:
      - master
      - 'releases/**'

concurrency:
  # github.ref is not unique in post-commit
  group: ${{ github.event_name == 'push' && github.run_id || github.ref }}-ubuntu-22
  cancel-in-progress: true

permissions: read-all

env:
  PIP_CACHE_PATH: /mount/caches/pip/linux
  PYTHON_VERSION: '3.11'
  TARGET_BRANCH: ${{ inputs.target-branch || github.base_ref || github.event.merge_group.base_ref || github.ref }}

jobs:
  Smart_CI:
    runs-on: ubuntu-latest
    if: github.event.pull_request.draft == false || github.run_attempt > 1
    outputs:
      affected_components: "${{ steps.smart_ci.outputs.affected_components }}"
      changed_components: "${{ steps.smart_ci.outputs.changed_components }}"
      skip_workflow: "${{ steps.smart_ci.outputs.skip_workflow }}"
    steps:
      - name: checkout action
        uses: actions/checkout@11bd71901bbe5b1630ceea73d27597364c9af683 # v4.2.2
        timeout-minutes: 15
        with:
          sparse-checkout: .github/actions/smart-ci

      - name: Get affected components
        id: smart_ci
        uses: ./.github/actions/smart-ci
        with:
          repository: ${{ github.repository }}
          pr: ${{ github.event.number }}
          commit_sha: ${{ github.sha }}
          ref_name: ${{ github.ref_name }}
          component_pattern: "category: (.*)"
          repo_token: ${{ secrets.GITHUB_TOKEN }}
          skip_when_only_listed_labels_set: 'docs'
          skip_when_only_listed_files_changed: '*.md,*.rst,*.png,*.jpg,*.svg'

      - name: Show affected components
        run: |
          echo "${{ toJSON(steps.smart_ci.outputs.affected_components) }}"
        shell: bash

  Docker:
    needs: Smart_CI
    runs-on: aks-linux-4-cores-16gb-docker-build-st
    container:
      image: openvinogithubactions.azurecr.io/docker_build:0.2
      volumes:
        - /mount:/mount
    outputs:
      images: "${{ steps.handle_docker.outputs.images && steps.handle_docker.outputs.images || steps.mock_image.outputs.images }}"
    steps:
      - name: Set mock output images if pipeline should be skipped
        if: ${{ needs.smart_ci.outputs.skip_workflow == 'True' }}
        id: mock_image
        run: echo "images={\"ov_test\":{\"ubuntu_22_04_x64\":\"mock\"},\"ov_build\":{\"ubuntu_22_04_x64\":\"mock\"},\"ov_build\":{\"ubuntu_22_04_x64_nvidia\":\"mock\"}}" >> "$GITHUB_OUTPUT"

      - name: Checkout
        if: ${{ needs.smart_ci.outputs.skip_workflow != 'True' }}
        uses: actions/checkout@11bd71901bbe5b1630ceea73d27597364c9af683 # v4.2.2
        timeout-minutes: 15

      - uses: ./.github/actions/handle_docker
        if: ${{ needs.smart_ci.outputs.skip_workflow != 'True' }}
        id: handle_docker
        with:
          images: |
            ov_build/ubuntu_22_04_x64
            ov_build/ubuntu_22_04_x64_nvidia
            ov_test/ubuntu_22_04_x64
          registry: 'openvinogithubactions.azurecr.io'
          dockerfiles_root_dir: '.github/dockerfiles'
          changed_components: ${{ needs.smart_ci.outputs.changed_components }}

  Build:
    strategy:
      fail-fast: false
      matrix:
        variant:
          - name: baseline
            runner: aks-linux-16-cores-32gb-st
          - name: baseline_x_2
            runner: aks-linux-32-cores-64gb-st
          - name: d_size_smaller
            runner: aks-linux-8-cores-16gb-d-st
          - name: d_size
            runner: aks-linux-16-cores-32gb-d-st
          - name: d_size_x_2
            runner: aks-linux-32-cores-64gb-d-st
          - name: nvme_smaller
            runner: aks-linux-8-cores-16gb-nvme-st
          - name: nvme
            runner: aks-linux-16-cores-32gb-nvme-st
          - name: nvme_x_2
            runner: aks-linux-32-cores-64gb-nvme-st
          - name: amd_nvme_smaller
            runner: aks-linux-8-cores-16gb-amd-nvme-st
          - name: amd_nvme
            runner: aks-linux-16-cores-32gb-amd-nvme-st
          - name: amd_nvme_x_2
            runner: aks-linux-32-cores-64gb-amd-nvme-st
        cache:
          - False
          - True
    needs: [Docker, Smart_CI]
    if: "!needs.smart_ci.outputs.skip_workflow"
    uses: ./.github/workflows/job_build_linux.yml
    with:
      runner: ${{ matrix.variant.runner }}
      image: ${{ fromJSON(needs.docker.outputs.images).ov_build.ubuntu_22_04_x64 }}
      affected-components: ${{ needs.smart_ci.outputs.affected_components }}
      event-name: ${{ github.event_name }}
      os: 'ubuntu_22_04'
      build-js: true
      build-contrib: true
      build-debian-packages: true
      build-rpm-packages: false
      build-additional-python-packages: true
      cache: ${{ matrix.cache }}
      target-branch: ${{ inputs.target-branch }}
      cmake-options: >-
            -G 'Ninja Multi-Config'
            -DENABLE_NCC_STYLE=OFF
            -DENABLE_TESTS=ON
            -DENABLE_STRICT_DEPENDENCIES=OFF
            -DENABLE_SYSTEM_OPENCL=ON
            -DCMAKE_VERBOSE_MAKEFILE=ON
            -DCPACK_GENERATOR=TGZ
            -DENABLE_WHEEL=ON
            -DCMAKE_COMPILE_WARNING_AS_ERROR=ON

  # ONNX_Runtime:
  #   name: ONNX Runtime Integration
  #   # if: fromJSON(needs.smart_ci.outputs.affected_components).ONNX_RT ||
  #   #     fromJSON(needs.smart_ci.outputs.affected_components).ONNX_FE
  #   if: ${{ 'false' }} # 168858
  #   needs: [ Build, Smart_CI, Docker ]
  #   uses: ./.github/workflows/job_onnx_runtime.yml
  #   with:
  #     runner: 'aks-linux-16-cores-32gb'
  #     image: ${{ fromJSON(needs.docker.outputs.images).ov_build.ubuntu_22_04_x64 }}
  #     sccache-azure-key-prefix: 'ubuntu22_x86_64_onnxruntime'

  # NVIDIA_Plugin:
  #   name: NVIDIA plugin
  #   needs: [ Docker, Build, Smart_CI ]
  #   timeout-minutes: 30
  #   defaults:
  #     run:
  #       shell: bash
  #   runs-on: aks-linux-16-cores-32gb
  #   container:
  #     image: ${{ fromJSON(needs.docker.outputs.images).ov_build.ubuntu_22_04_x64_nvidia }}
  #     volumes:
  #       - /mount:/mount
  #     options: -e SCCACHE_AZURE_BLOB_CONTAINER -e SCCACHE_AZURE_CONNECTION_STRING
  #   env:
  #     CMAKE_BUILD_TYPE: 'Release'
  #     CMAKE_GENERATOR: 'Ninja Multi-Config'
  #     CMAKE_CUDA_COMPILER_LAUNCHER: sccache
  #     CMAKE_CXX_COMPILER_LAUNCHER: sccache
  #     CMAKE_C_COMPILER_LAUNCHER: sccache
  #     SCCACHE_IGNORE_SERVER_IO_ERROR: 1
  #     SCCACHE_SERVER_PORT: 35555
  #     SCCACHE_ERROR_LOG: /__w/openvino/sccache_log.txt
  #     SCCACHE_LOG: warn
  #     INSTALL_DIR: /__w/openvino/openvino/install
  #     OPENVINO_DEVELOPER_PACKAGE: /__w/openvino/openvino/install/developer_package
  #     OPENVINO_REPO: /__w/openvino/openvino/openvino
  #     OPENVINO_CONTRIB_REPO: /__w/openvino/openvino/openvino_contrib
  #     NVIDIA_BUILD_DIR: /__w/openvino/openvino/nvidia_plugin_build
  #     DEBIAN_FRONTEND: 'noninteractive'
  #     SCCACHE_AZURE_KEY_PREFIX: ubuntu22_x86_64_Release
  #   if: fromJSON(needs.smart_ci.outputs.affected_components).NVIDIA

  #   steps:
  #     - name: Download OpenVINO package
  #       uses: akashchi/download-artifact@d59a9c15fec3fdb7c9adf09464124d00f9c11415
  #       with:
  #         name: openvino_package
  #         path: ${{ env.INSTALL_DIR }}

  #     - name: Download OpenVINO dev package
  #       uses: akashchi/download-artifact@d59a9c15fec3fdb7c9adf09464124d00f9c11415
  #       with:
  #         name: openvino_developer_package
  #         path: ${{ env.INSTALL_DIR }}

  #     - name: Extract OpenVINO packages
  #       run: |
  #           pigz -dc openvino_package.tar.gz | tar -xf - -C ${{ env.INSTALL_DIR }}
  #           mkdir -p ${{ env.OPENVINO_DEVELOPER_PACKAGE }} && pigz -dc developer_package.tar.gz | tar -xf - -C ${{ env.OPENVINO_DEVELOPER_PACKAGE }}
  #       working-directory: ${{ env.INSTALL_DIR }}

  #     - name: Clone OpenVINO Contrib
  #       uses: actions/checkout@11bd71901bbe5b1630ceea73d27597364c9af683 # v4.2.2
  #       timeout-minutes: 15
  #       with:
  #         repository: 'openvinotoolkit/openvino_contrib'
  #         path: ${{ env.OPENVINO_CONTRIB_REPO }}
  #         ref: ${{ env.TARGET_BRANCH }}

  #     #
  #     # Build
  #     #

  #     - name: Cmake & Build - NVIDIA Plugin
  #       run: |
  #         source ${INSTALL_DIR}/setupvars.sh
  #         cmake \
  #           -DOpenVINODeveloperPackage_DIR=${OPENVINO_DEVELOPER_PACKAGE}/cmake \
  #           -DCMAKE_COMPILE_WARNING_AS_ERROR=OFF \
  #           -S ${OPENVINO_CONTRIB_REPO}/modules/nvidia_plugin \
  #           -B ${NVIDIA_BUILD_DIR}
  #         cmake --build ${NVIDIA_BUILD_DIR} --parallel $(nproc) --config ${{ env.CMAKE_BUILD_TYPE }} --verbose -- ov_nvidia_func_tests ov_nvidia_unit_tests

  #     - name: Show ccache stats
  #       run: ${SCCACHE_PATH} --show-stats
<|MERGE_RESOLUTION|>--- conflicted
+++ resolved
@@ -9,16 +9,7 @@
         description: 'Target branch for the build; taken from event context by default'
         type: string
         required: false
-<<<<<<< HEAD
   #pull_request:
-=======
-  pull_request:
-    types:
-      - opened
-      - synchronize
-      - reopened
-      - ready_for_review
->>>>>>> 2e27a0d0
   merge_group:
   push:
     branches:
