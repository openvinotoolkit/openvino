#!/usr/bin/env bash

# Copyright (C) 2018-2021 Intel Corporation
# SPDX-License-Identifier: Apache-2.0

printf "\e[0;33mWARNING: If you get an error when running the demo in the Docker container, you may need to install additional packages. To do this, run the container as root (-u 0) and run install_openvino_dependencies.sh script. If you get a package-independent error, try setting additional parameters using -sample-options.\e[0m\n"

ROOT_DIR="$( cd "$( dirname "${BASH_SOURCE[0]-$0}" )" && pwd )"

. "$ROOT_DIR/utils.sh"

usage() {
    echo "Security barrier camera demo that showcases three models coming with the product"
    echo
    echo "Options:"
    echo "  -help                     Print help message"
    echo "  -d DEVICE                 Specify the target device to infer on; CPU, GPU, FPGA, HDDL or MYRIAD are acceptable. Sample will look for a suitable plugin for device specified"
    echo "  -sample-options OPTIONS   Specify command line arguments for the sample"
    echo
    exit 1
}

trap 'error ${LINENO}' ERR

target="CPU"

# parse command line options
while [[ $# -gt 0 ]]
do
key="$1"

case $key in
    -h | -help | --help)
    usage
    ;;
    -d)
    target="$2"
    echo target = "${target}"
    shift
    ;;
    -sample-options)
    sampleoptions=("${@:2}")
    echo sample-options = "${sampleoptions[*]}"
    shift
    ;;
    *)
    # unknown option
    ;;
esac
shift
done


target_image_path="$ROOT_DIR/car_1.bmp"

run_again="Then run the script again\n\n"
dashes="\n\n###################################################\n\n"

if [[ -f /etc/centos-release ]]; then
    DISTRO="centos"
elif [[ -f /etc/lsb-release ]]; then
    DISTRO="ubuntu"
elif [[ "$OSTYPE" == "darwin"* ]]; then
    DISTRO="macos"
fi

if [[ $DISTRO == "centos" ]]; then
    # check installed Python version
    if command -v python3.5 >/dev/null 2>&1; then
        python_binary=python3.5
    fi
    if command -v python3.6 >/dev/null 2>&1; then
        python_binary=python3.6
    fi
elif [[ $DISTRO == "ubuntu" ]]; then
    python_binary=python3
<<<<<<< HEAD
=======
    pip_binary=pip3

    system_ver=$(grep -i "DISTRIB_RELEASE" -f /etc/lsb-release | cut -d "=" -f2)
    if [ "$system_ver" = "16.04" ]; then
        sudo -E apt-get install -y libpng12-dev
    else
        sudo -E apt-get install -y libpng-dev
    fi
>>>>>>> 861d89c9
elif [[ "$OSTYPE" == "darwin"* ]]; then
    # check installed Python version
    if command -v python3.8 >/dev/null 2>&1; then
        python_binary=python3.8
    elif command -v python3.7 >/dev/null 2>&1; then
        python_binary=python3.7
    elif command -v python3.6 >/dev/null 2>&1; then
        python_binary=python3.6
    elif command -v python3.5 >/dev/null 2>&1; then
        python_binary=python3.5
    else
        python_binary=python3
    fi
fi

if ! command -v $python_binary &>/dev/null; then
    echo -ne "\n\nPython 3.5 (x64) or higher is not installed. It is required to run Model Optimizer, please install it. ${run_again}"
    exit 1
fi

if [ -e "$ROOT_DIR/../../bin/setupvars.sh" ]; then
    setupvars_path="$ROOT_DIR/../../bin/setupvars.sh"
else
    printf "Error: setupvars.sh is not found\n"
fi
if ! . "$setupvars_path" ; then
    echo -ne "Unable to run ./setupvars.sh. Please check its presence. ${run_again}"
    exit 1
fi

if [ -e "$ROOT_DIR/venv" ]; then
    printf "\nUsing the existing python virtual environment\n\n"
    . "$ROOT_DIR/venv/bin/activate"
else
    printf "\nCreating the python virtual environment\n\n"
    "$python_binary" -m venv "$ROOT_DIR/venv"
    . "$ROOT_DIR/venv/bin/activate"
    python -m pip install -U pip
    python -m pip install -r "$ROOT_DIR/../open_model_zoo/tools/downloader/requirements.in"
fi

# Step 1. Downloading Intel models
echo -ne "${dashes}"
printf "Downloading Intel models\n\n"


target_precision="FP16"

printf "target_precision = %s\n" "${target_precision}"

downloader_dir="${INTEL_OPENVINO_DIR}/deployment_tools/open_model_zoo/tools/downloader"

downloader_path="$downloader_dir/downloader.py"
models_path="$HOME/openvino_models/ir"
models_cache="$HOME/openvino_models/cache"

declare -a model_args

while read -r model_opt model_name; do
    model_subdir=$(python "$downloader_dir/info_dumper.py" --name "$model_name" |
        python -c 'import sys, json; print(json.load(sys.stdin)[0]["subdirectory"])')

    model_path="$models_path/$model_subdir/$target_precision/$model_name"

    print_and_run python "$downloader_path" --name "$model_name" --output_dir "$models_path" --cache_dir "$models_cache"

    model_args+=("$model_opt" "${model_path}.xml")
done < "$ROOT_DIR/demo_security_barrier_camera.conf"

# Step 2. Build samples
echo -ne "${dashes}"
printf "Build Inference Engine demos\n\n"

demos_path="${INTEL_OPENVINO_DIR}/deployment_tools/open_model_zoo/demos"

if ! command -v cmake &>/dev/null; then
    echo -ne "\n\nCMAKE is not installed. It is required to build Inference Engine demos. Please install it. ${run_again}"
    exit 1
fi

OS_PATH=$(uname -m)
NUM_THREADS="-j2"

if [ "$OS_PATH" == "x86_64" ]; then
  OS_PATH="intel64"
  NUM_THREADS="-j8"
fi

build_dir="$HOME/inference_engine_demos_build"
if [ -e "$build_dir/CMakeCache.txt" ]; then
  rm -rf "$build_dir/CMakeCache.txt"
fi
mkdir -p "$build_dir"
cd "$build_dir"
cmake -DCMAKE_BUILD_TYPE=Release "$demos_path"
make $NUM_THREADS security_barrier_camera_demo

# Step 3. Run samples
echo -ne "${dashes}"
printf "Run Inference Engine security_barrier_camera demo\n\n"

binaries_dir="${build_dir}/${OS_PATH}/Release"
cd "$binaries_dir"

print_and_run ./security_barrier_camera_demo -d "$target" -d_va "$target" -d_lpr "$target" -i "$target_image_path" "${model_args[@]}" "${sampleoptions[@]}"

echo -ne "${dashes}"
printf "Demo completed successfully.\n\n"<|MERGE_RESOLUTION|>--- conflicted
+++ resolved
@@ -74,17 +74,6 @@
     fi
 elif [[ $DISTRO == "ubuntu" ]]; then
     python_binary=python3
-<<<<<<< HEAD
-=======
-    pip_binary=pip3
-
-    system_ver=$(grep -i "DISTRIB_RELEASE" -f /etc/lsb-release | cut -d "=" -f2)
-    if [ "$system_ver" = "16.04" ]; then
-        sudo -E apt-get install -y libpng12-dev
-    else
-        sudo -E apt-get install -y libpng-dev
-    fi
->>>>>>> 861d89c9
 elif [[ "$OSTYPE" == "darwin"* ]]; then
     # check installed Python version
     if command -v python3.8 >/dev/null 2>&1; then
