# Copyright (C) 2018-2022 Intel Corporation
# SPDX-License-Identifier: Apache-2.0
#

#
# Shellcheck
#

set(shellcheck_skip_list
    "${OpenVINO_SOURCE_DIR}/bin"
    "${OpenVINO_SOURCE_DIR}/build"
    "${OpenVINO_SOURCE_DIR}/thirdparty"
    "${OpenVINO_SOURCE_DIR}/src/plugins/intel_cpu/thirdparty"
    "${OpenVINO_SOURCE_DIR}/src/plugins/intel_gpu/thirdparty"
    "${OpenVINO_SOURCE_DIR}/src/bindings/python/thirdparty/pybind11"
    "${OpenVINO_SOURCE_DIR}/tools/pot/thirdparty"
    "${TEMP}")

# TODO fix and enable back
list(APPEND shellcheck_skip_list
    "${OpenVINO_SOURCE_DIR}/scripts/install_dependencies/install_openvino_dependencies.sh"
    "${OpenVINO_SOURCE_DIR}/src/bindings/python/tests/test_onnx/model_zoo_preprocess.sh"
    "${OpenVINO_SOURCE_DIR}/src/bindings/python/tests_compatibility/test_onnx/model_zoo_preprocess.sh")

if(shellcheck_VERSION VERSION_GREATER_EQUAL 0.7.0)
    list(APPEND shellcheck_skip_list
        "${OpenVINO_SOURCE_DIR}/scripts/setupvars/setupvars.sh")
endif()

ie_shellcheck_process(DIRECTORY "${OpenVINO_SOURCE_DIR}"
                      SKIP ${shellcheck_skip_list})

#
# cpack
#

# install setupvars

ie_cpack_add_component(${OV_CPACK_COMP_SETUPVARS} HIDDEN)

if(UNIX)
    set(_setupvars_file setupvars/setupvars.sh)
elseif(WIN32)
    set(_setupvars_file setupvars/setupvars.bat)
    if (USE_BUILD_TYPE_SUBFOLDER AND CMAKE_BUILD_TYPE AND NOT CMAKE_BUILD_TYPE STREQUAL "Debug" AND NOT CMAKE_BUILD_TYPE STREQUAL "Release")
        # Patch primary configuration in setupvars.bat which is "Release" by default.
        # Note setupvars secondary configuration is always "Debug".
        message(STATUS "Patching content of ${_setupvars_file} for CMAKE_BUILD_TYPE=${CMAKE_BUILD_TYPE}")
        file(READ "${_setupvars_file}" _setupvars_content)
        string(REPLACE "Release" ${CMAKE_BUILD_TYPE} _setupvars_content "${_setupvars_content}")
        set(_setupvars_file "${CMAKE_BINARY_DIR}/${_setupvars_file}")
        message(STATUS "Writing patched content to ${_setupvars_file}")
        file(WRITE "${_setupvars_file}" "${_setupvars_content}")
    endif()
endif()

install(PROGRAMS "${_setupvars_file}"
        DESTINATION .
        COMPONENT ${OV_CPACK_COMP_SETUPVARS})

# install install_dependencies

if(LINUX)
    ie_cpack_add_component(${OV_CPACK_COMP_INSTALL_DEPENDENCIES} HIDDEN)

    set(install_dependencies_files install_openvino_dependencies.sh)
<<<<<<< HEAD
    if(ENABLE_INTEL_GPU)
        list(APPEND install_dependencies_files install_NEO_OCL_driver.sh)
    endif()

=======
    if(ENABLE_INTEL_MYRIAD)
        list(APPEND install_dependencies_files install_NCS_udev_rules.sh)
    endif()
    if(ENABLE_INTEL_GPU)
        list(APPEND install_dependencies_files install_NEO_OCL_driver.sh)
    endif()
    
>>>>>>> c28f91d0
    foreach(install_dependencies_file IN LISTS install_dependencies_files)
        install(PROGRAMS "${CMAKE_CURRENT_SOURCE_DIR}/install_dependencies/${install_dependencies_file}"
                DESTINATION install_dependencies/
                COMPONENT ${OV_CPACK_COMP_INSTALL_DEPENDENCIES})
    endforeach()
endif()<|MERGE_RESOLUTION|>--- conflicted
+++ resolved
@@ -64,12 +64,6 @@
     ie_cpack_add_component(${OV_CPACK_COMP_INSTALL_DEPENDENCIES} HIDDEN)
 
     set(install_dependencies_files install_openvino_dependencies.sh)
-<<<<<<< HEAD
-    if(ENABLE_INTEL_GPU)
-        list(APPEND install_dependencies_files install_NEO_OCL_driver.sh)
-    endif()
-
-=======
     if(ENABLE_INTEL_MYRIAD)
         list(APPEND install_dependencies_files install_NCS_udev_rules.sh)
     endif()
@@ -77,7 +71,6 @@
         list(APPEND install_dependencies_files install_NEO_OCL_driver.sh)
     endif()
     
->>>>>>> c28f91d0
     foreach(install_dependencies_file IN LISTS install_dependencies_files)
         install(PROGRAMS "${CMAKE_CURRENT_SOURCE_DIR}/install_dependencies/${install_dependencies_file}"
                 DESTINATION install_dependencies/
