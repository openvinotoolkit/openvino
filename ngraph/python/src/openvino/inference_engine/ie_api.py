--- conflicted
+++ resolved
@@ -3,8 +3,6 @@
 
 from openvino.pyopenvino import TBlobFloat32
 from openvino.pyopenvino import TBlobFloat64
-<<<<<<< HEAD
-=======
 from openvino.pyopenvino import TBlobFloat16
 from openvino.pyopenvino import TBlobInt64
 from openvino.pyopenvino import TBlobUint64
@@ -12,33 +10,18 @@
 from openvino.pyopenvino import TBlobUint32
 from openvino.pyopenvino import TBlobInt16
 from openvino.pyopenvino import TBlobUint16
->>>>>>> e23db7a4
 from openvino.pyopenvino import TBlobInt8
 from openvino.pyopenvino import TBlobInt16
 from openvino.pyopenvino import TBlobInt32
 from openvino.pyopenvino import TBlobInt64
 from openvino.pyopenvino import TBlobUint8
-<<<<<<< HEAD
-from openvino.pyopenvino import TBlobUint16
-from openvino.pyopenvino import TBlobUint32
-from openvino.pyopenvino import TBlobUint64
-=======
 from openvino.pyopenvino import TensorDesc
->>>>>>> e23db7a4
 
 from openvino.pyopenvino import TensorDesc
 
 import numpy as np
 
 
-<<<<<<< HEAD
-# Patch for Blobs to dispatch types on Python side
-class BlobPatch:
-    def __new__(cls, tensor_desc, arr : np.ndarray = None):
-        # TODO: create tensor_desc based on arr itself
-        # if tenosr_desc is not given
-        if arr is not None:
-=======
 precision_map = {'FP32': np.float32,
                  'FP64': np.float64,
                  'FP16': np.int16,
@@ -60,7 +43,6 @@
         arr_size = 0
         precision = ""
         if arr is not None and tensor_desc is not None:
->>>>>>> e23db7a4
             arr = np.array(arr) # Keeping array as numpy array
             arr_size = np.prod(arr.shape)
             tensor_desc_size = np.prod(tensor_desc.dims)
@@ -106,9 +88,4 @@
         elif precision in ["U8", "BOOL"]:
             return TBlobUint8(tensor_desc, arr, arr_size)
         else:
-<<<<<<< HEAD
-            raise AttributeError(f'Unsupported precision '
-                                 f'{tensor_desc.precision} for Blob')
-=======
-            raise AttributeError(f'Unsupported precision {precision} for Blob')
->>>>>>> e23db7a4
+            raise AttributeError(f'Unsupported precision {precision} for Blob')