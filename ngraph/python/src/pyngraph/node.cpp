//*****************************************************************************
// Copyright 2017-2020 Intel Corporation
//
// Licensed under the Apache License, Version 2.0 (the "License");
// you may not use this file except in compliance with the License.
// You may obtain a copy of the License at
//
//     http://www.apache.org/licenses/LICENSE-2.0
//
// Unless required by applicable law or agreed to in writing, software
// distributed under the License is distributed on an "AS IS" BASIS,
// WITHOUT WARRANTIES OR CONDITIONS OF ANY KIND, either express or implied.
// See the License for the specific language governing permissions and
// limitations under the License.
//*****************************************************************************

#include <pybind11/stl.h>

#include "dict_attribute_visitor.hpp"
#include "ngraph/node.hpp"
#include "ngraph/op/add.hpp"
#include "ngraph/op/divide.hpp"
#include "ngraph/op/multiply.hpp"
#include "ngraph/op/subtract.hpp"
#include "pyngraph/node.hpp"

namespace py = pybind11;

void regclass_pyngraph_Node(py::module m)
{
    py::class_<ngraph::Node, std::shared_ptr<ngraph::Node>> node(m, "Node", py::dynamic_attr());
    node.doc() = "ngraph.impl.Node wraps ngraph::Node";
    node.def("__add__",
             [](const std::shared_ptr<ngraph::Node>& a, const std::shared_ptr<ngraph::Node> b) {
                 return a + b;
             },
             py::is_operator());
    node.def("__sub__",
             [](const std::shared_ptr<ngraph::Node>& a, const std::shared_ptr<ngraph::Node> b) {
                 return a - b;
             },
             py::is_operator());
    node.def("__mul__",
             [](const std::shared_ptr<ngraph::Node>& a, const std::shared_ptr<ngraph::Node> b) {
                 return a * b;
             },
             py::is_operator());
    node.def("__div__",
             [](const std::shared_ptr<ngraph::Node>& a, const std::shared_ptr<ngraph::Node> b) {
                 return a / b;
             },
             py::is_operator());
    node.def("__truediv__",
             [](const std::shared_ptr<ngraph::Node>& a, const std::shared_ptr<ngraph::Node> b) {
                 return a / b;
             },
             py::is_operator());

    node.def("__repr__", [](const ngraph::Node& self) {
        std::string type_name = self.get_type_name();
        std::stringstream shapes_ss;
        for (size_t i = 0; i < self.get_output_size(); ++i)
        {
            if (i > 0)
            {
                shapes_ss << ", ";
            }
            shapes_ss << py::cast(self.get_output_shape(i)).attr("__str__")().cast<std::string>();
        }
        return "<" + type_name + ": '" + self.get_friendly_name() + "' (" + shapes_ss.str() + ")>";
    });

    node.def("get_element_type", &ngraph::Node::get_element_type);
    node.def("get_output_size", &ngraph::Node::get_output_size);
    node.def("get_output_element_type", &ngraph::Node::get_output_element_type);
    node.def("get_output_shape", &ngraph::Node::get_output_shape);
    node.def("get_output_partial_shape", &ngraph::Node::get_output_partial_shape);
    node.def("get_type_name", &ngraph::Node::get_type_name);
    node.def("get_unique_name", &ngraph::Node::get_name);

    node.def_property("name", &ngraph::Node::get_friendly_name, &ngraph::Node::set_friendly_name);
<<<<<<< HEAD
    node.def_property_readonly("shape", &ngraph::Node::get_shape);

    node.def("_get_attributes", [](const std::shared_ptr<ngraph::Node>& self) {
        util::DictAttributeSerializer dict_serializer(self);
        return dict_serializer.get_attributes();
    });
    node.def(
        "_set_attribute",
        [](std::shared_ptr<ngraph::Node>& self, const std::string& atr_name, py::object value) {
            py::dict attr_dict;
            attr_dict[atr_name.c_str()] = value;
            util::DictAttributeDeserializer dict_deserializer(attr_dict);
            self->visit_attributes(dict_deserializer);
        });
=======
>>>>>>> 447f69c8
}<|MERGE_RESOLUTION|>--- conflicted
+++ resolved
@@ -79,7 +79,6 @@
     node.def("get_unique_name", &ngraph::Node::get_name);
 
     node.def_property("name", &ngraph::Node::get_friendly_name, &ngraph::Node::set_friendly_name);
-<<<<<<< HEAD
     node.def_property_readonly("shape", &ngraph::Node::get_shape);
 
     node.def("_get_attributes", [](const std::shared_ptr<ngraph::Node>& self) {
@@ -94,6 +93,4 @@
             util::DictAttributeDeserializer dict_deserializer(attr_dict);
             self->visit_attributes(dict_deserializer);
         });
-=======
->>>>>>> 447f69c8
 }