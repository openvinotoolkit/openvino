--- conflicted
+++ resolved
@@ -59,18 +59,14 @@
                          "Currently NodeFactory doesn't support Constant node: ",
                          op_type_name);
 
-<<<<<<< HEAD
-            util::DictAttributeDeserializer visitor(attributes);
-=======
             if (op_type_name == "TensorIterator")
             {
-                // TODO: how to differentiate opsets?
+                // XXX: How to differentiate opsets?
                 return util::TensorIteratorBuilder(arguments, attributes)
                     .configure(std::static_pointer_cast<ngraph::op::TensorIterator>(op_node));
             }
 
             DictAttributeDeserializer visitor(attributes);
->>>>>>> 491e5e9f
 
             op_node->set_arguments(arguments);
             op_node->visit_attributes(visitor);
