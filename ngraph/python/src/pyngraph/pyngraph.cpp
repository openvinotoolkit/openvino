--- conflicted
+++ resolved
@@ -45,12 +45,8 @@
 
 PYBIND11_MODULE(pyngraph, m)
 {
-<<<<<<< HEAD
     m.doc() = "Package ngraph.pyngraph which wraps nGraph's namespace ngraph";
-=======
-    m.doc() = "Package ngraph.impl that wraps nGraph's namespace ngraph";
     regclass_pyngraph_PyRTMap(m);
->>>>>>> 510c6997
     regclass_pyngraph_Node(m);
     regclass_pyngraph_Input(m);
     regclass_pyngraph_Output(m);
