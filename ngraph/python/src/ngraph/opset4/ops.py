--- conflicted
+++ resolved
@@ -199,38 +199,6 @@
 
 
 @nameable_op
-<<<<<<< HEAD
-def reduce_l1(
-    node: NodeInput, reduction_axes: NodeInput, keep_dims: bool = False, name: Optional[str] = None
-) -> Node:
-    """L1-reduction operation on input tensor, eliminating the specified reduction axes.
-
-    :param node:           The tensor we want to mean-reduce.
-    :param reduction_axes: The axes to eliminate through mean operation.
-    :param keep_dims:      If set to True it holds axes that are used for reduction
-    :param name:           Optional name for output node.
-    :return: The new node performing mean-reduction operation.
-    """
-    return _get_node_factory_opset4().create(
-        "ReduceL1", as_nodes(node, reduction_axes), {"keep_dims": keep_dims}
-    )
-
-
-@nameable_op
-def reduce_l2(
-    node: NodeInput, reduction_axes: NodeInput, keep_dims: bool = False, name: Optional[str] = None
-) -> Node:
-    """L2-reduction operation on input tensor, eliminating the specified reduction axes.
-
-    :param node:           The tensor we want to mean-reduce.
-    :param reduction_axes: The axes to eliminate through mean operation.
-    :param keep_dims:      If set to True it holds axes that are used for reduction
-    :param name:           Optional name for output node.
-    :return: The new node performing mean-reduction operation.
-    """
-    return _get_node_factory_opset4().create(
-        "ReduceL2", as_nodes(node, reduction_axes), {"keep_dims": keep_dims}
-=======
 def proposal(
         class_probs: Node,
         bbox_deltas: Node,
@@ -344,5 +312,36 @@
 
     return _get_node_factory_opset4().create(
         "Proposal", [class_probs, bbox_deltas, as_node(image_shape)], attrs
->>>>>>> 4302e2c1
-    )+    )
+
+@nameable_op
+def reduce_l1(
+    node: NodeInput, reduction_axes: NodeInput, keep_dims: bool = False, name: Optional[str] = None
+) -> Node:
+    """L1-reduction operation on input tensor, eliminating the specified reduction axes.
+
+    :param node:           The tensor we want to mean-reduce.
+    :param reduction_axes: The axes to eliminate through mean operation.
+    :param keep_dims:      If set to True it holds axes that are used for reduction
+    :param name:           Optional name for output node.
+    :return: The new node performing mean-reduction operation.
+    """
+    return _get_node_factory_opset4().create(
+        "ReduceL1", as_nodes(node, reduction_axes), {"keep_dims": keep_dims}
+    )
+
+
+@nameable_op
+def reduce_l2(
+    node: NodeInput, reduction_axes: NodeInput, keep_dims: bool = False, name: Optional[str] = None
+) -> Node:
+    """L2-reduction operation on input tensor, eliminating the specified reduction axes.
+
+    :param node:           The tensor we want to mean-reduce.
+    :param reduction_axes: The axes to eliminate through mean operation.
+    :param keep_dims:      If set to True it holds axes that are used for reduction
+    :param name:           Optional name for output node.
+    :return: The new node performing mean-reduction operation.
+    """
+    return _get_node_factory_opset4().create(
+        "ReduceL2", as_nodes(node, reduction_axes), {"keep_dims": keep_dims}