# Copyright (C) 2018-2021 Intel Corporation
# SPDX-License-Identifier: Apache-2.0

"""Factory functions for all ngraph ops."""
from functools import partial
from typing import Callable, Iterable, List, Optional, Set, Union

import numpy as np
from ngraph.impl import Node, Shape
from ngraph.impl.op import Constant, Parameter
from ngraph.opset_utils import _get_node_factory
from ngraph.utils.decorators import binary_op, nameable_op, unary_op
from ngraph.utils.input_validation import (
    assert_list_of_ints,
    check_valid_attributes,
    is_non_negative_value,
    is_positive_value,
)
from ngraph.utils.node_factory import NodeFactory
from ngraph.utils.tensor_iterator_types import (
    GraphBody,
    TensorIteratorSliceInputDesc,
    TensorIteratorMergedInputDesc,
    TensorIteratorInvariantInputDesc,
    TensorIteratorBodyOutputDesc,
    TensorIteratorConcatOutputDesc,
)
from ngraph.utils.types import (
    NodeInput,
    NumericData,
    NumericType,
    ScalarData,
    TensorShape,
    as_node,
    as_nodes,
    get_dtype,
    get_element_type,
    get_element_type_str,
    make_constant_node,
)

_get_node_factory_opset8 = partial(_get_node_factory, "opset8")


# -------------------------------------------- ops ------------------------------------------------

<<<<<<< HEAD
=======

@nameable_op
def deformable_convolution(
        data: NodeInput,
        offsets: NodeInput,
        filters: NodeInput,
        strides: List[int],
        pads_begin: List[int],
        pads_end: List[int],
        dilations: List[int],
        mask: Optional[NodeInput] = None,
        auto_pad: str = "EXPLICIT",
        group: int = 1,
        deformable_group: int = 1,
        bilinear_interpolation_pad: bool = False,
        name: Optional[str] = None,
) -> Node:
    """Return a node which performs deformable convolution operation.

    @param data: The node providing data batch tensor.
    @param offsets: The node providing offset tensor.
    @param filters: The node providing filters tensor.
    @param strides: The distance (in pixels) to slide the filter on the feature map over the axes.
    @param pads_begin: The number of pixels to add to the beginning along each axis.
    @param pads_end: The number of pixels to add to the end along each axis.
    @param dilations: The distance in width and height between elements (weights) in the filter.
    @param mask: The node providing modulation scalar (mask) tensor.
    @param auto_pad: The type of padding. Range of values: explicit, same_upper, same_lower, valid.
    @param group: The number of groups which both output and input should be split into.
    @param deformable_group: The number of groups which deformable values and output should be split
                             into along the channel axis.
    @param bilinear_interpolation_pad: The flag that determines the mode of bilinear interpolation
                                               execution.
    @param name: The optional new name for output node.
    @return New node performing deformable convolution operation.
    """
    if mask is None:
        inputs = as_nodes(data, offsets, filters)
    else:
        inputs = as_nodes(data, offsets, filters, mask)

    return _get_node_factory_opset8().create(
        "DeformableConvolution",
        inputs,
        {
            "strides": strides,
            "pads_begin": pads_begin,
            "pads_end": pads_end,
            "dilations": dilations,
            "auto_pad": auto_pad,
            "group": group,
            "deformable_group": deformable_group,
            "bilinear_interpolation_pad": bilinear_interpolation_pad
        },
    )


>>>>>>> 2378593b
@nameable_op
def multiclass_nms(
    boxes: NodeInput,
    scores: NodeInput,
    sort_result_type: str = "none",
    sort_result_across_batch: bool = False,
    output_type: str = "i64",
    iou_threshold: float = 0.0,
    score_threshold: float = 0.0,
    nms_top_k: int = -1,
    keep_top_k: int = -1,
    background_class: int = -1,
    nms_eta: float = 1.0,
    normalized: bool = True
) -> Node:
    """Return a node which performs MulticlassNms.

    @param boxes: Tensor with box coordinates.
    @param scores: Tensor with box scores.
<<<<<<< HEAD
    @param sort_result_type: Specifies order of output elements
    @param sort_result_across_batch: Specifies whenever it is necessary to sort selected boxes
                                     across batches or not
    @param output_type: Specifies the output tensor type
=======
    @param sort_result_type: Specifies order of output elements, possible values:
                             'class': sort selected boxes by class id (ascending)
                             'score': sort selected boxes by score (descending)
                             'none': do not guarantee the order.
    @param sort_result_across_batch: Specifies whenever it is necessary to sort selected boxes
                                     across batches or not
    @param output_type: Specifies the output tensor type, possible values:
                        'i64', 'i32'
>>>>>>> 2378593b
    @param iou_threshold: Specifies intersection over union threshold
    @param score_threshold: Specifies minimum score to consider box for the processing
    @param nms_top_k: Specifies maximum number of boxes to be selected per class, -1 meaning
                      to keep all boxes
    @param keep_top_k: Specifies maximum number of boxes to be selected per batch element, -1
                       meaning to keep all boxes
    @param background_class: Specifies the background class id, -1 meaning to keep all classes
    @param nms_eta: Specifies eta parameter for adpative NMS, in close range [0, 1.0]
    @param normalized: Specifies whether boxes are normalized or not
    @return: The new node which performs MuticlassNms
    """
    inputs = as_nodes(boxes, scores)

    attributes = {
        "sort_result_type": sort_result_type,
        "sort_result_across_batch": sort_result_across_batch,
        "output_type": output_type,
        "iou_threshold": iou_threshold,
        "score_threshold": score_threshold,
        "nms_top_k": nms_top_k,
        "keep_top_k": keep_top_k,
        "background_class": background_class,
        "nms_eta": nms_eta,
        "normalized": normalized
    }

<<<<<<< HEAD
    return _get_node_factory_opset8().create("MuticlassNms", inputs, attributes)
=======
    return _get_node_factory_opset8().create("MulticlassNms", inputs, attributes)

>>>>>>> 2378593b

@nameable_op
def matrix_nms(
    boxes: NodeInput,
    scores: NodeInput,
    sort_result_type: str = "none",
    sort_result_across_batch: bool = False,
    output_type: str = "i64",
    score_threshold: float = 0.0,
    nms_top_k: int = -1,
    keep_top_k: int = -1,
    background_class: int = -1,
    decay_function: str = "linear",
    gaussian_sigma: float = 2.0,
    post_threshold: float = 0.0,
    normalized: bool = True
) -> Node:
    """Return a node which performs MatrixNms.

    @param boxes: Tensor with box coordinates.
    @param scores: Tensor with box scores.
<<<<<<< HEAD
    @param sort_result_type: Specifies order of output elements
    @param sort_result_across_batch: Specifies whenever it is necessary to sort selected boxes
                                     across batches or not
    @param output_type: Specifies the output tensor type
=======
    @param sort_result_type: Specifies order of output elements, possible values:
                             'class': sort selected boxes by class id (ascending)
                             'score': sort selected boxes by score (descending)
                             'none': do not guarantee the order.
    @param sort_result_across_batch: Specifies whenever it is necessary to sort selected boxes
                                     across batches or not
    @param output_type: Specifies the output tensor type, possible values:
                        'i64', 'i32'
>>>>>>> 2378593b
    @param score_threshold: Specifies minimum score to consider box for the processing
    @param nms_top_k: Specifies maximum number of boxes to be selected per class, -1 meaning
                      to keep all boxes
    @param keep_top_k: Specifies maximum number of boxes to be selected per batch element, -1
                       meaning to keep all boxes
    @param background_class: Specifies the background class id, -1 meaning to keep all classes
<<<<<<< HEAD
    @param decay_function: Specifies decay function used to decay scores
    @param gaussian_sigma: Specifies gaussian_sigma parameter for gaussian decay_function
    @param post_threshold: Specifies threshold to filter out boxes with low confidence score 
=======
    @param decay_function: Specifies decay function used to decay scores, possible values:
                           'gaussian', 'linear'
    @param gaussian_sigma: Specifies gaussian_sigma parameter for gaussian decay_function
    @param post_threshold: Specifies threshold to filter out boxes with low confidence score
>>>>>>> 2378593b
                           after decaying
    @param normalized: Specifies whether boxes are normalized or not
    @return: The new node which performs MatrixNms
    """
    inputs = as_nodes(boxes, scores)

    attributes = {
        "sort_result_type": sort_result_type,
        "sort_result_across_batch": sort_result_across_batch,
        "output_type": output_type,
        "score_threshold": score_threshold,
        "nms_top_k": nms_top_k,
        "keep_top_k": keep_top_k,
        "background_class": background_class,
        "decay_function": decay_function,
        "gaussian_sigma": gaussian_sigma,
        "post_threshold": post_threshold,
        "normalized": normalized
    }

    return _get_node_factory_opset8().create("MatrixNms", inputs, attributes)<|MERGE_RESOLUTION|>--- conflicted
+++ resolved
@@ -44,8 +44,6 @@
 
 # -------------------------------------------- ops ------------------------------------------------
 
-<<<<<<< HEAD
-=======
 
 @nameable_op
 def deformable_convolution(
@@ -103,7 +101,6 @@
     )
 
 
->>>>>>> 2378593b
 @nameable_op
 def multiclass_nms(
     boxes: NodeInput,
@@ -123,12 +120,6 @@
 
     @param boxes: Tensor with box coordinates.
     @param scores: Tensor with box scores.
-<<<<<<< HEAD
-    @param sort_result_type: Specifies order of output elements
-    @param sort_result_across_batch: Specifies whenever it is necessary to sort selected boxes
-                                     across batches or not
-    @param output_type: Specifies the output tensor type
-=======
     @param sort_result_type: Specifies order of output elements, possible values:
                              'class': sort selected boxes by class id (ascending)
                              'score': sort selected boxes by score (descending)
@@ -137,7 +128,6 @@
                                      across batches or not
     @param output_type: Specifies the output tensor type, possible values:
                         'i64', 'i32'
->>>>>>> 2378593b
     @param iou_threshold: Specifies intersection over union threshold
     @param score_threshold: Specifies minimum score to consider box for the processing
     @param nms_top_k: Specifies maximum number of boxes to be selected per class, -1 meaning
@@ -164,12 +154,8 @@
         "normalized": normalized
     }
 
-<<<<<<< HEAD
-    return _get_node_factory_opset8().create("MuticlassNms", inputs, attributes)
-=======
     return _get_node_factory_opset8().create("MulticlassNms", inputs, attributes)
 
->>>>>>> 2378593b
 
 @nameable_op
 def matrix_nms(
@@ -191,12 +177,6 @@
 
     @param boxes: Tensor with box coordinates.
     @param scores: Tensor with box scores.
-<<<<<<< HEAD
-    @param sort_result_type: Specifies order of output elements
-    @param sort_result_across_batch: Specifies whenever it is necessary to sort selected boxes
-                                     across batches or not
-    @param output_type: Specifies the output tensor type
-=======
     @param sort_result_type: Specifies order of output elements, possible values:
                              'class': sort selected boxes by class id (ascending)
                              'score': sort selected boxes by score (descending)
@@ -205,23 +185,16 @@
                                      across batches or not
     @param output_type: Specifies the output tensor type, possible values:
                         'i64', 'i32'
->>>>>>> 2378593b
     @param score_threshold: Specifies minimum score to consider box for the processing
     @param nms_top_k: Specifies maximum number of boxes to be selected per class, -1 meaning
                       to keep all boxes
     @param keep_top_k: Specifies maximum number of boxes to be selected per batch element, -1
                        meaning to keep all boxes
     @param background_class: Specifies the background class id, -1 meaning to keep all classes
-<<<<<<< HEAD
-    @param decay_function: Specifies decay function used to decay scores
-    @param gaussian_sigma: Specifies gaussian_sigma parameter for gaussian decay_function
-    @param post_threshold: Specifies threshold to filter out boxes with low confidence score 
-=======
     @param decay_function: Specifies decay function used to decay scores, possible values:
                            'gaussian', 'linear'
     @param gaussian_sigma: Specifies gaussian_sigma parameter for gaussian decay_function
     @param post_threshold: Specifies threshold to filter out boxes with low confidence score
->>>>>>> 2378593b
                            after decaying
     @param normalized: Specifies whether boxes are normalized or not
     @return: The new node which performs MatrixNms
