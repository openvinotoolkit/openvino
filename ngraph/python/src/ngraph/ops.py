--- conflicted
+++ resolved
@@ -3449,7 +3449,6 @@
 
 
 @nameable_op
-<<<<<<< HEAD
 def tensor_iterator(
     inputs: List[Node],
     graph_body: GraphBody,
@@ -3493,7 +3492,9 @@
     }
 
     return _get_node_factory().create('TensorIterator', as_nodes(*inputs), attributes)
-=======
+
+
+@nameable_op
 def assign(new_value: NodeInput, variable_id: str, name: Optional[str] = None) -> Node:
     """Return a node which produces the Assign operation.
 
@@ -3540,5 +3541,4 @@
         "ExtractImagePatches",
         [as_node(image)],
         {"sizes": sizes, "strides": strides, "rates": rates, "auto_pad": auto_pad},
-    )
->>>>>>> db3dff36
+    )