# Copyright (C) 2018-2021 Intel Corporation
# SPDX-License-Identifier: Apache-2.0

"""ngraph module namespace, exposing factory functions for all ops and other classes."""
# noqa: F401

from pkg_resources import get_distribution, DistributionNotFound

try:
    __version__ = get_distribution("ngraph-core").version
except DistributionNotFound:
    __version__ = "0.0.0.dev0"

<<<<<<< HEAD
from ngraph.impl import Node
from ngraph.impl import PartialShape
from ngraph.impl import Dimension
from ngraph.impl import Function
from ngraph.impl import FrontEndManager
from ngraph.impl import FrontEndCapabilities
from ngraph.impl import FrontEnd
from ngraph.impl import InputModel
=======

from ngraph.impl import Dimension
from ngraph.impl import Function
from ngraph.impl import Node
from ngraph.impl import PartialShape
from ngraph.frontend import FrontEnd
from ngraph.frontend import FrontEndCapabilities
from ngraph.frontend import FrontEndManager
from ngraph.frontend import GeneralFailure
from ngraph.frontend import NotImplementedFailure
from ngraph.frontend import InitializationFailure
from ngraph.frontend import InputModel
from ngraph.frontend import OpConversionFailure
from ngraph.frontend import OpValidationFailure
from ngraph.frontend import Place
>>>>>>> 85a5e9be
from ngraph.helpers import function_from_cnn
from ngraph.helpers import function_to_cnn
from ngraph.opset7 import absolute
from ngraph.opset7 import absolute as abs
from ngraph.opset7 import acos
from ngraph.opset7 import acosh
from ngraph.opset7 import add
from ngraph.opset7 import asin
from ngraph.opset7 import asinh
from ngraph.opset7 import assign
from ngraph.opset7 import atan
from ngraph.opset7 import atanh
from ngraph.opset7 import avg_pool
from ngraph.opset7 import batch_norm_inference
from ngraph.opset7 import batch_to_space
from ngraph.opset7 import binary_convolution
from ngraph.opset7 import broadcast
from ngraph.opset7 import bucketize
from ngraph.opset7 import ceiling
from ngraph.opset7 import ceiling as ceil
from ngraph.opset7 import clamp
from ngraph.opset7 import concat
from ngraph.opset7 import constant
from ngraph.opset7 import convert
from ngraph.opset7 import convert_like
from ngraph.opset7 import convolution
from ngraph.opset7 import convolution_backprop_data
from ngraph.opset7 import cos
from ngraph.opset7 import cosh
from ngraph.opset7 import ctc_greedy_decoder
from ngraph.opset7 import ctc_greedy_decoder_seq_len
from ngraph.opset7 import ctc_loss
from ngraph.opset7 import cum_sum
from ngraph.opset7 import cum_sum as cumsum
from ngraph.opset7 import deformable_convolution
from ngraph.opset7 import deformable_psroi_pooling
from ngraph.opset7 import depth_to_space
from ngraph.opset7 import detection_output
from ngraph.opset7 import dft
from ngraph.opset7 import divide
from ngraph.opset7 import einsum
from ngraph.opset7 import elu
from ngraph.opset7 import embedding_bag_offsets_sum
from ngraph.opset7 import embedding_bag_packed_sum
from ngraph.opset7 import embedding_segments_sum
from ngraph.opset7 import extract_image_patches
from ngraph.opset7 import equal
from ngraph.opset7 import erf
from ngraph.opset7 import exp
from ngraph.opset7 import fake_quantize
from ngraph.opset7 import floor
from ngraph.opset7 import floor_mod
from ngraph.opset7 import gather
from ngraph.opset7 import gather_elements
from ngraph.opset7 import gather_nd
from ngraph.opset7 import gather_tree
from ngraph.opset7 import gelu
from ngraph.opset7 import greater
from ngraph.opset7 import greater_equal
from ngraph.opset7 import grn
from ngraph.opset7 import group_convolution
from ngraph.opset7 import group_convolution_backprop_data
from ngraph.opset7 import gru_cell
from ngraph.opset7 import gru_sequence
from ngraph.opset7 import hard_sigmoid
from ngraph.opset7 import hsigmoid
from ngraph.opset7 import hswish
from ngraph.opset7 import idft
from ngraph.opset7 import interpolate
from ngraph.opset7 import less
from ngraph.opset7 import less_equal
from ngraph.opset7 import log
from ngraph.opset7 import logical_and
from ngraph.opset7 import logical_not
from ngraph.opset7 import logical_or
from ngraph.opset7 import logical_xor
from ngraph.opset7 import log_softmax
from ngraph.opset7 import loop
from ngraph.opset7 import lrn
from ngraph.opset7 import lstm_cell
from ngraph.opset7 import lstm_sequence
from ngraph.opset7 import matmul
from ngraph.opset7 import max_pool
from ngraph.opset7 import maximum
from ngraph.opset7 import minimum
from ngraph.opset7 import mish
from ngraph.opset7 import mod
from ngraph.opset7 import multiply
from ngraph.opset7 import mvn
from ngraph.opset7 import negative
from ngraph.opset7 import non_max_suppression
from ngraph.opset7 import non_zero
from ngraph.opset7 import normalize_l2
from ngraph.opset7 import not_equal
from ngraph.opset7 import one_hot
from ngraph.opset7 import pad
from ngraph.opset7 import parameter
from ngraph.opset7 import power
from ngraph.opset7 import prelu
from ngraph.opset7 import prior_box
from ngraph.opset7 import prior_box_clustered
from ngraph.opset7 import psroi_pooling
from ngraph.opset7 import proposal
from ngraph.opset7 import range
from ngraph.opset7 import read_value
from ngraph.opset7 import reduce_l1
from ngraph.opset7 import reduce_l2
from ngraph.opset7 import reduce_logical_and
from ngraph.opset7 import reduce_logical_or
from ngraph.opset7 import reduce_max
from ngraph.opset7 import reduce_mean
from ngraph.opset7 import reduce_min
from ngraph.opset7 import reduce_prod
from ngraph.opset7 import reduce_sum
from ngraph.opset7 import region_yolo
from ngraph.opset7 import reorg_yolo
from ngraph.opset7 import relu
from ngraph.opset7 import reshape
from ngraph.opset7 import result
from ngraph.opset7 import reverse_sequence
from ngraph.opset7 import rnn_cell
from ngraph.opset7 import rnn_sequence
from ngraph.opset7 import roi_align
from ngraph.opset7 import roi_pooling
from ngraph.opset7 import roll
from ngraph.opset7 import round
from ngraph.opset7 import scatter_elements_update
from ngraph.opset7 import scatter_update
from ngraph.opset7 import select
from ngraph.opset7 import selu
from ngraph.opset7 import shape_of
from ngraph.opset7 import shuffle_channels
from ngraph.opset7 import sigmoid
from ngraph.opset7 import sign
from ngraph.opset7 import sin
from ngraph.opset7 import sinh
from ngraph.opset7 import softmax
from ngraph.opset7 import softplus
from ngraph.opset7 import space_to_batch
from ngraph.opset7 import space_to_depth
from ngraph.opset7 import split
from ngraph.opset7 import sqrt
from ngraph.opset7 import squared_difference
from ngraph.opset7 import squeeze
from ngraph.opset7 import strided_slice
from ngraph.opset7 import subtract
from ngraph.opset7 import swish
from ngraph.opset7 import tan
from ngraph.opset7 import tanh
from ngraph.opset7 import tensor_iterator
from ngraph.opset7 import tile
from ngraph.opset7 import topk
from ngraph.opset7 import transpose
from ngraph.opset7 import unsqueeze
from ngraph.opset7 import variadic_split


# Extend Node class to support binary operators
Node.__add__ = add
Node.__sub__ = subtract
Node.__mul__ = multiply
Node.__div__ = divide
Node.__truediv__ = divide
Node.__radd__ = lambda left, right: add(right, left)
Node.__rsub__ = lambda left, right: subtract(right, left)
Node.__rmul__ = lambda left, right: multiply(right, left)
Node.__rdiv__ = lambda left, right: divide(right, left)
Node.__rtruediv__ = lambda left, right: divide(right, left)
Node.__eq__ = equal
Node.__ne__ = not_equal
Node.__lt__ = less
Node.__le__ = less_equal
Node.__gt__ = greater
Node.__ge__ = greater_equal<|MERGE_RESOLUTION|>--- conflicted
+++ resolved
@@ -11,16 +11,6 @@
 except DistributionNotFound:
     __version__ = "0.0.0.dev0"
 
-<<<<<<< HEAD
-from ngraph.impl import Node
-from ngraph.impl import PartialShape
-from ngraph.impl import Dimension
-from ngraph.impl import Function
-from ngraph.impl import FrontEndManager
-from ngraph.impl import FrontEndCapabilities
-from ngraph.impl import FrontEnd
-from ngraph.impl import InputModel
-=======
 
 from ngraph.impl import Dimension
 from ngraph.impl import Function
@@ -36,7 +26,6 @@
 from ngraph.frontend import OpConversionFailure
 from ngraph.frontend import OpValidationFailure
 from ngraph.frontend import Place
->>>>>>> 85a5e9be
 from ngraph.helpers import function_from_cnn
 from ngraph.helpers import function_to_cnn
 from ngraph.opset7 import absolute
