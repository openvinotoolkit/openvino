// Copyright (C) 2021 Intel Corporation
// SPDX-License-Identifier: Apache-2.0

#include <pybind11/pybind11.h>
#include "inference_engine/ie_blob.hpp"
#include "inference_engine/ie_core.hpp"
#include "inference_engine/ie_data.hpp"
#include "inference_engine/ie_executable_network.hpp"
#include "inference_engine/ie_infer_queue.hpp"
#include "inference_engine/ie_infer_request.hpp"
#include "inference_engine/ie_input_info.hpp"
#include "inference_engine/ie_network.hpp"
#include "inference_engine/ie_parameter.hpp"
#include "inference_engine/ie_preprocess_info.hpp"
#include "inference_engine/ie_version.hpp"
#include "inference_engine/tensor_description.hpp"

#include <ie_common.h>
#include <ie_iinfer_request.hpp>
#include <ie_version.hpp>
#include <string>

namespace py = pybind11;

std::string get_version()
{
    auto version = InferenceEngine::GetInferenceEngineVersion();
    std::string version_str = std::to_string(version->apiVersion.major) + ".";
    version_str += std::to_string(version->apiVersion.minor) + ".";
    version_str += version->buildNumber;
    return version_str;
}

PYBIND11_MODULE(pyopenvino, m)
{
    m.doc() = "Package openvino.pyopenvino which wraps openvino C++ APIs";
    m.def("get_version", &get_version);
    py::enum_<InferenceEngine::StatusCode>(m, "StatusCode")
        .value("OK", InferenceEngine::StatusCode::OK)
        .value("GENERAL_ERROR", InferenceEngine::StatusCode::GENERAL_ERROR)
        .value("NOT_IMPLEMENTED", InferenceEngine::StatusCode::NOT_IMPLEMENTED)
        .value("NETWORK_NOT_LOADED", InferenceEngine::StatusCode::NETWORK_NOT_LOADED)
        .value("PARAMETER_MISMATCH", InferenceEngine::StatusCode::PARAMETER_MISMATCH)
        .value("NOT_FOUND", InferenceEngine::StatusCode::NOT_FOUND)
        .value("OUT_OF_BOUNDS", InferenceEngine::StatusCode::OUT_OF_BOUNDS)
        .value("UNEXPECTED", InferenceEngine::StatusCode::UNEXPECTED)
        .value("REQUEST_BUSY", InferenceEngine::StatusCode::REQUEST_BUSY)
        .value("RESULT_NOT_READY", InferenceEngine::StatusCode::RESULT_NOT_READY)
        .value("NOT_ALLOCATED", InferenceEngine::StatusCode::NOT_ALLOCATED)
        .value("INFER_NOT_STARTED", InferenceEngine::StatusCode::INFER_NOT_STARTED)
        .value("NETWORK_NOT_READ", InferenceEngine::StatusCode::NETWORK_NOT_READ)
        .export_values();

    py::enum_<InferenceEngine::IInferRequest::WaitMode>(m, "WaitMode")
        .value("RESULT_READY", InferenceEngine::IInferRequest::WaitMode::RESULT_READY)
        .value("STATUS_ONLY", InferenceEngine::IInferRequest::WaitMode::STATUS_ONLY)
        .export_values();

    regclass_IECore(m);
    regclass_IENetwork(m);

    regclass_Data(m);
    regclass_TensorDecription(m);

    // Registering template of Blob
    regclass_Blob(m);
    // Registering specific types of Blobs
    regclass_TBlob<float>(m, "Float32");
    regclass_TBlob<double>(m, "Float64");
<<<<<<< HEAD
    regclass_TBlob<short>(m, "Float16");
    regclass_TBlob<int8_t>(m, "Int8");
    regclass_TBlob<int16_t>(m, "Int16");
    regclass_TBlob<int32_t>(m, "Int32");
    regclass_TBlob<int64_t>(m, "Int64");
    regclass_TBlob<uint8_t>(m, "Uint8");
    regclass_TBlob<uint16_t>(m, "Uint16");
    regclass_TBlob<uint32_t>(m, "Uint32");
    regclass_TBlob<uint64_t>(m, "Uint64");
=======
    regclass_TBlob<int64_t>(m, "Int64");
    regclass_TBlob<uint64_t>(m, "Uint64");
    regclass_TBlob<int32_t>(m, "Int32");
    regclass_TBlob<uint32_t>(m, "Uint32");
    regclass_TBlob<int16_t>(m, "Int16");
    regclass_TBlob<uint16_t>(m, "Uint16");
    regclass_TBlob<int8_t>(m, "Int8");
    regclass_TBlob<uint8_t>(m, "Uint8");
>>>>>>> 49d38b35

    regclass_ExecutableNetwork(m);
    regclass_InferRequest(m);
    regclass_Version(m);
    regclass_Parameter(m);
    regclass_InputInfo(m);
    regclass_InferQueue(m);
    regclass_PreProcessInfo(m);
}<|MERGE_RESOLUTION|>--- conflicted
+++ resolved
@@ -67,17 +67,6 @@
     // Registering specific types of Blobs
     regclass_TBlob<float>(m, "Float32");
     regclass_TBlob<double>(m, "Float64");
-<<<<<<< HEAD
-    regclass_TBlob<short>(m, "Float16");
-    regclass_TBlob<int8_t>(m, "Int8");
-    regclass_TBlob<int16_t>(m, "Int16");
-    regclass_TBlob<int32_t>(m, "Int32");
-    regclass_TBlob<int64_t>(m, "Int64");
-    regclass_TBlob<uint8_t>(m, "Uint8");
-    regclass_TBlob<uint16_t>(m, "Uint16");
-    regclass_TBlob<uint32_t>(m, "Uint32");
-    regclass_TBlob<uint64_t>(m, "Uint64");
-=======
     regclass_TBlob<int64_t>(m, "Int64");
     regclass_TBlob<uint64_t>(m, "Uint64");
     regclass_TBlob<int32_t>(m, "Int32");
@@ -86,7 +75,6 @@
     regclass_TBlob<uint16_t>(m, "Uint16");
     regclass_TBlob<int8_t>(m, "Int8");
     regclass_TBlob<uint8_t>(m, "Uint8");
->>>>>>> 49d38b35
 
     regclass_ExecutableNetwork(m);
     regclass_InferRequest(m);
