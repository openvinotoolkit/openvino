--- conflicted
+++ resolved
@@ -4,10 +4,7 @@
 
 #pragma once
 
-<<<<<<< HEAD
 #include <ie_parameter.hpp>
-=======
->>>>>>> 49d38b35
 #include <pybind11/pybind11.h>
 #include <string>
 #include "Python.h"
@@ -29,9 +26,5 @@
 
     PyObject *parse_parameter(const InferenceEngine::Parameter &param);
 
-<<<<<<< HEAD
-    const std::shared_ptr<InferenceEngine::Blob> convert_to_blob(const py::handle& blob);
-=======
     const std::shared_ptr<InferenceEngine::Blob> cast_to_blob(const py::handle& blob);
->>>>>>> 49d38b35
 }; // namespace Common