// Copyright (C) 2021 Intel Corporation
// SPDX-License-Identifier: Apache-2.0
//

#include <vector>

#include <pybind11/numpy.h>
#include <pybind11/pybind11.h>
#include <pybind11/stl.h>

#include "ie_blob.h"
#include "ie_common.h"
#include "ie_layouts.h"
#include "ie_precision.hpp"

#include "pyopenvino/inference_engine/tensor_description.hpp"

namespace py = pybind11;

void regclass_Blob(py::module m);

template <typename T>
void regclass_TBlob(py::module m, std::string typestring)
{
    auto pyclass_name = py::detail::c_str((std::string("TBlob") + typestring));

    py::class_<InferenceEngine::TBlob<T>, std::shared_ptr<InferenceEngine::TBlob<T>>> cls(
<<<<<<< HEAD
        m, pyclass_name);
=======
            m, pyclass_name);

    cls.def(py::init([](const InferenceEngine::TensorDesc& tensorDesc) {
        return std::make_shared<InferenceEngine::TBlob<T>>(tensorDesc);
    }));

    cls.def(py::init([](const InferenceEngine::TensorDesc& tensorDesc, py::array_t<T> arr) {
        auto size = arr.size(); // or copy from tensorDesc getDims product?
        // py::print(arr.dtype()); // validate tensorDesc with this???
        // assert arr.size() == TensorDesc.getDims().product? ???
        T* ptr = const_cast<T*>(arr.data(0)); // Note: obligatory removal of const!
        return std::make_shared<InferenceEngine::TBlob<T>>(tensorDesc, ptr, size);
    }));
>>>>>>> 699ccc62

    cls.def(py::init(
        [](const InferenceEngine::TensorDesc& tensorDesc, py::array_t<T>& arr, size_t size = 0) {
            auto blob = InferenceEngine::make_shared_blob<T>(tensorDesc);
            blob->allocate();
            if (size != 0)
            {
                std::copy(arr.data(0), arr.data(0) + size, blob->rwmap().template as<T*>());
            }
            return blob;
        }));

    cls.def_property_readonly("buffer", [](InferenceEngine::TBlob<T>& self) {
        auto blob_ptr = self.buffer().template as<T*>();
        auto shape = self.getTensorDesc().getDims();
        return py::array_t<T>(shape, &blob_ptr[0], py::cast(self));
    });

    cls.def_property_readonly("tensor_desc",
                              [](InferenceEngine::TBlob<T>& self) { return self.getTensorDesc(); });
}<|MERGE_RESOLUTION|>--- conflicted
+++ resolved
@@ -25,9 +25,6 @@
     auto pyclass_name = py::detail::c_str((std::string("TBlob") + typestring));
 
     py::class_<InferenceEngine::TBlob<T>, std::shared_ptr<InferenceEngine::TBlob<T>>> cls(
-<<<<<<< HEAD
-        m, pyclass_name);
-=======
             m, pyclass_name);
 
     cls.def(py::init([](const InferenceEngine::TensorDesc& tensorDesc) {
@@ -41,7 +38,6 @@
         T* ptr = const_cast<T*>(arr.data(0)); // Note: obligatory removal of const!
         return std::make_shared<InferenceEngine::TBlob<T>>(tensorDesc, ptr, size);
     }));
->>>>>>> 699ccc62
 
     cls.def(py::init(
         [](const InferenceEngine::TensorDesc& tensorDesc, py::array_t<T>& arr, size_t size = 0) {
