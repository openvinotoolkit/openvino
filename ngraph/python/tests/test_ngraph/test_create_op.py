--- conflicted
+++ resolved
@@ -1847,22 +1847,6 @@
     assert node.get_type_name() == "RNNSequence"
     assert node.get_output_size() == 2
 
-<<<<<<< HEAD
-def test_multiclass_nms():
-    boxes_data = np.array([0.0, 0.0,  1.0, 1.0,  0.0, 0.1,   1.0, 1.1,
-                           0.0, -0.1, 1.0, 0.9,  0.0, 10.0,  1.0, 11.0,
-                           0.0, 10.1, 1.0, 11.1, 0.0, 100.0, 1.0, 101.0], dtype='float32')
-    boxes_data = boxes_data.reshape([1, 6, 4])
-    box = ng.constant(boxes_data, dtype=np.float)
-    scores_data = np.array([0.9, 0.75, 0.6, 0.95, 0.5, 0.3, 
-                            0.95, 0.75, 0.6, 0.80, 0.5, 0.3], dtype='float32')
-    scores_data = scores_data.reshape([1, 2, 6])
-    score = ng.constant(scores_data, dtype=np.float)
-
-    nms_node = ng.multiclass_nms(box, score, output_type='i32', nms_top_k=3,
-        iou_threshold=0.5, score_threshold=0.0, sort_result_type='classid',
-        nms_eta=1.0)
-=======
 
 def test_multiclass_nms():
     boxes_data = np.array([0.0, 0.0, 1.0, 1.0, 0.0, 0.1, 1.0, 1.1,
@@ -1878,7 +1862,6 @@
     nms_node = ng.multiclass_nms(box, score, output_type="i32", nms_top_k=3,
                                  iou_threshold=0.5, score_threshold=0.0, sort_result_type="classid",
                                  nms_eta=1.0)
->>>>>>> 2378593b
 
     assert nms_node.get_type_name() == "MulticlassNms"
     assert nms_node.get_output_size() == 3
@@ -1889,22 +1872,6 @@
     assert nms_node.get_output_element_type(1) == Type.i32
     assert nms_node.get_output_element_type(2) == Type.i32
 
-<<<<<<< HEAD
-def test_matrix_nms():
-    boxes_data = np.array([0.0, 0.0,  1.0, 1.0,  0.0, 0.1,   1.0, 1.1,
-                           0.0, -0.1, 1.0, 0.9,  0.0, 10.0,  1.0, 11.0,
-                           0.0, 10.1, 1.0, 11.1, 0.0, 100.0, 1.0, 101.0], dtype='float32')
-    boxes_data = boxes_data.reshape([1, 6, 4])
-    box = ng.constant(boxes_data, dtype=np.float)
-    scores_data = np.array([0.9, 0.75, 0.6, 0.95, 0.5, 0.3, 
-                            0.95, 0.75, 0.6, 0.80, 0.5, 0.3], dtype='float32')
-    scores_data = scores_data.reshape([1, 2, 6])
-    score = ng.constant(scores_data, dtype=np.float)
-
-    nms_node = ng.matrix_nms(box, score, output_type='i32', nms_top_k=3,
-        score_threshold=0.0, sort_result_type='score', background_class=0,
-        decay_function='linear', gaussian_sigma=2.0, post_threshold=0.0)
-=======
 
 def test_matrix_nms():
     boxes_data = np.array([0.0, 0.0, 1.0, 1.0, 0.0, 0.1, 1.0, 1.1,
@@ -1920,7 +1887,6 @@
     nms_node = ng.matrix_nms(box, score, output_type="i32", nms_top_k=3,
                              score_threshold=0.0, sort_result_type="score", background_class=0,
                              decay_function="linear", gaussian_sigma=2.0, post_threshold=0.0)
->>>>>>> 2378593b
 
     assert nms_node.get_type_name() == "MatrixNms"
     assert nms_node.get_output_size() == 3
