--- conflicted
+++ resolved
@@ -160,9 +160,6 @@
 
 xfail_issue_49391 = xfail_test(reason="Roll is not implemented in CPU plugin.")
 
-<<<<<<< HEAD
 xfail_issue_49359 = xfail_test(reason="DFT is not implemented in CPU plugin")
 xfail_issue_49375 = xfail_test(reason="IDFT is not implemented in CPU plugin")
-=======
-xfail_issue_45432 = xfail_test(reason="Einsum is not implemented in CPU plugin.")
->>>>>>> f93c5e09
+xfail_issue_45432 = xfail_test(reason="Einsum is not implemented in CPU plugin.")