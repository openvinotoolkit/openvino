--- conflicted
+++ resolved
@@ -122,12 +122,9 @@
     "test_resnet152v2": {"atol": 1e-04, "rtol": 0.001},
     "test_mobilenetv2-1": {"atol": 1e-04, "rtol": 0.001},
     "yolov3": {"atol": 0.001, "rtol": 0.001},
-<<<<<<< HEAD
+    "yolov4": {"atol": 1e-04, "rtol": 0.001},
     "tinyyolov3": {"atol": 1e-04, "rtol": 0.001},
     "tiny-yolov3-11": {"atol": 1e-04, "rtol": 0.001},
-=======
-    "yolov4": {"atol": 1e-04, "rtol": 0.001},
->>>>>>> 4f14e842
 }
 
 zoo_models = []
