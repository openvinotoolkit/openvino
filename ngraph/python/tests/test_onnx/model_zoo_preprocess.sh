#!/bin/bash

# Copyright (C) 2018-2021 Intel Corporation
# SPDX-License-Identifier: Apache-2.0

set -e

# default ONNX Model Zoo commit hash ID:
ONNX_SHA=d58213534f2a4d1c4b19ba62b3bb5f544353256e

MODELS_DIR="$HOME/.onnx/model_zoo"
ENABLE_MSFT=false
ENABLE_ONNX_MODELS_ZOO=false
ENABLE_MSFT_MODELS=false
FORCE_MODE=false

function print_help {
    echo "Model preprocessing options:"
    echo "    -h display this help message"
    echo "    -d <DIR> set location of the models (for onnx model ZOO and MSFT models)"
    printf "    By default the models location is: %s\n" "$HOME/.onnx/model_zoo"
    echo "    -o update Onnx Model Zoo models"
    echo "    -s Onnx Model Zoo commit SHA"
    echo "    -m update MSFT models"
    echo "    -f force update of a chosen model"
}

while getopts "homfd:s:" opt; do
    case ${opt} in
        h )
            print_help
            ;;
        \? )
            print_help
            ;;
        : )
            print_help
            ;;
        d )
            MODELS_DIR="$OPTARG"
            ;;
        o )
            ENABLE_ONNX_MODELS_ZOO=true
            ;;
        s )
            ONNX_SHA="$OPTARG"
            ;;
        m )
            ENABLE_MSFT_MODELS=true
            ;;
        f )
            FORCE_MODE=true
            ;;
    esac
done
shift $((OPTIND -1))

MODEL_ZOO_DIR="$MODELS_DIR/model_zoo"
ONNX_MODELS_DIR="$MODEL_ZOO_DIR/onnx_model_zoo_$ONNX_SHA"
MSFT_MODELS_DIR="$MODEL_ZOO_DIR/MSFT"

function pull_and_postprocess_onnx_model_zoo() {
    git fetch
    git reset HEAD --hard

    git checkout $ONNX_SHA

    echo "Pulling models data via Git LFS for onnx model zoo repository"
    git lfs pull --include="*" --exclude="*.onnx"
    find "$ONNX_MODELS_DIR" -name "*.onnx" | while read filename; do rm "$filename"; done;

    printf "Extracting tar.gz archives into %s\n" "$ONNX_MODELS_DIR"
    find "$ONNX_MODELS_DIR" -name '*.tar.gz' -execdir sh -c 'BASEDIR=$(basename "{}" .tar.gz) && rm -rf $BASEDIR && mkdir -p $BASEDIR' \; -execdir sh -c 'BASEDIR=$(basename "{}" .tar.gz) && tar --warning=no-unknown-keyword -xvzf "{}" -C $BASEDIR' \;

    echo "Postprocessing of ONNX Model Zoo models:"

    echo "Fix roberta model"
    cd "$ONNX_MODELS_DIR/text/machine_comprehension/roberta/model/roberta-sequence-classification-9/roberta-sequence-classification-9"
    mkdir -p test_data_set_0
    mv *.pb test_data_set_0/

    rm -f $MODEL_ZOO_DIR/executing_$ONNX_SHA
}

function update_onnx_models() {
<<<<<<< HEAD
=======
  if test `find $MODEL_ZOO_DIR/executing_$ONNX_SHA -mmin +60 2>/dev/null`;then
        rm -rf $ONNX_MODELS_DIR
        rm -f $MODEL_ZOO_DIR/executing_$ONNX_SHA
  fi

>>>>>>> 82e2b418
    while [[ -f $MODEL_ZOO_DIR/executing_$ONNX_SHA ]];
        do
            echo "Onnx Models update are currently executing - sleeping 5 minutes"
            sleep 300
        done

    if [[ ! -d $ONNX_MODELS_DIR ]] ; then
        touch $MODEL_ZOO_DIR/executing_$ONNX_SHA
        echo "The ONNX Model Zoo repository doesn't exist on your filesystem then will be cloned"
        git clone https://github.com/onnx/models.git "$ONNX_MODELS_DIR"
        cd "$ONNX_MODELS_DIR"
        pull_and_postprocess_onnx_model_zoo
    else
        # Check if ONNX Model Zoo directory consists of proper git repo
        export git_remote_url=`git -C $ONNX_MODELS_DIR config --local remote.origin.url 2> /dev/null 2>&1`
        printf "ONNX Model Zoo repository exists: %s\n" "$ONNX_MODELS_DIR"
        if [[ $git_remote_url = "https://github.com/onnx/models.git" ]]; then
            printf "The proper github repository detected: %s\n" "$git_remote_url"
        else
            echo "The ONNX Model Zoo repository doesn't exist then will be cloned"
            git clone https://github.com/onnx/models.git "$ONNX_MODELS_DIR"
        fi
    fi
}

function update_msft_models() {
    wget https://onnxruntimetestdata.blob.core.windows.net/models/20191107.zip -O "$MSFT_MODELS_DIR.zip"
    unzip "$MSFT_MODELS_DIR.zip" -d "$MSFT_MODELS_DIR" && rm "$MSFT_MODELS_DIR.zip"

}

function postprocess_msft_models() {
    echo "Postprocessing of MSFT models:"

    echo "Fix LSTM_Seq_lens_unpacked"
    mv $MSFT_MODELS_DIR/opset9/LSTM_Seq_lens_unpacked/seq_lens_sorted $MSFT_MODELS_DIR/opset9/LSTM_Seq_lens_unpacked/test_data_set_0
    mv $MSFT_MODELS_DIR/opset9/LSTM_Seq_lens_unpacked/seq_lens_unsorted $MSFT_MODELS_DIR/opset9/LSTM_Seq_lens_unpacked/test_data_set_1
}

if [[ $ENABLE_ONNX_MODELS_ZOO = false ]] && [[ $ENABLE_MSFT_MODELS = false ]] ; then
    printf "Please choose an option to update chosen model:
            -o to update ONNX Model ZOO
            -m to update MSFT models"
    exit 170
fi

if [[ $MODELS_DIR = false ]] ; then
    printf "Unknown location of the general models directory (onnx model ZOO and MSFT models)
            Please specify the location using -d <DIR> flag"
    exit 170
fi


# check if general model zoo directory exists (directory to store ONNX model zoo and MSFT models)
if [[ ! -d $MODEL_ZOO_DIR ]] ; then
    printf "The general model directory: %s doesn't exist on your filesystem then will be created \n" "$MODEL_ZOO_DIR"
    mkdir -p $MODEL_ZOO_DIR
else
    printf "The general model directory: %s found\n" "$MODEL_ZOO_DIR"
fi

if [[ $ENABLE_ONNX_MODELS_ZOO = true ]] ; then
    if [[ $FORCE_MODE = true ]]; then
        rm -rf $ONNX_MODELS_DIR
    fi
    update_onnx_models
fi

if [[ $ENABLE_MSFT_MODELS = true ]] ; then
    if [[ $FORCE_MODE = true ]]; then
        rm -rf $MSFT_MODELS_DIR
    fi
    update_msft_models
    postprocess_msft_models
fi<|MERGE_RESOLUTION|>--- conflicted
+++ resolved
@@ -83,14 +83,11 @@
 }
 
 function update_onnx_models() {
-<<<<<<< HEAD
-=======
   if test `find $MODEL_ZOO_DIR/executing_$ONNX_SHA -mmin +60 2>/dev/null`;then
         rm -rf $ONNX_MODELS_DIR
         rm -f $MODEL_ZOO_DIR/executing_$ONNX_SHA
   fi
 
->>>>>>> 82e2b418
     while [[ -f $MODEL_ZOO_DIR/executing_$ONNX_SHA ]];
         do
             echo "Onnx Models update are currently executing - sleeping 5 minutes"
