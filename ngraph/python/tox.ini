--- conflicted
+++ resolved
@@ -27,12 +27,7 @@
   flake8 {posargs:src/ setup.py}
   flake8 --ignore=D100,D101,D102,D103,D104,D105,D107,W503 tests/  # ignore lack of docs in tests
   mypy --config-file=tox.ini {posargs:src/}
-<<<<<<< HEAD
-  pytest --backend={env:NGRAPH_BACKEND} tests -v -k 'not test_zoo_models.py'
-  pytest --backend={env:NGRAPH_BACKEND} tests/test_onnx/test_zoo_models.py -v -n 20
-=======
-  pytest --backend={env:NGRAPH_BACKEND} tests/test_ngraph tests/test_onnx -v -k 'not test_zoo_models.py'
->>>>>>> f5884231
+  pytest --backend={env:NGRAPH_BACKEND} tests -v -n 20
 
 [testenv:devenv]
 envdir = devenv
