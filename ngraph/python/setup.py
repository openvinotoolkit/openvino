--- conflicted
+++ resolved
@@ -36,221 +36,7 @@
 # Change current working dircectory to ngraph/python
 os.chdir(PYNGRAPH_ROOT_DIR)
 
-<<<<<<< HEAD
-debug_optimization_flags = [
-    "O1", "O2", "O3", "O4", "Ofast", "Os", "Oz", "Og", "O", "DNDEBUG"
-]
-
-
-def find_ngraph_dist_dir():
-    """Return location of compiled ngraph library home."""
-    if os.environ.get("NGRAPH_CPP_BUILD_PATH"):
-        ngraph_dist_dir = os.environ.get("NGRAPH_CPP_BUILD_PATH")
-    else:
-        ngraph_dist_dir = os.path.join(NGRAPH_DEFAULT_INSTALL_DIR, "ngraph_dist")
-
-    found = os.path.exists(os.path.join(ngraph_dist_dir, "include/ngraph"))
-    if not found:
-        print(
-            "Cannot find nGraph library in {} make sure that "
-            "NGRAPH_CPP_BUILD_PATH is set correctly".format(ngraph_dist_dir)
-        )
-        sys.exit(1)
-    else:
-        print("nGraph library found in {}".format(ngraph_dist_dir))
-        return ngraph_dist_dir
-
-
-def find_pybind_headers_dir():
-    """Return location of pybind11 headers."""
-    if os.environ.get("PYBIND_HEADERS_PATH"):
-        pybind_headers_dir = os.environ.get("PYBIND_HEADERS_PATH")
-    else:
-        pybind_headers_dir = os.path.join(PYNGRAPH_ROOT_DIR, "pybind11")
-
-    found = os.path.exists(os.path.join(pybind_headers_dir, "include/pybind11"))
-    if not found:
-        print(
-            "Cannot find pybind11 library in {} make sure that "
-            "PYBIND_HEADERS_PATH is set correctly".format(pybind_headers_dir)
-        )
-        sys.exit(1)
-    else:
-        print("pybind11 library found in {}".format(pybind_headers_dir))
-        return pybind_headers_dir
-
-
-OPENVINO_DIST_PATH = os.environ.get("OPENVINO_DIST_PATH")
-IE_CPP_INCLUDE_DIR = os.path.join(OPENVINO_DIST_PATH, "deployment_tools", "inference_engine", "include")
-PYBIND11_INCLUDE_DIR = find_pybind_headers_dir() + "/include"
-NGRAPH_CPP_DIST_DIR = os.path.join(OPENVINO_DIST_PATH, "deployment_tools", "ngraph")
-NGRAPH_CPP_INCLUDE_DIR = os.path.join(NGRAPH_CPP_DIST_DIR, "include")
-if os.path.exists(os.path.join(NGRAPH_CPP_DIST_DIR, "lib")):
-    NGRAPH_CPP_LIBRARY_DIR = os.path.join(NGRAPH_CPP_DIST_DIR, "lib")
-elif os.path.exists(os.path.join(NGRAPH_CPP_DIST_DIR, "lib64")):
-    NGRAPH_CPP_LIBRARY_DIR = os.path.join(NGRAPH_CPP_DIST_DIR, "lib64")
-else:
-    print(
-        "Cannot find library directory in {}, make sure that nGraph is installed "
-        "correctly".format(NGRAPH_CPP_DIST_DIR)
-    )
-    sys.exit(1)
-
-if sys.platform == "win32":
-    NGRAPH_CPP_DIST_DIR = os.path.normpath(NGRAPH_CPP_DIST_DIR)
-    PYBIND11_INCLUDE_DIR = os.path.normpath(PYBIND11_INCLUDE_DIR)
-    NGRAPH_CPP_INCLUDE_DIR = os.path.normpath(NGRAPH_CPP_INCLUDE_DIR)
-    NGRAPH_CPP_LIBRARY_DIR = os.path.normpath(NGRAPH_CPP_LIBRARY_DIR)
-
-NGRAPH_CPP_LIBRARY_NAME = "ngraph"
-"""For some platforms OpenVINO adds 'd' suffix to library names in debug configuration"""
-if len([fn for fn in os.listdir(NGRAPH_CPP_LIBRARY_DIR) if re.search("ngraphd", fn)]):
-    NGRAPH_CPP_LIBRARY_NAME = "ngraphd"
-
-ONNX_IMPORTER_CPP_LIBRARY_NAME = "onnx_importer"
-if len([fn for fn in os.listdir(NGRAPH_CPP_LIBRARY_DIR) if re.search("onnx_importerd", fn)]):
-    ONNX_IMPORTER_CPP_LIBRARY_NAME = "onnx_importerd"
-
-
-def _remove_compiler_flags(obj):
-    """Make pybind11 more verbose in debug builds."""
-    for flag in debug_optimization_flags:
-        try:
-            if sys.platform == "win32":
-                obj.compiler.compile_options.remove("/{}".format(flag))
-            else:
-                obj.compiler.compiler_so.remove("-{}".format(flag))
-                obj.compiler.compiler.remove("-{}".format(flag))
-        except (AttributeError, ValueError):
-            pass
-
-
-def parallelCCompile(
-    self,
-    sources,
-    output_dir=None,
-    macros=None,
-    include_dirs=None,
-    debug=0,
-    extra_preargs=None,
-    extra_postargs=None,
-    depends=None,
-):
-    """Build sources in parallel.
-
-    Reference link:
-    http://stackoverflow.com/questions/11013851/speeding-up-build-process-with-distutils
-    Monkey-patch for parallel compilation.
-    """
-    # those lines are copied from distutils.ccompiler.CCompiler directly
-    macros, objects, extra_postargs, pp_opts, build = self._setup_compile(
-        output_dir, macros, include_dirs, sources, depends, extra_postargs
-    )
-    cc_args = self._get_cc_args(pp_opts, debug, extra_preargs)
-
-    # parallel code
-    import multiprocessing.pool
-
-    def _single_compile(obj):
-        try:
-            src, ext = build[obj]
-        except KeyError:
-            return
-        self._compile(obj, src, ext, cc_args, extra_postargs, pp_opts)
-
-    # convert to list, imap is evaluated on-demand
-    pool = multiprocessing.pool.ThreadPool()
-    list(pool.imap(_single_compile, objects))
-    return objects
-
-
-ccompiler.compile = parallelCCompile
-
-
-def has_flag(compiler, flagname):
-    """Check whether a flag is supported by the specified compiler.
-
-    As of Python 3.6, CCompiler has a `has_flag` method.
-    cf http://bugs.python.org/issue26689
-    """
-    import tempfile
-
-    with tempfile.NamedTemporaryFile("w", suffix=".cpp") as f:
-        f.write("int main (int argc, char **argv) { return 0; }")
-        try:
-            compiler.compile([f.name], extra_postargs=[flagname])
-        except setuptools.distutils.errors.CompileError:
-            return False
-    return True
-
-
-def cpp_flag(compiler):
-    """Check and return the -std=c++11 compiler flag."""
-    if sys.platform == "win32":
-        return ""  # C++11 is on by default in MSVC
-    elif has_flag(compiler, "-std=c++11"):
-        return "-std=c++11"
-    else:
-        raise RuntimeError("Unsupported compiler -- C++11 support is needed!")
-
-
-sources = [
-    "pyngraph/axis_set.cpp",
-    "pyngraph/axis_vector.cpp",
-    "pyngraph/coordinate.cpp",
-    "pyngraph/coordinate_diff.cpp",
-    "pyngraph/dict_attribute_visitor.cpp",
-    "pyngraph/dimension.cpp",
-    "pyngraph/function.cpp",
-    "pyngraph/node.cpp",
-    "pyngraph/node_input.cpp",
-    "pyngraph/node_output.cpp",
-    "pyngraph/node_factory.cpp",
-    "pyngraph/ops/constant.cpp",
-    "pyngraph/ops/parameter.cpp",
-    "pyngraph/ops/result.cpp",
-    "pyngraph/ops/util/arithmetic_reduction.cpp",
-    "pyngraph/ops/util/binary_elementwise_arithmetic.cpp",
-    "pyngraph/ops/util/binary_elementwise_comparison.cpp",
-    "pyngraph/ops/util/binary_elementwise_logical.cpp",
-    "pyngraph/ops/util/index_reduction.cpp",
-    "pyngraph/ops/util/op_annotations.cpp",
-    "pyngraph/ops/util/regmodule_pyngraph_op_util.cpp",
-    "pyngraph/ops/util/unary_elementwise_arithmetic.cpp",
-    "pyngraph/passes/manager.cpp",
-    "pyngraph/passes/regmodule_pyngraph_passes.cpp",
-    "pyngraph/partial_shape.cpp",
-    "pyngraph/pyngraph.cpp",
-    "pyngraph/shape.cpp",
-    "pyngraph/strides.cpp",
-    "pyngraph/tensor_iterator_builder.cpp",
-    "pyngraph/types/element_type.cpp",
-    "pyngraph/types/regmodule_pyngraph_types.cpp",
-    "pyngraph/util.cpp",
-    "pyngraph/variant.cpp",
-    "pyngraph/rt_map.cpp",
-]
-sources = [PYNGRAPH_SRC_DIR + "/" + source for source in sources]
-
-pyopenvino_sources = [
-    "pyopenvino/pyopenvino.cpp",
-    "pyopenvino/inference_engine/ie_core.cpp",
-    "pyopenvino/inference_engine/ie_executable_network.cpp",
-    "pyopenvino/inference_engine/ie_infer_request.cpp",
-    "pyopenvino/inference_engine/ie_network.cpp",
-    "pyopenvino/inference_engine/tensor_description.cpp",
-    "pyopenvino/inference_engine/ie_version.cpp",
-    "pyopenvino/inference_engine/ie_parameter.cpp",
-    "pyopenvino/inference_engine/ie_data.cpp",
-    "pyopenvino/inference_engine/ie_input_info.cpp",
-    "pyopenvino/inference_engine/ie_blob.cpp",
-    "pyopenvino/inference_engine/common.cpp",
-    "pyopenvino/inference_engine/ie_infer_queue.cpp",
-]
-pyopenvino_sources = [PYNGRAPH_SRC_DIR + "/" + source for source in pyopenvino_sources]
-=======
 NGRAPH_LIBS = ["ngraph", "onnx_importer", "inference_engine"]
->>>>>>> aef09512
 
 packages = [
     "ngraph",
