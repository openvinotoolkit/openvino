--- conflicted
+++ resolved
@@ -23,13 +23,7 @@
 # Change current working dircectory to ngraph/python
 os.chdir(PYNGRAPH_ROOT_DIR)
 
-<<<<<<< HEAD
-
-NGRAPH_LIBS = ["ngraph", "onnx_importer", "inference_engine"]
-
-=======
-NGRAPH_LIBS = ["ngraph", "onnx_ngraph_frontend"]
->>>>>>> c32738ae
+NGRAPH_LIBS = ["ngraph", "onnx_ngraph_frontend", "inference_engine"]
 
 packages = [
     "ngraph",
@@ -167,14 +161,9 @@
         ext_args = self.cmake_args.split() if self.cmake_args else []
         self.spawn(["cmake", "-H" + root_dir, "-B" + self.build_temp,
                     "-DCMAKE_BUILD_TYPE={}".format(self.config),
-<<<<<<< HEAD
                     "-DPYTHON_EXECUTABLE={}".format(sys.executable),
                     "-DNGRAPH_PYTHON_BUILD_ENABLE=ON",
-                    "-DNGRAPH_ONNX_IMPORT_ENABLE=ON"] + ext_args)
-=======
-                    "-DENABLE_PYTHON=ON",
                     "-DNGRAPH_ONNX_FRONTEND_ENABLE=ON"] + ext_args)
->>>>>>> c32738ae
 
         self.announce("Building binaries", level=3)
 
