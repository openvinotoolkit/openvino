--- conflicted
+++ resolved
@@ -4,22 +4,6 @@
 
 cmake_minimum_required (VERSION 3.13)
 
-<<<<<<< HEAD
-include(FetchContent)
-
-FetchContent_Declare(
-    pybind11
-    GIT_REPOSITORY "https://github.com/pybind/pybind11.git"
-    GIT_TAG        "v2.5.0"
-)
-
-FetchContent_GetProperties(pybind11)
-if(NOT pybind11_POPULATED)
-    FetchContent_Populate(pybind11)
-    add_subdirectory(${pybind11_SOURCE_DIR} ${pybind11_BINARY_DIR})
-endif()
-
-=======
 project (pyngraph)
 
 if(NOT DEFINED OpenVINO_SOURCE_DIR)
@@ -32,7 +16,6 @@
 # PYTHON_VERSION_MAJOR and PYTHON_VERSION_MINOR are defined inside pybind11
 set(PYTHON_VERSION python${PYTHON_VERSION_MAJOR}.${PYTHON_VERSION_MINOR})
 message(STATUS "Python version=${PYTHON_VERSION}")
->>>>>>> a466d4ab
 
 set(LIBRARY_OUTPUT_DIRECTORY_BIN ${CMAKE_LIBRARY_OUTPUT_DIRECTORY})
 if(OpenVINO_SOURCE_DIR)
@@ -63,67 +46,7 @@
     add_compile_options(-Wno-error=attributes)
 endif()
 
-<<<<<<< HEAD
 # configure targets
-=======
-if(NOT CMAKE_CXX_COMPILER_ID STREQUAL "MSVC")
-    # for proper fix need to update pybind to version which does not use PyEval_InitThreads()
-    add_compile_options(-Wno-deprecated-declarations -Wno-undef)
-endif()
-
-# create target
-
-file(GLOB_RECURSE SOURCES src/pyngraph/*.cpp)
-
-pybind11_add_module(_${PROJECT_NAME} MODULE ${SOURCES})
-
-target_include_directories(_${PROJECT_NAME} PRIVATE "${CMAKE_CURRENT_SOURCE_DIR}/src")
-
-target_link_libraries(_${PROJECT_NAME} PRIVATE ngraph::ngraph ngraph::frontend_manager)
-
-if (TARGET ngraph::onnx_importer)
-    add_dependencies(_${PROJECT_NAME} ngraph::onnx_importer)
-endif()
-
-if(NGRAPH_UNIT_TEST_ENABLE)
-    add_subdirectory(tests/mock/mock_py_ngraph_frontend)
-    add_dependencies(_${PROJECT_NAME} mock_py_ngraph_frontend)
-    set_target_properties(mock_py_ngraph_frontend PROPERTIES
-            LIBRARY_OUTPUT_DIRECTORY ${LIBRARY_OUTPUT_DIRECTORY_BIN}
-            ARCHIVE_OUTPUT_DIRECTORY ${LIBRARY_OUTPUT_DIRECTORY_BIN}
-            COMPILE_PDB_OUTPUT_DIRECTORY ${LIBRARY_OUTPUT_DIRECTORY_BIN}
-            PDB_OUTPUT_DIRECTORY ${LIBRARY_OUTPUT_DIRECTORY_BIN})
-
-    add_subdirectory(tests/mock/pyngraph_fe_mock_api)
-    add_dependencies(_${PROJECT_NAME} pybind_mock_frontend)
-endif()
-
-# perform copy
-if(OpenVINO_SOURCE_DIR)
-    add_custom_command(TARGET _${PROJECT_NAME}
-        POST_BUILD
-        COMMAND ${CMAKE_COMMAND} -E copy_directory ${CMAKE_CURRENT_SOURCE_DIR}/src/ngraph ${CMAKE_LIBRARY_OUTPUT_DIRECTORY}/ngraph
-    )
-endif()
-
-if(OpenVINO_SOURCE_DIR OR InferenceEngineDeveloperPackage_FOUND)
-    if(COMMAND ie_python_minimal_api)
-        ie_python_minimal_api(_${PROJECT_NAME})
-    endif()
-
-    add_clang_format_target(_${PROJECT_NAME}_clang FOR_TARGETS _${PROJECT_NAME})
-
-    ie_cpack_add_component(pyngraph_${PYTHON_VERSION})
-
-    install(TARGETS _${PROJECT_NAME}
-            DESTINATION python/${PYTHON_VERSION}
-            COMPONENT pyngraph_${PYTHON_VERSION})
-
-    install(DIRECTORY ${CMAKE_CURRENT_LIST_DIR}/src/ngraph
-            DESTINATION python/${PYTHON_VERSION}
-            COMPONENT pyngraph_${PYTHON_VERSION}
-            USE_SOURCE_PERMISSIONS)
->>>>>>> a466d4ab
 
 add_subdirectory (src/pyopenvino)
 add_subdirectory (src/pyngraph)