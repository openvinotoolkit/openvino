--- conflicted
+++ resolved
@@ -11,19 +11,6 @@
     find_package(ngraph REQUIRED)
 endif()
 
-<<<<<<< HEAD
-if(ngraph_FOUND)
-    message("ngraph version = {${ngraph_VERSION}}")
-endif()
-
-include(FetchContent)
-
-FetchContent_Declare(
-    pybind11
-    GIT_REPOSITORY "https://github.com/pybind/pybind11.git"
-    GIT_TAG        "v2.5.0"
-)
-
 find_package(PythonLibs 3 REQUIRED)
 if(PYTHONLIBS_VERSION_STRING MATCHES "^([0-9]+)\.([0-9]+).*")
     set(PYTHON_VERSION python${CMAKE_MATCH_1}.${CMAKE_MATCH_2})
@@ -32,23 +19,9 @@
     message(FATAL_ERROR "Failed to extract python major.minor from ${PYTHONLIBS_VERSION_STRING}")
 endif()
 
-FetchContent_GetProperties(pybind11)
-if(NOT pybind11_POPULATED)
-    FetchContent_Populate(pybind11)
-    add_subdirectory(${pybind11_SOURCE_DIR} ${pybind11_BINARY_DIR})
-endif()
-
-if(OpenVINO_MAIN_SOURCE_DIR)
-=======
 add_subdirectory(${CMAKE_CURRENT_SOURCE_DIR}/pybind11 EXCLUDE_FROM_ALL)
 
-# PYTHON_VERSION_MAJOR and PYTHON_VERSION_MINOR are defined inside pybind11
-set(PYTHON_VERSION python${PYTHON_VERSION_MAJOR}.${PYTHON_VERSION_MINOR})
-message(STATUS "Python version=${PYTHON_VERSION}")
-
-set(LIBRARY_OUTPUT_DIRECTORY_BIN ${CMAKE_LIBRARY_OUTPUT_DIRECTORY})
 if(OpenVINO_SOURCE_DIR)
->>>>>>> 6cbeb18b
     if(WIN32)
         set(PYTHON_BRIDGE_OUTPUT_DIRECTORY ${CMAKE_LIBRARY_OUTPUT_DIRECTORY}/$<CONFIG>/python_api/${PYTHON_VERSION}/)
     else()
@@ -98,6 +71,8 @@
 if(NGRAPH_UNIT_TEST_ENABLE)
     add_subdirectory(tests/mock/mock_py_ngraph_frontend)
     add_dependencies(_${PROJECT_NAME} mock_py_ngraph_frontend)
+    
+    set(LIBRARY_OUTPUT_DIRECTORY_BIN ${CMAKE_LIBRARY_OUTPUT_DIRECTORY})
     set_target_properties(mock_py_ngraph_frontend PROPERTIES
             LIBRARY_OUTPUT_DIRECTORY ${LIBRARY_OUTPUT_DIRECTORY_BIN}
             ARCHIVE_OUTPUT_DIRECTORY ${LIBRARY_OUTPUT_DIRECTORY_BIN}
