# Copyright (C) 2018-2021 Intel Corporation
# SPDX-License-Identifier: Apache-2.0
#

set(TARGET_NAME "onnx_editor")

file(GLOB_RECURSE LIBRARY_SRC ${CMAKE_CURRENT_SOURCE_DIR}/src/*.cpp)
file(GLOB_RECURSE LIBRARY_HEADERS ${CMAKE_CURRENT_SOURCE_DIR}/src/*.hpp)
file(GLOB_RECURSE LIBRARY_PUBLIC_HEADERS ${CMAKE_CURRENT_SOURCE_DIR}/include/*.hpp)

# Create named folders for the sources within the .vcproj
# Empty name lists them directly under the .vcproj

source_group("src" FILES ${LIBRARY_SRC})
source_group("include" FILES ${LIBRARY_HEADERS})
source_group("public include" FILES ${LIBRARY_PUBLIC_HEADERS})

# Create static library

add_library(${TARGET_NAME} STATIC ${LIBRARY_SRC} ${LIBRARY_HEADERS} ${LIBRARY_PUBLIC_HEADERS})
add_library(ngraph::onnx_editor ALIAS ${TARGET_NAME})

# TODO Add handling ie_faster_build

target_link_libraries(${TARGET_NAME} PRIVATE onnx_common onnx_importer
                                     PUBLIC ngraph)

set(ONNX_EDITOR_INCLUDE_DIR ${CMAKE_CURRENT_SOURCE_DIR}/include)
set(ONNX_EDITOR_SRC_DIR ${CMAKE_CURRENT_SOURCE_DIR}/src)
<<<<<<< HEAD
set(ONNX_EDITOR_INSTALL_INCLUDE "runtime/include/ngraph/frontend")
=======
>>>>>>> 8d85b580

target_include_directories(${TARGET_NAME} PUBLIC $<BUILD_INTERFACE:${ONNX_EDITOR_INCLUDE_DIR}>
                                                 $<INSTALL_INTERFACE:${FRONTEND_INSTALL_INCLUDE}>)

target_include_directories(${TARGET_NAME} PRIVATE ${ONNX_EDITOR_SRC_DIR})

if(NGRAPH_USE_PROTOBUF_LITE)
    target_compile_definitions(${TARGET_NAME} PRIVATE NGRAPH_USE_PROTOBUF_LITE)
endif()

add_clang_format_target(${TARGET_NAME}_clang FOR_TARGETS ${TARGET_NAME})<|MERGE_RESOLUTION|>--- conflicted
+++ resolved
@@ -27,10 +27,6 @@
 
 set(ONNX_EDITOR_INCLUDE_DIR ${CMAKE_CURRENT_SOURCE_DIR}/include)
 set(ONNX_EDITOR_SRC_DIR ${CMAKE_CURRENT_SOURCE_DIR}/src)
-<<<<<<< HEAD
-set(ONNX_EDITOR_INSTALL_INCLUDE "runtime/include/ngraph/frontend")
-=======
->>>>>>> 8d85b580
 
 target_include_directories(${TARGET_NAME} PUBLIC $<BUILD_INTERFACE:${ONNX_EDITOR_INCLUDE_DIR}>
                                                  $<INSTALL_INTERFACE:${FRONTEND_INSTALL_INCLUDE}>)
