// Copyright (C) 2018-2021 Intel Corporation
// SPDX-License-Identifier: Apache-2.0
//

#pragma once

#include <string>
#include <utility>

namespace ngraph
{
    enum class EdgeType
    {
        INPUT,
        OUTPUT
    };

    template <EdgeType>
    struct Edge
    {
        Edge() = delete;
        Edge(const int node_idx, std::string tensor_name)
            : m_node_idx{node_idx}
            , m_tensor_name{std::move(tensor_name)}
        {
        }

        const int m_node_idx;
        const std::string m_tensor_name;
    };
    namespace onnx_editor
    {
        /// \brief Defines an edge connected to an input of any node in the graph.
        ///        It consists of a node index in the processed ONNX model and the input name.
        ///        The index should point to a node in the topological sort of the underlying graph
        ///        which means it has to be in range:  0 <= node_idx < graph.node_size()
        ///
        ///        For a node number 5, with 3 inputs:
        ///
        ///            ----(in_A)---->  +--------+
        ///            ----(in_B)---->  | node 5 |  ----(out)---->
        ///            ----(in_C)---->  +--------+
        ///
        ///        there are 3 possible valid instances of this struct:
        ///            InputEdge(5, "in_A")
        ///            InputEdge(5, "in_B")
        ///            InputEdge(5, "in_C")
        using InputEdge = Edge<EdgeType::INPUT>;

        /// \brief Defines an edge connected to an output of any node in the graph.
        ///        It consists of a node index in the processed ONNX model and the output name.
        ///
        ///        For a node number 5, with 2 outputs:
        ///
        ///                             +--------+  ----(out1)---->
        ///            ----(in_A)---->  | node 5 |
        ///                             +--------+  ----(out2)---->
        ///
        ///        there are 2 possible valid instances of this struct:
        ///            OutputEdge(5, "out1")
        ///            OutputEdge(5, "out2")
        using OutputEdge = Edge<EdgeType::OUTPUT>;

        /// \brief Specifies a single node input by the name or index.
        ///
        ///        For a node test_node, with 3 inputs:
        ///
        ///            ----(in_A)---->  +-----------+
        ///            ----(in_B)---->  | test_node |  ----(out)---->
        ///            ----(in_C)---->  +-----------+
        ///        You can indicate in_B as EditorInput("in_B") or EditorInput(1)
        struct EditorInput
        {
            EditorInput() = delete;
            EditorInput(std::string input_name)
                : m_input_name{std::move(input_name)}
            {
            }
            EditorInput(const int input_index)
                : m_input_index{input_index}
            {
            }
            const std::string m_input_name = "";
            const int m_input_index = -1;
        };

        /// \brief Specifies a single node output by the name or index.
        ///        For a node test_node, with 2 outputs:
        ///
        ///                             +-----------+  ---(out1)--->
        ///            ----(in_A)---->  | test_node |
        ///                             +-----------+  ---(out2)--->
        ///        You can indicate out2 as EditorOutput("out2") or EditorOutput(1)
        struct EditorOutput
        {
            EditorOutput() = delete;
            EditorOutput(std::string output_name)
                : m_output_name{std::move(output_name)}
            {
            }
            EditorOutput(const int output_index)
                : m_output_index{output_index}
            {
            }
            const std::string m_output_name = "";
            const int m_output_index = -1;
        };

        /// \brief Specifies a single node by output name which is determinitic
        ///        or node name which can be ambiguous.
        ///        For a node test_node, with 2 outputs:
        ///
        ///                             +-----------+  ---(out1)--->
        ///            ----(in_A)---->  | test_node |
        ///                             +-----------+  ---(out2)--->
        ///        You can indicate test_node by name as EditorNode("test_node")
        ///        or by assigned output as EditorNode(EditorOutput("out1"))
        ///        or EditorNode(EditorOutput("out2"))
        struct EditorNode
        {
            EditorNode(std::string node_name)
                : m_node_name{std::move(node_name)}
            {
            }
            EditorNode(EditorOutput output)
                : m_output_name{std::move(output.m_output_name)}
            {
            }
            const std::string m_node_name = "";
            const std::string m_output_name = "";
        };
<<<<<<< HEAD
    }  // namespace onnx_editor
=======
    } // namespace onnx_editor
>>>>>>> 3de2a712
} // namespace ngraph<|MERGE_RESOLUTION|>--- conflicted
+++ resolved
@@ -129,9 +129,5 @@
             const std::string m_node_name = "";
             const std::string m_output_name = "";
         };
-<<<<<<< HEAD
-    }  // namespace onnx_editor
-=======
     } // namespace onnx_editor
->>>>>>> 3de2a712
 } // namespace ngraph