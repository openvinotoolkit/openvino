// Copyright (C) 2018-2021 Intel Corporation
// SPDX-License-Identifier: Apache-2.0
//

#pragma once

#include <string>
#include <utility>

namespace ngraph
{
    enum class EdgeType
    {
        INPUT,
        OUTPUT
    };

    template <EdgeType>
    struct Edge
    {
        Edge() = delete;
        Edge(const int node_idx, std::string tensor_name)
            : m_node_idx{node_idx}
            , m_tensor_name{std::move(tensor_name)}
        {
        }

        const int m_node_idx;
        const std::string m_tensor_name;
    };
    namespace onnx_editor
    {
        /// \brief Defines an edge connected to an input of any node in the graph.
        ///        It consists of a node index in the processed ONNX model and the input name.
        ///        The index should point to a node in the topological sort of the underlying graph
        ///        which means it has to be in range:  0 <= node_idx < graph.node_size()
        ///
        ///        For a node number 5, with 3 inputs:
        ///
        ///            ----(in_A)---->  +--------+
        ///            ----(in_B)---->  | node 5 |  ----(out)---->
        ///            ----(in_C)---->  +--------+
        ///
        ///        there are 3 possible valid instances of this struct:
        ///            InputEdge(5, "in_A")
        ///            InputEdge(5, "in_B")
        ///            InputEdge(5, "in_C")
        using InputEdge = Edge<EdgeType::INPUT>;

        /// \brief Defines an edge connected to an output of any node in the graph.
        ///        It consists of a node index in the processed ONNX model and the output name.
        ///
        ///        For a node number 5, with 2 outputs:
        ///
        ///                             +--------+  ----(out1)---->
        ///            ----(in_A)---->  | node 5 |
        ///                             +--------+  ----(out2)---->
        ///
        ///        there are 2 possible valid instances of this struct:
        ///            OutputEdge(5, "out1")
        ///            OutputEdge(5, "out2")
        using OutputEdge = Edge<EdgeType::OUTPUT>;
<<<<<<< HEAD
=======

        /// \brief Specifies a single node input by the name or index.
        ///
        ///        For a node test_node, with 3 inputs:
        ///
        ///            ----(in_A)---->  +-----------+
        ///            ----(in_B)---->  | test_node |  ----(out)---->
        ///            ----(in_C)---->  +-----------+
        ///        You can indicate in_B as EditorInput("in_B") or EditorInput(1)
        struct EditorInput
        {
            EditorInput() = delete;
            EditorInput(std::string input_name)
                : m_input_name{std::move(input_name)}
            {
            }
            EditorInput(const int input_index)
                : m_input_index{input_index}
            {
            }
            const std::string m_input_name = "";
            const int m_input_index = -1;
        };

        /// \brief Specifies a single node output by the name or index.
        ///        For a node test_node, with 2 outputs:
        ///
        ///                             +-----------+  ---(out1)--->
        ///            ----(in_A)---->  | test_node |
        ///                             +-----------+  ---(out2)--->
        ///        You can indicate out2 as EditorOutput("out2") or EditorOutput(1)
        struct EditorOutput
        {
            EditorOutput() = delete;
            EditorOutput(std::string output_name)
                : m_output_name{std::move(output_name)}
            {
            }
            EditorOutput(const int output_index)
                : m_output_index{output_index}
            {
            }
            const std::string m_output_name = "";
            const int m_output_index = -1;
        };

        /// \brief Specifies a single node by output name which is determinitic
        ///        or node name which can be ambiguous.
        ///        For a node test_node, with 2 outputs:
        ///
        ///                             +-----------+  ---(out1)--->
        ///            ----(in_A)---->  | test_node |
        ///                             +-----------+  ---(out2)--->
        ///        You can indicate test_node by name as EditorNode("test_node")
        ///        or by assigned output as EditorNode(EditorOutput("out1"))
        ///        or EditorNode(EditorOutput("out2"))
        struct EditorNode
        {
            EditorNode(std::string node_name)
                : m_node_name{std::move(node_name)}
            {
            }
            EditorNode(EditorOutput output)
                : m_output_name{std::move(output.m_output_name)}
            {
            }
            const std::string m_node_name = "";
            const std::string m_output_name = "";
        };
>>>>>>> 606d0f36
    } // namespace onnx_editor
} // namespace ngraph<|MERGE_RESOLUTION|>--- conflicted
+++ resolved
@@ -60,8 +60,6 @@
         ///            OutputEdge(5, "out1")
         ///            OutputEdge(5, "out2")
         using OutputEdge = Edge<EdgeType::OUTPUT>;
-<<<<<<< HEAD
-=======
 
         /// \brief Specifies a single node input by the name or index.
         ///
@@ -131,6 +129,5 @@
             const std::string m_node_name = "";
             const std::string m_output_name = "";
         };
->>>>>>> 606d0f36
     } // namespace onnx_editor
 } // namespace ngraph