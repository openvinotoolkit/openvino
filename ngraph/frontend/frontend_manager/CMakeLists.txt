--- conflicted
+++ resolved
@@ -41,23 +41,10 @@
         LIBRARY DESTINATION ${NGRAPH_INSTALL_LIB} COMPONENT ngraph)
 
 install(DIRECTORY ${FRONTEND_INCLUDE_DIR}/frontend_manager
-<<<<<<< HEAD
-        DESTINATION ${FRONTEND_INSTALL_INCLUDE}
-        COMPONENT ngraph
-        FILES_MATCHING
-        PATTERN "*.hpp"
-        PATTERN "*.h"
-        )
-
-if (NGRAPH_EXPORT_TARGETS_ENABLE)
-    export(TARGETS ${TARGET_NAME} NAMESPACE ngraph:: APPEND FILE "${NGRAPH_TARGETS_FILE}")
-endif()
-=======
     DESTINATION ${FRONTEND_INSTALL_INCLUDE}
     COMPONENT ngraph
     FILES_MATCHING
         PATTERN "*.hpp"
 )
 
-export(TARGETS ${TARGET_NAME} NAMESPACE ngraph:: APPEND FILE "${NGRAPH_TARGETS_FILE}")
->>>>>>> b68166fc
+export(TARGETS ${TARGET_NAME} NAMESPACE ngraph:: APPEND FILE "${NGRAPH_TARGETS_FILE}")