// Copyright (C) 2018-2021 Intel Corporation
// SPDX-License-Identifier: Apache-2.0
//

#pragma once

#include <memory>
#include <string>

#include "frontend.hpp"
#include "frontend_manager_defs.hpp"
#include "ngraph/variant.hpp"

<<<<<<< HEAD
namespace ngraph
{
    namespace frontend
    {
        // -------------- FrontEndManager -----------------
        using FrontEndFactory = std::function<FrontEnd::Ptr()>;

        /// \brief Frontend management class, loads available frontend plugins on construction
        /// Allows load of frontends for particular framework, register new and list available
        /// frontends This is a main frontend entry point for client applications
        class FRONTEND_API FrontEndManager final
        {
        public:
            /// \brief Default constructor. Searches and loads of available frontends
            FrontEndManager();

            /// \brief Default move constructor
            FrontEndManager(FrontEndManager&&);

            /// \brief Default move assignment operator
            FrontEndManager& operator=(FrontEndManager&&);

            /// \brief Default destructor
            ~FrontEndManager();

            /// \brief Loads frontend by name of framework and capabilities
            ///
            /// \param framework Framework name. Throws exception if name is not in list of
            /// available frontends
            ///
            /// \return Frontend interface for further loading of models
            FrontEnd::Ptr load_by_framework(const std::string& framework);

            /// \brief Loads frontend by model fragments described by each FrontEnd documentation.
            /// Selects and loads appropriate frontend depending on model file extension and other
            /// file info (header)
            ///
            /// \param vars Any number of parameters of any type. What kind of parameters
            /// are accepted is determined by each FrontEnd individually, typically it is
            /// std::string containing path to the model file. For more information please
            /// refer to specific FrontEnd documentation.
            ///
            /// \return Frontend interface for further loading of model. Returns 'nullptr'
            /// if no suitable frontend is found
            template <typename... Types>
            FrontEnd::Ptr load_by_model(const Types&... vars)
            {
                return load_by_model_impl({make_variant(vars)...});
            }

            /// \brief Gets list of registered frontends
            std::vector<std::string> get_available_front_ends() const;

            /// \brief Register frontend with name and factory creation method
            ///
            /// \param name Name of front end
            ///
            /// \param creator Creation factory callback. Will be called when frontend is about to
            /// be created
            void register_front_end(const std::string& name, FrontEndFactory creator);

        private:
            class Impl;

            FrontEnd::Ptr load_by_model_impl(const std::vector<std::shared_ptr<Variant>>& variants);

            std::unique_ptr<Impl> m_impl;
        };

        // --------- Plugin exporting information --------------

        /// \brief Each frontend plugin is responsible to export GetAPIVersion function returning
        /// version of frontend API used for this plugin
        /// If version is not matched with OV_FRONTEND_API_VERSION - plugin will not be loaded by
        /// FrontEndManager
        using FrontEndVersion = uint64_t;

        /// \brief Each frontend plugin is responsible to export GetFrontEndData function returning
        /// heap-allocated pointer to this structure. Will be used by FrontEndManager during loading
        /// of plugins
        struct FrontEndPluginInfo
        {
            std::string m_name;
            FrontEndFactory m_creator;
        };

    } // namespace frontend

} // namespace ngraph
namespace ov
{
    template <>
    class FRONTEND_API VariantWrapper<std::istream*> : public VariantImpl<std::istream*>
    {
    public:
        static constexpr VariantTypeInfo type_info{"Variant::std::istream*", 0};
        const VariantTypeInfo& get_type_info() const override { return type_info; }
        VariantWrapper(const value_type& value)
            : VariantImpl<value_type>(value)
        {
        }
    };
=======
namespace ngraph {
namespace frontend {
// -------------- FrontEndManager -----------------
using FrontEndFactory = std::function<FrontEnd::Ptr()>;

/// \brief Frontend management class, loads available frontend plugins on construction
/// Allows load of frontends for particular framework, register new and list available
/// frontends This is a main frontend entry point for client applications
class FRONTEND_API FrontEndManager final {
public:
    /// \brief Default constructor. Searches and loads of available frontends
    FrontEndManager();

    /// \brief Default move constructor
    FrontEndManager(FrontEndManager&&);

    /// \brief Default move assignment operator
    FrontEndManager& operator=(FrontEndManager&&);

    /// \brief Default destructor
    ~FrontEndManager();

    /// \brief Loads frontend by name of framework and capabilities
    ///
    /// \param framework Framework name. Throws exception if name is not in list of
    /// available frontends
    ///
    /// \return Frontend interface for further loading of models
    FrontEnd::Ptr load_by_framework(const std::string& framework);

    /// \brief Loads frontend by model fragments described by each FrontEnd documentation.
    /// Selects and loads appropriate frontend depending on model file extension and other
    /// file info (header)
    ///
    /// \param vars Any number of parameters of any type. What kind of parameters
    /// are accepted is determined by each FrontEnd individually, typically it is
    /// std::string containing path to the model file. For more information please
    /// refer to specific FrontEnd documentation.
    ///
    /// \return Frontend interface for further loading of model. Returns 'nullptr'
    /// if no suitable frontend is found
    template <typename... Types>
    FrontEnd::Ptr load_by_model(const Types&... vars) {
        return load_by_model_impl({make_variant(vars)...});
    }

    /// \brief Gets list of registered frontends
    std::vector<std::string> get_available_front_ends() const;

    /// \brief Register frontend with name and factory creation method
    ///
    /// \param name Name of front end
    ///
    /// \param creator Creation factory callback. Will be called when frontend is about to
    /// be created
    void register_front_end(const std::string& name, FrontEndFactory creator);

private:
    class Impl;

    FrontEnd::Ptr load_by_model_impl(const std::vector<std::shared_ptr<Variant>>& variants);

    std::unique_ptr<Impl> m_impl;
};

// --------- Plugin exporting information --------------

/// \brief Each frontend plugin is responsible to export GetAPIVersion function returning
/// version of frontend API used for this plugin
/// If version is not matched with OV_FRONTEND_API_VERSION - plugin will not be loaded by
/// FrontEndManager
using FrontEndVersion = uint64_t;

/// \brief Each frontend plugin is responsible to export GetFrontEndData function returning
/// heap-allocated pointer to this structure. Will be used by FrontEndManager during loading
/// of plugins
struct FrontEndPluginInfo {
    std::string m_name;
    FrontEndFactory m_creator;
};

}  // namespace frontend

template <>
class FRONTEND_API VariantWrapper<std::istream*> : public VariantImpl<std::istream*> {
public:
    static constexpr VariantTypeInfo type_info{"Variant::std::istream*", 0};
    const VariantTypeInfo& get_type_info() const override {
        return type_info;
    }
    VariantWrapper(const value_type& value) : VariantImpl<value_type>(value) {}
};
>>>>>>> 39131968

#if defined(ENABLE_UNICODE_PATH_SUPPORT) && defined(_WIN32)
template <>
class FRONTEND_API VariantWrapper<std::wstring> : public VariantImpl<std::wstring> {
public:
    static constexpr VariantTypeInfo type_info{"Variant::std::wstring", 0};
    const VariantTypeInfo& get_type_info() const override {
        return type_info;
    }
    VariantWrapper(const value_type& value) : VariantImpl<value_type>(value) {}
};
#endif
<<<<<<< HEAD
} // namespace ov
=======

}  // namespace ngraph
>>>>>>> 39131968
<|MERGE_RESOLUTION|>--- conflicted
+++ resolved
@@ -11,110 +11,6 @@
 #include "frontend_manager_defs.hpp"
 #include "ngraph/variant.hpp"
 
-<<<<<<< HEAD
-namespace ngraph
-{
-    namespace frontend
-    {
-        // -------------- FrontEndManager -----------------
-        using FrontEndFactory = std::function<FrontEnd::Ptr()>;
-
-        /// \brief Frontend management class, loads available frontend plugins on construction
-        /// Allows load of frontends for particular framework, register new and list available
-        /// frontends This is a main frontend entry point for client applications
-        class FRONTEND_API FrontEndManager final
-        {
-        public:
-            /// \brief Default constructor. Searches and loads of available frontends
-            FrontEndManager();
-
-            /// \brief Default move constructor
-            FrontEndManager(FrontEndManager&&);
-
-            /// \brief Default move assignment operator
-            FrontEndManager& operator=(FrontEndManager&&);
-
-            /// \brief Default destructor
-            ~FrontEndManager();
-
-            /// \brief Loads frontend by name of framework and capabilities
-            ///
-            /// \param framework Framework name. Throws exception if name is not in list of
-            /// available frontends
-            ///
-            /// \return Frontend interface for further loading of models
-            FrontEnd::Ptr load_by_framework(const std::string& framework);
-
-            /// \brief Loads frontend by model fragments described by each FrontEnd documentation.
-            /// Selects and loads appropriate frontend depending on model file extension and other
-            /// file info (header)
-            ///
-            /// \param vars Any number of parameters of any type. What kind of parameters
-            /// are accepted is determined by each FrontEnd individually, typically it is
-            /// std::string containing path to the model file. For more information please
-            /// refer to specific FrontEnd documentation.
-            ///
-            /// \return Frontend interface for further loading of model. Returns 'nullptr'
-            /// if no suitable frontend is found
-            template <typename... Types>
-            FrontEnd::Ptr load_by_model(const Types&... vars)
-            {
-                return load_by_model_impl({make_variant(vars)...});
-            }
-
-            /// \brief Gets list of registered frontends
-            std::vector<std::string> get_available_front_ends() const;
-
-            /// \brief Register frontend with name and factory creation method
-            ///
-            /// \param name Name of front end
-            ///
-            /// \param creator Creation factory callback. Will be called when frontend is about to
-            /// be created
-            void register_front_end(const std::string& name, FrontEndFactory creator);
-
-        private:
-            class Impl;
-
-            FrontEnd::Ptr load_by_model_impl(const std::vector<std::shared_ptr<Variant>>& variants);
-
-            std::unique_ptr<Impl> m_impl;
-        };
-
-        // --------- Plugin exporting information --------------
-
-        /// \brief Each frontend plugin is responsible to export GetAPIVersion function returning
-        /// version of frontend API used for this plugin
-        /// If version is not matched with OV_FRONTEND_API_VERSION - plugin will not be loaded by
-        /// FrontEndManager
-        using FrontEndVersion = uint64_t;
-
-        /// \brief Each frontend plugin is responsible to export GetFrontEndData function returning
-        /// heap-allocated pointer to this structure. Will be used by FrontEndManager during loading
-        /// of plugins
-        struct FrontEndPluginInfo
-        {
-            std::string m_name;
-            FrontEndFactory m_creator;
-        };
-
-    } // namespace frontend
-
-} // namespace ngraph
-namespace ov
-{
-    template <>
-    class FRONTEND_API VariantWrapper<std::istream*> : public VariantImpl<std::istream*>
-    {
-    public:
-        static constexpr VariantTypeInfo type_info{"Variant::std::istream*", 0};
-        const VariantTypeInfo& get_type_info() const override { return type_info; }
-        VariantWrapper(const value_type& value)
-            : VariantImpl<value_type>(value)
-        {
-        }
-    };
-=======
 namespace ngraph {
 namespace frontend {
 // -------------- FrontEndManager -----------------
@@ -197,6 +93,9 @@
 };
 
 }  // namespace frontend
+}  // namespace ngraph
+
+namespace ov {
 
 template <>
 class FRONTEND_API VariantWrapper<std::istream*> : public VariantImpl<std::istream*> {
@@ -207,7 +106,6 @@
     }
     VariantWrapper(const value_type& value) : VariantImpl<value_type>(value) {}
 };
->>>>>>> 39131968
 
 #if defined(ENABLE_UNICODE_PATH_SUPPORT) && defined(_WIN32)
 template <>
@@ -220,9 +118,5 @@
     VariantWrapper(const value_type& value) : VariantImpl<value_type>(value) {}
 };
 #endif
-<<<<<<< HEAD
-} // namespace ov
-=======
 
-}  // namespace ngraph
->>>>>>> 39131968
+}  // namespace ov