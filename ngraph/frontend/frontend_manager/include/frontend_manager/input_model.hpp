--- conflicted
+++ resolved
@@ -68,52 +68,28 @@
 
             /// \brief Returns a tensor place by a tensor name following framework conventions, or
             /// nullptr if a tensor with this name doesn't exist.
-<<<<<<< HEAD
-            /// \param tensorName Name of tensor
+            /// \param tensor_name Name of tensor
             /// \return Tensor place corresponding to specified tensor name or nullptr if not exists
-            virtual Place::Ptr get_place_by_tensor_name(const std::string& tensorName) const;
+            virtual Place::Ptr get_place_by_tensor_name(const std::string& tensor_name) const;
 
             /// \brief Returns an operation place by an operation name following framework
             /// conventions, or nullptr if an operation with this name doesn't exist.
-            ///
-            /// \param operationName Name of operation
-            ///
+            /// \param operation_name Name of operation
             /// \return Place representing operation or nullptr if not exists
-            virtual Place::Ptr get_place_by_operation_name(const std::string& operationName) const;
-
-            /// \brief Returns an input port place by operation name and appropriate port index
-            /// \param operationName Name of operation
-            /// \param outputPortIndex Index of input port for this operation
-            /// \return Place representing input port of operation or nullptr if not exists
-=======
-            /// \param tensor_name Name of tensor
-            /// \return Tensor place corresponding to specifed tensor name
-            virtual Place::Ptr get_place_by_tensor_name(const std::string& tensor_name) const;
-
-            /// \brief Returns an operation place by an operation name following framework
-            /// conventions, or nullptr if an operation with this name doesn't exist. \param
-            /// operation_name Name of operation \return Place representing operation
-            virtual Place::Ptr get_place_by_operation_name(const std::string& operation_name);
+            virtual Place::Ptr get_place_by_operation_name(const std::string& operation_name) const;
 
             /// \brief Returns an input port place by operation name and appropriate port index
             /// \param operation_name Name of operation
             /// \param output_port_index Index of input port for this operation
             /// \return Place representing input port of operation
->>>>>>> 37c619b0
             virtual Place::Ptr
                 get_place_by_operation_name_and_input_port(const std::string& operation_name,
                                                            int input_port_index);
 
             /// \brief Returns an output port place by operation name and appropriate port index
-<<<<<<< HEAD
-            /// \param operationName Name of operation
-            /// \param outputPortIndex Index of output port for this operation
-            /// \return Place representing output port of operation or nullptr if not exists
-=======
             /// \param operation_name Name of operation
             /// \param output_port_index Index of output port for this operation
-            /// \return Place representing output port of operation
->>>>>>> 37c619b0
+            /// \return Place representing output port of operation or nullptr if not exists
             virtual Place::Ptr
                 get_place_by_operation_name_and_output_port(const std::string& operation_name,
                                                             int output_port_index);
