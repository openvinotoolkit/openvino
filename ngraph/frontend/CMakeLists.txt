# Copyright (C) 2018-2021 Intel Corporation
# SPDX-License-Identifier: Apache-2.0
#

if (NGRAPH_ONNX_IMPORT_ENABLE)
<<<<<<< HEAD
    add_subdirectory(generic)
    add_subdirectory(onnx_import)
    add_subdirectory(tensorflow)
    add_subdirectory(paddlepaddle)
=======
    add_subdirectory(onnx_common)
    add_subdirectory(onnx_import)
    add_subdirectory(onnx_editor)
>>>>>>> 2bed9c92
endif()<|MERGE_RESOLUTION|>--- conflicted
+++ resolved
@@ -3,14 +3,10 @@
 #
 
 if (NGRAPH_ONNX_IMPORT_ENABLE)
-<<<<<<< HEAD
     add_subdirectory(generic)
-    add_subdirectory(onnx_import)
-    add_subdirectory(tensorflow)
-    add_subdirectory(paddlepaddle)
-=======
     add_subdirectory(onnx_common)
     add_subdirectory(onnx_import)
     add_subdirectory(onnx_editor)
->>>>>>> 2bed9c92
+    add_subdirectory(tensorflow)
+    add_subdirectory(paddlepaddle)
 endif()