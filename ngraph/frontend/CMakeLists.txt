--- conflicted
+++ resolved
@@ -14,11 +14,10 @@
     add_subdirectory(paddlepaddle)
 endif()
 
-<<<<<<< HEAD
+if (IR_FRONTEND_ENABLE)
+    add_subdirectory(ir)
+endif()
+
 if (NGRAPH_TF_FRONTEND_ENABLE)
     add_subdirectory(tensorflow)
-=======
-if (IR_FRONTEND_ENABLE)
-    add_subdirectory(ir)
->>>>>>> 4a468acd
 endif()