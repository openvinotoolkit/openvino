# Copyright (C) 2018-2021 Intel Corporation
# SPDX-License-Identifier: Apache-2.0
#

<<<<<<< HEAD
=======
message(${CMAKE_CURRENT_SOURCE_DIR}/cmake_static_protobuf)
message(BINARY ${CMAKE_CURRENT_BINARY_DIR})

## DEBUG - print all variables
# get_cmake_property(_variableNames VARIABLES)
# set(ALL_VARS "")
# foreach (_variableName ${_variableNames})
#     set(ALL_VARS ${ALL_VARS} -D${_variableName}=${${_variableName}}\ )
# endforeach()
# message(---------------------ALL VARS: ${ALL_VARS}-------)

# There seems no suitable other way to identify exact output binary name
if(CMAKE_BUILD_TYPE STREQUAL "Debug")
    set(PROTOBUF_STATIC_LIB_OUTPUT ${CMAKE_ARCHIVE_OUTPUT_DIRECTORY}/libprotobufd.a)
else(CMAKE_BUILD_TYPE STREQUAL "Debug")
    set(PROTOBUF_STATIC_LIB_OUTPUT ${CMAKE_ARCHIVE_OUTPUT_DIRECTORY}/libprotobuf.a)
endif()

message("Static protobuf lib: ${PROTOBUF_STATIC_LIB_OUTPUT}")
add_custom_command(
        OUTPUT
        ${PROTOBUF_STATIC_LIB_OUTPUT}
        COMMAND ${CMAKE_COMMAND} ${CMAKE_CURRENT_SOURCE_DIR}/cmake_static_protobuf
                -DCMAKE_LIBRARY_OUTPUT_DIRECTORY=${CMAKE_LIBRARY_OUTPUT_DIRECTORY}
                -DCMAKE_ARCHIVE_OUTPUT_DIRECTORY=${CMAKE_ARCHIVE_OUTPUT_DIRECTORY}
                -DCMAKE_COMPILE_PDB_OUTPUT_DIRECTORY=${CMAKE_COMPILE_PDB_OUTPUT_DIRECTORY}
                -DCMAKE_PDB_OUTPUT_DIRECTORY=${CMAKE_PDB_OUTPUT_DIRECTORY}
                -DCMAKE_BUILD_TYPE=${CMAKE_BUILD_TYPE}
                -DCMAKE_CXX_FLAGS=${CMAKE_CXX_FLAGS}
                -DCMAKE_C_FLAGS=${CMAKE_C_FLAGS}
                -DCMAKE_CXX_VISIBILITY_PRESET=${CMAKE_CXX_VISIBILITY_PRESET}
                -DNGRAPH_INSTALL_LIB=${NGRAPH_INSTALL_LIB}
                 ${NGRAPH_FORWARD_CMAKE_ARGS}
        COMMAND ${CMAKE_COMMAND} --build . --target libprotobuf
        WORKING_DIRECTORY ${CMAKE_CURRENT_BINARY_DIR}
        COMMENT "Build Protobuf Static Library"
        # TODO: add DEPENDS
)

# Import targets

add_custom_target(libprotobuf_static
        DEPENDS
        ${PROTOBUF_STATIC_LIB_OUTPUT}
        )


>>>>>>> fee065b8
add_subdirectory(frontend_manager)

if (NGRAPH_PDPD_FRONTEND_ENABLE)
    add_subdirectory(paddlepaddle)
endif()

if (NGRAPH_ONNX_IMPORT_ENABLE)
    add_subdirectory(onnx_common)
    add_subdirectory(onnx_import)
endif()

if (NGRAPH_ONNX_EDITOR_ENABLE)
    add_subdirectory(onnx_editor)
endif()<|MERGE_RESOLUTION|>--- conflicted
+++ resolved
@@ -2,8 +2,6 @@
 # SPDX-License-Identifier: Apache-2.0
 #
 
-<<<<<<< HEAD
-=======
 message(${CMAKE_CURRENT_SOURCE_DIR}/cmake_static_protobuf)
 message(BINARY ${CMAKE_CURRENT_BINARY_DIR})
 
@@ -51,7 +49,6 @@
         )
 
 
->>>>>>> fee065b8
 add_subdirectory(frontend_manager)
 
 if (NGRAPH_PDPD_FRONTEND_ENABLE)
