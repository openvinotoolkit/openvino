# Copyright (C) 2018-2021 Intel Corporation
# SPDX-License-Identifier: Apache-2.0
#

set(TARGET_NAME "tensorflow_ov_frontend")

file(GLOB_RECURSE LIBRARY_SRC ${CMAKE_CURRENT_SOURCE_DIR}/src/*.cpp)
file(GLOB_RECURSE LIBRARY_HEADERS ${CMAKE_CURRENT_SOURCE_DIR}/src/*.hpp)
file(GLOB_RECURSE LIBRARY_PUBLIC_HEADERS ${CMAKE_CURRENT_SOURCE_DIR}/include/*.hpp)

set(${TARGET_NAME}_INCLUDE_DIR ${CMAKE_CURRENT_SOURCE_DIR}/include)

# Create named folders for the sources within the .vcproj
# Empty name lists them directly under the .vcproj

source_group("src" FILES ${LIBRARY_SRC})
source_group("include" FILES ${LIBRARY_HEADERS})
source_group("public include" FILES ${LIBRARY_PUBLIC_HEADERS})

set(PROTO_SRCS)
set(PROTO_HDRS)

# Generate protobuf file on build time for each '.proto' file in src/proto
file(GLOB proto_files ${CMAKE_CURRENT_SOURCE_DIR}/src/proto/*.proto)

foreach(INFILE ${proto_files})
    get_filename_component(FILE_DIR ${INFILE} DIRECTORY)
    get_filename_component(FILE_WE ${INFILE} NAME_WE)
    set(OUTPUT_PB_SRC ${CMAKE_CURRENT_BINARY_DIR}/${FILE_WE}.pb.cc)
    set(OUTPUT_PB_HEADER ${CMAKE_CURRENT_BINARY_DIR}/${FILE_WE}.pb.h)
    set(GENERATED_PROTO ${INFILE})
    add_custom_command(
            OUTPUT "${OUTPUT_PB_SRC}" "${OUTPUT_PB_HEADER}"
            COMMAND ${PROTOC_EXECUTABLE} ARGS --cpp_out ${CMAKE_CURRENT_BINARY_DIR} -I ${FILE_DIR} ${FILE_WE}.proto
            DEPENDS ${PROTOC_EXECUTABLE} ${GENERATED_PROTO}
            COMMENT "Running C++ protocol buffer compiler (${PROTOC_EXECUTABLE}) on ${GENERATED_PROTO}"
            VERBATIM
            COMMAND_EXPAND_LISTS)
    list(APPEND PROTO_SRCS "${OUTPUT_PB_SRC}")
    list(APPEND PROTO_HDRS "${OUTPUT_PB_HEADER}")
endforeach()

add_custom_target(${TARGET_NAME}_proto DEPENDS ${PROTO_SRCS} ${PROTO_HDRS})

set_source_files_properties(${PROTO_SRCS} ${PROTO_HDRS} PROPERTIES GENERATED TRUE)

# Disable all warnings for generated code
set_source_files_properties(${PROTO_SRCS} ${PROTO_HDRS} PROPERTIES COMPILE_OPTIONS -w)

# Create library
add_library(${TARGET_NAME} SHARED ${LIBRARY_SRC} ${LIBRARY_HEADERS} ${LIBRARY_PUBLIC_HEADERS} ${PROTO_SRCS} ${PROTO_HDRS})
add_library(openvino::frontend::tensorflow ALIAS ${TARGET_NAME})

add_dependencies(${TARGET_NAME} ${TARGET_NAME}_proto)

ov_ncc_naming_style(FOR_TARGET ${TARGET_NAME}
                    INCLUDE_DIRECTORY "${CMAKE_CURRENT_SOURCE_DIR}/include"
                    ADDITIONAL_INCLUDE_DIRECTORIES
                        $<TARGET_PROPERTY:frontend_common::static,INTERFACE_INCLUDE_DIRECTORIES>)

target_include_directories(${TARGET_NAME}
        PUBLIC
            $<BUILD_INTERFACE:${${TARGET_NAME}_INCLUDE_DIR}>
            $<INSTALL_INTERFACE:${FRONTEND_INSTALL_INCLUDE}>
        PRIVATE
            ${CMAKE_CURRENT_SOURCE_DIR}/src
            ${CMAKE_CURRENT_BINARY_DIR})

target_include_directories(${TARGET_NAME} SYSTEM PRIVATE ${Protobuf_INCLUDE_DIRS}
                                                         ${CMAKE_CURRENT_BINARY_DIR})

ie_add_vs_version_file(NAME ${TARGET_NAME}
                       FILEDESCRIPTION "FrontEnd to load and convert TensorFlow file format")

ie_add_api_validator_post_build_step(TARGET ${TARGET_NAME})

link_system_libraries(${TARGET_NAME} PRIVATE ${Protobuf_LITE_LIBRARIES})

<<<<<<< HEAD
target_link_libraries(${TARGET_NAME} PRIVATE frontend_common::static
                                     PRIVATE ngraph::builder inference_engine_transformations libprotobuf openvino::util)
=======
target_link_libraries(${TARGET_NAME} PRIVATE frontend_manager::static
                                     PRIVATE inference_engine_transformations libprotobuf openvino::util)
>>>>>>> 64459177

add_clang_format_target(${TARGET_NAME}_clang FOR_TARGETS ${TARGET_NAME}
                        EXCLUDE_PATTERNS ${PROTO_SRCS} ${PROTO_HDRS})

set_target_properties(${TARGET_NAME} PROPERTIES EXPORT_NAME frontend::tensorflow)

install(TARGETS ${TARGET_NAME}
        RUNTIME DESTINATION ${IE_CPACK_RUNTIME_PATH} COMPONENT tests EXCLUDE_FROM_ALL
        ARCHIVE DESTINATION ${IE_CPACK_ARCHIVE_PATH} COMPONENT tests EXCLUDE_FROM_ALL
        LIBRARY DESTINATION ${IE_CPACK_LIBRARY_PATH} COMPONENT tests EXCLUDE_FROM_ALL)

# TODO: add install commands once TensorFlow frontend is complete, and delete the install above
#install(TARGETS ${TARGET_NAME} EXPORT OpenVINOTargets
#        RUNTIME DESTINATION ${IE_CPACK_RUNTIME_PATH} COMPONENT ngraph
#        ARCHIVE DESTINATION ${IE_CPACK_ARCHIVE_PATH} COMPONENT ngraph
#        LIBRARY DESTINATION ${IE_CPACK_LIBRARY_PATH} COMPONENT ngraph)

#install(DIRECTORY ${${TARGET_NAME}_INCLUDE_DIR}/tensorflow_frontend
#        DESTINATION ${FRONTEND_INSTALL_INCLUDE}
#        COMPONENT ngraph_dev
#        FILES_MATCHING PATTERN "*.hpp")
#
#export(TARGETS ${TARGET_NAME} NAMESPACE openvino::
#       APPEND FILE "${CMAKE_BINARY_DIR}/OpenVINOTargets.cmake")<|MERGE_RESOLUTION|>--- conflicted
+++ resolved
@@ -76,13 +76,8 @@
 
 link_system_libraries(${TARGET_NAME} PRIVATE ${Protobuf_LITE_LIBRARIES})
 
-<<<<<<< HEAD
 target_link_libraries(${TARGET_NAME} PRIVATE frontend_common::static
-                                     PRIVATE ngraph::builder inference_engine_transformations libprotobuf openvino::util)
-=======
-target_link_libraries(${TARGET_NAME} PRIVATE frontend_manager::static
                                      PRIVATE inference_engine_transformations libprotobuf openvino::util)
->>>>>>> 64459177
 
 add_clang_format_target(${TARGET_NAME}_clang FOR_TARGETS ${TARGET_NAME}
                         EXCLUDE_PATTERNS ${PROTO_SRCS} ${PROTO_HDRS})
