// Copyright (C) 2018-2021 Intel Corporation
// SPDX-License-Identifier: Apache-2.0
//

#pragma once

#include <frontend_manager/frontend.hpp>
#include <tensorflow_frontend/model.hpp>
#include <tensorflow_frontend/utility.hpp>

using namespace ngraph::frontend;

namespace tensorflow {
class GraphDef;
class NodeDef;
namespace ngraph_bridge {
class GraphIteratorProto;
}
}  // namespace tensorflow

namespace ngraph {
namespace frontend {
class TF_API FrontEndTensorflow : public FrontEnd {
public:
    FrontEndTensorflow() {}

    /// \brief Completely convert the model
    /// \return fully converted nGraph function
    std::shared_ptr<Function> convert(InputModel::Ptr model) const override;

    /// \brief Completely convert the remaining, not converted part of a function.
    /// \param partiallyConverted partially converted nGraph function
    void convert(std::shared_ptr<Function> partiallyConverted) const override;

    /// \brief Convert only those parts of the model that can be converted leaving others
    /// as-is. Converted parts are not normalized by additional transformations; normalize
    /// function or another form of convert function should be called to finalize the
    /// conversion process.
    /// \param model Input model
    /// \return partially converted nGraph function
    std::shared_ptr<Function> convert_partially(InputModel::Ptr model) const override;

    /// \brief Convert operations with one-to-one mapping with decoding nodes.
    /// Each decoding node is an nGraph node representing a single FW operation node with
    /// all attributes represented in FW-independent way.
    /// \param model Input model
    /// \return nGraph function after decoding
    std::shared_ptr<Function> decode(InputModel::Ptr model) const override;

    /// \brief Runs normalization passes on function that was loaded with partial conversion
    /// \param function partially converted nGraph function
    void normalize(std::shared_ptr<ngraph::Function> function) const override;

    /// \brief Gets name of this FrontEnd. Can be used by clients
    std::string get_name() const override {
        return "tensorflow";
    }

protected:
    /// \brief Check if FrontEndTensorflow can recognize model from given parts
    bool supported_impl(const std::vector<std::shared_ptr<Variant>>& variants) const override;

<<<<<<< HEAD
        // Validating first path, it must contain a model
        if (ov::is_type<VariantWrapper<std::string>>(variants[0])) {
            std::string suffix = ".pb";
            std::string model_path = ov::as_type_ptr<VariantWrapper<std::string>>(variants[0])->get();
            if (tf::endsWith(model_path, suffix)) {
                return true;
            }
        }
        return false;
    }

    InputModel::Ptr load_impl(const std::vector<std::shared_ptr<Variant>>& variants) const override {
        // TODO: input path, streams, and GraphIterator
        // InputModelTF must include the single constructor for GraphIterator
        if (variants.size() == 1) {
            // The case when folder with __model__ and weight files is provided or .pdmodel file
            if (ov::is_type<VariantWrapper<std::string>>(variants[0])) {
                std::string m_path = ov::as_type_ptr<VariantWrapper<std::string>>(variants[0])->get();
                return std::make_shared<InputModelTF>(m_path);
            }
        }
        return nullptr;
    }
=======
    InputModel::Ptr load_impl(const std::vector<std::shared_ptr<Variant>>& variants) const override;
>>>>>>> 98c2020f
};

}  // namespace frontend

}  // namespace ngraph<|MERGE_RESOLUTION|>--- conflicted
+++ resolved
@@ -60,33 +60,7 @@
     /// \brief Check if FrontEndTensorflow can recognize model from given parts
     bool supported_impl(const std::vector<std::shared_ptr<Variant>>& variants) const override;
 
-<<<<<<< HEAD
-        // Validating first path, it must contain a model
-        if (ov::is_type<VariantWrapper<std::string>>(variants[0])) {
-            std::string suffix = ".pb";
-            std::string model_path = ov::as_type_ptr<VariantWrapper<std::string>>(variants[0])->get();
-            if (tf::endsWith(model_path, suffix)) {
-                return true;
-            }
-        }
-        return false;
-    }
-
-    InputModel::Ptr load_impl(const std::vector<std::shared_ptr<Variant>>& variants) const override {
-        // TODO: input path, streams, and GraphIterator
-        // InputModelTF must include the single constructor for GraphIterator
-        if (variants.size() == 1) {
-            // The case when folder with __model__ and weight files is provided or .pdmodel file
-            if (ov::is_type<VariantWrapper<std::string>>(variants[0])) {
-                std::string m_path = ov::as_type_ptr<VariantWrapper<std::string>>(variants[0])->get();
-                return std::make_shared<InputModelTF>(m_path);
-            }
-        }
-        return nullptr;
-    }
-=======
     InputModel::Ptr load_impl(const std::vector<std::shared_ptr<Variant>>& variants) const override;
->>>>>>> 98c2020f
 };
 
 }  // namespace frontend
