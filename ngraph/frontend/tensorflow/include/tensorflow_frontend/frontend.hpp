--- conflicted
+++ resolved
@@ -6,21 +6,32 @@
 
 #include <frontend_manager/frontend.hpp>
 #include <frontend_manager/input_model.hpp>
-<<<<<<< HEAD
-#include <tensorflow_frontend/model.hpp>
-=======
 #include <functional>
 #include <map>
 #include <openvino/core/node_vector.hpp>
 #include <openvino/core/variant.hpp>
->>>>>>> 64a0e3db
 #include <tensorflow_frontend/utility.hpp>
+
+namespace ov {
+namespace frontend {
+namespace tf {
+class NodeContext;
+}
+}  // namespace frontend
+}  // namespace ov
 
 namespace ov {
 namespace frontend {
 class TF_API FrontEndTF : public ngraph::frontend::FrontEnd {
 public:
-    FrontEndTF() {}
+    using CreatorFunction = std::function<::ov::OutputVector(const ::ov::frontend::tf::NodeContext&)>;
+    using TranslatorDictionaryType = std::map<const std::string, const CreatorFunction>;
+
+private:
+    TranslatorDictionaryType m_op_translators;
+
+public:
+    FrontEndTF();
 
     /// \brief Completely convert the model
     /// \return fully converted nGraph function
@@ -56,24 +67,17 @@
 
 protected:
     /// \brief Check if FrontEndTensorflow can recognize model from given parts
-    bool supported_impl(const std::vector<std::shared_ptr<Variant>>& variants) const override;
+    bool supported_impl(const std::vector<std::shared_ptr<ov::Variant>>& variants) const override;
 
-    ngraph::frontend::InputModel::Ptr load_impl(const std::vector<std::shared_ptr<Variant>>& variants) const override;
+    ngraph::frontend::InputModel::Ptr load_impl(
+        const std::vector<std::shared_ptr<ov::Variant>>& variants) const override;
 
 private:
-<<<<<<< HEAD
-    static void translate_graph(const std::shared_ptr<InputModelTF>& model,
-                                const std::string& model_name,
-                                bool fail_fast,
-                                bool no_conversion,
-                                std::shared_ptr<ov::Function>& ng_function);
-=======
     void translate_graph(const ngraph::frontend::InputModel::Ptr& model,
                          const std::string& model_name,
                          bool fail_fast,
                          bool no_conversion,
                          std::shared_ptr<ov::Function>& ng_function) const;
->>>>>>> 64a0e3db
 };
 }  // namespace frontend
 }  // namespace ov