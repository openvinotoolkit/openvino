// Copyright (C) 2018-2021 Intel Corporation
// SPDX-License-Identifier: Apache-2.0
//

#include <fstream>
#include <ngraph/pass/manager.hpp>
#include <numeric>

#include "ngraph/op/util/logical_reduction.hpp"
#include "ngraph/pass/constant_folding.hpp"
#include "ngraph/pass/manager.hpp"
#include "ngraph/pass/pass_config.hpp"
#include "ngraph/slice_plan.hpp"
//#include <ngraph/pass/transpose_sinking.h>
#include <frontend_manager/frontend_exceptions.hpp>
#include <ngraph/pass/constant_folding.hpp>
#include <tensorflow_frontend/exceptions.hpp>
#include <tensorflow_frontend/place.hpp>
#include <tensorflow_frontend/utility.hpp>

#include "default_opset.h"
#include "graph.hpp"
#include "ngraph_builder.h"
#include "ngraph_conversions.h"
#include "op_table.hpp"
#include "utils.h"

using namespace std;
namespace ng = ngraph;

namespace tensorflow {
namespace ngraph_bridge {

void Builder::SetTracingInfo(const std::string& op_name, const ng::Output<ng::Node> ng_node) {
    auto node = ng_node.get_node_shared_ptr();
    node->set_friendly_name(op_name);
    node->add_provenance_tag(op_name);
}

const Builder::ConstMap& Builder::TF_NGRAPH_CONST_MAP() {
    static const Builder::ConstMap the_map = {
        {ng::element::f32, make_pair(MakeConstOp<float>, ng::element::f32)},
        {ng::element::f64, make_pair(MakeConstOp<double>, ng::element::f64)},
        {ng::element::i8, make_pair(MakeConstOp<int8_t>, ng::element::i8)},
        {ng::element::i16, make_pair(MakeConstOp<int16_t>, ng::element::i16)},
#if 0
            {DataType::DT_QINT8, make_pair(MakeConstOp<qint8>, ng::element::i8)},
  {DataType::DT_QUINT8, make_pair(MakeConstOp<quint8>, ng::element::u8)},
  {DataType::DT_QUINT16, make_pair(MakeConstOp<quint16>, ng::element::u16)},
#endif
        {ng::element::i32, make_pair(MakeConstOp<int32_t>, ng::element::i32)},
        {ng::element::i64, make_pair(MakeConstOp<int64_t>, ng::element::i64)},
        {ng::element::u8, make_pair(MakeConstOp<uint8_t>, ng::element::u8)},
        {ng::element::u16, make_pair(MakeConstOp<uint16_t>, ng::element::u16)},
        {ng::element::boolean, make_pair(MakeConstOp<bool, char>, ng::element::boolean)}
    };
    return the_map;
}

void Builder::TranslateGraph(
    std::shared_ptr<ngraph::frontend::InputModelTensorflow> tf_model,
    const std::vector<const ngraph::frontend::tensorflow::detail::TensorWrapper*>& static_input_map,
    const std::string name,
    std::shared_ptr<ngraph::Function>& ng_function) {
    //
    // The op map holds a mapping from TensorFlow op names (strings) to
    // vector of generated nGraph Output<TFNodeDecoder>.
    //
    Builder::OpMap ng_op_map;

    ngraph::ParameterVector params;
    ngraph::ResultVector results;

    const auto& ops = tf_model->get_op_places();
    const auto& inputs = tf_model->partialShapes;
    const auto& indexed_shapes = tf_model->input_shapes;

    //
    // Now create the nGraph ops from TensorFlow ops.
    //
    const auto CREATORS_MAP = get_supported_ops();
    for (auto& op_place : ops) {
        auto op = op_place->get_desc();
        auto op_name = op_place->get_names()[0];
#if 0
    // TODO: Investigate why do we need it
      if (n->IsSink() || n->IsSource()) {
      continue;
    }
#endif
        if (op->IsControlFlow()) {
            throw errors::Unimplemented("Encountered a control flow op in the nGraph bridge: " + op->DebugString());
        }

        NGRAPH_VLOG(2) << "Constructing op " << op_name << " which is " << op->type_string() << "\n";

        // const function<Status(const TFNodeDecoder*, const std::vector<const
        // ngraph::frontend::tensorflow::detail::TensorWrapper*>&,
        //                      Builder::OpMap&)>* op_fun;
        auto creator_it = CREATORS_MAP.find(op->type_string());

<<<<<<< HEAD
        // todo: replace it with TF exception
        NGRAPH_CHECK(creator_it != CREATORS_MAP.end(), "No creator found for ", op->type_string(), " node.");
=======
    ng::Strides ng_strides(3);
    ng::Strides ng_dilations(3);
    ng::Shape ng_image_shape(3);
    ng::Shape ng_kernel_shape(3);

    NHWCtoHW(is_ndhwc, tf_strides, ng_strides);
    NHWCtoHW(is_ndhwc, ng_input.get_shape(), ng_image_shape);
    NHWCtoHW(is_ndhwc, tf_dilations, ng_dilations);
    NHWCtoNCHW(node.get_name(), is_ndhwc, ng_input);

    NGRAPH_VLOG(3) << "ng_strides: " << ng::join(ng_strides);
    NGRAPH_VLOG(3) << "ng_dilations: " << ng::join(ng_dilations);
    NGRAPH_VLOG(3) << "ng_image_shape: " << ng::join(ng_image_shape);

    auto& ng_filter_shape = ng_filter.get_shape();
    ng_kernel_shape[0] = ng_filter_shape[0];
    ng_kernel_shape[1] = ng_filter_shape[1];
    ng_kernel_shape[2] = ng_filter_shape[2];
    Transpose3D<4, 3, 0, 1, 2>(ng_filter);
    Builder::SetTracingInfo(node.get_name(), ng_filter);

    NGRAPH_VLOG(3) << "ng_kernel_shape: " << ng::join(ng_kernel_shape);

    ng::CoordinateDiff ng_padding_below;
    ng::CoordinateDiff ng_padding_above;
    Builder::MakePadding(tf_padding_type,
                         ng_image_shape,
                         ng_kernel_shape,
                         ng_strides,
                         ng_dilations,
                         ng_padding_below,
                         ng_padding_above);

    ng::Output<ng::Node> ng_conv = ConstructNgNode<opset::Convolution>(node.get_name(),
                                                                       ng_input,
                                                                       ng_filter,
                                                                       ng_strides,
                                                                       ng_padding_below,
                                                                       ng_padding_above,
                                                                       ng_dilations);

    NCHWtoNHWC(node.get_name(), is_ndhwc, ng_conv);
    return {ng_conv};
}

static OutputVector TranslateCumsumOp(const NodeContext& node) {
    auto ng_x = node.get_ng_input(0), ng_axis = node.get_ng_input(1);
    auto exclusive = node.get_attribute<bool>("exclusive"), reverse = node.get_attribute<bool>("reverse");

    return {ConstructNgNode<opset::CumSum>(node.get_name(), ng_x, ng_axis, exclusive, reverse)};
}

// Translate DepthToSpace op
static OutputVector TranslateDepthToSpaceOp(const NodeContext& node) {
    ng::Output<ng::Node> ng_input = node.get_ng_input(0);

    // Get the attributes
    auto block_size = node.get_attribute<int64_t>("block_size");
    std::string tf_data_format = node.get_attribute<std::string>("data_format");

    if (tf_data_format != "NHWC" && tf_data_format != "NCHW") {
        throw errors::InvalidArgument("DepthToSpace data format is neither NHWC nor NCHW");
    }

    bool is_nhwc = (tf_data_format == "NHWC");

    NHWCtoNCHW(node.get_name(), is_nhwc, ng_input);
    auto ng_mode = opset::DepthToSpace::DepthToSpaceMode::BLOCKS_FIRST;
    ng::Output<ng::Node> depth_to_space =
        ConstructNgNode<opset::DepthToSpace>(node.get_name(), ng_input, ng_mode, block_size);
    NCHWtoNHWC(node.get_name(), is_nhwc, depth_to_space);
    return {depth_to_space};
}

static OutputVector TranslateDepthwiseConv2dNativeOp(const NodeContext& node) {
    auto ng_input = node.get_ng_input(0), ng_filter = node.get_ng_input(1);

    auto tf_strides = node.get_attribute<std::vector<int32_t>>("strides");
    auto tf_dilations = node.get_attribute<std::vector<int32_t>>("dilations");
    auto tf_padding_type = node.get_attribute<std::string>("padding");
    auto tf_data_format = node.get_attribute<std::string>("data_format");

    if (tf_data_format != "NHWC" && tf_data_format != "NCHW") {
        throw errors::InvalidArgument("DepthwiseConv2D data format is neither NHWC nor NCHW");
    }

    bool is_nhwc = (tf_data_format == "NHWC");

    NGRAPH_VLOG(3) << ng::join(tf_strides);
    NGRAPH_VLOG(3) << ng::join(tf_dilations);
    NGRAPH_VLOG(3) << tf_padding_type;
    NGRAPH_VLOG(3) << tf_data_format;

    ng::Strides ng_strides(2);
    ng::Strides ng_dilations(2);
    ng::Shape ng_image_shape(2);
    ng::Shape ng_kernel_shape(2);

    NHWCtoHW(is_nhwc, ng_input.get_shape(), ng_image_shape);
    NHWCtoHW(is_nhwc, tf_strides, ng_strides);
    NHWCtoHW(is_nhwc, tf_dilations, ng_dilations);
    NHWCtoNCHW(node.get_name(), is_nhwc, ng_input);

    NGRAPH_VLOG(3) << "ng_strides: " << ng::join(ng_strides);
    NGRAPH_VLOG(3) << "ng_dilations: " << ng::join(ng_dilations);
    NGRAPH_VLOG(3) << "ng_image_shape: " << ng::join(ng_image_shape);

    auto& ng_filter_shape = ng_filter.get_shape();
    ng_kernel_shape[0] = ng_filter_shape[0];
    ng_kernel_shape[1] = ng_filter_shape[1];

    NGRAPH_VLOG(3) << "ng_kernel_shape: " << ng::join(ng_kernel_shape);

    ng::CoordinateDiff ng_padding_below;
    ng::CoordinateDiff ng_padding_above;
    Builder::MakePadding(tf_padding_type,
                         ng_image_shape,
                         ng_kernel_shape,
                         ng_strides,
                         ng_dilations,
                         ng_padding_below,
                         ng_padding_above);

    // H W I M -> H W I 1 M
    auto filter_shape = ConstructNgNode<opset::Constant>(
        node.get_name(),
        ng::element::u64,
        ng::Shape{5},
        ngraph::Shape{ng_filter_shape[0], ng_filter_shape[1], ng_filter_shape[2], 1, ng_filter_shape[3]});
    auto reshaped_filter = ConstructNgNode<opset::Reshape>(node.get_name(), ng_filter, filter_shape, false);

    // H W I 1 M -> I M 1 H W
    auto order = ConstructNgNode<opset::Constant>(node.get_name(),
                                                  ng::element::i64,
                                                  ng::Shape{5},
                                                  vector<int64_t>{2, 4, 3, 0, 1});
    auto transposed_filter = ConstructNgNode<opset::Transpose>(node.get_name(), reshaped_filter, order);

    auto ng_conv = ConstructNgNode<opset::GroupConvolution>(node.get_name(),
                                                            ng_input,
                                                            transposed_filter,
                                                            ng_strides,
                                                            ng_padding_below,
                                                            ng_padding_above,
                                                            ng_dilations);

    NCHWtoNHWC(node.get_name(), is_nhwc, ng_conv);
    return {ng_conv};
}

static OutputVector TranslateExpandDimsOp(const NodeContext& node) {
    auto ng_input = node.get_ng_input(0);
    std::vector<int64_t> dims;
    GetStaticInputVector(node, 1, &dims);
    auto ng_dims =
        ConstructNgNode<opset::Constant>(node.get_name(), ng::element::i64, ngraph::Shape{dims.size()}, dims);
    return {ConstructNgNode<opset::Unsqueeze>(node.get_name(), ng_input, ng_dims)};
}

static OutputVector TranslateFillOp(const NodeContext& node) {
    auto ng_dims = node.get_ng_input(0), ng_value = node.get_ng_input(1);
    return {ConstructNgNode<opset::Broadcast>(node.get_name(), ng_value, ng_dims)};
}

static OutputVector TranslateFloorDivOp(const NodeContext& node) {
    auto floordiv_fn = [&node](ng::Output<ng::Node> x, ng::Output<ng::Node> y) {
        return ConstructNgNode<opset::Floor>(node.get_name(), ConstructNgNode<opset::Divide>(node.get_name(), x, y));
    };
    return TranslateBinaryOp(node, floordiv_fn);
}

static OutputVector TranslateFusedBatchNormOp(const NodeContext& node) {
    auto ng_input = node.get_ng_input(0), ng_scale = node.get_ng_input(1), ng_offset = node.get_ng_input(2),
         ng_mean = node.get_ng_input(3), ng_variance = node.get_ng_input(4);
    bool is_v3 = node.get_op_type() == "FusedBatchNormV3";

    auto tf_data_format = node.get_attribute<std::string>("data_format");

    if (tf_data_format != "NHWC" && tf_data_format != "NCHW") {
        throw errors::InvalidArgument("Conv2D data format is neither NHWC nor NCHW");
    }

    bool is_nhwc = (tf_data_format == "NHWC");

    NGRAPH_VLOG(3) << "data_format: " << tf_data_format;

    auto tf_epsilon = node.get_attribute<float>("epsilon", 0.0001);  // TODO: where does 0.0001 come from?

    NGRAPH_VLOG(3) << "epsilon: " << tf_epsilon;

    NHWCtoNCHW(node.get_name(), is_nhwc, ng_input);

    auto ng_batch_norm = ConstructNgNode<opset::BatchNormInference>(node.get_name(),
                                                                    ng_input,
                                                                    ng_scale,
                                                                    ng_offset,
                                                                    ng_mean,
                                                                    ng_variance,
                                                                    tf_epsilon);
    NCHWtoNHWC(node.get_name(), is_nhwc, ng_batch_norm);

    // TODO: Why are there so many? Is it correct?
    OutputVector result = {ng_batch_norm, ng_mean, ng_variance, ng_mean, ng_variance};
    if (is_v3) {
        // FusedBatchNormV3 has 6 outputs
        result.push_back(ng_mean);  // reserve_space_3
    }
    return result;
}

static OutputVector TranslateFusedMatMulOp(const NodeContext& node) {
    // auto num_args = node.get_attribute<int>("num_args"); // TODO: it is unused but why?
    auto fused_ops = node.get_attribute<std::vector<string>>("fused_ops");

    // Transpose arguments if requested.
    auto transpose_a = node.get_attribute<bool>("transpose_a", false);
    auto transpose_b = node.get_attribute<bool>("transpose_b", false);

    auto ng_lhs = node.get_ng_input(0), ng_rhs = node.get_ng_input(1), ng_bias = node.get_ng_input(2);

    ng::Output<ng::Node> ng_matmul =
        ConstructNgNode<opset::MatMul>(node.get_name(), ng_lhs, ng_rhs, transpose_a, transpose_b);

    auto ng_matmul_shape = ng_matmul.get_shape();
    auto ng_bias_shape = ng_bias.get_shape();

    if (ng_bias_shape.size() != 1) {
        throw errors::InvalidArgument("Bias argument to BiasAdd does not have one dimension");
    }

    auto ng_add = ConstructNgNode<opset::Add>(node.get_name(), ng_matmul, ng_bias);
    if (fused_ops.size() == 1) {  // Only fusing BiasAdd
        return {ng_add};
    } else if (fused_ops.size() == 2) {  // Also has activation
        if (fused_ops[1] == "Relu") {
            return {ConstructNgNode<opset::Relu>(node.get_name(), ng_add)};
        } else if (fused_ops[1] == "Relu6") {
            return {ConstructNgNode<opset::Clamp>(node.get_name(), ng_add, 0, 6)};
        } else {
            throw errors::Internal("Expected activation to be Relu or Relu6 but got " + fused_ops[1]);
        }
    } else {
        // Adding this here to catch future changes in _FusedMatMul
        throw errors::Internal("Unsupported combination");
    }
}

// See .../tensorflow/include/tensorflow/cc/ops/array_ops.h
// and .../openvino/ngraph/core/include/ngraph/op/gather.hpp
static OutputVector TranslateGatherOp(const NodeContext& node) {
    auto ng_input = node.get_ng_input(0), ng_input_indices = node.get_ng_input(1);

    auto ng_axis = ConstructNgNode<opset::Constant>(node.get_name(), ng::element::i64, ng::Shape{}, 0);

    auto gather_op = ConstructNgNode<opset::Gather>(node.get_name(), ng_input, ng_input_indices, ng_axis);

    return {gather_op};
}

static OutputVector TranslateGatherV2Op(const NodeContext& node) {
    auto ng_input = node.get_ng_input(0), ng_input_coords = node.get_ng_input(1);

    std::vector<int64_t> tf_axis;
    GetStaticInputVector(node, 2, &tf_axis);

    if (tf_axis.size() > 1) {
        std::ostringstream buf;
        buf << "Found axis in GatherV2 op (" << node.get_name() << ") translation to be non scalar, of size "
            << tf_axis.size();
        throw errors::Internal(buf.str());
    }

    // Negative axis is supported. Accounting for that
    auto ng_input_shape = ng_input.get_shape();
    size_t ng_input_rank = ng_input_shape.size();
    int axis;
    if (tf_axis[0] >= 0) {
        axis = tf_axis[0];
    } else {
        axis = tf_axis[0] + ng_input_rank;
    }
    if (axis < 0 || axis >= ng_input_rank) {
    std:
        ostringstream buf;
        buf << "Expected axis in the range [-" << ng_input_rank << ", " << ng_input_rank << "), but got " << tf_axis[0];
        throw errors::InvalidArgument(buf.str());
    }

    auto ng_axis =
        ConstructNgNode<opset::Constant>(node.get_name(), ng::element::i64, ng::Shape{tf_axis.size()}, tf_axis);

    auto gather_op = ConstructNgNode<opset::Gather>(node.get_name(), ng_input, ng_input_coords, ng_axis);

    return {gather_op};
}

static OutputVector TranslateFusedConv2DOp(const NodeContext& node) {
    auto num_args = node.get_attribute<int>("num_args");
    auto fused_ops = node.get_attribute<std::vector<string>>("fused_ops");

    auto tf_data_format = node.get_attribute<std::string>("data_format");
    bool is_nhwc = (tf_data_format == "NHWC");

    auto CreateNgConv = [&](ng::Output<ng::Node>& ng_input, ng::Output<ng::Node>& ng_filter) {
        auto tf_strides = node.get_attribute<std::vector<int32_t>>("strides");
        auto tf_dilations = node.get_attribute<std::vector<int32_t>>("dilations");
        auto tf_padding_type = node.get_attribute<std::string>("padding");

        if (tf_data_format != "NHWC" && tf_data_format != "NCHW") {
            throw errors::InvalidArgument("Conv2D data format is neither NHWC nor NCHW");
        }

        // TF Kernel Test Checks
        // Strides in the batch and depth dimension is not supported
        if (tf_strides[0] != 1 || tf_strides[is_nhwc ? 3 : 1] != 1) {
            throw errors::InvalidArgument("Strides in batch and depth dimensions is not supported: " +
                                          node.get_op_type());
        }

        NGRAPH_VLOG(3) << ng::join(tf_strides);
        NGRAPH_VLOG(3) << ng::join(tf_dilations);
        NGRAPH_VLOG(3) << tf_padding_type;
        NGRAPH_VLOG(3) << tf_data_format;

        ng::Strides ng_strides(2);
        ng::Strides ng_dilations(2);
        ng::Shape ng_image_shape(2);
        ng::Shape ng_kernel_shape(2);

        NHWCtoHW(is_nhwc, tf_strides, ng_strides);
        NHWCtoHW(is_nhwc, ng_input.get_shape(), ng_image_shape);
        NHWCtoHW(is_nhwc, tf_dilations, ng_dilations);
        NHWCtoNCHW(node.get_name(), is_nhwc, ng_input);

        NGRAPH_VLOG(3) << "ng_strides: " << ng::join(ng_strides);
        NGRAPH_VLOG(3) << "ng_dilations: " << ng::join(ng_dilations);
        NGRAPH_VLOG(3) << "ng_image_shape: " << ng::join(ng_image_shape);

        auto& ng_filter_shape = ng_filter.get_shape();
        ng_kernel_shape[0] = ng_filter_shape[0];
        ng_kernel_shape[1] = ng_filter_shape[1];
        Transpose<3, 2, 0, 1>(ng_filter);
        Builder::SetTracingInfo(node.get_name(), ng_filter);

        NGRAPH_VLOG(3) << "ng_kernel_shape: " << ng::join(ng_kernel_shape);

        ng::CoordinateDiff ng_padding_below;
        ng::CoordinateDiff ng_padding_above;
        Builder::MakePadding(tf_padding_type,
                             ng_image_shape,
                             ng_kernel_shape,
                             ng_strides,
                             ng_dilations,
                             ng_padding_below,
                             ng_padding_above);

        return ConstructNgNode<opset::Convolution>(node.get_name() + "_FusedConv2D_Conv",
                                                   ng_input,
                                                   ng_filter,
                                                   ng_strides,
                                                   ng_padding_below,
                                                   ng_padding_above,
                                                   ng_dilations);
    };

    if (VecStrCmp(fused_ops, {"BiasAdd"}) || VecStrCmp(fused_ops, {"BiasAdd", "Relu"}) ||
        VecStrCmp(fused_ops, {"BiasAdd", "Relu6"})) {
        if (num_args != 1) {
            throw errors::InvalidArgument("FusedConv2DBiasAdd has incompatible num_args");
        }

        auto ng_input = node.get_ng_input(0), ng_filter = node.get_ng_input(1), ng_bias = node.get_ng_input(2),
             ng_conv = CreateNgConv(ng_input, ng_filter);

        auto ng_conv_shape = ng_conv.get_shape();
        auto ng_bias_shape = ng_bias.get_shape();
        if (ng_bias_shape.size() != 1) {
            throw errors::InvalidArgument("Bias argument to BiasAdd does not have one dimension");
        }

        std::vector<size_t> reshape_pattern_values(ng_conv_shape.size(), 1U);
        reshape_pattern_values[1] = ng_bias.get_shape().front();
        auto reshape_pattern = make_shared<opset::Constant>(ng::element::u64,
                                                            ng::Shape{reshape_pattern_values.size()},
                                                            reshape_pattern_values);
        auto ng_bias_reshaped = ConstructNgNode<opset::Reshape>(node.get_name(), ng_bias, reshape_pattern, false);

        auto ng_add = ConstructNgNode<opset::Add>(node.get_name() + "_FusedConv2D_BiasAdd", ng_conv, ng_bias_reshaped);

        if (VecStrCmp(fused_ops, {"BiasAdd", "Relu"})) {
            auto ng_relu = ConstructNgNode<opset::Relu>(node.get_name() + "_FusedConv2D_Relu", ng_add);
            NCHWtoNHWC(node.get_name(), is_nhwc, ng_relu);
            return {ng_relu};
        } else if (VecStrCmp(fused_ops, {"BiasAdd", "Relu6"})) {
            auto ng_relu6 = ConstructNgNode<opset::Clamp>(node.get_name() + "_FusedConv2D_Relu6", ng_add, 0, 6);
            NCHWtoNHWC(node.get_name(), is_nhwc, ng_relu6);
            return {ng_relu6};
        } else {
            NCHWtoNHWC(node.get_name(), is_nhwc, ng_add);
            return {ng_add};
        }
    } else if (VecStrCmp(fused_ops, {"FusedBatchNorm"}) || VecStrCmp(fused_ops, {"FusedBatchNorm", "Relu"}) ||
               VecStrCmp(fused_ops, {"FusedBatchNorm", "Relu6"})) {
        if (num_args != 4) {
            throw errors::InvalidArgument("FusedConv2D with FusedBatchNorm has incompatible num_args");
        }

        auto ng_input = node.get_ng_input(0), ng_filter = node.get_ng_input(1), ng_scale = node.get_ng_input(2),
             ng_offset = node.get_ng_input(3), ng_mean = node.get_ng_input(4), ng_variance = node.get_ng_input(5),
             ng_conv = CreateNgConv(ng_input, ng_filter);

        auto tf_epsilon = node.get_attribute<float>("epsilon");

        auto ng_batch_norm = ConstructNgNode<opset::BatchNormInference>(node.get_name() + "_FusedConv2D_BatchNorm",
                                                                        ng_conv,
                                                                        ng_scale,
                                                                        ng_offset,
                                                                        ng_mean,
                                                                        ng_variance,
                                                                        tf_epsilon);

        if (VecStrCmp(fused_ops, {"FusedBatchNorm", "Relu"})) {
            auto ng_relu = ConstructNgNode<opset::Relu>(node.get_name() + "_FusedConv2D_BatchNormRelu", ng_batch_norm);
            NCHWtoNHWC(node.get_name(), is_nhwc, ng_relu);
            return {ng_relu};
        } else if (VecStrCmp(fused_ops, {"FusedBatchNorm", "Relu6"})) {
            auto ng_relu6 =
                ConstructNgNode<opset::Clamp>(node.get_name() + "_FusedConv2D_BatchNormRelu", ng_batch_norm, 0, 6);
            NCHWtoNHWC(node.get_name(), is_nhwc, ng_relu6);
            return {ng_relu6};
        } else {
            NCHWtoNHWC(node.get_name(), is_nhwc, ng_batch_norm);
            return {ng_batch_norm};
        }
    } else {
        throw errors::Unimplemented("Unsupported _FusedConv2D " + StrJoin(fused_ops, ","));
    }
}

static OutputVector TranslateIdentityOp(const NodeContext& node) {
    return {node.get_ng_input(0)};
}

#if 0

static OutputVector TranslateIsFiniteOp(
    const NodeContext& node) {
  // Implemented tf.is_finite by checking:
  // (in != inf) && (in != -inf) && (in == in)
  //                                 ^^^^^^^^ checks for NaN's
  ng::Output<ng::Node> ng_input;
  TF_RETURN_IF_ERROR(GetInputNodes(ng_op_map, op, ng_input));

  auto const_inf = ConstructNgNode<opset::Constant>(
      node.get_name(), ng_input.get_element_type(), ng::Shape{},
      std::vector<float>{std::numeric_limits<float>::infinity()});

  auto const_neg_inf = ConstructNgNode<opset::Constant>(
      node.get_name(), ng_input.get_element_type(), ng::Shape{},
      std::vector<float>{-std::numeric_limits<float>::infinity()});

  auto neq_inf =
      ConstructNgNode<opset::NotEqual>(node.get_name(), ng_input, const_inf);
  auto neq_neg_inf =
      ConstructNgNode<opset::NotEqual>(node.get_name(), ng_input, const_neg_inf);
  auto eq_nan = ConstructNgNode<opset::Equal>(node.get_name(), ng_input, ng_input);

  auto neq_inf_and_neq_neg_inf =
      ConstructNgNode<opset::LogicalAnd>(node.get_name(), neq_inf, neq_neg_inf);
  auto is_finite = ConstructNgNode<opset::LogicalAnd>(
      node.get_name(), neq_inf_and_neq_neg_inf, eq_nan);

  SaveNgOp(ng_op_map, node.get_name(), is_finite);
  return Status::OK();
}

static Status TranslateL2LossOp(const TFNodeDecoder* op,
                                const std::vector<const ngraph::frontend::tensorflow::detail::TensorWrapper*>&,
                                Builder::OpMap& ng_op_map) {
  ng::Output<ng::Node> ng_input;
  TF_RETURN_IF_ERROR(GetInputNodes(ng_op_map, op, ng_input));

  std::vector<float> val;
  val.push_back(2.0);
  auto const_2 = ConstructNgNode<opset::Constant>(
      node.get_name(), ng_input.get_element_type(), ng::Shape{}, val[0]);

  auto ng_pow =
      ConstructNgNode<opset::Multiply>(node.get_name(), ng_input, ng_input);

  size_t input_rank = ng_input.get_shape().size();
  std::vector<int64_t> axes;
  for (size_t i = 0; i < input_rank; ++i) {
    axes.push_back(i);
  }

  auto ng_reduction_axes = ConstructNgNode<opset::Constant>(
      node.get_name(), ng::element::i64, ng::Shape{axes.size()}, axes);
  auto ng_sum =
      ConstructNgNode<opset::ReduceSum>(node.get_name(), ng_pow, ng_reduction_axes);
  auto ng_l2loss = ConstructNgNode<opset::Divide>(node.get_name(), ng_sum, const_2);
  SaveNgOp(ng_op_map, node.get_name(), ng_l2loss);
  return Status::OK();
}

static OutputVector TranslateLog1pOp(
    const NodeContext& node) {
  return TranslateUnaryOp(
      op, static_input_map, ng_op_map, [&op](ng::Output<ng::Node> n) {
        auto et = n.get_element_type();
        auto shape = n.get_shape();
        std::vector<std::string> val_1(ng::shape_size(shape), "1");
        auto ng_const1 =
            ConstructNgNode<opset::Constant>(node.get_name(), et, shape, val_1);
        auto ng_add = ConstructNgNode<opset::Add>(node.get_name(), ng_const1, n);
        return ConstructNgNode<opset::Log>(node.get_name(), ng_add);
      });
}

static Status TranslateLRNOp(const TFNodeDecoder* op,
                             const std::vector<const ngraph::frontend::tensorflow::detail::TensorWrapper*>& static_input_map,
                             Builder::OpMap& ng_op_map) {
  ng::Output<ng::Node> ng_inp;
  TF_RETURN_IF_ERROR(GetInputNodes(ng_op_map, op, ng_inp));

  float alpha;
  TF_RETURN_IF_ERROR(GetNodeAttr(op->attrs(), "alpha", &alpha));
  float beta;
  TF_RETURN_IF_ERROR(GetNodeAttr(op->attrs(), "beta", &beta));
  float bias;
  TF_RETURN_IF_ERROR(GetNodeAttr(op->attrs(), "bias", &bias));
  int64_t depth_radius;
  TF_RETURN_IF_ERROR(GetNodeAttr(op->attrs(), "depth_radius", &depth_radius));

  // OV: Each input value is divided by (bias+(alpha/size)*sum(xi^2 for every xi
  // in the local region))^beta
  // TF: sqr_sum[a, b, c, d] = sum(input[a, b, c, d - depth_radius : d +
  // depth_radius + 1] ** 2)
  //     output = input / (bias + alpha * sqr_sum) ** beta
  int64_t size = depth_radius * 2 + 1;
  alpha = alpha * size;
  // nGraph expects the input to be in NCHW format
  NHWCtoNCHW(node.get_name(), true, ng_inp);
  auto ng_output = ConstructNgNode<opset::LRN>(node.get_name(), ng_inp, alpha, beta,
                                               bias, (size_t)size);
  NCHWtoNHWC(node.get_name(), true, ng_output);
  SaveNgOp(ng_op_map, node.get_name(), ng_output);
  return Status::OK();
}

#endif

static OutputVector TranslateLogSoftmaxOp(const NodeContext& node) {
    auto ng_inp = node.get_ng_input(0);
    auto inp_shape = ng_inp.get_shape();
    size_t rank = inp_shape.size();
    int64_t axes = rank - 1;

    return {ConstructNgNode<opset::LogSoftmax>(node.get_name(), ng_inp, axes)};
}

#if 0

static Status TranslateMatMulOp(const TFNodeDecoder* op,
                                const std::vector<const ngraph::frontend::tensorflow::detail::TensorWrapper*>&,
                                Builder::OpMap& ng_op_map) {
  ng::Output<ng::Node> ng_lhs, ng_rhs;
  TF_RETURN_IF_ERROR(GetInputNodes(ng_op_map, op, ng_lhs, ng_rhs));

  // Transpose arguments if requested.
  bool transpose_a = false;
  TF_RETURN_IF_ERROR(GetNodeAttr(op->attrs(), "transpose_a", &transpose_a));

  bool transpose_b = false;
  TF_RETURN_IF_ERROR(GetNodeAttr(op->attrs(), "transpose_b", &transpose_b));

  SaveNgOp(ng_op_map, node.get_name(),
           ConstructNgNode<opset::MatMul>(node.get_name(), ng_lhs, ng_rhs,
                                          transpose_a, transpose_b));
  return Status::OK();
}

#endif

template <unsigned int N>
static OutputVector TranslateMaxPoolOp(const NodeContext& node) {
    auto ng_input = node.get_ng_input(0);

    auto tf_strides = node.get_attribute<std::vector<int32_t>>("strides");
    auto tf_ksize = node.get_attribute<std::vector<int32_t>>("ksize");
    auto tf_padding_type = node.get_attribute<std::string>("padding");
    auto tf_data_format = node.get_attribute<std::string>("data_format");

    bool is_nhwc = (tf_data_format == "NHWC") || (tf_data_format == "NDHWC");

    NGRAPH_VLOG(3) << ng::join(tf_strides);
    NGRAPH_VLOG(3) << ng::join(tf_ksize);
    NGRAPH_VLOG(3) << tf_padding_type;
    NGRAPH_VLOG(3) << tf_data_format;

    ng::Strides ng_strides(N);
    ng::Shape ng_image_shape(N);
    ng::Shape ng_kernel_shape(N);
    ng::Shape ng_dilations(N, 1);

    NHWCtoHW(is_nhwc, tf_strides, ng_strides);
    NHWCtoHW(is_nhwc, ng_input.get_shape(), ng_image_shape);
    NHWCtoHW(is_nhwc, tf_ksize, ng_kernel_shape);
    NHWCtoNCHW(node.get_name(), is_nhwc, ng_input);
    NGRAPH_VLOG(3) << "ng_strides: " << ng::join(ng_strides);
    NGRAPH_VLOG(3) << "ng_image_shape: " << ng::join(ng_image_shape);
    NGRAPH_VLOG(3) << "ng_kernel_shape: " << ng::join(ng_kernel_shape);

    ng::CoordinateDiff padding_below;
    ng::CoordinateDiff padding_above;
    Builder::MakePadding(tf_padding_type,
                         ng_image_shape,
                         ng_kernel_shape,
                         ng_strides,
                         ng_dilations,
                         padding_below,
                         padding_above);

    // TODO: remove this once nGraph supports negative padding
    // (CoordinateDiff) for MaxPool
    ng::Shape ng_padding_below(padding_below.begin(), padding_below.end());
    ng::Shape ng_padding_above(padding_above.begin(), padding_above.end());

    auto ng_maxpool = ConstructNgNode<opset::MaxPool>(node.get_name(),
                                                      ng_input,
                                                      ng_strides,
                                                      ng_padding_below,
                                                      ng_padding_above,
                                                      ng_kernel_shape,
                                                      ng::op::RoundingType::FLOOR);

    NCHWtoNHWC(node.get_name(), is_nhwc, ng_maxpool);

    NGRAPH_VLOG(3) << "maxpool outshape: {" << ng::join(ng_maxpool.get_shape()) << "}";

    return {ng_maxpool};
}

#if 0

static OutputVector TranslateNonMaxSuppressionV2Op(
    const NodeContext& node) {
  ng::Output<ng::Node> ng_boxes, ng_scores, ng_unused, ng_iou_threshold;
  TF_RETURN_IF_ERROR(GetInputNodes(ng_op_map, op, ng_boxes, ng_scores,
                                   ng_unused, ng_iou_threshold));

  auto ng_axis_boxes = ConstructNgNode<opset::Constant>(
      node.get_name(), ng::element::i64, ng::Shape{1}, std::vector<int64_t>({0}));
  auto ng_boxes_unsqueezed =
      ConstructNgNode<opset::Unsqueeze>(node.get_name(), ng_boxes, ng_axis_boxes);

  auto ng_axis_scores = ConstructNgNode<opset::Constant>(
      node.get_name(), ng::element::i64, ng::Shape{1}, std::vector<int64_t>({0}));
  auto ng_scores_unsqueezed1 =
      ConstructNgNode<opset::Unsqueeze>(node.get_name(), ng_scores, ng_axis_scores);
  auto ng_scores_unsqueezed2 = ConstructNgNode<opset::Unsqueeze>(
      node.get_name(), ng_scores_unsqueezed1, ng_axis_scores);

  std::vector<int> max_output_size;
  TF_RETURN_IF_ERROR(
      GetStaticInputVector(ng_op_map, op, 2, static_input_map, &max_output_size));

  // max_output_size must be scalar
  if (max_output_size.size() != 1) {
    return errors::InvalidArgument(
        "NonMaxSuppression Op: max_output_size of nms must be scalar " +
        to_string(max_output_size.size()));
  }

  auto ng_max_output_size = ConstructNgNode<opset::Constant>(
      node.get_name(), ng::element::i64, ng::Shape{}, max_output_size[0]);
  NGRAPH_VLOG(5) << "ng_max_output_size " << max_output_size[0];

  auto ng_nmsv = ConstructNgNode<opset::NonMaxSuppression>(
      node.get_name(), ng_boxes_unsqueezed, ng_scores_unsqueezed2,
      ng_max_output_size, ng_iou_threshold,
      opset::NonMaxSuppression::BoxEncodingType::CORNER, false,
      ngraph::element::Type_t::i32);

  auto begin = ConstructNgNode<opset::Constant>(
      node.get_name(), ng::element::i64, ng::Shape{2}, std::vector<int64_t>({0, 2}));
  auto end = ConstructNgNode<opset::Constant>(
      node.get_name(), ng::element::i64, ng::Shape{2},
      std::vector<int64_t>({max_output_size[0], 3}));
  auto ng_nmsv_slice = ConstructNgNode<opset::StridedSlice>(
      node.get_name(), ng_nmsv, begin, end, std::vector<int64_t>{0, 0},
      std::vector<int64_t>{0, 0}, std::vector<int64_t>{0, 0},
      std::vector<int64_t>{0, 1});

  Builder::SetTracingInfo(node.get_name(), ng_nmsv_slice);
  SaveNgOp(ng_op_map, node.get_name(), ng_nmsv_slice);
  return Status::OK();
}

#endif

static OutputVector TranslateReduceOp(
    const NodeContext& node,
    std::function<ng::Output<ng::Node>(ng::Output<ng::Node>, ng::Output<ng::Node>, const bool)> create_ng_node) {
    ng::Output<ng::Node> ng_input = node.get_ng_input(0);
    auto tf_keep_dims = node.get_attribute<bool>("keep_dims", false);

    std::vector<int64_t> axes;
    GetStaticInputVector(node, 1, &axes);

    ng::Shape input_shape = ng_input.get_shape();
    size_t input_rank = input_shape.size();

    TF_RETURN_IF_ERROR(CheckAxisDimInRange(axes, input_rank));

    std::vector<size_t> ng_reduction_axes_vect(axes.size());
    std::transform(axes.begin(), axes.end(), ng_reduction_axes_vect.begin(), [input_rank](int idx) {
        return idx + (idx < 0 ? (int)input_rank : 0);
    });
    auto ng_reduction_axes = ConstructNgNode<opset::Constant>(node.get_name(),
                                                              ng::element::i64,
                                                              ng::Shape{ng_reduction_axes_vect.size()},
                                                              ng_reduction_axes_vect);

    ng::Output<ng::Node> ng_node = create_ng_node(ng_input, ng_reduction_axes, tf_keep_dims);

    return {ng_node};
}

template <typename T>
static OutputVector TranslateDirectReduceOp(const NodeContext& node) {
    // ensure its either an arithmetic or a logical reduction
    if (!(std::is_base_of<ngraph::op::util::ArithmeticReduction, T>::value ||
          std::is_base_of<ngraph::op::util::LogicalReduction, T>::value)) {
        throw errors::InvalidArgument("Expected node to be either a valid logical or arithmetic reduction "
                                      "type");
    }
    return TranslateReduceOp(
        node,
        [&node](ng::Output<ng::Node> ng_input, ng::Output<ng::Node> ng_reduction_axes, const bool keep_dims) {
            return ConstructNgNode<T>(node.get_name(), ng_input, ng_reduction_axes, keep_dims);
        });
}

#if 0

static OutputVector TranslateOneHotOp(
    const NodeContext& node) {
  ng::Output<ng::Node> ng_features, ng_unused, ng_on, ng_off, ng_depth;
  TF_RETURN_IF_ERROR(
      GetInputNodes(ng_op_map, op, ng_features, ng_unused, ng_on, ng_off));

  auto ng_features_shape = ng_features.get_shape();
  std::vector<int> depth;
  TF_RETURN_IF_ERROR(GetStaticInputVector(ng_op_map, op, 1, static_input_map, &depth));

  // Depth must be scalar
  if (depth.size() != 1) {
    return errors::InvalidArgument(
        "OneHot Op: depth of one hot dimension must be scalar " + to_string(depth.size()));
  }

  auto const_depth = ConstructNgNode<ng::op::Constant>(
      node.get_name(), ng::element::i64, ng::Shape{}, depth);

  int one_hot_axis;
  TF_RETURN_IF_ERROR(GetNodeAttr(op->attrs(), "axis", &one_hot_axis));

  auto ng_onehot = ConstructNgNode<opset::OneHot>(
      node.get_name(), ng_features, const_depth, ng_on, ng_off, one_hot_axis);
  SaveNgOp(ng_op_map, node.get_name(), ng_onehot);
  return Status::OK();
}

static Status TranslatePackOp(const TFNodeDecoder* op, const std::vector<const ngraph::frontend::tensorflow::detail::TensorWrapper*>&,
                              Builder::OpMap& ng_op_map) {
  TF_RETURN_IF_ERROR(ValidateInputCountMin(op, 1));

  int32_t tf_axis;
  TF_RETURN_IF_ERROR(GetNodeAttr(op->attrs(), "axis", &tf_axis));
  auto ng_axis = ConstructNgNode<opset::Constant>(
      node.get_name(), ng::element::i64, ng::Shape{1},
      std::vector<int64_t>({tf_axis}));

  ng::OutputVector ng_concat_inputs;
  for (int32_t i = 0; i < op->num_inputs(); ++i) {
    ng::Output<ng::Node> ng_input;
    TF_RETURN_IF_ERROR(GetInputNode(ng_op_map, op, i, ng_input));
    auto unsqueezed_input =
        ConstructNgNode<opset::Unsqueeze>(node.get_name(), ng_input, ng_axis);
    ng_concat_inputs.push_back(unsqueezed_input);
  }

  // if inputs shape is (2, 3, 4), and axis is 1, then we want
  // to create output_shape (2, num_inputs, 3, 4)
  SaveNgOp(ng_op_map, node.get_name(), ConstructNgNode<opset::Concat>(
                                      node.get_name(), ng_concat_inputs, tf_axis));
  return Status::OK();
}

#endif

// 3 different Pad Ops: Pad, PadV2, MirrorPad
// See https://www.tensorflow.org/api_docs/cc/class/tensorflow/ops/pad
// See https://www.tensorflow.org/api_docs/cc/class/tensorflow/ops/pad-v2
// See https://www.tensorflow.org/api_docs/cc/class/tensorflow/ops/mirror-pad
static OutputVector TranslatePadOp(const NodeContext& node) {
    auto ng_input = node.get_ng_input(0), ng_paddings_op = node.get_ng_input(1);
    ng::Output<ng::Node> pad_val_op;

    // Set inputs and pad_val_op
    auto op_type = node.get_op_type();
    if (op_type == "Pad" || op_type == "MirrorPad") {
        pad_val_op = ConstructNgNode<opset::Constant>(node.get_name(),
                                                      ng_input.get_element_type(),
                                                      ng::Shape(),
                                                      std::vector<int>({0}));
    } else if (op_type == "PadV2") {
        pad_val_op = node.get_ng_input(2);
    } else {
        throw errors::InvalidArgument("Incorrect TF Pad OpType: " + node.get_op_type());
    }

    // Set pad_mode
    auto pad_mode = ng::op::PadMode::CONSTANT;
    if (op_type == "MirrorPad") {
        auto pad_mode_str = node.get_attribute<std::string>("mode");
        if (pad_mode_str == "REFLECT") {
            pad_mode = ng::op::PadMode::REFLECT;
        } else if (pad_mode_str == "SYMMETRIC") {
            pad_mode = ng::op::PadMode::SYMMETRIC;
        } else {
            throw errors::InvalidArgument(pad_mode_str + " is not an allowed padding mode.");
        }
    }

    // Set pads_begin & pads_end (from the pad_val_op)
    std::vector<int64_t> paddings;
    GetStaticInputVector(node, 1, &paddings);
    NGRAPH_VLOG(3) << node.get_name() << " pads {" << ng::join(paddings) << "}";
    if (paddings.size() % 2 != 0) {
        throw errors::InvalidArgument("Constant node for paddings does not have an even number of "
                                      "elements");
    }
    std::vector<int64_t> pad_begin(paddings.size() / 2);
    std::vector<int64_t> pad_end(paddings.size() / 2);
    for (size_t i = 0; i < paddings.size() / 2; i++) {
        pad_begin[i] = paddings[2 * i];
        pad_end[i] = paddings[2 * i + 1];
    }
    auto pads_begin_node =
        ConstructNgNode<opset::Constant>(node.get_name(), ng::element::i64, ng::Shape{pad_begin.size()}, pad_begin);
    auto pads_end_node =
        ConstructNgNode<opset::Constant>(node.get_name(), ng::element::i64, ng::Shape{pad_end.size()}, pad_end);

    // Create final Op
    auto result_pad_op =
        ConstructNgNode<opset::Pad>(node.get_name(), ng_input, pads_begin_node, pads_end_node, pad_val_op, pad_mode);

    return {result_pad_op};
}

#if 0

static OutputVector TranslateRangeOp(
    const NodeContext& node) {
  ng::Output<ng::Node> ng_start, ng_stop, ng_step;
  TF_RETURN_IF_ERROR(GetInputNodes(ng_op_map, op, ng_start, ng_stop, ng_step));

  //DataType start_type = op->input_type(0);
  //DataType stop_type = op->input_type(1);
  //DataType step_type = op->input_type(2);
  ng::element::Type out_type;
  TF_RETURN_IF_ERROR(
      TFDataTypeToNGraphElementType(op->output_type(0), &out_type));
  //ng::Output<ng::Node> start_node, stop_node, step_node;
  //TF_RETURN_IF_ERROR(
  //    GetStaticInputNode(op, 0, static_input_map, start_type, start_node));
  //TF_RETURN_IF_ERROR(
  //    GetStaticInputNode(op, 1, static_input_map, stop_type, stop_node));
  //TF_RETURN_IF_ERROR(
  //    GetStaticInputNode(op, 2, static_input_map, step_type, step_node));
  auto ng_range = ConstructNgNode<opset::Range>(node.get_name(), ng_start,
                                                ng_stop, ng_step, out_type);

  SaveNgOp(ng_op_map, node.get_name(), ng_range);
  return Status::OK();
}

static Status TranslateRankOp(const TFNodeDecoder* op, const std::vector<const ngraph::frontend::tensorflow::detail::TensorWrapper*>&,
                              Builder::OpMap& ng_op_map) {
  ng::Output<ng::Node> ng_input;
  TF_RETURN_IF_ERROR(GetInputNodes(ng_op_map, op, ng_input));

  ng::Shape input_shape = ng_input.get_shape();
  auto input_rank = static_cast<int>(input_shape.size());

  auto ng_rank = ConstructNgNode<opset::Constant>(
      node.get_name(), ng::element::i32, ng::Shape(),
      std::vector<int>({input_rank}));

  SaveNgOp(ng_op_map, node.get_name(), ng_rank);
  return Status::OK();
}

static OutputVector TranslateReciprocalOp(
    const NodeContext& node) {
  return TranslateUnaryOp(
      op, static_input_map, ng_op_map, [&op](ng::Output<ng::Node> n) {
        // Create a constant tensor populated with the value -1.
        // (1/x = x^(-1))
        auto et = n.get_element_type();
        auto shape = n.get_shape();
        std::vector<std::string> constant_values(ng::shape_size(shape), "-1");
        auto ng_exponent = ConstructNgNode<opset::Constant>(
            node.get_name(), et, shape, constant_values);

        // Raise each element of the input to the power -1.
        return ConstructNgNode<opset::Power>(node.get_name(), n, ng_exponent);
      });
}

static Status TranslateRelu6Op(const TFNodeDecoder* op,
                               const std::vector<const ngraph::frontend::tensorflow::detail::TensorWrapper*>&,
                               Builder::OpMap& ng_op_map) {
  ng::Output<ng::Node> ng_input;
  TF_RETURN_IF_ERROR(GetInputNodes(ng_op_map, op, ng_input));
  SaveNgOp(ng_op_map, node.get_name(),
           ConstructNgNode<opset::Clamp>(node.get_name(), ng_input, 0, 6));
  return Status::OK();
}

static OutputVector TranslateReshapeOp(
    const NodeContext& node) {
  ng::Output<ng::Node> ng_input, ng_shape_op;
  TF_RETURN_IF_ERROR(GetInputNodes(ng_op_map, op, ng_input, ng_shape_op));

  NGRAPH_VLOG(3) << "Input shape: " << ng::join(ng_input.get_shape());

  std::vector<int64_t> shape;
  TF_RETURN_IF_ERROR(GetStaticInputVector(ng_op_map, op, 1, static_input_map, &shape));

  NGRAPH_VLOG(3) << "Requested result shape: " << ng::join(shape);

  auto ng_shape = ConstructNgNode<opset::Constant>(
      node.get_name(), ng::element::i64, ng::Shape{shape.size()}, shape);
  SaveNgOp(ng_op_map, node.get_name(), ConstructNgNode<opset::Reshape>(
                                      node.get_name(), ng_input, ng_shape, false));
  return Status::OK();
}

static OutputVector TranslateRsqrtOp(
    const NodeContext& node) {
  return TranslateUnaryOp(
      op, static_input_map, ng_op_map, [&op](ng::Output<ng::Node> n) {
        // Create a constant tensor populated with the value -1/2.
        // (1/sqrt(x) = x^(-1/2))
        auto et = n.get_element_type();
        auto shape = n.get_shape();
        std::vector<std::string> constant_values(ng::shape_size(shape), "-0.5");
        auto ng_exponent = ConstructNgNode<opset::Constant>(
            node.get_name(), et, shape, constant_values);

        // Raise each element of the input to the power -0.5.
        return ConstructNgNode<opset::Power>(node.get_name(), n, ng_exponent);
      });
}

static Status TranslateShapeOp(const TFNodeDecoder* op,
                               const std::vector<const ngraph::frontend::tensorflow::detail::TensorWrapper*>&,
                               Builder::OpMap& ng_op_map) {
  ng::Output<ng::Node> ng_input;
  TF_RETURN_IF_ERROR(GetInputNode(ng_op_map, op, 0, ng_input));

  DataType dtype;
  TF_RETURN_IF_ERROR(GetNodeAttr(op->attrs(), "out_type", &dtype));

  ng::element::Type type;
  TF_RETURN_IF_ERROR(TFDataTypeToNGraphElementType(dtype, &type));

  // default output_type = element::i64
  SaveNgOp(ng_op_map, node.get_name(),
           ConstructNgNode<opset::ShapeOf>(node.get_name(), ng_input, type));
  return Status::OK();
}

static Status TranslateSizeOp(const TFNodeDecoder* op, const std::vector<const ngraph::frontend::tensorflow::detail::TensorWrapper*>&,
                              Builder::OpMap& ng_op_map) {
  ng::Output<ng::Node> ng_input;
  TF_RETURN_IF_ERROR(GetInputNodes(ng_op_map, op, ng_input));

  DataType dtype;
  TF_RETURN_IF_ERROR(GetNodeAttr(op->attrs(), "out_type", &dtype));

  // Size has an attribute to specify output, int32_t or int64_t
  ng::element::Type type;
  TF_RETURN_IF_ERROR(TFDataTypeToNGraphElementType(dtype, &type));

  auto ng_input_shape = ng_input.get_shape();
  int64_t result = 1;
  for (auto dim : ng_input_shape) {
    result *= dim;
  }

  // make a scalar with value equals to result
  auto ng_result = ConstructNgNode<opset::Constant>(
      node.get_name(), type, ng::Shape(0), std::vector<int64_t>({result}));

  SaveNgOp(ng_op_map, node.get_name(), ng_result);
  return Status::OK();
}

static OutputVector TranslateSliceOp(
    const NodeContext& node) {
  ng::Output<ng::Node> ng_input, ng_begin, ng_size;
  TF_RETURN_IF_ERROR(GetInputNodes(ng_op_map, op, ng_input, ng_begin, ng_size));

  std::vector<int64_t> begin_vec;
  std::vector<int64_t> size_vec;
  TF_RETURN_IF_ERROR(GetStaticInputVector(ng_op_map, op, 1, static_input_map, &begin_vec));
  TF_RETURN_IF_ERROR(GetStaticInputVector(ng_op_map, op, 2, static_input_map, &size_vec));

  if (begin_vec.size() != size_vec.size())
    return errors::InvalidArgument(
        "Cannot translate slice op: size of begin = " + to_string(begin_vec.size()) +
        ", size of size_vec = " + to_string(size_vec.size()) + ". Expected them to match.");

  NGRAPH_VLOG(3) << "Begin input for Slice: " << ng::join(begin_vec);
  NGRAPH_VLOG(3) << "Size input for Slice: " << ng::join(size_vec);

  std::vector<int64_t> end_vec(begin_vec.size());
  const auto ng_input_shape = ng_input.get_shape();
  stringstream err_stream;
  string err_msg;
  for (size_t i = 0; i < size_vec.size(); i++) {
    if (size_vec[i] != -1) {
      end_vec[i] = begin_vec[i] + size_vec[i];
    } else {
      // support -1 for size_vec, to the end of the tensor
      end_vec[i] = ng_input_shape[i];
    }

    // check for this condition: 0 <= begin[i] <= begin[i] + size[i] <= Di
    if (0 > begin_vec[i])
      err_stream << "lower < 0: " << begin_vec[i]
                 << ". It should have been positive.\n";
    if (begin_vec[i] > end_vec[i])
      err_stream << "upper < lower: upper = " << end_vec[i]
                 << ", lower = " << begin_vec[i] << "\n";
    if (begin_vec[i] > ng_input_shape[i])
      err_stream << "dim < upper: dim = " << ng_input_shape[i]
                 << ", upper = " << end_vec[i] << "\n";

    err_msg = err_stream.str();
    if (!err_msg.empty())
      return errors::InvalidArgument("Cannot translate slice op at position " +
                                     to_string(i) + " of " + to_string(size_vec.size()) +
                                     ". The reasons are:\n" + err_msg);
  }

  auto begin = ConstructNgNode<opset::Constant>(
      node.get_name(), ng::element::i64, ng::Shape{begin_vec.size()}, begin_vec);
  auto end = ConstructNgNode<opset::Constant>(
      node.get_name(), ng::element::i64, ng::Shape{end_vec.size()}, end_vec);

  SaveNgOp(ng_op_map, node.get_name(),
           ConstructNgNode<opset::StridedSlice>(node.get_name(), ng_input, begin,
                                                end, std::vector<int64_t>{},
                                                std::vector<int64_t>{}));
  return Status::OK();
}

#endif

static OutputVector TranslateSoftmaxOp(const NodeContext& node) {
    auto ng_inp = node.get_ng_input(0);
    auto inp_shape = ng_inp.get_shape();
    size_t rank = inp_shape.size();
    int64_t axes = rank - 1;
    if (rank < 1) {
        throw errors::InvalidArgument("TF Softmax logits must be >=1 dimension");
    }

    return {ConstructNgNode<opset::Softmax>(node.get_name(), ng_inp, axes)};
}

#if 0

// Translate SpaceToDepthOp
static Status TranslateSpaceToDepthOp(const TFNodeDecoder* op,
                                      const std::vector<const ngraph::frontend::tensorflow::detail::TensorWrapper*>&,
                                      Builder::OpMap& ng_op_map) {
  ng::Output<ng::Node> ng_input;
  TF_RETURN_IF_ERROR(GetInputNodes(ng_op_map, op, ng_input));

  // Get the attributes
  int64_t block_size;
  std::string tf_data_format;
  TF_RETURN_IF_ERROR(GetNodeAttr(op->attrs(), "block_size", &block_size));
  TF_RETURN_IF_ERROR(GetNodeAttr(op->attrs(), "data_format", &tf_data_format));

  if (tf_data_format != "NHWC" && tf_data_format != "NCHW") {
    return errors::InvalidArgument(
        "DepthToSpace data format is neither NHWC nor NCHW");
  }

  bool is_nhwc = (tf_data_format == "NHWC");

  NHWCtoNCHW(node.get_name(), is_nhwc, ng_input);
  auto ng_mode = opset::SpaceToDepth::SpaceToDepthMode::BLOCKS_FIRST;
  auto space_to_depth = ConstructNgNode<opset::SpaceToDepth>(
      node.get_name(), ng_input, ng_mode, block_size);
  NCHWtoNHWC(node.get_name(), is_nhwc, space_to_depth);
  SaveNgOp(ng_op_map, node.get_name(), space_to_depth);
  return Status::OK();
}

static OutputVector TranslateSplitOp(
    const NodeContext& node) {
  ng::Output<ng::Node> ng_input;
  TF_RETURN_IF_ERROR(GetInputNode(ng_op_map, op, 1, ng_input));
  // num_split : The number of ways to split. Must evenly divide
  // value.shape[split_dim]
  int32_t num_split;
  TF_RETURN_IF_ERROR(GetNodeAttr(op->attrs(), "num_split", &num_split));

  ng::Shape shape = ng_input.get_shape();
  int rank = shape.size();

  std::vector<int> split_dim_vec;
  TF_RETURN_IF_ERROR(
      GetStaticInputVector(ng_op_map, op, 0, static_input_map, &split_dim_vec));
  int split_dim = split_dim_vec[0] + (split_dim_vec[0] < 0 ? (int64_t)rank : 0);
  auto ng_split_dim = ConstructNgNode<opset::Constant>(
      node.get_name(), ng::element::u64, ng::Shape{}, split_dim);
  auto ng_split = make_shared<opset::Split>(ng_input, ng_split_dim, num_split);

  for (int i = 0; i < num_split; ++i) {
    auto out = ng_split->output(i);
    Builder::SetTracingInfo(node.get_name(), out);
    SaveNgOp(ng_op_map, node.get_name(), out);
  }
  return Status::OK();
}

static OutputVector TranslateSplitVOp(
    const NodeContext& node) {
  ng::Output<ng::Node> ng_input, ng_split_length, ng_split_dim;

  TF_RETURN_IF_ERROR(GetInputNode(ng_op_map, op, 0, ng_input));

  ng::Shape shape = ng_input.get_shape();
  int rank = shape.size();

  std::vector<int64_t> split_dim_vec;
  TF_RETURN_IF_ERROR(
      GetStaticInputVector(ng_op_map, op, 2, static_input_map, &split_dim_vec));
  // there should be at least one element specified as axis and not more than
  // one as axis is 0-D
  if (split_dim_vec.size() != 1) {
    return errors::InvalidArgument(
        "split_dim_tensor must have "
        "exactly one element.");
  }
  TF_RETURN_IF_ERROR(CheckAxisDimInRange(split_dim_vec, rank));
  int split_dim = split_dim_vec[0] + (split_dim_vec[0] < 0 ? (int64_t)rank : 0);
  ng_split_dim = ConstructNgNode<opset::Constant>(node.get_name(), ng::element::i32,
                                                  ng::Shape{}, split_dim);

  std::vector<int> split_lengths_vec;
  TF_RETURN_IF_ERROR(
      GetStaticInputVector(ng_op_map, op, 1, static_input_map, &split_lengths_vec));

  // length: Length of size_splits
  int length = 0;
  int idx = -1;

  // Find out the total length of the splits and locate -1 's index, if any
  bool has_one_neg = false;
  for (size_t i = 0; i < split_lengths_vec.size(); ++i) {
    if (split_lengths_vec[i] != -1) {
      length += split_lengths_vec[i];
    } else {
      if (has_one_neg) {
        return errors::InvalidArgument("size_splits can only have one -1");
      } else {
        idx = i;
        has_one_neg = true;
      }
    }
  }

  // Size splits must sum to the dimension of value along split_dim
  if (idx > 0) {
    split_lengths_vec[idx] = shape[split_dim] - length;
  }

  if ((!has_one_neg && length != shape[split_dim]) ||
      (has_one_neg && split_lengths_vec[idx] < 0)) {
    return errors::InvalidArgument(
        "The length of size_splits must sum to the value of the dimension "
        "along split_dim");
  }

  ng_split_length = ConstructNgNode<opset::Constant>(
      node.get_name(), ng::element::i32, ng::Shape{split_lengths_vec.size()},
      split_lengths_vec);

  if (split_lengths_vec.size() != 1) {
    auto ng_split = make_shared<opset::VariadicSplit>(ng_input, ng_split_dim,
                                                      ng_split_length);
    for (size_t i = 0; i < split_lengths_vec.size(); ++i) {
      auto out = ng_split->output(i);
      Builder::SetTracingInfo(node.get_name(), out);
      SaveNgOp(ng_op_map, node.get_name(), out);
    }
  } else {
    SaveNgOp(ng_op_map, node.get_name(), ng_input);
  }

  return Status::OK();
}

static OutputVector TranslateSquareOp(
    const NodeContext& node) {
  return TranslateUnaryOp(
      op, static_input_map, ng_op_map, [&op](ng::Output<ng::Node> n) {
        return ConstructNgNode<opset::Multiply>(node.get_name(), n, n);
      });
}

#endif

static OutputVector TranslateSqueezeOp(const NodeContext& node) {
    ng::Output<ng::Node> ng_input = node.get_ng_input(0);
    size_t input_dims = ng_input.get_shape().size();

    auto tf_axis = node.get_attribute<std::vector<int32_t>>("squeeze_dims");

    // If input dimension is negative, make it positive
    for (size_t i = 0; i < tf_axis.size(); i++) {
        tf_axis[i] = tf_axis[i] < 0 ? (int32_t)(input_dims) + tf_axis[i] : tf_axis[i];
    }

    auto ng_const =
        ConstructNgNode<opset::Constant>(node.get_name(), ng::element::i32, ng::Shape{tf_axis.size()}, tf_axis);

    return {ConstructNgNode<opset::Squeeze>(node.get_name(), ng_input, ng_const)};
}

/*
static OutputVector ArgOp(const NodeContext& node) {
    auto ng_et = node.get_attribute<ngraph::element::Type>("T");
    auto overridden_shape = node.get_overridden_shapes().find(node.get_name());
    auto index = node.get_attribute<int>("index");
    auto shape = node.get_indexed_shapes().at(index);
    auto ng_shape = overridden_shape == node.get_overridden_shapes().end() ?
                    shape :
                    overridden_shape->second;
    return {ConstructNgNode<opset::Parameter>(node.get_name(), ng_et, ng_shape)};
}
 */

static OutputVector PlaceholderOp(const NodeContext& node) {
    auto ng_et = node.get_attribute<ngraph::element::Type>("dtype");
    auto overridden_shape = node.get_overridden_shapes().find(node.get_name());
    auto ng_shape = overridden_shape == node.get_overridden_shapes().end()
                        ? node.get_attribute<ngraph::PartialShape>("shape", ngraph::PartialShape())
                        : overridden_shape->second;
    return {ConstructNgNode<opset::Parameter>(node.get_name(), ng_et, ng_shape)};

#if 0  // Old code
    // TODO: Remove this section completely when all code is absorbed to main flow
    DataType dtype;
    // TODO: replace dtype by T when converting Arg
    if (GetNodeAttr(parm->attrs(), "dtype", &dtype) != Status::OK()) {
      throw errors::InvalidArgument("No data type defined for _Arg");
    }

    // TODO: use this code for Arg
    //if (GetNodeAttr(parm->attrs(), "index", &index) != Status::OK()) {
    //  return errors::InvalidArgument("No index defined for _Arg");
    //}

    ng::element::Type ng_et;
    TFDataTypeToNGraphElementType(dtype, &ng_et);

    ng::PartialShape ng_shape;
    auto overridenInputShape = inputs.find(parm->name());
    if(overridenInputShape == inputs.end()) {
        try {
            GetNodeAttr(parm->attrs(), "shape", &ng_shape);
        }
        catch (google::protobuf::FatalException) {
            // suppose there is no shape
            // TODO: do it in a good way
        }
    } else {
        ng_shape = overridenInputShape->second;
    }

#    if 0
    string prov_tag;
    GetNodeAttr(parm->attrs(), "_prov_tag", &prov_tag);
#    endif
    auto ng_param =
        ConstructNgNode<opset::Parameter>(parm->name(), ng_et, ng_shape);
    SaveNgOp(ng_op_map, parm->name(), ng_param);
#endif
}

static OutputVector RetvalOp(const NodeContext& node) {
    // Make sure that this _Retval only has one input node.
    if (node.get_ng_input_size() != 1) {
        throw errors::InvalidArgument("_Retval has " + to_string(node.get_ng_input_size()) + " inputs, should have 1");
    }

    // auto ret_val_index = node.get_attribute<int>("index");
    // TODO: Put ret_val_index to RT info that should be later utilized to order outpus by indices

    return {ConstructNgNode<opset::Result>(node.get_name(), node.get_ng_input(0))};
}

#if 0

static OutputVector TranslateStridedSliceOp(
    const NodeContext& node) {
  ng::Output<ng::Node> ng_input;
  TF_RETURN_IF_ERROR(GetInputNode(ng_op_map, op, 0, ng_input));

  int32_t begin_mask, end_mask, new_axis_mask, shrink_axis_mask, ellipsis_mask;
  TF_RETURN_IF_ERROR(GetNodeAttr(op->attrs(), "begin_mask", &begin_mask));
  TF_RETURN_IF_ERROR(GetNodeAttr(op->attrs(), "end_mask", &end_mask));
  TF_RETURN_IF_ERROR(GetNodeAttr(op->attrs(), "new_axis_mask", &new_axis_mask));
  TF_RETURN_IF_ERROR(
      GetNodeAttr(op->attrs(), "shrink_axis_mask", &shrink_axis_mask));
  TF_RETURN_IF_ERROR(GetNodeAttr(op->attrs(), "ellipsis_mask", &ellipsis_mask));

  NGRAPH_VLOG(5) << "strided slice attributes: "
                 << "  begin mask: " << begin_mask << "  end mask: " << end_mask
                 << "  new axis mask: " << new_axis_mask
                 << "  shrink axis mask: " << shrink_axis_mask
                 << "  ellipsis mask: " << ellipsis_mask;

  std::vector<int64_t> begin_vec;
  TF_RETURN_IF_ERROR(GetStaticInputVector(ng_op_map, op, 1, static_input_map, &begin_vec));
  std::vector<int64_t> end_vec;
  TF_RETURN_IF_ERROR(GetStaticInputVector(ng_op_map, op, 2, static_input_map, &end_vec));
  std::vector<int64_t> stride_vec;
  TF_RETURN_IF_ERROR(
      GetStaticInputVector(ng_op_map, op, 3, static_input_map, &stride_vec));

  auto begin = ConstructNgNode<opset::Constant>(
      node.get_name(), ng::element::i64, ng::Shape{begin_vec.size()}, begin_vec);
  auto end = ConstructNgNode<opset::Constant>(
      node.get_name(), ng::element::i64, ng::Shape{end_vec.size()}, end_vec);
  auto strides = ConstructNgNode<opset::Constant>(
      node.get_name(), ng::element::i64, ng::Shape{stride_vec.size()}, stride_vec);

  auto mask_to_vec = [](int32_t mask) {
    auto length = sizeof(mask) * CHAR_BIT;
    std::vector<int64_t> vec(length, 0);
    if (mask == 0) {
      return vec;
    }
    for (auto i = 0; i < length; ++i) {
      if ((unsigned char)(mask >> i & 0x01) == 1) {
        vec[i] = 1;
      }
    }
    return vec;
  };

  SaveNgOp(
      ng_op_map, node.get_name(),
      ConstructNgNode<opset::StridedSlice>(
          node.get_name(), ng_input, begin, end, strides, mask_to_vec(begin_mask),
          mask_to_vec(end_mask), mask_to_vec(new_axis_mask),
          mask_to_vec(shrink_axis_mask), mask_to_vec(ellipsis_mask)));
  return Status::OK();
}

static OutputVector TranslateTileOp(
    const NodeContext& node) {
  ng::Output<ng::Node> ng_input, ng_multiples;
  TF_RETURN_IF_ERROR(GetInputNodes(ng_op_map, op, ng_input, ng_multiples));

  std::vector<int64_t> multiples;
  TF_RETURN_IF_ERROR(GetStaticInputVector(ng_op_map, op, 1, static_input_map, &multiples));

  auto ng_repeats = ConstructNgNode<opset::Constant>(
      node.get_name(), ng::element::i64, ng::Shape{multiples.size()}, multiples);
  SaveNgOp(ng_op_map, node.get_name(),
           ConstructNgNode<opset::Tile>(node.get_name(), ng_input, ng_repeats));
  return Status::OK();
}

// Translate TopKV2 Op using ngraph core op TopK
static OutputVector TranslateTopKV2Op(
    const NodeContext& node) {
  ng::Output<ngraph::Node> ng_input;

  TF_RETURN_IF_ERROR(ValidateInputCount(op, 2));
  TF_RETURN_IF_ERROR(GetInputNode(ng_op_map, op, 0, ng_input));

  // axis along which to compute top k indices
  int64_t k_axis = ng_input.get_shape().size() - 1;

  // scalar input tensor specifying how many max/min elts should be computed
  // CPU backend only supports element type i64
  std::vector<int64_t> ng_k_vec;
  TF_RETURN_IF_ERROR(GetStaticInputVector(ng_op_map, op, 1, static_input_map, &ng_k_vec));
  auto ng_k = ConstructNgNode<opset::Constant>(node.get_name(), ng::element::i64,
                                               ng::Shape{}, ng_k_vec[0]);

  std::string mode = "max";

  std::string sort = "value";
  bool sorted = true;
  TF_RETURN_IF_ERROR(GetNodeAttr(op->attrs(), "sorted", &sorted));
  if (!sorted) {
    sort = "index";
  }

  auto ng_result =
      std::make_shared<opset::TopK>(ng_input, ng_k, k_axis, mode, sort);

  ng::Output<ng::Node> ng_values = ng_result->output(0);
  Builder::SetTracingInfo(node.get_name(), ng_values);
  ng::Output<ng::Node> ng_indices = ng_result->output(1);
  Builder::SetTracingInfo(node.get_name(), ng_indices);

  SaveNgOp(ng_op_map, node.get_name(), ng_values);
  SaveNgOp(ng_op_map, node.get_name(), ng_indices);

  return Status::OK();
}

static OutputVector TranslateTransposeOp(
    const NodeContext& node) {
  ng::Output<ng::Node> ng_input, ng_permutation;
  TF_RETURN_IF_ERROR(GetInputNodes(ng_op_map, op, ng_input, ng_permutation));
  SaveNgOp(ng_op_map, node.get_name(), ConstructNgNode<opset::Transpose>(
                                      node.get_name(), ng_input, ng_permutation));
  return Status::OK();
}

static Status TranslateUnpackOp(const TFNodeDecoder* op,
                                const std::vector<const ngraph::frontend::tensorflow::detail::TensorWrapper*>&,
                                Builder::OpMap& ng_op_map) {
  TF_RETURN_IF_ERROR(ValidateInputCount(op, 1));

  ng::Output<ng::Node> ng_input;
  TF_RETURN_IF_ERROR(GetInputNode(ng_op_map, op, 0, ng_input));
  int32_t tf_axis;
  TF_RETURN_IF_ERROR(GetNodeAttr(op->attrs(), "axis", &tf_axis));
  int32_t num_outputs;
  TF_RETURN_IF_ERROR(GetNodeAttr(op->attrs(), "num", &num_outputs));

  auto input_shape = ng_input.get_shape();
  auto rank = input_shape.size();
  for (int i = 0; i < num_outputs; ++i) {
    std::vector<int64_t> begin(rank, 0);
    std::vector<int64_t> end(rank, 0);
    begin[tf_axis] = i;
    end[tf_axis] = i + 1;
    auto ng_begin = ConstructNgNode<opset::Constant>(
        node.get_name(), ng::element::i64, ng::Shape{begin.size()}, begin);
    auto ng_end = ConstructNgNode<opset::Constant>(node.get_name(), ng::element::i64,
                                                   ng::Shape{end.size()}, end);
    std::vector<int64_t> begin_mask(rank, 1);
    begin_mask[tf_axis] = 0;
    std::vector<int64_t> end_mask(rank, 1);
    end_mask[tf_axis] = 0;
    std::vector<int64_t> new_axis_mask(rank, 0);
    std::vector<int64_t> shrink_axis_mask(rank, 0);
    shrink_axis_mask[tf_axis] = 1;
    auto slice = ConstructNgNode<opset::StridedSlice>(
        node.get_name(), ng_input, ng_begin, ng_end, begin_mask, end_mask,
        new_axis_mask, shrink_axis_mask);
    SaveNgOp(ng_op_map, node.get_name(), slice);
  }
  return Status::OK();
}

static OutputVector TranslateXdivyOp(
    const NodeContext& node) {
  ng::Output<ngraph::Node> ng_x, ng_y;
  TF_RETURN_IF_ERROR(GetInputNodes(ng_op_map, op, ng_x, ng_y));
  auto zero =
      ConstructNgNode<opset::Constant>(node.get_name(), ng_x.get_element_type(),
                                       ngraph::Shape{}, std::vector<int>({0}));
  auto x_is_zero = ConstructNgNode<opset::Equal>(node.get_name(), ng_x, zero);
  auto ng_xdivy = ConstructNgNode<opset::Divide>(node.get_name(), ng_x, ng_y);
  SaveNgOp(ng_op_map, node.get_name(), ConstructNgNode<opset::Select>(
                                      node.get_name(), x_is_zero, ng_x, ng_xdivy));
  return Status::OK();
}

static Status TranslateSelectOp(const TFNodeDecoder* op,
                                const std::vector<const ngraph::frontend::tensorflow::detail::TensorWrapper*>&,
                                Builder::OpMap& ng_op_map) {
  ng::Output<ng::Node> ng_input1, ng_input2, ng_input3;
  TF_RETURN_IF_ERROR(
      GetInputNodes(ng_op_map, op, ng_input1, ng_input2, ng_input3));
  auto ng_select = ConstructNgNode<opset::Select>(node.get_name(), ng_input1,
                                                  ng_input2, ng_input3);
  SaveNgOp(ng_op_map, node.get_name(), ng_select);
  return Status::OK();
}

static OutputVector TranslateWhereOp(
    const NodeContext& node) {
  ng::Output<ng::Node> ng_cond;
  TF_RETURN_IF_ERROR(GetInputNodes(ng_op_map, op, ng_cond));
  auto non_zero = ConstructNgNode<opset::NonZero>(node.get_name(), ng_cond);
  auto transpose_order = ConstructNgNode<opset::Constant>(
      node.get_name(), ngraph::element::i64, ngraph::Shape{2},
      std::vector<int64_t>({1, 0}));
  SaveNgOp(ng_op_map, node.get_name(), ConstructNgNode<opset::Transpose>(
                                      node.get_name(), non_zero, transpose_order));
  return Status::OK();
}

static Status TranslateZerosLikeOp(const TFNodeDecoder* op,
                                   const std::vector<const ngraph::frontend::tensorflow::detail::TensorWrapper*>&,
                                   Builder::OpMap& ng_op_map) {
  ng::Output<ng::Node> ng_input;
  TF_RETURN_IF_ERROR(GetInputNodes(ng_op_map, op, ng_input));

  ng::Shape input_shape = ng_input.get_shape();
  std::vector<std::string> const_values(ng::shape_size(input_shape), "0");
  auto ng_result = ConstructNgNode<opset::Constant>(
      node.get_name(), ng_input.get_element_type(), input_shape, const_values);
  SaveNgOp(ng_op_map, node.get_name(), ng_result);
  return Status::OK();
}

#endif

static std::map<const string, const function<ngraph::OutputVector(const NodeContext&)>> TRANSLATE_OP_MAP{
    {"Abs", TranslateUnaryOp<opset::Abs>},
    {"Acos", TranslateUnaryOp<opset::Acos>},
    {"Acosh", TranslateUnaryOp<opset::Acosh>},
    {"Add", TranslateBinaryOp<opset::Add>},
    {"AddN", TranslateAddNOp},
    {"AddV2", TranslateBinaryOp<opset::Add>},
    {"Any", TranslateDirectReduceOp<opset::ReduceLogicalOr>},
    {"All", TranslateDirectReduceOp<opset::ReduceLogicalAnd>},
    {"ArgMax", TranslateArgMaxOp},
    {"ArgMin", TranslateArgMinOp},
    {"Asin", TranslateUnaryOp<opset::Asin>},
    {"Asinh", TranslateUnaryOp<opset::Asinh>},
    {"Atan", TranslateUnaryOp<opset::Atan>},
    {"Atanh", TranslateUnaryOp<opset::Atanh>},
    {"AvgPool", TranslateAvgPoolOp},
    {"BiasAdd", TranslateBiasAddOp},
    {"Cast", TranslateCastOp},
    {"Ceil", TranslateUnaryOp<opset::Ceiling>},
    {"ConcatV2", TranslateConcatV2Op},
    {"Const", TranslateConstOp},
    {"Conv2D", TranslateConv2DOp},
    {"Conv2DBackpropInput", TranslateConv2DBackpropInputOp},
    {"Conv3D", TranslateConv3DOp},
    {"Cos", TranslateUnaryOp<opset::Cos>},
    {"Cosh", TranslateUnaryOp<opset::Cosh>},
    {"Cumsum", TranslateCumsumOp},
    {"DepthToSpace", TranslateDepthToSpaceOp},
    {"DepthwiseConv2dNative", TranslateDepthwiseConv2dNativeOp},
    {"Equal", TranslateBinaryOp<opset::Equal>},
    {"Exp", TranslateUnaryOp<opset::Exp>},
    {"ExpandDims", TranslateExpandDimsOp},
    {"Fill", TranslateFillOp},
    {"Floor", TranslateUnaryOp<opset::Floor>},
    {"FloorDiv", TranslateFloorDivOp},
    {"FloorMod", TranslateBinaryOp<opset::FloorMod>},
    {"FusedBatchNorm", TranslateFusedBatchNormOp},
    {"FusedBatchNormV2", TranslateFusedBatchNormOp},
    {"FusedBatchNormV3", TranslateFusedBatchNormOp},
    {"Gather", TranslateGatherOp},
    {"GatherV2", TranslateGatherV2Op},
    {"_FusedConv2D", TranslateFusedConv2DOp},
    {"_FusedMatMul", TranslateFusedMatMulOp},
    {"Greater", TranslateBinaryOp<opset::Greater>},
    {"GreaterEqual", TranslateBinaryOp<opset::GreaterEqual>},
    {"Identity", TranslateIdentityOp},
    //{"IsFinite", TranslateIsFiniteOp},
    //{"L2Loss", TranslateL2LossOp},
    {"LogSoftmax", TranslateLogSoftmaxOp},
    {"Less", TranslateBinaryOp<opset::Less>},
    {"LessEqual", TranslateBinaryOp<opset::LessEqual>},
    {"Log", TranslateUnaryOp<opset::Log>},
    //{"Log1p", TranslateLog1pOp},
    {"LogicalAnd", TranslateBinaryOp<opset::LogicalAnd>},
    {"LogicalNot", TranslateUnaryOp<opset::LogicalNot>},
    {"LogicalOr", TranslateBinaryOp<opset::LogicalOr>},
    //{"LRN", TranslateLRNOp},
    //{"MatMul", TranslateMatMulOp},
    {"Max", TranslateDirectReduceOp<opset::ReduceMax>},
    {"Maximum", TranslateBinaryOp<opset::Maximum>},
    {"MaxPool", TranslateMaxPoolOp<2>},
    {"MaxPool3D", TranslateMaxPoolOp<3>},
    //{"NonMaxSuppressionV2", TranslateNonMaxSuppressionV2Op},
    {"Mean", TranslateDirectReduceOp<opset::ReduceMean>},
    {"Min", TranslateDirectReduceOp<opset::ReduceMin>},
    {"Minimum", TranslateBinaryOp<opset::Minimum>},
    {"MirrorPad", TranslatePadOp},
    {"Mul", TranslateBinaryOp<opset::Multiply>},
    {"Mod", TranslateBinaryOp<opset::Mod>},
    {"Neg", TranslateUnaryOp<opset::Negative>},
    {"NotEqual", TranslateBinaryOp<opset::NotEqual>},
    // Do nothing! NoOps sometimes get placed on nGraph for bureaucratic
    // reasons, but they have no data flow inputs or outputs.
    {"NoOp",
     [](const NodeContext& node) {
         if (node.get_ng_input_size() == 0) {
             return OutputVector{};
         }
         if (node.get_ng_input_size() != 1) {
             throw errors::InvalidArgument("NoOp has " + to_string(node.get_ng_input_size()) +
                                           " inputs, should have 1");
         }
         return OutputVector{node.get_ng_input(0)};
     }},
    //{"OneHot", TranslateOneHotOp},
    //{"Pack", TranslatePackOp},
    {"Pad", TranslatePadOp},
    {"PadV2", TranslatePadOp},
    //{"_Arg", ArgOp}, // should be registered as an extension in OVTF
    {"Placeholder", PlaceholderOp},
    {"Pow", TranslateBinaryOp<opset::Power>},
    // PreventGradient is just Identity in dataflow terms, so reuse that.
    {"PreventGradient", TranslateIdentityOp},
    {"Prod", TranslateDirectReduceOp<opset::ReduceProd>},
    //{"Range", TranslateRangeOp},
    //{"Rank", TranslateRankOp},
    {"RealDiv", TranslateBinaryOp<opset::Divide>},
    //{"Reciprocal", TranslateReciprocalOp},
    {"Relu", TranslateUnaryOp<opset::Relu>},
    //{"Relu6", TranslateRelu6Op},
    //{"Reshape", TranslateReshapeOp},
    {"_Retval", RetvalOp},
    //{"Rsqrt", TranslateRsqrtOp},
    //{"Select", TranslateSelectOp},
    //{"SelectV2", TranslateSelectOp},
    //{"Shape", TranslateShapeOp},
    {"Sigmoid", TranslateUnaryOp<opset::Sigmoid>},
    {"Sin", TranslateUnaryOp<opset::Sin>},
    {"Sinh", TranslateUnaryOp<opset::Sinh>},
    //{"Size", TranslateSizeOp},
    {"Sign", TranslateUnaryOp<opset::Sign>},
    //{"Slice", TranslateSliceOp},
    //{"Snapshot", TranslateIdentityOp},
    {"Softmax", TranslateSoftmaxOp},
    {"Softplus", TranslateUnaryOp<opset::SoftPlus>},
    //{"SpaceToDepth", TranslateSpaceToDepthOp},
    //{"Split", TranslateSplitOp},
    //{"SplitV", TranslateSplitVOp},
    {"Sqrt", TranslateUnaryOp<opset::Sqrt>},
    //{"Square", TranslateSquareOp},
    {"SquaredDifference", TranslateBinaryOp<opset::SquaredDifference>},
    {"Squeeze", TranslateSqueezeOp},
    //{"StridedSlice", TranslateStridedSliceOp},
    {"Sub", TranslateBinaryOp<opset::Subtract>},
    {"Sum", TranslateDirectReduceOp<opset::ReduceSum>},
    {"Tan", TranslateUnaryOp<opset::Tan>},
    {"Tanh", TranslateUnaryOp<opset::Tanh>},
    //{"Tile", TranslateTileOp},
    //{"TopKV2", TranslateTopKV2Op},
    //{"Transpose", TranslateTransposeOp},
    //{"Unpack", TranslateUnpackOp},
    //{"Where", TranslateWhereOp},
    //{"Xdivy", TranslateXdivyOp},
    //{"ZerosLike", TranslateZerosLikeOp},
};

void Builder::TranslateGraph(
    const std::shared_ptr<ngraph::frontend::InputModelTF>& model,
    const std::vector<const ngraph::frontend::tensorflow::detail::TensorWrapper*>& static_input_map,
    const std::string model_name,
    bool fail_fast,
    bool no_conversion,
    std::shared_ptr<ngraph::Function>& ng_function) {
    // a map from operation names to generated nGraph Output<TFNodeDecoder>
    Builder::OpMap ng_op_map;

    ngraph::ParameterVector params;
    ngraph::ResultVector results;
    const auto& operation_places = model->get_op_places();
    const auto& model_inputs = model->get_inputs();
    const auto& model_outputs = model->get_outputs();
    const auto& model_frozen_inputs = model->get_tensor_values();

    std::map<const string, const function<ngraph::OutputVector(const NodeContext&)>> translate_map;

    if (no_conversion) {
        const std::set<std::string> required_types{"Placeholder", "_Retval", "NoOp"};
        for (auto& name : required_types) {
            translate_map.emplace(name, TRANSLATE_OP_MAP.at(name));
        }
    } else {
        translate_map = TRANSLATE_OP_MAP;
    }

    // fill ng_op_map with Constant outputs for frozen inputs
    for (const auto& frozen_input : model_frozen_inputs) {
        const auto& frozen_input_name = frozen_input.first;
        const auto& frozen_input_value = frozen_input.second;
        ng_op_map[frozen_input_name] = {frozen_input_value};
    }

    // create parameter nodes for all tensor places corresponding to inputs
    for (const auto& input_place : model_inputs) {
        FRONT_END_GENERAL_CHECK(input_place->get_names().size() == 1, "Input place must have one name.");
        auto input_name = input_place->get_names()[0];
        if (ng_op_map.count(input_name)) {
            // probably this input is frozen
            continue;
        }
        const auto& input_tensor_place = std::dynamic_pointer_cast<TensorPlaceTF>(input_place);
        auto input_shape = input_tensor_place->get_partial_shape();
        auto input_type = input_tensor_place->get_element_type();

        auto input_ng_output = ConstructNgNode<opset::Parameter>(input_name, input_type, input_shape);
        auto input_ng_node = std::dynamic_pointer_cast<opset::Parameter>(input_ng_output.get_node_shared_ptr());
        params.push_back(input_ng_node);
        ng_op_map[input_name] = {input_ng_output};
    }

    // create the nGraph ops from TensorFlow ops
    for (auto& operation_place : operation_places) {
        auto operation_decoder = operation_place->get_desc();
        auto operation_name = operation_place->get_names()[0];

        // output for parameter nodes has been already generated
        if (ng_op_map.count(operation_name)) {
            continue;
        }

#if 0
    // TODO: Investigate why do we need it
      if (n->IsSink() || n->IsSource()) {
      continue;
    }
#endif

        // prepare a list of nGraph node inputs for each node
        ngraph::OutputVector ng_inputs;
        for (size_t input_port_idx = 0; input_port_idx < operation_decoder->num_inputs(); ++input_port_idx) {
            std::string producer_name;
            size_t producer_port_idx;
            try {
                operation_decoder->input_node(input_port_idx, &producer_name, &producer_port_idx);
            } catch (const std::exception& e) {
                FRONT_END_THROW("[ ERROR ] Exception happened when preparing input " + std::to_string(input_port_idx) +
                                " for op '" + operation_decoder->name() + "', expected input name: '" + producer_name +
                                "', expected input port index: " + std::to_string(producer_port_idx) + '\n');
            }
            // TODO: re-implement the logic below once Place graph structure is implemented
            // Using Place graph structure (OpPlace, In/OutPortPlace places and their connections) can give
            // names of ports and operations that can be used for further check about existence in ng_op_map

            // check if output vector for places have been already defined and the order of this check is important
            // it moves from places corresponding to input port of the current operation node to output port of original
            // producers
            if (ng_op_map.count(std::to_string(input_port_idx) + ":" + operation_name)) {
                const auto& input_outputs_vector = ng_op_map.at(std::to_string(input_port_idx) + ":" + operation_name);
                FRONT_END_GENERAL_CHECK(input_outputs_vector.size() == 1,
                                        "Input created with pruning must have one output");
                ng_inputs.push_back(input_outputs_vector.at(0));
            } else if (ng_op_map.count(producer_name + ":" + std::to_string(producer_port_idx))) {
                const auto& input_outputs_vector =
                    ng_op_map.at(producer_name + ":" + std::to_string(producer_port_idx));
                FRONT_END_GENERAL_CHECK(input_outputs_vector.size() == 1,
                                        "Input created with pruning must have one output");
                ng_inputs.push_back(input_outputs_vector.at(0));
            } else if (ng_op_map.count(producer_name)) {
                const auto& input_outputs_vector = ng_op_map.at(producer_name);
                FRONT_END_GENERAL_CHECK(input_outputs_vector.size() > producer_port_idx,
                                        "Input created with pruning must have one output");
                ng_inputs.push_back(input_outputs_vector.at(producer_port_idx));
            } else {
                FRONT_END_GENERAL_CHECK(false,
                                        "No input is found for node \"" + operation_name + "\" by port" +
                                            std::to_string(producer_port_idx));
            }
        }

        // generate nGraph node output vector for the current operation node
        ngraph::OutputVector ng_outputs;
        try {
            if (operation_decoder->IsControlFlow()) {
                FRONT_END_THROW("Encountered a control flow op in the nGraph bridge: " +
                                operation_decoder->DebugString());
            }

            FRONT_END_OP_CONVERSION_CHECK(translate_map.count(operation_decoder->type_string()),
                                          "No translator found for " + operation_decoder->type_string() + " node.");
            auto op_fun = &(translate_map[operation_decoder->type_string()]);
            NodeContext node_context(ng_inputs, operation_decoder, model_inputs);

            // generate nGraph node output vector using translator for given operation type
            ng_outputs = (*op_fun)(node_context);
        } catch (...) {
            if (fail_fast) {
                // re-throw any exception
                throw;
            } else {
                auto ng_node =
                    std::make_shared<ngraph::frontend::TFFrameworkNode>(operation_decoder,
                                                                        ng_inputs,
                                                                        operation_place->get_output_ports().size());
                Builder::SetTracingInfo(operation_name, ng_node);
                ng_outputs = ng_node->outputs();
            }
        }
>>>>>>> 0af070bb

        // register nGraph node outputs in the map for new operation node
        for (auto output : ng_outputs) {
            if (auto result = std::dynamic_pointer_cast<opset::Result>(output.get_node_shared_ptr())) {
                // do not add RetVal type operation to ng_op_map
                results.push_back(result);
            } else {
                if (auto param = std::dynamic_pointer_cast<opset::Parameter>(output.get_node_shared_ptr())) {
                    params.push_back(param);
                }
                ng_op_map[operation_name].push_back(output);
            }
        }
    }

    // create Result nodes for all model outputs
    for (const auto& model_output : model_outputs) {
        auto model_output_tensor_place = std::dynamic_pointer_cast<TensorPlaceTF>(model_output);
        auto model_output_name = model_output_tensor_place->get_names()[0];
        std::string operation_name;
        std::string port_type;
        size_t port_index;
        ngraph::frontend::tf::extract_operation_name_and_port(model_output_name, operation_name, port_index, port_type);

        if (port_type == "none") {
            for (const auto& node_output : ng_op_map[operation_name]) {
                results.push_back(std::make_shared<default_opset::Result>(node_output));
            }
<<<<<<< HEAD
            NodeContext node_context(ng_inputs, op, inputs, indexed_shapes);

            // Next line does the conversion for a node by means of calling specific conversion rule
            auto outputs = (creator_it->second)(node_context);

            // Post-processing: register outputs to the map and detect the edge ops
            auto& node_record = ng_op_map[op_name];
            for (auto output : outputs) {
                if (auto result = std::dynamic_pointer_cast<opset::Result>(output.get_node_shared_ptr())) {
                    results.push_back(result);
                    // Do not add to ng_op_map
                } else {
                    if (auto param = std::dynamic_pointer_cast<opset::Parameter>(output.get_node_shared_ptr())) {
                        params.push_back(param);
                    }
                    node_record.push_back(output);
=======
        } else if (port_type == "out") {
            const auto& node_outputs = ng_op_map[operation_name];
            FRONT_END_GENERAL_CHECK(node_outputs.size() > port_index,
                                    "Output port with index " + std::to_string(port_index) + " of " + operation_name +
                                        "node specified as custom output does not exist");
            results.push_back(std::make_shared<default_opset::Result>(node_outputs[port_index]));
        } else if (port_type == "in") {
            // TODO: avoid this traversing by having a map for OpPlace objects, for example
            std::shared_ptr<OpPlaceTF> operation_place = nullptr;
            for (const auto& op_place : operation_places) {
                if (op_place->get_names()[0].compare(operation_name) == 0) {
                    operation_place = op_place;
>>>>>>> 0af070bb
                }
            }
            FRONT_END_GENERAL_CHECK(operation_place, "There is no operation place with a name: " + operation_name);
            auto operation_decoder = operation_place->get_desc();

            // get to know a producer node and by which its output port data is generated
            std::string producer_name;
            size_t producer_port_idx;
            try {
                operation_decoder->input_node(port_index, &producer_name, &producer_port_idx);
            } catch (const std::exception& e) {
                FRONT_END_THROW("[ ERROR ] Exception happened when preparing input " + std::to_string(port_index) +
                                " for op '" + operation_decoder->name() + "', expected input name: '" + producer_name +
                                "', expected input port index: " + std::to_string(producer_port_idx) + '\n');
            }

            // add Result node for this producer output port
            const auto& node_outputs = ng_op_map[producer_name];
            FRONT_END_GENERAL_CHECK(node_outputs.size() > producer_port_idx,
                                    "Output port with index " + std::to_string(producer_port_idx) + " of " +
                                        producer_name + "node specified as custom output does not exist");
            results.push_back(std::make_shared<default_opset::Result>(node_outputs[producer_port_idx]));
        }
    }

    // find all terminal nodes in ngraph graph to complete list of results
    if (results.empty()) {
        for (const auto& node_output_vector : ng_op_map) {
            for (auto output : node_output_vector.second) {
                if (output.get_target_inputs().empty() &&
                    !std::dynamic_pointer_cast<opset::Result>(output.get_node_shared_ptr())) {
                    results.push_back(std::make_shared<default_opset::Result>(output));
                }
            }
        }
    }

    // TODO: reorder results and params according to indices given in RT info (if any)

    // create the nGraph function
    ng_function = make_shared<ng::Function>(results, params, model_name);

    // TODO: request row-major layout on results.
    // why do we need this?
    // for (auto result : ng_function->get_results()) {
    //  result->set_needs_default_layout(true);
    // }
    NGRAPH_VLOG(5) << "Done with translations";
}

void Builder::TranslateFWNode(const std::shared_ptr<TFFrameworkNode>& node) {
    auto type = node->get_op_type();

    auto translator_it = TRANSLATE_OP_MAP.find(type);
    FRONT_END_OP_CONVERSION_CHECK(translator_it != TRANSLATE_OP_MAP.end(), "No translator found for ", type, " node.");

    ngraph::OutputVector ng_inputs;
    for (auto& input : node->inputs()) {
        ng_inputs.push_back(input.get_source_output());
    }

    NodeContext node_ctx(ng_inputs, node->get_decoder(), {}, {});
    auto new_node_outputs = translator_it->second(node_ctx);
    Builder::SetTracingInfo(node_ctx.get_name(), new_node_outputs.front());

    auto new_output = new_node_outputs.begin();
    auto old_outputs = node->outputs();
    auto old_output = old_outputs.begin();

    for (; new_output != new_node_outputs.end() && old_output != old_outputs.end(); ++old_output, ++new_output) {
        old_output->replace(*new_output);
    }
}

}  // namespace ngraph_bridge
}  // namespace tensorflow<|MERGE_RESOLUTION|>--- conflicted
+++ resolved
@@ -29,7 +29,10 @@
 namespace ng = ngraph;
 
 namespace tensorflow {
+
 namespace ngraph_bridge {
+
+
 
 void Builder::SetTracingInfo(const std::string& op_name, const ng::Output<ng::Node> ng_node) {
     auto node = ng_node.get_node_shared_ptr();
@@ -44,9 +47,9 @@
         {ng::element::i8, make_pair(MakeConstOp<int8_t>, ng::element::i8)},
         {ng::element::i16, make_pair(MakeConstOp<int16_t>, ng::element::i16)},
 #if 0
-            {DataType::DT_QINT8, make_pair(MakeConstOp<qint8>, ng::element::i8)},
-  {DataType::DT_QUINT8, make_pair(MakeConstOp<quint8>, ng::element::u8)},
-  {DataType::DT_QUINT16, make_pair(MakeConstOp<quint16>, ng::element::u16)},
+      {DataType::DT_QINT8, make_pair(MakeConstOp<qint8>, ng::element::i8)},
+      {DataType::DT_QUINT8, make_pair(MakeConstOp<quint8>, ng::element::u8)},
+      {DataType::DT_QUINT16, make_pair(MakeConstOp<quint16>, ng::element::u16)},
 #endif
         {ng::element::i32, make_pair(MakeConstOp<int32_t>, ng::element::i32)},
         {ng::element::i64, make_pair(MakeConstOp<int64_t>, ng::element::i64)},
@@ -58,1728 +61,6 @@
 }
 
 void Builder::TranslateGraph(
-    std::shared_ptr<ngraph::frontend::InputModelTensorflow> tf_model,
-    const std::vector<const ngraph::frontend::tensorflow::detail::TensorWrapper*>& static_input_map,
-    const std::string name,
-    std::shared_ptr<ngraph::Function>& ng_function) {
-    //
-    // The op map holds a mapping from TensorFlow op names (strings) to
-    // vector of generated nGraph Output<TFNodeDecoder>.
-    //
-    Builder::OpMap ng_op_map;
-
-    ngraph::ParameterVector params;
-    ngraph::ResultVector results;
-
-    const auto& ops = tf_model->get_op_places();
-    const auto& inputs = tf_model->partialShapes;
-    const auto& indexed_shapes = tf_model->input_shapes;
-
-    //
-    // Now create the nGraph ops from TensorFlow ops.
-    //
-    const auto CREATORS_MAP = get_supported_ops();
-    for (auto& op_place : ops) {
-        auto op = op_place->get_desc();
-        auto op_name = op_place->get_names()[0];
-#if 0
-    // TODO: Investigate why do we need it
-      if (n->IsSink() || n->IsSource()) {
-      continue;
-    }
-#endif
-        if (op->IsControlFlow()) {
-            throw errors::Unimplemented("Encountered a control flow op in the nGraph bridge: " + op->DebugString());
-        }
-
-        NGRAPH_VLOG(2) << "Constructing op " << op_name << " which is " << op->type_string() << "\n";
-
-        // const function<Status(const TFNodeDecoder*, const std::vector<const
-        // ngraph::frontend::tensorflow::detail::TensorWrapper*>&,
-        //                      Builder::OpMap&)>* op_fun;
-        auto creator_it = CREATORS_MAP.find(op->type_string());
-
-<<<<<<< HEAD
-        // todo: replace it with TF exception
-        NGRAPH_CHECK(creator_it != CREATORS_MAP.end(), "No creator found for ", op->type_string(), " node.");
-=======
-    ng::Strides ng_strides(3);
-    ng::Strides ng_dilations(3);
-    ng::Shape ng_image_shape(3);
-    ng::Shape ng_kernel_shape(3);
-
-    NHWCtoHW(is_ndhwc, tf_strides, ng_strides);
-    NHWCtoHW(is_ndhwc, ng_input.get_shape(), ng_image_shape);
-    NHWCtoHW(is_ndhwc, tf_dilations, ng_dilations);
-    NHWCtoNCHW(node.get_name(), is_ndhwc, ng_input);
-
-    NGRAPH_VLOG(3) << "ng_strides: " << ng::join(ng_strides);
-    NGRAPH_VLOG(3) << "ng_dilations: " << ng::join(ng_dilations);
-    NGRAPH_VLOG(3) << "ng_image_shape: " << ng::join(ng_image_shape);
-
-    auto& ng_filter_shape = ng_filter.get_shape();
-    ng_kernel_shape[0] = ng_filter_shape[0];
-    ng_kernel_shape[1] = ng_filter_shape[1];
-    ng_kernel_shape[2] = ng_filter_shape[2];
-    Transpose3D<4, 3, 0, 1, 2>(ng_filter);
-    Builder::SetTracingInfo(node.get_name(), ng_filter);
-
-    NGRAPH_VLOG(3) << "ng_kernel_shape: " << ng::join(ng_kernel_shape);
-
-    ng::CoordinateDiff ng_padding_below;
-    ng::CoordinateDiff ng_padding_above;
-    Builder::MakePadding(tf_padding_type,
-                         ng_image_shape,
-                         ng_kernel_shape,
-                         ng_strides,
-                         ng_dilations,
-                         ng_padding_below,
-                         ng_padding_above);
-
-    ng::Output<ng::Node> ng_conv = ConstructNgNode<opset::Convolution>(node.get_name(),
-                                                                       ng_input,
-                                                                       ng_filter,
-                                                                       ng_strides,
-                                                                       ng_padding_below,
-                                                                       ng_padding_above,
-                                                                       ng_dilations);
-
-    NCHWtoNHWC(node.get_name(), is_ndhwc, ng_conv);
-    return {ng_conv};
-}
-
-static OutputVector TranslateCumsumOp(const NodeContext& node) {
-    auto ng_x = node.get_ng_input(0), ng_axis = node.get_ng_input(1);
-    auto exclusive = node.get_attribute<bool>("exclusive"), reverse = node.get_attribute<bool>("reverse");
-
-    return {ConstructNgNode<opset::CumSum>(node.get_name(), ng_x, ng_axis, exclusive, reverse)};
-}
-
-// Translate DepthToSpace op
-static OutputVector TranslateDepthToSpaceOp(const NodeContext& node) {
-    ng::Output<ng::Node> ng_input = node.get_ng_input(0);
-
-    // Get the attributes
-    auto block_size = node.get_attribute<int64_t>("block_size");
-    std::string tf_data_format = node.get_attribute<std::string>("data_format");
-
-    if (tf_data_format != "NHWC" && tf_data_format != "NCHW") {
-        throw errors::InvalidArgument("DepthToSpace data format is neither NHWC nor NCHW");
-    }
-
-    bool is_nhwc = (tf_data_format == "NHWC");
-
-    NHWCtoNCHW(node.get_name(), is_nhwc, ng_input);
-    auto ng_mode = opset::DepthToSpace::DepthToSpaceMode::BLOCKS_FIRST;
-    ng::Output<ng::Node> depth_to_space =
-        ConstructNgNode<opset::DepthToSpace>(node.get_name(), ng_input, ng_mode, block_size);
-    NCHWtoNHWC(node.get_name(), is_nhwc, depth_to_space);
-    return {depth_to_space};
-}
-
-static OutputVector TranslateDepthwiseConv2dNativeOp(const NodeContext& node) {
-    auto ng_input = node.get_ng_input(0), ng_filter = node.get_ng_input(1);
-
-    auto tf_strides = node.get_attribute<std::vector<int32_t>>("strides");
-    auto tf_dilations = node.get_attribute<std::vector<int32_t>>("dilations");
-    auto tf_padding_type = node.get_attribute<std::string>("padding");
-    auto tf_data_format = node.get_attribute<std::string>("data_format");
-
-    if (tf_data_format != "NHWC" && tf_data_format != "NCHW") {
-        throw errors::InvalidArgument("DepthwiseConv2D data format is neither NHWC nor NCHW");
-    }
-
-    bool is_nhwc = (tf_data_format == "NHWC");
-
-    NGRAPH_VLOG(3) << ng::join(tf_strides);
-    NGRAPH_VLOG(3) << ng::join(tf_dilations);
-    NGRAPH_VLOG(3) << tf_padding_type;
-    NGRAPH_VLOG(3) << tf_data_format;
-
-    ng::Strides ng_strides(2);
-    ng::Strides ng_dilations(2);
-    ng::Shape ng_image_shape(2);
-    ng::Shape ng_kernel_shape(2);
-
-    NHWCtoHW(is_nhwc, ng_input.get_shape(), ng_image_shape);
-    NHWCtoHW(is_nhwc, tf_strides, ng_strides);
-    NHWCtoHW(is_nhwc, tf_dilations, ng_dilations);
-    NHWCtoNCHW(node.get_name(), is_nhwc, ng_input);
-
-    NGRAPH_VLOG(3) << "ng_strides: " << ng::join(ng_strides);
-    NGRAPH_VLOG(3) << "ng_dilations: " << ng::join(ng_dilations);
-    NGRAPH_VLOG(3) << "ng_image_shape: " << ng::join(ng_image_shape);
-
-    auto& ng_filter_shape = ng_filter.get_shape();
-    ng_kernel_shape[0] = ng_filter_shape[0];
-    ng_kernel_shape[1] = ng_filter_shape[1];
-
-    NGRAPH_VLOG(3) << "ng_kernel_shape: " << ng::join(ng_kernel_shape);
-
-    ng::CoordinateDiff ng_padding_below;
-    ng::CoordinateDiff ng_padding_above;
-    Builder::MakePadding(tf_padding_type,
-                         ng_image_shape,
-                         ng_kernel_shape,
-                         ng_strides,
-                         ng_dilations,
-                         ng_padding_below,
-                         ng_padding_above);
-
-    // H W I M -> H W I 1 M
-    auto filter_shape = ConstructNgNode<opset::Constant>(
-        node.get_name(),
-        ng::element::u64,
-        ng::Shape{5},
-        ngraph::Shape{ng_filter_shape[0], ng_filter_shape[1], ng_filter_shape[2], 1, ng_filter_shape[3]});
-    auto reshaped_filter = ConstructNgNode<opset::Reshape>(node.get_name(), ng_filter, filter_shape, false);
-
-    // H W I 1 M -> I M 1 H W
-    auto order = ConstructNgNode<opset::Constant>(node.get_name(),
-                                                  ng::element::i64,
-                                                  ng::Shape{5},
-                                                  vector<int64_t>{2, 4, 3, 0, 1});
-    auto transposed_filter = ConstructNgNode<opset::Transpose>(node.get_name(), reshaped_filter, order);
-
-    auto ng_conv = ConstructNgNode<opset::GroupConvolution>(node.get_name(),
-                                                            ng_input,
-                                                            transposed_filter,
-                                                            ng_strides,
-                                                            ng_padding_below,
-                                                            ng_padding_above,
-                                                            ng_dilations);
-
-    NCHWtoNHWC(node.get_name(), is_nhwc, ng_conv);
-    return {ng_conv};
-}
-
-static OutputVector TranslateExpandDimsOp(const NodeContext& node) {
-    auto ng_input = node.get_ng_input(0);
-    std::vector<int64_t> dims;
-    GetStaticInputVector(node, 1, &dims);
-    auto ng_dims =
-        ConstructNgNode<opset::Constant>(node.get_name(), ng::element::i64, ngraph::Shape{dims.size()}, dims);
-    return {ConstructNgNode<opset::Unsqueeze>(node.get_name(), ng_input, ng_dims)};
-}
-
-static OutputVector TranslateFillOp(const NodeContext& node) {
-    auto ng_dims = node.get_ng_input(0), ng_value = node.get_ng_input(1);
-    return {ConstructNgNode<opset::Broadcast>(node.get_name(), ng_value, ng_dims)};
-}
-
-static OutputVector TranslateFloorDivOp(const NodeContext& node) {
-    auto floordiv_fn = [&node](ng::Output<ng::Node> x, ng::Output<ng::Node> y) {
-        return ConstructNgNode<opset::Floor>(node.get_name(), ConstructNgNode<opset::Divide>(node.get_name(), x, y));
-    };
-    return TranslateBinaryOp(node, floordiv_fn);
-}
-
-static OutputVector TranslateFusedBatchNormOp(const NodeContext& node) {
-    auto ng_input = node.get_ng_input(0), ng_scale = node.get_ng_input(1), ng_offset = node.get_ng_input(2),
-         ng_mean = node.get_ng_input(3), ng_variance = node.get_ng_input(4);
-    bool is_v3 = node.get_op_type() == "FusedBatchNormV3";
-
-    auto tf_data_format = node.get_attribute<std::string>("data_format");
-
-    if (tf_data_format != "NHWC" && tf_data_format != "NCHW") {
-        throw errors::InvalidArgument("Conv2D data format is neither NHWC nor NCHW");
-    }
-
-    bool is_nhwc = (tf_data_format == "NHWC");
-
-    NGRAPH_VLOG(3) << "data_format: " << tf_data_format;
-
-    auto tf_epsilon = node.get_attribute<float>("epsilon", 0.0001);  // TODO: where does 0.0001 come from?
-
-    NGRAPH_VLOG(3) << "epsilon: " << tf_epsilon;
-
-    NHWCtoNCHW(node.get_name(), is_nhwc, ng_input);
-
-    auto ng_batch_norm = ConstructNgNode<opset::BatchNormInference>(node.get_name(),
-                                                                    ng_input,
-                                                                    ng_scale,
-                                                                    ng_offset,
-                                                                    ng_mean,
-                                                                    ng_variance,
-                                                                    tf_epsilon);
-    NCHWtoNHWC(node.get_name(), is_nhwc, ng_batch_norm);
-
-    // TODO: Why are there so many? Is it correct?
-    OutputVector result = {ng_batch_norm, ng_mean, ng_variance, ng_mean, ng_variance};
-    if (is_v3) {
-        // FusedBatchNormV3 has 6 outputs
-        result.push_back(ng_mean);  // reserve_space_3
-    }
-    return result;
-}
-
-static OutputVector TranslateFusedMatMulOp(const NodeContext& node) {
-    // auto num_args = node.get_attribute<int>("num_args"); // TODO: it is unused but why?
-    auto fused_ops = node.get_attribute<std::vector<string>>("fused_ops");
-
-    // Transpose arguments if requested.
-    auto transpose_a = node.get_attribute<bool>("transpose_a", false);
-    auto transpose_b = node.get_attribute<bool>("transpose_b", false);
-
-    auto ng_lhs = node.get_ng_input(0), ng_rhs = node.get_ng_input(1), ng_bias = node.get_ng_input(2);
-
-    ng::Output<ng::Node> ng_matmul =
-        ConstructNgNode<opset::MatMul>(node.get_name(), ng_lhs, ng_rhs, transpose_a, transpose_b);
-
-    auto ng_matmul_shape = ng_matmul.get_shape();
-    auto ng_bias_shape = ng_bias.get_shape();
-
-    if (ng_bias_shape.size() != 1) {
-        throw errors::InvalidArgument("Bias argument to BiasAdd does not have one dimension");
-    }
-
-    auto ng_add = ConstructNgNode<opset::Add>(node.get_name(), ng_matmul, ng_bias);
-    if (fused_ops.size() == 1) {  // Only fusing BiasAdd
-        return {ng_add};
-    } else if (fused_ops.size() == 2) {  // Also has activation
-        if (fused_ops[1] == "Relu") {
-            return {ConstructNgNode<opset::Relu>(node.get_name(), ng_add)};
-        } else if (fused_ops[1] == "Relu6") {
-            return {ConstructNgNode<opset::Clamp>(node.get_name(), ng_add, 0, 6)};
-        } else {
-            throw errors::Internal("Expected activation to be Relu or Relu6 but got " + fused_ops[1]);
-        }
-    } else {
-        // Adding this here to catch future changes in _FusedMatMul
-        throw errors::Internal("Unsupported combination");
-    }
-}
-
-// See .../tensorflow/include/tensorflow/cc/ops/array_ops.h
-// and .../openvino/ngraph/core/include/ngraph/op/gather.hpp
-static OutputVector TranslateGatherOp(const NodeContext& node) {
-    auto ng_input = node.get_ng_input(0), ng_input_indices = node.get_ng_input(1);
-
-    auto ng_axis = ConstructNgNode<opset::Constant>(node.get_name(), ng::element::i64, ng::Shape{}, 0);
-
-    auto gather_op = ConstructNgNode<opset::Gather>(node.get_name(), ng_input, ng_input_indices, ng_axis);
-
-    return {gather_op};
-}
-
-static OutputVector TranslateGatherV2Op(const NodeContext& node) {
-    auto ng_input = node.get_ng_input(0), ng_input_coords = node.get_ng_input(1);
-
-    std::vector<int64_t> tf_axis;
-    GetStaticInputVector(node, 2, &tf_axis);
-
-    if (tf_axis.size() > 1) {
-        std::ostringstream buf;
-        buf << "Found axis in GatherV2 op (" << node.get_name() << ") translation to be non scalar, of size "
-            << tf_axis.size();
-        throw errors::Internal(buf.str());
-    }
-
-    // Negative axis is supported. Accounting for that
-    auto ng_input_shape = ng_input.get_shape();
-    size_t ng_input_rank = ng_input_shape.size();
-    int axis;
-    if (tf_axis[0] >= 0) {
-        axis = tf_axis[0];
-    } else {
-        axis = tf_axis[0] + ng_input_rank;
-    }
-    if (axis < 0 || axis >= ng_input_rank) {
-    std:
-        ostringstream buf;
-        buf << "Expected axis in the range [-" << ng_input_rank << ", " << ng_input_rank << "), but got " << tf_axis[0];
-        throw errors::InvalidArgument(buf.str());
-    }
-
-    auto ng_axis =
-        ConstructNgNode<opset::Constant>(node.get_name(), ng::element::i64, ng::Shape{tf_axis.size()}, tf_axis);
-
-    auto gather_op = ConstructNgNode<opset::Gather>(node.get_name(), ng_input, ng_input_coords, ng_axis);
-
-    return {gather_op};
-}
-
-static OutputVector TranslateFusedConv2DOp(const NodeContext& node) {
-    auto num_args = node.get_attribute<int>("num_args");
-    auto fused_ops = node.get_attribute<std::vector<string>>("fused_ops");
-
-    auto tf_data_format = node.get_attribute<std::string>("data_format");
-    bool is_nhwc = (tf_data_format == "NHWC");
-
-    auto CreateNgConv = [&](ng::Output<ng::Node>& ng_input, ng::Output<ng::Node>& ng_filter) {
-        auto tf_strides = node.get_attribute<std::vector<int32_t>>("strides");
-        auto tf_dilations = node.get_attribute<std::vector<int32_t>>("dilations");
-        auto tf_padding_type = node.get_attribute<std::string>("padding");
-
-        if (tf_data_format != "NHWC" && tf_data_format != "NCHW") {
-            throw errors::InvalidArgument("Conv2D data format is neither NHWC nor NCHW");
-        }
-
-        // TF Kernel Test Checks
-        // Strides in the batch and depth dimension is not supported
-        if (tf_strides[0] != 1 || tf_strides[is_nhwc ? 3 : 1] != 1) {
-            throw errors::InvalidArgument("Strides in batch and depth dimensions is not supported: " +
-                                          node.get_op_type());
-        }
-
-        NGRAPH_VLOG(3) << ng::join(tf_strides);
-        NGRAPH_VLOG(3) << ng::join(tf_dilations);
-        NGRAPH_VLOG(3) << tf_padding_type;
-        NGRAPH_VLOG(3) << tf_data_format;
-
-        ng::Strides ng_strides(2);
-        ng::Strides ng_dilations(2);
-        ng::Shape ng_image_shape(2);
-        ng::Shape ng_kernel_shape(2);
-
-        NHWCtoHW(is_nhwc, tf_strides, ng_strides);
-        NHWCtoHW(is_nhwc, ng_input.get_shape(), ng_image_shape);
-        NHWCtoHW(is_nhwc, tf_dilations, ng_dilations);
-        NHWCtoNCHW(node.get_name(), is_nhwc, ng_input);
-
-        NGRAPH_VLOG(3) << "ng_strides: " << ng::join(ng_strides);
-        NGRAPH_VLOG(3) << "ng_dilations: " << ng::join(ng_dilations);
-        NGRAPH_VLOG(3) << "ng_image_shape: " << ng::join(ng_image_shape);
-
-        auto& ng_filter_shape = ng_filter.get_shape();
-        ng_kernel_shape[0] = ng_filter_shape[0];
-        ng_kernel_shape[1] = ng_filter_shape[1];
-        Transpose<3, 2, 0, 1>(ng_filter);
-        Builder::SetTracingInfo(node.get_name(), ng_filter);
-
-        NGRAPH_VLOG(3) << "ng_kernel_shape: " << ng::join(ng_kernel_shape);
-
-        ng::CoordinateDiff ng_padding_below;
-        ng::CoordinateDiff ng_padding_above;
-        Builder::MakePadding(tf_padding_type,
-                             ng_image_shape,
-                             ng_kernel_shape,
-                             ng_strides,
-                             ng_dilations,
-                             ng_padding_below,
-                             ng_padding_above);
-
-        return ConstructNgNode<opset::Convolution>(node.get_name() + "_FusedConv2D_Conv",
-                                                   ng_input,
-                                                   ng_filter,
-                                                   ng_strides,
-                                                   ng_padding_below,
-                                                   ng_padding_above,
-                                                   ng_dilations);
-    };
-
-    if (VecStrCmp(fused_ops, {"BiasAdd"}) || VecStrCmp(fused_ops, {"BiasAdd", "Relu"}) ||
-        VecStrCmp(fused_ops, {"BiasAdd", "Relu6"})) {
-        if (num_args != 1) {
-            throw errors::InvalidArgument("FusedConv2DBiasAdd has incompatible num_args");
-        }
-
-        auto ng_input = node.get_ng_input(0), ng_filter = node.get_ng_input(1), ng_bias = node.get_ng_input(2),
-             ng_conv = CreateNgConv(ng_input, ng_filter);
-
-        auto ng_conv_shape = ng_conv.get_shape();
-        auto ng_bias_shape = ng_bias.get_shape();
-        if (ng_bias_shape.size() != 1) {
-            throw errors::InvalidArgument("Bias argument to BiasAdd does not have one dimension");
-        }
-
-        std::vector<size_t> reshape_pattern_values(ng_conv_shape.size(), 1U);
-        reshape_pattern_values[1] = ng_bias.get_shape().front();
-        auto reshape_pattern = make_shared<opset::Constant>(ng::element::u64,
-                                                            ng::Shape{reshape_pattern_values.size()},
-                                                            reshape_pattern_values);
-        auto ng_bias_reshaped = ConstructNgNode<opset::Reshape>(node.get_name(), ng_bias, reshape_pattern, false);
-
-        auto ng_add = ConstructNgNode<opset::Add>(node.get_name() + "_FusedConv2D_BiasAdd", ng_conv, ng_bias_reshaped);
-
-        if (VecStrCmp(fused_ops, {"BiasAdd", "Relu"})) {
-            auto ng_relu = ConstructNgNode<opset::Relu>(node.get_name() + "_FusedConv2D_Relu", ng_add);
-            NCHWtoNHWC(node.get_name(), is_nhwc, ng_relu);
-            return {ng_relu};
-        } else if (VecStrCmp(fused_ops, {"BiasAdd", "Relu6"})) {
-            auto ng_relu6 = ConstructNgNode<opset::Clamp>(node.get_name() + "_FusedConv2D_Relu6", ng_add, 0, 6);
-            NCHWtoNHWC(node.get_name(), is_nhwc, ng_relu6);
-            return {ng_relu6};
-        } else {
-            NCHWtoNHWC(node.get_name(), is_nhwc, ng_add);
-            return {ng_add};
-        }
-    } else if (VecStrCmp(fused_ops, {"FusedBatchNorm"}) || VecStrCmp(fused_ops, {"FusedBatchNorm", "Relu"}) ||
-               VecStrCmp(fused_ops, {"FusedBatchNorm", "Relu6"})) {
-        if (num_args != 4) {
-            throw errors::InvalidArgument("FusedConv2D with FusedBatchNorm has incompatible num_args");
-        }
-
-        auto ng_input = node.get_ng_input(0), ng_filter = node.get_ng_input(1), ng_scale = node.get_ng_input(2),
-             ng_offset = node.get_ng_input(3), ng_mean = node.get_ng_input(4), ng_variance = node.get_ng_input(5),
-             ng_conv = CreateNgConv(ng_input, ng_filter);
-
-        auto tf_epsilon = node.get_attribute<float>("epsilon");
-
-        auto ng_batch_norm = ConstructNgNode<opset::BatchNormInference>(node.get_name() + "_FusedConv2D_BatchNorm",
-                                                                        ng_conv,
-                                                                        ng_scale,
-                                                                        ng_offset,
-                                                                        ng_mean,
-                                                                        ng_variance,
-                                                                        tf_epsilon);
-
-        if (VecStrCmp(fused_ops, {"FusedBatchNorm", "Relu"})) {
-            auto ng_relu = ConstructNgNode<opset::Relu>(node.get_name() + "_FusedConv2D_BatchNormRelu", ng_batch_norm);
-            NCHWtoNHWC(node.get_name(), is_nhwc, ng_relu);
-            return {ng_relu};
-        } else if (VecStrCmp(fused_ops, {"FusedBatchNorm", "Relu6"})) {
-            auto ng_relu6 =
-                ConstructNgNode<opset::Clamp>(node.get_name() + "_FusedConv2D_BatchNormRelu", ng_batch_norm, 0, 6);
-            NCHWtoNHWC(node.get_name(), is_nhwc, ng_relu6);
-            return {ng_relu6};
-        } else {
-            NCHWtoNHWC(node.get_name(), is_nhwc, ng_batch_norm);
-            return {ng_batch_norm};
-        }
-    } else {
-        throw errors::Unimplemented("Unsupported _FusedConv2D " + StrJoin(fused_ops, ","));
-    }
-}
-
-static OutputVector TranslateIdentityOp(const NodeContext& node) {
-    return {node.get_ng_input(0)};
-}
-
-#if 0
-
-static OutputVector TranslateIsFiniteOp(
-    const NodeContext& node) {
-  // Implemented tf.is_finite by checking:
-  // (in != inf) && (in != -inf) && (in == in)
-  //                                 ^^^^^^^^ checks for NaN's
-  ng::Output<ng::Node> ng_input;
-  TF_RETURN_IF_ERROR(GetInputNodes(ng_op_map, op, ng_input));
-
-  auto const_inf = ConstructNgNode<opset::Constant>(
-      node.get_name(), ng_input.get_element_type(), ng::Shape{},
-      std::vector<float>{std::numeric_limits<float>::infinity()});
-
-  auto const_neg_inf = ConstructNgNode<opset::Constant>(
-      node.get_name(), ng_input.get_element_type(), ng::Shape{},
-      std::vector<float>{-std::numeric_limits<float>::infinity()});
-
-  auto neq_inf =
-      ConstructNgNode<opset::NotEqual>(node.get_name(), ng_input, const_inf);
-  auto neq_neg_inf =
-      ConstructNgNode<opset::NotEqual>(node.get_name(), ng_input, const_neg_inf);
-  auto eq_nan = ConstructNgNode<opset::Equal>(node.get_name(), ng_input, ng_input);
-
-  auto neq_inf_and_neq_neg_inf =
-      ConstructNgNode<opset::LogicalAnd>(node.get_name(), neq_inf, neq_neg_inf);
-  auto is_finite = ConstructNgNode<opset::LogicalAnd>(
-      node.get_name(), neq_inf_and_neq_neg_inf, eq_nan);
-
-  SaveNgOp(ng_op_map, node.get_name(), is_finite);
-  return Status::OK();
-}
-
-static Status TranslateL2LossOp(const TFNodeDecoder* op,
-                                const std::vector<const ngraph::frontend::tensorflow::detail::TensorWrapper*>&,
-                                Builder::OpMap& ng_op_map) {
-  ng::Output<ng::Node> ng_input;
-  TF_RETURN_IF_ERROR(GetInputNodes(ng_op_map, op, ng_input));
-
-  std::vector<float> val;
-  val.push_back(2.0);
-  auto const_2 = ConstructNgNode<opset::Constant>(
-      node.get_name(), ng_input.get_element_type(), ng::Shape{}, val[0]);
-
-  auto ng_pow =
-      ConstructNgNode<opset::Multiply>(node.get_name(), ng_input, ng_input);
-
-  size_t input_rank = ng_input.get_shape().size();
-  std::vector<int64_t> axes;
-  for (size_t i = 0; i < input_rank; ++i) {
-    axes.push_back(i);
-  }
-
-  auto ng_reduction_axes = ConstructNgNode<opset::Constant>(
-      node.get_name(), ng::element::i64, ng::Shape{axes.size()}, axes);
-  auto ng_sum =
-      ConstructNgNode<opset::ReduceSum>(node.get_name(), ng_pow, ng_reduction_axes);
-  auto ng_l2loss = ConstructNgNode<opset::Divide>(node.get_name(), ng_sum, const_2);
-  SaveNgOp(ng_op_map, node.get_name(), ng_l2loss);
-  return Status::OK();
-}
-
-static OutputVector TranslateLog1pOp(
-    const NodeContext& node) {
-  return TranslateUnaryOp(
-      op, static_input_map, ng_op_map, [&op](ng::Output<ng::Node> n) {
-        auto et = n.get_element_type();
-        auto shape = n.get_shape();
-        std::vector<std::string> val_1(ng::shape_size(shape), "1");
-        auto ng_const1 =
-            ConstructNgNode<opset::Constant>(node.get_name(), et, shape, val_1);
-        auto ng_add = ConstructNgNode<opset::Add>(node.get_name(), ng_const1, n);
-        return ConstructNgNode<opset::Log>(node.get_name(), ng_add);
-      });
-}
-
-static Status TranslateLRNOp(const TFNodeDecoder* op,
-                             const std::vector<const ngraph::frontend::tensorflow::detail::TensorWrapper*>& static_input_map,
-                             Builder::OpMap& ng_op_map) {
-  ng::Output<ng::Node> ng_inp;
-  TF_RETURN_IF_ERROR(GetInputNodes(ng_op_map, op, ng_inp));
-
-  float alpha;
-  TF_RETURN_IF_ERROR(GetNodeAttr(op->attrs(), "alpha", &alpha));
-  float beta;
-  TF_RETURN_IF_ERROR(GetNodeAttr(op->attrs(), "beta", &beta));
-  float bias;
-  TF_RETURN_IF_ERROR(GetNodeAttr(op->attrs(), "bias", &bias));
-  int64_t depth_radius;
-  TF_RETURN_IF_ERROR(GetNodeAttr(op->attrs(), "depth_radius", &depth_radius));
-
-  // OV: Each input value is divided by (bias+(alpha/size)*sum(xi^2 for every xi
-  // in the local region))^beta
-  // TF: sqr_sum[a, b, c, d] = sum(input[a, b, c, d - depth_radius : d +
-  // depth_radius + 1] ** 2)
-  //     output = input / (bias + alpha * sqr_sum) ** beta
-  int64_t size = depth_radius * 2 + 1;
-  alpha = alpha * size;
-  // nGraph expects the input to be in NCHW format
-  NHWCtoNCHW(node.get_name(), true, ng_inp);
-  auto ng_output = ConstructNgNode<opset::LRN>(node.get_name(), ng_inp, alpha, beta,
-                                               bias, (size_t)size);
-  NCHWtoNHWC(node.get_name(), true, ng_output);
-  SaveNgOp(ng_op_map, node.get_name(), ng_output);
-  return Status::OK();
-}
-
-#endif
-
-static OutputVector TranslateLogSoftmaxOp(const NodeContext& node) {
-    auto ng_inp = node.get_ng_input(0);
-    auto inp_shape = ng_inp.get_shape();
-    size_t rank = inp_shape.size();
-    int64_t axes = rank - 1;
-
-    return {ConstructNgNode<opset::LogSoftmax>(node.get_name(), ng_inp, axes)};
-}
-
-#if 0
-
-static Status TranslateMatMulOp(const TFNodeDecoder* op,
-                                const std::vector<const ngraph::frontend::tensorflow::detail::TensorWrapper*>&,
-                                Builder::OpMap& ng_op_map) {
-  ng::Output<ng::Node> ng_lhs, ng_rhs;
-  TF_RETURN_IF_ERROR(GetInputNodes(ng_op_map, op, ng_lhs, ng_rhs));
-
-  // Transpose arguments if requested.
-  bool transpose_a = false;
-  TF_RETURN_IF_ERROR(GetNodeAttr(op->attrs(), "transpose_a", &transpose_a));
-
-  bool transpose_b = false;
-  TF_RETURN_IF_ERROR(GetNodeAttr(op->attrs(), "transpose_b", &transpose_b));
-
-  SaveNgOp(ng_op_map, node.get_name(),
-           ConstructNgNode<opset::MatMul>(node.get_name(), ng_lhs, ng_rhs,
-                                          transpose_a, transpose_b));
-  return Status::OK();
-}
-
-#endif
-
-template <unsigned int N>
-static OutputVector TranslateMaxPoolOp(const NodeContext& node) {
-    auto ng_input = node.get_ng_input(0);
-
-    auto tf_strides = node.get_attribute<std::vector<int32_t>>("strides");
-    auto tf_ksize = node.get_attribute<std::vector<int32_t>>("ksize");
-    auto tf_padding_type = node.get_attribute<std::string>("padding");
-    auto tf_data_format = node.get_attribute<std::string>("data_format");
-
-    bool is_nhwc = (tf_data_format == "NHWC") || (tf_data_format == "NDHWC");
-
-    NGRAPH_VLOG(3) << ng::join(tf_strides);
-    NGRAPH_VLOG(3) << ng::join(tf_ksize);
-    NGRAPH_VLOG(3) << tf_padding_type;
-    NGRAPH_VLOG(3) << tf_data_format;
-
-    ng::Strides ng_strides(N);
-    ng::Shape ng_image_shape(N);
-    ng::Shape ng_kernel_shape(N);
-    ng::Shape ng_dilations(N, 1);
-
-    NHWCtoHW(is_nhwc, tf_strides, ng_strides);
-    NHWCtoHW(is_nhwc, ng_input.get_shape(), ng_image_shape);
-    NHWCtoHW(is_nhwc, tf_ksize, ng_kernel_shape);
-    NHWCtoNCHW(node.get_name(), is_nhwc, ng_input);
-    NGRAPH_VLOG(3) << "ng_strides: " << ng::join(ng_strides);
-    NGRAPH_VLOG(3) << "ng_image_shape: " << ng::join(ng_image_shape);
-    NGRAPH_VLOG(3) << "ng_kernel_shape: " << ng::join(ng_kernel_shape);
-
-    ng::CoordinateDiff padding_below;
-    ng::CoordinateDiff padding_above;
-    Builder::MakePadding(tf_padding_type,
-                         ng_image_shape,
-                         ng_kernel_shape,
-                         ng_strides,
-                         ng_dilations,
-                         padding_below,
-                         padding_above);
-
-    // TODO: remove this once nGraph supports negative padding
-    // (CoordinateDiff) for MaxPool
-    ng::Shape ng_padding_below(padding_below.begin(), padding_below.end());
-    ng::Shape ng_padding_above(padding_above.begin(), padding_above.end());
-
-    auto ng_maxpool = ConstructNgNode<opset::MaxPool>(node.get_name(),
-                                                      ng_input,
-                                                      ng_strides,
-                                                      ng_padding_below,
-                                                      ng_padding_above,
-                                                      ng_kernel_shape,
-                                                      ng::op::RoundingType::FLOOR);
-
-    NCHWtoNHWC(node.get_name(), is_nhwc, ng_maxpool);
-
-    NGRAPH_VLOG(3) << "maxpool outshape: {" << ng::join(ng_maxpool.get_shape()) << "}";
-
-    return {ng_maxpool};
-}
-
-#if 0
-
-static OutputVector TranslateNonMaxSuppressionV2Op(
-    const NodeContext& node) {
-  ng::Output<ng::Node> ng_boxes, ng_scores, ng_unused, ng_iou_threshold;
-  TF_RETURN_IF_ERROR(GetInputNodes(ng_op_map, op, ng_boxes, ng_scores,
-                                   ng_unused, ng_iou_threshold));
-
-  auto ng_axis_boxes = ConstructNgNode<opset::Constant>(
-      node.get_name(), ng::element::i64, ng::Shape{1}, std::vector<int64_t>({0}));
-  auto ng_boxes_unsqueezed =
-      ConstructNgNode<opset::Unsqueeze>(node.get_name(), ng_boxes, ng_axis_boxes);
-
-  auto ng_axis_scores = ConstructNgNode<opset::Constant>(
-      node.get_name(), ng::element::i64, ng::Shape{1}, std::vector<int64_t>({0}));
-  auto ng_scores_unsqueezed1 =
-      ConstructNgNode<opset::Unsqueeze>(node.get_name(), ng_scores, ng_axis_scores);
-  auto ng_scores_unsqueezed2 = ConstructNgNode<opset::Unsqueeze>(
-      node.get_name(), ng_scores_unsqueezed1, ng_axis_scores);
-
-  std::vector<int> max_output_size;
-  TF_RETURN_IF_ERROR(
-      GetStaticInputVector(ng_op_map, op, 2, static_input_map, &max_output_size));
-
-  // max_output_size must be scalar
-  if (max_output_size.size() != 1) {
-    return errors::InvalidArgument(
-        "NonMaxSuppression Op: max_output_size of nms must be scalar " +
-        to_string(max_output_size.size()));
-  }
-
-  auto ng_max_output_size = ConstructNgNode<opset::Constant>(
-      node.get_name(), ng::element::i64, ng::Shape{}, max_output_size[0]);
-  NGRAPH_VLOG(5) << "ng_max_output_size " << max_output_size[0];
-
-  auto ng_nmsv = ConstructNgNode<opset::NonMaxSuppression>(
-      node.get_name(), ng_boxes_unsqueezed, ng_scores_unsqueezed2,
-      ng_max_output_size, ng_iou_threshold,
-      opset::NonMaxSuppression::BoxEncodingType::CORNER, false,
-      ngraph::element::Type_t::i32);
-
-  auto begin = ConstructNgNode<opset::Constant>(
-      node.get_name(), ng::element::i64, ng::Shape{2}, std::vector<int64_t>({0, 2}));
-  auto end = ConstructNgNode<opset::Constant>(
-      node.get_name(), ng::element::i64, ng::Shape{2},
-      std::vector<int64_t>({max_output_size[0], 3}));
-  auto ng_nmsv_slice = ConstructNgNode<opset::StridedSlice>(
-      node.get_name(), ng_nmsv, begin, end, std::vector<int64_t>{0, 0},
-      std::vector<int64_t>{0, 0}, std::vector<int64_t>{0, 0},
-      std::vector<int64_t>{0, 1});
-
-  Builder::SetTracingInfo(node.get_name(), ng_nmsv_slice);
-  SaveNgOp(ng_op_map, node.get_name(), ng_nmsv_slice);
-  return Status::OK();
-}
-
-#endif
-
-static OutputVector TranslateReduceOp(
-    const NodeContext& node,
-    std::function<ng::Output<ng::Node>(ng::Output<ng::Node>, ng::Output<ng::Node>, const bool)> create_ng_node) {
-    ng::Output<ng::Node> ng_input = node.get_ng_input(0);
-    auto tf_keep_dims = node.get_attribute<bool>("keep_dims", false);
-
-    std::vector<int64_t> axes;
-    GetStaticInputVector(node, 1, &axes);
-
-    ng::Shape input_shape = ng_input.get_shape();
-    size_t input_rank = input_shape.size();
-
-    TF_RETURN_IF_ERROR(CheckAxisDimInRange(axes, input_rank));
-
-    std::vector<size_t> ng_reduction_axes_vect(axes.size());
-    std::transform(axes.begin(), axes.end(), ng_reduction_axes_vect.begin(), [input_rank](int idx) {
-        return idx + (idx < 0 ? (int)input_rank : 0);
-    });
-    auto ng_reduction_axes = ConstructNgNode<opset::Constant>(node.get_name(),
-                                                              ng::element::i64,
-                                                              ng::Shape{ng_reduction_axes_vect.size()},
-                                                              ng_reduction_axes_vect);
-
-    ng::Output<ng::Node> ng_node = create_ng_node(ng_input, ng_reduction_axes, tf_keep_dims);
-
-    return {ng_node};
-}
-
-template <typename T>
-static OutputVector TranslateDirectReduceOp(const NodeContext& node) {
-    // ensure its either an arithmetic or a logical reduction
-    if (!(std::is_base_of<ngraph::op::util::ArithmeticReduction, T>::value ||
-          std::is_base_of<ngraph::op::util::LogicalReduction, T>::value)) {
-        throw errors::InvalidArgument("Expected node to be either a valid logical or arithmetic reduction "
-                                      "type");
-    }
-    return TranslateReduceOp(
-        node,
-        [&node](ng::Output<ng::Node> ng_input, ng::Output<ng::Node> ng_reduction_axes, const bool keep_dims) {
-            return ConstructNgNode<T>(node.get_name(), ng_input, ng_reduction_axes, keep_dims);
-        });
-}
-
-#if 0
-
-static OutputVector TranslateOneHotOp(
-    const NodeContext& node) {
-  ng::Output<ng::Node> ng_features, ng_unused, ng_on, ng_off, ng_depth;
-  TF_RETURN_IF_ERROR(
-      GetInputNodes(ng_op_map, op, ng_features, ng_unused, ng_on, ng_off));
-
-  auto ng_features_shape = ng_features.get_shape();
-  std::vector<int> depth;
-  TF_RETURN_IF_ERROR(GetStaticInputVector(ng_op_map, op, 1, static_input_map, &depth));
-
-  // Depth must be scalar
-  if (depth.size() != 1) {
-    return errors::InvalidArgument(
-        "OneHot Op: depth of one hot dimension must be scalar " + to_string(depth.size()));
-  }
-
-  auto const_depth = ConstructNgNode<ng::op::Constant>(
-      node.get_name(), ng::element::i64, ng::Shape{}, depth);
-
-  int one_hot_axis;
-  TF_RETURN_IF_ERROR(GetNodeAttr(op->attrs(), "axis", &one_hot_axis));
-
-  auto ng_onehot = ConstructNgNode<opset::OneHot>(
-      node.get_name(), ng_features, const_depth, ng_on, ng_off, one_hot_axis);
-  SaveNgOp(ng_op_map, node.get_name(), ng_onehot);
-  return Status::OK();
-}
-
-static Status TranslatePackOp(const TFNodeDecoder* op, const std::vector<const ngraph::frontend::tensorflow::detail::TensorWrapper*>&,
-                              Builder::OpMap& ng_op_map) {
-  TF_RETURN_IF_ERROR(ValidateInputCountMin(op, 1));
-
-  int32_t tf_axis;
-  TF_RETURN_IF_ERROR(GetNodeAttr(op->attrs(), "axis", &tf_axis));
-  auto ng_axis = ConstructNgNode<opset::Constant>(
-      node.get_name(), ng::element::i64, ng::Shape{1},
-      std::vector<int64_t>({tf_axis}));
-
-  ng::OutputVector ng_concat_inputs;
-  for (int32_t i = 0; i < op->num_inputs(); ++i) {
-    ng::Output<ng::Node> ng_input;
-    TF_RETURN_IF_ERROR(GetInputNode(ng_op_map, op, i, ng_input));
-    auto unsqueezed_input =
-        ConstructNgNode<opset::Unsqueeze>(node.get_name(), ng_input, ng_axis);
-    ng_concat_inputs.push_back(unsqueezed_input);
-  }
-
-  // if inputs shape is (2, 3, 4), and axis is 1, then we want
-  // to create output_shape (2, num_inputs, 3, 4)
-  SaveNgOp(ng_op_map, node.get_name(), ConstructNgNode<opset::Concat>(
-                                      node.get_name(), ng_concat_inputs, tf_axis));
-  return Status::OK();
-}
-
-#endif
-
-// 3 different Pad Ops: Pad, PadV2, MirrorPad
-// See https://www.tensorflow.org/api_docs/cc/class/tensorflow/ops/pad
-// See https://www.tensorflow.org/api_docs/cc/class/tensorflow/ops/pad-v2
-// See https://www.tensorflow.org/api_docs/cc/class/tensorflow/ops/mirror-pad
-static OutputVector TranslatePadOp(const NodeContext& node) {
-    auto ng_input = node.get_ng_input(0), ng_paddings_op = node.get_ng_input(1);
-    ng::Output<ng::Node> pad_val_op;
-
-    // Set inputs and pad_val_op
-    auto op_type = node.get_op_type();
-    if (op_type == "Pad" || op_type == "MirrorPad") {
-        pad_val_op = ConstructNgNode<opset::Constant>(node.get_name(),
-                                                      ng_input.get_element_type(),
-                                                      ng::Shape(),
-                                                      std::vector<int>({0}));
-    } else if (op_type == "PadV2") {
-        pad_val_op = node.get_ng_input(2);
-    } else {
-        throw errors::InvalidArgument("Incorrect TF Pad OpType: " + node.get_op_type());
-    }
-
-    // Set pad_mode
-    auto pad_mode = ng::op::PadMode::CONSTANT;
-    if (op_type == "MirrorPad") {
-        auto pad_mode_str = node.get_attribute<std::string>("mode");
-        if (pad_mode_str == "REFLECT") {
-            pad_mode = ng::op::PadMode::REFLECT;
-        } else if (pad_mode_str == "SYMMETRIC") {
-            pad_mode = ng::op::PadMode::SYMMETRIC;
-        } else {
-            throw errors::InvalidArgument(pad_mode_str + " is not an allowed padding mode.");
-        }
-    }
-
-    // Set pads_begin & pads_end (from the pad_val_op)
-    std::vector<int64_t> paddings;
-    GetStaticInputVector(node, 1, &paddings);
-    NGRAPH_VLOG(3) << node.get_name() << " pads {" << ng::join(paddings) << "}";
-    if (paddings.size() % 2 != 0) {
-        throw errors::InvalidArgument("Constant node for paddings does not have an even number of "
-                                      "elements");
-    }
-    std::vector<int64_t> pad_begin(paddings.size() / 2);
-    std::vector<int64_t> pad_end(paddings.size() / 2);
-    for (size_t i = 0; i < paddings.size() / 2; i++) {
-        pad_begin[i] = paddings[2 * i];
-        pad_end[i] = paddings[2 * i + 1];
-    }
-    auto pads_begin_node =
-        ConstructNgNode<opset::Constant>(node.get_name(), ng::element::i64, ng::Shape{pad_begin.size()}, pad_begin);
-    auto pads_end_node =
-        ConstructNgNode<opset::Constant>(node.get_name(), ng::element::i64, ng::Shape{pad_end.size()}, pad_end);
-
-    // Create final Op
-    auto result_pad_op =
-        ConstructNgNode<opset::Pad>(node.get_name(), ng_input, pads_begin_node, pads_end_node, pad_val_op, pad_mode);
-
-    return {result_pad_op};
-}
-
-#if 0
-
-static OutputVector TranslateRangeOp(
-    const NodeContext& node) {
-  ng::Output<ng::Node> ng_start, ng_stop, ng_step;
-  TF_RETURN_IF_ERROR(GetInputNodes(ng_op_map, op, ng_start, ng_stop, ng_step));
-
-  //DataType start_type = op->input_type(0);
-  //DataType stop_type = op->input_type(1);
-  //DataType step_type = op->input_type(2);
-  ng::element::Type out_type;
-  TF_RETURN_IF_ERROR(
-      TFDataTypeToNGraphElementType(op->output_type(0), &out_type));
-  //ng::Output<ng::Node> start_node, stop_node, step_node;
-  //TF_RETURN_IF_ERROR(
-  //    GetStaticInputNode(op, 0, static_input_map, start_type, start_node));
-  //TF_RETURN_IF_ERROR(
-  //    GetStaticInputNode(op, 1, static_input_map, stop_type, stop_node));
-  //TF_RETURN_IF_ERROR(
-  //    GetStaticInputNode(op, 2, static_input_map, step_type, step_node));
-  auto ng_range = ConstructNgNode<opset::Range>(node.get_name(), ng_start,
-                                                ng_stop, ng_step, out_type);
-
-  SaveNgOp(ng_op_map, node.get_name(), ng_range);
-  return Status::OK();
-}
-
-static Status TranslateRankOp(const TFNodeDecoder* op, const std::vector<const ngraph::frontend::tensorflow::detail::TensorWrapper*>&,
-                              Builder::OpMap& ng_op_map) {
-  ng::Output<ng::Node> ng_input;
-  TF_RETURN_IF_ERROR(GetInputNodes(ng_op_map, op, ng_input));
-
-  ng::Shape input_shape = ng_input.get_shape();
-  auto input_rank = static_cast<int>(input_shape.size());
-
-  auto ng_rank = ConstructNgNode<opset::Constant>(
-      node.get_name(), ng::element::i32, ng::Shape(),
-      std::vector<int>({input_rank}));
-
-  SaveNgOp(ng_op_map, node.get_name(), ng_rank);
-  return Status::OK();
-}
-
-static OutputVector TranslateReciprocalOp(
-    const NodeContext& node) {
-  return TranslateUnaryOp(
-      op, static_input_map, ng_op_map, [&op](ng::Output<ng::Node> n) {
-        // Create a constant tensor populated with the value -1.
-        // (1/x = x^(-1))
-        auto et = n.get_element_type();
-        auto shape = n.get_shape();
-        std::vector<std::string> constant_values(ng::shape_size(shape), "-1");
-        auto ng_exponent = ConstructNgNode<opset::Constant>(
-            node.get_name(), et, shape, constant_values);
-
-        // Raise each element of the input to the power -1.
-        return ConstructNgNode<opset::Power>(node.get_name(), n, ng_exponent);
-      });
-}
-
-static Status TranslateRelu6Op(const TFNodeDecoder* op,
-                               const std::vector<const ngraph::frontend::tensorflow::detail::TensorWrapper*>&,
-                               Builder::OpMap& ng_op_map) {
-  ng::Output<ng::Node> ng_input;
-  TF_RETURN_IF_ERROR(GetInputNodes(ng_op_map, op, ng_input));
-  SaveNgOp(ng_op_map, node.get_name(),
-           ConstructNgNode<opset::Clamp>(node.get_name(), ng_input, 0, 6));
-  return Status::OK();
-}
-
-static OutputVector TranslateReshapeOp(
-    const NodeContext& node) {
-  ng::Output<ng::Node> ng_input, ng_shape_op;
-  TF_RETURN_IF_ERROR(GetInputNodes(ng_op_map, op, ng_input, ng_shape_op));
-
-  NGRAPH_VLOG(3) << "Input shape: " << ng::join(ng_input.get_shape());
-
-  std::vector<int64_t> shape;
-  TF_RETURN_IF_ERROR(GetStaticInputVector(ng_op_map, op, 1, static_input_map, &shape));
-
-  NGRAPH_VLOG(3) << "Requested result shape: " << ng::join(shape);
-
-  auto ng_shape = ConstructNgNode<opset::Constant>(
-      node.get_name(), ng::element::i64, ng::Shape{shape.size()}, shape);
-  SaveNgOp(ng_op_map, node.get_name(), ConstructNgNode<opset::Reshape>(
-                                      node.get_name(), ng_input, ng_shape, false));
-  return Status::OK();
-}
-
-static OutputVector TranslateRsqrtOp(
-    const NodeContext& node) {
-  return TranslateUnaryOp(
-      op, static_input_map, ng_op_map, [&op](ng::Output<ng::Node> n) {
-        // Create a constant tensor populated with the value -1/2.
-        // (1/sqrt(x) = x^(-1/2))
-        auto et = n.get_element_type();
-        auto shape = n.get_shape();
-        std::vector<std::string> constant_values(ng::shape_size(shape), "-0.5");
-        auto ng_exponent = ConstructNgNode<opset::Constant>(
-            node.get_name(), et, shape, constant_values);
-
-        // Raise each element of the input to the power -0.5.
-        return ConstructNgNode<opset::Power>(node.get_name(), n, ng_exponent);
-      });
-}
-
-static Status TranslateShapeOp(const TFNodeDecoder* op,
-                               const std::vector<const ngraph::frontend::tensorflow::detail::TensorWrapper*>&,
-                               Builder::OpMap& ng_op_map) {
-  ng::Output<ng::Node> ng_input;
-  TF_RETURN_IF_ERROR(GetInputNode(ng_op_map, op, 0, ng_input));
-
-  DataType dtype;
-  TF_RETURN_IF_ERROR(GetNodeAttr(op->attrs(), "out_type", &dtype));
-
-  ng::element::Type type;
-  TF_RETURN_IF_ERROR(TFDataTypeToNGraphElementType(dtype, &type));
-
-  // default output_type = element::i64
-  SaveNgOp(ng_op_map, node.get_name(),
-           ConstructNgNode<opset::ShapeOf>(node.get_name(), ng_input, type));
-  return Status::OK();
-}
-
-static Status TranslateSizeOp(const TFNodeDecoder* op, const std::vector<const ngraph::frontend::tensorflow::detail::TensorWrapper*>&,
-                              Builder::OpMap& ng_op_map) {
-  ng::Output<ng::Node> ng_input;
-  TF_RETURN_IF_ERROR(GetInputNodes(ng_op_map, op, ng_input));
-
-  DataType dtype;
-  TF_RETURN_IF_ERROR(GetNodeAttr(op->attrs(), "out_type", &dtype));
-
-  // Size has an attribute to specify output, int32_t or int64_t
-  ng::element::Type type;
-  TF_RETURN_IF_ERROR(TFDataTypeToNGraphElementType(dtype, &type));
-
-  auto ng_input_shape = ng_input.get_shape();
-  int64_t result = 1;
-  for (auto dim : ng_input_shape) {
-    result *= dim;
-  }
-
-  // make a scalar with value equals to result
-  auto ng_result = ConstructNgNode<opset::Constant>(
-      node.get_name(), type, ng::Shape(0), std::vector<int64_t>({result}));
-
-  SaveNgOp(ng_op_map, node.get_name(), ng_result);
-  return Status::OK();
-}
-
-static OutputVector TranslateSliceOp(
-    const NodeContext& node) {
-  ng::Output<ng::Node> ng_input, ng_begin, ng_size;
-  TF_RETURN_IF_ERROR(GetInputNodes(ng_op_map, op, ng_input, ng_begin, ng_size));
-
-  std::vector<int64_t> begin_vec;
-  std::vector<int64_t> size_vec;
-  TF_RETURN_IF_ERROR(GetStaticInputVector(ng_op_map, op, 1, static_input_map, &begin_vec));
-  TF_RETURN_IF_ERROR(GetStaticInputVector(ng_op_map, op, 2, static_input_map, &size_vec));
-
-  if (begin_vec.size() != size_vec.size())
-    return errors::InvalidArgument(
-        "Cannot translate slice op: size of begin = " + to_string(begin_vec.size()) +
-        ", size of size_vec = " + to_string(size_vec.size()) + ". Expected them to match.");
-
-  NGRAPH_VLOG(3) << "Begin input for Slice: " << ng::join(begin_vec);
-  NGRAPH_VLOG(3) << "Size input for Slice: " << ng::join(size_vec);
-
-  std::vector<int64_t> end_vec(begin_vec.size());
-  const auto ng_input_shape = ng_input.get_shape();
-  stringstream err_stream;
-  string err_msg;
-  for (size_t i = 0; i < size_vec.size(); i++) {
-    if (size_vec[i] != -1) {
-      end_vec[i] = begin_vec[i] + size_vec[i];
-    } else {
-      // support -1 for size_vec, to the end of the tensor
-      end_vec[i] = ng_input_shape[i];
-    }
-
-    // check for this condition: 0 <= begin[i] <= begin[i] + size[i] <= Di
-    if (0 > begin_vec[i])
-      err_stream << "lower < 0: " << begin_vec[i]
-                 << ". It should have been positive.\n";
-    if (begin_vec[i] > end_vec[i])
-      err_stream << "upper < lower: upper = " << end_vec[i]
-                 << ", lower = " << begin_vec[i] << "\n";
-    if (begin_vec[i] > ng_input_shape[i])
-      err_stream << "dim < upper: dim = " << ng_input_shape[i]
-                 << ", upper = " << end_vec[i] << "\n";
-
-    err_msg = err_stream.str();
-    if (!err_msg.empty())
-      return errors::InvalidArgument("Cannot translate slice op at position " +
-                                     to_string(i) + " of " + to_string(size_vec.size()) +
-                                     ". The reasons are:\n" + err_msg);
-  }
-
-  auto begin = ConstructNgNode<opset::Constant>(
-      node.get_name(), ng::element::i64, ng::Shape{begin_vec.size()}, begin_vec);
-  auto end = ConstructNgNode<opset::Constant>(
-      node.get_name(), ng::element::i64, ng::Shape{end_vec.size()}, end_vec);
-
-  SaveNgOp(ng_op_map, node.get_name(),
-           ConstructNgNode<opset::StridedSlice>(node.get_name(), ng_input, begin,
-                                                end, std::vector<int64_t>{},
-                                                std::vector<int64_t>{}));
-  return Status::OK();
-}
-
-#endif
-
-static OutputVector TranslateSoftmaxOp(const NodeContext& node) {
-    auto ng_inp = node.get_ng_input(0);
-    auto inp_shape = ng_inp.get_shape();
-    size_t rank = inp_shape.size();
-    int64_t axes = rank - 1;
-    if (rank < 1) {
-        throw errors::InvalidArgument("TF Softmax logits must be >=1 dimension");
-    }
-
-    return {ConstructNgNode<opset::Softmax>(node.get_name(), ng_inp, axes)};
-}
-
-#if 0
-
-// Translate SpaceToDepthOp
-static Status TranslateSpaceToDepthOp(const TFNodeDecoder* op,
-                                      const std::vector<const ngraph::frontend::tensorflow::detail::TensorWrapper*>&,
-                                      Builder::OpMap& ng_op_map) {
-  ng::Output<ng::Node> ng_input;
-  TF_RETURN_IF_ERROR(GetInputNodes(ng_op_map, op, ng_input));
-
-  // Get the attributes
-  int64_t block_size;
-  std::string tf_data_format;
-  TF_RETURN_IF_ERROR(GetNodeAttr(op->attrs(), "block_size", &block_size));
-  TF_RETURN_IF_ERROR(GetNodeAttr(op->attrs(), "data_format", &tf_data_format));
-
-  if (tf_data_format != "NHWC" && tf_data_format != "NCHW") {
-    return errors::InvalidArgument(
-        "DepthToSpace data format is neither NHWC nor NCHW");
-  }
-
-  bool is_nhwc = (tf_data_format == "NHWC");
-
-  NHWCtoNCHW(node.get_name(), is_nhwc, ng_input);
-  auto ng_mode = opset::SpaceToDepth::SpaceToDepthMode::BLOCKS_FIRST;
-  auto space_to_depth = ConstructNgNode<opset::SpaceToDepth>(
-      node.get_name(), ng_input, ng_mode, block_size);
-  NCHWtoNHWC(node.get_name(), is_nhwc, space_to_depth);
-  SaveNgOp(ng_op_map, node.get_name(), space_to_depth);
-  return Status::OK();
-}
-
-static OutputVector TranslateSplitOp(
-    const NodeContext& node) {
-  ng::Output<ng::Node> ng_input;
-  TF_RETURN_IF_ERROR(GetInputNode(ng_op_map, op, 1, ng_input));
-  // num_split : The number of ways to split. Must evenly divide
-  // value.shape[split_dim]
-  int32_t num_split;
-  TF_RETURN_IF_ERROR(GetNodeAttr(op->attrs(), "num_split", &num_split));
-
-  ng::Shape shape = ng_input.get_shape();
-  int rank = shape.size();
-
-  std::vector<int> split_dim_vec;
-  TF_RETURN_IF_ERROR(
-      GetStaticInputVector(ng_op_map, op, 0, static_input_map, &split_dim_vec));
-  int split_dim = split_dim_vec[0] + (split_dim_vec[0] < 0 ? (int64_t)rank : 0);
-  auto ng_split_dim = ConstructNgNode<opset::Constant>(
-      node.get_name(), ng::element::u64, ng::Shape{}, split_dim);
-  auto ng_split = make_shared<opset::Split>(ng_input, ng_split_dim, num_split);
-
-  for (int i = 0; i < num_split; ++i) {
-    auto out = ng_split->output(i);
-    Builder::SetTracingInfo(node.get_name(), out);
-    SaveNgOp(ng_op_map, node.get_name(), out);
-  }
-  return Status::OK();
-}
-
-static OutputVector TranslateSplitVOp(
-    const NodeContext& node) {
-  ng::Output<ng::Node> ng_input, ng_split_length, ng_split_dim;
-
-  TF_RETURN_IF_ERROR(GetInputNode(ng_op_map, op, 0, ng_input));
-
-  ng::Shape shape = ng_input.get_shape();
-  int rank = shape.size();
-
-  std::vector<int64_t> split_dim_vec;
-  TF_RETURN_IF_ERROR(
-      GetStaticInputVector(ng_op_map, op, 2, static_input_map, &split_dim_vec));
-  // there should be at least one element specified as axis and not more than
-  // one as axis is 0-D
-  if (split_dim_vec.size() != 1) {
-    return errors::InvalidArgument(
-        "split_dim_tensor must have "
-        "exactly one element.");
-  }
-  TF_RETURN_IF_ERROR(CheckAxisDimInRange(split_dim_vec, rank));
-  int split_dim = split_dim_vec[0] + (split_dim_vec[0] < 0 ? (int64_t)rank : 0);
-  ng_split_dim = ConstructNgNode<opset::Constant>(node.get_name(), ng::element::i32,
-                                                  ng::Shape{}, split_dim);
-
-  std::vector<int> split_lengths_vec;
-  TF_RETURN_IF_ERROR(
-      GetStaticInputVector(ng_op_map, op, 1, static_input_map, &split_lengths_vec));
-
-  // length: Length of size_splits
-  int length = 0;
-  int idx = -1;
-
-  // Find out the total length of the splits and locate -1 's index, if any
-  bool has_one_neg = false;
-  for (size_t i = 0; i < split_lengths_vec.size(); ++i) {
-    if (split_lengths_vec[i] != -1) {
-      length += split_lengths_vec[i];
-    } else {
-      if (has_one_neg) {
-        return errors::InvalidArgument("size_splits can only have one -1");
-      } else {
-        idx = i;
-        has_one_neg = true;
-      }
-    }
-  }
-
-  // Size splits must sum to the dimension of value along split_dim
-  if (idx > 0) {
-    split_lengths_vec[idx] = shape[split_dim] - length;
-  }
-
-  if ((!has_one_neg && length != shape[split_dim]) ||
-      (has_one_neg && split_lengths_vec[idx] < 0)) {
-    return errors::InvalidArgument(
-        "The length of size_splits must sum to the value of the dimension "
-        "along split_dim");
-  }
-
-  ng_split_length = ConstructNgNode<opset::Constant>(
-      node.get_name(), ng::element::i32, ng::Shape{split_lengths_vec.size()},
-      split_lengths_vec);
-
-  if (split_lengths_vec.size() != 1) {
-    auto ng_split = make_shared<opset::VariadicSplit>(ng_input, ng_split_dim,
-                                                      ng_split_length);
-    for (size_t i = 0; i < split_lengths_vec.size(); ++i) {
-      auto out = ng_split->output(i);
-      Builder::SetTracingInfo(node.get_name(), out);
-      SaveNgOp(ng_op_map, node.get_name(), out);
-    }
-  } else {
-    SaveNgOp(ng_op_map, node.get_name(), ng_input);
-  }
-
-  return Status::OK();
-}
-
-static OutputVector TranslateSquareOp(
-    const NodeContext& node) {
-  return TranslateUnaryOp(
-      op, static_input_map, ng_op_map, [&op](ng::Output<ng::Node> n) {
-        return ConstructNgNode<opset::Multiply>(node.get_name(), n, n);
-      });
-}
-
-#endif
-
-static OutputVector TranslateSqueezeOp(const NodeContext& node) {
-    ng::Output<ng::Node> ng_input = node.get_ng_input(0);
-    size_t input_dims = ng_input.get_shape().size();
-
-    auto tf_axis = node.get_attribute<std::vector<int32_t>>("squeeze_dims");
-
-    // If input dimension is negative, make it positive
-    for (size_t i = 0; i < tf_axis.size(); i++) {
-        tf_axis[i] = tf_axis[i] < 0 ? (int32_t)(input_dims) + tf_axis[i] : tf_axis[i];
-    }
-
-    auto ng_const =
-        ConstructNgNode<opset::Constant>(node.get_name(), ng::element::i32, ng::Shape{tf_axis.size()}, tf_axis);
-
-    return {ConstructNgNode<opset::Squeeze>(node.get_name(), ng_input, ng_const)};
-}
-
-/*
-static OutputVector ArgOp(const NodeContext& node) {
-    auto ng_et = node.get_attribute<ngraph::element::Type>("T");
-    auto overridden_shape = node.get_overridden_shapes().find(node.get_name());
-    auto index = node.get_attribute<int>("index");
-    auto shape = node.get_indexed_shapes().at(index);
-    auto ng_shape = overridden_shape == node.get_overridden_shapes().end() ?
-                    shape :
-                    overridden_shape->second;
-    return {ConstructNgNode<opset::Parameter>(node.get_name(), ng_et, ng_shape)};
-}
- */
-
-static OutputVector PlaceholderOp(const NodeContext& node) {
-    auto ng_et = node.get_attribute<ngraph::element::Type>("dtype");
-    auto overridden_shape = node.get_overridden_shapes().find(node.get_name());
-    auto ng_shape = overridden_shape == node.get_overridden_shapes().end()
-                        ? node.get_attribute<ngraph::PartialShape>("shape", ngraph::PartialShape())
-                        : overridden_shape->second;
-    return {ConstructNgNode<opset::Parameter>(node.get_name(), ng_et, ng_shape)};
-
-#if 0  // Old code
-    // TODO: Remove this section completely when all code is absorbed to main flow
-    DataType dtype;
-    // TODO: replace dtype by T when converting Arg
-    if (GetNodeAttr(parm->attrs(), "dtype", &dtype) != Status::OK()) {
-      throw errors::InvalidArgument("No data type defined for _Arg");
-    }
-
-    // TODO: use this code for Arg
-    //if (GetNodeAttr(parm->attrs(), "index", &index) != Status::OK()) {
-    //  return errors::InvalidArgument("No index defined for _Arg");
-    //}
-
-    ng::element::Type ng_et;
-    TFDataTypeToNGraphElementType(dtype, &ng_et);
-
-    ng::PartialShape ng_shape;
-    auto overridenInputShape = inputs.find(parm->name());
-    if(overridenInputShape == inputs.end()) {
-        try {
-            GetNodeAttr(parm->attrs(), "shape", &ng_shape);
-        }
-        catch (google::protobuf::FatalException) {
-            // suppose there is no shape
-            // TODO: do it in a good way
-        }
-    } else {
-        ng_shape = overridenInputShape->second;
-    }
-
-#    if 0
-    string prov_tag;
-    GetNodeAttr(parm->attrs(), "_prov_tag", &prov_tag);
-#    endif
-    auto ng_param =
-        ConstructNgNode<opset::Parameter>(parm->name(), ng_et, ng_shape);
-    SaveNgOp(ng_op_map, parm->name(), ng_param);
-#endif
-}
-
-static OutputVector RetvalOp(const NodeContext& node) {
-    // Make sure that this _Retval only has one input node.
-    if (node.get_ng_input_size() != 1) {
-        throw errors::InvalidArgument("_Retval has " + to_string(node.get_ng_input_size()) + " inputs, should have 1");
-    }
-
-    // auto ret_val_index = node.get_attribute<int>("index");
-    // TODO: Put ret_val_index to RT info that should be later utilized to order outpus by indices
-
-    return {ConstructNgNode<opset::Result>(node.get_name(), node.get_ng_input(0))};
-}
-
-#if 0
-
-static OutputVector TranslateStridedSliceOp(
-    const NodeContext& node) {
-  ng::Output<ng::Node> ng_input;
-  TF_RETURN_IF_ERROR(GetInputNode(ng_op_map, op, 0, ng_input));
-
-  int32_t begin_mask, end_mask, new_axis_mask, shrink_axis_mask, ellipsis_mask;
-  TF_RETURN_IF_ERROR(GetNodeAttr(op->attrs(), "begin_mask", &begin_mask));
-  TF_RETURN_IF_ERROR(GetNodeAttr(op->attrs(), "end_mask", &end_mask));
-  TF_RETURN_IF_ERROR(GetNodeAttr(op->attrs(), "new_axis_mask", &new_axis_mask));
-  TF_RETURN_IF_ERROR(
-      GetNodeAttr(op->attrs(), "shrink_axis_mask", &shrink_axis_mask));
-  TF_RETURN_IF_ERROR(GetNodeAttr(op->attrs(), "ellipsis_mask", &ellipsis_mask));
-
-  NGRAPH_VLOG(5) << "strided slice attributes: "
-                 << "  begin mask: " << begin_mask << "  end mask: " << end_mask
-                 << "  new axis mask: " << new_axis_mask
-                 << "  shrink axis mask: " << shrink_axis_mask
-                 << "  ellipsis mask: " << ellipsis_mask;
-
-  std::vector<int64_t> begin_vec;
-  TF_RETURN_IF_ERROR(GetStaticInputVector(ng_op_map, op, 1, static_input_map, &begin_vec));
-  std::vector<int64_t> end_vec;
-  TF_RETURN_IF_ERROR(GetStaticInputVector(ng_op_map, op, 2, static_input_map, &end_vec));
-  std::vector<int64_t> stride_vec;
-  TF_RETURN_IF_ERROR(
-      GetStaticInputVector(ng_op_map, op, 3, static_input_map, &stride_vec));
-
-  auto begin = ConstructNgNode<opset::Constant>(
-      node.get_name(), ng::element::i64, ng::Shape{begin_vec.size()}, begin_vec);
-  auto end = ConstructNgNode<opset::Constant>(
-      node.get_name(), ng::element::i64, ng::Shape{end_vec.size()}, end_vec);
-  auto strides = ConstructNgNode<opset::Constant>(
-      node.get_name(), ng::element::i64, ng::Shape{stride_vec.size()}, stride_vec);
-
-  auto mask_to_vec = [](int32_t mask) {
-    auto length = sizeof(mask) * CHAR_BIT;
-    std::vector<int64_t> vec(length, 0);
-    if (mask == 0) {
-      return vec;
-    }
-    for (auto i = 0; i < length; ++i) {
-      if ((unsigned char)(mask >> i & 0x01) == 1) {
-        vec[i] = 1;
-      }
-    }
-    return vec;
-  };
-
-  SaveNgOp(
-      ng_op_map, node.get_name(),
-      ConstructNgNode<opset::StridedSlice>(
-          node.get_name(), ng_input, begin, end, strides, mask_to_vec(begin_mask),
-          mask_to_vec(end_mask), mask_to_vec(new_axis_mask),
-          mask_to_vec(shrink_axis_mask), mask_to_vec(ellipsis_mask)));
-  return Status::OK();
-}
-
-static OutputVector TranslateTileOp(
-    const NodeContext& node) {
-  ng::Output<ng::Node> ng_input, ng_multiples;
-  TF_RETURN_IF_ERROR(GetInputNodes(ng_op_map, op, ng_input, ng_multiples));
-
-  std::vector<int64_t> multiples;
-  TF_RETURN_IF_ERROR(GetStaticInputVector(ng_op_map, op, 1, static_input_map, &multiples));
-
-  auto ng_repeats = ConstructNgNode<opset::Constant>(
-      node.get_name(), ng::element::i64, ng::Shape{multiples.size()}, multiples);
-  SaveNgOp(ng_op_map, node.get_name(),
-           ConstructNgNode<opset::Tile>(node.get_name(), ng_input, ng_repeats));
-  return Status::OK();
-}
-
-// Translate TopKV2 Op using ngraph core op TopK
-static OutputVector TranslateTopKV2Op(
-    const NodeContext& node) {
-  ng::Output<ngraph::Node> ng_input;
-
-  TF_RETURN_IF_ERROR(ValidateInputCount(op, 2));
-  TF_RETURN_IF_ERROR(GetInputNode(ng_op_map, op, 0, ng_input));
-
-  // axis along which to compute top k indices
-  int64_t k_axis = ng_input.get_shape().size() - 1;
-
-  // scalar input tensor specifying how many max/min elts should be computed
-  // CPU backend only supports element type i64
-  std::vector<int64_t> ng_k_vec;
-  TF_RETURN_IF_ERROR(GetStaticInputVector(ng_op_map, op, 1, static_input_map, &ng_k_vec));
-  auto ng_k = ConstructNgNode<opset::Constant>(node.get_name(), ng::element::i64,
-                                               ng::Shape{}, ng_k_vec[0]);
-
-  std::string mode = "max";
-
-  std::string sort = "value";
-  bool sorted = true;
-  TF_RETURN_IF_ERROR(GetNodeAttr(op->attrs(), "sorted", &sorted));
-  if (!sorted) {
-    sort = "index";
-  }
-
-  auto ng_result =
-      std::make_shared<opset::TopK>(ng_input, ng_k, k_axis, mode, sort);
-
-  ng::Output<ng::Node> ng_values = ng_result->output(0);
-  Builder::SetTracingInfo(node.get_name(), ng_values);
-  ng::Output<ng::Node> ng_indices = ng_result->output(1);
-  Builder::SetTracingInfo(node.get_name(), ng_indices);
-
-  SaveNgOp(ng_op_map, node.get_name(), ng_values);
-  SaveNgOp(ng_op_map, node.get_name(), ng_indices);
-
-  return Status::OK();
-}
-
-static OutputVector TranslateTransposeOp(
-    const NodeContext& node) {
-  ng::Output<ng::Node> ng_input, ng_permutation;
-  TF_RETURN_IF_ERROR(GetInputNodes(ng_op_map, op, ng_input, ng_permutation));
-  SaveNgOp(ng_op_map, node.get_name(), ConstructNgNode<opset::Transpose>(
-                                      node.get_name(), ng_input, ng_permutation));
-  return Status::OK();
-}
-
-static Status TranslateUnpackOp(const TFNodeDecoder* op,
-                                const std::vector<const ngraph::frontend::tensorflow::detail::TensorWrapper*>&,
-                                Builder::OpMap& ng_op_map) {
-  TF_RETURN_IF_ERROR(ValidateInputCount(op, 1));
-
-  ng::Output<ng::Node> ng_input;
-  TF_RETURN_IF_ERROR(GetInputNode(ng_op_map, op, 0, ng_input));
-  int32_t tf_axis;
-  TF_RETURN_IF_ERROR(GetNodeAttr(op->attrs(), "axis", &tf_axis));
-  int32_t num_outputs;
-  TF_RETURN_IF_ERROR(GetNodeAttr(op->attrs(), "num", &num_outputs));
-
-  auto input_shape = ng_input.get_shape();
-  auto rank = input_shape.size();
-  for (int i = 0; i < num_outputs; ++i) {
-    std::vector<int64_t> begin(rank, 0);
-    std::vector<int64_t> end(rank, 0);
-    begin[tf_axis] = i;
-    end[tf_axis] = i + 1;
-    auto ng_begin = ConstructNgNode<opset::Constant>(
-        node.get_name(), ng::element::i64, ng::Shape{begin.size()}, begin);
-    auto ng_end = ConstructNgNode<opset::Constant>(node.get_name(), ng::element::i64,
-                                                   ng::Shape{end.size()}, end);
-    std::vector<int64_t> begin_mask(rank, 1);
-    begin_mask[tf_axis] = 0;
-    std::vector<int64_t> end_mask(rank, 1);
-    end_mask[tf_axis] = 0;
-    std::vector<int64_t> new_axis_mask(rank, 0);
-    std::vector<int64_t> shrink_axis_mask(rank, 0);
-    shrink_axis_mask[tf_axis] = 1;
-    auto slice = ConstructNgNode<opset::StridedSlice>(
-        node.get_name(), ng_input, ng_begin, ng_end, begin_mask, end_mask,
-        new_axis_mask, shrink_axis_mask);
-    SaveNgOp(ng_op_map, node.get_name(), slice);
-  }
-  return Status::OK();
-}
-
-static OutputVector TranslateXdivyOp(
-    const NodeContext& node) {
-  ng::Output<ngraph::Node> ng_x, ng_y;
-  TF_RETURN_IF_ERROR(GetInputNodes(ng_op_map, op, ng_x, ng_y));
-  auto zero =
-      ConstructNgNode<opset::Constant>(node.get_name(), ng_x.get_element_type(),
-                                       ngraph::Shape{}, std::vector<int>({0}));
-  auto x_is_zero = ConstructNgNode<opset::Equal>(node.get_name(), ng_x, zero);
-  auto ng_xdivy = ConstructNgNode<opset::Divide>(node.get_name(), ng_x, ng_y);
-  SaveNgOp(ng_op_map, node.get_name(), ConstructNgNode<opset::Select>(
-                                      node.get_name(), x_is_zero, ng_x, ng_xdivy));
-  return Status::OK();
-}
-
-static Status TranslateSelectOp(const TFNodeDecoder* op,
-                                const std::vector<const ngraph::frontend::tensorflow::detail::TensorWrapper*>&,
-                                Builder::OpMap& ng_op_map) {
-  ng::Output<ng::Node> ng_input1, ng_input2, ng_input3;
-  TF_RETURN_IF_ERROR(
-      GetInputNodes(ng_op_map, op, ng_input1, ng_input2, ng_input3));
-  auto ng_select = ConstructNgNode<opset::Select>(node.get_name(), ng_input1,
-                                                  ng_input2, ng_input3);
-  SaveNgOp(ng_op_map, node.get_name(), ng_select);
-  return Status::OK();
-}
-
-static OutputVector TranslateWhereOp(
-    const NodeContext& node) {
-  ng::Output<ng::Node> ng_cond;
-  TF_RETURN_IF_ERROR(GetInputNodes(ng_op_map, op, ng_cond));
-  auto non_zero = ConstructNgNode<opset::NonZero>(node.get_name(), ng_cond);
-  auto transpose_order = ConstructNgNode<opset::Constant>(
-      node.get_name(), ngraph::element::i64, ngraph::Shape{2},
-      std::vector<int64_t>({1, 0}));
-  SaveNgOp(ng_op_map, node.get_name(), ConstructNgNode<opset::Transpose>(
-                                      node.get_name(), non_zero, transpose_order));
-  return Status::OK();
-}
-
-static Status TranslateZerosLikeOp(const TFNodeDecoder* op,
-                                   const std::vector<const ngraph::frontend::tensorflow::detail::TensorWrapper*>&,
-                                   Builder::OpMap& ng_op_map) {
-  ng::Output<ng::Node> ng_input;
-  TF_RETURN_IF_ERROR(GetInputNodes(ng_op_map, op, ng_input));
-
-  ng::Shape input_shape = ng_input.get_shape();
-  std::vector<std::string> const_values(ng::shape_size(input_shape), "0");
-  auto ng_result = ConstructNgNode<opset::Constant>(
-      node.get_name(), ng_input.get_element_type(), input_shape, const_values);
-  SaveNgOp(ng_op_map, node.get_name(), ng_result);
-  return Status::OK();
-}
-
-#endif
-
-static std::map<const string, const function<ngraph::OutputVector(const NodeContext&)>> TRANSLATE_OP_MAP{
-    {"Abs", TranslateUnaryOp<opset::Abs>},
-    {"Acos", TranslateUnaryOp<opset::Acos>},
-    {"Acosh", TranslateUnaryOp<opset::Acosh>},
-    {"Add", TranslateBinaryOp<opset::Add>},
-    {"AddN", TranslateAddNOp},
-    {"AddV2", TranslateBinaryOp<opset::Add>},
-    {"Any", TranslateDirectReduceOp<opset::ReduceLogicalOr>},
-    {"All", TranslateDirectReduceOp<opset::ReduceLogicalAnd>},
-    {"ArgMax", TranslateArgMaxOp},
-    {"ArgMin", TranslateArgMinOp},
-    {"Asin", TranslateUnaryOp<opset::Asin>},
-    {"Asinh", TranslateUnaryOp<opset::Asinh>},
-    {"Atan", TranslateUnaryOp<opset::Atan>},
-    {"Atanh", TranslateUnaryOp<opset::Atanh>},
-    {"AvgPool", TranslateAvgPoolOp},
-    {"BiasAdd", TranslateBiasAddOp},
-    {"Cast", TranslateCastOp},
-    {"Ceil", TranslateUnaryOp<opset::Ceiling>},
-    {"ConcatV2", TranslateConcatV2Op},
-    {"Const", TranslateConstOp},
-    {"Conv2D", TranslateConv2DOp},
-    {"Conv2DBackpropInput", TranslateConv2DBackpropInputOp},
-    {"Conv3D", TranslateConv3DOp},
-    {"Cos", TranslateUnaryOp<opset::Cos>},
-    {"Cosh", TranslateUnaryOp<opset::Cosh>},
-    {"Cumsum", TranslateCumsumOp},
-    {"DepthToSpace", TranslateDepthToSpaceOp},
-    {"DepthwiseConv2dNative", TranslateDepthwiseConv2dNativeOp},
-    {"Equal", TranslateBinaryOp<opset::Equal>},
-    {"Exp", TranslateUnaryOp<opset::Exp>},
-    {"ExpandDims", TranslateExpandDimsOp},
-    {"Fill", TranslateFillOp},
-    {"Floor", TranslateUnaryOp<opset::Floor>},
-    {"FloorDiv", TranslateFloorDivOp},
-    {"FloorMod", TranslateBinaryOp<opset::FloorMod>},
-    {"FusedBatchNorm", TranslateFusedBatchNormOp},
-    {"FusedBatchNormV2", TranslateFusedBatchNormOp},
-    {"FusedBatchNormV3", TranslateFusedBatchNormOp},
-    {"Gather", TranslateGatherOp},
-    {"GatherV2", TranslateGatherV2Op},
-    {"_FusedConv2D", TranslateFusedConv2DOp},
-    {"_FusedMatMul", TranslateFusedMatMulOp},
-    {"Greater", TranslateBinaryOp<opset::Greater>},
-    {"GreaterEqual", TranslateBinaryOp<opset::GreaterEqual>},
-    {"Identity", TranslateIdentityOp},
-    //{"IsFinite", TranslateIsFiniteOp},
-    //{"L2Loss", TranslateL2LossOp},
-    {"LogSoftmax", TranslateLogSoftmaxOp},
-    {"Less", TranslateBinaryOp<opset::Less>},
-    {"LessEqual", TranslateBinaryOp<opset::LessEqual>},
-    {"Log", TranslateUnaryOp<opset::Log>},
-    //{"Log1p", TranslateLog1pOp},
-    {"LogicalAnd", TranslateBinaryOp<opset::LogicalAnd>},
-    {"LogicalNot", TranslateUnaryOp<opset::LogicalNot>},
-    {"LogicalOr", TranslateBinaryOp<opset::LogicalOr>},
-    //{"LRN", TranslateLRNOp},
-    //{"MatMul", TranslateMatMulOp},
-    {"Max", TranslateDirectReduceOp<opset::ReduceMax>},
-    {"Maximum", TranslateBinaryOp<opset::Maximum>},
-    {"MaxPool", TranslateMaxPoolOp<2>},
-    {"MaxPool3D", TranslateMaxPoolOp<3>},
-    //{"NonMaxSuppressionV2", TranslateNonMaxSuppressionV2Op},
-    {"Mean", TranslateDirectReduceOp<opset::ReduceMean>},
-    {"Min", TranslateDirectReduceOp<opset::ReduceMin>},
-    {"Minimum", TranslateBinaryOp<opset::Minimum>},
-    {"MirrorPad", TranslatePadOp},
-    {"Mul", TranslateBinaryOp<opset::Multiply>},
-    {"Mod", TranslateBinaryOp<opset::Mod>},
-    {"Neg", TranslateUnaryOp<opset::Negative>},
-    {"NotEqual", TranslateBinaryOp<opset::NotEqual>},
-    // Do nothing! NoOps sometimes get placed on nGraph for bureaucratic
-    // reasons, but they have no data flow inputs or outputs.
-    {"NoOp",
-     [](const NodeContext& node) {
-         if (node.get_ng_input_size() == 0) {
-             return OutputVector{};
-         }
-         if (node.get_ng_input_size() != 1) {
-             throw errors::InvalidArgument("NoOp has " + to_string(node.get_ng_input_size()) +
-                                           " inputs, should have 1");
-         }
-         return OutputVector{node.get_ng_input(0)};
-     }},
-    //{"OneHot", TranslateOneHotOp},
-    //{"Pack", TranslatePackOp},
-    {"Pad", TranslatePadOp},
-    {"PadV2", TranslatePadOp},
-    //{"_Arg", ArgOp}, // should be registered as an extension in OVTF
-    {"Placeholder", PlaceholderOp},
-    {"Pow", TranslateBinaryOp<opset::Power>},
-    // PreventGradient is just Identity in dataflow terms, so reuse that.
-    {"PreventGradient", TranslateIdentityOp},
-    {"Prod", TranslateDirectReduceOp<opset::ReduceProd>},
-    //{"Range", TranslateRangeOp},
-    //{"Rank", TranslateRankOp},
-    {"RealDiv", TranslateBinaryOp<opset::Divide>},
-    //{"Reciprocal", TranslateReciprocalOp},
-    {"Relu", TranslateUnaryOp<opset::Relu>},
-    //{"Relu6", TranslateRelu6Op},
-    //{"Reshape", TranslateReshapeOp},
-    {"_Retval", RetvalOp},
-    //{"Rsqrt", TranslateRsqrtOp},
-    //{"Select", TranslateSelectOp},
-    //{"SelectV2", TranslateSelectOp},
-    //{"Shape", TranslateShapeOp},
-    {"Sigmoid", TranslateUnaryOp<opset::Sigmoid>},
-    {"Sin", TranslateUnaryOp<opset::Sin>},
-    {"Sinh", TranslateUnaryOp<opset::Sinh>},
-    //{"Size", TranslateSizeOp},
-    {"Sign", TranslateUnaryOp<opset::Sign>},
-    //{"Slice", TranslateSliceOp},
-    //{"Snapshot", TranslateIdentityOp},
-    {"Softmax", TranslateSoftmaxOp},
-    {"Softplus", TranslateUnaryOp<opset::SoftPlus>},
-    //{"SpaceToDepth", TranslateSpaceToDepthOp},
-    //{"Split", TranslateSplitOp},
-    //{"SplitV", TranslateSplitVOp},
-    {"Sqrt", TranslateUnaryOp<opset::Sqrt>},
-    //{"Square", TranslateSquareOp},
-    {"SquaredDifference", TranslateBinaryOp<opset::SquaredDifference>},
-    {"Squeeze", TranslateSqueezeOp},
-    //{"StridedSlice", TranslateStridedSliceOp},
-    {"Sub", TranslateBinaryOp<opset::Subtract>},
-    {"Sum", TranslateDirectReduceOp<opset::ReduceSum>},
-    {"Tan", TranslateUnaryOp<opset::Tan>},
-    {"Tanh", TranslateUnaryOp<opset::Tanh>},
-    //{"Tile", TranslateTileOp},
-    //{"TopKV2", TranslateTopKV2Op},
-    //{"Transpose", TranslateTransposeOp},
-    //{"Unpack", TranslateUnpackOp},
-    //{"Where", TranslateWhereOp},
-    //{"Xdivy", TranslateXdivyOp},
-    //{"ZerosLike", TranslateZerosLikeOp},
-};
-
-void Builder::TranslateGraph(
     const std::shared_ptr<ngraph::frontend::InputModelTF>& model,
     const std::vector<const ngraph::frontend::tensorflow::detail::TensorWrapper*>& static_input_map,
     const std::string model_name,
@@ -1798,6 +79,7 @@
 
     std::map<const string, const function<ngraph::OutputVector(const NodeContext&)>> translate_map;
 
+    const auto TRANSLATE_OP_MAP = get_supported_ops();
     if (no_conversion) {
         const std::set<std::string> required_types{"Placeholder", "_Retval", "NoOp"};
         for (auto& name : required_types) {
@@ -1919,7 +201,6 @@
                 ng_outputs = ng_node->outputs();
             }
         }
->>>>>>> 0af070bb
 
         // register nGraph node outputs in the map for new operation node
         for (auto output : ng_outputs) {
@@ -1948,24 +229,6 @@
             for (const auto& node_output : ng_op_map[operation_name]) {
                 results.push_back(std::make_shared<default_opset::Result>(node_output));
             }
-<<<<<<< HEAD
-            NodeContext node_context(ng_inputs, op, inputs, indexed_shapes);
-
-            // Next line does the conversion for a node by means of calling specific conversion rule
-            auto outputs = (creator_it->second)(node_context);
-
-            // Post-processing: register outputs to the map and detect the edge ops
-            auto& node_record = ng_op_map[op_name];
-            for (auto output : outputs) {
-                if (auto result = std::dynamic_pointer_cast<opset::Result>(output.get_node_shared_ptr())) {
-                    results.push_back(result);
-                    // Do not add to ng_op_map
-                } else {
-                    if (auto param = std::dynamic_pointer_cast<opset::Parameter>(output.get_node_shared_ptr())) {
-                        params.push_back(param);
-                    }
-                    node_record.push_back(output);
-=======
         } else if (port_type == "out") {
             const auto& node_outputs = ng_op_map[operation_name];
             FRONT_END_GENERAL_CHECK(node_outputs.size() > port_index,
@@ -1978,7 +241,6 @@
             for (const auto& op_place : operation_places) {
                 if (op_place->get_names()[0].compare(operation_name) == 0) {
                     operation_place = op_place;
->>>>>>> 0af070bb
                 }
             }
             FRONT_END_GENERAL_CHECK(operation_place, "There is no operation place with a name: " + operation_name);
@@ -2032,6 +294,7 @@
 void Builder::TranslateFWNode(const std::shared_ptr<TFFrameworkNode>& node) {
     auto type = node->get_op_type();
 
+    const auto TRANSLATE_OP_MAP = get_supported_ops();
     auto translator_it = TRANSLATE_OP_MAP.find(type);
     FRONT_END_OP_CONVERSION_CHECK(translator_it != TRANSLATE_OP_MAP.end(), "No translator found for ", type, " node.");
 
