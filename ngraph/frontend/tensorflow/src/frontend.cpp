--- conflicted
+++ resolved
@@ -16,29 +16,6 @@
 
 using ::tensorflow::GraphDef;
 
-<<<<<<< HEAD
-std::shared_ptr<ngraph::Function> ngraph::frontend::FrontEndTensorflow::convert(InputModel::Ptr model) const {
-    try {
-        auto model_tf = std::dynamic_pointer_cast<ngraph::frontend::InputModelTF>(model);
-        std::cout << "[ INFO ] FrontEndTensorflow::convert invoked\n";
-
-        std::shared_ptr<ngraph::Function> f;
-        ::tensorflow::ngraph_bridge::Builder::TranslateGraph(model_tf, {}, "here_should_be_a_graph_name", f);
-        std::cout << "[ STATUS ] TranslateGraph was called successfuly.\n";
-        std::cout << "[ INFO ] Resulting nGraph function contains " << f->get_ops().size() << " nodes." << std::endl;
-        std::cout << "[ STATUS ] Running Transpose Sinking transformation\n";
-
-        ngraph::pass::Manager manager;
-        // manager.register_pass<ngraph::pass::TransposeSinking>();
-        manager.register_pass<ngraph::pass::ConstantFolding>();
-        manager.run_passes(f);
-
-        std::cout << "[ INFO ] Resulting nGraph function contains " << f->get_ops().size() << " nodes." << std::endl;
-        return f;
-    } catch (::tensorflow::Status status) {
-        std::cerr << "[ ERROR ] Exception happens during TF model conversion: " << status << "\n";
-        throw;
-=======
 /// \brief Check if FrontEndTensorflow can recognize model from given parts
 bool FrontEndTensorflow::supported_impl(const std::vector<std::shared_ptr<Variant>>& variants) const {
     // TODO: Support TensorFlow 2 SavedModel format
@@ -112,7 +89,6 @@
         if (ov::is_type<TFFrameworkNode>(node)) {
             ::tensorflow::ngraph_bridge::Builder::TranslateFWNode(std::dynamic_pointer_cast<TFFrameworkNode>(node));
         }
->>>>>>> 98c2020f
     }
     for (auto result : partiallyConverted->get_results()) {
         result->validate_and_infer_types();
