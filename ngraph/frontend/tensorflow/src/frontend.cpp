// Copyright (C) 2018-2021 Intel Corporation
// SPDX-License-Identifier: Apache-2.0
//

#include <tensorflow_frontend/frontend.hpp>
#include <tensorflow_frontend/model.hpp>

//#include <ngraph/pass/transpose_sinking.h>
#include <ngraph/pass/constant_folding.hpp>
#include <openvino/util/common_util.hpp>

#include "op_table.hpp"
#include "tf_framework_node.hpp"

<<<<<<< HEAD
using namespace google;

using namespace ngraph::frontend;
using namespace ngraph::frontend::tf;
=======
using namespace ::ngraph::frontend;
using namespace ::ngraph::frontend::tf;
using namespace ::tensorflow::ngraph_bridge;
>>>>>>> 4183b27e

namespace {
<<<<<<< HEAD
void TranslateGraph(const std::shared_ptr<ngraph::frontend::tf::InputModelTF>& model,
                    const std::string model_name,
                    bool fail_fast,
                    bool no_conversion,
                    std::shared_ptr<ngraph::Function>& ng_function) {
=======
void TranslateFWNode(const std::shared_ptr<TFFrameworkNode>& node) {
    auto type = node->get_op_type();

    const auto TRANSLATE_OP_MAP = get_supported_ops();
    auto translator_it = TRANSLATE_OP_MAP.find(type);
    FRONT_END_OP_CONVERSION_CHECK(translator_it != TRANSLATE_OP_MAP.end(), "No translator found for ", type, " node.");

    ngraph::OutputVector ng_inputs;
    NamedInputs named_inputs;
    size_t input_port_idx = 0;
    for (const auto& input : node->inputs()) {
        ng_inputs.push_back(input.get_source_output());
        named_inputs[input_port_idx++] = {input.get_source_output()};
    }

    NodeContext node_ctx(*node->get_decoder(), named_inputs);
    auto new_node_outputs = translator_it->second(node_ctx);
    SetTracingInfo(node_ctx.get_name(), new_node_outputs.front());

    auto new_output = new_node_outputs.begin();
    auto old_outputs = node->outputs();
    auto old_output = old_outputs.begin();

    for (; new_output != new_node_outputs.end() && old_output != old_outputs.end(); ++old_output, ++new_output) {
        old_output->replace(*new_output);
    }
}
}  // namespace

void FrontEndTF::translate_graph(const std::shared_ptr<InputModelTF>& model,
                                 const std::string& model_name,
                                 bool fail_fast,
                                 bool no_conversion,
                                 std::shared_ptr<ngraph::Function>& ng_function) {
>>>>>>> 4183b27e
    using OpMap = std::unordered_map<std::string, std::vector<ngraph::Output<ngraph::Node>>>;
    // a map from operation names to generated nGraph Output<TFNodeDecoder>
    OpMap ng_op_map;

    ngraph::ParameterVector params;
    ngraph::ResultVector results;
    const auto& operation_places = model->get_op_places();
    const auto& model_inputs = model->get_inputs();
    const auto& model_outputs = model->get_outputs();
    const auto& model_frozen_inputs = model->get_tensor_values();

    std::map<const std::string, const std::function<ngraph::OutputVector(const NodeContext&)>> translate_map;

    const auto TRANSLATE_OP_MAP = op::get_supported_ops();
    if (no_conversion) {
        const std::set<std::string> required_types{"Placeholder", "_Retval", "NoOp"};
        for (auto& name : required_types) {
            translate_map.emplace(name, TRANSLATE_OP_MAP.at(name));
        }
    } else {
        translate_map = TRANSLATE_OP_MAP;
    }

    // fill ng_op_map with Constant outputs for frozen inputs
    for (const auto& frozen_input : model_frozen_inputs) {
        const auto& frozen_input_name = frozen_input.first;
        const auto& frozen_input_value = frozen_input.second;
        ng_op_map[frozen_input_name] = {frozen_input_value};
    }

    // create parameter nodes for all tensor places corresponding to inputs
    for (const auto& input_place : model_inputs) {
        FRONT_END_GENERAL_CHECK(input_place->get_names().size() == 1, "Input place must have one name.");
        auto input_name = input_place->get_names()[0];
        if (ng_op_map.count(input_name)) {
            // probably this input is frozen
            continue;
        }
        const auto& input_tensor_place = std::dynamic_pointer_cast<TensorPlaceTF>(input_place);
        auto input_shape = input_tensor_place->get_partial_shape();
        auto input_type = input_tensor_place->get_element_type();

        auto input_ng_output = ConstructNgNode<ngraph::opset8::Parameter>(input_name, input_type, input_shape);
        auto input_ng_node =
            std::dynamic_pointer_cast<ngraph::opset8::Parameter>(input_ng_output.get_node_shared_ptr());
        params.push_back(input_ng_node);
        ng_op_map[input_name] = {input_ng_output};
    }

    // create the nGraph ops from TensorFlow ops
    for (auto& operation_place : operation_places) {
        auto operation_decoder = operation_place->get_decoder();
        auto operation_name = operation_place->get_names()[0];

        // output for parameter nodes has been already generated
        if (ng_op_map.count(operation_name)) {
            continue;
        }

        // prepare a list of nGraph node inputs for each node
        ngraph::OutputVector ng_inputs;
        ::ngraph::frontend::tf::NamedInputs named_inputs;
        for (size_t input_port_idx = 0; input_port_idx < operation_decoder->get_input_size(); ++input_port_idx) {
            std::string producer_name;
            size_t producer_port_idx;
            try {
                operation_decoder->get_input_node(input_port_idx, producer_name, producer_port_idx);
            } catch (const std::exception& e) {
                FRONT_END_THROW("[ ERROR ] Exception happened when preparing input " + std::to_string(input_port_idx) +
                                " for op '" + operation_decoder->get_op_name() + "', expected input name: '" +
                                producer_name + "', expected input port index: " + std::to_string(producer_port_idx) +
                                '\n');
            }
            // TODO: re-implement the logic below once Place graph structure is implemented
            // Using Place graph structure (OpPlace, In/OutPortPlace places and their connections) can give
            // names of ports and operations that can be used for further check about existence in ng_op_map

            // check if output vector for places have been already defined and the order of this check is important
            // it moves from places corresponding to input port of the current operation node to output port of original
            // producers
            if (ng_op_map.count(std::to_string(input_port_idx) + ":" + operation_name)) {
                const auto& input_outputs_vector = ng_op_map.at(std::to_string(input_port_idx) + ":" + operation_name);
                FRONT_END_GENERAL_CHECK(input_outputs_vector.size() == 1,
                                        "Input created with pruning must have one output");
                ng_inputs.push_back(input_outputs_vector.at(0));
                named_inputs[input_port_idx] = {input_outputs_vector.at(0)};
            } else if (ng_op_map.count(producer_name + ":" + std::to_string(producer_port_idx))) {
                const auto& input_outputs_vector =
                    ng_op_map.at(producer_name + ":" + std::to_string(producer_port_idx));
                FRONT_END_GENERAL_CHECK(input_outputs_vector.size() == 1,
                                        "Input created with pruning must have one output");
                ng_inputs.push_back(input_outputs_vector.at(0));
                named_inputs[input_port_idx] = {input_outputs_vector.at(0)};
            } else if (ng_op_map.count(producer_name)) {
                const auto& input_outputs_vector = ng_op_map.at(producer_name);
                FRONT_END_GENERAL_CHECK(input_outputs_vector.size() > producer_port_idx,
                                        "Input created with pruning must have one output");
                ng_inputs.push_back(input_outputs_vector.at(producer_port_idx));
                named_inputs[input_port_idx] = {input_outputs_vector.at(producer_port_idx)};
            } else {
                FRONT_END_GENERAL_CHECK(false,
                                        "No input is found for node \"" + operation_name + "\" by port" +
                                            std::to_string(producer_port_idx));
            }
        }

        // generate nGraph node output vector for the current operation node
        ngraph::OutputVector ng_outputs;
        try {
            /*
            if (operation_decoder->IsControlFlow()) {
                FRONT_END_THROW("Encountered a control flow op in the nGraph bridge: " +
                                operation_decoder->DebugString());
            }
            */

            FRONT_END_OP_CONVERSION_CHECK(translate_map.count(operation_decoder->get_op_type()),
                                          "No translator found for " + operation_decoder->get_op_type() + " node.");
            auto op_fun = &(translate_map[operation_decoder->get_op_type()]);
            // NodeContext node_context(ng_inputs, operation_decoder, model_inputs);
            // TODO: Check why NodeContextNew doesn't have ngOutputVector ng_inputs input in constructor
            ::ngraph::frontend::tf::NodeContext node_context(*operation_decoder.get(), named_inputs);
            // generate nGraph node output vector using translator for given operation type
            ng_outputs = (*op_fun)(node_context);
        } catch (...) {
            if (fail_fast) {
                // re-throw any exception
                throw;
            } else {
                auto ng_node = std::make_shared<TFFrameworkNode>(operation_decoder,
                                                                 ng_inputs,
                                                                 operation_place->get_output_ports().size());
                SetTracingInfo(operation_name, ng_node);
                ng_outputs = ng_node->outputs();
            }
        }

        // register nGraph node outputs in the map for new operation node
        for (auto output : ng_outputs) {
            if (auto result = std::dynamic_pointer_cast<ngraph::opset8::Result>(output.get_node_shared_ptr())) {
                // do not add RetVal type operation to ng_op_map
                results.push_back(result);
            } else {
                auto param = std::dynamic_pointer_cast<ngraph::opset8::Parameter>(output.get_node_shared_ptr());
                if (param && operation_decoder->get_op_type() != "Identity") {
                    params.push_back(param);
                }
                ng_op_map[operation_name].push_back(output);
            }
        }
    }

    // create Result nodes for all model outputs
    for (const auto& model_output : model_outputs) {
        auto model_output_tensor_place = std::dynamic_pointer_cast<TensorPlaceTF>(model_output);
        auto model_output_name = model_output_tensor_place->get_names()[0];
        std::string operation_name;
        std::string port_type;
        size_t port_index;
        ngraph::frontend::tf::extract_operation_name_and_port(model_output_name, operation_name, port_index, port_type);

        if (port_type == "none") {
            for (const auto& node_output : ng_op_map[operation_name]) {
                results.push_back(std::make_shared<ngraph::opset8::Result>(node_output));
            }
        } else if (port_type == "out") {
            const auto& node_outputs = ng_op_map[operation_name];
            FRONT_END_GENERAL_CHECK(node_outputs.size() > port_index,
                                    "Output port with index " + std::to_string(port_index) + " of " + operation_name +
                                        "node specified as custom output does not exist");
            results.push_back(std::make_shared<ngraph::opset8::Result>(node_outputs[port_index]));
        } else if (port_type == "in") {
            // TODO: avoid this traversing by having a map for OpPlace objects, for example
            std::shared_ptr<OpPlaceTF> operation_place = nullptr;
            for (const auto& op_place : operation_places) {
                if (op_place->get_names()[0].compare(operation_name) == 0) {
                    operation_place = op_place;
                }
            }
            FRONT_END_GENERAL_CHECK(operation_place, "There is no operation place with a name: " + operation_name);
            auto operation_decoder = operation_place->get_decoder();

            // get to know a producer node and by which its output port data is generated
            std::string producer_name;
            size_t producer_port_idx;
            try {
                operation_decoder->get_input_node(port_index, producer_name, producer_port_idx);
            } catch (const std::exception& e) {
                FRONT_END_THROW("[ ERROR ] Exception happened when preparing input " + std::to_string(port_index) +
                                " for op '" + operation_decoder->get_op_name() + "', expected input name: '" +
                                producer_name + "', expected input port index: " + std::to_string(producer_port_idx) +
                                '\n');
            }

            // add Result node for this producer output port
            const auto& node_outputs = ng_op_map[producer_name];
            FRONT_END_GENERAL_CHECK(node_outputs.size() > producer_port_idx,
                                    "Output port with index " + std::to_string(producer_port_idx) + " of " +
                                        producer_name + "node specified as custom output does not exist");
            results.push_back(std::make_shared<ngraph::opset8::Result>(node_outputs[producer_port_idx]));
        }
    }

    // find all terminal nodes in ngraph graph to complete list of results
    if (results.empty()) {
        for (const auto& node_output_vector : ng_op_map) {
            for (auto output : node_output_vector.second) {
                if (output.get_target_inputs().empty() &&
                    !std::dynamic_pointer_cast<ngraph::opset8::Result>(output.get_node_shared_ptr())) {
                    results.push_back(std::make_shared<ngraph::opset8::Result>(output));
                }
            }
        }
    }

    // TODO: reorder results and params according to indices given in RT info (if any)

    // create the nGraph function
    ng_function = std::make_shared<ngraph::Function>(results, params, model_name);

    // TODO: request row-major layout on results.
    // why do we need this?
    // for (auto result : ng_function->get_results()) {
    //  result->set_needs_default_layout(true);
    // }
    NGRAPH_VLOG(5) << "Done with translations";
}

<<<<<<< HEAD
void TranslateFWNode(const std::shared_ptr<TFFrameworkNode>& node) {
    auto type = node->get_op_type();

    const auto TRANSLATE_OP_MAP = op::get_supported_ops();
    auto translator_it = TRANSLATE_OP_MAP.find(type);
    FRONT_END_OP_CONVERSION_CHECK(translator_it != TRANSLATE_OP_MAP.end(), "No translator found for ", type, " node.");

    ngraph::OutputVector ng_inputs;
    NamedInputs named_inputs;
    size_t input_port_idx = 0;
    for (auto& input : node->inputs()) {
        ng_inputs.push_back(input.get_source_output());
        named_inputs[input_port_idx++] = {input.get_source_output()};
    }

    NodeContext node_ctx(*node->get_decoder(), named_inputs);
    auto new_node_outputs = translator_it->second(node_ctx);
    SetTracingInfo(node_ctx.get_name(), new_node_outputs.front());

    auto new_output = new_node_outputs.begin();
    auto old_outputs = node->outputs();
    auto old_output = old_outputs.begin();

    for (; new_output != new_node_outputs.end() && old_output != old_outputs.end(); ++old_output, ++new_output) {
        old_output->replace(*new_output);
    }
}
}  // namespace

=======
>>>>>>> 4183b27e
/// \brief Check if FrontEndTensorflow can recognize model from given parts
bool FrontEndTF::supported_impl(const std::vector<std::shared_ptr<Variant>>& variants) const {
    // TODO: Support other TensorFlow formats: SavedModel, .meta, checkpoint, pbtxt
    if (variants.size() != 1)
        return false;

    // Validating first path, it must contain a model
    if (ov::is_type<VariantWrapper<std::string>>(variants[0])) {
        std::string suffix = ".pb";
        std::string model_path = ov::as_type_ptr<VariantWrapper<std::string>>(variants[0])->get();
        if (ov::util::ends_with(model_path, suffix.c_str())) {
            return true;
        }
    }
    return false;
}

InputModel::Ptr FrontEndTF::load_impl(const std::vector<std::shared_ptr<Variant>>& variants) const {
    // TODO: Support other TensorFlow formats: SavedModel, .meta, checkpoint, pbtxt
    if (variants.size() == 1) {
        // a case when binary protobuf format is provided
        if (ov::is_type<VariantWrapper<std::string>>(variants[0])) {
            std::string suffix = ".pb";
            std::string model_path = ov::as_type_ptr<VariantWrapper<std::string>>(variants[0])->get();
            if (ov::util::ends_with(model_path, suffix.c_str())) {
                return std::make_shared<InputModelTF>(
                    std::make_shared<::ngraph::frontend::tf::GraphIteratorProto>(model_path));
            }
        }
    }
    return nullptr;
}

std::shared_ptr<ngraph::Function> FrontEndTF::convert(InputModel::Ptr model) const {
    auto model_tf = std::dynamic_pointer_cast<InputModelTF>(model);
    std::cout << "[ INFO ] FrontEndTensorflow::convert invoked\n";

    std::shared_ptr<ngraph::Function> f;
<<<<<<< HEAD
    TranslateGraph(model_tf, "here_should_be_a_graph_name", true, false, f);
    std::cout << "[ STATUS ] TranslateGraph was called successfully.\n";
=======
    translate_graph(model_tf, "here_should_be_a_graph_name", true, false, f);
    std::cout << "[ STATUS ] TranslateGraph was called successfuly.\n";
>>>>>>> 4183b27e
    std::cout << "[ INFO ] Resulting nGraph function contains " << f->get_ops().size() << " nodes." << std::endl;

    normalize(f);

    // TODO: check that nGraph function does not contain operations which are not in the opset

    return f;
}

std::shared_ptr<ngraph::Function> FrontEndTF::convert_partially(InputModel::Ptr model) const {
    auto model_tf = std::dynamic_pointer_cast<InputModelTF>(model);
    std::cout << "[ INFO ] FrontEndTensorflow::convert_partially invoked\n";

    std::shared_ptr<ngraph::Function> f;
<<<<<<< HEAD
    TranslateGraph(model_tf, "here_should_be_a_graph_name", false, false, f);
    std::cout << "[ STATUS ] TranslateGraph was called successfully.\n";
=======
    translate_graph(model_tf, "here_should_be_a_graph_name", false, false, f);
    std::cout << "[ STATUS ] TranslateGraph was called successfuly.\n";
>>>>>>> 4183b27e
    std::cout << "[ INFO ] Resulting nGraph function contains " << f->get_ops().size() << " nodes." << std::endl;

    normalize(f);
    return f;
}

std::shared_ptr<ngraph::Function> FrontEndTF::decode(InputModel::Ptr model) const {
    auto model_tf = std::dynamic_pointer_cast<InputModelTF>(model);
    std::cout << "[ INFO ] FrontEndTensorflow::decode invoked\n";

    std::shared_ptr<ngraph::Function> f;
<<<<<<< HEAD
    TranslateGraph(model_tf, "here_should_be_a_graph_name", false, true, f);
    std::cout << "[ STATUS ] TranslateGraphFWNode was called successfully.\n";
=======
    translate_graph(model_tf, "here_should_be_a_graph_name", false, true, f);
    std::cout << "[ STATUS ] TranslateGraphFWNode was called successfuly.\n";
>>>>>>> 4183b27e
    std::cout << "[ INFO ] Resulting nGraph function contains " << f->get_ops().size() << " nodes." << std::endl;
    return f;
}

void FrontEndTF::convert(std::shared_ptr<ngraph::Function> partiallyConverted) const {
    for (const auto& node : partiallyConverted->get_ordered_ops()) {
        if (ov::is_type<TFFrameworkNode>(node)) {
            TranslateFWNode(std::dynamic_pointer_cast<TFFrameworkNode>(node));
        }
    }
    for (auto result : partiallyConverted->get_results()) {
        result->validate_and_infer_types();
    }

    normalize(partiallyConverted);
}

void FrontEndTF::normalize(std::shared_ptr<ngraph::Function> function) const {
    std::cout << "[ STATUS ] Running Transpose Sinking transformation\n";

    ngraph::pass::Manager manager;
    // manager.register_pass<ngraph::pass::TransposeSinking>();
    manager.register_pass<ngraph::pass::ConstantFolding>();
    manager.run_passes(function);

    std::cout << "[ INFO ] Resulting nGraph function contains " << function->get_ops().size() << " nodes." << std::endl;
}<|MERGE_RESOLUTION|>--- conflicted
+++ resolved
@@ -12,29 +12,14 @@
 #include "op_table.hpp"
 #include "tf_framework_node.hpp"
 
-<<<<<<< HEAD
-using namespace google;
-
 using namespace ngraph::frontend;
 using namespace ngraph::frontend::tf;
-=======
-using namespace ::ngraph::frontend;
-using namespace ::ngraph::frontend::tf;
-using namespace ::tensorflow::ngraph_bridge;
->>>>>>> 4183b27e
 
 namespace {
-<<<<<<< HEAD
-void TranslateGraph(const std::shared_ptr<ngraph::frontend::tf::InputModelTF>& model,
-                    const std::string model_name,
-                    bool fail_fast,
-                    bool no_conversion,
-                    std::shared_ptr<ngraph::Function>& ng_function) {
-=======
 void TranslateFWNode(const std::shared_ptr<TFFrameworkNode>& node) {
     auto type = node->get_op_type();
 
-    const auto TRANSLATE_OP_MAP = get_supported_ops();
+    const auto TRANSLATE_OP_MAP = op::get_supported_ops();
     auto translator_it = TRANSLATE_OP_MAP.find(type);
     FRONT_END_OP_CONVERSION_CHECK(translator_it != TRANSLATE_OP_MAP.end(), "No translator found for ", type, " node.");
 
@@ -65,7 +50,6 @@
                                  bool fail_fast,
                                  bool no_conversion,
                                  std::shared_ptr<ngraph::Function>& ng_function) {
->>>>>>> 4183b27e
     using OpMap = std::unordered_map<std::string, std::vector<ngraph::Output<ngraph::Node>>>;
     // a map from operation names to generated nGraph Output<TFNodeDecoder>
     OpMap ng_op_map;
@@ -294,38 +278,6 @@
     NGRAPH_VLOG(5) << "Done with translations";
 }
 
-<<<<<<< HEAD
-void TranslateFWNode(const std::shared_ptr<TFFrameworkNode>& node) {
-    auto type = node->get_op_type();
-
-    const auto TRANSLATE_OP_MAP = op::get_supported_ops();
-    auto translator_it = TRANSLATE_OP_MAP.find(type);
-    FRONT_END_OP_CONVERSION_CHECK(translator_it != TRANSLATE_OP_MAP.end(), "No translator found for ", type, " node.");
-
-    ngraph::OutputVector ng_inputs;
-    NamedInputs named_inputs;
-    size_t input_port_idx = 0;
-    for (auto& input : node->inputs()) {
-        ng_inputs.push_back(input.get_source_output());
-        named_inputs[input_port_idx++] = {input.get_source_output()};
-    }
-
-    NodeContext node_ctx(*node->get_decoder(), named_inputs);
-    auto new_node_outputs = translator_it->second(node_ctx);
-    SetTracingInfo(node_ctx.get_name(), new_node_outputs.front());
-
-    auto new_output = new_node_outputs.begin();
-    auto old_outputs = node->outputs();
-    auto old_output = old_outputs.begin();
-
-    for (; new_output != new_node_outputs.end() && old_output != old_outputs.end(); ++old_output, ++new_output) {
-        old_output->replace(*new_output);
-    }
-}
-}  // namespace
-
-=======
->>>>>>> 4183b27e
 /// \brief Check if FrontEndTensorflow can recognize model from given parts
 bool FrontEndTF::supported_impl(const std::vector<std::shared_ptr<Variant>>& variants) const {
     // TODO: Support other TensorFlow formats: SavedModel, .meta, checkpoint, pbtxt
@@ -364,13 +316,8 @@
     std::cout << "[ INFO ] FrontEndTensorflow::convert invoked\n";
 
     std::shared_ptr<ngraph::Function> f;
-<<<<<<< HEAD
-    TranslateGraph(model_tf, "here_should_be_a_graph_name", true, false, f);
+    translate_graph(model_tf, "here_should_be_a_graph_name", true, false, f);
     std::cout << "[ STATUS ] TranslateGraph was called successfully.\n";
-=======
-    translate_graph(model_tf, "here_should_be_a_graph_name", true, false, f);
-    std::cout << "[ STATUS ] TranslateGraph was called successfuly.\n";
->>>>>>> 4183b27e
     std::cout << "[ INFO ] Resulting nGraph function contains " << f->get_ops().size() << " nodes." << std::endl;
 
     normalize(f);
@@ -385,13 +332,8 @@
     std::cout << "[ INFO ] FrontEndTensorflow::convert_partially invoked\n";
 
     std::shared_ptr<ngraph::Function> f;
-<<<<<<< HEAD
-    TranslateGraph(model_tf, "here_should_be_a_graph_name", false, false, f);
+    translate_graph(model_tf, "here_should_be_a_graph_name", false, false, f);
     std::cout << "[ STATUS ] TranslateGraph was called successfully.\n";
-=======
-    translate_graph(model_tf, "here_should_be_a_graph_name", false, false, f);
-    std::cout << "[ STATUS ] TranslateGraph was called successfuly.\n";
->>>>>>> 4183b27e
     std::cout << "[ INFO ] Resulting nGraph function contains " << f->get_ops().size() << " nodes." << std::endl;
 
     normalize(f);
@@ -403,13 +345,8 @@
     std::cout << "[ INFO ] FrontEndTensorflow::decode invoked\n";
 
     std::shared_ptr<ngraph::Function> f;
-<<<<<<< HEAD
-    TranslateGraph(model_tf, "here_should_be_a_graph_name", false, true, f);
+    translate_graph(model_tf, "here_should_be_a_graph_name", false, true, f);
     std::cout << "[ STATUS ] TranslateGraphFWNode was called successfully.\n";
-=======
-    translate_graph(model_tf, "here_should_be_a_graph_name", false, true, f);
-    std::cout << "[ STATUS ] TranslateGraphFWNode was called successfuly.\n";
->>>>>>> 4183b27e
     std::cout << "[ INFO ] Resulting nGraph function contains " << f->get_ops().size() << " nodes." << std::endl;
     return f;
 }
