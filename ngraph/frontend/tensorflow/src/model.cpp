--- conflicted
+++ resolved
@@ -6,18 +6,15 @@
 
 #include <frontend_manager/frontend_exceptions.hpp>
 #include <fstream>
-#include <openvino/opsets/opset8.hpp>
+#include <openvino/opsets/opset7.hpp>
 #include <queue>
 #include <tensorflow_frontend/graph_iterator.hpp>
 
 #include "graph_iterator_proto.hpp"
 #include "ngraph_conversions.hpp"
 #include "node_context.hpp"
-<<<<<<< HEAD
-=======
 #include "place.hpp"
 #include "utils.hpp"
->>>>>>> 64a0e3db
 
 using namespace google;
 
@@ -57,7 +54,7 @@
 }  // namespace tf
 class InputModelTF::InputModelTFImpl {
 public:
-    InputModelTFImpl(const GraphIterator::Ptr& graph_iterator, const InputModel& input_model);
+    InputModelTFImpl(const GraphIterator::Ptr& graph_iterator, const ngraph::frontend::InputModel& input_model);
     std::vector<ngraph::frontend::Place::Ptr> getInputs() const;
     std::vector<ngraph::frontend::Place::Ptr> getOutputs() const;
     ngraph::frontend::Place::Ptr getPlaceByTensorName(const std::string& tensorName) const;
@@ -65,7 +62,6 @@
     void overrideAllInputs(const std::vector<ngraph::frontend::Place::Ptr>& inputs);
     void extractSubgraph(const std::vector<ngraph::frontend::Place::Ptr>& inputs,
                          const std::vector<ngraph::frontend::Place::Ptr>& outputs);
-    void setDefaultShape(ngraph::frontend::Place::Ptr place, const ov::Shape&);
     void setPartialShape(ngraph::frontend::Place::Ptr place, const ov::PartialShape&);
     ov::PartialShape getPartialShape(ngraph::frontend::Place::Ptr place) const;
     void setElementType(ngraph::frontend::Place::Ptr place, const ov::element::Type&);
@@ -91,7 +87,7 @@
     std::map<std::string, Output<Node>> m_tensor_values;
 
     std::shared_ptr<GraphIterator> m_graph_iterator;
-    const InputModel& m_input_model;
+    const ngraph::frontend::InputModel& m_input_model;
 
     // shows if some nodes might be deleted from graph
     bool m_graph_changed = false;
@@ -115,7 +111,6 @@
                 node_decoder->get_attribute("shape", VariantWrapper<ov::PartialShape>::get_type_info_static()));
             auto type = std::dynamic_pointer_cast<VariantWrapper<ov::element::Type>>(
                 node_decoder->get_attribute("dtype", VariantWrapper<ov::element::Type>::get_type_info_static()));
-            auto tmp = type->get();
             std::vector<std::string> names = {op_name};
             auto tensor_place = std::make_shared<TensorPlaceTF>(m_input_model, pshape->get(), type->get(), names);
             m_tensor_places[op_name] = tensor_place;
@@ -207,14 +202,14 @@
             // 1. check if the current node is pruned by its input port
             bool is_input = false;
             std::string input_port_name = std::to_string(input_port_idx) + ":" + current_operation_name;
-            if (m_tensor_places.count(input_port_name)) {
+            if (m_tensor_places.find(input_port_name) != m_tensor_places.end()) {
                 const auto& tensor_place = m_tensor_places[input_port_name];
                 is_input = is_input || (tensor_place->is_input() ? true : false);
             }
 
             // 2. check if the producer node is pruned by its output port
             std::string output_port_name = producer_name + ":" + std::to_string(producer_output_port_idx);
-            if (m_tensor_places.count(output_port_name)) {
+            if (m_tensor_places.find(output_port_name) != m_tensor_places.end()) {
                 const auto& tensor_place = m_tensor_places[output_port_name];
                 is_input = is_input || (tensor_place->is_input() ? true : false);
             }
@@ -223,10 +218,9 @@
             FRONT_END_GENERAL_CHECK(m_op_places_map.count(producer_name),
                                     "There is no operation node with name: " + producer_name);
             const auto& producer_operation_place = m_op_places_map.at(producer_name);
-            auto op_it = m_op_places_map.find(producer_name);
-            if (m_tensor_places.count(producer_name)) {
+            if (m_tensor_places.find(producer_name) != m_tensor_places.end()) {
                 const auto& tensor_place = m_tensor_places[producer_name];
-                is_input = is_input || (tensor_place->is_input() ? true : false);
+                is_input |= (tensor_place->is_input() ? true : false);
             }
 
             if (!is_input && !visited.count(producer_name)) {
@@ -241,7 +235,7 @@
 }
 
 InputModelTF::InputModelTFImpl::InputModelTFImpl(const GraphIterator::Ptr& graph_iterator,
-                                                 const InputModel& input_model)
+                                                 const ngraph::frontend::InputModel& input_model)
     : m_input_model(input_model),
       m_graph_iterator(graph_iterator) {
     FRONT_END_GENERAL_CHECK(m_graph_iterator, "Null pointer specified for GraphIterator");
@@ -257,7 +251,7 @@
 }
 
 ngraph::frontend::Place::Ptr InputModelTF::InputModelTFImpl::getPlaceByTensorName(const std::string& tensorName) const {
-    if (m_tensor_places.count(tensorName))
+    if (m_tensor_places.find(tensorName) != m_tensor_places.end())
         return m_tensor_places.at(tensorName);
 
     // check that operation node exists for which this place is specified
@@ -265,7 +259,7 @@
     size_t port_idx;
     std::string port_type;
     tf::extract_operation_name_and_port(tensorName, operation_name, port_idx, port_type);
-    if (m_op_places_map.count(operation_name)) {
+    if (m_op_places_map.find(operation_name) != m_op_places_map.end()) {
         std::vector<std::string> names = {tensorName};
         auto m_var_place =
             std::make_shared<TensorPlaceTF>(m_input_model, ov::PartialShape(), ov::element::undefined, names);
@@ -310,10 +304,6 @@
     overrideAllOutputs(outputs);
 }
 
-void InputModelTF::InputModelTFImpl::setDefaultShape(ngraph::frontend::Place::Ptr place, const ov::Shape& shape) {
-    FRONT_END_NOT_IMPLEMENTED("setDefaultShape");
-}
-
 void InputModelTF::InputModelTFImpl::setPartialShape(ngraph::frontend::Place::Ptr place,
                                                      const ov::PartialShape& p_shape) {
     castToTensorPlace(place)->set_partial_shape(p_shape);
@@ -332,7 +322,7 @@
     auto tensor_place = castToTensorPlace(place);
     auto p_shape = tensor_place->get_partial_shape();
     auto type = tensor_place->get_element_type();
-    auto constant = std::make_shared<opset8::Constant>(type, p_shape.to_shape(), value);
+    auto constant = opset7::Constant::create(type, p_shape.to_shape(), value);
     auto name = tensor_place->get_names()[0];
     constant->set_friendly_name(name);
     m_tensor_values[name] = constant;
