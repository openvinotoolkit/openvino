// Copyright (C) 2018-2021 Intel Corporation
// SPDX-License-Identifier: Apache-2.0
//

#pragma once

#include <istream>
#include <map>
#include <memory>

#include "editor_types.hpp"
#include "ngraph/function.hpp"
#include "ngraph/op/constant.hpp"
#include "ngraph/partial_shape.hpp"
#include "ngraph/type/element_type.hpp"
#include "onnx_import/onnx_importer_visibility.hpp"

<<<<<<< HEAD
namespace ngraph
{
    namespace onnx_editor
    {
        /// \brief A class representing a set of utilities allowing modification of an ONNX model
        ///
        /// \note This class can be used to modify an ONNX model before it gets translated to
        ///       an ngraph::Function by the import_onnx_model function. It lets you modify the
        ///       model's input types and shapes, extract a subgraph and more.
        class ONNX_IMPORTER_API ONNXModelEditor final
        {
        public:
            ONNXModelEditor() = delete;

            /// \brief Creates an editor from a model file located on a storage device. The file
            ///        is parsed and loaded into the m_model_proto member variable.
            ///
            /// \param model_path Path to the file containing the model.
            ONNXModelEditor(const std::string& model_path);

            /// \brief Modifies the in-memory representation of the model by setting
            ///        custom input types for all inputs specified in the provided map.
            ///
            /// \param input_types A collection of pairs {input_name: new_input_type} that should be
            ///                    used to modified the ONNX model loaded from a file. This method
            ///                    throws an exception if the model doesn't contain any of
            ///                    the inputs specified in its parameter.
            void set_input_types(const std::map<std::string, element::Type_t>& input_types);

            /// \brief Modifies the in-memory representation of the model by setting
            ///        custom input shapes for all inputs specified in the provided map.
            ///
            /// \param input_shapes A collection of pairs {input_name: new_input_shape} that should
            ///                     be used to modified the ONNX model loaded from a file. This
            ///                     method throws an exception if the model doesn't contain any of
            ///                     the inputs specified in its parameter.
            void set_input_shapes(const std::map<std::string, ngraph::PartialShape>& input_shapes);

            /// \brief Get shape of ONNX tensor indicated by the tensor_name.
            ///
            /// \param tensor_name The name of ONNX tensor.
            ///
            PartialShape get_tensor_shape(const std::string& tensor_name) const;

            /// \brief Extracts a subgraph constrained by input edges and output edges. In the end
            ///        the underlying ModelProto is modified - obsolete inputs, initializers, nodes
            ///        and outputs are removed from the in-memory model.
            ///
            /// \node Please look at the declaration of InputEdge and OutputEdge for explanation
            ///       how those objects can be created. If the outputs parameter is empty
            ///       this method keeps all of the original outputs of the model.
            ///
            /// \param inputs A collection of input edges which become new inputs to the graph
            /// \param outputs A collection of output edges which become new outputs of the graph
            void cut_graph_fragment(const std::vector<InputEdge>& inputs,
                                    const std::vector<OutputEdge>& outputs);

            /// \brief Modifies the in-memory representation of the model by setting custom input
            ///        values for inputs specified in the provided map.
            ///
            /// \note This method modifies existing initializer tensor if its name matches one of
            ///       input_name. Otherwise it adds initializer tensor into the model.
            ///       If input tensor of matching name is present in the model, its type and shape
            ///       are modified accordingly.
            ///
            /// \param input_values A collection of pairs {input_name: new_input_values} used to
            ///                     update the ONNX model. Initializers already existing are
            ///                     overwritten.
            void set_input_values(
                const std::map<std::string, std::shared_ptr<ngraph::op::Constant>>& input_values);

            /// \brief Returns a serialized ONNX model, possibly modified by the editor.
            std::string model_string() const;

            /// \brief     Converts an edited ONNX model to an nGraph Function representation.
            std::shared_ptr<Function> get_function() const;

            /// \brief Returns a list of all inputs of the in-memory model.
            ///        The returned value might depend on the previous operations executed on an
            ///        instance of the model editor, in particular the subgraph extraction which
            ///        can discard some inputs from the original graph.
            ///
            ///  \note ONNX initializers is not treated as input of the model.
            std::vector<std::string> model_inputs() const;

            /// \brief Returns a list of all outputs of the in-memory model.
            ///        The returned value might depend on the previous operations executed on an
            ///        instance of the model editor.
            std::vector<std::string> model_outputs() const;

            /// \brief     Get name of the tensor which is the source of the input edge.
            ///
            /// \note      Empty string is returned if the tensor name is not found.
            ///
            std::string get_source_tensor_name(const InputEdge& edge) const;

            /// \brief     Returns true if input edge is input of the model. Otherwise false.
            bool is_input(const InputEdge& edge) const;

            /// \brief     Get name of the tensor which is the target of the output edge.
            ///
            /// \note      Empty string is returned if the tensor name is not found.
            ///
            std::string get_target_tensor_name(const OutputEdge& edge) const;

            /// \brief     Returns true if output edge is input of the model. Otherwise false.
            bool is_output(const OutputEdge& edge) const;

            /// \brief Returns the path to the original model file
            const std::string& model_path() const;

            /// \brief Saves the possibly modified model held by this class to a file.
            /// Serializes in binary mode.
            ///
            /// \param out_file_path A path to the file where the modified model should be dumped.
            void serialize(const std::string& out_file_path) const;

            /// \brief Returns the InputEdge based on a node (node name or output name)
            ///        and an input (input name or input index).
            ///
            /// \note  The node name can be ambiguous (many ONNX nodes can have the same name).
            ///        In such a case the algorthim tries to match the given node name
            ///        with the input name (providing an input index is not enough).
            ///        If a unique edge is found, it will be returned.
            ///        If InputEdge cannot be determined based on parameter values an ngraph_error
            ///        exception will be thrown.
            ///
            /// \param node A node helper structure created based on a node name
            ///             or a node output name.
            ///
            /// \param input An input helper structure created based on a input name
            ///              or a input index.
            InputEdge find_input_edge(const EditorNode& node, const EditorInput& input) const;

            /// \brief Returns an OutputEdge based on a node (node name or output name)
            ///        and an output (output name or output index).
            ///
            /// \note  The node name can be ambiguous (many ONNX nodes can have the same name).
            ///        In such a case the algorthim will try to match the given node name
            ///        with the output name (providing an output index is not enough).
            ///        If after such operation a found edge is unique, it is returned.
            ///        If OutputEdge cannot be determined based on given params the ngraph_error
            ///        exception is thrown.
            ///
            /// \param node A node helper structure created based on a node name
            ///             or a node output name.
            ///
            /// \param output A output helper structure created based on a output name
            ///               or a output index.
            OutputEdge find_output_edge(const EditorNode& node, const EditorOutput& output) const;

            /// \brief Returns an OutputEdge based on a output name.
            ///
            /// \note  The output name guarantees the uniqueness of the edge.
            ///
            /// \param output_name A node output name.
            ///
            OutputEdge find_output_edge(const std::string& output_name) const;

            /// \brief Returns a vector of InputEdges which consume an output of a node
            ///        determined by provided output name.
            ///
            /// \note  The output name is deterministic in the ONNX standard.
            ///
            /// \param output_name A node output name.
            ///
            std::vector<InputEdge> find_output_consumers(const std::string& output_name) const;

            /// \brief Returns a vector of InputEdges which consume an output of a node
            ///        determined by provided output name.
            ///
            /// \note  The output name is deterministic in the ONNX standard.
            ///
            /// \param output_name A node output name.
            ///
            bool is_correct_and_unambiguous_node(const EditorNode& node) const;

            /// \brief Returns true if a provided tensor name is correct (exists in a graph).
            ///
            /// \param name The name of tensor in a graph.
            ///
            bool is_correct_tensor_name(const std::string& name) const;

            /// \brief Returns a nGraph function based on edited model
            ///        decoded to framework nodes
            ///
            std::shared_ptr<Function> decode();

        private:
            void update_mapper_if_needed() const;

            const std::string m_model_path;

            struct Impl;
            std::unique_ptr<Impl, void (*)(Impl*)> m_pimpl;
        };
    } // namespace onnx_editor
} // namespace ngraph
=======
namespace ngraph {
namespace onnx_editor {
/// \brief A class representing a set of utilities allowing modification of an ONNX model
///
/// \note This class can be used to modify an ONNX model before it gets translated to
///       an ngraph::Function by the import_onnx_model function. It lets you modify the
///       model's input types and shapes, extract a subgraph and more.
class ONNX_IMPORTER_API ONNXModelEditor final {
public:
    ONNXModelEditor() = delete;

    /// \brief Creates an editor from a model file located on a storage device. The file
    ///        is parsed and loaded into the m_model_proto member variable.
    ///
    /// \param model_path Path to the file containing the model.
    ONNXModelEditor(const std::string& model_path);

    /// \brief Modifies the in-memory representation of the model by setting
    ///        custom input types for all inputs specified in the provided map.
    ///
    /// \param input_types A collection of pairs {input_name: new_input_type} that should be
    ///                    used to modified the ONNX model loaded from a file. This method
    ///                    throws an exception if the model doesn't contain any of
    ///                    the inputs specified in its parameter.
    void set_input_types(const std::map<std::string, element::Type_t>& input_types);

    /// \brief Modifies the in-memory representation of the model by setting
    ///        custom input shapes for all inputs specified in the provided map.
    ///
    /// \param input_shapes A collection of pairs {input_name: new_input_shape} that should
    ///                     be used to modified the ONNX model loaded from a file. This
    ///                     method throws an exception if the model doesn't contain any of
    ///                     the inputs specified in its parameter.
    void set_input_shapes(const std::map<std::string, ngraph::PartialShape>& input_shapes);

    /// \brief Get shape of ONNX tensor indicated by the tensor_name.
    ///
    /// \param tensor_name The name of ONNX tensor.
    ///
    PartialShape get_tensor_shape(const std::string& tensor_name) const;

    /// \brief Extracts a subgraph constrained by input edges and output edges. In the end
    ///        the underlying ModelProto is modified - obsolete inputs, initializers, nodes
    ///        and outputs are removed from the in-memory model.
    ///
    /// \node Please look at the declaration of InputEdge and OutputEdge for explanation
    ///       how those objects can be created. If the outputs parameter is empty
    ///       this method keeps all of the original outputs of the model.
    ///
    /// \param inputs A collection of input edges which become new inputs to the graph
    /// \param outputs A collection of output edges which become new outputs of the graph
    void cut_graph_fragment(const std::vector<InputEdge>& inputs, const std::vector<OutputEdge>& outputs);

    /// \brief Modifies the in-memory representation of the model by setting custom input
    ///        values for inputs specified in the provided map.
    ///
    /// \note This method modifies existing initializer tensor if its name matches one of
    ///       input_name. Otherwise it adds initializer tensor into the model.
    ///       If input tensor of matching name is present in the model, its type and shape
    ///       are modified accordingly.
    ///
    /// \param input_values A collection of pairs {input_name: new_input_values} used to
    ///                     update the ONNX model. Initializers already existing are
    ///                     overwritten.
    void set_input_values(const std::map<std::string, std::shared_ptr<ngraph::op::Constant>>& input_values);

    /// \brief Returns a serialized ONNX model, possibly modified by the editor.
    std::string model_string() const;

    /// \brief     Converts an edited ONNX model to an nGraph Function representation.
    std::shared_ptr<Function> get_function() const;

    /// \brief Returns a list of all inputs of the in-memory model.
    ///        The returned value might depend on the previous operations executed on an
    ///        instance of the model editor, in particular the subgraph extraction which
    ///        can discard some inputs from the original graph.
    ///
    ///  \note ONNX initializers is not treated as input of the model.
    std::vector<std::string> model_inputs() const;

    /// \brief Returns a list of all outputs of the in-memory model.
    ///        The returned value might depend on the previous operations executed on an
    ///        instance of the model editor.
    std::vector<std::string> model_outputs() const;

    /// \brief     Returns true if input edge is input of the model. Otherwise false.
    bool is_input(const InputEdge& edge) const;

    /// \brief     Returns true if output edge is input of the model. Otherwise false.
    bool is_output(const OutputEdge& edge) const;

    /// \brief Returns the path to the original model file
    const std::string& model_path() const;

    /// \brief Saves the possibly modified model held by this class to a file.
    /// Serializes in binary mode.
    ///
    /// \param out_file_path A path to the file where the modified model should be dumped.
    void serialize(const std::string& out_file_path) const;

    /// \brief Returns the InputEdge based on a node (node name or output name)
    ///        and an input (input name or input index).
    ///
    /// \note  The node name can be ambiguous (many ONNX nodes can have the same name).
    ///        In such a case the algorthim tries to match the given node name
    ///        with the input name (providing an input index is not enough).
    ///        If a unique edge is found, it will be returned.
    ///        If InputEdge cannot be determined based on parameter values an ngraph_error
    ///        exception will be thrown.
    ///
    /// \param node A node helper structure created based on a node name
    ///             or a node output name.
    ///
    /// \param input An input helper structure created based on a input name
    ///              or a input index.
    InputEdge find_input_edge(const EditorNode& node, const EditorInput& input) const;

    /// \brief Returns an OutputEdge based on a node (node name or output name)
    ///        and an output (output name or output index).
    ///
    /// \note  The node name can be ambiguous (many ONNX nodes can have the same name).
    ///        In such a case the algorthim will try to match the given node name
    ///        with the output name (providing an output index is not enough).
    ///        If after such operation a found edge is unique, it is returned.
    ///        If OutputEdge cannot be determined based on given params the ngraph_error
    ///        exception is thrown.
    ///
    /// \param node A node helper structure created based on a node name
    ///             or a node output name.
    ///
    /// \param output A output helper structure created based on a output name
    ///               or a output index.
    OutputEdge find_output_edge(const EditorNode& node, const EditorOutput& output) const;

    /// \brief Returns an OutputEdge based on a output name.
    ///
    /// \note  The output name guarantees the uniqueness of the edge.
    ///
    /// \param output_name A node output name.
    ///
    OutputEdge find_output_edge(const std::string& output_name) const;

    /// \brief Returns a vector of InputEdges which consume an output of a node
    ///        determined by provided output name.
    ///
    /// \note  The output name is deterministic in the ONNX standard.
    ///
    /// \param output_name A node output name.
    ///
    std::vector<InputEdge> find_output_consumers(const std::string& output_name) const;

    /// \brief Returns a vector of InputEdges which consume an output of a node
    ///        determined by provided output name.
    ///
    /// \note  The output name is deterministic in the ONNX standard.
    ///
    /// \param output_name A node output name.
    ///
    bool is_correct_and_unambiguous_node(const EditorNode& node) const;

    /// \brief Returns true if a provided tensor name is correct (exists in a graph).
    ///
    /// \param name The name of tensor in a graph.
    ///
    bool is_correct_tensor_name(const std::string& name) const;

    /// \brief Returns a nGraph function based on edited model
    ///        decoded to framework nodes
    ///
    std::shared_ptr<Function> decode();

private:
    void update_mapper_if_needed() const;

    const std::string m_model_path;

    struct Impl;
    std::unique_ptr<Impl, void (*)(Impl*)> m_pimpl;
};
}  // namespace onnx_editor
}  // namespace ngraph
>>>>>>> 79290a7d
<|MERGE_RESOLUTION|>--- conflicted
+++ resolved
@@ -15,206 +15,6 @@
 #include "ngraph/type/element_type.hpp"
 #include "onnx_import/onnx_importer_visibility.hpp"
 
-<<<<<<< HEAD
-namespace ngraph
-{
-    namespace onnx_editor
-    {
-        /// \brief A class representing a set of utilities allowing modification of an ONNX model
-        ///
-        /// \note This class can be used to modify an ONNX model before it gets translated to
-        ///       an ngraph::Function by the import_onnx_model function. It lets you modify the
-        ///       model's input types and shapes, extract a subgraph and more.
-        class ONNX_IMPORTER_API ONNXModelEditor final
-        {
-        public:
-            ONNXModelEditor() = delete;
-
-            /// \brief Creates an editor from a model file located on a storage device. The file
-            ///        is parsed and loaded into the m_model_proto member variable.
-            ///
-            /// \param model_path Path to the file containing the model.
-            ONNXModelEditor(const std::string& model_path);
-
-            /// \brief Modifies the in-memory representation of the model by setting
-            ///        custom input types for all inputs specified in the provided map.
-            ///
-            /// \param input_types A collection of pairs {input_name: new_input_type} that should be
-            ///                    used to modified the ONNX model loaded from a file. This method
-            ///                    throws an exception if the model doesn't contain any of
-            ///                    the inputs specified in its parameter.
-            void set_input_types(const std::map<std::string, element::Type_t>& input_types);
-
-            /// \brief Modifies the in-memory representation of the model by setting
-            ///        custom input shapes for all inputs specified in the provided map.
-            ///
-            /// \param input_shapes A collection of pairs {input_name: new_input_shape} that should
-            ///                     be used to modified the ONNX model loaded from a file. This
-            ///                     method throws an exception if the model doesn't contain any of
-            ///                     the inputs specified in its parameter.
-            void set_input_shapes(const std::map<std::string, ngraph::PartialShape>& input_shapes);
-
-            /// \brief Get shape of ONNX tensor indicated by the tensor_name.
-            ///
-            /// \param tensor_name The name of ONNX tensor.
-            ///
-            PartialShape get_tensor_shape(const std::string& tensor_name) const;
-
-            /// \brief Extracts a subgraph constrained by input edges and output edges. In the end
-            ///        the underlying ModelProto is modified - obsolete inputs, initializers, nodes
-            ///        and outputs are removed from the in-memory model.
-            ///
-            /// \node Please look at the declaration of InputEdge and OutputEdge for explanation
-            ///       how those objects can be created. If the outputs parameter is empty
-            ///       this method keeps all of the original outputs of the model.
-            ///
-            /// \param inputs A collection of input edges which become new inputs to the graph
-            /// \param outputs A collection of output edges which become new outputs of the graph
-            void cut_graph_fragment(const std::vector<InputEdge>& inputs,
-                                    const std::vector<OutputEdge>& outputs);
-
-            /// \brief Modifies the in-memory representation of the model by setting custom input
-            ///        values for inputs specified in the provided map.
-            ///
-            /// \note This method modifies existing initializer tensor if its name matches one of
-            ///       input_name. Otherwise it adds initializer tensor into the model.
-            ///       If input tensor of matching name is present in the model, its type and shape
-            ///       are modified accordingly.
-            ///
-            /// \param input_values A collection of pairs {input_name: new_input_values} used to
-            ///                     update the ONNX model. Initializers already existing are
-            ///                     overwritten.
-            void set_input_values(
-                const std::map<std::string, std::shared_ptr<ngraph::op::Constant>>& input_values);
-
-            /// \brief Returns a serialized ONNX model, possibly modified by the editor.
-            std::string model_string() const;
-
-            /// \brief     Converts an edited ONNX model to an nGraph Function representation.
-            std::shared_ptr<Function> get_function() const;
-
-            /// \brief Returns a list of all inputs of the in-memory model.
-            ///        The returned value might depend on the previous operations executed on an
-            ///        instance of the model editor, in particular the subgraph extraction which
-            ///        can discard some inputs from the original graph.
-            ///
-            ///  \note ONNX initializers is not treated as input of the model.
-            std::vector<std::string> model_inputs() const;
-
-            /// \brief Returns a list of all outputs of the in-memory model.
-            ///        The returned value might depend on the previous operations executed on an
-            ///        instance of the model editor.
-            std::vector<std::string> model_outputs() const;
-
-            /// \brief     Get name of the tensor which is the source of the input edge.
-            ///
-            /// \note      Empty string is returned if the tensor name is not found.
-            ///
-            std::string get_source_tensor_name(const InputEdge& edge) const;
-
-            /// \brief     Returns true if input edge is input of the model. Otherwise false.
-            bool is_input(const InputEdge& edge) const;
-
-            /// \brief     Get name of the tensor which is the target of the output edge.
-            ///
-            /// \note      Empty string is returned if the tensor name is not found.
-            ///
-            std::string get_target_tensor_name(const OutputEdge& edge) const;
-
-            /// \brief     Returns true if output edge is input of the model. Otherwise false.
-            bool is_output(const OutputEdge& edge) const;
-
-            /// \brief Returns the path to the original model file
-            const std::string& model_path() const;
-
-            /// \brief Saves the possibly modified model held by this class to a file.
-            /// Serializes in binary mode.
-            ///
-            /// \param out_file_path A path to the file where the modified model should be dumped.
-            void serialize(const std::string& out_file_path) const;
-
-            /// \brief Returns the InputEdge based on a node (node name or output name)
-            ///        and an input (input name or input index).
-            ///
-            /// \note  The node name can be ambiguous (many ONNX nodes can have the same name).
-            ///        In such a case the algorthim tries to match the given node name
-            ///        with the input name (providing an input index is not enough).
-            ///        If a unique edge is found, it will be returned.
-            ///        If InputEdge cannot be determined based on parameter values an ngraph_error
-            ///        exception will be thrown.
-            ///
-            /// \param node A node helper structure created based on a node name
-            ///             or a node output name.
-            ///
-            /// \param input An input helper structure created based on a input name
-            ///              or a input index.
-            InputEdge find_input_edge(const EditorNode& node, const EditorInput& input) const;
-
-            /// \brief Returns an OutputEdge based on a node (node name or output name)
-            ///        and an output (output name or output index).
-            ///
-            /// \note  The node name can be ambiguous (many ONNX nodes can have the same name).
-            ///        In such a case the algorthim will try to match the given node name
-            ///        with the output name (providing an output index is not enough).
-            ///        If after such operation a found edge is unique, it is returned.
-            ///        If OutputEdge cannot be determined based on given params the ngraph_error
-            ///        exception is thrown.
-            ///
-            /// \param node A node helper structure created based on a node name
-            ///             or a node output name.
-            ///
-            /// \param output A output helper structure created based on a output name
-            ///               or a output index.
-            OutputEdge find_output_edge(const EditorNode& node, const EditorOutput& output) const;
-
-            /// \brief Returns an OutputEdge based on a output name.
-            ///
-            /// \note  The output name guarantees the uniqueness of the edge.
-            ///
-            /// \param output_name A node output name.
-            ///
-            OutputEdge find_output_edge(const std::string& output_name) const;
-
-            /// \brief Returns a vector of InputEdges which consume an output of a node
-            ///        determined by provided output name.
-            ///
-            /// \note  The output name is deterministic in the ONNX standard.
-            ///
-            /// \param output_name A node output name.
-            ///
-            std::vector<InputEdge> find_output_consumers(const std::string& output_name) const;
-
-            /// \brief Returns a vector of InputEdges which consume an output of a node
-            ///        determined by provided output name.
-            ///
-            /// \note  The output name is deterministic in the ONNX standard.
-            ///
-            /// \param output_name A node output name.
-            ///
-            bool is_correct_and_unambiguous_node(const EditorNode& node) const;
-
-            /// \brief Returns true if a provided tensor name is correct (exists in a graph).
-            ///
-            /// \param name The name of tensor in a graph.
-            ///
-            bool is_correct_tensor_name(const std::string& name) const;
-
-            /// \brief Returns a nGraph function based on edited model
-            ///        decoded to framework nodes
-            ///
-            std::shared_ptr<Function> decode();
-
-        private:
-            void update_mapper_if_needed() const;
-
-            const std::string m_model_path;
-
-            struct Impl;
-            std::unique_ptr<Impl, void (*)(Impl*)> m_pimpl;
-        };
-    } // namespace onnx_editor
-} // namespace ngraph
-=======
 namespace ngraph {
 namespace onnx_editor {
 /// \brief A class representing a set of utilities allowing modification of an ONNX model
@@ -300,8 +100,20 @@
     ///        instance of the model editor.
     std::vector<std::string> model_outputs() const;
 
+    /// \brief     Get name of the tensor which is the source of the input edge.
+    ///
+    /// \note      Empty string is returned if the tensor name is not found.
+    ///
+    std::string get_source_tensor_name(const InputEdge& edge) const;
+
     /// \brief     Returns true if input edge is input of the model. Otherwise false.
     bool is_input(const InputEdge& edge) const;
+
+    /// \brief     Get name of the tensor which is the target of the output edge.
+    ///
+    /// \note      Empty string is returned if the tensor name is not found.
+    ///
+    std::string get_target_tensor_name(const OutputEdge& edge) const;
 
     /// \brief     Returns true if output edge is input of the model. Otherwise false.
     bool is_output(const OutputEdge& edge) const;
@@ -395,5 +207,4 @@
     std::unique_ptr<Impl, void (*)(Impl*)> m_pimpl;
 };
 }  // namespace onnx_editor
-}  // namespace ngraph
->>>>>>> 79290a7d
+}  // namespace ngraph