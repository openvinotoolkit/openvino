// Copyright (C) 2021 Intel Corporation
// SPDX-License-Identifier: Apache-2.0
//

#pragma once

#include <editor.hpp>
#include <frontend_manager/place.hpp>
#include <memory>

namespace ngraph {
namespace frontend {
class PlaceInputEdgeONNX : public Place {
public:
    PlaceInputEdgeONNX(const onnx_editor::InputEdge& edge, std::shared_ptr<onnx_editor::ONNXModelEditor> editor);

    onnx_editor::InputEdge get_input_edge() const;

    bool is_input() const override;

    bool is_output() const override;

    bool is_equal(Place::Ptr another) const override;

<<<<<<< HEAD
            bool is_equal_data(Place::Ptr another) const override;

            Place::Ptr get_source_tensor() const override;

        private:
            onnx_editor::InputEdge m_edge;
            const std::shared_ptr<onnx_editor::ONNXModelEditor> m_editor;
        };
=======
private:
    onnx_editor::InputEdge m_edge;
    const std::shared_ptr<onnx_editor::ONNXModelEditor> m_editor;
};
>>>>>>> 79290a7d

class PlaceOutputEdgeONNX : public Place {
public:
    PlaceOutputEdgeONNX(const onnx_editor::OutputEdge& edge, std::shared_ptr<onnx_editor::ONNXModelEditor> editor);

    onnx_editor::OutputEdge get_output_edge() const;

    bool is_input() const override;

    bool is_output() const override;

    bool is_equal(Place::Ptr another) const override;

<<<<<<< HEAD
            bool is_equal_data(Place::Ptr another) const override;

            Place::Ptr get_target_tensor() const override;

        private:
            onnx_editor::OutputEdge m_edge;
            std::shared_ptr<onnx_editor::ONNXModelEditor> m_editor;
        };
=======
private:
    onnx_editor::OutputEdge m_edge;
    std::shared_ptr<onnx_editor::ONNXModelEditor> m_editor;
};
>>>>>>> 79290a7d

class PlaceTensorONNX : public Place {
public:
    PlaceTensorONNX(const std::string& name, std::shared_ptr<onnx_editor::ONNXModelEditor> editor);

    std::vector<std::string> get_names() const override;

    Place::Ptr get_producing_port() const override;

    std::vector<Place::Ptr> get_consuming_ports() const override;

    Ptr get_input_port(int input_port_index) const override;

    bool is_input() const override;

    bool is_output() const override;

    bool is_equal(Place::Ptr another) const override;

<<<<<<< HEAD
            bool is_equal_data(Place::Ptr another) const override;

        private:
            std::string m_name;
            std::shared_ptr<onnx_editor::ONNXModelEditor> m_editor;
        };
    } // namespace frontend
=======
private:
    std::string m_name;
    std::shared_ptr<onnx_editor::ONNXModelEditor> m_editor;
};
}  // namespace frontend
>>>>>>> 79290a7d

}  // namespace ngraph<|MERGE_RESOLUTION|>--- conflicted
+++ resolved
@@ -22,21 +22,14 @@
 
     bool is_equal(Place::Ptr another) const override;
 
-<<<<<<< HEAD
-            bool is_equal_data(Place::Ptr another) const override;
+    bool is_equal_data(Place::Ptr another) const override;
 
-            Place::Ptr get_source_tensor() const override;
+    Place::Ptr get_source_tensor() const override;
 
-        private:
-            onnx_editor::InputEdge m_edge;
-            const std::shared_ptr<onnx_editor::ONNXModelEditor> m_editor;
-        };
-=======
 private:
     onnx_editor::InputEdge m_edge;
     const std::shared_ptr<onnx_editor::ONNXModelEditor> m_editor;
 };
->>>>>>> 79290a7d
 
 class PlaceOutputEdgeONNX : public Place {
 public:
@@ -50,21 +43,14 @@
 
     bool is_equal(Place::Ptr another) const override;
 
-<<<<<<< HEAD
-            bool is_equal_data(Place::Ptr another) const override;
+    bool is_equal_data(Place::Ptr another) const override;
 
-            Place::Ptr get_target_tensor() const override;
+    Place::Ptr get_target_tensor() const override;
 
-        private:
-            onnx_editor::OutputEdge m_edge;
-            std::shared_ptr<onnx_editor::ONNXModelEditor> m_editor;
-        };
-=======
 private:
     onnx_editor::OutputEdge m_edge;
     std::shared_ptr<onnx_editor::ONNXModelEditor> m_editor;
 };
->>>>>>> 79290a7d
 
 class PlaceTensorONNX : public Place {
 public:
@@ -84,20 +70,12 @@
 
     bool is_equal(Place::Ptr another) const override;
 
-<<<<<<< HEAD
-            bool is_equal_data(Place::Ptr another) const override;
+    bool is_equal_data(Place::Ptr another) const override;
 
-        private:
-            std::string m_name;
-            std::shared_ptr<onnx_editor::ONNXModelEditor> m_editor;
-        };
-    } // namespace frontend
-=======
 private:
     std::string m_name;
     std::shared_ptr<onnx_editor::ONNXModelEditor> m_editor;
 };
 }  // namespace frontend
->>>>>>> 79290a7d
 
 }  // namespace ngraph