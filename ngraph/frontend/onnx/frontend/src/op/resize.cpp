// Copyright (C) 2018-2021 Intel Corporation
// SPDX-License-Identifier: Apache-2.0
//

#include "op/resize.hpp"

#include <map>

#include "default_opset.hpp"
#include "exceptions.hpp"
#include "ngraph/op/util/op_types.hpp"
#include "utils/common.hpp"

namespace ngraph {
namespace onnx_import {
namespace op {
namespace {
static const std::unordered_set<std::string> supported_modes = {"nearest", "linear", "cubic"};

static const std::unordered_set<std::string> supported_transforms = {"half_pixel",
                                                                     "pytorch_half_pixel",
                                                                     "align_corners",
                                                                     "asymmetric",
                                                                     "tf_half_pixel_for_nn"};

using InterpolateMode = ngraph::op::v4::Interpolate::InterpolateMode;
static const std::map<std::string, int> interp_mode_map = {{"nearest", static_cast<int>(InterpolateMode::nearest)},
                                                           {"linear", static_cast<int>(InterpolateMode::linear_onnx)},
                                                           {"cubic", static_cast<int>(InterpolateMode::cubic)}};

using Transform_mode = ngraph::op::v4::Interpolate::CoordinateTransformMode;
static const std::map<std::string, int> transform_mode_map = {
    {"half_pixel", static_cast<int>(Transform_mode::half_pixel)},
    {"pytorch_half_pixel", static_cast<int>(Transform_mode::pytorch_half_pixel)},
    {"align_corners", static_cast<int>(Transform_mode::align_corners)},
    {"asymmetric", static_cast<int>(Transform_mode::asymmetric)},
    {"tf_half_pixel_for_nn", static_cast<int>(Transform_mode::tf_half_pixel_for_nn)}};

using Nearest_mode = ngraph::op::v4::Interpolate::NearestMode;
static const std::map<std::string, int> nearest_mode_map = {
    {"round_prefer_floor", static_cast<int>(Nearest_mode::round_prefer_floor)},
    {"round_prefer_ceil", static_cast<int>(Nearest_mode::round_prefer_ceil)},
    {"floor", static_cast<int>(Nearest_mode::floor)},
    {"ceil", static_cast<int>(Nearest_mode::ceil)}};

static bool is_supported_str_value(const std::unordered_set<std::string>& modes, const std::string& checked_mode) {
    return std::find(modes.begin(), modes.end(), checked_mode) != modes.end();
}

static int mode_as_int(const std::map<std::string, int>& converting_map, const std::string& mode) {
    int result = 0;
    auto it = converting_map.find(mode);
    if (it != converting_map.end()) {
        result = it->second;
    }
    return result;
}

using InterpolateV4Attrs = ngraph::op::v4::Interpolate::InterpolateAttrs;

InterpolateV4Attrs get_resize_attrs(const onnx_import::Node& node) {
    auto get_str_attr = [&node](const std::string& name, const std::string& default_value) {
        return node.get_attribute_value<std::string>(name, default_value);
    };

    const auto mode = get_str_attr("mode", "nearest");
    const auto transform_mode = get_str_attr("coordinate_transformation_mode", "half_pixel");
    const auto nearest_mode = get_str_attr("nearest_mode", "round_prefer_floor");

    if (!is_supported_str_value(supported_modes, mode)) {
        std::string supported_modes_str = "";
        for (const auto& mode_name : supported_modes) {
            supported_modes_str += (mode_name + ", ");
        }
        supported_modes_str.pop_back();
        supported_modes_str.pop_back();
        CHECK_VALID_NODE(node,
                         false,
                         mode,
                         " - this type of interpolation mode is not supported."
                         " Choose one of the following modes: ",
                         supported_modes_str);
    }

    if (!is_supported_str_value(supported_transforms, transform_mode)) {
        std::string supported_modes_str = "";
        for (const auto& mode_name : supported_transforms) {
            supported_modes_str += (mode_name + ", ");
        }
        supported_modes_str.pop_back();
        supported_modes_str.pop_back();
        CHECK_VALID_NODE(node,
                         false,
                         transform_mode,
                         " - this type of coordinate transformation mode is not "
                         "supported. Choose one of the following modes: ",
                         supported_modes_str);
    }

    InterpolateV4Attrs attrs;
    attrs.mode = static_cast<InterpolateMode>(mode_as_int(interp_mode_map, mode));
    attrs.coordinate_transformation_mode = static_cast<Transform_mode>(mode_as_int(transform_mode_map, transform_mode));
    attrs.nearest_mode = static_cast<Nearest_mode>(mode_as_int(nearest_mode_map, nearest_mode));
    attrs.antialias = false;
    attrs.cube_coeff = node.get_attribute_value<float>("cubic_coeff_a", -0.75);

    auto zero_pad = std::vector<size_t>(1, 0);

    attrs.pads_begin = zero_pad;
    attrs.pads_end = zero_pad;

    return attrs;
}

std::shared_ptr<ngraph::Node> calculate_output_shape_based_on_scales(const Output<ngraph::Node>& data,
                                                                     const Output<ngraph::Node>& scales) {
    const auto shape_of_data = std::make_shared<default_opset::Convert>(std::make_shared<default_opset::ShapeOf>(data),
                                                                        scales.get_element_type());
    const auto multiply = std::make_shared<default_opset::Multiply>(shape_of_data, scales);
    const auto output_shape = std::make_shared<default_opset::Convert>(multiply, ngraph::element::i64);

    return output_shape;
}

std::shared_ptr<ngraph::Node> calculate_scales_based_on_sizes(const Output<ngraph::Node>& data,
                                                              const Output<ngraph::Node>& sizes) {
    const float epsilon = 1.0e-5;
    const auto shape_of_data =
        std::make_shared<default_opset::Convert>(std::make_shared<default_opset::ShapeOf>(data), ngraph::element::f32);
    const auto converted_sizes = std::make_shared<default_opset::Convert>(sizes, ngraph::element::f32);
    const auto divide = std::make_shared<default_opset::Divide>(converted_sizes, shape_of_data);
    const auto eps_node = std::make_shared<default_opset::Constant>(ngraph::element::f32, Shape{}, epsilon);
    const auto scales = std::make_shared<default_opset::Add>(divide, eps_node);

    return scales;
}
}  // namespace

namespace set_11 {
OutputVector resize(const onnx_import::Node& node) {
    // roi input (inputs.at(2)) is ignored because it is used only
    // in "tf_crop_and_resize" which is not handled now
    const auto inputs = node.get_ng_inputs();
    const auto& data = inputs.at(0);
    const auto& data_shape = data.get_partial_shape();

    auto attrs = get_resize_attrs(node);

    if (inputs.size() == 4)  // sizes input is provided
    {
<<<<<<< HEAD
        namespace op
        {
            namespace
            {
                static const std::unordered_set<std::string> supported_modes = {
                    "nearest", "linear", "cubic"};

                static const std::unordered_set<std::string> supported_transforms = {
                    "half_pixel",
                    "pytorch_half_pixel",
                    "align_corners",
                    "asymmetric",
                    "tf_half_pixel_for_nn"};

                using InterpolateMode = ngraph::op::v4::Interpolate::InterpolateMode;
                static const std::map<std::string, int> interp_mode_map = {
                    {"nearest", static_cast<int>(InterpolateMode::NEAREST)},
                    {"linear", static_cast<int>(InterpolateMode::LINEAR_ONNX)},
                    {"cubic", static_cast<int>(InterpolateMode::CUBIC)}};

                using Transform_mode = ngraph::op::v4::Interpolate::CoordinateTransformMode;
                static const std::map<std::string, int> transform_mode_map = {
                    {"half_pixel", static_cast<int>(Transform_mode::HALF_PIXEL)},
                    {"pytorch_half_pixel", static_cast<int>(Transform_mode::PYTORCH_HALF_PIXEL)},
                    {"align_corners", static_cast<int>(Transform_mode::ALIGN_CORNERS)},
                    {"asymmetric", static_cast<int>(Transform_mode::ASYMMETRIC)},
                    {"tf_half_pixel_for_nn",
                     static_cast<int>(Transform_mode::TF_HALF_PIXEL_FOR_NN)}};

                using Nearest_mode = ngraph::op::v4::Interpolate::NearestMode;
                static const std::map<std::string, int> nearest_mode_map = {
                    {"round_prefer_floor", static_cast<int>(Nearest_mode::ROUND_PREFER_FLOOR)},
                    {"round_prefer_ceil", static_cast<int>(Nearest_mode::ROUND_PREFER_CEIL)},
                    {"floor", static_cast<int>(Nearest_mode::FLOOR)},
                    {"ceil", static_cast<int>(Nearest_mode::CEIL)}};

                static bool is_supported_str_value(const std::unordered_set<std::string>& modes,
                                                   const std::string& checked_mode)
                {
                    return std::find(modes.begin(), modes.end(), checked_mode) != modes.end();
                }

                static int mode_as_int(const std::map<std::string, int>& converting_map,
                                       const std::string& mode)
                {
                    int result = 0;
                    auto it = converting_map.find(mode);
                    if (it != converting_map.end())
                    {
                        result = it->second;
                    }
                    return result;
                }

                using InterpolateV4Attrs = ngraph::op::v4::Interpolate::InterpolateAttrs;

                InterpolateV4Attrs get_resize_attrs(const onnx_import::Node& node)
                {
                    auto get_str_attr = [&node](const std::string& name,
                                                const std::string& default_value) {
                        return node.get_attribute_value<std::string>(name, default_value);
                    };

                    const auto mode = get_str_attr("mode", "nearest");
                    const auto transform_mode =
                        get_str_attr("coordinate_transformation_mode", "half_pixel");
                    const auto nearest_mode = get_str_attr("nearest_mode", "round_prefer_floor");

                    if (!is_supported_str_value(supported_modes, mode))
                    {
                        std::string supported_modes_str = "";
                        for (const auto& mode_name : supported_modes)
                        {
                            supported_modes_str += (mode_name + ", ");
                        }
                        supported_modes_str.pop_back();
                        supported_modes_str.pop_back();
                        CHECK_VALID_NODE(node,
                                         false,
                                         mode,
                                         " - this type of interpolation mode is not supported."
                                         " Choose one of the following modes: ",
                                         supported_modes_str);
                    }

                    if (!is_supported_str_value(supported_transforms, transform_mode))
                    {
                        std::string supported_modes_str = "";
                        for (const auto& mode_name : supported_transforms)
                        {
                            supported_modes_str += (mode_name + ", ");
                        }
                        supported_modes_str.pop_back();
                        supported_modes_str.pop_back();
                        CHECK_VALID_NODE(node,
                                         false,
                                         transform_mode,
                                         " - this type of coordinate transformation mode is not "
                                         "supported. Choose one of the following modes: ",
                                         supported_modes_str);
                    }

                    InterpolateV4Attrs attrs;
                    attrs.mode = static_cast<InterpolateMode>(mode_as_int(interp_mode_map, mode));
                    attrs.coordinate_transformation_mode = static_cast<Transform_mode>(
                        mode_as_int(transform_mode_map, transform_mode));
                    attrs.nearest_mode =
                        static_cast<Nearest_mode>(mode_as_int(nearest_mode_map, nearest_mode));
                    attrs.antialias = false;
                    attrs.cube_coeff = node.get_attribute_value<float>("cubic_coeff_a", -0.75);

                    auto zero_pad = std::vector<size_t>(1, 0);

                    attrs.pads_begin = zero_pad;
                    attrs.pads_end = zero_pad;

                    return attrs;
                }

                std::shared_ptr<ngraph::Node>
                    calculate_output_shape_based_on_scales(const Output<ngraph::Node>& data,
                                                           const Output<ngraph::Node>& scales)
                {
                    const auto shape_of_data = std::make_shared<default_opset::Convert>(
                        std::make_shared<default_opset::ShapeOf>(data), scales.get_element_type());
                    const auto multiply =
                        std::make_shared<default_opset::Multiply>(shape_of_data, scales);
                    const auto output_shape =
                        std::make_shared<default_opset::Convert>(multiply, ngraph::element::i64);

                    return output_shape;
                }

                std::shared_ptr<ngraph::Node>
                    calculate_scales_based_on_sizes(const Output<ngraph::Node>& data,
                                                    const Output<ngraph::Node>& sizes)
                {
                    const float epsilon = 1.0e-5;
                    const auto shape_of_data = std::make_shared<default_opset::Convert>(
                        std::make_shared<default_opset::ShapeOf>(data), ngraph::element::f32);
                    const auto converted_sizes =
                        std::make_shared<default_opset::Convert>(sizes, ngraph::element::f32);
                    const auto divide =
                        std::make_shared<default_opset::Divide>(converted_sizes, shape_of_data);
                    const auto eps_node = std::make_shared<default_opset::Constant>(
                        ngraph::element::f32, Shape{}, epsilon);
                    const auto scales = std::make_shared<default_opset::Add>(divide, eps_node);

                    return scales;
                }
            } // namespace

            namespace set_11
            {
                OutputVector resize(const onnx_import::Node& node)
                {
                    // roi input (inputs.at(2)) is ignored because it is used only
                    // in "tf_crop_and_resize" which is not handled now
                    const auto inputs = node.get_ng_inputs();
                    const auto& data = inputs.at(0);
                    const auto& data_shape = data.get_partial_shape();

                    auto attrs = get_resize_attrs(node);

                    if (inputs.size() == 4) // sizes input is provided
                    {
                        attrs.shape_calculation_mode =
                            default_opset::Interpolate::ShapeCalcMode::SIZES;
                        const auto& sizes = inputs.at(3);
                        const auto& sizes_shape = sizes.get_partial_shape();

                        CHECK_VALID_NODE(
                            node,
                            (sizes_shape.is_static() || data_shape.rank().is_static()),
                            " Data rank or shape of sizes input is required to be static.");

                        const auto scales = calculate_scales_based_on_sizes(data, sizes);

                        return {std::make_shared<default_opset::Interpolate>(
                            data, sizes, scales, attrs)};
                    }

                    attrs.shape_calculation_mode =
                        default_opset::Interpolate::ShapeCalcMode::SCALES;

                    const auto& scales = inputs.at(2);
                    const auto& scales_shape = scales.get_partial_shape();

                    CHECK_VALID_NODE(
                        node,
                        (scales_shape.is_static() || data_shape.rank().is_static()),
                        " Data rank or shape of scales input is required to be static.");

                    const auto output_shape = calculate_output_shape_based_on_scales(data, scales);
                    return {std::make_shared<default_opset::Interpolate>(
                        data, output_shape, scales, attrs)};
                }
            } // namespace set_11

            namespace set_1
            {
                OutputVector resize(const onnx_import::Node& node)
                {
                    const auto inputs = node.get_ng_inputs();
                    const auto& data = inputs.at(0);
                    const auto& scales = inputs.at(1);

                    const auto& data_shape = data.get_partial_shape();
                    const auto& scales_shape = scales.get_partial_shape();

                    auto attrs = get_resize_attrs(node);

                    if (attrs.mode == InterpolateMode::NEAREST)
                    {
                        attrs.nearest_mode = Nearest_mode::FLOOR;
                        attrs.coordinate_transformation_mode = Transform_mode::ASYMMETRIC;
                    }
                    else if (attrs.mode == InterpolateMode::LINEAR_ONNX)
                    {
                        attrs.coordinate_transformation_mode = Transform_mode::ASYMMETRIC;
                    }

                    CHECK_VALID_NODE(
                        node,
                        (scales_shape.is_static() || data_shape.rank().is_static()),
                        " Data rank or shape of scales input is required to be static.");

                    const auto output_shape = calculate_output_shape_based_on_scales(data, scales);
                    return {std::make_shared<default_opset::Interpolate>(
                        data, output_shape, scales, attrs)};
                }

            } // namespace set_1

        } // namespace op

    } // namespace onnx_import

} // namespace ngraph
=======
        attrs.shape_calculation_mode = default_opset::Interpolate::ShapeCalcMode::sizes;
        const auto& sizes = inputs.at(3);
        const auto& sizes_shape = sizes.get_partial_shape();

        CHECK_VALID_NODE(node,
                         (sizes_shape.is_static() || data_shape.rank().is_static()),
                         " Data rank or shape of sizes input is required to be static.");

        const auto scales = calculate_scales_based_on_sizes(data, sizes);

        return {std::make_shared<default_opset::Interpolate>(data, sizes, scales, attrs)};
    }

    attrs.shape_calculation_mode = default_opset::Interpolate::ShapeCalcMode::scales;

    const auto& scales = inputs.at(2);
    const auto& scales_shape = scales.get_partial_shape();

    CHECK_VALID_NODE(node,
                     (scales_shape.is_static() || data_shape.rank().is_static()),
                     " Data rank or shape of scales input is required to be static.");

    const auto output_shape = calculate_output_shape_based_on_scales(data, scales);
    return {std::make_shared<default_opset::Interpolate>(data, output_shape, scales, attrs)};
}
}  // namespace set_11

namespace set_1 {
OutputVector resize(const onnx_import::Node& node) {
    const auto inputs = node.get_ng_inputs();
    const auto& data = inputs.at(0);
    const auto& scales = inputs.at(1);

    const auto& data_shape = data.get_partial_shape();
    const auto& scales_shape = scales.get_partial_shape();

    auto attrs = get_resize_attrs(node);

    if (attrs.mode == InterpolateMode::nearest) {
        attrs.nearest_mode = Nearest_mode::floor;
        attrs.coordinate_transformation_mode = Transform_mode::asymmetric;
    } else if (attrs.mode == InterpolateMode::linear_onnx) {
        attrs.coordinate_transformation_mode = Transform_mode::asymmetric;
    }

    CHECK_VALID_NODE(node,
                     (scales_shape.is_static() || data_shape.rank().is_static()),
                     " Data rank or shape of scales input is required to be static.");

    const auto output_shape = calculate_output_shape_based_on_scales(data, scales);
    return {std::make_shared<default_opset::Interpolate>(data, output_shape, scales, attrs)};
}

}  // namespace set_1

}  // namespace op

}  // namespace onnx_import

}  // namespace ngraph
>>>>>>> 39131968
<|MERGE_RESOLUTION|>--- conflicted
+++ resolved
@@ -24,24 +24,24 @@
                                                                      "tf_half_pixel_for_nn"};
 
 using InterpolateMode = ngraph::op::v4::Interpolate::InterpolateMode;
-static const std::map<std::string, int> interp_mode_map = {{"nearest", static_cast<int>(InterpolateMode::nearest)},
-                                                           {"linear", static_cast<int>(InterpolateMode::linear_onnx)},
-                                                           {"cubic", static_cast<int>(InterpolateMode::cubic)}};
+static const std::map<std::string, int> interp_mode_map = {{"nearest", static_cast<int>(InterpolateMode::NEAREST)},
+                                                           {"linear", static_cast<int>(InterpolateMode::LINEAR_ONNX)},
+                                                           {"cubic", static_cast<int>(InterpolateMode::CUBIC)}};
 
 using Transform_mode = ngraph::op::v4::Interpolate::CoordinateTransformMode;
 static const std::map<std::string, int> transform_mode_map = {
-    {"half_pixel", static_cast<int>(Transform_mode::half_pixel)},
-    {"pytorch_half_pixel", static_cast<int>(Transform_mode::pytorch_half_pixel)},
-    {"align_corners", static_cast<int>(Transform_mode::align_corners)},
-    {"asymmetric", static_cast<int>(Transform_mode::asymmetric)},
-    {"tf_half_pixel_for_nn", static_cast<int>(Transform_mode::tf_half_pixel_for_nn)}};
+    {"half_pixel", static_cast<int>(Transform_mode::HALF_PIXEL)},
+    {"pytorch_half_pixel", static_cast<int>(Transform_mode::PYTORCH_HALF_PIXEL)},
+    {"align_corners", static_cast<int>(Transform_mode::ALIGN_CORNERS)},
+    {"asymmetric", static_cast<int>(Transform_mode::ASYMMETRIC)},
+    {"tf_half_pixel_for_nn", static_cast<int>(Transform_mode::TF_HALF_PIXEL_FOR_NN)}};
 
 using Nearest_mode = ngraph::op::v4::Interpolate::NearestMode;
 static const std::map<std::string, int> nearest_mode_map = {
-    {"round_prefer_floor", static_cast<int>(Nearest_mode::round_prefer_floor)},
-    {"round_prefer_ceil", static_cast<int>(Nearest_mode::round_prefer_ceil)},
-    {"floor", static_cast<int>(Nearest_mode::floor)},
-    {"ceil", static_cast<int>(Nearest_mode::ceil)}};
+    {"round_prefer_floor", static_cast<int>(Nearest_mode::ROUND_PREFER_FLOOR)},
+    {"round_prefer_ceil", static_cast<int>(Nearest_mode::ROUND_PREFER_CEIL)},
+    {"floor", static_cast<int>(Nearest_mode::FLOOR)},
+    {"ceil", static_cast<int>(Nearest_mode::CEIL)}};
 
 static bool is_supported_str_value(const std::unordered_set<std::string>& modes, const std::string& checked_mode) {
     return std::find(modes.begin(), modes.end(), checked_mode) != modes.end();
@@ -148,248 +148,7 @@
 
     if (inputs.size() == 4)  // sizes input is provided
     {
-<<<<<<< HEAD
-        namespace op
-        {
-            namespace
-            {
-                static const std::unordered_set<std::string> supported_modes = {
-                    "nearest", "linear", "cubic"};
-
-                static const std::unordered_set<std::string> supported_transforms = {
-                    "half_pixel",
-                    "pytorch_half_pixel",
-                    "align_corners",
-                    "asymmetric",
-                    "tf_half_pixel_for_nn"};
-
-                using InterpolateMode = ngraph::op::v4::Interpolate::InterpolateMode;
-                static const std::map<std::string, int> interp_mode_map = {
-                    {"nearest", static_cast<int>(InterpolateMode::NEAREST)},
-                    {"linear", static_cast<int>(InterpolateMode::LINEAR_ONNX)},
-                    {"cubic", static_cast<int>(InterpolateMode::CUBIC)}};
-
-                using Transform_mode = ngraph::op::v4::Interpolate::CoordinateTransformMode;
-                static const std::map<std::string, int> transform_mode_map = {
-                    {"half_pixel", static_cast<int>(Transform_mode::HALF_PIXEL)},
-                    {"pytorch_half_pixel", static_cast<int>(Transform_mode::PYTORCH_HALF_PIXEL)},
-                    {"align_corners", static_cast<int>(Transform_mode::ALIGN_CORNERS)},
-                    {"asymmetric", static_cast<int>(Transform_mode::ASYMMETRIC)},
-                    {"tf_half_pixel_for_nn",
-                     static_cast<int>(Transform_mode::TF_HALF_PIXEL_FOR_NN)}};
-
-                using Nearest_mode = ngraph::op::v4::Interpolate::NearestMode;
-                static const std::map<std::string, int> nearest_mode_map = {
-                    {"round_prefer_floor", static_cast<int>(Nearest_mode::ROUND_PREFER_FLOOR)},
-                    {"round_prefer_ceil", static_cast<int>(Nearest_mode::ROUND_PREFER_CEIL)},
-                    {"floor", static_cast<int>(Nearest_mode::FLOOR)},
-                    {"ceil", static_cast<int>(Nearest_mode::CEIL)}};
-
-                static bool is_supported_str_value(const std::unordered_set<std::string>& modes,
-                                                   const std::string& checked_mode)
-                {
-                    return std::find(modes.begin(), modes.end(), checked_mode) != modes.end();
-                }
-
-                static int mode_as_int(const std::map<std::string, int>& converting_map,
-                                       const std::string& mode)
-                {
-                    int result = 0;
-                    auto it = converting_map.find(mode);
-                    if (it != converting_map.end())
-                    {
-                        result = it->second;
-                    }
-                    return result;
-                }
-
-                using InterpolateV4Attrs = ngraph::op::v4::Interpolate::InterpolateAttrs;
-
-                InterpolateV4Attrs get_resize_attrs(const onnx_import::Node& node)
-                {
-                    auto get_str_attr = [&node](const std::string& name,
-                                                const std::string& default_value) {
-                        return node.get_attribute_value<std::string>(name, default_value);
-                    };
-
-                    const auto mode = get_str_attr("mode", "nearest");
-                    const auto transform_mode =
-                        get_str_attr("coordinate_transformation_mode", "half_pixel");
-                    const auto nearest_mode = get_str_attr("nearest_mode", "round_prefer_floor");
-
-                    if (!is_supported_str_value(supported_modes, mode))
-                    {
-                        std::string supported_modes_str = "";
-                        for (const auto& mode_name : supported_modes)
-                        {
-                            supported_modes_str += (mode_name + ", ");
-                        }
-                        supported_modes_str.pop_back();
-                        supported_modes_str.pop_back();
-                        CHECK_VALID_NODE(node,
-                                         false,
-                                         mode,
-                                         " - this type of interpolation mode is not supported."
-                                         " Choose one of the following modes: ",
-                                         supported_modes_str);
-                    }
-
-                    if (!is_supported_str_value(supported_transforms, transform_mode))
-                    {
-                        std::string supported_modes_str = "";
-                        for (const auto& mode_name : supported_transforms)
-                        {
-                            supported_modes_str += (mode_name + ", ");
-                        }
-                        supported_modes_str.pop_back();
-                        supported_modes_str.pop_back();
-                        CHECK_VALID_NODE(node,
-                                         false,
-                                         transform_mode,
-                                         " - this type of coordinate transformation mode is not "
-                                         "supported. Choose one of the following modes: ",
-                                         supported_modes_str);
-                    }
-
-                    InterpolateV4Attrs attrs;
-                    attrs.mode = static_cast<InterpolateMode>(mode_as_int(interp_mode_map, mode));
-                    attrs.coordinate_transformation_mode = static_cast<Transform_mode>(
-                        mode_as_int(transform_mode_map, transform_mode));
-                    attrs.nearest_mode =
-                        static_cast<Nearest_mode>(mode_as_int(nearest_mode_map, nearest_mode));
-                    attrs.antialias = false;
-                    attrs.cube_coeff = node.get_attribute_value<float>("cubic_coeff_a", -0.75);
-
-                    auto zero_pad = std::vector<size_t>(1, 0);
-
-                    attrs.pads_begin = zero_pad;
-                    attrs.pads_end = zero_pad;
-
-                    return attrs;
-                }
-
-                std::shared_ptr<ngraph::Node>
-                    calculate_output_shape_based_on_scales(const Output<ngraph::Node>& data,
-                                                           const Output<ngraph::Node>& scales)
-                {
-                    const auto shape_of_data = std::make_shared<default_opset::Convert>(
-                        std::make_shared<default_opset::ShapeOf>(data), scales.get_element_type());
-                    const auto multiply =
-                        std::make_shared<default_opset::Multiply>(shape_of_data, scales);
-                    const auto output_shape =
-                        std::make_shared<default_opset::Convert>(multiply, ngraph::element::i64);
-
-                    return output_shape;
-                }
-
-                std::shared_ptr<ngraph::Node>
-                    calculate_scales_based_on_sizes(const Output<ngraph::Node>& data,
-                                                    const Output<ngraph::Node>& sizes)
-                {
-                    const float epsilon = 1.0e-5;
-                    const auto shape_of_data = std::make_shared<default_opset::Convert>(
-                        std::make_shared<default_opset::ShapeOf>(data), ngraph::element::f32);
-                    const auto converted_sizes =
-                        std::make_shared<default_opset::Convert>(sizes, ngraph::element::f32);
-                    const auto divide =
-                        std::make_shared<default_opset::Divide>(converted_sizes, shape_of_data);
-                    const auto eps_node = std::make_shared<default_opset::Constant>(
-                        ngraph::element::f32, Shape{}, epsilon);
-                    const auto scales = std::make_shared<default_opset::Add>(divide, eps_node);
-
-                    return scales;
-                }
-            } // namespace
-
-            namespace set_11
-            {
-                OutputVector resize(const onnx_import::Node& node)
-                {
-                    // roi input (inputs.at(2)) is ignored because it is used only
-                    // in "tf_crop_and_resize" which is not handled now
-                    const auto inputs = node.get_ng_inputs();
-                    const auto& data = inputs.at(0);
-                    const auto& data_shape = data.get_partial_shape();
-
-                    auto attrs = get_resize_attrs(node);
-
-                    if (inputs.size() == 4) // sizes input is provided
-                    {
-                        attrs.shape_calculation_mode =
-                            default_opset::Interpolate::ShapeCalcMode::SIZES;
-                        const auto& sizes = inputs.at(3);
-                        const auto& sizes_shape = sizes.get_partial_shape();
-
-                        CHECK_VALID_NODE(
-                            node,
-                            (sizes_shape.is_static() || data_shape.rank().is_static()),
-                            " Data rank or shape of sizes input is required to be static.");
-
-                        const auto scales = calculate_scales_based_on_sizes(data, sizes);
-
-                        return {std::make_shared<default_opset::Interpolate>(
-                            data, sizes, scales, attrs)};
-                    }
-
-                    attrs.shape_calculation_mode =
-                        default_opset::Interpolate::ShapeCalcMode::SCALES;
-
-                    const auto& scales = inputs.at(2);
-                    const auto& scales_shape = scales.get_partial_shape();
-
-                    CHECK_VALID_NODE(
-                        node,
-                        (scales_shape.is_static() || data_shape.rank().is_static()),
-                        " Data rank or shape of scales input is required to be static.");
-
-                    const auto output_shape = calculate_output_shape_based_on_scales(data, scales);
-                    return {std::make_shared<default_opset::Interpolate>(
-                        data, output_shape, scales, attrs)};
-                }
-            } // namespace set_11
-
-            namespace set_1
-            {
-                OutputVector resize(const onnx_import::Node& node)
-                {
-                    const auto inputs = node.get_ng_inputs();
-                    const auto& data = inputs.at(0);
-                    const auto& scales = inputs.at(1);
-
-                    const auto& data_shape = data.get_partial_shape();
-                    const auto& scales_shape = scales.get_partial_shape();
-
-                    auto attrs = get_resize_attrs(node);
-
-                    if (attrs.mode == InterpolateMode::NEAREST)
-                    {
-                        attrs.nearest_mode = Nearest_mode::FLOOR;
-                        attrs.coordinate_transformation_mode = Transform_mode::ASYMMETRIC;
-                    }
-                    else if (attrs.mode == InterpolateMode::LINEAR_ONNX)
-                    {
-                        attrs.coordinate_transformation_mode = Transform_mode::ASYMMETRIC;
-                    }
-
-                    CHECK_VALID_NODE(
-                        node,
-                        (scales_shape.is_static() || data_shape.rank().is_static()),
-                        " Data rank or shape of scales input is required to be static.");
-
-                    const auto output_shape = calculate_output_shape_based_on_scales(data, scales);
-                    return {std::make_shared<default_opset::Interpolate>(
-                        data, output_shape, scales, attrs)};
-                }
-
-            } // namespace set_1
-
-        } // namespace op
-
-    } // namespace onnx_import
-
-} // namespace ngraph
-=======
-        attrs.shape_calculation_mode = default_opset::Interpolate::ShapeCalcMode::sizes;
+        attrs.shape_calculation_mode = default_opset::Interpolate::ShapeCalcMode::SIZES;
         const auto& sizes = inputs.at(3);
         const auto& sizes_shape = sizes.get_partial_shape();
 
@@ -402,7 +161,7 @@
         return {std::make_shared<default_opset::Interpolate>(data, sizes, scales, attrs)};
     }
 
-    attrs.shape_calculation_mode = default_opset::Interpolate::ShapeCalcMode::scales;
+    attrs.shape_calculation_mode = default_opset::Interpolate::ShapeCalcMode::SCALES;
 
     const auto& scales = inputs.at(2);
     const auto& scales_shape = scales.get_partial_shape();
@@ -427,11 +186,11 @@
 
     auto attrs = get_resize_attrs(node);
 
-    if (attrs.mode == InterpolateMode::nearest) {
-        attrs.nearest_mode = Nearest_mode::floor;
-        attrs.coordinate_transformation_mode = Transform_mode::asymmetric;
-    } else if (attrs.mode == InterpolateMode::linear_onnx) {
-        attrs.coordinate_transformation_mode = Transform_mode::asymmetric;
+    if (attrs.mode == InterpolateMode::NEAREST) {
+        attrs.nearest_mode = Nearest_mode::FLOOR;
+        attrs.coordinate_transformation_mode = Transform_mode::ASYMMETRIC;
+    } else if (attrs.mode == InterpolateMode::LINEAR_ONNX) {
+        attrs.coordinate_transformation_mode = Transform_mode::ASYMMETRIC;
     }
 
     CHECK_VALID_NODE(node,
@@ -443,10 +202,6 @@
 }
 
 }  // namespace set_1
-
 }  // namespace op
-
 }  // namespace onnx_import
-
-}  // namespace ngraph
->>>>>>> 39131968
+}  // namespace ngraph