// Copyright (C) 2018-2021 Intel Corporation
// SPDX-License-Identifier: Apache-2.0
//

#include "core/graph.hpp"

#include <exception>
#include <functional>
#include <numeric>
#include <sstream>

#include "core/value_info.hpp"
#include "default_opset.hpp"
#include "exceptions.hpp"
#include "ngraph/log.hpp"
#include "ngraph/node.hpp"
#include "onnx_framework_node.hpp"
#include "onnx_import/core/node.hpp"
#include "onnx_import/core/null_node.hpp"
#include "utils/common.hpp"

namespace ngraph {
namespace onnx_import {
namespace detail {
static std::string to_string(
    const std::map<std::string, std::reference_wrapper<const ONNX_NAMESPACE::NodeProto>>& map) {
    std::string result;
    for (auto it = std::begin(map); it != std::end(map); ++it) {
        result += (it != std::begin(map) ? ", " : "") + it->first;
    }
    return result;
}

/// \brief      Gets the operator represented by provided node unique identificator.
///
/// \param[in]  node_proto  The node protobuf representation object.
///
/// \note       The operator is uniquely identified by the tuple (domain, op_type,
///             since_version). The first two elements are stored in NodeProto object,
///             thus we use only them.
///
/// \return     The unique identificator.
///
static std::string get_op_domain_and_name(const ONNX_NAMESPACE::NodeProto& node_proto) {
    std::string domain = get_node_domain(node_proto);
    return (domain.empty() ? "" : domain + ".") + node_proto.op_type();
}

bool preserve_op_name(const std::string& out_name, const ngraph::onnx_import::Model& model) {
    // we eliminate Identity op (since it's a no-op) and therefore
    // we must preserve its input name, unless Identity is connected
    // to a graph's output - in that case Identity's input gets a new name
    const auto& graph_outputs = model.get_graph().output();
    bool is_identity_on_output = std::find_if(graph_outputs.begin(),
                                              graph_outputs.end(),
                                              [&out_name](const ONNX_NAMESPACE::ValueInfoProto& output) -> bool {
                                                  return output.name() == out_name;
                                              }) != graph_outputs.end();
    return !is_identity_on_output;
}

bool common_node_for_all_outputs(const OutputVector& outputs) {
    const auto first_out_node = outputs.at(0).get_node();
    bool ret = std::all_of(std::next(std::begin(outputs)),
                           std::end(outputs),
                           [first_out_node](const OutputVector::value_type& output) {
                               return output.get_node() == first_out_node;
                           });
    return ret;
};
}  // namespace detail

Graph::Graph(std::shared_ptr<ONNX_NAMESPACE::ModelProto> model_proto)
    : Graph(model_proto, common::make_unique<GraphCache>()) {}

Graph::Graph(std::shared_ptr<ONNX_NAMESPACE::ModelProto> model_proto, std::unique_ptr<GraphCache>&& cache)
    : m_model{common::make_unique<Model>(model_proto)},
      m_cache{std::move(cache)} {
    std::map<std::string, Tensor> initializers;
    // Process all initializers in the graph
    for (const auto& initializer_tensor : m_model->get_graph().initializer()) {
        if (initializer_tensor.has_name()) {
            Tensor tensor = Tensor{initializer_tensor};
            std::shared_ptr<default_opset::Constant> ng_constant;
            // For each initializer create a Constant node and store it in cache
            try {
                ng_constant = tensor.get_ng_constant();
            } catch (const error::invalid_external_data&) {
                // invalid external data makes initializers creation impossible
                throw;
            } catch (const ngraph::ngraph_error& exc) {
                NGRAPH_WARN << "\nCould not create an nGraph Constant for initializer '" << initializer_tensor.name()
                            << "'. Constant with a 0 value was created, make sure connected input is optional.\n"
                            << "Otherwise verify if the initializer contains a correct number of "
                               "elements matching the initializer's shape. \nDetailed error:\n"
                            << exc.what();
                ng_constant = default_opset::Constant::create(tensor.get_ng_type(), Shape{}, {0});
            }

            initializers.emplace(initializer_tensor.name(), tensor);
            ng_constant->get_output_tensor(0).set_names({initializer_tensor.name()});
            m_cache->emplace_node(initializer_tensor.name(), std::move(ng_constant));
        }
    }

    // Process all ONNX graph inputs, convert them to nGraph nodes and store in cache
    for (const auto& input : m_model->get_graph().input()) {
        // Check if a Constant node was already created from an initializer
        if (m_cache->contains(input.name())) {
            continue;
        }

        ValueInfo value_info{input};
        auto ng_node = value_info.get_ng_node(m_parameters, initializers);
        m_cache->emplace_node(input.name(), std::move(ng_node));
    }

    // Verify that ONNX graph contains only nodes of available operator types
    std::map<std::string, std::reference_wrapper<const ONNX_NAMESPACE::NodeProto>> unknown_operators;
    for (const auto& node_proto : m_model->get_graph().node()) {
        if (!m_model->is_operator_available(node_proto)) {
            unknown_operators.emplace(detail::get_op_domain_and_name(node_proto), node_proto);
            // If a node from an unregistered domain is detected, try registering that
            // domain
            m_model->enable_opset_domain(get_node_domain(node_proto));
        }
    }

    // Reverify wheter we still have any unavailable operators.
    auto it = std::begin(unknown_operators);
    while (it != std::end(unknown_operators)) {
        if (m_model->is_operator_available(it->second)) {
            it = unknown_operators.erase(it);
        } else {
            it++;
        }
    }

    NGRAPH_CHECK(unknown_operators.empty(),
                 "nGraph does not support the following ONNX operations: ",
                 detail::to_string(unknown_operators));
}

void Graph::convert_to_ngraph_nodes() {
    // Process ONNX graph nodes, convert to nGraph nodes
    for (const auto& node_proto : m_model->get_graph().node()) {
        const Node node{node_proto, *this};
        if (node.has_subgraphs()) {
            const auto& subgraphs = node.get_subgraphs();
            for (auto& kv : subgraphs) {
                auto& subgraph = kv.second;
                subgraph->convert();
            }
        }
        OutputVector ng_nodes{make_ng_nodes(node)};
    }
}

void Graph::remove_dangling_parameters() {
    for (auto param_it = m_parameters.begin(); param_it != m_parameters.end();) {
        if ((*param_it)->get_output_target_inputs(0).size() == 0) {
            const auto& name = (*param_it)->get_friendly_name();
            const auto& onnx_outputs = m_model->get_graph().output();
            auto out_it = std::find_if(onnx_outputs.begin(),
                                       onnx_outputs.end(),
                                       [&name](const ONNX_NAMESPACE::ValueInfoProto& output) -> bool {
                                           return output.name() == name;
                                       });
            if (out_it == onnx_outputs.end()) {
                m_cache->remove_node(name);
                param_it = m_parameters.erase(param_it);
                continue;
            }
        }
        param_it++;
    }
}

std::shared_ptr<Function> Graph::convert() {
    convert_to_ngraph_nodes();
    remove_dangling_parameters();
    return create_function();
}

void Graph::decode_to_framework_nodes() {
    // Process ONNX graph nodes, convert to nGraph nodes
    for (const auto& node_proto : m_model->get_graph().node()) {
        const Node node{node_proto, *this};
        std::shared_ptr<frontend::ONNXFrameworkNode> framework_node;
        if (node.has_subgraphs()) {
            const auto& subgraphs = node.get_subgraphs();
            auto inputs = node.get_ng_inputs();
            for (const auto& kv : subgraphs) {
                auto& subgraph = kv.second;
                subgraph->decode();
                for (const auto& input : subgraph->get_inputs_from_parent()) {
                    const auto& name = input.get_node()->get_friendly_name();
                    if (std::find_if(inputs.begin(), inputs.end(), [&name](const Output<ngraph::Node>& n) -> bool {
                            return name == n.get_node()->get_friendly_name();
                        }) == inputs.end()) {
                        inputs.push_back(input);
                    }
                }
            }
            framework_node =
                std::make_shared<ngraph::frontend::ONNXSubgraphFrameworkNode>(shared_from_this(), node, inputs);
        } else {
            framework_node = std::make_shared<ngraph::frontend::ONNXFrameworkNode>(shared_from_this(), node);
        }
        OutputVector ng_nodes{framework_node->outputs()};
        set_friendly_names(node, ng_nodes);
        // Iterate over the number of outputs for given node in graph.
        // Some of them may be optional and trimmed. See:
        // https://github.com/onnx/onnx/blob/master/docs/IR.md#optional-inputs-and-outputs
        for (std::size_t i{0}; i < node.get_outputs_size(); ++i) {
            m_cache->emplace_node(node.output(i), std::move(ng_nodes.at(i)));
        }
    }
}

std::shared_ptr<Function> Graph::create_function() {
    auto function = std::make_shared<Function>(get_ng_outputs(), m_parameters, get_name());
    const auto& onnx_outputs = m_model->get_graph().output();
    for (std::size_t i{0}; i < function->get_output_size(); ++i) {
        function->get_output_op(i)->set_friendly_name(onnx_outputs.Get(i).name());
    }
    return function;
}

std::shared_ptr<Function> Graph::decode() {
    decode_to_framework_nodes();
    return create_function();
}

bool Graph::is_ng_node_in_cache(const std::string& name) const {
    return m_cache->contains(name);
}

Output<ngraph::Node> Graph::get_ng_node_from_cache(const std::string& name) const {
    return m_cache->get_node(name);
}

OutputVector Graph::get_ng_outputs() const {
    OutputVector results;
    for (const auto& output : m_model->get_graph().output()) {
        const auto& ng_output = get_ng_node_from_cache(output.name());
        if (!ngraph::op::is_null(ng_output))  // ignore optional outputs
        {
            results.emplace_back(ng_output);
        }
    }
    return results;
}

OutputVector Graph::make_ng_nodes(const Node& onnx_node) const {
    const auto ng_node_factory = m_model->get_operator(onnx_node.op_type(), onnx_node.domain());
    // contains outputs of nG subgraph implementing a particular ONNX node (possibly a single output of a single node)
    OutputVector ng_subgraph_outputs;
    try {
        ng_subgraph_outputs = ng_node_factory(onnx_node);
    } catch (const ::ngraph::onnx_import::error::OnnxNodeValidationFailure&) {
        // Do nothing OnnxNodeValidationFailure exception already has ONNX node information.
        throw;
    } catch (const std::exception& exc) {
        std::string msg_prefix = error::detail::get_error_msg_prefix(onnx_node);
        throw ngraph_error(msg_prefix + ":\n" + std::string(exc.what()));
    } catch (...) {
        std::string msg_prefix = error::detail::get_error_msg_prefix(onnx_node);
        // Since we do not know anything about current exception data type we can only
        // notify user in this way.
        NGRAPH_ERR << msg_prefix + "Unhandled exception type. \n";
        std::rethrow_exception(std::current_exception());
    }
<<<<<<< HEAD
=======

>>>>>>> d2d986b6
    set_friendly_names(onnx_node, ng_subgraph_outputs);

    for (std::size_t i{0}; i < onnx_node.get_outputs_size(); ++i) {
        auto ng_node_output = ng_subgraph_outputs.at(i);
        m_cache->emplace_node(onnx_node.output(i), std::move(ng_node_output));
    }

    return ng_subgraph_outputs;
}

void Graph::set_friendly_names(const Node& onnx_node, const OutputVector& ng_subgraph_outputs) const {
<<<<<<< HEAD
    if (onnx_node.op_type() == "Identity" && detail::preserve_op_name(onnx_node.output(0), *m_model)) {
        return;
    }

    // indicates that all subgraph outputs come out of a single nG node (controls node naming below)
    const auto common_node = detail::common_node_for_all_outputs(ng_subgraph_outputs);
=======
    const auto common_node_for_all_outputs = [](const OutputVector& outputs) {
        const auto first_out_node = outputs.at(0).get_node();
        bool ret = std::all_of(std::begin(outputs) + 1,
                               std::end(outputs),
                               [first_out_node](const OutputVector::value_type& output) {
                                   return output.get_node() == first_out_node;
                               });
        return ret;
    };

    // indicates that all subgraph outputs come out of a single nG node (controls node naming below)
    const auto common_node = common_node_for_all_outputs(ng_subgraph_outputs);
>>>>>>> d2d986b6

    for (size_t i = 0; i < ng_subgraph_outputs.size(); ++i) {
        // Trailing optional outputs may not be specified in the ONNX model.
        // Other optional outputs should have name set to an empty string.
        if (i >= onnx_node.get_outputs_size()) {
            break;
        }

        const auto& onnx_node_name = onnx_node.get_name();
        if (onnx_node_name.empty()) {
            // for multioutput nodes, their friendly name is always set to the last ONNX output's name
            // this is because this setter is called in a loop and the last call is ultimate for a given node
            ng_subgraph_outputs[i].get_node()->set_friendly_name(onnx_node.output(i));
        } else {
            if (common_node) {
                ng_subgraph_outputs[i].get_node()->set_friendly_name(onnx_node.get_name());
            } else {
                // if different outputs are produced by different nodes, then those nodes need to be given
                // unique friendly names
                ng_subgraph_outputs[i].get_node()->set_friendly_name(onnx_node.get_name() + "_" + onnx_node.output(i));
            }
            NGRAPH_SUPPRESS_DEPRECATED_START
            ng_subgraph_outputs[i].get_tensor().set_name(onnx_node.output(i));
            NGRAPH_SUPPRESS_DEPRECATED_END
        }

        // null node does not have tensor
        if (!ngraph::op::is_null(ng_subgraph_outputs[i])) {
            ng_subgraph_outputs[i].get_tensor().set_names({onnx_node.output(i)});
        }
    }
}

const OpsetImports& Graph::get_opset_imports() const {
    return m_model->get_opset_imports();
}

Subgraph::Subgraph(std::shared_ptr<ONNX_NAMESPACE::ModelProto> model_proto, const Graph* parent_graph)
    : Graph(model_proto, common::make_unique<GraphCache>()),
      m_parent_graph(parent_graph) {}

bool Subgraph::is_ng_node_in_cache(const std::string& name) const {
    if (m_cache->contains(name)) {
        return true;
    }
    return m_parent_graph->is_ng_node_in_cache(name);
}

Output<ngraph::Node> Subgraph::get_ng_node_from_cache(const std::string& name) const {
    if (m_cache->contains(name)) {
        return m_cache->get_node(name);
    }
    return m_parent_graph->get_ng_node_from_cache(name);
}

void Subgraph::replace_input_from_parent_scope_with_parameter(const std::string& in_name,
                                                              const Output<ngraph::Node>& from_parent_node,
                                                              Input<ngraph::Node>&& node_to_replace_input) {
    auto new_param = std::make_shared<ngraph::op::Parameter>(from_parent_node.get_element_type(),
                                                             from_parent_node.get_partial_shape());
    node_to_replace_input.replace_source_output(new_param);
    m_parameter_to_parent_node_map.insert({new_param, in_name});
    m_cache->emplace_node(in_name, new_param);
    m_parameters.push_back(new_param);
    m_inputs_from_parent.push_back(in_name);
}

void Subgraph::find_inputs_from_parent() {
    // find all nodes on edge parent graph-subgraph
    // (it means input of node from parent graph, output from subgraph)
    for (const auto& node_proto : m_model->get_graph().node()) {
        int input_index = 0;
        for (const auto& in_name : node_proto.input()) {
            if (m_parent_graph->is_ng_node_in_cache(in_name)) {
                const auto& from_parent_node = m_parent_graph->get_ng_node_from_cache(in_name);
                // constants are skipped
                if (!ngraph::is_type<ngraph::op::Constant>(from_parent_node.get_node_shared_ptr())) {
                    for (const auto& out_name : node_proto.output()) {
                        if (m_cache->contains(out_name)) {
                            auto node_to_replace_input = m_cache->get_node(out_name);
                            replace_input_from_parent_scope_with_parameter(
                                in_name,
                                from_parent_node,
                                node_to_replace_input.get_node()->input(input_index));
                        }
                    }
                }
            }
            ++input_index;
        }
        // Nodes with subgraphs (like Loop or If) can have implicit inputs (so their subgraphs depend on nodes from
        // parent) Those implicit inputs are not present in `node_proto.input()` list so to get them, we need to fetch
        // node's nGraph representation and then we can match those inputs with parent nodes
        for (const auto& out_name : node_proto.output()) {
            if (m_cache->contains(out_name)) {
                auto node_to_replace_input = m_cache->get_node(out_name).get_node();
                if (!dynamic_cast<op::util::MultiSubGraphOp*>(node_to_replace_input))
                    continue;
                auto inputs = node_to_replace_input->input_values();
                for (size_t i = 0; i < inputs.size(); i++) {
                    const auto& input = inputs.at(i);
                    auto input_node = input.get_node();
                    if (op::is_constant(input_node))
                        continue;
                    const auto& in_name = input_node->get_friendly_name();
                    if (m_parent_graph->is_ng_node_in_cache(in_name)) {
                        const auto& from_parent_node = m_parent_graph->get_ng_node_from_cache(in_name);
                        replace_input_from_parent_scope_with_parameter(in_name,
                                                                       from_parent_node,
                                                                       node_to_replace_input->input(i));
                    }
                }
            }
        }
    }
}

std::shared_ptr<Function> Subgraph::convert() {
    convert_to_ngraph_nodes();
    find_inputs_from_parent();
    return create_function();
}

void Subgraph::decode_to_framework_nodes() {
    Graph::decode_to_framework_nodes();
    find_inputs_from_parent();
}

const std::vector<Output<ngraph::Node>> Subgraph::get_inputs_from_parent() const {
    OutputVector result;
    for (const auto& name : m_inputs_from_parent) {
        result.push_back(m_parent_graph->get_ng_node_from_cache(name));
    }
    return result;
}

void Subgraph::infer_inputs_from_parent() {
    for (auto& it : m_parameter_to_parent_node_map) {
        const auto& node = m_parent_graph->get_ng_node_from_cache(it.second);
        auto& parameter = it.first;
        parameter->set_element_type(node.get_element_type());
        parameter->set_partial_shape(node.get_partial_shape());
    }
}

}  // namespace onnx_import

}  // namespace ngraph<|MERGE_RESOLUTION|>--- conflicted
+++ resolved
@@ -271,10 +271,7 @@
         NGRAPH_ERR << msg_prefix + "Unhandled exception type. \n";
         std::rethrow_exception(std::current_exception());
     }
-<<<<<<< HEAD
-=======
-
->>>>>>> d2d986b6
+
     set_friendly_names(onnx_node, ng_subgraph_outputs);
 
     for (std::size_t i{0}; i < onnx_node.get_outputs_size(); ++i) {
@@ -286,27 +283,12 @@
 }
 
 void Graph::set_friendly_names(const Node& onnx_node, const OutputVector& ng_subgraph_outputs) const {
-<<<<<<< HEAD
     if (onnx_node.op_type() == "Identity" && detail::preserve_op_name(onnx_node.output(0), *m_model)) {
         return;
     }
 
     // indicates that all subgraph outputs come out of a single nG node (controls node naming below)
     const auto common_node = detail::common_node_for_all_outputs(ng_subgraph_outputs);
-=======
-    const auto common_node_for_all_outputs = [](const OutputVector& outputs) {
-        const auto first_out_node = outputs.at(0).get_node();
-        bool ret = std::all_of(std::begin(outputs) + 1,
-                               std::end(outputs),
-                               [first_out_node](const OutputVector::value_type& output) {
-                                   return output.get_node() == first_out_node;
-                               });
-        return ret;
-    };
-
-    // indicates that all subgraph outputs come out of a single nG node (controls node naming below)
-    const auto common_node = common_node_for_all_outputs(ng_subgraph_outputs);
->>>>>>> d2d986b6
 
     for (size_t i = 0; i < ng_subgraph_outputs.size(); ++i) {
         // Trailing optional outputs may not be specified in the ONNX model.
