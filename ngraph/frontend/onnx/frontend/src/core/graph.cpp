--- conflicted
+++ resolved
@@ -75,11 +75,7 @@
             }
 
             initializers.emplace(initializer_tensor.name(), tensor);
-<<<<<<< HEAD
             ng_constant->get_output_tensor(0).set_names({initializer_tensor.name()});
-            detail::add_provenance_tag_to_initializer(tensor, ng_constant);
-=======
->>>>>>> 64a0e3db
             m_cache->emplace_node(initializer_tensor.name(), std::move(ng_constant));
         }
     }
@@ -252,12 +248,8 @@
         NGRAPH_ERR << msg_prefix + "Unhandled exception type. \n";
         std::rethrow_exception(std::current_exception());
     }
-<<<<<<< HEAD
+
     set_friendly_names(onnx_node, ng_subgraph_outputs);
-    detail::add_provenance_tags(onnx_node, ng_subgraph_outputs);
-=======
-    set_friendly_names(onnx_node, ng_node_vector);
->>>>>>> 64a0e3db
 
     for (std::size_t i{0}; i < onnx_node.get_outputs_size(); ++i) {
         auto ng_node_output = ng_subgraph_outputs.at(i);
