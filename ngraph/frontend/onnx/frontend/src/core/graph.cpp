// Copyright (C) 2018-2021 Intel Corporation
// SPDX-License-Identifier: Apache-2.0
//

#include "core/graph.hpp"

#include <exception>
#include <functional>
#include <numeric>
#include <sstream>

#include "core/value_info.hpp"
#include "default_opset.hpp"
#include "exceptions.hpp"
#include "ngraph/log.hpp"
#include "ngraph/node.hpp"
#include "onnx_framework_node.hpp"
#include "onnx_import/core/node.hpp"
#include "onnx_import/core/null_node.hpp"
#include "utils/common.hpp"

namespace ngraph {
namespace onnx_import {
namespace detail {
static std::string to_string(
    const std::map<std::string, std::reference_wrapper<const ONNX_NAMESPACE::NodeProto>>& map) {
    std::string result;
    for (auto it = std::begin(map); it != std::end(map); ++it) {
        result += (it != std::begin(map) ? ", " : "") + it->first;
    }
    return result;
}

/// \brief      Gets the operator represented by provided node unique identificator.
///
/// \param[in]  node_proto  The node protobuf representation object.
///
/// \note       The operator is uniquely identified by the tuple (domain, op_type,
///             since_version). The first two elements are stored in NodeProto object,
///             thus we use only them.
///
/// \return     The unique identificator.
///
static std::string get_op_domain_and_name(const ONNX_NAMESPACE::NodeProto& node_proto) {
    std::string domain = get_node_domain(node_proto);
    return (domain.empty() ? "" : domain + ".") + node_proto.op_type();
}
}  // namespace detail

Graph::Graph(std::shared_ptr<ONNX_NAMESPACE::ModelProto> model_proto)
    : Graph(model_proto, common::make_unique<GraphCache>()) {}

Graph::Graph(std::shared_ptr<ONNX_NAMESPACE::ModelProto> model_proto, std::unique_ptr<GraphCache>&& cache)
    : m_model{common::make_unique<Model>(model_proto)},
      m_cache{std::move(cache)} {
    std::map<std::string, Tensor> initializers;
    // Process all initializers in the graph
    for (const auto& initializer_tensor : m_model->get_graph().initializer()) {
        if (initializer_tensor.has_name()) {
            Tensor tensor = Tensor{initializer_tensor};
            std::shared_ptr<default_opset::Constant> ng_constant;
            // For each initializer create a Constant node and store it in cache
            try {
                ng_constant = tensor.get_ng_constant();
            } catch (const error::invalid_external_data&) {
                // invalid external data makes initializers creation impossible
                throw;
            } catch (const ngraph::ngraph_error& exc) {
                NGRAPH_WARN << "\nCould not create an nGraph Constant for initializer '" << initializer_tensor.name()
                            << "'. Constant with a 0 value was created, make sure connected input is optional.\n"
                            << "Otherwise verify if the initializer contains a correct number of "
                               "elements matching the initializer's shape. \nDetailed error:\n"
                            << exc.what();
                ng_constant = default_opset::Constant::create(tensor.get_ng_type(), Shape{}, {0});
            }

            initializers.emplace(initializer_tensor.name(), tensor);
<<<<<<< HEAD
            ng_constant->get_output_tensor(0).set_names({initializer_tensor.name()});
            detail::add_provenance_tag_to_initializer(tensor, ng_constant);
=======
>>>>>>> 4a8554a7
            m_cache->emplace_node(initializer_tensor.name(), std::move(ng_constant));
        }
    }

    // Process all ONNX graph inputs, convert them to nGraph nodes and store in cache
    for (const auto& input : m_model->get_graph().input()) {
        // Check if a Constant node was already created from an initializer
        if (m_cache->contains(input.name())) {
            continue;
        }

        ValueInfo value_info{input};
        auto ng_node = value_info.get_ng_node(m_parameters, initializers);
        m_cache->emplace_node(input.name(), std::move(ng_node));
    }

    // Verify that ONNX graph contains only nodes of available operator types
    std::map<std::string, std::reference_wrapper<const ONNX_NAMESPACE::NodeProto>> unknown_operators;
    for (const auto& node_proto : m_model->get_graph().node()) {
        if (!m_model->is_operator_available(node_proto)) {
            unknown_operators.emplace(detail::get_op_domain_and_name(node_proto), node_proto);
            // If a node from an unregistered domain is detected, try registering that
            // domain
            m_model->enable_opset_domain(get_node_domain(node_proto));
        }
    }

    // Reverify wheter we still have any unavailable operators.
    auto it = std::begin(unknown_operators);
    while (it != std::end(unknown_operators)) {
        if (m_model->is_operator_available(it->second)) {
            it = unknown_operators.erase(it);
        } else {
            it++;
        }
    }

    NGRAPH_CHECK(unknown_operators.empty(),
                 "nGraph does not support the following ONNX operations: ",
                 detail::to_string(unknown_operators));
}

void Graph::convert_to_ngraph_nodes() {
    // Process ONNX graph nodes, convert to nGraph nodes
    for (const auto& node_proto : m_model->get_graph().node()) {
        const Node node{node_proto, *this};
        if (node.has_subgraphs()) {
            const auto& subgraphs = node.get_subgraphs();
            for (auto& kv : subgraphs) {
                auto& subgraph = kv.second;
                subgraph->convert();
            }
        }
        OutputVector ng_nodes{make_ng_nodes(node)};
    }
}

void Graph::remove_dangling_parameters() {
    for (auto param_it = m_parameters.begin(); param_it != m_parameters.end();) {
        if ((*param_it)->get_output_target_inputs(0).size() == 0) {
            const auto& name = (*param_it)->get_friendly_name();
            const auto& onnx_outputs = m_model->get_graph().output();
            auto out_it = std::find_if(onnx_outputs.begin(),
                                       onnx_outputs.end(),
                                       [&name](const ONNX_NAMESPACE::ValueInfoProto& output) -> bool {
                                           return output.name() == name;
                                       });
            if (out_it == onnx_outputs.end()) {
                m_cache->remove_node(name);
                param_it = m_parameters.erase(param_it);
                continue;
            }
        }
        param_it++;
    }
}

std::shared_ptr<Function> Graph::convert() {
    convert_to_ngraph_nodes();
    remove_dangling_parameters();
    return create_function();
}

void Graph::decode_to_framework_nodes() {
    // Process ONNX graph nodes, convert to nGraph nodes
    for (const auto& node_proto : m_model->get_graph().node()) {
        const Node node{node_proto, *this};
        std::shared_ptr<frontend::ONNXFrameworkNode> framework_node;
        if (node.has_subgraphs()) {
            const auto& subgraphs = node.get_subgraphs();
            auto inputs = node.get_ng_inputs();
            for (const auto& kv : subgraphs) {
                auto& subgraph = kv.second;
                subgraph->decode();
                for (const auto& input : subgraph->get_inputs_from_parent()) {
                    const auto& name = input.get_node()->get_friendly_name();
                    if (std::find_if(inputs.begin(), inputs.end(), [&name](const Output<ngraph::Node>& n) -> bool {
                            return name == n.get_node()->get_friendly_name();
                        }) == inputs.end()) {
                        inputs.push_back(input);
                    }
                }
            }
            framework_node =
                std::make_shared<ngraph::frontend::ONNXSubgraphFrameworkNode>(shared_from_this(), node, inputs);
        } else {
            framework_node = std::make_shared<ngraph::frontend::ONNXFrameworkNode>(shared_from_this(), node);
        }
        OutputVector ng_nodes{framework_node->outputs()};
        set_friendly_names(node, ng_nodes);
        // Iterate over the number of outputs for given node in graph.
        // Some of them may be optional and trimmed. See:
        // https://github.com/onnx/onnx/blob/master/docs/IR.md#optional-inputs-and-outputs
        for (std::size_t i{0}; i < node.get_outputs_size(); ++i) {
            m_cache->emplace_node(node.output(i), std::move(ng_nodes.at(i)));
        }
    }
}

std::shared_ptr<Function> Graph::create_function() {
    auto function = std::make_shared<Function>(get_ng_outputs(), m_parameters, get_name());
    const auto& onnx_outputs = m_model->get_graph().output();
    for (std::size_t i{0}; i < function->get_output_size(); ++i) {
        function->get_output_op(i)->set_friendly_name(onnx_outputs.Get(i).name());
    }
    return function;
}

std::shared_ptr<Function> Graph::decode() {
    decode_to_framework_nodes();
    return create_function();
}

bool Graph::is_ng_node_in_cache(const std::string& name) const {
    return m_cache->contains(name);
}

Output<ngraph::Node> Graph::get_ng_node_from_cache(const std::string& name) const {
    return m_cache->get_node(name);
}

OutputVector Graph::get_ng_outputs() const {
    OutputVector results;
    for (const auto& output : m_model->get_graph().output()) {
        const auto& ng_output = get_ng_node_from_cache(output.name());
        if (!ngraph::op::is_null(ng_output))  // ignore optional outputs
        {
            results.emplace_back(ng_output);
        }
    }
    return results;
}

OutputVector Graph::make_ng_nodes(const Node& onnx_node) const {
    const auto ng_node_factory = m_model->get_operator(onnx_node.op_type(), onnx_node.domain());
    // contains outputs of nG subgraph implementing a particular ONNX node (possibly a single output of a single node)
    OutputVector ng_subgraph_outputs;
    try {
        ng_subgraph_outputs = ng_node_factory(onnx_node);
    } catch (const ::ngraph::onnx_import::error::OnnxNodeValidationFailure&) {
        // Do nothing OnnxNodeValidationFailure exception already has ONNX node information.
        throw;
    } catch (const std::exception& exc) {
        std::string msg_prefix = error::detail::get_error_msg_prefix(onnx_node);
        throw ngraph_error(msg_prefix + ":\n" + std::string(exc.what()));
    } catch (...) {
        std::string msg_prefix = error::detail::get_error_msg_prefix(onnx_node);
        // Since we do not know anything about current exception data type we can only
        // notify user in this way.
        NGRAPH_ERR << msg_prefix + "Unhandled exception type. \n";
        std::rethrow_exception(std::current_exception());
    }
<<<<<<< HEAD
    set_friendly_names(onnx_node, ng_subgraph_outputs);
    detail::add_provenance_tags(onnx_node, ng_subgraph_outputs);
=======
    set_friendly_names(onnx_node, ng_node_vector);
>>>>>>> 4a8554a7

    for (std::size_t i{0}; i < onnx_node.get_outputs_size(); ++i) {
        auto ng_node_output = ng_subgraph_outputs.at(i);
        m_cache->emplace_node(onnx_node.output(i), std::move(ng_node_output));
    }

    return ng_subgraph_outputs;
}

<<<<<<< HEAD
void Graph::set_friendly_names(const Node& onnx_node, const OutputVector& ng_subgraph_outputs) const {
    const auto common_node_for_all_outputs = [](const OutputVector& outputs) {
        const auto first_out_node = outputs.at(0).get_node();
        bool ret = std::all_of(std::begin(outputs) + 1,
                               std::end(outputs),
                               [first_out_node](const OutputVector::value_type& output) {
                                   return output.get_node() == first_out_node;
                               });
        return ret;
    };

    // indicates that all subgraph outputs come out of a single nG node (controls node naming below)
    const auto common_node = common_node_for_all_outputs(ng_subgraph_outputs);

    for (size_t i = 0; i < ng_subgraph_outputs.size(); ++i) {
=======
void Graph::set_friendly_names(const Node& onnx_node, const OutputVector& ng_node_vector) const {
    if (onnx_node.op_type() == "Identity") {
        // we eliminate Identity op (since it's a no-op) and therefore
        // we must preserve its input name, unless Identity is connected
        // to a graph's output - in that case Identity's input gets
        // a new name
        const auto& graph_outputs = m_model->get_graph().output();
        const auto& name = onnx_node.output(0);
        bool is_identity_on_output = std::find_if(graph_outputs.begin(),
                                                  graph_outputs.end(),
                                                  [&name](const ONNX_NAMESPACE::ValueInfoProto& output) -> bool {
                                                      return output.name() == name;
                                                  }) != graph_outputs.end();
        if (!is_identity_on_output) {
            return;
        }
    }
    for (size_t i = 0; i < ng_node_vector.size(); ++i) {
>>>>>>> 4a8554a7
        // Trailing optional outputs may not be specified in the ONNX model.
        // Other optional outputs should have name set to an empty string.
        if (i >= onnx_node.get_outputs_size()) {
            break;
        }

        const auto& onnx_node_name = onnx_node.get_name();
        if (onnx_node_name.empty()) {
            // for multioutput nodes, their friendly name is always set to the last ONNX output's name
            // this is because this setter is called in a loop and the last call is ultimate for a given node
            ng_subgraph_outputs[i].get_node()->set_friendly_name(onnx_node.output(i));
        } else {
            if (common_node) {
                ng_subgraph_outputs[i].get_node()->set_friendly_name(onnx_node.get_name());
            } else {
                // if different outputs are produced by different nodes, then those nodes need to be given
                // unique friendly names
                ng_subgraph_outputs[i].get_node()->set_friendly_name(onnx_node.get_name() + "_" + onnx_node.output(i));
            }
            NGRAPH_SUPPRESS_DEPRECATED_START
            ng_subgraph_outputs[i].get_tensor().set_name(onnx_node.output(i));
            NGRAPH_SUPPRESS_DEPRECATED_END
        }

        // null node does not have tensor
        if (!ngraph::op::is_null(ng_subgraph_outputs[i])) {
            ng_subgraph_outputs[i].get_tensor().set_names({onnx_node.output(i)});
        }
    }
}

const OpsetImports& Graph::get_opset_imports() const {
    return m_model->get_opset_imports();
}

Subgraph::Subgraph(std::shared_ptr<ONNX_NAMESPACE::ModelProto> model_proto, const Graph* parent_graph)
    : Graph(model_proto, common::make_unique<GraphCache>()),
      m_parent_graph(parent_graph) {}

bool Subgraph::is_ng_node_in_cache(const std::string& name) const {
    if (m_cache->contains(name)) {
        return true;
    }
    return m_parent_graph->is_ng_node_in_cache(name);
}

Output<ngraph::Node> Subgraph::get_ng_node_from_cache(const std::string& name) const {
    if (m_cache->contains(name)) {
        return m_cache->get_node(name);
    }
    return m_parent_graph->get_ng_node_from_cache(name);
}

void Subgraph::replace_input_from_parent_scope_with_parameter(const std::string& in_name,
                                                              const Output<ngraph::Node>& from_parent_node,
                                                              Input<ngraph::Node>&& node_to_replace_input) {
    auto new_param = std::make_shared<ngraph::op::Parameter>(from_parent_node.get_element_type(),
                                                             from_parent_node.get_partial_shape());
    node_to_replace_input.replace_source_output(new_param);
    m_parameter_to_parent_node_map.insert({new_param, in_name});
    m_cache->emplace_node(in_name, new_param);
    m_parameters.push_back(new_param);
    m_inputs_from_parent.push_back(in_name);
}

void Subgraph::find_inputs_from_parent() {
    // find all nodes on edge parent graph-subgraph
    // (it means input of node from parent graph, output from subgraph)
    for (const auto& node_proto : m_model->get_graph().node()) {
        int input_index = 0;
        for (const auto& in_name : node_proto.input()) {
            if (m_parent_graph->is_ng_node_in_cache(in_name)) {
                const auto& from_parent_node = m_parent_graph->get_ng_node_from_cache(in_name);
                // constants are skipped
                if (!ngraph::is_type<ngraph::op::Constant>(from_parent_node.get_node_shared_ptr())) {
                    for (const auto& out_name : node_proto.output()) {
                        if (m_cache->contains(out_name)) {
                            auto node_to_replace_input = m_cache->get_node(out_name);
                            replace_input_from_parent_scope_with_parameter(
                                in_name,
                                from_parent_node,
                                node_to_replace_input.get_node()->input(input_index));
                        }
                    }
                }
            }
            ++input_index;
        }
        // Nodes with subgraphs (like Loop or If) can have implicit inputs (so their subgraphs depend on nodes from
        // parent) Those implicit inputs are not present in `node_proto.input()` list so to get them, we need to fetch
        // node's nGraph representation and then we can match those inputs with parent nodes
        for (const auto& out_name : node_proto.output()) {
            if (m_cache->contains(out_name)) {
                auto node_to_replace_input = m_cache->get_node(out_name).get_node();
                if (!dynamic_cast<op::util::MultiSubGraphOp*>(node_to_replace_input))
                    continue;
                auto inputs = node_to_replace_input->input_values();
                for (size_t i = 0; i < inputs.size(); i++) {
                    const auto& input = inputs.at(i);
                    auto input_node = input.get_node();
                    if (op::is_constant(input_node))
                        continue;
                    const auto& in_name = input_node->get_friendly_name();
                    if (m_parent_graph->is_ng_node_in_cache(in_name)) {
                        const auto& from_parent_node = m_parent_graph->get_ng_node_from_cache(in_name);
                        replace_input_from_parent_scope_with_parameter(in_name,
                                                                       from_parent_node,
                                                                       node_to_replace_input->input(i));
                    }
                }
            }
        }
    }
}

std::shared_ptr<Function> Subgraph::convert() {
    convert_to_ngraph_nodes();
    find_inputs_from_parent();
    return create_function();
}

void Subgraph::decode_to_framework_nodes() {
    Graph::decode_to_framework_nodes();
    find_inputs_from_parent();
}

const std::vector<Output<ngraph::Node>> Subgraph::get_inputs_from_parent() const {
    OutputVector result;
    for (const auto& name : m_inputs_from_parent) {
        result.push_back(m_parent_graph->get_ng_node_from_cache(name));
    }
    return result;
}

void Subgraph::infer_inputs_from_parent() {
    for (auto& it : m_parameter_to_parent_node_map) {
        const auto& node = m_parent_graph->get_ng_node_from_cache(it.second);
        auto& parameter = it.first;
        parameter->set_element_type(node.get_element_type());
        parameter->set_partial_shape(node.get_partial_shape());
    }
}

}  // namespace onnx_import

}  // namespace ngraph<|MERGE_RESOLUTION|>--- conflicted
+++ resolved
@@ -45,6 +45,29 @@
     std::string domain = get_node_domain(node_proto);
     return (domain.empty() ? "" : domain + ".") + node_proto.op_type();
 }
+
+bool preserve_op_name(const std::string& out_name, const ngraph::onnx_import::Model& model) {
+    // we eliminate Identity op (since it's a no-op) and therefore
+    // we must preserve its input name, unless Identity is connected
+    // to a graph's output - in that case Identity's input gets a new name
+    const auto& graph_outputs = model.get_graph().output();
+    bool is_identity_on_output = std::find_if(graph_outputs.begin(),
+                                              graph_outputs.end(),
+                                              [&out_name](const ONNX_NAMESPACE::ValueInfoProto& output) -> bool {
+                                                  return output.name() == out_name;
+                                              }) != graph_outputs.end();
+    return !is_identity_on_output;
+}
+
+bool common_node_for_all_outputs(const OutputVector& outputs) {
+    const auto first_out_node = outputs.at(0).get_node();
+    bool ret = std::all_of(std::next(std::begin(outputs)),
+                           std::end(outputs),
+                           [first_out_node](const OutputVector::value_type& output) {
+                               return output.get_node() == first_out_node;
+                           });
+    return ret;
+};
 }  // namespace detail
 
 Graph::Graph(std::shared_ptr<ONNX_NAMESPACE::ModelProto> model_proto)
@@ -75,11 +98,7 @@
             }
 
             initializers.emplace(initializer_tensor.name(), tensor);
-<<<<<<< HEAD
             ng_constant->get_output_tensor(0).set_names({initializer_tensor.name()});
-            detail::add_provenance_tag_to_initializer(tensor, ng_constant);
-=======
->>>>>>> 4a8554a7
             m_cache->emplace_node(initializer_tensor.name(), std::move(ng_constant));
         }
     }
@@ -252,12 +271,7 @@
         NGRAPH_ERR << msg_prefix + "Unhandled exception type. \n";
         std::rethrow_exception(std::current_exception());
     }
-<<<<<<< HEAD
     set_friendly_names(onnx_node, ng_subgraph_outputs);
-    detail::add_provenance_tags(onnx_node, ng_subgraph_outputs);
-=======
-    set_friendly_names(onnx_node, ng_node_vector);
->>>>>>> 4a8554a7
 
     for (std::size_t i{0}; i < onnx_node.get_outputs_size(); ++i) {
         auto ng_node_output = ng_subgraph_outputs.at(i);
@@ -267,42 +281,15 @@
     return ng_subgraph_outputs;
 }
 
-<<<<<<< HEAD
 void Graph::set_friendly_names(const Node& onnx_node, const OutputVector& ng_subgraph_outputs) const {
-    const auto common_node_for_all_outputs = [](const OutputVector& outputs) {
-        const auto first_out_node = outputs.at(0).get_node();
-        bool ret = std::all_of(std::begin(outputs) + 1,
-                               std::end(outputs),
-                               [first_out_node](const OutputVector::value_type& output) {
-                                   return output.get_node() == first_out_node;
-                               });
-        return ret;
-    };
+    if (onnx_node.op_type() == "Identity" && detail::preserve_op_name(onnx_node.output(0), *m_model)) {
+        return;
+    }
 
     // indicates that all subgraph outputs come out of a single nG node (controls node naming below)
-    const auto common_node = common_node_for_all_outputs(ng_subgraph_outputs);
+    const auto common_node = detail::common_node_for_all_outputs(ng_subgraph_outputs);
 
     for (size_t i = 0; i < ng_subgraph_outputs.size(); ++i) {
-=======
-void Graph::set_friendly_names(const Node& onnx_node, const OutputVector& ng_node_vector) const {
-    if (onnx_node.op_type() == "Identity") {
-        // we eliminate Identity op (since it's a no-op) and therefore
-        // we must preserve its input name, unless Identity is connected
-        // to a graph's output - in that case Identity's input gets
-        // a new name
-        const auto& graph_outputs = m_model->get_graph().output();
-        const auto& name = onnx_node.output(0);
-        bool is_identity_on_output = std::find_if(graph_outputs.begin(),
-                                                  graph_outputs.end(),
-                                                  [&name](const ONNX_NAMESPACE::ValueInfoProto& output) -> bool {
-                                                      return output.name() == name;
-                                                  }) != graph_outputs.end();
-        if (!is_identity_on_output) {
-            return;
-        }
-    }
-    for (size_t i = 0; i < ng_node_vector.size(); ++i) {
->>>>>>> 4a8554a7
         // Trailing optional outputs may not be specified in the ONNX model.
         // Other optional outputs should have name set to an empty string.
         if (i >= onnx_node.get_outputs_size()) {
