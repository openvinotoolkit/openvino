// Copyright (C) 2021 Intel Corporation
// SPDX-License-Identifier: Apache-2.0
//

#pragma once

#include <frontend_manager/frontend.hpp>

#ifdef onnx_ngraph_frontend_EXPORTS
#    define ONNX_FRONTEND_API NGRAPH_HELPER_DLL_EXPORT
#else
#    define ONNX_FRONTEND_API NGRAPH_HELPER_DLL_IMPORT
#endif

<<<<<<< HEAD
namespace ngraph
{
    namespace frontend
    {
        class ONNX_FRONTEND_API FrontEndONNX : public FrontEnd
        {
        public:
            std::shared_ptr<ngraph::Function> convert(InputModel::Ptr model) const override;
            void convert(std::shared_ptr<ngraph::Function> partially_converted) const override;
            std::shared_ptr<ngraph::Function> decode(InputModel::Ptr model) const override;
            std::string get_name() const override;
            bool supported_impl(
                const std::vector<std::shared_ptr<Variant>>& variants) const override;
=======
namespace ngraph {
namespace frontend {
class ONNX_FRONTEND_API FrontEndONNX : public FrontEnd {
public:
    std::shared_ptr<ngraph::Function> convert(InputModel::Ptr model) const override;
    void convert(std::shared_ptr<ngraph::Function> partially_converted) const override;
    std::shared_ptr<ngraph::Function> decode(InputModel::Ptr model) const override;
>>>>>>> af8dc644

protected:
    InputModel::Ptr load_impl(const std::vector<std::shared_ptr<Variant>>& params) const override;
};

}  // namespace frontend

}  // namespace ngraph<|MERGE_RESOLUTION|>--- conflicted
+++ resolved
@@ -12,21 +12,6 @@
 #    define ONNX_FRONTEND_API NGRAPH_HELPER_DLL_IMPORT
 #endif
 
-<<<<<<< HEAD
-namespace ngraph
-{
-    namespace frontend
-    {
-        class ONNX_FRONTEND_API FrontEndONNX : public FrontEnd
-        {
-        public:
-            std::shared_ptr<ngraph::Function> convert(InputModel::Ptr model) const override;
-            void convert(std::shared_ptr<ngraph::Function> partially_converted) const override;
-            std::shared_ptr<ngraph::Function> decode(InputModel::Ptr model) const override;
-            std::string get_name() const override;
-            bool supported_impl(
-                const std::vector<std::shared_ptr<Variant>>& variants) const override;
-=======
 namespace ngraph {
 namespace frontend {
 class ONNX_FRONTEND_API FrontEndONNX : public FrontEnd {
@@ -34,7 +19,8 @@
     std::shared_ptr<ngraph::Function> convert(InputModel::Ptr model) const override;
     void convert(std::shared_ptr<ngraph::Function> partially_converted) const override;
     std::shared_ptr<ngraph::Function> decode(InputModel::Ptr model) const override;
->>>>>>> af8dc644
+    std::string get_name() const override;
+    bool supported_impl(const std::vector<std::shared_ptr<Variant>>& variants) const override;
 
 protected:
     InputModel::Ptr load_impl(const std::vector<std::shared_ptr<Variant>>& params) const override;
