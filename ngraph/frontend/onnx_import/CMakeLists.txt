# ******************************************************************************
# Copyright 2017-2020 Intel Corporation
#
# Licensed under the Apache License, Version 2.0 (the "License");
# you may not use this file except in compliance with the License.
# You may obtain a copy of the License at
#
#     http://www.apache.org/licenses/LICENSE-2.0
#
# Unless required by applicable law or agreed to in writing, software
# distributed under the License is distributed on an "AS IS" BASIS,
# WITHOUT WARRANTIES OR CONDITIONS OF ANY KIND, either express or implied.
# See the License for the specific language governing permissions and
# limitations under the License.
# ******************************************************************************

set(ONNX_OPSET_VERSION 13 CACHE INTERNAL "Supported version of ONNX operator set")

file(GLOB_RECURSE LIBRARY_SRC ${CMAKE_CURRENT_SOURCE_DIR}/src/*.cpp)
file(GLOB_RECURSE PUBLIC_HEADERS ${CMAKE_CURRENT_SOURCE_DIR}/include/*.hpp)

# Remove disabled ops
list(REMOVE_ITEM LIBRARY_SRC
    ${CMAKE_CURRENT_SOURCE_DIR}/src/op/conv_integer.cpp
    ${CMAKE_CURRENT_SOURCE_DIR}/src/op/matmul_integer.cpp
    ${CMAKE_CURRENT_SOURCE_DIR}/src/op/qlinear_matmul.cpp
    ${CMAKE_CURRENT_SOURCE_DIR}/src/op/quant_conv.cpp
    )
list(REMOVE_ITEM PUBLIC_HEADERS
    ${CMAKE_CURRENT_SOURCE_DIR}/include/onnx_import/op/conv_integer.hpp
    ${CMAKE_CURRENT_SOURCE_DIR}/include/onnx_import/op/matmul_integer.hpp
    ${CMAKE_CURRENT_SOURCE_DIR}/include/onnx_import/op/qlinear_matmul.hpp
    ${CMAKE_CURRENT_SOURCE_DIR}/include/onnx_import/op/quant_conv.hpp
    )

set(ONNX_IMPORT_INCLUDE_DIR ${CMAKE_CURRENT_SOURCE_DIR}/include)

# Create named folders for the sources within the .vcproj
# Empty name lists them directly under the .vcproj

source_group("src" FILES ${LIBRARY_SRC})
source_group("include" FILES ${PUBLIC_HEADERS})

# Create shared library
add_library(onnx_importer SHARED ${LIBRARY_SRC} ${PUBLIC_HEADERS})
add_library(ngraph::onnx_importer ALIAS onnx_importer)

if(COMMAND ie_add_vs_version_file)
    ie_add_vs_version_file(NAME onnx_importer
                           FILEDESCRIPTION "nGraph ONNX importer library")
endif()

if(COMMAND ie_faster_build)
    ie_faster_build(onnx_importer
        UNITY
        PCH PRIVATE "src/precomp.hpp"
    )
endif()

target_link_libraries(onnx_importer PRIVATE onnx onnx_proto ${Protobuf_LIBRARIES} ngraph::builder
                                    PUBLIC ngraph)

set_target_properties(onnx_importer PROPERTIES
                      CXX_VISIBILITY_PRESET hidden
                      C_VISIBILITY_PRESET hidden
                      VISIBILITY_INLINES_HIDDEN ON)

set(ONNX_INSTALL_INCLUDE "${NGRAPH_INSTALL_INCLUDE}/ngraph/frontend")
target_include_directories(onnx_importer SYSTEM PUBLIC $<BUILD_INTERFACE:${ONNX_IMPORT_INCLUDE_DIR}>
                                                       $<INSTALL_INTERFACE:${ONNX_INSTALL_INCLUDE}>)
target_include_directories(onnx_importer SYSTEM PRIVATE ${NGRAPH_INCLUDE_PATH}
        ${ONNX_INCLUDE_DIR} ${ONNX_PROTO_INCLUDE_DIR} ${Protobuf_INCLUDE_DIRS})
<<<<<<< HEAD
target_include_directories(onnx_importer PRIVATE ${ONNX_IMPORT_INCLUDE_DIR}/onnx_import/core
                                                 ${ONNX_IMPORT_INCLUDE_DIR}/onnx_import/editor
                                                 ${ONNX_IMPORT_INCLUDE_DIR}/onnx_import/op
                                                 ${ONNX_IMPORT_INCLUDE_DIR}/onnx_import/utils)
=======
>>>>>>> 0d22328a

target_compile_definitions(onnx_importer PRIVATE ONNX_OPSET_VERSION=${ONNX_OPSET_VERSION})

if(NGRAPH_USE_PROTOBUF_LITE)
    target_compile_definitions(onnx_importer PRIVATE NGRAPH_USE_PROTOBUF_LITE)
endif()

if (CMAKE_CXX_COMPILER_ID MATCHES "^(Apple)?Clang$")
    target_compile_options(onnx_importer PRIVATE -Wno-undef -Wno-reserved-id-macro -Wno-switch-enum
            -Wno-invalid-offsetof -Wno-shorten-64-to-32 -Wno-unused-macros -Wno-missing-variable-declarations
            -Wno-unused-private-field -Wno-shadow -Wno-deprecated PUBLIC -Wno-undefined-func-template)
endif()

install(TARGETS onnx_importer EXPORT ngraphTargets
        RUNTIME DESTINATION ${NGRAPH_INSTALL_LIB} COMPONENT ngraph
        ARCHIVE DESTINATION ${NGRAPH_INSTALL_LIB} COMPONENT ngraph
        LIBRARY DESTINATION ${NGRAPH_INSTALL_LIB} COMPONENT ngraph)

install(DIRECTORY ${ONNX_IMPORT_INCLUDE_DIR}/onnx_import
    DESTINATION ${ONNX_INSTALL_INCLUDE}
    COMPONENT ngraph
    FILES_MATCHING
        PATTERN "*.hpp"
        PATTERN "*.h"
)


if (NGRAPH_EXPORT_TARGETS_ENABLE)
    export(TARGETS onnx_importer NAMESPACE ngraph:: APPEND FILE "${NGRAPH_TARGETS_FILE}")
endif()<|MERGE_RESOLUTION|>--- conflicted
+++ resolved
@@ -70,13 +70,6 @@
                                                        $<INSTALL_INTERFACE:${ONNX_INSTALL_INCLUDE}>)
 target_include_directories(onnx_importer SYSTEM PRIVATE ${NGRAPH_INCLUDE_PATH}
         ${ONNX_INCLUDE_DIR} ${ONNX_PROTO_INCLUDE_DIR} ${Protobuf_INCLUDE_DIRS})
-<<<<<<< HEAD
-target_include_directories(onnx_importer PRIVATE ${ONNX_IMPORT_INCLUDE_DIR}/onnx_import/core
-                                                 ${ONNX_IMPORT_INCLUDE_DIR}/onnx_import/editor
-                                                 ${ONNX_IMPORT_INCLUDE_DIR}/onnx_import/op
-                                                 ${ONNX_IMPORT_INCLUDE_DIR}/onnx_import/utils)
-=======
->>>>>>> 0d22328a
 
 target_compile_definitions(onnx_importer PRIVATE ONNX_OPSET_VERSION=${ONNX_OPSET_VERSION})
 
