--- conflicted
+++ resolved
@@ -19,16 +19,10 @@
 
 #include "default_opset.hpp"
 #include "exceptions.hpp"
+#include "op/identity.hpp"
 #include "ngraph/builder/norm.hpp"
 #include "ngraph/node.hpp"
-<<<<<<< HEAD
-#include "onnx_import/default_opset.hpp"
-#include "onnx_import/exceptions.hpp"
-#include "onnx_import/op/identity.hpp"
-#include "onnx_import/utils/common.hpp"
-=======
 #include "utils/common.hpp"
->>>>>>> cf358a9d
 
 namespace ngraph
 {
@@ -43,13 +37,13 @@
                     const auto input = node.get_ng_inputs().at(0);
                     const auto shape_of_input = std::make_shared<default_opset::ShapeOf>(input);
                     const auto scalar =
-                        default_opset::Constant::create(element::i32, Shape{1}, {0});
+                        default_opset::Constant::create(element::i64, Shape{1}, {0});
                     const auto rank_of_input =
                         std::make_shared<default_opset::ShapeOf>(shape_of_input);
                     const auto rank_of_input_scalar =
                         std::make_shared<default_opset::Squeeze>(rank_of_input, scalar);
-                    const auto start = default_opset::Constant::create(element::i32, Shape{}, {0});
-                    const auto step = default_opset::Constant::create(element::i32, Shape{}, {1});
+                    const auto start = default_opset::Constant::create(element::i64, Shape{}, {0});
+                    const auto step = default_opset::Constant::create(element::i64, Shape{}, {1});
                     return std::make_shared<default_opset::Range>(
                         start, rank_of_input_scalar, step, element::i64);
                 }
