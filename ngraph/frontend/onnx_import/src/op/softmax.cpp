//*****************************************************************************
// Copyright 2017-2020 Intel Corporation
//
// Licensed under the Apache License, Version 2.0 (the "License");
// you may not use this file except in compliance with the License.
// You may obtain a copy of the License at
//
//     http://www.apache.org/licenses/LICENSE-2.0
//
// Unless required by applicable law or agreed to in writing, software
// distributed under the License is distributed on an "AS IS" BASIS,
// WITHOUT WARRANTIES OR CONDITIONS OF ANY KIND, either express or implied.
// See the License for the specific language governing permissions and
// limitations under the License.
//*****************************************************************************

#include <memory>

#include "ngraph/builder/reshape.hpp"
#include "ngraph/validation_util.hpp"
#include "onnx_import/default_opset.hpp"
#include "softmax.hpp"

namespace ngraph
{
    namespace onnx_import
    {
        namespace
        {
            std::shared_ptr<ngraph::Node> onnx_softmax(const Output<ngraph::Node> data,
                                                       const int64_t axis)
            {
                const auto coerced_data = ngraph::builder::opset1::flatten(data, axis);
<<<<<<< HEAD
                const auto result = std::make_shared<default_opset::Softmax>(coerced_data, 1);
                if (data.get_partial_shape().is_static())
                {
                    return ngraph::builder::opset1::reshape(result, data.get_shape());
                }
                else
                {
                    const auto data_shape = std::make_shared<default_opset::ShapeOf>(data);
                    return std::make_shared<default_opset::Reshape>(result, data_shape, false);
                }
=======

                const auto axis_1 = default_opset::Constant::create(element::i64, Shape{1}, {1});
                const auto max =
                    std::make_shared<default_opset::ReduceMax>(coerced_data, axis_1, true);

                const auto data_minus_max =
                    std::make_shared<default_opset::Subtract>(coerced_data, max);

                const auto result = std::make_shared<default_opset::Softmax>(data_minus_max, 1);
                const auto data_shape = std::make_shared<default_opset::ShapeOf>(data);
                const bool special_zero = false;
                return std::make_shared<default_opset::Reshape>(result, data_shape, special_zero);
>>>>>>> 870a6c06
            }
        }

        namespace op
        {
            namespace set_1
            {
                OutputVector softmax(const Node& node)
                {
                    const auto data = node.get_ng_inputs().at(0);
                    const auto data_rank = data.get_partial_shape().rank();
                    NGRAPH_CHECK(data_rank.is_static(),
                                 "ONNX Softmax data rank needs to be known (static)");

                    const auto axis = node.get_attribute_value<int64_t>("axis", 1);

                    std::shared_ptr<ngraph::Node> result;
                    switch (data_rank.get_length())
                    {
                    case 0:
                    {
                        result =
                            default_opset::Constant::create(data.get_element_type(), Shape{}, {1});
                        break;
                    }
                    case 1:
                    {
                        // checks if the axis belongs to the allowed values set (-1 and 0 for 1D)
                        ngraph::normalize_axis(
                            node.get_description(), axis, data.get_partial_shape().rank());
                        result = std::make_shared<default_opset::Softmax>(data, 0);
                        break;
                    }
                    default:
                    {
                        const auto normalized_axis = ngraph::normalize_axis(
                            node.get_description(), axis, data.get_partial_shape().rank());

                        result = onnx_softmax(data, normalized_axis);
                        break;
                    }
                    }

                    return {result};
                }
            }
        }
    }
}<|MERGE_RESOLUTION|>--- conflicted
+++ resolved
@@ -31,31 +31,10 @@
                                                        const int64_t axis)
             {
                 const auto coerced_data = ngraph::builder::opset1::flatten(data, axis);
-<<<<<<< HEAD
                 const auto result = std::make_shared<default_opset::Softmax>(coerced_data, 1);
-                if (data.get_partial_shape().is_static())
-                {
-                    return ngraph::builder::opset1::reshape(result, data.get_shape());
-                }
-                else
-                {
-                    const auto data_shape = std::make_shared<default_opset::ShapeOf>(data);
-                    return std::make_shared<default_opset::Reshape>(result, data_shape, false);
-                }
-=======
-
-                const auto axis_1 = default_opset::Constant::create(element::i64, Shape{1}, {1});
-                const auto max =
-                    std::make_shared<default_opset::ReduceMax>(coerced_data, axis_1, true);
-
-                const auto data_minus_max =
-                    std::make_shared<default_opset::Subtract>(coerced_data, max);
-
-                const auto result = std::make_shared<default_opset::Softmax>(data_minus_max, 1);
                 const auto data_shape = std::make_shared<default_opset::ShapeOf>(data);
                 const bool special_zero = false;
                 return std::make_shared<default_opset::Reshape>(result, data_shape, special_zero);
->>>>>>> 870a6c06
             }
         }
 
