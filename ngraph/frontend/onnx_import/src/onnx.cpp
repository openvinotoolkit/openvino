// Copyright (C) 2018-2021 Intel Corporation
// SPDX-License-Identifier: Apache-2.0
//

#include <fstream>
#include <memory>
#include <onnx/onnx_pb.h>

#include "ngraph/except.hpp"
#include "onnx_common/parser.hpp"
#include "onnx_import/onnx.hpp"
#include "onnx_import/utils/onnx_internal.hpp"
#include "ops_bridge.hpp"

namespace ngraph
{
    namespace onnx_import
    {
        std::shared_ptr<Function> import_onnx_model(std::istream& stream,
                                                    const std::string& model_path)
        {
            ONNX_NAMESPACE::ModelProto model_proto{onnx_common::parse_from_istream(stream)};

            return detail::import_onnx_model(model_proto, model_path);
        }

        std::shared_ptr<Function> import_onnx_model(const std::string& file_path)
        {
            std::ifstream model_stream{file_path, std::ios::in | std::ios::binary};

            if (!model_stream.is_open())
            {
                throw ngraph_error("Error during import of ONNX model expected to be in file: " +
                                   file_path + ". Could not open the file.");
            };

            return import_onnx_model(model_stream, file_path);
        }

<<<<<<< HEAD
        std::shared_ptr<Function> import_onnx_model(const ONNXModelEditor& model_editor)
        {
            return detail::import_onnx_model(model_editor.model(), model_editor.model_path());
        }

=======
>>>>>>> 85a5e9be
        std::set<std::string> get_supported_operators(std::int64_t version,
                                                      const std::string& domain)
        {
            OperatorSet op_set{
                OperatorsBridge::get_operator_set(domain == "ai.onnx" ? "" : domain, version)};
            std::set<std::string> op_list{};
            for (const auto& op : op_set)
            {
                op_list.emplace(op.first);
            }
            return op_list;
        }

        bool is_operator_supported(const std::string& op_name,
                                   std::int64_t version,
                                   const std::string& domain)
        {
            return OperatorsBridge::is_operator_registered(
                op_name, version, domain == "ai.onnx" ? "" : domain);
        }

    } // namespace onnx_import

} // namespace ngraph<|MERGE_RESOLUTION|>--- conflicted
+++ resolved
@@ -37,14 +37,6 @@
             return import_onnx_model(model_stream, file_path);
         }
 
-<<<<<<< HEAD
-        std::shared_ptr<Function> import_onnx_model(const ONNXModelEditor& model_editor)
-        {
-            return detail::import_onnx_model(model_editor.model(), model_editor.model_path());
-        }
-
-=======
->>>>>>> 85a5e9be
         std::set<std::string> get_supported_operators(std::int64_t version,
                                                       const std::string& domain)
         {
