--- conflicted
+++ resolved
@@ -61,12 +61,7 @@
         std::shared_ptr<Function> import_onnx_model(std::istream& stream,
                                                     const std::string& model_path, bool decode_only)
         {
-<<<<<<< HEAD
-            auto model_proto = std::make_shared<ONNX_NAMESPACE::ModelProto>(parse_from_istream(stream));
-=======
-            ONNX_NAMESPACE::ModelProto model_proto{onnx_common::parse_from_istream(stream)};
->>>>>>> 87e39941
-
+            auto model_proto = std::make_shared<ONNX_NAMESPACE::ModelProto>(onnx_common::parse_from_istream(stream));
             return detail::import_onnx_model(model_proto, model_path, decode_only);
         }
 
@@ -82,22 +77,6 @@
 
             return import_onnx_model(model_stream, file_path, decode_only);
         }
-
-<<<<<<< HEAD
-        std::shared_ptr<Function> import_onnx_model(const ONNXModelEditor& model_editor, bool decode_only)
-        {
-            //throw false; // TODO: Migrate ONNX Model Editor to shared_ptr's to keep model
-            return detail::import_onnx_model(
-                    std::make_shared<ONNX_NAMESPACE::ModelProto>(model_editor.model()),
-                    model_editor.model_path(),
-                    decode_only);
-        }
-=======
-//        std::shared_ptr<Function> import_onnx_model(const ONNXModelEditor& model_editor)
-//        {
-//            return detail::import_onnx_model(model_editor.model(), model_editor.model_path());
-//        }
->>>>>>> 87e39941
 
         std::set<std::string> get_supported_operators(std::int64_t version,
                                                       const std::string& domain)
