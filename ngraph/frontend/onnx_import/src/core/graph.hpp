--- conflicted
+++ resolved
@@ -23,12 +23,14 @@
         class Graph
         {
         public:
-<<<<<<< HEAD
             Graph(std::unique_ptr<Model>&& model);
-=======
-            Graph(const ONNX_NAMESPACE::GraphProto& proto, Model& model);
-            Graph(const Graph& graph);
->>>>>>> 78cf7281
+            Graph() = delete;
+
+            Graph(const Graph&) = delete;
+            Graph(Graph&&) noexcept = default;
+
+            Graph& operator=(const Graph&) = delete;
+            Graph& operator=(Graph&&) noexcept = default;
             const std::vector<Node>& get_nodes() const { return m_nodes; }
             const std::vector<ValueInfo>& get_inputs() const { return m_inputs; }
             const std::vector<ValueInfo>& get_outputs() const { return m_outputs; }
@@ -59,8 +61,8 @@
 
         protected:
             ParameterVector m_parameters;
-            std::unique_ptr<GraphCache> m_cache;
             std::unique_ptr<Model> m_model;
+            std::unique_ptr<GraphCache> m_cache;    
 
         private:
             std::vector<Node> m_nodes;
@@ -84,6 +86,14 @@
             /// \return     Vector of edge nodes from parent scope.
             const std::vector<Output<ngraph::Node>> get_outputs_from_parent() const;
 
+            Subgraph() = delete;
+
+            Subgraph(const Subgraph&) = delete;
+            Subgraph(Subgraph&&) noexcept = default;
+
+            Subgraph& operator=(const Subgraph&) = delete;
+            Subgraph& operator=(Subgraph&&) noexcept = default;
+
         private:
             std::vector<Output<ngraph::Node>> m_outputs_from_parent;
         };
