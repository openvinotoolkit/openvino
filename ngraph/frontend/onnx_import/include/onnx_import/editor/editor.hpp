//*****************************************************************************
// Copyright 2017-2021 Intel Corporation
//
// Licensed under the Apache License, Version 2.0 (the "License");
// you may not use this file except in compliance with the License.
// You may obtain a copy of the License at
//
//     http://www.apache.org/licenses/LICENSE-2.0
//
// Unless required by applicable law or agreed to in writing, software
// distributed under the License is distributed on an "AS IS" BASIS,
// WITHOUT WARRANTIES OR CONDITIONS OF ANY KIND, either express or implied.
// See the License for the specific language governing permissions and
// limitations under the License.
//*****************************************************************************

#pragma once

#include <istream>
#include <map>
#include <memory>

#include "ngraph/op/constant.hpp"
#include "ngraph/partial_shape.hpp"
#include "ngraph/type/element_type.hpp"
#include "onnx_import/editor/detail/subgraph_extraction.hpp"
#include "onnx_import/utils/onnx_importer_visibility.hpp"

namespace ONNX_NAMESPACE
{
    // forward declaration to avoid the necessity of include paths setting in components
    // that don't directly depend on the ONNX library
    class ModelProto;
} // namespace ONNX_NAMESPACE

namespace ngraph
{
    namespace onnx_import
    {
        /// \brief A class representing a set of utilities allowing modification of an ONNX model
        ///
        /// \note This class can be used to modify an ONNX model before it gets translated to
        ///       an ngraph::Function by the import_onnx_model function. It lets you modify the
        ///       model's input types and shapes, extract a subgraph and more. An instance of this
        ///       class can be passed directly to the onnx_importer API.
        class ONNX_IMPORTER_API ONNXModelEditor final
        {
        public:
            ONNXModelEditor() = delete;

            /// \brief Creates an editor from a model file located on a storage device. The file
            ///        is parsed and loaded into the m_model_proto member variable.
            ///
            /// \param model_path Path to the file containing the model.
            ONNXModelEditor(const std::string& model_path);

            /// \brief Modifies the in-memory representation of the model by setting
            ///        custom input types for all inputs specified in the provided map.
            ///
            /// \param input_types A collection of pairs {input_name: new_input_type} that should be
            ///                    used to modified the ONNX model loaded from a file. This method
            ///                    throws an exception if the model doesn't contain any of
            ///                    the inputs specified in its parameter.
            void set_input_types(const std::map<std::string, element::Type_t>& input_types);

            /// \brief Modifies the in-memory representation of the model by setting
            ///        custom input shapes for all inputs specified in the provided map.
            ///
            /// \param input_shapes A collection of pairs {input_name: new_input_shape} that should
            ///                     be used to modified the ONNX model loaded from a file. This
            ///                     method throws an exception if the model doesn't contain any of
            ///                     the inputs specified in its parameter.
            void set_input_shapes(const std::map<std::string, ngraph::PartialShape>& input_shapes);

<<<<<<< HEAD
            /// \brief Modifies the in-memory representation of the model by setting custom input
            ///        values for inputs specified in the provided map.
            ///
            /// \note This method modifies existing initializer tensor if its name matches one of
            ///       input_name. Otherwise it adds initializer tensor into the model.
            ///       If input tensor of matching name is present in the model, its type and shape
            ///       are modified accordingly.
            ///
            /// \param input_values A collection of pairs {input_name: new_input_values} used to
            ///                     update the ONNX model. Initializers already existing are
            ///                     overwritten.
            void set_input_values(
                const std::map<std::string, std::shared_ptr<ngraph::op::Constant>>& input_values);
=======
            /// \brief Extracts a subgraph constrained by input edges and output edges. In the end
            ///        the underlying ModelProto is modified - obsolete inputs, initializers, nodes
            ///        and outputs are removed from the in-memory model.
            ///
            /// \node Please look at the declaration of InputEdge and OutputEdge for explanation
            ///       how those objects can be created. If the outputs parameter is empty
            ///       this method keeps all of the original outputs of the model.
            ///
            /// \param inputs A collection of input edges which become new inputs to the graph
            /// \param outputs A collection of output edges which become new outputs of the graph
            void cut_graph_fragment(const std::vector<InputEdge>& inputs,
                                    const std::vector<OutputEdge>& outputs);
>>>>>>> 4b86f018

            /// \brief Returns a non-const reference to the underlying ModelProto object, possibly
            ///        modified by the editor's API calls
            ///
            /// \return A reference to ONNX ModelProto object containing the in-memory model
            ONNX_NAMESPACE::ModelProto& model() const;

            /// \brief Returns a serialized ONNX model, possiblie modified by an instance of editor.
            std::string model_string() const;

            /// \brief Returns a list of all inputs of the in-memory model, including initializers.
            ///        The returned value might depend on the previous operations executed on an
            ///        instance of the model editor, in particular the subgraph extraction which
            ///        can discard some inputs and initializers from the original graph.
            std::vector<std::string> model_inputs() const;

            /// \brief Returns the path to the original model file
            const std::string& model_path() const;

            /// \brief Saves the possibly modified model held by this class to a file.
            /// Serializes in binary mode.
            ///
            /// \param out_file_path A path to the file where the modified model should be dumped.
            void serialize(const std::string& out_file_path) const;

        private:
            const std::string m_model_path;

            struct Impl;
            std::unique_ptr<Impl, void (*)(Impl*)> m_pimpl;
        };
    } // namespace onnx_import
} // namespace ngraph<|MERGE_RESOLUTION|>--- conflicted
+++ resolved
@@ -72,7 +72,6 @@
             ///                     the inputs specified in its parameter.
             void set_input_shapes(const std::map<std::string, ngraph::PartialShape>& input_shapes);
 
-<<<<<<< HEAD
             /// \brief Modifies the in-memory representation of the model by setting custom input
             ///        values for inputs specified in the provided map.
             ///
@@ -86,7 +85,7 @@
             ///                     overwritten.
             void set_input_values(
                 const std::map<std::string, std::shared_ptr<ngraph::op::Constant>>& input_values);
-=======
+            
             /// \brief Extracts a subgraph constrained by input edges and output edges. In the end
             ///        the underlying ModelProto is modified - obsolete inputs, initializers, nodes
             ///        and outputs are removed from the in-memory model.
@@ -99,7 +98,6 @@
             /// \param outputs A collection of output edges which become new outputs of the graph
             void cut_graph_fragment(const std::vector<InputEdge>& inputs,
                                     const std::vector<OutputEdge>& outputs);
->>>>>>> 4b86f018
 
             /// \brief Returns a non-const reference to the underlying ModelProto object, possibly
             ///        modified by the editor's API calls
