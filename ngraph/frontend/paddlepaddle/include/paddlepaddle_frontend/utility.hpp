--- conflicted
+++ resolved
@@ -27,11 +27,7 @@
 
 #define PDPD_THROW(msg) throw std::runtime_error(std::string("ERROR: ") + msg)
 
-<<<<<<< HEAD
-#define NOT_IMPLEMENTED(name) throw std::runtime_error(std::string(name) + " is not implemented");
-=======
 #define NOT_IMPLEMENTED(msg) throw std::runtime_error(std::string(msg) + " is not implemented")
->>>>>>> fddf9d0f
 
 } // namespace frontend
 } // namespace ngraph