// Copyright (C) 2018-2021 Intel Corporation
// SPDX-License-Identifier: Apache-2.0
//

#pragma once

#include <frontend_manager/frontend_manager.hpp>
#include "exceptions.hpp"
#include "model.hpp"

namespace ngraph
{
    namespace frontend
    {
        class PDPD_API FrontEndPDPD : public FrontEnd
        {
            static std::shared_ptr<Function>
                convert_model(const std::shared_ptr<InputModelPDPD>& model);

        public:
            FrontEndPDPD() = default;

            /**
             * @brief Reads model from file and deducts file names of weights
             * @param path path to folder which contains __model__ file or path to .pdmodel file
             * @return InputModel::Ptr
             */
<<<<<<< HEAD
            InputModel::Ptr loadFromFile(const std::string& path) const override;
=======
            virtual InputModel::Ptr load_from_file(const std::string& path) const override;
>>>>>>> d04a8667

            /**
             * @brief Reads model and weights from files
             * @param paths vector containing path to .pdmodel and .pdiparams files
             * @return InputModel::Ptr
             */
<<<<<<< HEAD
            InputModel::Ptr loadFromFiles(const std::vector<std::string>& paths) const override;
=======
            virtual InputModel::Ptr
                load_from_files(const std::vector<std::string>& paths) const override;
>>>>>>> d04a8667

            /**
             * @brief Reads model from stream
             * @param model_stream stream containing .pdmodel or __model__ files. Can only be used
             * if model have no weights
             * @return InputModel::Ptr
             */
<<<<<<< HEAD
            InputModel::Ptr loadFromStream(std::istream& model_stream) const override;
=======
            virtual InputModel::Ptr load_from_stream(std::istream& model_stream) const override;
>>>>>>> d04a8667

            /**
             * @brief Reads model from stream
             * @param paths vector of streams containing .pdmodel and .pdiparams files. Can't be
             * used in case of multiple weight files
             * @return InputModel::Ptr
             */
<<<<<<< HEAD
            InputModel::Ptr loadFromStreams(const std::vector<std::istream*>& paths) const override;
=======
            virtual InputModel::Ptr
                load_from_streams(const std::vector<std::istream*>& paths) const override;
>>>>>>> d04a8667

            std::shared_ptr<Function> convert(InputModel::Ptr model) const override;
        };

    } // namespace frontend
} // namespace ngraph<|MERGE_RESOLUTION|>--- conflicted
+++ resolved
@@ -25,23 +25,15 @@
              * @param path path to folder which contains __model__ file or path to .pdmodel file
              * @return InputModel::Ptr
              */
-<<<<<<< HEAD
-            InputModel::Ptr loadFromFile(const std::string& path) const override;
-=======
             virtual InputModel::Ptr load_from_file(const std::string& path) const override;
->>>>>>> d04a8667
 
             /**
              * @brief Reads model and weights from files
              * @param paths vector containing path to .pdmodel and .pdiparams files
              * @return InputModel::Ptr
              */
-<<<<<<< HEAD
-            InputModel::Ptr loadFromFiles(const std::vector<std::string>& paths) const override;
-=======
             virtual InputModel::Ptr
                 load_from_files(const std::vector<std::string>& paths) const override;
->>>>>>> d04a8667
 
             /**
              * @brief Reads model from stream
@@ -49,11 +41,7 @@
              * if model have no weights
              * @return InputModel::Ptr
              */
-<<<<<<< HEAD
-            InputModel::Ptr loadFromStream(std::istream& model_stream) const override;
-=======
             virtual InputModel::Ptr load_from_stream(std::istream& model_stream) const override;
->>>>>>> d04a8667
 
             /**
              * @brief Reads model from stream
@@ -61,12 +49,8 @@
              * used in case of multiple weight files
              * @return InputModel::Ptr
              */
-<<<<<<< HEAD
-            InputModel::Ptr loadFromStreams(const std::vector<std::istream*>& paths) const override;
-=======
             virtual InputModel::Ptr
                 load_from_streams(const std::vector<std::istream*>& paths) const override;
->>>>>>> d04a8667
 
             std::shared_ptr<Function> convert(InputModel::Ptr model) const override;
         };
