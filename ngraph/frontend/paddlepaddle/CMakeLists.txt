--- conflicted
+++ resolved
@@ -74,15 +74,7 @@
                            FILEDESCRIPTION "FrontEnd to load and convert PaddlePaddle file format")
 endif()
 
-<<<<<<< HEAD
-if(WIN32)
-    link_system_libraries(${TARGET_NAME} PRIVATE libprotobuf)
-else()
-    link_system_libraries(${TARGET_NAME} PRIVATE ${PROTOBUF_STATIC_LIB_OUTPUT})
-endif()
-=======
-target_link_libraries(${TARGET_NAME} PRIVATE ${Protobuf_LIBRARIES})
->>>>>>> 4c968fe4
+link_system_libraries(${TARGET_NAME} PRIVATE ${Protobuf_LIBRARIES})
 
 target_link_libraries(${TARGET_NAME} PUBLIC frontend_manager
                                      PRIVATE ngraph::builder)
