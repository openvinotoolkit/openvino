--- conflicted
+++ resolved
@@ -50,31 +50,16 @@
                 {
                     for (const auto& in_tensor_name : input_port.arguments())
                     {
-<<<<<<< HEAD
-                        const auto& var_desc = port->get_source_tensor_pdpd()->get_desc();
-                        auto node_it = nodes.find(var_desc.name());
+                        auto node_it = nodes.find(in_tensor_name);
                         // general check, because in case of error partial conversion should fail
                         FRONT_END_GENERAL_CHECK(
                             node_it != nodes.end(),
                             "Input ",
-                            var_desc.name(),
+                            in_tensor_name,
                             " for node with type ",
-                            op.type(),
+                            op_desc.type(),
                             " wasn't found. It may happen if model was cut incorrectly.");
-                        named_inputs[name_to_ports.first].push_back(node_it->second);
-                    }
-                }
-
-                return CREATORS_MAP.at(op.type())(
-                    NodeContext(DecoderPDPDProto(op_place), named_inputs));
-=======
-                        auto node_it = nodes.find(in_tensor_name);
-                        if (node_it != nodes.end())
-                            named_inputs[input_port.parameter()].push_back(node_it->second);
-                        else
-                            // return empty map when not all inputs exist. It usually means that
-                            // these nodes are not used because model inputs were overwritten
-                            return NamedOutputs();
+                        named_inputs[input_port.parameter()].push_back(node_it->second);
                     }
                 }
 
@@ -94,17 +79,16 @@
                     for (const auto& in_tensor_name : input_port.arguments())
                     {
                         auto it = nodes.find(in_tensor_name);
-                        if (it != nodes.end())
-                        {
-                            inputs_vector.push_back(it->second);
-                            inputs_names.push_back(in_tensor_name);
-                        }
-                        else
-                        {
-                            // return empty map when not all inputs exist. It usually means that
-                            // these nodes are not used because model inputs were overwritten
-                            return named_outputs;
-                        }
+                        // general check, because in case of error partial conversion should fail
+                        FRONT_END_GENERAL_CHECK(
+                            it != nodes.end(),
+                            "Input ",
+                            in_tensor_name,
+                            " for node with type ",
+                            op_desc.type(),
+                            " wasn't found. It may happen if model was cut incorrectly.");
+                        inputs_vector.push_back(it->second);
+                        inputs_names.push_back(in_tensor_name);
                     }
                 }
 
@@ -147,7 +131,6 @@
                     }
                 }
                 return true;
->>>>>>> 4d7f6c54
             }
 
             std::istream* variant_to_stream_ptr(const std::shared_ptr<Variant>& variant,
@@ -185,11 +168,7 @@
                 const std::map<std::string, Output<Node>>&, const std::shared_ptr<OpPlacePDPD>&)>
                 func)
         {
-<<<<<<< HEAD
-            std::map<pdpd::TensorName, Output<Node>> nodes_dict(model->getTensorValues());
-=======
             auto nodes_dict(model->getTensorValues());
->>>>>>> 4d7f6c54
             ParameterVector parameter_nodes;
             ResultVector result_nodes;
 
@@ -228,27 +207,27 @@
 
                         const auto& out_ports = op_desc.outputs();
                         for (const auto& port : out_ports)
-                        {
+                    {
                             // TODO: figure a way to safely handle unused outputs
                             if (named_outputs.count(port.parameter()))
                             {
                                 const auto& ng_outputs = named_outputs.at(port.parameter());
-                                FRONT_END_OP_CONVERSION_CHECK(
+                        FRONT_END_OP_CONVERSION_CHECK(
                                     ng_outputs.size() == port.arguments_size(),
-                                    "The number of output tensors must be equal to "
-                                    "the number of outputs of the ngraph node.");
+                            "The number of output tensors must be equal to "
+                            "the number of outputs of the ngraph node.");
                                 for (size_t idx = 0; idx < ng_outputs.size(); ++idx)
-                                {
+                        {
                                     const auto& var_name = port.arguments()[idx];
                                     ng_outputs[idx].get_tensor().set_names({var_name});
                                     // if nodes_dict already has node mapped to this tensor name it
                                     // usually means that it was overwritten using setTensorValue
                                     if (!nodes_dict.count(var_name))
                                         nodes_dict[var_name] = ng_outputs[idx];
-                                }
-                            }
                         }
                     }
+                }
+            }
                 }
             }
 
