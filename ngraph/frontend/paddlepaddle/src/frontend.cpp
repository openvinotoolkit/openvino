--- conflicted
+++ resolved
@@ -126,23 +126,6 @@
         parameter_nodes.push_back(param);
     }
 
-<<<<<<< HEAD
-                const auto& out_ports = op_place->getOutputPorts();
-                for (const auto& name_to_outputs : named_outputs) {
-                    const auto& ports = out_ports.at(name_to_outputs.first);
-
-                    PDPD_CHECK(ports.size() == name_to_outputs.second.size(),
-                                "The number of output tensors must be equal to "
-                                "the number of outputs of the ngraph node.");
-                    for (size_t idx = 0; idx < ports.size(); ++idx) {
-                        const auto& var = ports[idx]->getTargetTensorPDPD()->getDesc();
-                        name_to_outputs.second[idx].get_tensor().set_names({var->name()});
-                        // if nodes_dict already has node mapped to this tensor name it usually
-                        // means that it was overwritten using setTensorValue
-                        if (!nodes_dict.count(var->name()))
-                            nodes_dict[var->name()] = name_to_outputs.second[idx];
-                    }
-=======
     const auto& op_places = model->getOpPlaces();
     for (const auto &op_place : op_places) {
         const auto& op_type = op_place->getDesc()->type();
@@ -166,7 +149,7 @@
             for (const auto& name_to_outputs : named_outputs) {
                 const auto& ports = out_ports.at(name_to_outputs.first);
 
-                PDPD_ASSERT(ports.size() == name_to_outputs.second.size(),
+                PDPD_CHECK(ports.size() == name_to_outputs.second.size(),
                             "The number of output tensors must be equal to "
                             "the number of outputs of the ngraph node.");
                 for (size_t idx = 0; idx < ports.size(); ++idx) {
@@ -176,7 +159,6 @@
                     // means that it was overwritten using setTensorValue
                     if (!nodes_dict.count(var->name()))
                         nodes_dict[var->name()] = name_to_outputs.second[idx];
->>>>>>> fc7fc476
                 }
             }
         }
