//*****************************************************************************
// Copyright 2017-2021 Intel Corporation
//
// Licensed under the Apache License, Version 2.0 (the "License");
// you may not use this file except in compliance with the License.
// You may obtain a copy of the License at
//
//     http://www.apache.org/licenses/LICENSE-2.0
//
// Unless required by applicable law or agreed to in writing, software
// distributed under the License is distributed on an "AS IS" BASIS,
// WITHOUT WARRANTIES OR CONDITIONS OF ANY KIND, either express or implied.
// See the License for the specific language governing permissions and
// limitations under the License.
//*****************************************************************************

#pragma once

#include <algorithm>
#include <chrono>
#include <fstream>
#include <map>
#include <memory>
#include <string>
#include <utility>
#include <vector>

#include "framework.pb.h"

#include <paddlepaddle_frontend/frontend.hpp>
#include <paddlepaddle_frontend/exceptions.hpp>
#include <paddlepaddle_frontend/place.hpp>

#include <ngraph/ngraph.hpp>
#include <ngraph/opsets/opset6.hpp>

namespace ngraph
{
    namespace frontend
    {
        extern std::map<paddle::framework::proto::VarType_Type, ngraph::element::Type> TYPE_MAP;

<<<<<<< HEAD
class DecoderPDPDProto
{
public:
    explicit DecoderPDPDProto (const std::shared_ptr<OpPlacePDPD>& op) : op_place(op) {}

    // TODO: Further populate get_XXX methods on demand
    std::vector<int32_t> get_ints(const std::string& name, const std::vector<int32_t>& def = {}) const;
    int get_int(const std::string& name, int def = 0) const;
    std::vector<float> get_floats(const std::string& name, const std::vector<float>& def = {}) const;
    float get_float(const std::string& name, float def = 0.) const;
    std::string get_str(const std::string& name, const std::string& def = "") const;
    bool get_bool (const std::string& name, bool def = false) const;
    std::vector<int64_t> get_longs(const std::string& name, const std::vector<int64_t>& def = {}) const;
    int64_t get_long(const std::string& name, const int64_t& def = {}) const;

    ngraph::element::Type get_dtype(const std::string& name, ngraph::element::Type def) const;

    const std::string& get_op_type() const { return op_place->getDesc()->type(); }
    std::vector<std::string> get_output_names() const;
    std::vector<element::Type> get_out_port_types(const std::string& port_name) const;

private:
    std::vector<paddle::framework::proto::OpDesc_Attr> decode_attribute_helper(const std::string& name) const;
    std::shared_ptr<OpPlacePDPD> op_place;
};
=======
        // TODO: Inherit from one of the ngraph classes
        class AttributeNotFound : public std::exception
        {
        };

        class DecoderPDPDProto
        {
            std::shared_ptr<OpPlacePDPD> op_place;

        public:
            explicit DecoderPDPDProto(const std::shared_ptr<OpPlacePDPD>& op)
                : op_place(op)
            {
            }

            std::vector<int32_t> get_ints(const std::string& name,
                                          const std::vector<int32_t>& def = {}) const;
            int get_int(const std::string& name, int def = 0) const;
            std::vector<float> get_floats(const std::string& name,
                                          const std::vector<float>& def = {}) const;
            float get_float(const std::string& name, float def = 0.) const;
            std::string get_str(const std::string& name, const std::string& def = "") const;
            bool get_bool(const std::string& name, bool def = false) const;
            std::vector<int64_t> get_longs(const std::string& name,
                                           const std::vector<int64_t>& def = {}) const;
            int64_t get_long(const std::string& name, const int64_t& def = {}) const;

            // TODO: Further populate get_XXX methods on demand
            ngraph::element::Type get_dtype(const std::string& name,
                                            ngraph::element::Type def) const;

            std::vector<std::string> get_output_names() const;
            std::vector<element::Type> get_out_port_types(const std::string& port_name) const;
        };
>>>>>>> 8b435ef7

    } // namespace frontend
} // namespace ngraph<|MERGE_RESOLUTION|>--- conflicted
+++ resolved
@@ -28,7 +28,6 @@
 #include "framework.pb.h"
 
 #include <paddlepaddle_frontend/frontend.hpp>
-#include <paddlepaddle_frontend/exceptions.hpp>
 #include <paddlepaddle_frontend/place.hpp>
 
 #include <ngraph/ngraph.hpp>
@@ -40,7 +39,6 @@
     {
         extern std::map<paddle::framework::proto::VarType_Type, ngraph::element::Type> TYPE_MAP;
 
-<<<<<<< HEAD
 class DecoderPDPDProto
 {
 public:
@@ -66,42 +64,6 @@
     std::vector<paddle::framework::proto::OpDesc_Attr> decode_attribute_helper(const std::string& name) const;
     std::shared_ptr<OpPlacePDPD> op_place;
 };
-=======
-        // TODO: Inherit from one of the ngraph classes
-        class AttributeNotFound : public std::exception
-        {
-        };
-
-        class DecoderPDPDProto
-        {
-            std::shared_ptr<OpPlacePDPD> op_place;
-
-        public:
-            explicit DecoderPDPDProto(const std::shared_ptr<OpPlacePDPD>& op)
-                : op_place(op)
-            {
-            }
-
-            std::vector<int32_t> get_ints(const std::string& name,
-                                          const std::vector<int32_t>& def = {}) const;
-            int get_int(const std::string& name, int def = 0) const;
-            std::vector<float> get_floats(const std::string& name,
-                                          const std::vector<float>& def = {}) const;
-            float get_float(const std::string& name, float def = 0.) const;
-            std::string get_str(const std::string& name, const std::string& def = "") const;
-            bool get_bool(const std::string& name, bool def = false) const;
-            std::vector<int64_t> get_longs(const std::string& name,
-                                           const std::vector<int64_t>& def = {}) const;
-            int64_t get_long(const std::string& name, const int64_t& def = {}) const;
-
-            // TODO: Further populate get_XXX methods on demand
-            ngraph::element::Type get_dtype(const std::string& name,
-                                            ngraph::element::Type def) const;
-
-            std::vector<std::string> get_output_names() const;
-            std::vector<element::Type> get_out_port_types(const std::string& port_name) const;
-        };
->>>>>>> 8b435ef7
 
     } // namespace frontend
 } // namespace ngraph