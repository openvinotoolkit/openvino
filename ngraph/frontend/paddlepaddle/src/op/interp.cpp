// Copyright (C) 2018-2021 Intel Corporation
// SPDX-License-Identifier: Apache-2.0
//

#include "interp.hpp"
#include <ngraph/opsets/ngraph::opset6.hpp>

namespace ngraph
{
    namespace frontend
    {
        namespace pdpd
        {
            namespace op
            {
<<<<<<< HEAD
                std::shared_ptr<Node> calculate_output_shape_based_on_scales(
                    const Output<Node>& data, const std::vector<float>& scale, Output<Node>& scales)
                {
                    PDPD_CHECK(ErrorCode::OP_VALIDATION_FAILED, scale.size() > 0);
                    if (scale.size() == 1)
                        scales = ngraph::opset6::Constant::create<float>(
                            element::f32, Shape{4}, {1, 1, scale[0], scale[0]});
                    else if (scale.size() == 2)
                        scales = ngraph::opset6::Constant::create<float>(
                            element::f32, Shape{4}, {1, 1, scale[0], scale[1]});
                    else if (scale.size() == 3)
                        scales = ngraph::opset6::Constant::create<float>(
                            element::f32, Shape{4}, {1, scale[0], scale[1], scale[2]});
                    else
                        scales = ngraph::opset6::Constant::create<float>(
                            element::f32,
                            Shape{scale.size()},
                            std::vector<float>(scale.begin(), scale.end()));
                    const auto shape_of_data = std::make_shared<ngraph::opset6::Convert>(
                        std::make_shared<ngraph::opset6::ShapeOf>(data), scales.get_element_type());
                    const auto multiply = std::make_shared<ngraph::opset6::Multiply>(shape_of_data, scales);
                    const auto output_shape =
                        std::make_shared<ngraph::opset6::Convert>(multiply, element::i64);
=======
                std::shared_ptr<ngraph::Node>
                    calculate_output_shape_based_on_scales(const Output<ngraph::Node>& data,
                                                           const std::vector<float>& scale,
                                                           Output<ngraph::Node>& scales)
                {
                    PDPD_ASSERT(scale.size() > 0);
                    if (scale.size() == 1)
                        scales = opset6::Constant::create<float>(
                            element::f32, Shape{4}, {1, 1, scale[0], scale[0]});
                    else if (scale.size() == 2)
                        scales = opset6::Constant::create<float>(
                            element::f32, Shape{4}, {1, 1, scale[0], scale[1]});
                    else if (scale.size() == 3)
                        scales = opset6::Constant::create<float>(
                            element::f32, Shape{4}, {1, scale[0], scale[1], scale[2]});
                    else
                        scales = opset6::Constant::create<float>(
                            element::f32,
                            Shape{scale.size()},
                            std::vector<float>(scale.begin(), scale.end()));
                    const auto shape_of_data = std::make_shared<opset6::Convert>(
                        std::make_shared<opset6::ShapeOf>(data), scales.get_element_type());
                    const auto multiply = std::make_shared<opset6::Multiply>(shape_of_data, scales);
                    const auto output_shape =
                        std::make_shared<opset6::Convert>(multiply, ngraph::element::i64);
>>>>>>> e9b420a2

                    return output_shape;
                }

<<<<<<< HEAD
                std::shared_ptr<Node> calculate_scales_based_on_sizes(const Output<Node>& data,
                                                                      const Output<Node>& sizes)
                {
                    const float epsilon = 1.0e-5;
                    const auto shape_of_data = std::make_shared<ngraph::opset6::Convert>(
                        std::make_shared<ngraph::opset6::ShapeOf>(data), element::f32);
                    const auto converted_sizes =
                        std::make_shared<ngraph::opset6::Convert>(sizes, element::f32);
                    const auto divide =
                        std::make_shared<ngraph::opset6::Divide>(converted_sizes, shape_of_data);
                    const auto eps_node =
                        std::make_shared<ngraph::opset6::Constant>(element::f32, Shape{}, epsilon);
                    const auto scales = std::make_shared<ngraph::opset6::Add>(divide, eps_node);
=======
                std::shared_ptr<ngraph::Node>
                    calculate_scales_based_on_sizes(const Output<ngraph::Node>& data,
                                                    const Output<ngraph::Node>& sizes)
                {
                    const float epsilon = 1.0e-5;
                    const auto shape_of_data = std::make_shared<opset6::Convert>(
                        std::make_shared<opset6::ShapeOf>(data), ngraph::element::f32);
                    const auto converted_sizes =
                        std::make_shared<opset6::Convert>(sizes, ngraph::element::f32);
                    const auto divide =
                        std::make_shared<opset6::Divide>(converted_sizes, shape_of_data);
                    const auto eps_node =
                        std::make_shared<opset6::Constant>(ngraph::element::f32, Shape{}, epsilon);
                    const auto scales = std::make_shared<opset6::Add>(divide, eps_node);
>>>>>>> e9b420a2

                    return scales;
                }

<<<<<<< HEAD
                std::shared_ptr<Node> extract_out_sizes(const Output<Node>& data,
                                                        const std::vector<int64_t>& out_sizes)
                {
                    const auto shape_of_x = std::make_shared<ngraph::opset6::ShapeOf>(data);
                    auto shape_begin = ngraph::opset6::Constant::create(element::i64, {1}, {0});
                    auto shape_end = ngraph::opset6::Constant::create(element::i64, Shape{1}, {2});
                    auto nc_node = std::make_shared<ngraph::opset6::StridedSlice>(shape_of_x,
=======
                std::shared_ptr<ngraph::Node>
                    extract_out_sizes(const Output<ngraph::Node>& data,
                                      const std::vector<int64_t>& out_sizes)
                {
                    const auto shape_of_x = std::make_shared<opset6::ShapeOf>(data);
                    auto shape_begin = opset6::Constant::create(element::i64, {1}, {0});
                    auto shape_end = opset6::Constant::create(element::i64, Shape{1}, {2});
                    auto nc_node = std::make_shared<opset6::StridedSlice>(shape_of_x,
>>>>>>> e9b420a2
                                                                          shape_begin,
                                                                          shape_end,
                                                                          std::vector<int64_t>{0},
                                                                          std::vector<int64_t>{0});
                    auto hw_node =
<<<<<<< HEAD
                        ngraph::opset6::Constant::create<int64_t>(element::i64, Shape{2}, out_sizes);
                    return std::make_shared<ngraph::opset6::Concat>(OutputVector{nc_node, hw_node}, 0);
=======
                        opset6::Constant::create<int64_t>(element::i64, Shape{2}, out_sizes);
                    return std::make_shared<opset6::Concat>(OutputVector{nc_node, hw_node}, 0);
>>>>>>> e9b420a2
                }

                // TODO support different data_layout #55170

                NamedOutputs interpolate(const NodeContext& node,
                                         const ngraph::opset6::Interpolate::InterpolateMode& mode)
                {
                    auto x = node.get_ng_input("X");
                    using InterpolateMode = ngraph::opset6::Interpolate::InterpolateMode;
<<<<<<< HEAD
                    using CoordinateTransformMode = ngraph::opset6::Interpolate::CoordinateTransformMode;
=======
                    using CoordinateTransformMode =
                        ngraph::opset6::Interpolate::CoordinateTransformMode;
>>>>>>> e9b420a2
                    using Nearest_mode = ngraph::opset6::Interpolate::NearestMode;
                    using InterpolateAttrs = ngraph::opset6::Interpolate::InterpolateAttrs;
                    using ShapeCalcMode = ngraph::opset6::Interpolate::ShapeCalcMode;

                    InterpolateAttrs attrs;

                    attrs.mode = mode;

                    auto out_w = node.get_attribute<int>("out_w");
                    auto out_h = node.get_attribute<int>("out_h");
                    auto scale = node.get_attribute<std::vector<float>>("scale");
                    Output<Node> scales;
                    Output<Node> target_spatial_shape;

                    if (node.has_ng_input("OutSize"))
                    {
                        attrs.shape_calculation_mode = ShapeCalcMode::sizes;
                        auto hw_shape = node.get_ng_input("OutSize");
<<<<<<< HEAD
                        const auto shape_of_x = std::make_shared<ngraph::opset6::ShapeOf>(x);
                        auto shape_begin = ngraph::opset6::Constant::create(element::i64, {1}, {0});
                        auto shape_end = ngraph::opset6::Constant::create(element::i64, Shape{1}, {2});
                        auto nc_node =
                            std::make_shared<ngraph::opset6::StridedSlice>(shape_of_x,
=======
                        const auto shape_of_x = std::make_shared<opset6::ShapeOf>(x);
                        auto shape_begin = opset6::Constant::create(element::i64, {1}, {0});
                        auto shape_end = opset6::Constant::create(element::i64, Shape{1}, {2});
                        auto nc_node =
                            std::make_shared<opset6::StridedSlice>(shape_of_x,
>>>>>>> e9b420a2
                                                                   shape_begin,
                                                                   shape_end,
                                                                   std::vector<int64_t>{0},
                                                                   std::vector<int64_t>{0});
<<<<<<< HEAD
                        target_spatial_shape = std::make_shared<ngraph::opset6::Concat>(
                            OutputVector{nc_node,
                                         std::make_shared<ngraph::opset6::Convert>(hw_shape, element::i64)},
=======
                        target_spatial_shape = std::make_shared<opset6::Concat>(
                            OutputVector{nc_node,
                                         std::make_shared<opset6::Convert>(hw_shape, element::i64)},
>>>>>>> e9b420a2
                            0);
                        scales = calculate_scales_based_on_sizes(x, target_spatial_shape);
                    }
                    else if (out_w <= 0 || out_h <= 0)
                    {
                        attrs.shape_calculation_mode = ShapeCalcMode::scales;
                        target_spatial_shape =
                            calculate_output_shape_based_on_scales(x, scale, scales);
                    }
                    else
                    {
                        attrs.shape_calculation_mode = ShapeCalcMode::sizes;
                        target_spatial_shape = extract_out_sizes(x, {out_h, out_w});
                        scales = calculate_scales_based_on_sizes(x, target_spatial_shape);
                    }

                    bool align_corners = node.get_attribute<bool>("align_corners");
                    int32_t align_mode = node.get_attribute<int32_t>("align_mode");

                    if (mode == InterpolateMode::nearest)
                    {
                        attrs.coordinate_transformation_mode = CoordinateTransformMode::asymmetric;
                    }
                    else if (!align_corners && align_mode == 1)
                    {
                        attrs.coordinate_transformation_mode = CoordinateTransformMode::asymmetric;
                    }
                    else if (!align_corners && align_mode == 0)
                    {
                        attrs.coordinate_transformation_mode = CoordinateTransformMode::half_pixel;
                    }
                    else if (align_corners)
                    {
                        attrs.coordinate_transformation_mode =
                            CoordinateTransformMode::align_corners;
                    }

                    attrs.nearest_mode = Nearest_mode::round_prefer_floor;
                    attrs.antialias = false;
                    attrs.pads_begin = {0, 0, 0, 0};
                    attrs.pads_end = {0, 0, 0, 0};

                    return node.default_single_output_mapping(
                        {std::make_shared<ngraph::opset6::Interpolate>(
                            x, target_spatial_shape, scales, attrs)},
                        {"Out"});
                }

                NamedOutputs bilinear_interp_v2(const NodeContext& node)
                {
                    auto mode = ngraph::opset6::Interpolate::InterpolateMode::linear_onnx;
                    return interpolate(node, mode);
                }

                NamedOutputs nearest_interp_v2(const NodeContext& node)
                {
                    auto mode = ngraph::opset6::Interpolate::InterpolateMode::nearest;
                    return interpolate(node, mode);
                }

            } // namespace op
        }     // namespace pdpd
    }         // namespace frontend
} // namespace ngraph<|MERGE_RESOLUTION|>--- conflicted
+++ resolved
@@ -3,7 +3,7 @@
 //
 
 #include "interp.hpp"
-#include <ngraph/opsets/ngraph::opset6.hpp>
+#include <ngraph/opsets/opset6.hpp>
 
 namespace ngraph
 {
@@ -13,37 +13,12 @@
         {
             namespace op
             {
-<<<<<<< HEAD
-                std::shared_ptr<Node> calculate_output_shape_based_on_scales(
-                    const Output<Node>& data, const std::vector<float>& scale, Output<Node>& scales)
-                {
-                    PDPD_CHECK(ErrorCode::OP_VALIDATION_FAILED, scale.size() > 0);
-                    if (scale.size() == 1)
-                        scales = ngraph::opset6::Constant::create<float>(
-                            element::f32, Shape{4}, {1, 1, scale[0], scale[0]});
-                    else if (scale.size() == 2)
-                        scales = ngraph::opset6::Constant::create<float>(
-                            element::f32, Shape{4}, {1, 1, scale[0], scale[1]});
-                    else if (scale.size() == 3)
-                        scales = ngraph::opset6::Constant::create<float>(
-                            element::f32, Shape{4}, {1, scale[0], scale[1], scale[2]});
-                    else
-                        scales = ngraph::opset6::Constant::create<float>(
-                            element::f32,
-                            Shape{scale.size()},
-                            std::vector<float>(scale.begin(), scale.end()));
-                    const auto shape_of_data = std::make_shared<ngraph::opset6::Convert>(
-                        std::make_shared<ngraph::opset6::ShapeOf>(data), scales.get_element_type());
-                    const auto multiply = std::make_shared<ngraph::opset6::Multiply>(shape_of_data, scales);
-                    const auto output_shape =
-                        std::make_shared<ngraph::opset6::Convert>(multiply, element::i64);
-=======
                 std::shared_ptr<ngraph::Node>
                     calculate_output_shape_based_on_scales(const Output<ngraph::Node>& data,
                                                            const std::vector<float>& scale,
                                                            Output<ngraph::Node>& scales)
                 {
-                    PDPD_ASSERT(scale.size() > 0);
+                    PDPD_CHECK(ErrorCode::OP_VALIDATION_FAILED, scale.size() > 0);
                     if (scale.size() == 1)
                         scales = opset6::Constant::create<float>(
                             element::f32, Shape{4}, {1, 1, scale[0], scale[0]});
@@ -63,26 +38,10 @@
                     const auto multiply = std::make_shared<opset6::Multiply>(shape_of_data, scales);
                     const auto output_shape =
                         std::make_shared<opset6::Convert>(multiply, ngraph::element::i64);
->>>>>>> e9b420a2
 
                     return output_shape;
                 }
 
-<<<<<<< HEAD
-                std::shared_ptr<Node> calculate_scales_based_on_sizes(const Output<Node>& data,
-                                                                      const Output<Node>& sizes)
-                {
-                    const float epsilon = 1.0e-5;
-                    const auto shape_of_data = std::make_shared<ngraph::opset6::Convert>(
-                        std::make_shared<ngraph::opset6::ShapeOf>(data), element::f32);
-                    const auto converted_sizes =
-                        std::make_shared<ngraph::opset6::Convert>(sizes, element::f32);
-                    const auto divide =
-                        std::make_shared<ngraph::opset6::Divide>(converted_sizes, shape_of_data);
-                    const auto eps_node =
-                        std::make_shared<ngraph::opset6::Constant>(element::f32, Shape{}, epsilon);
-                    const auto scales = std::make_shared<ngraph::opset6::Add>(divide, eps_node);
-=======
                 std::shared_ptr<ngraph::Node>
                     calculate_scales_based_on_sizes(const Output<ngraph::Node>& data,
                                                     const Output<ngraph::Node>& sizes)
@@ -97,20 +56,10 @@
                     const auto eps_node =
                         std::make_shared<opset6::Constant>(ngraph::element::f32, Shape{}, epsilon);
                     const auto scales = std::make_shared<opset6::Add>(divide, eps_node);
->>>>>>> e9b420a2
 
                     return scales;
                 }
 
-<<<<<<< HEAD
-                std::shared_ptr<Node> extract_out_sizes(const Output<Node>& data,
-                                                        const std::vector<int64_t>& out_sizes)
-                {
-                    const auto shape_of_x = std::make_shared<ngraph::opset6::ShapeOf>(data);
-                    auto shape_begin = ngraph::opset6::Constant::create(element::i64, {1}, {0});
-                    auto shape_end = ngraph::opset6::Constant::create(element::i64, Shape{1}, {2});
-                    auto nc_node = std::make_shared<ngraph::opset6::StridedSlice>(shape_of_x,
-=======
                 std::shared_ptr<ngraph::Node>
                     extract_out_sizes(const Output<ngraph::Node>& data,
                                       const std::vector<int64_t>& out_sizes)
@@ -119,19 +68,13 @@
                     auto shape_begin = opset6::Constant::create(element::i64, {1}, {0});
                     auto shape_end = opset6::Constant::create(element::i64, Shape{1}, {2});
                     auto nc_node = std::make_shared<opset6::StridedSlice>(shape_of_x,
->>>>>>> e9b420a2
                                                                           shape_begin,
                                                                           shape_end,
                                                                           std::vector<int64_t>{0},
                                                                           std::vector<int64_t>{0});
                     auto hw_node =
-<<<<<<< HEAD
-                        ngraph::opset6::Constant::create<int64_t>(element::i64, Shape{2}, out_sizes);
-                    return std::make_shared<ngraph::opset6::Concat>(OutputVector{nc_node, hw_node}, 0);
-=======
                         opset6::Constant::create<int64_t>(element::i64, Shape{2}, out_sizes);
                     return std::make_shared<opset6::Concat>(OutputVector{nc_node, hw_node}, 0);
->>>>>>> e9b420a2
                 }
 
                 // TODO support different data_layout #55170
@@ -141,12 +84,8 @@
                 {
                     auto x = node.get_ng_input("X");
                     using InterpolateMode = ngraph::opset6::Interpolate::InterpolateMode;
-<<<<<<< HEAD
-                    using CoordinateTransformMode = ngraph::opset6::Interpolate::CoordinateTransformMode;
-=======
                     using CoordinateTransformMode =
                         ngraph::opset6::Interpolate::CoordinateTransformMode;
->>>>>>> e9b420a2
                     using Nearest_mode = ngraph::opset6::Interpolate::NearestMode;
                     using InterpolateAttrs = ngraph::opset6::Interpolate::InterpolateAttrs;
                     using ShapeCalcMode = ngraph::opset6::Interpolate::ShapeCalcMode;
@@ -165,32 +104,18 @@
                     {
                         attrs.shape_calculation_mode = ShapeCalcMode::sizes;
                         auto hw_shape = node.get_ng_input("OutSize");
-<<<<<<< HEAD
-                        const auto shape_of_x = std::make_shared<ngraph::opset6::ShapeOf>(x);
-                        auto shape_begin = ngraph::opset6::Constant::create(element::i64, {1}, {0});
-                        auto shape_end = ngraph::opset6::Constant::create(element::i64, Shape{1}, {2});
-                        auto nc_node =
-                            std::make_shared<ngraph::opset6::StridedSlice>(shape_of_x,
-=======
                         const auto shape_of_x = std::make_shared<opset6::ShapeOf>(x);
                         auto shape_begin = opset6::Constant::create(element::i64, {1}, {0});
                         auto shape_end = opset6::Constant::create(element::i64, Shape{1}, {2});
                         auto nc_node =
                             std::make_shared<opset6::StridedSlice>(shape_of_x,
->>>>>>> e9b420a2
                                                                    shape_begin,
                                                                    shape_end,
                                                                    std::vector<int64_t>{0},
                                                                    std::vector<int64_t>{0});
-<<<<<<< HEAD
-                        target_spatial_shape = std::make_shared<ngraph::opset6::Concat>(
-                            OutputVector{nc_node,
-                                         std::make_shared<ngraph::opset6::Convert>(hw_shape, element::i64)},
-=======
                         target_spatial_shape = std::make_shared<opset6::Concat>(
                             OutputVector{nc_node,
                                          std::make_shared<opset6::Convert>(hw_shape, element::i64)},
->>>>>>> e9b420a2
                             0);
                         scales = calculate_scales_based_on_sizes(x, target_spatial_shape);
                     }
