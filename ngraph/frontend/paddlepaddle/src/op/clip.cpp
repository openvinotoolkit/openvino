// Copyright (C) 2018-2021 Intel Corporation
// SPDX-License-Identifier: Apache-2.0
//

#include "clip.hpp"
#include <ngraph/opsets/ngraph::opset6.hpp>
#include <paddlepaddle_frontend/exceptions.hpp>

namespace ngraph
{
    namespace frontend
    {
        namespace pdpd
        {
            namespace op
            {
                NamedOutputs clip(const NodeContext& node)
                {
                    auto data = node.get_ng_input("X");
                    auto min = node.get_attribute<float>("min");
                    auto max = node.get_attribute<float>("max");
<<<<<<< HEAD
                    PDPD_NODE_VALIDATION_CHECK(ngraph::frontend::ErrorCode::OP_VALIDATION_FAILED,
                                               node,
                                               max >= min,
                                               "clip: max value must greater than min value!");
=======
                    PDPD_ASSERT(max >= min, "clip: max value must greater than min value!");
>>>>>>> e9b420a2
                    return node.default_single_output_mapping(
                        {std::make_shared<ngraph::opset6::Clamp>(data, min, max)}, {"Out"});
                }

            } // namespace op
        }     // namespace pdpd
    }         // namespace frontend
} // namespace ngraph<|MERGE_RESOLUTION|>--- conflicted
+++ resolved
@@ -3,7 +3,7 @@
 //
 
 #include "clip.hpp"
-#include <ngraph/opsets/ngraph::opset6.hpp>
+#include <ngraph/opsets/opset6.hpp>
 #include <paddlepaddle_frontend/exceptions.hpp>
 
 namespace ngraph
@@ -19,14 +19,10 @@
                     auto data = node.get_ng_input("X");
                     auto min = node.get_attribute<float>("min");
                     auto max = node.get_attribute<float>("max");
-<<<<<<< HEAD
                     PDPD_NODE_VALIDATION_CHECK(ngraph::frontend::ErrorCode::OP_VALIDATION_FAILED,
                                                node,
                                                max >= min,
                                                "clip: max value must greater than min value!");
-=======
-                    PDPD_ASSERT(max >= min, "clip: max value must greater than min value!");
->>>>>>> e9b420a2
                     return node.default_single_output_mapping(
                         {std::make_shared<ngraph::opset6::Clamp>(data, min, max)}, {"Out"});
                 }
