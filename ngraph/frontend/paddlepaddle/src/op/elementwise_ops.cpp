//*****************************************************************************
// Copyright 2017-2021 Intel Corporation
//
// Licensed under the Apache License, Version 2.0 (the "License");
// you may not use this file except in compliance with the License.
// You may obtain a copy of the License at
//
//     http://www.apache.org/licenses/LICENSE-2.0
//
// Unless required by applicable law or agreed to in writing, software
// distributed under the License is distributed on an "AS IS" BASIS,
// WITHOUT WARRANTIES OR CONDITIONS OF ANY KIND, either express or implied.
// See the License for the specific language governing permissions and
// limitations under the License.
//*****************************************************************************
#include <map>

#include <ngraph/opsets/opset6.hpp>
#include "elementwise_ops.hpp"

namespace ngraph {
namespace frontend {
namespace pdpd {
namespace op {

template <typename T>
OutputVector elementwise_ops (const NodeContext& node) { 
    auto x = node.get_ng_input("X");
    auto y = node.get_ng_input("Y");    

    auto axis = node.get_attribute<int>("axis");

<<<<<<< HEAD
    MY_ASSERT(x.get_partial_shape().rank().is_static(), "elementwise_ops: X rank must be static!");
    MY_ASSERT(y.get_partial_shape().rank().is_static(), "elementwise_ops: Y rank must be static!");
=======
    PDPD_ASSERT(x.get_partial_shape().rank().is_static(), "elementwise_ops: X rank must be static!");
    PDPD_ASSERT(y.get_partial_shape().rank().is_static()), "elementwise_ops: Y rank must be static!";
>>>>>>> d4d5585a
    int64_t x_rank = x.get_partial_shape().rank().get_length();
    int64_t y_rank = y.get_partial_shape().rank().get_length();

    if ((axis == -1) || (axis == x_rank - 1) || (x_rank == y_rank)) {
        return {std::make_shared<T>(x, y)};
    }
    else {
        // This broadcast can be implemented by either ngraph::Reshape or ngraph::Broadcast.
        // Since PDPD implicates y_shape is a subsequence of x_shape starting from axis, 
        // to use ngraph::Reshape like Paddle2ONNX, which is more friendly to PnP.
        auto broadcast_shape = std::vector<int64_t>(x_rank, 1);
        PartialShape y_shape = y.get_partial_shape();
        int32_t i = 0;
        for(auto it = y_shape.begin(); it != y_shape.end(); ++i,++it)
            broadcast_shape[axis+i] = (*it).get_length();

        auto reshape_node = ngraph::opset6::Constant::create(ngraph::element::i64, ngraph::Shape{broadcast_shape.size()}, broadcast_shape);    
        auto y_node = std::make_shared<ngraph::opset6::Reshape>(y, reshape_node, false);    
        return {std::make_shared<T>(x, y_node)};             
    }   
}

//
OutputVector elementwise_add (const NodeContext& node_context) {
    return elementwise_ops<ngraph::opset6::Add>(node_context);
}

OutputVector elementwise_sub (const NodeContext& node_context) {
    return elementwise_ops<ngraph::opset6::Subtract>(node_context);
}

OutputVector elementwise_mul (const NodeContext& node_context) {
    return elementwise_ops<ngraph::opset6::Multiply>(node_context);
}

OutputVector elementwise_div (const NodeContext& node_context) {
    return elementwise_ops<ngraph::opset6::Divide>(node_context);
}

OutputVector elementwise_min (const NodeContext& node_context) {
    return elementwise_ops<ngraph::opset6::Minimum>(node_context);
}

OutputVector elementwise_max (const NodeContext& node_context) {
    return elementwise_ops<ngraph::opset6::Maximum>(node_context);
}

OutputVector elementwise_pow (const NodeContext& node_context) {
    return elementwise_ops<ngraph::opset6::Power>(node_context);
}

}}}}<|MERGE_RESOLUTION|>--- conflicted
+++ resolved
@@ -30,13 +30,8 @@
 
     auto axis = node.get_attribute<int>("axis");
 
-<<<<<<< HEAD
-    MY_ASSERT(x.get_partial_shape().rank().is_static(), "elementwise_ops: X rank must be static!");
-    MY_ASSERT(y.get_partial_shape().rank().is_static(), "elementwise_ops: Y rank must be static!");
-=======
     PDPD_ASSERT(x.get_partial_shape().rank().is_static(), "elementwise_ops: X rank must be static!");
-    PDPD_ASSERT(y.get_partial_shape().rank().is_static()), "elementwise_ops: Y rank must be static!";
->>>>>>> d4d5585a
+    PDPD_ASSERT(y.get_partial_shape().rank().is_static(), "elementwise_ops: Y rank must be static!");
     int64_t x_rank = x.get_partial_shape().rank().get_length();
     int64_t y_rank = y.get_partial_shape().rank().get_length();
 
