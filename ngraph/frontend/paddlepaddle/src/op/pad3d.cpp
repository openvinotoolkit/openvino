// Copyright (C) 2018-2021 Intel Corporation
// SPDX-License-Identifier: Apache-2.0
//

#include "pad3d.hpp"
#include <ngraph/opsets/ngraph::opset6.hpp>
#include <paddlepaddle_frontend/exceptions.hpp>

namespace ngraph
{
    namespace frontend
    {
        namespace pdpd
        {
            namespace op
            {
                NamedOutputs pad3d(const NodeContext& node)
                {
                    auto data = node.get_ng_input("X");
                    auto mode = node.get_attribute<std::string>("mode");
                    auto value = node.get_attribute<float>("value", 0.0);
                    auto data_format = node.get_attribute<std::string>("data_format");

                    auto paddings = std::vector<int32_t>(6, 0);

                    // TODO: Only functional support Int padding format, further verify in #55169
                    if (node.has_attribute<std::vector<int32_t>>("paddings"))
                    {
                        auto paddings_vector = node.get_attribute<std::vector<int32_t>>("paddings");
<<<<<<< HEAD
                        PDPD_CHECK(ErrorCode::OP_VALIDATION_FAILED,
                                   paddings_vector.size() == 6,
                                   "paddings Params size should be 6 in pad3d!");
=======
                        PDPD_ASSERT(paddings_vector.size() == 6,
                                    "paddings Params size should be 6 in pad3d!");
>>>>>>> e9b420a2
                        paddings = paddings_vector;
                    }
                    else if (node.has_attribute<int32_t>("paddings"))
                    {
                        auto padding_int = node.get_attribute<int32_t>("paddings");
                        for (int i = 0; i < 6; i++)
                            paddings[i] = padding_int;
                    }
                    else
                    {
<<<<<<< HEAD
                        throw ngraph_error("Unsupported paddings attribute!");
=======
                        throw ngraph::ngraph_error("Unsupported paddings attribute!");
>>>>>>> e9b420a2
                    }

                    auto pads_begin = std::vector<int32_t>(5, 0);
                    auto pads_end = std::vector<int32_t>(5, 0);

<<<<<<< HEAD
                    Output<Node> values;
                    Output<Node> padding_begin;
                    Output<Node> padding_end;
=======
                    Output<ngraph::Node> values;
                    Output<ngraph::Node> padding_begin;
                    Output<ngraph::Node> padding_end;
>>>>>>> e9b420a2

                    ngraph::op::PadMode pad_mode;
                    // TODO Support Circular mode in future #55169
                    if (mode == "constant")
                    {
                        pad_mode = ngraph::op::PadMode::CONSTANT;
<<<<<<< HEAD
                        values = ngraph::opset6::Constant::create(element::f32, Shape{}, {value});
=======
                        values = ngraph::opset6::Constant::create(
                            element::f32, ngraph::Shape{}, {value});
>>>>>>> e9b420a2
                    }
                    else if (mode == "reflect")
                    {
                        pad_mode = ngraph::op::PadMode::REFLECT;
                    }
                    else if (mode == "replicate")
                    {
                        pad_mode = ngraph::op::PadMode::EDGE;
                    }
                    else
                    {
<<<<<<< HEAD
                        throw ngraph_error("Unsupported 3d paddings mode: [" + mode + "]");
=======
                        throw ngraph::ngraph_error("Unsupported 3d paddings mode: [" + mode + "]");
>>>>>>> e9b420a2
                    }

                    if (data_format == "NCDHW")
                    {
                        pads_begin[4] = paddings[0]; // left
                        pads_end[4] = paddings[1];   // right
                        pads_begin[3] = paddings[2]; // top
                        pads_end[3] = paddings[3];   // down
                        pads_begin[2] = paddings[4]; // front
                        pads_end[2] = paddings[5];   // back
                    }
                    else if (data_format == "NDHWC")
                    {
                        pads_begin[3] = paddings[0]; // left
                        pads_end[3] = paddings[1];   // right
                        pads_begin[2] = paddings[2]; // top
                        pads_end[2] = paddings[3];   // down
                        pads_begin[1] = paddings[4]; // front
                        pads_end[1] = paddings[5];   // back
                    }
                    else
                    {
<<<<<<< HEAD
                        throw ngraph_error("Unsupported 3d paddings data_format: [" + data_format +
                                           "]");
                    }

                    padding_begin = ngraph::opset6::Constant::create(
                        element::i32, Shape{pads_begin.size()}, pads_begin);
                    padding_end =
                        ngraph::opset6::Constant::create(element::i32, Shape{pads_end.size()}, pads_end);
=======
                        throw ngraph::ngraph_error("Unsupported 3d paddings data_format: [" +
                                                   data_format + "]");
                    }

                    padding_begin = ngraph::opset6::Constant::create(
                        element::i32, ngraph::Shape{pads_begin.size()}, pads_begin);
                    padding_end = ngraph::opset6::Constant::create(
                        element::i32, ngraph::Shape{pads_end.size()}, pads_end);
>>>>>>> e9b420a2

                    if (mode == "constant")
                        return node.default_single_output_mapping(
                            {std::make_shared<ngraph::opset6::Pad>(
                                data, padding_begin, padding_end, values, pad_mode)},
                            {"Out"});
                    else
                        return node.default_single_output_mapping(
                            {std::make_shared<ngraph::opset6::Pad>(
                                data, padding_begin, padding_end, pad_mode)},
                            {"Out"});
                }
            } // namespace op
        }     // namespace pdpd
    }         // namespace frontend
} // namespace ngraph<|MERGE_RESOLUTION|>--- conflicted
+++ resolved
@@ -3,7 +3,7 @@
 //
 
 #include "pad3d.hpp"
-#include <ngraph/opsets/ngraph::opset6.hpp>
+#include <ngraph/opsets/opset6.hpp>
 #include <paddlepaddle_frontend/exceptions.hpp>
 
 namespace ngraph
@@ -27,14 +27,9 @@
                     if (node.has_attribute<std::vector<int32_t>>("paddings"))
                     {
                         auto paddings_vector = node.get_attribute<std::vector<int32_t>>("paddings");
-<<<<<<< HEAD
                         PDPD_CHECK(ErrorCode::OP_VALIDATION_FAILED,
                                    paddings_vector.size() == 6,
                                    "paddings Params size should be 6 in pad3d!");
-=======
-                        PDPD_ASSERT(paddings_vector.size() == 6,
-                                    "paddings Params size should be 6 in pad3d!");
->>>>>>> e9b420a2
                         paddings = paddings_vector;
                     }
                     else if (node.has_attribute<int32_t>("paddings"))
@@ -45,37 +40,23 @@
                     }
                     else
                     {
-<<<<<<< HEAD
-                        throw ngraph_error("Unsupported paddings attribute!");
-=======
                         throw ngraph::ngraph_error("Unsupported paddings attribute!");
->>>>>>> e9b420a2
                     }
 
                     auto pads_begin = std::vector<int32_t>(5, 0);
                     auto pads_end = std::vector<int32_t>(5, 0);
 
-<<<<<<< HEAD
-                    Output<Node> values;
-                    Output<Node> padding_begin;
-                    Output<Node> padding_end;
-=======
                     Output<ngraph::Node> values;
                     Output<ngraph::Node> padding_begin;
                     Output<ngraph::Node> padding_end;
->>>>>>> e9b420a2
 
                     ngraph::op::PadMode pad_mode;
                     // TODO Support Circular mode in future #55169
                     if (mode == "constant")
                     {
                         pad_mode = ngraph::op::PadMode::CONSTANT;
-<<<<<<< HEAD
-                        values = ngraph::opset6::Constant::create(element::f32, Shape{}, {value});
-=======
                         values = ngraph::opset6::Constant::create(
                             element::f32, ngraph::Shape{}, {value});
->>>>>>> e9b420a2
                     }
                     else if (mode == "reflect")
                     {
@@ -87,11 +68,7 @@
                     }
                     else
                     {
-<<<<<<< HEAD
-                        throw ngraph_error("Unsupported 3d paddings mode: [" + mode + "]");
-=======
                         throw ngraph::ngraph_error("Unsupported 3d paddings mode: [" + mode + "]");
->>>>>>> e9b420a2
                     }
 
                     if (data_format == "NCDHW")
@@ -114,16 +91,6 @@
                     }
                     else
                     {
-<<<<<<< HEAD
-                        throw ngraph_error("Unsupported 3d paddings data_format: [" + data_format +
-                                           "]");
-                    }
-
-                    padding_begin = ngraph::opset6::Constant::create(
-                        element::i32, Shape{pads_begin.size()}, pads_begin);
-                    padding_end =
-                        ngraph::opset6::Constant::create(element::i32, Shape{pads_end.size()}, pads_end);
-=======
                         throw ngraph::ngraph_error("Unsupported 3d paddings data_format: [" +
                                                    data_format + "]");
                     }
@@ -132,7 +99,6 @@
                         element::i32, ngraph::Shape{pads_begin.size()}, pads_begin);
                     padding_end = ngraph::opset6::Constant::create(
                         element::i32, ngraph::Shape{pads_end.size()}, pads_end);
->>>>>>> e9b420a2
 
                     if (mode == "constant")
                         return node.default_single_output_mapping(
