--- conflicted
+++ resolved
@@ -3,7 +3,7 @@
 //
 
 #include "argmax.hpp"
-#include <ngraph/opsets/ngraph::opset6.hpp>
+#include <ngraph/opsets/opset6.hpp>
 
 namespace ngraph
 {
@@ -18,12 +18,8 @@
                     auto data = node.get_ng_input("X");
                     bool flatten = node.get_attribute<bool>("flatten");
                     const element::Type& index_element_type = element::i64;
-<<<<<<< HEAD
-                    const Output<Node> k = ngraph::opset6::Constant::create(element::i64, {}, {1});
-=======
                     const Output<ngraph::Node> k =
                         ngraph::opset6::Constant::create(ngraph::element::i64, {}, {1});
->>>>>>> e9b420a2
 
                     if (!flatten)
                     {
@@ -32,41 +28,25 @@
                             ngraph::opset6::Constant::create(element::u64, Shape{}, {axis});
                         auto node_topk = std::make_shared<ngraph::opset6::TopK>(
                             data, k, axis, "max", "index", index_element_type);
-<<<<<<< HEAD
-                        const auto reshaped_indices =
-                            std::make_shared<ngraph::opset6::Squeeze>(node_topk->output(1), axis_to_remove);
-                        return node.default_single_output_mapping(
-                            {std::make_shared<ngraph::opset6::Convert>(reshaped_indices, element::i64)},
-=======
                         const auto reshaped_indices = std::make_shared<ngraph::opset6::Squeeze>(
                             node_topk->output(1), axis_to_remove);
                         return node.default_single_output_mapping(
                             {std::make_shared<ngraph::opset6::Convert>(reshaped_indices,
                                                                        element::i64)},
->>>>>>> e9b420a2
                             {"Out"});
                     }
                     else
                     {
                         int64_t axis = 0;
-<<<<<<< HEAD
-                        const Output<Node> reshape_flatten =
-                            ngraph::opset6::Constant::create(element::i64, {1}, {-1});
-=======
                         const Output<ngraph::Node> reshape_flatten =
                             ngraph::opset6::Constant::create(ngraph::element::i64, {1}, {-1});
->>>>>>> e9b420a2
                         auto node_reshape =
                             std::make_shared<ngraph::opset6::Reshape>(data, reshape_flatten, true);
                         auto node_topk = std::make_shared<ngraph::opset6::TopK>(
                             node_reshape, k, axis, "max", "index", index_element_type);
                         return node.default_single_output_mapping(
-<<<<<<< HEAD
-                            {std::make_shared<ngraph::opset6::Convert>(node_topk->output(1), element::i64)},
-=======
                             {std::make_shared<ngraph::opset6::Convert>(node_topk->output(1),
                                                                        element::i64)},
->>>>>>> e9b420a2
                             {"Out"});
                     }
                 }
