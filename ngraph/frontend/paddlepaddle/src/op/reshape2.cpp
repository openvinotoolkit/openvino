//*****************************************************************************
// Copyright 2017-2021 Intel Corporation
//
// Licensed under the Apache License, Version 2.0 (the "License");
// you may not use this file except in compliance with the License.
// You may obtain a copy of the License at
//
//     http://www.apache.org/licenses/LICENSE-2.0
//
// Unless required by applicable law or agreed to in writing, software
// distributed under the License is distributed on an "AS IS" BASIS,
// WITHOUT WARRANTIES OR CONDITIONS OF ANY KIND, either express or implied.
// See the License for the specific language governing permissions and
// limitations under the License.
//*****************************************************************************

#include "reshape2.hpp"
<<<<<<< HEAD
#include <paddlepaddle_frontend/exceptions.hpp>
=======
#include <ngraph/opsets/opset6.hpp>
#include <paddlepaddle_frontend/utility.hpp>
>>>>>>> 8b435ef7

using namespace ngraph;
using namespace ngraph::frontend;

namespace pdpd
{
    namespace op
    {
<<<<<<< HEAD
        auto shape_attr = node.get_attribute<std::vector<int32_t>>("shape");
        auto shape_node = ngraph::opset6::Constant::create(ngraph::element::i32, {shape_attr.size()}, shape_attr);
        return node.default_single_output_mapping({std::make_shared<ngraph::opset6::Reshape>(data, shape_node, true)}, {"Out"});
    } else {
        PDPD_NOT_IMPLEMENTED("reshape2 with shape as input");
    }
}
=======
        NamedOutputs reshape2(const NodeContext& node)
        {
            auto data = node.get_ng_input("X");
            if (!node.has_ng_input("Shape") && !node.has_ng_input("ShapeTensor"))
            {
                auto shape_attr = node.get_attribute<std::vector<int32_t>>("shape");
                auto shape_node =
                    opset6::Constant::create(element::i32, {shape_attr.size()}, shape_attr);
                return node.default_single_output_mapping(
                    {std::make_shared<opset6::Reshape>(data, shape_node, true)}, {"Out"});
            }
            else
            {
                NOT_IMPLEMENTED("reshape2 with shape as input");
            }
        }
>>>>>>> 8b435ef7

    } // namespace op
} // namespace pdpd<|MERGE_RESOLUTION|>--- conflicted
+++ resolved
@@ -15,12 +15,7 @@
 //*****************************************************************************
 
 #include "reshape2.hpp"
-<<<<<<< HEAD
 #include <paddlepaddle_frontend/exceptions.hpp>
-=======
-#include <ngraph/opsets/opset6.hpp>
-#include <paddlepaddle_frontend/utility.hpp>
->>>>>>> 8b435ef7
 
 using namespace ngraph;
 using namespace ngraph::frontend;
@@ -29,15 +24,6 @@
 {
     namespace op
     {
-<<<<<<< HEAD
-        auto shape_attr = node.get_attribute<std::vector<int32_t>>("shape");
-        auto shape_node = ngraph::opset6::Constant::create(ngraph::element::i32, {shape_attr.size()}, shape_attr);
-        return node.default_single_output_mapping({std::make_shared<ngraph::opset6::Reshape>(data, shape_node, true)}, {"Out"});
-    } else {
-        PDPD_NOT_IMPLEMENTED("reshape2 with shape as input");
-    }
-}
-=======
         NamedOutputs reshape2(const NodeContext& node)
         {
             auto data = node.get_ng_input("X");
@@ -51,10 +37,9 @@
             }
             else
             {
-                NOT_IMPLEMENTED("reshape2 with shape as input");
+                PDPD_NOT_IMPLEMENTED("reshape2 with shape as input");
             }
         }
->>>>>>> 8b435ef7
 
     } // namespace op
 } // namespace pdpd