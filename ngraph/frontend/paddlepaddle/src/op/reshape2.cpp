--- conflicted
+++ resolved
@@ -31,16 +31,6 @@
                     if (!node.has_ng_input("Shape") && !node.has_ng_input("ShapeTensor"))
                     {
                         auto shape_attr = node.get_attribute<std::vector<int32_t>>("shape");
-<<<<<<< HEAD
-                        auto shape_node =
-                            ngraph::opset6::Constant::create(element::i32, {shape_attr.size()}, shape_attr);
-                        return node.default_single_output_mapping(
-                            {std::make_shared<ngraph::opset6::Reshape>(data, shape_node, true)}, {"Out"});
-                    }
-                    else
-                    {
-                        PDPD_NOT_IMPLEMENTED("reshape2 with shape as input");
-=======
                         auto shape_node = ngraph::opset6::Constant::create(
                             ngraph::element::i32, {shape_attr.size()}, shape_attr);
                         return node.default_single_output_mapping(
@@ -49,8 +39,7 @@
                     }
                     else
                     {
-                        NOT_IMPLEMENTED("reshape2 with shape as input");
->>>>>>> e9b420a2
+                        PDPD_NOT_IMPLEMENTED("reshape2 with shape as input");
                     }
                 }
 
