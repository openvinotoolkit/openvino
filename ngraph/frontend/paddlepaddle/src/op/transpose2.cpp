--- conflicted
+++ resolved
@@ -34,11 +34,7 @@
             std::cout << perm.size() << std::endl;
             std::cout << data.get_partial_shape().rank() << ":" << rank << std::endl;
 
-<<<<<<< HEAD
-    PDPD_NODE_VALIDATION_CHECK(ngraph::frontend::ErrorCode::OP_VALIDATION_FAILED, node, perm.size() == rank, "transpose2: axis size must equal to data rank!");
-=======
-            PDPD_ASSERT(perm.size() == rank, "transpose2: axis size must equal to data rank!");
->>>>>>> 8b435ef7
+            PDPD_NODE_VALIDATION_CHECK(ngraph::frontend::ErrorCode::OP_VALIDATION_FAILED, node, perm.size() == rank, "transpose2: axis size must equal to data rank!");
 
             auto input_order = opset6::Constant::create(element::i64, {rank}, perm);
             return node.default_single_output_mapping(
