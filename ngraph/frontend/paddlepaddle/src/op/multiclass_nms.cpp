//*****************************************************************************
// Copyright 2017-2021 Intel Corporation
//
// Licensed under the Apache License, Version 2.0 (the "License");
// you may not use this file except in compliance with the License.
// You may obtain a copy of the License at
//
//     http://www.apache.org/licenses/LICENSE-2.0
//
// Unless required by applicable law or agreed to in writing, software
// distributed under the License is distributed on an "AS IS" BASIS,
// WITHOUT WARRANTIES OR CONDITIONS OF ANY KIND, either express or implied.
// See the License for the specific language governing permissions and
// limitations under the License.
//*****************************************************************************

#include "multiclass_nms.hpp"
#include <ngraph/opsets/ngraph::opset6.hpp>

namespace ngraph
{
    namespace frontend
    {
        namespace pdpd
        {
            namespace op
            {
                NamedOutputs multiclass_nms(const NodeContext& node)
                {
                    auto bboxes = node.get_ng_input("BBoxes");
                    auto scores = node.get_ng_input("Scores");

                    auto score_threshold = node.get_attribute<float>("score_threshold");
                    auto iou_threshold = node.get_attribute<float>("nms_threshold");
                    auto max_output_boxes_per_class = node.get_attribute<int>("nms_top_k");

                    // TODO: dtype, scaler/vector attr, and more strick attributes check
                    auto node_max_output_boxes_per_class = ngraph::opset6::Constant::create<int>(
                        element::i32, Shape{1}, {max_output_boxes_per_class});
<<<<<<< HEAD
                    auto node_iou_threshold =
                        ngraph::opset6::Constant::create<float>(element::f32, Shape{1}, {iou_threshold});
                    auto node_score_threshold =
                        ngraph::opset6::Constant::create<float>(element::f32, Shape{1}, {score_threshold});
=======
                    auto node_iou_threshold = ngraph::opset6::Constant::create<float>(
                        element::f32, Shape{1}, {iou_threshold});
                    auto node_score_threshold = ngraph::opset6::Constant::create<float>(
                        element::f32, Shape{1}, {score_threshold});
>>>>>>> e9b420a2

                    return node.default_single_output_mapping(
                        {std::make_shared<ngraph::opset6::NonMaxSuppression>(
                            bboxes,
                            scores,
                            node_max_output_boxes_per_class,
                            node_iou_threshold,
                            node_score_threshold)},
                        {"Out"});
                }

            } // namespace op
        }     // namespace pdpd
    }         // namespace frontend
} // namespace ngraph<|MERGE_RESOLUTION|>--- conflicted
+++ resolved
@@ -15,7 +15,7 @@
 //*****************************************************************************
 
 #include "multiclass_nms.hpp"
-#include <ngraph/opsets/ngraph::opset6.hpp>
+#include <ngraph/opsets/opset6.hpp>
 
 namespace ngraph
 {
@@ -37,17 +37,10 @@
                     // TODO: dtype, scaler/vector attr, and more strick attributes check
                     auto node_max_output_boxes_per_class = ngraph::opset6::Constant::create<int>(
                         element::i32, Shape{1}, {max_output_boxes_per_class});
-<<<<<<< HEAD
-                    auto node_iou_threshold =
-                        ngraph::opset6::Constant::create<float>(element::f32, Shape{1}, {iou_threshold});
-                    auto node_score_threshold =
-                        ngraph::opset6::Constant::create<float>(element::f32, Shape{1}, {score_threshold});
-=======
                     auto node_iou_threshold = ngraph::opset6::Constant::create<float>(
                         element::f32, Shape{1}, {iou_threshold});
                     auto node_score_threshold = ngraph::opset6::Constant::create<float>(
                         element::f32, Shape{1}, {score_threshold});
->>>>>>> e9b420a2
 
                     return node.default_single_output_mapping(
                         {std::make_shared<ngraph::opset6::NonMaxSuppression>(
