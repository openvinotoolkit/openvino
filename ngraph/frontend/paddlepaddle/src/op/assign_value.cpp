// Copyright (C) 2018-2021 Intel Corporation
// SPDX-License-Identifier: Apache-2.0
//

#include "assign_value.hpp"
<<<<<<< HEAD
#include <ngraph/opsets/ngraph::opset6.hpp>

=======
#include <ngraph/opsets/opset6.hpp>
>>>>>>> e9b420a2
namespace ngraph
{
    namespace frontend
    {
        namespace pdpd
        {
            namespace op
            {
                NamedOutputs assign_value(const NodeContext& node)
                {
                    std::vector<int32_t> shape = node.get_attribute<std::vector<int32_t>>("shape");
<<<<<<< HEAD
                    auto dtype = node.get_attribute<element::Type>("dtype");
=======
                    auto dtype = node.get_attribute<ngraph::element::Type>("dtype");
>>>>>>> e9b420a2
                    std::shared_ptr<Node> const_node;

                    switch (dtype)
                    {
                    case element::i32:
                    {
                        auto values = node.get_attribute<std::vector<int32_t>>("int32_values");
<<<<<<< HEAD
                        const_node = {ngraph::opset6::Constant::create(
=======
                        const_node = {opset6::Constant::create(
>>>>>>> e9b420a2
                            dtype, Shape{shape.begin(), shape.end()}, values)};
                        break;
                    }
                    case element::f32:
                    {
                        std::vector<float> values =
                            node.get_attribute<std::vector<float>>("fp32_values");
<<<<<<< HEAD
                        const_node = {ngraph::opset6::Constant::create(
=======
                        const_node = {opset6::Constant::create(
>>>>>>> e9b420a2
                            dtype, Shape{shape.begin(), shape.end()}, values)};
                        break;
                    }
                    case element::boolean:
                    {
                        auto values = node.get_attribute<std::vector<int32_t>>("bool_values");
<<<<<<< HEAD
                        const_node = {ngraph::opset6::Constant::create(
=======
                        const_node = {opset6::Constant::create(
>>>>>>> e9b420a2
                            dtype, Shape{shape.begin(), shape.end()}, values)};
                        break;
                    }
                    case element::i64:
                    {
                        auto values = node.get_attribute<std::vector<int64_t>>("int64_values");
<<<<<<< HEAD
                        const_node = {ngraph::opset6::Constant::create(
=======
                        const_node = {opset6::Constant::create(
>>>>>>> e9b420a2
                            dtype, Shape{shape.begin(), shape.end()}, values)};
                        break;
                    }
                    default:
                    {
<<<<<<< HEAD
                        PDPD_CHECK(ErrorCode::OP_VALIDATION_FAILED,
                                   false,
                                   "assign_value only supports int32, int64, float32, bool");
=======
                        PDPD_ASSERT(false,
                                    "assign_value only supports int32, int64, float32, bool");
>>>>>>> e9b420a2
                        break;
                    }
                    }

                    return node.default_single_output_mapping({const_node}, {"Out"});
                }

            } // namespace op
        }     // namespace pdpd
    }         // namespace frontend
} // namespace ngraph<|MERGE_RESOLUTION|>--- conflicted
+++ resolved
@@ -3,12 +3,7 @@
 //
 
 #include "assign_value.hpp"
-<<<<<<< HEAD
-#include <ngraph/opsets/ngraph::opset6.hpp>
-
-=======
 #include <ngraph/opsets/opset6.hpp>
->>>>>>> e9b420a2
 namespace ngraph
 {
     namespace frontend
@@ -20,11 +15,7 @@
                 NamedOutputs assign_value(const NodeContext& node)
                 {
                     std::vector<int32_t> shape = node.get_attribute<std::vector<int32_t>>("shape");
-<<<<<<< HEAD
-                    auto dtype = node.get_attribute<element::Type>("dtype");
-=======
                     auto dtype = node.get_attribute<ngraph::element::Type>("dtype");
->>>>>>> e9b420a2
                     std::shared_ptr<Node> const_node;
 
                     switch (dtype)
@@ -32,11 +23,7 @@
                     case element::i32:
                     {
                         auto values = node.get_attribute<std::vector<int32_t>>("int32_values");
-<<<<<<< HEAD
-                        const_node = {ngraph::opset6::Constant::create(
-=======
                         const_node = {opset6::Constant::create(
->>>>>>> e9b420a2
                             dtype, Shape{shape.begin(), shape.end()}, values)};
                         break;
                     }
@@ -44,46 +31,28 @@
                     {
                         std::vector<float> values =
                             node.get_attribute<std::vector<float>>("fp32_values");
-<<<<<<< HEAD
-                        const_node = {ngraph::opset6::Constant::create(
-=======
                         const_node = {opset6::Constant::create(
->>>>>>> e9b420a2
                             dtype, Shape{shape.begin(), shape.end()}, values)};
                         break;
                     }
                     case element::boolean:
                     {
                         auto values = node.get_attribute<std::vector<int32_t>>("bool_values");
-<<<<<<< HEAD
-                        const_node = {ngraph::opset6::Constant::create(
-=======
                         const_node = {opset6::Constant::create(
->>>>>>> e9b420a2
                             dtype, Shape{shape.begin(), shape.end()}, values)};
                         break;
                     }
                     case element::i64:
                     {
                         auto values = node.get_attribute<std::vector<int64_t>>("int64_values");
-<<<<<<< HEAD
-                        const_node = {ngraph::opset6::Constant::create(
-=======
                         const_node = {opset6::Constant::create(
->>>>>>> e9b420a2
                             dtype, Shape{shape.begin(), shape.end()}, values)};
                         break;
                     }
                     default:
                     {
-<<<<<<< HEAD
-                        PDPD_CHECK(ErrorCode::OP_VALIDATION_FAILED,
-                                   false,
-                                   "assign_value only supports int32, int64, float32, bool");
-=======
-                        PDPD_ASSERT(false,
+                        PDPD_CHECK(ErrorCode::OP_VALIDATION_FAILED, false,
                                     "assign_value only supports int32, int64, float32, bool");
->>>>>>> e9b420a2
                         break;
                     }
                     }
