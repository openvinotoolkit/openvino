--- conflicted
+++ resolved
@@ -3,12 +3,7 @@
 //
 
 #include "slice.hpp"
-<<<<<<< HEAD
 #include <paddlepaddle_frontend/exceptions.hpp>
-=======
-#include <ngraph/opsets/opset6.hpp>
-#include <paddlepaddle_frontend/utility.hpp>
->>>>>>> 8b435ef7
 
 using namespace ngraph;
 using namespace ngraph::frontend;
@@ -30,24 +25,13 @@
             std::vector<int32_t> fixedStarts(shape_size, 0);
             std::vector<int32_t> fixedEnds(shape_size, INT_MAX);
 
-<<<<<<< HEAD
-    int n = 0;
-    for (auto i : axes) {
-        PDPD_NODE_VALIDATION_CHECK(ngraph::frontend::ErrorCode::OP_VALIDATION_FAILED, node, i < (int32_t)shape_size, "slice: axes must be less than the X rank.");
-        fixedStarts[i] = starts[n];
-        fixedEnds[i] = ends[n];
-        n++;
-    }
-=======
             int n = 0;
-            for (auto i : axes)
-            {
-                PDPD_ASSERT(i < (int32_t)shape_size, "slice: axes must be less than the X rank.");
+            for (auto i : axes) {
+                PDPD_NODE_VALIDATION_CHECK(ngraph::frontend::ErrorCode::OP_VALIDATION_FAILED, node, i < (int32_t)shape_size, "slice: axes must be less than the X rank.");
                 fixedStarts[i] = starts[n];
                 fixedEnds[i] = ends[n];
                 n++;
             }
->>>>>>> 8b435ef7
 
             auto startsNode = opset6::Constant::create(element::i32, {shape_size}, fixedStarts);
             auto endsNode = opset6::Constant::create(element::i32, {shape_size}, fixedEnds);
