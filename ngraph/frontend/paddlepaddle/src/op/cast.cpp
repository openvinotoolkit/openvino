//*****************************************************************************
// Copyright 2017-2021 Intel Corporation
//
// Licensed under the Apache License, Version 2.0 (the "License");
// you may not use this file except in compliance with the License.
// You may obtain a copy of the License at
//
//     http://www.apache.org/licenses/LICENSE-2.0
//
// Unless required by applicable law or agreed to in writing, software
// distributed under the License is distributed on an "AS IS" BASIS,
// WITHOUT WARRANTIES OR CONDITIONS OF ANY KIND, either express or implied.
// See the License for the specific language governing permissions and
// limitations under the License.
//*****************************************************************************

#include "cast.hpp"
#include <ngraph/opsets/ngraph::opset6.hpp>

namespace ngraph
{
    namespace frontend
    {
        namespace pdpd
        {
            namespace op
            {
                NamedOutputs cast(const NodeContext& node)
                {
                    auto data = node.get_ng_input("X");
<<<<<<< HEAD
                    auto out_dtype = node.get_attribute<element::Type>("out_dtype");
=======
                    auto out_dtype = node.get_attribute<ngraph::element::Type>("out_dtype");
>>>>>>> e9b420a2

                    return node.default_single_output_mapping(
                        {std::make_shared<ngraph::opset6::Convert>(data, out_dtype)}, {"Out"});
                }

            } // namespace op
        }     // namespace pdpd
    }         // namespace frontend
} // namespace ngraph<|MERGE_RESOLUTION|>--- conflicted
+++ resolved
@@ -15,7 +15,7 @@
 //*****************************************************************************
 
 #include "cast.hpp"
-#include <ngraph/opsets/ngraph::opset6.hpp>
+#include <ngraph/opsets/opset6.hpp>
 
 namespace ngraph
 {
@@ -28,11 +28,7 @@
                 NamedOutputs cast(const NodeContext& node)
                 {
                     auto data = node.get_ng_input("X");
-<<<<<<< HEAD
-                    auto out_dtype = node.get_attribute<element::Type>("out_dtype");
-=======
                     auto out_dtype = node.get_attribute<ngraph::element::Type>("out_dtype");
->>>>>>> e9b420a2
 
                     return node.default_single_output_mapping(
                         {std::make_shared<ngraph::opset6::Convert>(data, out_dtype)}, {"Out"});
