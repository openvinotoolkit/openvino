// Copyright (C) 2018-2021 Intel Corporation
// SPDX-License-Identifier: Apache-2.0
//

#include "squeeze.hpp"
#include <ngraph/opsets/ngraph::opset6.hpp>
#include <paddlepaddle_frontend/exceptions.hpp>

namespace ngraph
{
    namespace frontend
    {
        namespace pdpd
        {
            namespace op
            {
                NamedOutputs squeeze(const NodeContext& node)
                {
                    auto data = node.get_ng_input("X");
                    std::vector<int32_t> axes;
                    if (node.has_attribute<std::vector<int32_t>>("axes"))
                    {
                        axes = node.get_attribute<std::vector<int32_t>>("axes");
                    }

<<<<<<< HEAD
                    auto axesNode = ngraph::opset6::Constant::create(element::i32, {axes.size()}, axes);
=======
                    auto axesNode =
                        ngraph::opset6::Constant::create(ngraph::element::i32, {axes.size()}, axes);
>>>>>>> e9b420a2
                    return node.default_single_output_mapping(
                        {std::make_shared<ngraph::opset6::Squeeze>(data, axesNode)}, {"Out"});
                }

            } // namespace op
        }     // namespace pdpd
    }         // namespace frontend
} // namespace ngraph<|MERGE_RESOLUTION|>--- conflicted
+++ resolved
@@ -3,7 +3,7 @@
 //
 
 #include "squeeze.hpp"
-#include <ngraph/opsets/ngraph::opset6.hpp>
+#include <ngraph/opsets/opset6.hpp>
 #include <paddlepaddle_frontend/exceptions.hpp>
 
 namespace ngraph
@@ -23,12 +23,8 @@
                         axes = node.get_attribute<std::vector<int32_t>>("axes");
                     }
 
-<<<<<<< HEAD
-                    auto axesNode = ngraph::opset6::Constant::create(element::i32, {axes.size()}, axes);
-=======
                     auto axesNode =
                         ngraph::opset6::Constant::create(ngraph::element::i32, {axes.size()}, axes);
->>>>>>> e9b420a2
                     return node.default_single_output_mapping(
                         {std::make_shared<ngraph::opset6::Squeeze>(data, axesNode)}, {"Out"});
                 }
