// Copyright (C) 2021 Intel Corporation
// SPDX-License-Identifier: Apache-2.0
//

#include "node_context.hpp"

#define NGRAPH_VARIANT_DEFINITION(TYPE)                        \
    constexpr VariantTypeInfo VariantWrapper<TYPE>::type_info; \
    template class ngraph::VariantImpl<TYPE>;

<<<<<<< HEAD
namespace ov
{
    NGRAPH_VARIANT_DEFINITION(int32_t)
    NGRAPH_VARIANT_DEFINITION(std::vector<int32_t>)
    NGRAPH_VARIANT_DEFINITION(float)
    NGRAPH_VARIANT_DEFINITION(std::vector<float>)
    NGRAPH_VARIANT_DEFINITION(bool)
    NGRAPH_VARIANT_DEFINITION(ngraph::element::Type)
    NGRAPH_VARIANT_DEFINITION(std::vector<int64_t>)
} // namespace ov
=======
namespace ngraph {
NGRAPH_VARIANT_DEFINITION(int32_t)
NGRAPH_VARIANT_DEFINITION(std::vector<int32_t>)
NGRAPH_VARIANT_DEFINITION(float)
NGRAPH_VARIANT_DEFINITION(std::vector<float>)
NGRAPH_VARIANT_DEFINITION(bool)
NGRAPH_VARIANT_DEFINITION(ngraph::element::Type)
NGRAPH_VARIANT_DEFINITION(std::vector<int64_t>)

}  // namespace ngraph
>>>>>>> 39131968
<|MERGE_RESOLUTION|>--- conflicted
+++ resolved
@@ -8,19 +8,7 @@
     constexpr VariantTypeInfo VariantWrapper<TYPE>::type_info; \
     template class ngraph::VariantImpl<TYPE>;
 
-<<<<<<< HEAD
-namespace ov
-{
-    NGRAPH_VARIANT_DEFINITION(int32_t)
-    NGRAPH_VARIANT_DEFINITION(std::vector<int32_t>)
-    NGRAPH_VARIANT_DEFINITION(float)
-    NGRAPH_VARIANT_DEFINITION(std::vector<float>)
-    NGRAPH_VARIANT_DEFINITION(bool)
-    NGRAPH_VARIANT_DEFINITION(ngraph::element::Type)
-    NGRAPH_VARIANT_DEFINITION(std::vector<int64_t>)
-} // namespace ov
-=======
-namespace ngraph {
+namespace ov {
 NGRAPH_VARIANT_DEFINITION(int32_t)
 NGRAPH_VARIANT_DEFINITION(std::vector<int32_t>)
 NGRAPH_VARIANT_DEFINITION(float)
@@ -28,6 +16,4 @@
 NGRAPH_VARIANT_DEFINITION(bool)
 NGRAPH_VARIANT_DEFINITION(ngraph::element::Type)
 NGRAPH_VARIANT_DEFINITION(std::vector<int64_t>)
-
-}  // namespace ngraph
->>>>>>> 39131968
+}  // namespace ov