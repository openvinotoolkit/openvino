// Copyright (C) 2018-2021 Intel Corporation
// SPDX-License-Identifier: Apache-2.0
//

#pragma once
#include <ngraph/compatibility.hpp>
#include <ngraph/variant.hpp>
#include <paddlepaddle_frontend/exceptions.hpp>
#include <paddlepaddle_frontend/utility.hpp>

#define NGRAPH_VARIANT_DECLARATION(TYPE, info)                                            \
    template <>                                                                           \
    class VariantWrapper<TYPE> : public VariantImpl<TYPE> {                               \
    public:                                                                               \
        OPENVINO_RTTI(info);                                                              \
        VariantWrapper<TYPE>(const value_type& value) : VariantImpl<value_type>(value) {} \
    }

namespace ov {
NGRAPH_VARIANT_DECLARATION(int32_t, "Variant::int32");
NGRAPH_VARIANT_DECLARATION(std::vector<int32_t>, "Variant::int32_vector");
NGRAPH_VARIANT_DECLARATION(float, "Variant::float");
NGRAPH_VARIANT_DECLARATION(std::vector<float>, "Variant::float_vector");
NGRAPH_VARIANT_DECLARATION(bool, "Variant::bool");
NGRAPH_VARIANT_DECLARATION(ngraph::element::Type, "Variant::element_type");
NGRAPH_VARIANT_DECLARATION(std::vector<int64_t>, "Variant::int64_vector");
}  // namespace ov

namespace ngraph {
namespace frontend {
namespace pdpd {
using InPortName = std::string;
using OutPortName = std::string;
using TensorName = std::string;
using NamedOutputs = std::map<OutPortName, OutputVector>;
using NamedInputs = std::map<InPortName, OutputVector>;

class DecoderBase {
public:
    /// \brief Get attribute value by name and requested type
    ///
    /// \param name Attribute name
    /// \param type_info Attribute type information
    /// \return Shared pointer to appropriate value if it exists, 'nullptr' otherwise
    virtual std::shared_ptr<Variant> get_attribute(const std::string& name, const VariantTypeInfo& type_info) const = 0;

    virtual std::vector<OutPortName> get_output_names() const = 0;

    virtual size_t get_output_size() const = 0;

    /// \brief Get output port type
    ///
    /// Current API assumes that output port has only one output type.
    /// If decoder supports multiple types for specified port, it shall throw general
    /// exception
    ///
    /// \param port_name Port name for the node
    ///
    /// \return Type of specified output port
    virtual ngraph::element::Type get_out_port_type(const std::string& port_name) const = 0;

    virtual std::string get_op_type() const = 0;
};

/// Keep necessary data for a single node in the original FW graph to facilitate
/// conversion process in the rules code.
class NodeContext {
    const DecoderBase& decoder;
    const NamedInputs& name_map;

public:
    NodeContext(const DecoderBase& _decoder, const NamedInputs& _name_map) : decoder(_decoder), name_map(_name_map) {}

    /// Returns node attribute by name. Returns 'def' value if attribute does not exist
    #ifndef OPENVINO_STATIC_LIBRARY
    template <class T, typename std::enable_if<ngraph::HasTypeInfoMember<VariantWrapper<T>>::value, bool>::type = true>
    T get_attribute(const std::string& name, const T& def) const {
        std::shared_ptr<Variant> res;
        OPENVINO_SUPPRESS_DEPRECATED_START
        res = decoder.get_attribute(name, VariantWrapper<T>::type_info);
        OPENVINO_SUPPRESS_DEPRECATED_END
        if (res) {
            auto ret = std::dynamic_pointer_cast<VariantWrapper<T>>(res);
            FRONT_END_GENERAL_CHECK(ret, "Attribute with name '", name, "' has invalid type");
            return ret->get();
        } else {
            return def;
        }
    }
    #endif
    template <class T, typename std::enable_if<!ngraph::HasTypeInfoMember<VariantWrapper<T>>::value, bool>::type = true>
    T get_attribute(const std::string& name, const T& def) const {
        std::shared_ptr<Variant> res;
        res = decoder.get_attribute(name, VariantWrapper<T>::get_type_info_static());
        if (res) {
            auto ret = std::dynamic_pointer_cast<VariantWrapper<T>>(res);
            FRONT_END_GENERAL_CHECK(ret, "Attribute with name '", name, "' has invalid type");
            return ret->get();
        } else {
            return def;
        }
    }

    #ifndef OPENVINO_STATIC_LIBRARY
    template <class T, typename std::enable_if<ngraph::HasTypeInfoMember<VariantWrapper<T>>::value, bool>::type = true>
    T get_attribute(const std::string& name) const {
        std::shared_ptr<Variant> res;
        OPENVINO_SUPPRESS_DEPRECATED_START
        res = decoder.get_attribute(name, VariantWrapper<T>::type_info);
        OPENVINO_SUPPRESS_DEPRECATED_END
        FRONT_END_GENERAL_CHECK(res, "Attribute with name '", name, "' does not exist");
        auto ret = std::dynamic_pointer_cast<VariantWrapper<T>>(res);
        FRONT_END_GENERAL_CHECK(ret, "Attribute with name '", name, "' has invalid type");
        return ret->get();
    }
<<<<<<< HEAD
    #endif
=======
>>>>>>> cc807f7c

    template <class T, typename std::enable_if<!ngraph::HasTypeInfoMember<VariantWrapper<T>>::value, bool>::type = true>
    T get_attribute(const std::string& name) const {
        std::shared_ptr<Variant> res;
        res = decoder.get_attribute(name, VariantWrapper<T>::get_type_info_static());
        FRONT_END_GENERAL_CHECK(res, "Attribute with name '", name, "' does not exist");
        auto ret = std::dynamic_pointer_cast<VariantWrapper<T>>(res);
        FRONT_END_GENERAL_CHECK(ret, "Attribute with name '", name, "' has invalid type");
        return ret->get();
    }

    #ifndef OPENVINO_STATIC_LIBRARY
    template <class T, typename std::enable_if<ngraph::HasTypeInfoMember<VariantWrapper<T>>::value, bool>::type = true>
    bool has_attribute(const std::string& name) const {
        std::shared_ptr<Variant> res;
        OPENVINO_SUPPRESS_DEPRECATED_START
        res = decoder.get_attribute(name, VariantWrapper<T>::type_info);
        OPENVINO_SUPPRESS_DEPRECATED_END
        return res != nullptr;
    }
<<<<<<< HEAD
    #endif
=======
>>>>>>> cc807f7c

    template <class T, typename std::enable_if<!ngraph::HasTypeInfoMember<VariantWrapper<T>>::value, bool>::type = true>
    bool has_attribute(const std::string& name) const {
        std::shared_ptr<Variant> res;
        OPENVINO_SUPPRESS_DEPRECATED_START
        res = decoder.get_attribute(name, VariantWrapper<T>::get_type_info_static());
        OPENVINO_SUPPRESS_DEPRECATED_END
        return res != nullptr;
    }

    /// Detects if there is at least one input attached with a given name
    bool has_ng_input(const std::string& name) const {
        auto found = name_map.find(name);
        if (found != name_map.end())
            return !found->second.empty();
        return false;
    }

    /// Returns exactly one input with a given name; throws if there is no inputs or
    /// there are more than one input
    Output<Node> get_ng_input(const std::string& name) const {
        FRONT_END_GENERAL_CHECK(name_map.at(name).size() == 1);
        return name_map.at(name).at(0);
    }

    /// Returns all inputs with a given name
    OutputVector get_ng_inputs(const std::string& name) const {
        return name_map.at(name);
    }

    /// Returns all inputs in order they appear in map. This is used for FrameworkNode
    /// creation
    OutputVector get_all_ng_inputs() const {
        OutputVector res;
        for (const auto& entry : name_map) {
            res.insert(res.end(), entry.second.begin(), entry.second.end());
        }
        return res;
    }

    std::vector<OutPortName> get_output_names() const {
        return decoder.get_output_names();
    }

    ngraph::element::Type get_out_port_type(const std::string& port_name) const {
        return decoder.get_out_port_type(port_name);
    }

    std::string get_op_type() const {
        return decoder.get_op_type();
    }

    NamedOutputs default_single_output_mapping(const std::shared_ptr<Node>& ngraph_node,
                                               const std::vector<OutPortName>& required_pdpd_out_names) const;
};

inline NamedOutputs NodeContext::default_single_output_mapping(
    const std::shared_ptr<Node>& ngraph_node,
    const std::vector<OutPortName>& required_pdpd_out_names) const {
    NamedOutputs named_outputs;
    const auto& ngraph_outputs = ngraph_node->outputs();
    const auto& pdpd_op_output_names = this->get_output_names();
    FRONT_END_GENERAL_CHECK(ngraph_outputs.size() == 1, "nGraph node must have exactly one output");
    for (const auto& pdpd_name : pdpd_op_output_names) {
        if (std::find(required_pdpd_out_names.begin(), required_pdpd_out_names.end(), pdpd_name) !=
            required_pdpd_out_names.end())
            named_outputs[pdpd_name] = {ngraph_outputs[0]};
    }
    return named_outputs;
}

}  // namespace pdpd
}  // namespace frontend
}  // namespace ngraph<|MERGE_RESOLUTION|>--- conflicted
+++ resolved
@@ -72,7 +72,6 @@
     NodeContext(const DecoderBase& _decoder, const NamedInputs& _name_map) : decoder(_decoder), name_map(_name_map) {}
 
     /// Returns node attribute by name. Returns 'def' value if attribute does not exist
-    #ifndef OPENVINO_STATIC_LIBRARY
     template <class T, typename std::enable_if<ngraph::HasTypeInfoMember<VariantWrapper<T>>::value, bool>::type = true>
     T get_attribute(const std::string& name, const T& def) const {
         std::shared_ptr<Variant> res;
@@ -87,7 +86,6 @@
             return def;
         }
     }
-    #endif
     template <class T, typename std::enable_if<!ngraph::HasTypeInfoMember<VariantWrapper<T>>::value, bool>::type = true>
     T get_attribute(const std::string& name, const T& def) const {
         std::shared_ptr<Variant> res;
@@ -101,7 +99,6 @@
         }
     }
 
-    #ifndef OPENVINO_STATIC_LIBRARY
     template <class T, typename std::enable_if<ngraph::HasTypeInfoMember<VariantWrapper<T>>::value, bool>::type = true>
     T get_attribute(const std::string& name) const {
         std::shared_ptr<Variant> res;
@@ -113,10 +110,6 @@
         FRONT_END_GENERAL_CHECK(ret, "Attribute with name '", name, "' has invalid type");
         return ret->get();
     }
-<<<<<<< HEAD
-    #endif
-=======
->>>>>>> cc807f7c
 
     template <class T, typename std::enable_if<!ngraph::HasTypeInfoMember<VariantWrapper<T>>::value, bool>::type = true>
     T get_attribute(const std::string& name) const {
@@ -128,7 +121,6 @@
         return ret->get();
     }
 
-    #ifndef OPENVINO_STATIC_LIBRARY
     template <class T, typename std::enable_if<ngraph::HasTypeInfoMember<VariantWrapper<T>>::value, bool>::type = true>
     bool has_attribute(const std::string& name) const {
         std::shared_ptr<Variant> res;
@@ -137,10 +129,6 @@
         OPENVINO_SUPPRESS_DEPRECATED_END
         return res != nullptr;
     }
-<<<<<<< HEAD
-    #endif
-=======
->>>>>>> cc807f7c
 
     template <class T, typename std::enable_if<!ngraph::HasTypeInfoMember<VariantWrapper<T>>::value, bool>::type = true>
     bool has_attribute(const std::string& name) const {
