--- conflicted
+++ resolved
@@ -112,7 +112,6 @@
 inline ngraph::element::Type NodeContext::get_attribute (const std::string& name, const ngraph::element::Type& def) const
 { return node.get_dtype(name, def); }
 
-<<<<<<< HEAD
 inline ngraph::element::Type NodeContext::get_out_port_type(const std::string& port_name) const
 {
     auto types = get_out_port_types(port_name);
@@ -124,8 +123,6 @@
     return res;
 }
 
-=======
->>>>>>> f24f3d17
 inline NamedOutputs NodeContext::default_single_output_mapping(const std::shared_ptr<Node>& ngraph_node,
                                                                const std::vector<OutPortName>& required_pdpd_out_names) const
 {
@@ -139,11 +136,6 @@
     }
     return named_outputs;
 }
-<<<<<<< HEAD
-} // namespace pdpd
-} // namespace frontend
-} // namespace ngraph
-=======
 template <>
 inline std::vector<int64_t> NodeContext::get_attribute (const std::string& name, const std::vector<int64_t>& def) const
 { return node.get_longs(name, def); }
@@ -152,8 +144,6 @@
 inline int64_t NodeContext::get_attribute (const std::string& name, const int64_t& def) const
 { return node.get_long(name, def); }
 
-
-}
-}
-}
->>>>>>> f24f3d17
+} // namespace pdpd
+} // namespace frontend
+} // namespace ngraph