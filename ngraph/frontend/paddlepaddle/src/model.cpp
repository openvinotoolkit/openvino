--- conflicted
+++ resolved
@@ -20,8 +20,7 @@
 class InputModelPDPD::InputModelPDPDImpl {
 public:
 
-<<<<<<< HEAD
-    InputModelPDPDImpl (const std::string& _path, const IInputModel& input_model);
+    InputModelPDPDImpl (const std::string& _path, const InputModel& input_model);
     std::vector<IPlace::Ptr> getInputs () const;
     std::vector<IPlace::Ptr> getOutputs () const;
     IPlace::Ptr getPlaceByTensorName (const std::string& tensorName) const;
@@ -31,20 +30,8 @@
     void setDefaultShape (IPlace::Ptr place, const ngraph::Shape&);
     void setPartialShape (IPlace::Ptr place, const ngraph::PartialShape&);
     void setElementType (IPlace::Ptr place, const ngraph::element::Type&);
-=======
-    InputModelPDPDImpl (const std::string& _path, const InputModel& input_model);
-    std::vector<Place::Ptr> getInputs () const;
-    std::vector<Place::Ptr> getOutputs () const;
-    Place::Ptr getPlaceByTensorName (const std::string& tensorName) const;
-    void overrideAllOutputs (const std::vector<Place::Ptr>& outputs);
-    void overrideAllInputs (const std::vector<Place::Ptr>& inputs);
-    void extractSubgraph (const std::vector<Place::Ptr>& inputs, const std::vector<Place::Ptr>& outputs);
-    void setDefaultShape (Place::Ptr place, const ngraph::Shape&);
-    void setPartialShape (Place::Ptr place, const ngraph::PartialShape&);
-    void setElementType (Place::Ptr place, const ngraph::element::Type&);
-    void setTensorValue (Place::Ptr place, const void* value);
->>>>>>> fddf9d0f
-    
+    void setTensorValue (IPlace::Ptr place, const void* value);
+
     std::vector<uint8_t> readWeight(const std::string& name, int64_t len);
     std::vector<std::shared_ptr<OpPlacePDPD>> getOpPlaces(int i) const { return m_op_places_blocks[i]; }
     std::map<std::string, std::shared_ptr<TensorPlacePDPD>> getVarPlaces(int i) const { return m_var_places_blocks[i]; }
@@ -59,17 +46,10 @@
     // GCC 4.8 limitation: can't create 'm_weights_stream = std::ifstream(...)'
     std::unique_ptr<std::ifstream> m_weights_stream;
     bool m_weights_composed = false;
-<<<<<<< HEAD
     const IInputModel& m_input_model;
     std::vector<IPlace::Ptr> m_inputs;
     std::vector<IPlace::Ptr> m_outputs;
-    std::string m_path;
-=======
-    const InputModel& m_input_model;
-    std::vector<Place::Ptr> m_inputs;
-    std::vector<Place::Ptr> m_outputs;
     std::map<pdpd::TensorName, Output<Node>> m_tensor_values;
->>>>>>> fddf9d0f
 };
 
 InputModelPDPD::InputModelPDPDImpl::InputModelPDPDImpl(const std::string& _path, const IInputModel& input_model)
@@ -200,12 +180,9 @@
     return nullptr;
 }
 
-<<<<<<< HEAD
-void InputModelPDPD::InputModelPDPDImpl::overrideAllInputs (const std::vector<IPlace::Ptr>& inputs) {
-=======
 namespace pdpd {
 
-std::shared_ptr<TensorPlacePDPD> castToTensorPlace(const Place::Ptr& place) {
+std::shared_ptr<TensorPlacePDPD> castToTensorPlace(const IPlace::Ptr& place) {
     if (auto var_place = std::dynamic_pointer_cast<TensorPlacePDPD>(place)) {
         return var_place;
     } else if (auto in_port_place = std::dynamic_pointer_cast<InPortPlacePDPD>(place)) {
@@ -218,8 +195,7 @@
 
 } // namespace pdpd
 
-void InputModelPDPD::InputModelPDPDImpl::overrideAllInputs (const std::vector<Place::Ptr>& inputs) {
->>>>>>> fddf9d0f
+void InputModelPDPD::InputModelPDPDImpl::overrideAllInputs (const std::vector<IPlace::Ptr>& inputs) {
     m_inputs.clear();
     for (const auto& inp : inputs) {
         m_inputs.push_back(pdpd::castToTensorPlace(inp));
@@ -242,39 +218,15 @@
     NOT_IMPLEMENTED("setDefaultShape");
 }
 
-<<<<<<< HEAD
 void InputModelPDPD::InputModelPDPDImpl::setPartialShape (IPlace::Ptr place, const ngraph::PartialShape& p_shape) {
-    if (auto var_place = std::dynamic_pointer_cast<TensorPlacePDPD>(place)) {
-        var_place->setPartialShape(p_shape);
-    } else if (auto in_port_place = std::dynamic_pointer_cast<InPortPlacePDPD>(place)) {
-        in_port_place->getSourceTensorPDPD()->setPartialShape(p_shape);
-    } else if (auto out_port_place = std::dynamic_pointer_cast<OutPortPlacePDPD>(place)) {
-        out_port_place->getTargetTensorPDPD()->setPartialShape(p_shape);
-    } else {
-        PDPD_THROW("Cannot set shape for this place.");
-    }
+    pdpd::castToTensorPlace(place)->setPartialShape(p_shape);
 }
 
 void InputModelPDPD::InputModelPDPDImpl::setElementType (IPlace::Ptr place, const ngraph::element::Type& type) {
-    if (auto var_place = std::dynamic_pointer_cast<TensorPlacePDPD>(place)) {
-        var_place->setElementType(type);
-    } else if (auto in_port_place = std::dynamic_pointer_cast<InPortPlacePDPD>(place)) {
-        in_port_place->getSourceTensorPDPD()->setElementType(type);
-    } else if (auto out_port_place = std::dynamic_pointer_cast<OutPortPlacePDPD>(place)) {
-        out_port_place->getTargetTensorPDPD()->setElementType(type);
-    } else {
-        PDPD_THROW("Cannot set type for this place.");
-    }
-=======
-void InputModelPDPD::InputModelPDPDImpl::setPartialShape (Place::Ptr place, const ngraph::PartialShape& p_shape) {
-    pdpd::castToTensorPlace(place)->setPartialShape(p_shape);
-}
-
-void InputModelPDPD::InputModelPDPDImpl::setElementType (Place::Ptr place, const ngraph::element::Type& type) {
     pdpd::castToTensorPlace(place)->setElementType(type);
 }
 
-void InputModelPDPD::InputModelPDPDImpl::setTensorValue (Place::Ptr place, const void* value) {
+void InputModelPDPD::InputModelPDPDImpl::setTensorValue (IPlace::Ptr place, const void* value) {
     auto tensor_place = pdpd::castToTensorPlace(place);
     auto p_shape = tensor_place->getPartialShape();
     auto type = tensor_place->getElementType();
@@ -282,7 +234,6 @@
     auto name = tensor_place->getNames()[0];
     constant->set_friendly_name(name);
     m_tensor_values[name] = constant;
->>>>>>> fddf9d0f
 }
 
 InputModelPDPD::InputModelPDPD (const std::string& _path) : _impl{std::make_shared<InputModelPDPDImpl>(_path, *this)} {}
@@ -303,15 +254,11 @@
     return _impl->getBlockNumber();
 }
 
-<<<<<<< HEAD
-std::vector<IPlace::Ptr> InputModelPDPD::getInputs () const {
-=======
 std::map<pdpd::TensorName, Output<Node>> InputModelPDPD::getTensorValues() const {
     return _impl->getTensorValues();
 }
 
-std::vector<Place::Ptr> InputModelPDPD::getInputs () const {
->>>>>>> fddf9d0f
+std::vector<IPlace::Ptr> InputModelPDPD::getInputs () const {
     return _impl->getInputs();
 }
 
