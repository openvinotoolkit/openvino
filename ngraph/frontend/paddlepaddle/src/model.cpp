// Copyright (C) 2021 Intel Corporation
// SPDX-License-Identifier: Apache-2.0
//

#include <paddlepaddle_frontend/model.hpp>

#include <fstream>
#include "framework.pb.h"
#include "utility.hpp"
#include "decoder.hpp"

namespace ngraph {
namespace frontend {

using namespace paddle::framework::proto;

class InputModelPDPD::InputModelPDPDImpl {
<<<<<<< HEAD
    std::shared_ptr<paddle::framework::proto::ProgramDesc> m_fw_ptr;
    std::vector<std::vector<std::shared_ptr<OpPlacePDPD>>> m_op_places;
    std::vector<std::map<std::string, std::shared_ptr<VarPlacePDPD>>> m_var_places;
    std::vector<Place::Ptr> m_inputs;
    std::vector<Place::Ptr> m_outputs;
    std::ifstream m_weights_stream;
    bool m_weights_composed = false;
    std::string m_path;
=======
>>>>>>> 91e248c5
public:

    InputModelPDPDImpl (const std::string& _path, const InputModel& input_model);
    std::vector<Place::Ptr> getInputs () const;
    std::vector<Place::Ptr> getOutputs () const;
    Place::Ptr getPlaceByTensorName (const std::string& tensorName) const;
    void overrideAllOutputs (const std::vector<Place::Ptr>& outputs);
    void overrideAllInputs (const std::vector<Place::Ptr>& inputs);
    void extractSubgraph (const std::vector<Place::Ptr>& inputs, const std::vector<Place::Ptr>& outputs);
    void setDefaultShape (Place::Ptr place, const ngraph::Shape&);
    void setPartialShape (Place::Ptr place, const ngraph::PartialShape&);
    
    template<typename T>
    std::vector<T> readWeight(const std::string& name, int64_t tensor_length);
<<<<<<< HEAD
    std::vector<std::shared_ptr<OpPlacePDPD>> getOpPlaces(int i) const { return m_op_places[i]; } 
    std::map<std::string, std::shared_ptr<VarPlacePDPD>> getVarPlaces(int i) const { return m_var_places[i]; }
    size_t getBlockNumber() const { return m_op_places.size(); }
};

InputModelPDPD::InputModelPDPDImpl::InputModelPDPDImpl(const std::string& _path) : m_path(_path), m_fw_ptr{std::make_shared<paddle::framework::proto::ProgramDesc>()} {
=======
    std::vector<std::shared_ptr<OpPlacePDPD>> getOpPlaces(int i) const { return op_places_blocks[i]; }
    std::map<std::string, std::shared_ptr<TensorPlacePDPD>> getVarPlaces(int i) const { return var_places_blocks[i]; }
    size_t getBlockNumber() const { return op_places_blocks.size(); }

private:
    std::vector<std::vector<std::shared_ptr<OpPlacePDPD>>> op_places_blocks;
    std::vector<std::map<std::string, std::shared_ptr<TensorPlacePDPD>>> var_places_blocks;
    std::shared_ptr<ProgramDesc> fw_ptr;
    std::ifstream weights_stream;
    bool weights_composed = false;
    const InputModel& m_input_model;
    std::vector<Place::Ptr> inputs;
    std::vector<Place::Ptr> outputs;
};

InputModelPDPD::InputModelPDPDImpl::InputModelPDPDImpl(const std::string& _path, const InputModel& input_model)
    : path(_path),
      fw_ptr{std::make_shared<ProgramDesc>()},
      m_input_model(input_model) {
>>>>>>> 91e248c5
    std::string ext = ".pdmodel";            
    std::string model_file(m_path);
    if (m_path.length() >= ext.length() && (0 == m_path.compare(m_path.length() - ext.length(), ext.length(), ext)))
    {
        m_weights_composed = true;
        auto weights_file = m_path.replace(m_path.size() - ext.size(), ext.size(), ".pdiparams");
        m_weights_stream = std::ifstream(weights_file, std::ios::binary);
        if (!m_weights_stream || !m_weights_stream.is_open())
        {
            std::cerr << "Model file cannot be opened" << std::endl;
        }
    } else {
        m_weights_composed = false;
        model_file += "/__model__";
    }

    std::ifstream pb_stream(model_file, std::ios::binary);
    std::cout << "Model Parsed: " << m_fw_ptr->ParseFromIstream(&pb_stream) << std::endl;

<<<<<<< HEAD
    std::cout << "Blocks number: " << m_fw_ptr->blocks().size() << std::endl;
    for (const auto& block : m_fw_ptr->blocks()) {
        m_var_places.push_back(std::map<std::string, std::shared_ptr<VarPlacePDPD>>());
        for (int i = 0; i < block.vars().size(); i++) {
            m_var_places.back()[block.vars()[i].name()] = std::make_shared<VarPlacePDPD>(VarPlacePDPD(&(block.vars()[i])));
        }

        m_op_places.push_back(std::vector<std::shared_ptr<OpPlacePDPD>>());
=======
    std::cout << "Blocks number: " << fw_ptr->blocks().size() << std::endl;

    const int cnt_of_blocks = fw_ptr->blocks_size();
    const auto& blocks = fw_ptr->blocks();
    var_places_blocks.resize(cnt_of_blocks);
    op_places_blocks.resize(cnt_of_blocks);

    for (int block_idx = 0; block_idx < cnt_of_blocks; block_idx++) {
        const auto& block = blocks[block_idx];
        auto& var_place_block = var_places_blocks[block_idx];
        auto& op_place_block = op_places_blocks[block_idx];

        for (const auto& var : block.vars()) {
            var_place_block[var.name()] = std::make_shared<TensorPlacePDPD>(m_input_model, std::make_shared<VarDesc>(var));
        }

>>>>>>> 91e248c5
        for (const auto& op : block.ops()) {
            auto op_place = std::make_shared<OpPlacePDPD>(m_input_model, std::make_shared<OpDesc>(op));
            op_place_block.push_back(op_place);

            for (const auto &output : op.outputs()) {
<<<<<<< HEAD
                std::vector<std::weak_ptr<VarPlacePDPD>> out_vars;
                for (auto& var_name : output.arguments()) {
                    auto& var = m_var_places.back().at(var_name);
                    var->producing_ops.push_back(op_place);
                    out_vars.push_back(var);
=======
                auto out_port = std::make_shared<OutPortPlacePDPD>(m_input_model);
                op_place->addOutPort(out_port, output.parameter());
                out_port->setOp(op_place);
                for (const auto &var_name : output.arguments()) {
                    const auto& tensor = var_place_block.at(var_name);
                    tensor->addProducingPort(out_port);
                    out_port->addTargetTensor(tensor);
>>>>>>> 91e248c5
                }
            }

            for (const auto &input : op.inputs()) {
<<<<<<< HEAD
                std::vector<std::weak_ptr<VarPlacePDPD>> in_vars;
                for (auto& var_name : input.arguments()) {
                    auto& var = m_var_places.back().at(var_name);
                    var->consuming_ops.push_back(op_place);
                    in_vars.push_back(var);
=======
                auto in_port = std::make_shared<InPortPlacePDPD>(m_input_model);
                op_place->addInPort(in_port, input.parameter());
                in_port->setOp(op_place);
                for (const auto &var_name : input.arguments()) {
                    const auto& tensor = var_place_block.at(var_name);
                    tensor->addConsumingPort(in_port);
                    in_port->addSourceTensor(tensor);
>>>>>>> 91e248c5
                }
            }

            // Determine outputs and inputs
            if (op.type() == "feed") {
                const auto& place = op_place->getOutputPortByName("Out")->getTargetTensor(0);
                const auto& var_place = std::dynamic_pointer_cast<TensorPlacePDPD>(place);
                const auto& tensor_desc = var_place->getDesc()->type().lod_tensor().tensor();
                const auto& dims = tensor_desc.dims();
<<<<<<< HEAD
                var_place->shape = ngraph::PartialShape(std::vector<ngraph::Dimension>(dims.begin(), dims.end()));
                m_inputs.push_back(std::dynamic_pointer_cast<Place>(var_place));
            } else if (op.type() == "fetch") {
                auto var_place = op_place->inputs.at("X")[0].lock();
                m_outputs.push_back(std::dynamic_pointer_cast<Place>(var_place));
            }
            m_op_places.back().push_back(op_place);
=======

                var_place->setElementType(TYPE_MAP[tensor_desc.data_type()]);
                var_place->setPartialShape(PartialShape(std::vector<Dimension>(dims.begin(), dims.end())));
                inputs.push_back(place);
            } else if (op.type() == "fetch") {
                auto place = op_place->getInputPortByName("X")->getSourceTensor(0);
                outputs.push_back(place);
            }
>>>>>>> 91e248c5
        }
    }
}

template<typename T>
std::vector<T> InputModelPDPD::InputModelPDPDImpl::readWeight(const std::string& name, int64_t tensor_length) {
    std::vector<T> tensor_data(tensor_length, 0);

    std::ifstream is;
    std::ifstream* stream_ptr;
    if (m_weights_composed) {
        stream_ptr = &m_weights_stream;
    } else {
        is = std::ifstream(m_path + "/" + name, std::ios::in | std::ifstream::binary);
        if (!is || !is.is_open())
        {
            std::cout << "File not opened" << std::endl;
        }
        stream_ptr = &is;
    }
    // TODO: validate that this works for types other than FP32
    std::vector<char> header(16, 0);
    stream_ptr->read(&header[0], 16);
    uint32_t dims_len = 0;
    stream_ptr->read(reinterpret_cast<char*>(&dims_len), 4);
    std::vector<char> dims_struct(dims_len, 0);
    stream_ptr->read(&dims_struct[0], dims_len);
    stream_ptr->read(reinterpret_cast<char*>(&tensor_data[0]), tensor_length * sizeof(T));
    return tensor_data;
}

std::vector<Place::Ptr> InputModelPDPD::InputModelPDPDImpl::getInputs () const {
    return m_inputs;
}

std::vector<Place::Ptr> InputModelPDPD::InputModelPDPDImpl::getOutputs () const {
    return m_outputs;
}

Place::Ptr InputModelPDPD::InputModelPDPDImpl::getPlaceByTensorName (const std::string& tensorName) const {
<<<<<<< HEAD
    for (auto var_places_in_block : m_var_places) {
=======
    for (const auto& var_places_in_block : var_places_blocks) {
>>>>>>> 91e248c5
        if (var_places_in_block.count(tensorName))
            return var_places_in_block.at(tensorName);
    }
    return nullptr;
}

void InputModelPDPD::InputModelPDPDImpl::overrideAllInputs (const std::vector<Place::Ptr>& inputs) {
    // TODO: resolve for different kind of places
    m_inputs = inputs;
}

void InputModelPDPD::InputModelPDPDImpl::overrideAllOutputs (const std::vector<Place::Ptr>& outputs) {
    // TODO: resolve for different kind of places
    m_outputs = outputs;
}

void InputModelPDPD::InputModelPDPDImpl::extractSubgraph (const std::vector<Place::Ptr>& inputs, const std::vector<Place::Ptr>& outputs) {
    overrideAllInputs(inputs);
    overrideAllOutputs(outputs);
}

void InputModelPDPD::InputModelPDPDImpl::setDefaultShape (Place::Ptr place, const ngraph::Shape& shape) {
    NOT_IMPLEMENTED("setDefaultShape");
}

void InputModelPDPD::InputModelPDPDImpl::setPartialShape (Place::Ptr place, const ngraph::PartialShape& p_shape) {
    auto var_place = std::dynamic_pointer_cast<VarPlacePDPD>(place);
    if (var_place) {
        var_place->shape = p_shape;
    }
    // TODO: resolve for port places
}

InputModelPDPD::InputModelPDPD (const std::string& _path) : _impl{std::make_shared<InputModelPDPDImpl>(_path, *this)} {}

std::vector<float> InputModelPDPD::readWeight(const std::string& name, int64_t tensor_length) {
    return _impl->readWeight<float>(name, tensor_length);
}

std::vector<std::shared_ptr<OpPlacePDPD>> InputModelPDPD::getOpPlaces(int i) const {
    return _impl->getOpPlaces(i);
}

std::map<std::string, std::shared_ptr<TensorPlacePDPD>> InputModelPDPD::getVarPlaces(int i) const {
    return _impl->getVarPlaces(i);
}

size_t InputModelPDPD::getBlockNumber() const {
    return _impl->getBlockNumber();
}

std::vector<Place::Ptr> InputModelPDPD::getInputs () const {
    return _impl->getInputs();
}

std::vector<Place::Ptr> InputModelPDPD::getOutputs () const {
    return _impl->getOutputs();
}

Place::Ptr InputModelPDPD::getPlaceByTensorName (const std::string& tensorName) const {
    return _impl->getPlaceByTensorName(tensorName);
}

void InputModelPDPD::overrideAllOutputs (const std::vector<Place::Ptr>& outputs) {
    return _impl->overrideAllOutputs(outputs);
}

void InputModelPDPD::overrideAllInputs (const std::vector<Place::Ptr>& inputs) {
    return _impl->overrideAllInputs(inputs);
}

void InputModelPDPD::extractSubgraph (const std::vector<Place::Ptr>& inputs, const std::vector<Place::Ptr>& outputs) {
    return _impl->extractSubgraph(inputs, outputs);
}

void InputModelPDPD::setDefaultShape (Place::Ptr place, const ngraph::Shape& shape) {
    return _impl->setDefaultShape(place, shape);
}

void InputModelPDPD::setPartialShape (Place::Ptr place, const ngraph::PartialShape& p_shape) {
    return _impl->setPartialShape(place, p_shape);
}

} // namespace frontend
} // namespace ngraph<|MERGE_RESOLUTION|>--- conflicted
+++ resolved
@@ -15,17 +15,6 @@
 using namespace paddle::framework::proto;
 
 class InputModelPDPD::InputModelPDPDImpl {
-<<<<<<< HEAD
-    std::shared_ptr<paddle::framework::proto::ProgramDesc> m_fw_ptr;
-    std::vector<std::vector<std::shared_ptr<OpPlacePDPD>>> m_op_places;
-    std::vector<std::map<std::string, std::shared_ptr<VarPlacePDPD>>> m_var_places;
-    std::vector<Place::Ptr> m_inputs;
-    std::vector<Place::Ptr> m_outputs;
-    std::ifstream m_weights_stream;
-    bool m_weights_composed = false;
-    std::string m_path;
-=======
->>>>>>> 91e248c5
 public:
 
     InputModelPDPDImpl (const std::string& _path, const InputModel& input_model);
@@ -40,34 +29,26 @@
     
     template<typename T>
     std::vector<T> readWeight(const std::string& name, int64_t tensor_length);
-<<<<<<< HEAD
-    std::vector<std::shared_ptr<OpPlacePDPD>> getOpPlaces(int i) const { return m_op_places[i]; } 
-    std::map<std::string, std::shared_ptr<VarPlacePDPD>> getVarPlaces(int i) const { return m_var_places[i]; }
-    size_t getBlockNumber() const { return m_op_places.size(); }
-};
-
-InputModelPDPD::InputModelPDPDImpl::InputModelPDPDImpl(const std::string& _path) : m_path(_path), m_fw_ptr{std::make_shared<paddle::framework::proto::ProgramDesc>()} {
-=======
     std::vector<std::shared_ptr<OpPlacePDPD>> getOpPlaces(int i) const { return op_places_blocks[i]; }
     std::map<std::string, std::shared_ptr<TensorPlacePDPD>> getVarPlaces(int i) const { return var_places_blocks[i]; }
     size_t getBlockNumber() const { return op_places_blocks.size(); }
 
 private:
-    std::vector<std::vector<std::shared_ptr<OpPlacePDPD>>> op_places_blocks;
-    std::vector<std::map<std::string, std::shared_ptr<TensorPlacePDPD>>> var_places_blocks;
-    std::shared_ptr<ProgramDesc> fw_ptr;
-    std::ifstream weights_stream;
-    bool weights_composed = false;
+    std::vector<std::vector<std::shared_ptr<OpPlacePDPD>>> m_op_places_blocks;
+    std::vector<std::map<std::string, std::shared_ptr<TensorPlacePDPD>>> m_var_places_blocks;
+    std::shared_ptr<ProgramDesc> m_fw_ptr;
+    std::ifstream m_weights_stream;
+    bool m_weights_composed = false;
     const InputModel& m_input_model;
-    std::vector<Place::Ptr> inputs;
-    std::vector<Place::Ptr> outputs;
+    std::vector<Place::Ptr> m_inputs;
+    std::vector<Place::Ptr> m_outputs;
+    std::string m_path;
 };
 
 InputModelPDPD::InputModelPDPDImpl::InputModelPDPDImpl(const std::string& _path, const InputModel& input_model)
     : path(_path),
       fw_ptr{std::make_shared<ProgramDesc>()},
       m_input_model(input_model) {
->>>>>>> 91e248c5
     std::string ext = ".pdmodel";            
     std::string model_file(m_path);
     if (m_path.length() >= ext.length() && (0 == m_path.compare(m_path.length() - ext.length(), ext.length(), ext)))
@@ -87,16 +68,6 @@
     std::ifstream pb_stream(model_file, std::ios::binary);
     std::cout << "Model Parsed: " << m_fw_ptr->ParseFromIstream(&pb_stream) << std::endl;
 
-<<<<<<< HEAD
-    std::cout << "Blocks number: " << m_fw_ptr->blocks().size() << std::endl;
-    for (const auto& block : m_fw_ptr->blocks()) {
-        m_var_places.push_back(std::map<std::string, std::shared_ptr<VarPlacePDPD>>());
-        for (int i = 0; i < block.vars().size(); i++) {
-            m_var_places.back()[block.vars()[i].name()] = std::make_shared<VarPlacePDPD>(VarPlacePDPD(&(block.vars()[i])));
-        }
-
-        m_op_places.push_back(std::vector<std::shared_ptr<OpPlacePDPD>>());
-=======
     std::cout << "Blocks number: " << fw_ptr->blocks().size() << std::endl;
 
     const int cnt_of_blocks = fw_ptr->blocks_size();
@@ -113,19 +84,11 @@
             var_place_block[var.name()] = std::make_shared<TensorPlacePDPD>(m_input_model, std::make_shared<VarDesc>(var));
         }
 
->>>>>>> 91e248c5
         for (const auto& op : block.ops()) {
             auto op_place = std::make_shared<OpPlacePDPD>(m_input_model, std::make_shared<OpDesc>(op));
             op_place_block.push_back(op_place);
 
             for (const auto &output : op.outputs()) {
-<<<<<<< HEAD
-                std::vector<std::weak_ptr<VarPlacePDPD>> out_vars;
-                for (auto& var_name : output.arguments()) {
-                    auto& var = m_var_places.back().at(var_name);
-                    var->producing_ops.push_back(op_place);
-                    out_vars.push_back(var);
-=======
                 auto out_port = std::make_shared<OutPortPlacePDPD>(m_input_model);
                 op_place->addOutPort(out_port, output.parameter());
                 out_port->setOp(op_place);
@@ -133,18 +96,10 @@
                     const auto& tensor = var_place_block.at(var_name);
                     tensor->addProducingPort(out_port);
                     out_port->addTargetTensor(tensor);
->>>>>>> 91e248c5
                 }
             }
 
             for (const auto &input : op.inputs()) {
-<<<<<<< HEAD
-                std::vector<std::weak_ptr<VarPlacePDPD>> in_vars;
-                for (auto& var_name : input.arguments()) {
-                    auto& var = m_var_places.back().at(var_name);
-                    var->consuming_ops.push_back(op_place);
-                    in_vars.push_back(var);
-=======
                 auto in_port = std::make_shared<InPortPlacePDPD>(m_input_model);
                 op_place->addInPort(in_port, input.parameter());
                 in_port->setOp(op_place);
@@ -152,7 +107,6 @@
                     const auto& tensor = var_place_block.at(var_name);
                     tensor->addConsumingPort(in_port);
                     in_port->addSourceTensor(tensor);
->>>>>>> 91e248c5
                 }
             }
 
@@ -162,15 +116,6 @@
                 const auto& var_place = std::dynamic_pointer_cast<TensorPlacePDPD>(place);
                 const auto& tensor_desc = var_place->getDesc()->type().lod_tensor().tensor();
                 const auto& dims = tensor_desc.dims();
-<<<<<<< HEAD
-                var_place->shape = ngraph::PartialShape(std::vector<ngraph::Dimension>(dims.begin(), dims.end()));
-                m_inputs.push_back(std::dynamic_pointer_cast<Place>(var_place));
-            } else if (op.type() == "fetch") {
-                auto var_place = op_place->inputs.at("X")[0].lock();
-                m_outputs.push_back(std::dynamic_pointer_cast<Place>(var_place));
-            }
-            m_op_places.back().push_back(op_place);
-=======
 
                 var_place->setElementType(TYPE_MAP[tensor_desc.data_type()]);
                 var_place->setPartialShape(PartialShape(std::vector<Dimension>(dims.begin(), dims.end())));
@@ -179,7 +124,6 @@
                 auto place = op_place->getInputPortByName("X")->getSourceTensor(0);
                 outputs.push_back(place);
             }
->>>>>>> 91e248c5
         }
     }
 }
@@ -220,11 +164,7 @@
 }
 
 Place::Ptr InputModelPDPD::InputModelPDPDImpl::getPlaceByTensorName (const std::string& tensorName) const {
-<<<<<<< HEAD
-    for (auto var_places_in_block : m_var_places) {
-=======
-    for (const auto& var_places_in_block : var_places_blocks) {
->>>>>>> 91e248c5
+    for (const auto& var_places_in_block : m_var_places_blocks) {
         if (var_places_in_block.count(tensorName))
             return var_places_in_block.at(tensorName);
     }
