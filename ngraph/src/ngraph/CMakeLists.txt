# ******************************************************************************
# Copyright 2017-2020 Intel Corporation
#
# Licensed under the Apache License, Version 2.0 (the "License");
# you may not use this file except in compliance with the License.
# You may obtain a copy of the License at
#
#     http://www.apache.org/licenses/LICENSE-2.0
#
# Unless required by applicable law or agreed to in writing, software
# distributed under the License is distributed on an "AS IS" BASIS,
# WITHOUT WARRANTIES OR CONDITIONS OF ANY KIND, either express or implied.
# See the License for the specific language governing permissions and
# limitations under the License.
# ******************************************************************************

set (SRC
    assertion.cpp
    assertion.hpp
    attribute_adapter.cpp
    attribute_adapter.hpp
    attribute_visitor.cpp
    attribute_visitor.hpp
    axis_set.cpp
    axis_set.hpp
    axis_vector.cpp
    axis_vector.hpp
    builder/autobroadcast.cpp
    builder/autobroadcast.hpp
    builder/make_constant.hpp
    builder/matmul_factory.cpp
    builder/matmul_factory.hpp
    builder/norm.cpp
    builder/norm.hpp
    builder/quantization_utils.hpp
    builder/quantization_utils.cpp
    builder/reduce_ops.cpp
    builder/reduce_ops.hpp
    builder/reshape.cpp
    builder/reshape.hpp
    builder/split.cpp
    builder/split.hpp
    check.hpp
    chrome_trace.cpp
    chrome_trace.hpp
    code_writer.hpp
    coordinate.cpp
    coordinate.hpp
    coordinate_diff.cpp
    coordinate_diff.hpp
    coordinate_transform.cpp
    cpio.cpp
    cpio.hpp
    deprecated.hpp
    descriptor/input.cpp
    descriptor/input.hpp
    descriptor/layout/dense_tensor_layout.cpp
    descriptor/layout/dense_tensor_layout.hpp
    descriptor/layout/tensor_layout.cpp
    descriptor/layout/tensor_layout.hpp
    descriptor/output.cpp
    descriptor/output.hpp
    descriptor/tensor.cpp
    descriptor/tensor.hpp
    dimension.cpp
    dimension.hpp
    distributed.cpp
    distributed.hpp
    enum_names.hpp
    env_util.cpp
    env_util.hpp
    evaluator.hpp
    except.hpp
    factory.cpp
    factory.hpp
    factory_adapter.hpp
    file_util.cpp
    file_util.hpp
    function.cpp
    function.hpp
    graph_util.cpp
    interval.cpp
    interval.hpp
    lambda.cpp
    lambda.hpp
    log.cpp
    log.hpp
    ngraph.cpp
    ngraph.hpp
    ngraph_visibility.hpp
    node_input.cpp
    node_input.hpp
    node_output.cpp
    node_output.hpp
    node.cpp
    node.hpp
    op/abs.cpp
    op/abs.hpp
    op/acos.cpp
    op/acos.hpp
    op/acosh.cpp
    op/acosh.hpp
    op/add.cpp
    op/add.hpp
    op/and.cpp
    op/and.hpp
    op/any.cpp
    op/any.hpp
    op/asin.cpp
    op/asin.hpp
    op/asinh.cpp
    op/asinh.hpp
    op/assign.cpp
    op/assign.hpp
    op/atan.cpp
    op/atan.hpp
    op/atanh.cpp
    op/atanh.hpp
    op/avg_pool.cpp
    op/avg_pool.hpp
    op/batch_norm.cpp
    op/batch_norm.hpp
    op/batch_to_space.cpp
    op/batch_to_space.hpp
    op/binary_convolution.cpp
    op/binary_convolution.hpp
    op/broadcast.cpp
    op/bucketize.cpp
    op/bucketize.hpp
    op/ceiling.cpp
    op/ceiling.hpp
    op/concat.cpp
    op/concat.hpp
    op/constant.cpp
    op/constant.hpp
    op/convert.cpp
    op/convert.hpp
    op/convert_like.cpp
    op/convert_like.hpp
    op/convolution.cpp
    op/convolution.hpp
    op/cos.cpp
    op/cos.hpp
    op/cosh.cpp
    op/cosh.hpp
    op/ctc_greedy_decoder.cpp
    op/ctc_greedy_decoder.hpp
    op/ctc_loss.cpp
    op/ctc_loss.hpp
    op/cum_sum.cpp
    op/cum_sum.hpp
    op/deformable_convolution.cpp
    op/deformable_convolution.hpp
    op/deformable_psroi_pooling.cpp
    op/deformable_psroi_pooling.hpp
    op/dequantize.cpp
    op/dequantize.hpp
    op/detection_output.cpp
    op/detection_output.hpp
    op/divide.cpp
    op/divide.hpp
    op/dot.cpp
    op/dot.hpp
    op/elu.cpp
    op/elu.hpp
    op/embeddingbag_offsets_sum.cpp
    op/embeddingbag_offsets_sum.hpp
    op/embeddingbag_packedsum.cpp
    op/embeddingbag_packedsum.hpp
    op/embedding_segments_sum.cpp
    op/embedding_segments_sum.hpp
    op/equal.cpp
    op/equal.hpp
    op/erf.cpp
    op/erf.hpp
    op/exp.cpp
    op/exp.hpp
    op/extractimagepatches.cpp
    op/extractimagepatches.hpp
    op/strided_slice.hpp
    op/floor.cpp
    op/floor.hpp
    op/floor_mod.cpp
    op/floor_mod.hpp
    op/gather.cpp
    op/gather.hpp
    op/gather_nd.cpp
    op/gather_nd.hpp
    op/gather_tree.cpp
    op/gather_tree.hpp
    op/get_output_element.cpp
    op/get_output_element.hpp
    op/greater.cpp
    op/greater.hpp
    op/greater_eq.cpp
    op/greater_eq.hpp
    op/group_conv.hpp
    op/group_conv.cpp
    op/interpolate.cpp
    op/interpolate.hpp
    op/less.cpp
    op/less.hpp
    op/less_eq.cpp
    op/less_eq.hpp
    op/log.cpp
    op/log.hpp
    op/lrn.cpp
    op/lrn.hpp
    op/max.cpp
    op/max.hpp
    op/max_pool.cpp
    op/max_pool.hpp
    op/maximum.cpp
    op/maximum.hpp
    op/min.cpp
    op/min.hpp
    op/minimum.cpp
    op/minimum.hpp
    op/mish.cpp
    op/mish.hpp
    op/multiply.cpp
    op/multiply.hpp
    op/negative.cpp
    op/negative.hpp
    op/non_max_suppression.cpp
    op/non_max_suppression.hpp
    op/non_zero.cpp
    op/non_zero.hpp
    op/not.cpp
    op/not.hpp
    op/not_equal.cpp
    op/not_equal.hpp
    op/one_hot.cpp
    op/one_hot.hpp
    op/op.cpp
    op/op.hpp
    op/or.cpp
    op/or.hpp
    op/pad.cpp
    op/pad.hpp
    op/parameter.cpp
    op/parameter.hpp
    op/passthrough.cpp
    op/passthrough.hpp
    op/power.cpp
    op/power.hpp
    op/prior_box.cpp
    op/prior_box.hpp
    op/prior_box_clustered.cpp
    op/prior_box_clustered.hpp
    op/product.cpp
    op/product.hpp
    op/proposal.hpp
    op/proposal.cpp
    op/psroi_pooling.hpp
    op/psroi_pooling.cpp
    op/read_value.hpp
    op/read_value.cpp
    op/reduce_logical_and.cpp
    op/reduce_logical_and.hpp
    op/reduce_logical_or.cpp
    op/reduce_logical_or.hpp
    op/reduce_prod.cpp
    op/reduce_prod.hpp
    op/reduce_mean.cpp
    op/reduce_mean.hpp
    op/reduce_sum.cpp
    op/reduce_sum.hpp
    op/region_yolo.hpp
    op/region_yolo.cpp
    op/reorg_yolo.hpp
    op/reorg_yolo.cpp
    op/roi_align.hpp
    op/roi_align.cpp
    op/roi_pooling.hpp
    op/roi_pooling.cpp
    op/round.cpp
    op/round.hpp
    op/quantize.cpp
    op/quantize.hpp
    op/quantized_convolution.cpp
    op/quantized_convolution.hpp
    op/quantized_dot.cpp
    op/quantized_dot.hpp
    op/range.cpp
    op/range.hpp
    op/relu.cpp
    op/relu.hpp
    op/replace_slice.cpp
    op/replace_slice.hpp
    op/reshape.cpp
    op/reshape.hpp
    op/result.cpp
    op/result.hpp
    op/reverse.cpp
    op/reverse.hpp
    op/reverse_sequence.cpp
    op/reverse_sequence.hpp
    op/scatter_elements_update.cpp
    op/scatter_elements_update.hpp
    op/scatter_nd_update.cpp
    op/scatter_nd_update.hpp
    op/scatter_update.cpp
    op/scatter_update.hpp
    op/select.cpp
    op/select.hpp
    op/shape_of.cpp
    op/shape_of.hpp
    op/sigmoid.cpp
    op/sigmoid.hpp
    op/sign.cpp
    op/sign.hpp
    op/sin.cpp
    op/sin.hpp
    op/sinh.cpp
    op/sinh.hpp
    op/slice.cpp
    op/slice.hpp
    op/softmax.cpp
    op/softmax.hpp
    op/space_to_batch.cpp
    op/space_to_batch.hpp
    op/split.cpp
    op/split.hpp
    op/strided_slice.cpp
    op/strided_slice.hpp
    op/sqrt.cpp
    op/sqrt.hpp
    op/stop_gradient.cpp
    op/stop_gradient.hpp
    op/subtract.cpp
    op/subtract.hpp
    op/sum.cpp
    op/sum.hpp
    op/variadic_split.cpp
    op/variadic_split.hpp
    op/tan.cpp
    op/tan.hpp
    op/tanh.cpp
    op/tanh.hpp
    op/tensor_iterator.cpp
    op/tensor_iterator.hpp
    op/tile.cpp
    op/tile.hpp
    op/topk.cpp
    op/topk.hpp
    op/transpose.cpp
    op/transpose.hpp
    op/xor.cpp
    op/xor.hpp
    op/fused/clamp.cpp
    op/fused/clamp.hpp
    op/fused/hard_sigmoid.cpp
    op/fused/hard_sigmoid.hpp
    op/fused/depth_to_space.cpp
    op/fused/depth_to_space.hpp
    op/fused/fake_quantize.cpp
    op/fused/fake_quantize.hpp
    op/fused/gelu.cpp
    op/fused/gelu.hpp
    op/fused/grn.cpp
    op/fused/grn.hpp
    op/fused/gru_cell.cpp
    op/fused/gru_cell.hpp
    op/fused/lstm_cell.cpp
    op/fused/lstm_cell.hpp
    op/fused/lstm_sequence.cpp
    op/fused/lstm_sequence.hpp
    op/fused/matmul.cpp
    op/fused/matmul.hpp
    op/fused/mod.cpp
    op/fused/mod.hpp
    op/fused/mvn.cpp
    op/fused/mvn.hpp
    op/fused/normalize_l2.cpp
    op/fused/normalize_l2.hpp
    op/fused/prelu.cpp
    op/fused/prelu.hpp
    op/fused/rnn_cell.cpp
    op/fused/rnn_cell.hpp
    op/fused/selu.cpp
    op/fused/selu.hpp
    op/fused/shuffle_channels.cpp
    op/fused/shuffle_channels.hpp
    op/fused/space_to_depth.cpp
    op/fused/space_to_depth.hpp
    op/fused/squared_difference.cpp
    op/fused/squared_difference.hpp
    op/fused/squeeze.cpp
    op/fused/squeeze.hpp
    op/fused/unsqueeze.cpp
    op/fused/unsqueeze.hpp
    op/util/attr_types.cpp
    op/util/attr_types.hpp
    op/util/activation_functions.cpp
    op/util/activation_functions.hpp
    op/util/arithmetic_reduction.cpp
    op/util/arithmetic_reduction.hpp
    op/util/arithmetic_reductions_keep_dims.hpp
    op/util/arithmetic_reductions_keep_dims.cpp
    op/util/binary_elementwise_arithmetic.cpp
    op/util/binary_elementwise_arithmetic.hpp
    op/util/binary_elementwise_comparison.cpp
    op/util/binary_elementwise_comparison.hpp
    op/util/binary_elementwise_logical.cpp
    op/util/binary_elementwise_logical.hpp
    op/util/broadcast_base.cpp
    op/util/broadcast_base.hpp
    op/util/elementwise_args.cpp
    op/util/elementwise_args.hpp
    op/util/embeddingbag_packed_base.cpp
    op/util/embeddingbag_packed_base.hpp
    op/util/embeddingbag_offsets_base.cpp
    op/util/embeddingbag_offsets_base.hpp
    op/util/fused_op.cpp
    op/util/fused_op.hpp
    op/util/index_reduction.cpp
    op/util/index_reduction.hpp
    op/util/logical_reduction_keep_dims.hpp
    op/util/logical_reduction_keep_dims.cpp
    op/util/logical_reduction.cpp
    op/util/logical_reduction.hpp
    op/util/rnn_cell_base.cpp
    op/util/rnn_cell_base.hpp
    op/util/scatter_nd_base.cpp
    op/util/scatter_nd_base.hpp
    op/util/scatter_base.cpp
    op/util/scatter_base.hpp
    op/util/unary_elementwise_arithmetic.cpp
    op/util/unary_elementwise_arithmetic.hpp
    op/util/variable.hpp
    op/util/op_types.cpp
    op/util/op_types.hpp
    ops.hpp
    opsets/opset.cpp
    partial_shape.cpp
    partial_shape.hpp
    pass/algebraic_simplification.cpp
    pass/algebraic_simplification.hpp
    pass/constant_folding_arithmetic_reduction.cpp
    pass/constant_folding_convert.cpp
    pass/constant_folding_dequantize.cpp
    pass/constant_folding_gather.cpp
    pass/constant_folding_scatter.cpp
    pass/constant_folding_logical_reduction.cpp
    pass/constant_folding_one_hot.cpp
    pass/constant_folding_pad.cpp
    pass/constant_folding_quantize.cpp
    pass/constant_folding_reverse.cpp
    pass/constant_folding_select.cpp
    pass/constant_folding_variadic_split.cpp
    pass/constant_folding.cpp
    pass/constant_folding.hpp
    pass/convert_fp32_to_fp16.hpp
    pass/convert_fp32_to_fp16.cpp
    pass/get_output_element_elimination.cpp
    pass/get_output_element_elimination.hpp
    pass/graph_rewrite.cpp
    pass/graph_rewrite.hpp
    pass/manager.cpp
    pass/manager.hpp
    pass/manager_state.hpp
    pass/nop_elimination.cpp
    pass/nop_elimination.hpp
    pass/pass.cpp
    pass/pass.hpp
    pass/pass_config.cpp
    pass/pass_config.hpp
    pass/validate.cpp
    pass/validate.hpp
    pass/visualize_tree.cpp
    pass/visualize_tree.hpp
    pass/pass_util.hpp
    pass/pass_util.cpp
    pattern/matcher.cpp
    pattern/matcher.hpp
    pattern/op/any.cpp
    pattern/op/any.hpp
    pattern/op/any_output.cpp
    pattern/op/any_output.hpp
    pattern/op/any_of.cpp
    pattern/op/any_of.hpp
    pattern/op/branch.cpp
    pattern/op/branch.hpp
    pattern/op/capture.cpp
    pattern/op/capture.hpp
    pattern/op/label.cpp
    pattern/op/label.hpp
    pattern/op/or.cpp
    pattern/op/or.hpp
    pattern/op/pattern.cpp
    pattern/op/pattern.hpp
    pattern/op/skip.cpp
    pattern/op/skip.hpp
    pattern/op/true.cpp
    pattern/op/true.hpp
    pattern/op/wrap_type.hpp
    pattern/op/wrap_type.cpp
    provenance.cpp
    provenance.hpp
    rank.hpp
    rt_info.cpp
    rt_info.hpp
    runtime/aligned_buffer.cpp
    runtime/aligned_buffer.hpp
    runtime/host_tensor.cpp
    runtime/host_tensor.hpp
    runtime/tensor.cpp
    runtime/tensor.hpp
<<<<<<< HEAD
    runtime/reference/slice.cpp
    runtime/reference/slice.hpp
=======
    runtime/opt_kernel/reshape.cpp
    runtime/opt_kernel/reshape.hpp
>>>>>>> ae4bd370
    runtime/reference/eval_helpers.cpp
    runtime/reference/eval_helpers.hpp
    runtime/reference/reshape.cpp
    runtime/reference/reshape.hpp
    runtime/reference/tile.cpp
    runtime/reference/tile.hpp
    shape.cpp
    shape.hpp
    shape_util.cpp
    shape_util.hpp
    slice_plan.cpp
    slice_plan.hpp
    specialize_function.cpp
    specialize_function.hpp
    strides.cpp
    strides.hpp
    type/bfloat16.cpp
    type/bfloat16.hpp
    type/float16.cpp
    type/float16.hpp
    type/element_type.cpp
    type/element_type_traits.hpp
    type.cpp
    type.hpp
    util.cpp
    util.hpp
    validation_util.cpp
    validation_util.hpp
    variant.cpp
    variant.hpp
    )

if(NGRAPH_JSON_ENABLE)
    list(APPEND SRC serializer.cpp serializer.hpp)
else()
    list(APPEND SRC serializer_stub.cpp)
endif()

configure_file(version.in.hpp version.hpp)

add_library(ngraph SHARED ${SRC})

set_target_properties(ngraph PROPERTIES
                      CXX_VISIBILITY_PRESET hidden
                      C_VISIBILITY_PRESET hidden
                      VISIBILITY_INLINES_HIDDEN ON)

if(NOT NGRAPH_JSON_ENABLE)
    target_compile_definitions(ngraph PUBLIC NGRAPH_JSON_DISABLE)
endif()

target_link_libraries(ngraph PRIVATE openvino::itt)

add_subdirectory(frontend)

find_package(Graphviz QUIET)
if (GRAPHVIZ_FOUND)
    set_property(SOURCE pass/visualize_tree.cpp APPEND PROPERTY COMPILE_DEFINITIONS GRAPHVIZ_FOUND)
endif()

if(NGRAPH_ADDRESS_SANITIZER)
    message(STATUS "Enable Address Sanitizer")
    add_compile_options(-g -fsanitize=address -fno-omit-frame-pointer)
endif()

if(NGRAPH_LIB_VERSIONING_ENABLE)
    set_target_properties(ngraph PROPERTIES
        VERSION ${NGRAPH_VERSION}
        SOVERSION ${NGRAPH_API_VERSION})
endif()
if(NGRAPH_JSON_ENABLE)
    target_link_libraries(ngraph PRIVATE libjson)
endif()
target_compile_definitions(ngraph PUBLIC NGRAPH_VERSION="${NGRAPH_VERSION}")

if (LINUX)
    # nGraph links against one or more libraries (ex. LLVM) but we don't want to
    # export these symbols as part of the DSO. This is a GNU ld (and derivatives) specific
    # option so making this portable is still an open issue. As a note for the future,
    # this is not an issue on Windows and LLVM's lld does support --exclude-libs.
    set_property(TARGET ngraph APPEND_STRING PROPERTY LINK_FLAGS " -Wl,--exclude-libs,ALL")

    # GCC invokes the linker with --as-needed by default which doesn't work for us
    # because generated code needs to find symbols in these DSOs at runtime.
    # The fix below is temporary and will be removed once we find a better way
    # to do this because certain dependencies like the OpenMP runtime libraries
    # _do_ need to be linked with --as-needed with a higher priority for the
    # Intel OpenMP runtime so we don't mix libgomp and libiomp5
    if (CMAKE_CXX_COMPILER_ID STREQUAL "GNU")
        set_property(TARGET ngraph APPEND_STRING PROPERTY LINK_FLAGS " -Wl,--no-as-needed")
    endif()
elseif(APPLE)
    set_property(TARGET ngraph APPEND_STRING PROPERTY LINK_FLAGS " -Wl,-rpath,@loader_path")
endif()

# Defines macro in C++ to load backend plugin
target_include_directories(ngraph PUBLIC $<BUILD_INTERFACE:${NGRAPH_INCLUDE_PATH}> $<INSTALL_INTERFACE:include>)

#Add an alias so that library can be used inside the build tree, e.g. when testing
add_library(ngraph::ngraph ALIAS ngraph)

if (NOT WIN32)
    target_link_libraries(ngraph PRIVATE dl)
endif()

# Build subdirectories for all build types on Windows
if(WIN32)
    foreach(BUILD_TYPE Release Debug RelWithDebInfo MinSizeRel)
        if(NOT EXISTS ${NGRAPH_BUILD_DIR}/${BUILD_TYPE})
            file(MAKE_DIRECTORY ${NGRAPH_BUILD_DIR}/${BUILD_TYPE})
        endif()
    endforeach()
endif()

#-----------------------------------------------------------------------------------------------
# Installation logic...
#-----------------------------------------------------------------------------------------------

# nGraph
install(TARGETS ngraph EXPORT ngraphTargets
        RUNTIME DESTINATION ${NGRAPH_INSTALL_LIB} COMPONENT ngraph
        ARCHIVE DESTINATION ${NGRAPH_INSTALL_LIB} COMPONENT ngraph
        LIBRARY DESTINATION ${NGRAPH_INSTALL_LIB} COMPONENT ngraph)
install(DIRECTORY ${CMAKE_CURRENT_SOURCE_DIR}/
    DESTINATION ${NGRAPH_INSTALL_INCLUDE}/ngraph
    COMPONENT ngraph
    FILES_MATCHING
        PATTERN "*.hpp"
        PATTERN "*.h"
)
install(FILES ${CMAKE_CURRENT_BINARY_DIR}/version.hpp
    DESTINATION ${NGRAPH_INSTALL_INCLUDE}/ngraph
    COMPONENT ngraph)

set(CPACK_GENERATOR "DEB")
set(CPACK_DEBIAN_PACKAGE_SHLIBDEPS ON)
set(CPACK_PACKAGE_DESCRIPTION_SUMMARY "nGraph library")
set(CPACK_PACKAGE_NAME "nGraph")
set(CPACK_PACKAGE_VENDOR "Intel")

set(CPACK_PACKAGE_VERSION_MAJOR ${NGRAPH_VERSION_MAJOR})
set(CPACK_PACKAGE_VERSION_MINOR ${NGRAPH_VERSION_MINOR})
set(CPACK_PACKAGE_VERSION_PATCH ${NGRAPH_VERSION_PATCH})
include(CPack)<|MERGE_RESOLUTION|>--- conflicted
+++ resolved
@@ -507,13 +507,10 @@
     runtime/host_tensor.hpp
     runtime/tensor.cpp
     runtime/tensor.hpp
-<<<<<<< HEAD
     runtime/reference/slice.cpp
     runtime/reference/slice.hpp
-=======
     runtime/opt_kernel/reshape.cpp
     runtime/opt_kernel/reshape.hpp
->>>>>>> ae4bd370
     runtime/reference/eval_helpers.cpp
     runtime/reference/eval_helpers.hpp
     runtime/reference/reshape.cpp
