--- conflicted
+++ resolved
@@ -318,13 +318,10 @@
     op/slice.hpp
     op/softmax.cpp
     op/softmax.hpp
-<<<<<<< HEAD
     op/softplus.cpp
     op/softplus.hpp
-=======
     op/space_to_batch.cpp
     op/space_to_batch.hpp
->>>>>>> 5883a232
     op/split.cpp
     op/split.hpp
     op/strided_slice.cpp
