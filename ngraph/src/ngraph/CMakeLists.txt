--- conflicted
+++ resolved
@@ -451,11 +451,6 @@
     pass/constant_folding_slice.cpp
     pass/constant_folding_split.cpp
     pass/constant_folding_variadic_split.cpp
-<<<<<<< HEAD
-    pass/constant_folding_transpose.cpp
-=======
-    pass/constant_folding_tile.cpp
->>>>>>> 478d0368
     pass/constant_folding.cpp
     pass/constant_folding.hpp
     pass/convert_fp32_to_fp16.hpp
@@ -518,13 +513,10 @@
     runtime/opt_kernel/reshape.hpp
     runtime/reference/eval_helpers.cpp
     runtime/reference/eval_helpers.hpp
-<<<<<<< HEAD
+    runtime/reference/reshape.cpp
+    runtime/reference/reshape.hpp
     runtime/reference/tile.cpp
     runtime/reference/tile.hpp
-=======
-    runtime/reference/reshape.cpp
-    runtime/reference/reshape.hpp
->>>>>>> 478d0368
     shape.cpp
     shape.hpp
     shape_util.cpp
