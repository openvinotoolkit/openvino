//*****************************************************************************
// Copyright 2017-2020 Intel Corporation
//
// Licensed under the Apache License, Version 2.0 (the "License");
// you may not use this file except in compliance with the License.
// You may obtain a copy of the License at
//
//     http://www.apache.org/licenses/LICENSE-2.0
//
// Unless required by applicable law or agreed to in writing, software
// distributed under the License is distributed on an "AS IS" BASIS,
// WITHOUT WARRANTIES OR CONDITIONS OF ANY KIND, either express or implied.
// See the License for the specific language governing permissions and
// limitations under the License.
//*****************************************************************************

#pragma once

#include <atomic>
#include <cstring>
#include <deque>
#include <iostream>
#include <map>
#include <memory>
#include <set>
#include <string>
#include <tuple>
#include <typeindex>
#include <unordered_map>
#include <unordered_set>
#include <vector>

#include "ngraph/attribute_visitor.hpp"
#include "ngraph/check.hpp"
#include "ngraph/coordinate.hpp"
#include "ngraph/deprecated.hpp"
#include "ngraph/descriptor/input.hpp"
#include "ngraph/descriptor/output.hpp"
#include "ngraph/descriptor/tensor.hpp"
#include "ngraph/node_input.hpp"
#include "ngraph/node_output.hpp"
#include "ngraph/op/util/attr_types.hpp"
#include "ngraph/op/util/op_annotations.hpp"
#include "ngraph/output_vector.hpp"
#include "ngraph/strides.hpp"
#include "ngraph/type.hpp"

namespace ngraph
{
    template <typename NodeType>
    class Input;

    template <typename NodeType>
    class Output;

    class AttributeVisitor;
    class Variant;
    class Node;

    class Function;

    namespace runtime
    {
        class HostTensor;
    }
    using HostTensor = runtime::HostTensor;
    using HostTensorPtr = std::shared_ptr<HostTensor>;
    using HostTensorVector = std::vector<HostTensorPtr>;

    namespace op
    {
        struct AutoBroadcastSpec;

        namespace v0
        {
            class Result;
        }
    } // namespace op

    namespace pattern
    {
        class Matcher;
    }

    using ResultVector = std::vector<std::shared_ptr<op::v0::Result>>;

    NGRAPH_API
    std::string node_validation_failure_loc_string(const Node* node);

    const std::shared_ptr<Node>& check_single_output_arg(const std::shared_ptr<Node>& node,
                                                         size_t i);
    NGRAPH_API
    const NodeVector& check_single_output_args(const NodeVector& args);

    const std::shared_ptr<Node>& check_single_output_arg(const std::shared_ptr<Node>& node,
                                                         size_t i);

    NGRAPH_API
    OutputVector as_output_vector(const NodeVector& args);
    NGRAPH_API
    NodeVector as_node_vector(const OutputVector& values);
    /// Returns a ResultVector referencing values.
    ResultVector as_result_vector(const OutputVector& values);

    /// Alias useful for cloning
    using NodeMap = std::unordered_map<ngraph::Node*, std::shared_ptr<ngraph::Node>>;

/// \brief Used in evaluator switch statement so that the case type and evaluate call
/// are guaranteed to have the types match.
///
/// Use this in an evaluate_*() function like this
///    switch (arg0->get_element_type())
///    {
///        TYPE_CASE(i8)(arg0, arg1, out, broadcast_spec); break;
///        TYPE_CASE(i16)(arg0, arg1, out, broadcast_spec); break;
///
/// Each TYPE_CASE statement expands like this:
///   case element::Type_t::a: rc = evaluate<element::Type_t::a>(arg0, arg1, out, broadcast_spec)
///
/// \note Don't forget to put a break after each statement or it will fall through and generate
/// a runtime error.

#define TYPE_CASE(a)                                                                               \
    case element::Type_t::a: rc = evaluate<element::Type_t::a>

    /// Nodes are the backbone of the graph of Value dataflow. Every node has
    /// zero or more nodes as arguments and one value, which is either a tensor
    /// or a (possibly empty) tuple of values.
    class NGRAPH_API Node : public std::enable_shared_from_this<Node>
    {
        // For access to m_outputs.
        friend class descriptor::Input;

        // For access to m_inputs and m_outputs.
        template <typename NodeType>
        friend class Input;

        // For access to m_outputs.
        template <typename NodeType>
        friend class Output;

    public:
        /// \brief Verifies that attributes and inputs are consistent and computes output shapes
        /// and element types. Must be implemented by concrete child classes so that it
        /// can be run any number of times.
        ///
        /// Throws if the node is invalid.
        virtual void validate_and_infer_types();

        // Called in constructors during transition
        void constructor_validate_and_infer_types();

        using type_info_t = DiscreteTypeInfo;

    protected:
        /// \brief Construct an unitialized Node
        Node() {}
        /// \brief Construct an unitialized Node
        /// \param output_size Number of outputs for this node
        Node(size_t output_size);

        /// \brief Constructor for Node subclasses that have metaclasses.
        /// \param arguments Output i will connect to input i
        /// \param output_size Number of outputs for this node
        Node(const OutputVector& arguments, size_t output_size = 1);
        /// \brief Moves nodes that would be deleted from inputs to nodes to avoid stack overflows
        /// on deep networks.
        void safe_delete(NodeVector& nodes, bool recurse);

        /// \brief Marks an input as being relevant or irrelevant to the output shapes of this
        ///        node.
        /// \param i The index of the input to mark as relevant or irrelevant.
        /// \param relevant true if the input is relevant to output shapes, false otherwise.
        ///
        /// This is used by the shape specialization pass to know which nodes must be statically
        /// evaluated in order to complete shape specialization. (For example, the shape input of
        /// DynReshape must be evaluated statically in order for the output shape to be
        /// determined.) By default, all inputs are marked as shape-irrelevant. Overrides of
        /// validate_and_infer_types should call this function to mark shape-relevant inputs.
        void set_input_is_relevant_to_shape(size_t i, bool relevant = true);

        /// \brief Marks an input as being relevant or irrelevant to the output values of this
        ///        node.
        /// \param i The index of the input to mark as relevant or irrelevant.
        /// \param relevant true if the input is relevant to output values, false otherwise.
        ///
        /// This is used by the shape specialization pass to cut short evaluation in cases where
        /// an input value does not actually have any effect on the output value of the node. (As
        /// of this writing, the only example of this is ShapeOf.) By default, all inputs are
        /// marked as value-relevant. Overrides of validate_and_infer_types should call this
        /// function to mark value-irrelevant inputs.
        void set_input_is_relevant_to_value(size_t i, bool relevant = true);

    public:
        virtual ~Node();

        virtual bool visit_attributes(AttributeVisitor&) { return false; }
        /// \returns the autobroadcasr spec
        virtual const op::AutoBroadcastSpec& get_autob() const;
        /// \brief Evaluates the op on input_values putting results in output_values
        /// \returns true if successful
        virtual bool evaluate(const HostTensorVector& output_values,
                              const HostTensorVector& input_values) const;
        virtual bool constant_fold(OutputVector& output_values, const OutputVector& inputs_values);
        /// \brief Decomposes the FusedOp into a sub-graph consisting of core ngraph ops
        ///
        /// \return A vector of nodes comprising the sub-graph. The order of output
        ///         tensors must match the match output tensors of the FusedOp
        virtual OutputVector decompose_op() const { return OutputVector(); }
        /// Returns the NodeTypeInfo for the node's class.
        /// During transition to type_info, returns a dummy type_info for Node if the class
        /// has not been updated yet.
        virtual const type_info_t& get_type_info() const = 0;
        const char* get_type_name() const { return get_type_info().name; }
        /// Sets/replaces the arguments with new arguments.
        void set_arguments(const NodeVector& arguments);
        /// Sets/replaces the arguments with new arguments.
        void set_arguments(const OutputVector& arguments);
        /// Sets/replaces the arguments with new arguments.
        void set_argument(size_t position, const Output<Node>& argument);

        virtual void set_output_type(size_t i,
                             const element::Type& element_type,
                             const PartialShape& pshape);

        /// Sets the number of outputs
        void set_output_size(size_t output_size);

        void revalidate_and_infer_types() { validate_and_infer_types(); }
        // Called after transition
        void delayed_validate_and_infer_types();

        /// \brief Get the string name for the type of the node, such as `Add` or `Multiply`.
        ///        The class name, must not contain spaces as it is used for codegen.
        /// \returns A const reference to the node's type name
        virtual std::string description() const;
        /// \brief Get the unique name of the node.
        /// \returns A const reference to the node's unique name.
        const std::string& get_name() const;

        /// \brief Sets a friendly name for a node. This does not overwrite the unique name
        ///        of the node and is retrieved via get_friendly_name(). Used mainly for debugging.
        ///        The friendly name may be set exactly once.
        /// \param name is the friendly name to set
        void set_friendly_name(const std::string& name);

        /// \brief Gets the friendly name for a node. If no friendly name has been set via
        ///        set_friendly_name then the node's unique name is returned.
        /// \returns A const reference to the node's friendly name.
        const std::string& get_friendly_name() const;

        virtual bool is_dynamic() const;
        size_t get_instance_id() const { return m_instance_id; }
        /// \brief Writes a description of a node to a stream
        /// \param os The stream; should be returned
        /// \param depth How many levels of inputs to describe
        /// \returns The stream os
        virtual std::ostream& write_description(std::ostream& os, uint32_t depth = 0) const;

        /// Get control dependencies registered on the node
        const std::vector<std::shared_ptr<Node>>& get_control_dependencies() const;

        /// Get nodes dependent on this node
        const std::vector<Node*>& get_control_dependents() const;

        /// This node cannot execute until node executes
        void add_control_dependency(std::shared_ptr<Node> node);

        /// Remove the dependency of this node on node
        void remove_control_dependency(std::shared_ptr<Node> node);

        /// Remove all dependencies from this node
        void clear_control_dependencies();

        /// Remove this node as a dependency from all dependent nodes
        void clear_control_dependents();

        /// This node absorbs the control dependencies of source_node
        void add_node_control_dependencies(std::shared_ptr<Node> source_node);

        /// This node becomes a dependent of every node dependent on source_node
        void add_node_control_dependents(std::shared_ptr<Node> source_node);

        /// This node's control dependencies are replaced by replacement
        void transfer_control_dependents(std::shared_ptr<Node> replacement);

        /// Returns the number of outputs from the node.
        size_t get_output_size() const;

        /// Returns the element type for output i
        const element::Type& get_output_element_type(size_t i) const;

        /// Checks that there is exactly one output and returns its element type
        // TODO: deprecate in favor of node->get_output_element_type(0) with a suitable check in
        // the calling code, or updates to the calling code if it is making an invalid assumption
        // of only one output.
        const element::Type& get_element_type() const;

        /// Returns the shape for output i
        const Shape& get_output_shape(size_t i) const;

        /// Returns the partial shape for output i
        const PartialShape& get_output_partial_shape(size_t i) const;

        /// Second argument is ignored
        /// Returns the node if i=0 and the node has 1 output, otherwise a GetOutputElement
        /// If the node is a GetOutputElement, applies to the underlying node
        std::shared_ptr<Node> get_output_as_single_output_node(size_t i);

        /// Return the output to use when converting to an Output<Node> with no index specified.
        /// Throws when not supported.
        Output<const Node> get_default_output() const;
        Output<Node> get_default_output();

        /// Returns the output of the default output, or throws if there is none
        virtual size_t get_default_output_index() const;
        /// Throws no default
        size_t no_default_index() const;

        /// Checks that there is exactly one output and returns its shape
        // TODO: deprecate in favor of node->get_output_shape(0) with a suitable check in the
        // calling code, or updates to the calling code if it is making an invalid assumption of
        // only one output.
        const Shape& get_shape() const;

        /// Returns the tensor for output or input i
        descriptor::Tensor& get_output_tensor(size_t i) const;
        descriptor::Tensor& get_input_tensor(size_t i) const;

        /// Returns the tensor name for output i
        const std::string& get_output_tensor_name(size_t i) const;

        std::set<Input<Node>> get_output_target_inputs(size_t i) const;

        /// Returns the number of inputs for the op
        size_t get_input_size() const;

        /// Returns the element type of input i
        // TODO: deprecate in favor of node->get_input_element_type(i)
        const element::Type& get_input_element_type(size_t i) const;

        /// Returns the shape of input i
        // TODO: deprecate in favor of node->get_input_shape(i)
        const Shape& get_input_shape(size_t i) const;

        /// Returns the partial shape of input i
        // TODO: deprecate in favor of node->get_input_partial_shape(i)
        const PartialShape& get_input_partial_shape(size_t i) const;

        /// Returns the tensor name for input i
        const std::string& get_input_tensor_name(size_t i) const;

        std::unordered_set<descriptor::Tensor*> liveness_new_list;
        std::unordered_set<descriptor::Tensor*> liveness_free_list;

        Node* get_input_node_ptr(size_t index) const;
        std::shared_ptr<Node> get_input_node_shared_ptr(size_t index) const;
        Output<Node> get_input_source_output(size_t i) const;

    public:
        virtual std::shared_ptr<Node> clone_with_new_inputs(const OutputVector& inputs) const = 0;

        std::shared_ptr<Node> copy_with_new_inputs(const OutputVector& new_args) const;

        std::shared_ptr<Node> copy_with_new_inputs(
            const OutputVector& inputs,
            const std::vector<std::shared_ptr<Node>>& control_dependencies) const;

        /// True if this and node have one output with same element type and shape
        bool has_same_type(std::shared_ptr<const Node> node) const;

        using RTMap = std::map<std::string, std::shared_ptr<Variant>>;

        RTMap& get_rt_info() { return m_rt_info; }
        const RTMap& get_rt_info() const { return m_rt_info; }
        const std::unordered_set<std::string>& get_provenance_tags() const;
        void add_provenance_tag(const std::string& tag);
        template <typename T>
        void add_provenance_tags(T tag_set)
        {
            for (auto tag : tag_set)
            {
                add_provenance_tag(tag);
            }
        }
        /// \brief Adds tag_set to this node and all intermediate nodes above base
        void add_provenance_tags_above(const OutputVector& base,
                                       const std::unordered_set<std::string>& tag_set);
        void remove_provenance_tag(const std::string& tag);
        /// \brief Add node to additional nodes that receive tags
        void add_provenance_group_member(const std::shared_ptr<Node>& node);
        /// \brief Remove node to additional nodes that receive tags
        void remove_provenance_group_member(const std::shared_ptr<Node>& node);
        /// \brief Replace current_node with replacement_node and transfer tags
        void replace_provenance_group_member(const std::shared_ptr<Node>& current_node,
                                             const std::shared_ptr<Node>& replacement_node);
        /// \return Provenance group nodes
        const std::set<std::shared_ptr<Node>>& get_provenance_group_members() const;

        /// \brief Add all nodes between this node and nodes in base as additional nodes to receive
        /// provenance tags.
        std::shared_ptr<Node> add_provenance_group_members_above(const OutputVector& base);

        // to be used when nodes are replaced
        void merge_provenance_tags_from(const std::shared_ptr<const Node>& source);

        /// Transfer provenance tags to replacement
        void transfer_provenance_tags(const std::shared_ptr<Node>& replacement);

        /// Get all the nodes that uses the current node
        NodeVector get_users(bool check_is_used = false) const;

        /// \return Version of this node
        virtual size_t get_version() const { return get_type_info().version; }
        virtual std::shared_ptr<Node> get_default_value() const { return nullptr; }
        /// Use instance ids for comparison instead of memory addresses to improve determinism
        bool operator<(const Node& other) const { return m_instance_id < other.m_instance_id; }
        /// \return A vector containing a handle for each of this node's inputs, in order.
        // TODO: Rename to get_inputs()?
        std::vector<Input<Node>> inputs();

        /// \return A vector containing a handle for each of this node's inputs, in order.
        std::vector<Input<const Node>> inputs() const;

        /// \return A vector containing the values for each input
        std::vector<Output<Node>> input_values() const;

        /// \return A vector containing a handle for each of this node's outputs, in order.
        // TODO: Rename to get_outputs()?
        std::vector<Output<Node>> outputs();

        /// \return A vector containing a handle for each of this node's outputs, in order.
        std::vector<Output<const Node>> outputs() const;

        /// \return A handle to the `input_index`th input of this node.
        /// \throw std::out_of_range if the node does not have at least `input_index+1` inputs.
        Input<Node> input(size_t input_index);

        /// \return A handle to the `input_index`th input of this node.
        /// \throw std::out_of_range if the node does not have at least `input_index+1` inputs.
        Input<const Node> input(size_t input_index) const;

        Output<Node> input_value(size_t input_index) const;

        /// \return A handle to the `output_index`th output of this node.
        /// \throw std::out_of_range if the node does not have at least `output_index+1` outputs.
        Output<Node> output(size_t output_index);

        /// \return A handle to the `output_index`th output of this node.
        /// \throw std::out_of_range if the node does not have at least `output_index+1` outputs.
        Output<const Node> output(size_t output_index) const;

        void set_op_annotations(std::shared_ptr<ngraph::op::util::OpAnnotations> op_annotations)
        {
            m_op_annotations = op_annotations;
        }
        std::shared_ptr<ngraph::op::util::OpAnnotations> get_op_annotations() const
        {
            return m_op_annotations;
        }

        virtual bool match_value(pattern::Matcher* matcher,
                                 const Output<Node>& pattern_value,
                                 const Output<Node>& graph_value);

        virtual bool match_node(pattern::Matcher* matcher, const Output<Node>& graph_value);

        void update_inputs_after_copy_tmp()
        {
            for (auto& input : m_inputs)
            {
                input = descriptor::Input(this, input.get_index(), input.get_output());
                input.get_output().add_input(&input);
            }
        }

    private:
        descriptor::Input& get_input_descriptor(size_t position);
        descriptor::Output& get_output_descriptor(size_t position);

        std::vector<Node*> m_control_dependents;
        std::vector<std::shared_ptr<Node>> m_control_dependencies;
        std::string m_node_type;
        size_t m_instance_id{m_next_instance_id.fetch_add(1)};
        std::string m_friendly_name;
        std::string m_unique_name;
        static std::atomic<size_t> m_next_instance_id;
        std::unordered_set<std::string> m_provenance_tags;
        std::set<std::shared_ptr<Node>> m_provenance_group;
        std::deque<descriptor::Input> m_inputs;
        std::deque<descriptor::Output> m_outputs;
        std::shared_ptr<ngraph::op::util::OpAnnotations> m_op_annotations;
        std::map<std::string, std::shared_ptr<Variant>> m_rt_info;
    };

    using NodeTypeInfo = Node::type_info_t;

    NGRAPH_API std::ostream& operator<<(std::ostream&, const Node&);
    NGRAPH_API std::ostream& operator<<(std::ostream&, const Node*);

<<<<<<< HEAD
#define EXPAND(X) X
=======
#define _NGRAPH_RTTI_EXPAND(X) X
>>>>>>> 135e7c0a

/// Helper macro that puts necessary declarations of RTTI block inside a class definition.
/// Should be used in the scope of class that requires type identification besides one provided by
/// C++ RTTI.
<<<<<<< HEAD
/// Required to be used for all classes that are inherited from class ngraph::Node to enable pattern
/// matching for them. Accepts necessary type identification details like type of the operation,
/// version and optional parent class.
///
/// \param TYPE_NAME a string literal of type const char* that names your class in type
/// identification namespace;
///        It is your choice how to name it, but it should be unique among all
///        NGRAPH_RTTI_DECLARATION-enabled classes that can be
///        used in conjunction with each other in one transformation flow.
/// \param _VERSION_INDEX is an unsigned integer index to distinguish different versions of
///        operations that shares the same TYPE_NAME
/// \param PARENT_CLASS is an optional direct or indirect parent class for this class; define
///        it only in case if there is a need to capture any operation from some group of operations
///        that all derived from some common base class. Don't use Node as a parent, it is a base
///        class
///        for all operations and doesn't provide ability to define some perfect subset of
///        operations.
=======
/// Recommended to be used for all classes that are inherited from class ngraph::Node to enable
/// pattern
/// matching for them. Accepts necessary type identification details like type of the operation,
/// version and optional parent class.
///
/// Applying this macro within a class definition provides declaration of type_info static
/// constant for backward compatibility with old RTTI definition for Node,
/// static function get_type_info_static which returns a reference to an object that is equal to
/// type_info but not necessary to the same object, and get_type_info virtual function that
/// overrides Node::get_type_info and returns a reference to the same object that
/// get_type_info_static gives.
>>>>>>> 135e7c0a
///
/// Use this macro as a public part of the class definition:
///
///     class MyOp : public Node
///     {
///         public:
///             // Don't use Node as a parent for type_info, it doesn't have any value and
///             prohibited
<<<<<<< HEAD
///             NGRAPH_RTTI_DECLARATION("MyOp", 1);
=======
///             NGRAPH_RTTI_DECLARATION;
>>>>>>> 135e7c0a
///
///             ...
///     };
///
///     class MyInheritedOp : public MyOp
///     {
///         public:
<<<<<<< HEAD
///             NGRAPH_RTTI_DECLARATION("MyInheritedOp", 1, MyOp)
=======
///             NGRAPH_RTTI_DECLARATION;
>>>>>>> 135e7c0a
///
///             ...
///     };
///
/// To complete type identification for a class, use NGRAPH_RTTI_DEFINITION.
///
#define NGRAPH_RTTI_DECLARATION                                                                    \
    static const ::ngraph::Node::type_info_t type_info;                                            \
    const ::ngraph::Node::type_info_t& get_type_info() const override;                             \
<<<<<<< HEAD
    static const ::ngraph::Node::type_info_t& get_type_info_static();
=======
    static const ::ngraph::Node::type_info_t& get_type_info_static()
>>>>>>> 135e7c0a

#define _NGRAPH_RTTI_DEFINITION_COMMON(CLASS)                                                      \
    const ::ngraph::Node::type_info_t& CLASS::get_type_info() const                                \
    {                                                                                              \
        return get_type_info_static();                                                             \
    }                                                                                              \
<<<<<<< HEAD
    const ::ngraph::Node::type_info_t CLASS::type_info = CLASS::get_type_info_static();
=======
    const ::ngraph::Node::type_info_t CLASS::type_info = CLASS::get_type_info_static()
>>>>>>> 135e7c0a
#define _NGRAPH_RTTI_DEFINITION_WITH_PARENT(CLASS, TYPE_NAME, _VERSION_INDEX, PARENT_CLASS)        \
    const ::ngraph::Node::type_info_t& CLASS::get_type_info_static()                               \
    {                                                                                              \
        static const ::ngraph::Node::type_info_t type_info_static{                                 \
            TYPE_NAME, _VERSION_INDEX, &PARENT_CLASS::get_type_info_static()};                     \
        return type_info_static;                                                                   \
    }                                                                                              \
    _NGRAPH_RTTI_DEFINITION_COMMON(CLASS)

#define _NGRAPH_RTTI_DEFINITION_NO_PARENT(CLASS, TYPE_NAME, _VERSION_INDEX)                        \
    const ::ngraph::Node::type_info_t& CLASS::get_type_info_static()                               \
    {                                                                                              \
        static const ::ngraph::Node::type_info_t type_info_static{TYPE_NAME, _VERSION_INDEX};      \
        return type_info_static;                                                                   \
    }                                                                                              \
    _NGRAPH_RTTI_DEFINITION_COMMON(CLASS)

#define _NGRAPH_RTTI_DEFINITION_SELECTOR(_1, _2, _3, _4, NAME, ...) NAME

/// Complementary to NGRAPH_RTTI_DECLARATION, this helper macro _defines_ items _declared_ by
/// NGRAPH_RTTI_DECLARATION.
/// Should be used outside the class definition scope in place where ODR is ensured.
///
/// \param CLASS is a C++ name of the class where corresponding NGRAPH_RTTI_DECLARATION was applied.
<<<<<<< HEAD
///
/// Examples (see corresponding declarations in NGRAPH_RTTI_DECLARATION description):
///
///     NGRAPH_RTTI_DEFINITION(MyOp)
///     NGRAPH_RTTI_DEFINITION(MyInheritedOp)
=======
/// \param TYPE_NAME a string literal of type const char* that names your class in type
/// identification namespace;
///        It is your choice how to name it, but it should be unique among all
///        NGRAPH_RTTI_DECLARATION-enabled classes that can be
///        used in conjunction with each other in one transformation flow.
/// \param _VERSION_INDEX is an unsigned integer index to distinguish different versions of
///        operations that shares the same TYPE_NAME
/// \param PARENT_CLASS is an optional direct or indirect parent class for this class; define
///        it only in case if there is a need to capture any operation from some group of operations
///        that all derived from some common base class. Don't use Node as a parent, it is a base
///        class
///        for all operations and doesn't provide ability to define some perfect subset of
///        operations. PARENT_CLASS should define RTTI with NGRAPH_RTTI_{DECLARATION/DEFINITION}
///        macros.
///
/// Examples (see corresponding declarations in NGRAPH_RTTI_DECLARATION description):
///
///     NGRAPH_RTTI_DEFINITION(MyOp,"MyOp", 1);
///     NGRAPH_RTTI_DEFINITION(MyInheritedOp, "MyInheritedOp", 1, MyOp)
>>>>>>> 135e7c0a
///
/// For convenience, TYPE_NAME and CLASS name are recommended to be the same.
///
#define NGRAPH_RTTI_DEFINITION(...)                                                                \
<<<<<<< HEAD
    EXPAND(_NGRAPH_RTTI_DEFINITION_SELECTOR(__VA_ARGS__,                                           \
                                            _NGRAPH_RTTI_DEFINITION_WITH_PARENT,                   \
                                            _NGRAPH_RTTI_DEFINITION_NO_PARENT)(__VA_ARGS__))
=======
    _NGRAPH_RTTI_EXPAND(_NGRAPH_RTTI_DEFINITION_SELECTOR(                                          \
        __VA_ARGS__, _NGRAPH_RTTI_DEFINITION_WITH_PARENT, _NGRAPH_RTTI_DEFINITION_NO_PARENT)(      \
        __VA_ARGS__))
>>>>>>> 135e7c0a

    // Like an Output but with a Node* instead of a shared_ptr<Node>
    struct RawNodeOutput
    {
        RawNodeOutput(const Output<Node>& value)
            : node(value.get_node())
            , index(value.get_index())
        {
        }
        RawNodeOutput(Node* node, size_t index)
            : node(node)
            , index(index)
        {
        }
        RawNodeOutput(const RawNodeOutput&) = default;
        RawNodeOutput() = default;
        RawNodeOutput& operator=(const RawNodeOutput&) = default;

        Node* node;
        size_t index{0};

        operator Output<Node>() { return Output<Node>(node->shared_from_this(), index); }
        bool operator==(const RawNodeOutput& other) const
        {
            return node == other.node && index == other.index;
        }
        bool operator!=(const RawNodeOutput& other) const { return !(*this == other); }
        bool operator<(const RawNodeOutput& other) const
        {
            return node < other.node || (node == other.node && index < other.index);
        }
        bool operator>(const RawNodeOutput& other) const
        {
            return node > other.node || (node == other.node && index > other.index);
        }
        bool operator<=(const RawNodeOutput& other) const { return !(*this > other); }
        bool operator>=(const RawNodeOutput& other) const { return !(*this < other); }
    };

    /// \brief Visits a reference to a node that has been registered with the visitor.
    template <>
    class NGRAPH_API AttributeAdapter<std::shared_ptr<Node>> : public VisitorAdapter
    {
    public:
        AttributeAdapter(std::shared_ptr<Node>& value);

        bool visit_attributes(AttributeVisitor& visitor) override;
        static constexpr DiscreteTypeInfo type_info{"AttributeAdapter<std::shared_ptr<Node>>", 0};
        const DiscreteTypeInfo& get_type_info() const override { return type_info; }
    protected:
        std::shared_ptr<Node>& m_ref;
    };

    template <>
    class NGRAPH_API AttributeAdapter<NodeVector> : public VisitorAdapter
    {
    public:
        AttributeAdapter(NodeVector& ref);

        bool visit_attributes(AttributeVisitor& visitor) override;

        static constexpr DiscreteTypeInfo type_info{"AttributeAdapter<NodeVector>", 0};
        const DiscreteTypeInfo& get_type_info() const override { return type_info; }
    protected:
        NodeVector& m_ref;
    };

    using RawNodeOutputMap = std::map<RawNodeOutput, Output<Node>>;

    class NGRAPH_API NodeValidationFailure : public CheckFailure
    {
    public:
        NodeValidationFailure(const CheckLocInfo& check_loc_info,
                              const Node* node,
                              const std::string& explanation)
            : CheckFailure(check_loc_info, node_validation_failure_loc_string(node), explanation)
        {
        }
    };
}
#define NODE_VALIDATION_CHECK(node, ...)                                                           \
    NGRAPH_CHECK_HELPER(::ngraph::NodeValidationFailure, (node), __VA_ARGS__)

namespace ngraph
{
    template <typename T>
    void check_new_args_count(const Node* node, T new_args)
    {
        NODE_VALIDATION_CHECK(node,
                              new_args.size() == node->input_values().size(),
                              "clone_with_new_inputs() expected ",
                              node->input_values().size(),
                              " argument",
                              (node->input_values().size() == 1 ? "" : "s"),
                              " but got ",
                              new_args.size());
    }

} // namespace ngraph<|MERGE_RESOLUTION|>--- conflicted
+++ resolved
@@ -498,34 +498,11 @@
     NGRAPH_API std::ostream& operator<<(std::ostream&, const Node&);
     NGRAPH_API std::ostream& operator<<(std::ostream&, const Node*);
 
-<<<<<<< HEAD
-#define EXPAND(X) X
-=======
 #define _NGRAPH_RTTI_EXPAND(X) X
->>>>>>> 135e7c0a
 
 /// Helper macro that puts necessary declarations of RTTI block inside a class definition.
 /// Should be used in the scope of class that requires type identification besides one provided by
 /// C++ RTTI.
-<<<<<<< HEAD
-/// Required to be used for all classes that are inherited from class ngraph::Node to enable pattern
-/// matching for them. Accepts necessary type identification details like type of the operation,
-/// version and optional parent class.
-///
-/// \param TYPE_NAME a string literal of type const char* that names your class in type
-/// identification namespace;
-///        It is your choice how to name it, but it should be unique among all
-///        NGRAPH_RTTI_DECLARATION-enabled classes that can be
-///        used in conjunction with each other in one transformation flow.
-/// \param _VERSION_INDEX is an unsigned integer index to distinguish different versions of
-///        operations that shares the same TYPE_NAME
-/// \param PARENT_CLASS is an optional direct or indirect parent class for this class; define
-///        it only in case if there is a need to capture any operation from some group of operations
-///        that all derived from some common base class. Don't use Node as a parent, it is a base
-///        class
-///        for all operations and doesn't provide ability to define some perfect subset of
-///        operations.
-=======
 /// Recommended to be used for all classes that are inherited from class ngraph::Node to enable
 /// pattern
 /// matching for them. Accepts necessary type identification details like type of the operation,
@@ -537,7 +514,6 @@
 /// type_info but not necessary to the same object, and get_type_info virtual function that
 /// overrides Node::get_type_info and returns a reference to the same object that
 /// get_type_info_static gives.
->>>>>>> 135e7c0a
 ///
 /// Use this macro as a public part of the class definition:
 ///
@@ -546,11 +522,7 @@
 ///         public:
 ///             // Don't use Node as a parent for type_info, it doesn't have any value and
 ///             prohibited
-<<<<<<< HEAD
-///             NGRAPH_RTTI_DECLARATION("MyOp", 1);
-=======
 ///             NGRAPH_RTTI_DECLARATION;
->>>>>>> 135e7c0a
 ///
 ///             ...
 ///     };
@@ -558,11 +530,7 @@
 ///     class MyInheritedOp : public MyOp
 ///     {
 ///         public:
-<<<<<<< HEAD
-///             NGRAPH_RTTI_DECLARATION("MyInheritedOp", 1, MyOp)
-=======
 ///             NGRAPH_RTTI_DECLARATION;
->>>>>>> 135e7c0a
 ///
 ///             ...
 ///     };
@@ -572,22 +540,14 @@
 #define NGRAPH_RTTI_DECLARATION                                                                    \
     static const ::ngraph::Node::type_info_t type_info;                                            \
     const ::ngraph::Node::type_info_t& get_type_info() const override;                             \
-<<<<<<< HEAD
-    static const ::ngraph::Node::type_info_t& get_type_info_static();
-=======
     static const ::ngraph::Node::type_info_t& get_type_info_static()
->>>>>>> 135e7c0a
 
 #define _NGRAPH_RTTI_DEFINITION_COMMON(CLASS)                                                      \
     const ::ngraph::Node::type_info_t& CLASS::get_type_info() const                                \
     {                                                                                              \
         return get_type_info_static();                                                             \
     }                                                                                              \
-<<<<<<< HEAD
-    const ::ngraph::Node::type_info_t CLASS::type_info = CLASS::get_type_info_static();
-=======
     const ::ngraph::Node::type_info_t CLASS::type_info = CLASS::get_type_info_static()
->>>>>>> 135e7c0a
 #define _NGRAPH_RTTI_DEFINITION_WITH_PARENT(CLASS, TYPE_NAME, _VERSION_INDEX, PARENT_CLASS)        \
     const ::ngraph::Node::type_info_t& CLASS::get_type_info_static()                               \
     {                                                                                              \
@@ -612,13 +572,6 @@
 /// Should be used outside the class definition scope in place where ODR is ensured.
 ///
 /// \param CLASS is a C++ name of the class where corresponding NGRAPH_RTTI_DECLARATION was applied.
-<<<<<<< HEAD
-///
-/// Examples (see corresponding declarations in NGRAPH_RTTI_DECLARATION description):
-///
-///     NGRAPH_RTTI_DEFINITION(MyOp)
-///     NGRAPH_RTTI_DEFINITION(MyInheritedOp)
-=======
 /// \param TYPE_NAME a string literal of type const char* that names your class in type
 /// identification namespace;
 ///        It is your choice how to name it, but it should be unique among all
@@ -638,20 +591,13 @@
 ///
 ///     NGRAPH_RTTI_DEFINITION(MyOp,"MyOp", 1);
 ///     NGRAPH_RTTI_DEFINITION(MyInheritedOp, "MyInheritedOp", 1, MyOp)
->>>>>>> 135e7c0a
 ///
 /// For convenience, TYPE_NAME and CLASS name are recommended to be the same.
 ///
 #define NGRAPH_RTTI_DEFINITION(...)                                                                \
-<<<<<<< HEAD
-    EXPAND(_NGRAPH_RTTI_DEFINITION_SELECTOR(__VA_ARGS__,                                           \
-                                            _NGRAPH_RTTI_DEFINITION_WITH_PARENT,                   \
-                                            _NGRAPH_RTTI_DEFINITION_NO_PARENT)(__VA_ARGS__))
-=======
     _NGRAPH_RTTI_EXPAND(_NGRAPH_RTTI_DEFINITION_SELECTOR(                                          \
         __VA_ARGS__, _NGRAPH_RTTI_DEFINITION_WITH_PARENT, _NGRAPH_RTTI_DEFINITION_NO_PARENT)(      \
         __VA_ARGS__))
->>>>>>> 135e7c0a
 
     // Like an Output but with a Node* instead of a shared_ptr<Node>
     struct RawNodeOutput
