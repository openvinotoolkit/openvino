//*****************************************************************************
// Copyright 2017-2020 Intel Corporation
//
// Licensed under the Apache License, Version 2.0 (the "License");
// you may not use this file except in compliance with the License.
// You may obtain a copy of the License at
//
//     http://www.apache.org/licenses/LICENSE-2.0
//
// Unless required by applicable law or agreed to in writing, software
// distributed under the License is distributed on an "AS IS" BASIS,
// WITHOUT WARRANTIES OR CONDITIONS OF ANY KIND, either express or implied.
// See the License for the specific language governing permissions and
// limitations under the License.
//*****************************************************************************

#include "broadcast_base.hpp"
#include "ngraph/attribute_visitor.hpp"
#include "ngraph/op/concat.hpp"
#include "ngraph/op/constant.hpp"
#include "ngraph/op/sum.hpp"
#include "ngraph/op/util/op_types.hpp"
#include "ngraph/partial_shape.hpp"

#include "ngraph/runtime/reference/broadcast.hpp"

#include <numeric>

using namespace std;
using namespace ngraph;

op::util::BroadcastBase::BroadcastBase(const Output<Node>& arg,
                                       const Output<Node>& target_shape,
                                       const Output<Node>& axes_mapping,
                                       const BroadcastModeSpec& broadcast_mode)
    : Op({arg, target_shape, axes_mapping})
    , m_mode{broadcast_mode}
{
}

op::util::BroadcastBase::BroadcastBase(const Output<Node>& arg,
                                       const Output<Node>& target_shape,
                                       const BroadcastModeSpec& broadcast_mode)
    : Op({arg, target_shape})
    , m_mode{broadcast_mode}
{
}

<<<<<<< HEAD
PartialShape
    op::util::BroadcastBase::get_result_shape_pdpd(const PartialShape& arg0_shape,
                                                   const Shape& target_shape,
                                                   const op::BroadcastModeSpec& broadcast_spec)
=======
PartialShape op::util::BroadcastBase::get_result_shape_numpy_pdpd(
    const Shape& arg0_shape,
    const Shape& target_shape,
    const op::BroadcastModeSpec& broadcast_spec) const
>>>>>>> 85700153
{
    if (arg0_shape.rank().is_dynamic())
    {
        return PartialShape::dynamic(target_shape.size());
    }
    const auto arg_rank_length = arg0_shape.rank().get_length();
    PartialShape result_shape = target_shape;
    auto start_axis = broadcast_spec.m_axis;

    NODE_VALIDATION_CHECK(this,
                          start_axis >= 0,
                          "Broadcast target_shape has smaller rank ",
                          target_shape.size(),
                          " than arg shape ",
                          arg_rank_length);
    for (auto i = start_axis; i < target_shape.size(); i++)
    {
        if (arg0_shape[i - start_axis].is_dynamic())
        {
            result_shape[i] = Dimension::dynamic();
            continue;
        }
        const size_t arg_dim = arg0_shape[i - start_axis].get_length();
        NODE_VALIDATION_CHECK(this,
                              arg_dim == 1 || target_shape[i] == 1 || arg_dim == target_shape[i],
                              "Broadcast incorrect target shape. Expecting either 1 or ",
                              arg_dim,
                              " . Got ",
                              target_shape[i]);
        result_shape[i] = std::max(arg_dim, target_shape[i]);
    }
    return result_shape;
}

void op::util::BroadcastBase::validate_target_shape_numpy(const PartialShape& arg_shape,
                                                          const Shape& target_shape)
{
    if (arg_shape.rank().is_dynamic())
    {
        return;
    }
    const auto arg_rank_length = arg_shape.rank().get_length();
    auto start_axis = target_shape.size() - arg_rank_length;
    NODE_VALIDATION_CHECK(this,
                          start_axis >= 0,
                          "Broadcast target_shape has smaller rank ",
                          target_shape.size(),
                          " than arg shape ",
                          arg_rank_length);
    for (auto i = start_axis; i < target_shape.size(); i++)
    {
        if (arg_shape[i - start_axis].is_dynamic())
        {
            continue;
        }
        const size_t arg_dim = arg_shape[i - start_axis].get_length();
        NODE_VALIDATION_CHECK(this,
                              arg_dim == 1 || arg_dim == target_shape[i],
                              "Input shape dimension equal ",
                              arg_dim,
                              " cannot be broadcasted (numpy mode) to ",
                              target_shape[i],
                              ". Allowed input dimension value would be 1",
                              target_shape[i] != 1
                                  ? (std::string(" or ") + std::to_string(target_shape[i])).c_str()
                                  : "");
    }
}

void op::util::BroadcastBase::validate_target_shape_none(const Shape& arg_shape,
                                                         const AxisVector& axes_mapping_val,
                                                         const Shape& target_shape) const
{
    // axes_mapping needs to be in sorted order
    NODE_VALIDATION_CHECK(this,
                          std::is_sorted(axes_mapping_val.begin(), axes_mapping_val.end()),
                          "Broadcast doesn't permit transposes. axes_mapping ",
                          axes_mapping_val,
                          " not in sorted order");

    for (size_t i = 0; i < axes_mapping_val.size(); i++)
    {
        NODE_VALIDATION_CHECK(this,
                              axes_mapping_val[i] < target_shape.size(),
                              "Broadcast axes_mapping[",
                              i,
                              "]: ",
                              axes_mapping_val[i],
                              " exceeds target rank ",
                              target_shape.size());

        NODE_VALIDATION_CHECK(this,
                              target_shape[axes_mapping_val[i]] == arg_shape[i],
                              "Broadcast target[axes_mapping[",
                              i,
                              "]]",
                              " Expected ",
                              arg_shape[i],
                              ". Got ",
                              target_shape[axes_mapping_val[i]]);
    }
}

void op::util::BroadcastBase::validate_and_infer_types()
{
    // shape node should have integer data type. For now we only allow i64
    auto shape_et = get_input_element_type(1);
    NODE_VALIDATION_CHECK(this,
                          shape_et.is_integral_number(),
                          "Broadcast shape must be an integral number, but is: ",
                          shape_et);
    // shape node should produce a one dimensional shape.
    auto broadcast_shape_rank = get_input_partial_shape(1).rank();
    NODE_VALIDATION_CHECK(this,
                          broadcast_shape_rank.compatible(1),
                          "Broadcast shape rank must be 1, but has ",
                          broadcast_shape_rank);

    if (m_mode.m_type == BroadcastType::NONE)
    {
        // axes_mapping node should have integer data type. For now we only allow i64
        auto axes_et = get_input_element_type(2);
        NODE_VALIDATION_CHECK(this,
                              axes_et.is_integral_number(),
                              "Broadcast axes must be integral numbers, but are: ",
                              axes_et);
        // axes_mapping node should produce a one dimensional shape.
        auto axes_shape_rank = get_input_partial_shape(2).rank();
        NODE_VALIDATION_CHECK(this,
                              axes_shape_rank.compatible(1),
                              "Broadcast axes rank must be 1, but has ",
                              axes_shape_rank);
    }

    PartialShape result_shape{PartialShape::dynamic()};
    const auto& input_shape = get_input_partial_shape(0);
    const auto input_rank = input_shape.rank();
    const auto& target_shape = input_value(1).get_partial_shape();
    const bool is_target_shape_known =
        target_shape.rank().is_static() && target_shape[0].is_static();

    if (m_mode.m_type == BroadcastType::BIDIRECTIONAL)
    {
        if (input_rank.is_static() && is_target_shape_known)
        {
            result_shape = PartialShape::dynamic(
                std::max(input_rank.get_length(), target_shape[0].get_length()));
        }
    }
    else
    {
        if (is_target_shape_known)
        {
            result_shape = PartialShape::dynamic(target_shape[0].get_length());
        }
    }

    const auto shape_constant = as_type_ptr<op::v0::Constant>(input_value(1).get_node_shared_ptr());

    if (auto concat = as_type_ptr<op::v0::Concat>(input_value(1).get_node_shared_ptr()))
    {
        auto concat_inputs = concat->inputs();

        if (concat->get_output_partial_shape(0).is_static() && concat->get_shape().size() == 1 &&
            concat_inputs.size() == shape_size(concat->get_shape()))
        {
            auto output_partial_shape = vector<Dimension>{};
            for (const auto& concat_input : concat_inputs)
            {
                auto source_node_ptr = concat_input.get_source_output().get_node_shared_ptr();
                if (auto source_const_ptr = as_type_ptr<op::v0::Constant>(source_node_ptr))
                {
                    output_partial_shape.push_back(source_const_ptr->get_axis_vector_val()[0]);
                }
                else
                {
                    output_partial_shape.push_back(Dimension::dynamic());
                }
            }
            result_shape = PartialShape(output_partial_shape);
        }
    }

    if (m_mode.m_type == BroadcastType::NONE)
    {
        if (shape_constant)
        {
            result_shape = shape_constant->get_shape_val();
        }
        // Validate axes_mapping
        if (get_input_partial_shape(0).is_static() && get_input_partial_shape(1).is_static() &&
            get_input_partial_shape(2).is_static())
        {
            auto arg_shape = get_input_shape(0);
            auto axes_shape = get_input_shape(2);

            // Rank(arg_shape) == shape_size(axes_mapping)
            NODE_VALIDATION_CHECK(this,
                                  shape_size(axes_shape) == arg_shape.size(),
                                  "Broadcast axes_mapping shape ",
                                  axes_shape,
                                  " doesn't match rank of input tensor ",
                                  arg_shape.size());

            if (shape_constant && op::is_constant(input_value(2).get_node()))
            {
                auto target_shape = shape_constant->get_shape_val();
                auto axes_mapping_val =
                    as_type_ptr<op::v0::Constant>(input_value(2).get_node_shared_ptr())
                        ->get_axis_vector_val();
                validate_target_shape_none(arg_shape, axes_mapping_val, target_shape);
            }
        }
    }
    else if (m_mode.m_type == BroadcastType::NUMPY)
    {
        if (shape_constant)
        {
            const auto target_shape = shape_constant->get_shape_val();
            result_shape = target_shape;
            validate_target_shape_numpy(input_shape, target_shape);
        }
    }
    else if (m_mode.m_type == BroadcastType::PDPD)
    {
        if (shape_constant)
        {
            const auto target_shape = shape_constant->get_shape_val();
            result_shape = get_result_shape_pdpd(input_shape, target_shape, m_mode);
        }
    }
    set_output_type(0, get_input_element_type(0), result_shape);
}

std::pair<bool, AxisSet> op::util::BroadcastBase::get_broadcast_axes_numpy_pdpd(
    const Shape& arg_shape, const Shape& result_shape, const op::BroadcastModeSpec& broadcast_spec)
{
    AxisSet broadcast_axes;
    bool axes_known = false;
    auto start_axis = (broadcast_spec.m_type == op::BroadcastType::PDPD)
                          ? broadcast_spec.m_axis
                          : result_shape.size() - arg_shape.size();
    NGRAPH_CHECK(start_axis >= 0);
    for (size_t i = 0; i < result_shape.size(); i++)
    {
        if (i < start_axis || result_shape[i] != arg_shape[i - start_axis])
        {
            broadcast_axes.insert(i);
        }
    }
    axes_known = true;
    return std::make_pair(axes_known, broadcast_axes);
}

std::pair<bool, AxisSet>
    op::util::BroadcastBase::get_broadcast_axes_none(const AxisVector axes_mapping_val,
                                                     const size_t target_shape_size)
{
    AxisSet broadcast_axes;
    bool axes_known = false;

    std::vector<size_t> axes(target_shape_size);
    std::iota(axes.begin(), axes.end(), 0);
    for (auto i = axes_mapping_val.rbegin(); i != axes_mapping_val.rend(); ++i)
    {
        axes.erase(axes.begin() + *i);
    }
    broadcast_axes.insert(axes.begin(), axes.end());

    axes_known = true;
    return std::make_pair(axes_known, broadcast_axes);
}

std::pair<bool, AxisSet> op::util::BroadcastBase::get_broadcast_axes() const
{
    AxisSet broadcast_axes;
    bool axes_known = false;

    if (m_mode.m_type == BroadcastType::NONE)
    {
        const auto axes_mapping_constant =
            as_type_ptr<op::v0::Constant>(input_value(2).get_node_shared_ptr());
        if (get_input_partial_shape(1).is_static() && axes_mapping_constant)
        {
            auto axes_mapping_val = axes_mapping_constant->get_axis_vector_val();
            auto target_shape = get_input_shape(1);
            NGRAPH_CHECK(target_shape.size() == 1);
            return get_broadcast_axes_none(axes_mapping_val, target_shape[0]);
        }
    }
    else if (m_mode.m_type == BroadcastType::NUMPY || m_mode.m_type == BroadcastType::PDPD)
    {
        if (get_input_partial_shape(0).is_static() && get_output_partial_shape(0).is_static())
        {
            auto arg_shape = get_input_shape(0);
            auto result_shape = get_output_shape(0);
            return get_broadcast_axes_numpy_pdpd(arg_shape, result_shape, m_mode);
        }
    }
    else
    {
        throw ngraph_error("Unknown autobroadcast type");
    }

    return std::make_pair(axes_known, broadcast_axes);
}

template <element::Type_t ET>
bool op::util::BroadcastBase::evaluate(const HostTensorPtr& arg0,
                                       const HostTensorPtr& out,
                                       const AxisSet& broadcast_axes) const
{
    using T = typename element_type_traits<ET>::value_type;
    runtime::reference::broadcast<T>((arg0->get_data_ptr<ET>()),
                                     (out->get_data_ptr<ET>()),
                                     arg0->get_shape(),
                                     out->get_shape(),
                                     broadcast_axes);
    return true;
}

namespace
{
    template <element::Type_t ET>
    void get_axis_vector_from_hosttensor(const HostTensorPtr& arg, AxisVector& axes_vector)
    {
        using T = typename element_type_traits<ET>::value_type;
        auto rank = arg->get_shape().at(0);
        std::vector<T> axes_vec(rank);
        arg->read(axes_vec.data(), rank * sizeof(T));
        axes_vector = AxisVector(axes_vec.begin(), axes_vec.end());
    }

#define GET_AXIS_VECTOR(a)                                                                         \
    case element::Type_t::a: get_axis_vector_from_hosttensor<element::Type_t::a>

    void get_axis_vector_from_ht(const HostTensorPtr& arg,
                                 AxisVector& axis_vector,
                                 const Shape& arg_shape)
    {
        switch (arg->get_element_type())
        {
            GET_AXIS_VECTOR(i8)(arg, axis_vector);
            break;
            GET_AXIS_VECTOR(i16)(arg, axis_vector);
            break;
            GET_AXIS_VECTOR(i32)(arg, axis_vector);
            break;
            GET_AXIS_VECTOR(i64)(arg, axis_vector);
            break;
            GET_AXIS_VECTOR(u8)(arg, axis_vector);
            break;
            GET_AXIS_VECTOR(u16)(arg, axis_vector);
            break;
            GET_AXIS_VECTOR(u32)(arg, axis_vector);
            break;
            GET_AXIS_VECTOR(u64)(arg, axis_vector);
            break;
        default:
            // other types are not supported and would have thrown in ctor
            ngraph_error("get_axis_vector_from_ht: type is not integral\n");
            break;
        }
        // Rank(arg_shape) == shape_size(axes_mapping)
        NGRAPH_CHECK(axis_vector.size() == arg_shape.size(),
                     "Broadcast axes_mapping shape ",
                     axis_vector.size(),
                     " doesn't match rank of input tensor ",
                     arg_shape.size());
    }

    template <element::Type_t ET>
    void get_shape_from_hosttensor(const HostTensorPtr& input1, Shape& target_shape)
    {
        using T = typename element_type_traits<ET>::value_type;
        auto rank = input1->get_shape().at(0);
        std::vector<T> target_shape_vec(rank);
        input1->read(target_shape_vec.data(), rank * sizeof(T));
        target_shape = Shape(target_shape_vec.begin(), target_shape_vec.end());
    }

#define CASE_GET_SHAPE(a)                                                                          \
    case element::Type_t::a: get_shape_from_hosttensor<element::Type_t::a>

    Shape get_target_shape_from_ht(const HostTensorPtr& input1)
    {
        Shape target_shape;
        switch (input1->get_element_type())
        {
            CASE_GET_SHAPE(i8)(input1, target_shape);
            break;
            CASE_GET_SHAPE(i16)(input1, target_shape);
            break;
            CASE_GET_SHAPE(i32)(input1, target_shape);
            break;
            CASE_GET_SHAPE(i64)(input1, target_shape);
            break;
            CASE_GET_SHAPE(u8)(input1, target_shape);
            break;
            CASE_GET_SHAPE(u16)(input1, target_shape);
            break;
            CASE_GET_SHAPE(u32)(input1, target_shape);
            break;
            CASE_GET_SHAPE(u64)(input1, target_shape);
            break;
        default:
            // other types are not supported and would have thrown in ctor
            ngraph_error("get_target_shape_from_ht: type is not integral\n");
            break;
        }
        return target_shape;
    }
}

bool op::util::BroadcastBase::evaluate_broadcast(const HostTensorPtr& arg0,
                                                 const HostTensorPtr& out,
                                                 const std::pair<bool, AxisSet> pair_broadcast_axes,
                                                 const Shape output_shape) const
{
    if (!pair_broadcast_axes.first)
    {
        // broadcast_axes not known deterministically
        return false;
    }
    bool rc = true;
    Shape in_shape = arg0->get_shape();
    out->set_shape(output_shape);
    out->set_element_type(arg0->get_element_type());
    switch (arg0->get_element_type())
    {
        TYPE_CASE(boolean)(arg0, out, pair_broadcast_axes.second);
        break;
        TYPE_CASE(i8)(arg0, out, pair_broadcast_axes.second);
        break;
        TYPE_CASE(i16)(arg0, out, pair_broadcast_axes.second);
        break;
        TYPE_CASE(i32)(arg0, out, pair_broadcast_axes.second);
        break;
        TYPE_CASE(i64)(arg0, out, pair_broadcast_axes.second);
        break;
        TYPE_CASE(u8)(arg0, out, pair_broadcast_axes.second);
        break;
        TYPE_CASE(u16)(arg0, out, pair_broadcast_axes.second);
        break;
        TYPE_CASE(u32)(arg0, out, pair_broadcast_axes.second);
        break;
        TYPE_CASE(u64)(arg0, out, pair_broadcast_axes.second);
        break;
        TYPE_CASE(f16)(arg0, out, pair_broadcast_axes.second);
        break;
        TYPE_CASE(f32)(arg0, out, pair_broadcast_axes.second);
        break;
    default: rc = false; break;
    }
    return rc;
}

Shape op::util::BroadcastBase::get_target_shape(const HostTensorPtr& input1) const
{
    Shape target_shape;
    const auto shape_constant = as_type_ptr<op::v0::Constant>(input_value(1).get_node_shared_ptr());
    if (shape_constant)
    {
        target_shape = shape_constant->get_shape_val();
    }
    else
    {
        target_shape = get_target_shape_from_ht(input1);
    }
    return target_shape;
}

bool op::util::BroadcastBase::evaluate(const HostTensorVector& outputs,
                                       const HostTensorVector& inputs) const
{
    Shape target_shape = get_target_shape(inputs[1]);

    PartialShape result_shape;
    std::pair<bool, AxisSet> pair_broadcast_axes;
    auto arg_shape = inputs[0]->get_shape();

    if (m_mode.m_type == BroadcastType::NONE)
    {
        AxisVector axes_mapping_val;
        const auto axes_mapping_constant =
            as_type_ptr<op::v0::Constant>(input_value(2).get_node_shared_ptr());
        if (axes_mapping_constant)
        {
            axes_mapping_val = axes_mapping_constant->get_axis_vector_val();
        }
        else
        {
            // read from HT and save as AxisVector
            get_axis_vector_from_ht(inputs[2], axes_mapping_val, arg_shape);
        }
        pair_broadcast_axes = get_broadcast_axes_none(axes_mapping_val, target_shape.size());
        validate_target_shape_none(inputs[0]->get_shape(), axes_mapping_val, target_shape);
        result_shape = target_shape;
    }
    else if (m_mode.m_type == BroadcastType::PDPD)
    {
        result_shape = get_result_shape_pdpd(arg_shape, target_shape, m_mode);
        pair_broadcast_axes =
            get_broadcast_axes_numpy_pdpd(arg_shape, result_shape.to_shape(), m_mode);
    }
    else if (m_mode.m_type == BroadcastType::NUMPY)
    {
        result_shape = target_shape;
        validate_target_shape_numpy(arg_shape, target_shape);
        pair_broadcast_axes =
            get_broadcast_axes_numpy_pdpd(arg_shape, result_shape.to_shape(), m_mode);
    }
    else
    {
        ngraph_error("Unsupported BroadcastType ");
    }

    return evaluate_broadcast(inputs[0], outputs[0], pair_broadcast_axes, result_shape.to_shape());
}<|MERGE_RESOLUTION|>--- conflicted
+++ resolved
@@ -46,17 +46,10 @@
 {
 }
 
-<<<<<<< HEAD
-PartialShape
-    op::util::BroadcastBase::get_result_shape_pdpd(const PartialShape& arg0_shape,
-                                                   const Shape& target_shape,
-                                                   const op::BroadcastModeSpec& broadcast_spec)
-=======
-PartialShape op::util::BroadcastBase::get_result_shape_numpy_pdpd(
-    const Shape& arg0_shape,
+PartialShape op::util::BroadcastBase::get_result_shape_pdpd(
+    const PartialShape& arg0_shape,
     const Shape& target_shape,
     const op::BroadcastModeSpec& broadcast_spec) const
->>>>>>> 85700153
 {
     if (arg0_shape.rank().is_dynamic())
     {
@@ -92,7 +85,7 @@
 }
 
 void op::util::BroadcastBase::validate_target_shape_numpy(const PartialShape& arg_shape,
-                                                          const Shape& target_shape)
+                                                          const Shape& target_shape) const
 {
     if (arg_shape.rank().is_dynamic())
     {
