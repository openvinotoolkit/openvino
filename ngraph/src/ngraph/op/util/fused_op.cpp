//*****************************************************************************
// Copyright 2017-2020 Intel Corporation
//
// Licensed under the Apache License, Version 2.0 (the "License");
// you may not use this file except in compliance with the License.
// You may obtain a copy of the License at
//
//     http://www.apache.org/licenses/LICENSE-2.0
//
// Unless required by applicable law or agreed to in writing, software
// distributed under the License is distributed on an "AS IS" BASIS,
// WITHOUT WARRANTIES OR CONDITIONS OF ANY KIND, either express or implied.
// See the License for the specific language governing permissions and
// limitations under the License.
//*****************************************************************************

#include "ngraph/op/util/fused_op.hpp"

#include "ngraph/graph_util.hpp"

using namespace ngraph;

op::util::FusedOp::FusedOp()
    : Op()
{
}

op::util::FusedOp::FusedOp(const OutputVector& args)
    : Op(args)
{
}

void op::util::FusedOp::validate_and_infer_types()
{
    pre_validate_and_infer_types();

    if (!can_decompose_with_partial_shapes() && is_dynamic())
    {
        return;
    }

    auto subgraph_outputs = decompose_op();
<<<<<<< HEAD
    // auto subgraph = extract_subgraph(as_output_vector(subgraph_outputs), input_values());
    auto subgraph = extract_subgraph(subgraph_outputs, get_arguments());
=======
    NodeVector nodes;
    for (auto& val : input_values())
        nodes.emplace_back(val.get_node_shared_ptr());
    auto subgraph = extract_subgraph(subgraph_outputs, nodes);
>>>>>>> e4545b9c
    validate_nodes_and_infer_types(subgraph);

    size_t i = 0;
    for (const auto& output_node : subgraph_outputs)
    {
        for (size_t j = 0; j < output_node->get_output_size(); j++, i++)
        {
            if (i >= get_output_size())
            {
                set_output_size(i + 1);
            }
            set_output_type(
                i, output_node->get_output_element_type(j), output_node->get_output_shape(j));
        }
    }

    post_validate_and_infer_types();
}<|MERGE_RESOLUTION|>--- conflicted
+++ resolved
@@ -40,15 +40,10 @@
     }
 
     auto subgraph_outputs = decompose_op();
-<<<<<<< HEAD
-    // auto subgraph = extract_subgraph(as_output_vector(subgraph_outputs), input_values());
-    auto subgraph = extract_subgraph(subgraph_outputs, get_arguments());
-=======
     NodeVector nodes;
     for (auto& val : input_values())
         nodes.emplace_back(val.get_node_shared_ptr());
     auto subgraph = extract_subgraph(subgraph_outputs, nodes);
->>>>>>> e4545b9c
     validate_nodes_and_infer_types(subgraph);
 
     size_t i = 0;
