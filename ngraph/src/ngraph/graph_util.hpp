--- conflicted
+++ resolved
@@ -71,26 +71,6 @@
                         std::function<void(std::shared_ptr<Node>)> f,
                         const NodeVector& subgraph_params = {});
 
-<<<<<<< HEAD
-    NGRAPH_API
-    void traverse_nodes(const OutputVector& subgraph_results,
-                        std::function<void(std::shared_ptr<Node>)> f,
-                        const OutputVector& subgraph_params = {});
-
-    NGRAPH_API
-    void traverse_nodes(const NodeVector& subgraph_results,
-                        std::function<void(std::shared_ptr<Node>)> f,
-                        bool,
-                        const NodeVector& subgraph_params = {})
-        NGRAPH_DEPRECATED("Use traverse_nodes without control-deps option");
-
-    NGRAPH_API
-    void traverse_functions(std::shared_ptr<Function> p,
-                            std::function<void(std::shared_ptr<Function>)> f)
-        NGRAPH_DEPRECATED("Replace with f(p)");
-
-=======
->>>>>>> e4545b9c
     /// \brief Replace the node `target` with the node `replacement`, i.e.,
     ///        redirect all users and control dependencies of `target` to
     ///        `replacement`.
