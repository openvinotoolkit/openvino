--- conflicted
+++ resolved
@@ -33,38 +33,6 @@
 class NGRAPH_API ngraph::pass::ConstantFolding : public ngraph::pass::GraphRewrite
 {
 public:
-<<<<<<< HEAD
-    enum class CFTransformations
-    {
-        RESHAPE,
-        BROADCAST,
-        PAD,
-        DEQUANTIZE,
-        UNARY,
-        BINARY,
-        QUANTIZE,
-        CONVERT,
-        SHAPE_OF,
-        REVERSE,
-        ARITHMETIC_REDUCTION,
-        LOGICAL_REDUCTION,
-        CONCAT,
-        GATHER,
-        SCATTER,
-        DYN_RESHAPE,
-        TRANSPOSE,
-        RANGE,
-        SELECT,
-        SQUEEZE,
-        UNSQUEEZE,
-        VARIADIC_SPLIT,
-        ONE_HOT,
-        TILE,
-        NON_ZERO
-    };
-
-=======
->>>>>>> ae4bd370
     ConstantFolding(const ngraph::BuildNodeExecutorMap& cfmap = ngraph::BuildNodeExecutorMap())
         : GraphRewrite()
     {
@@ -80,12 +48,6 @@
         construct_constant_logical_reduction();
         construct_constant_gather_with_subgraph();
         construct_constant_scatter_elements_update();
-<<<<<<< HEAD
-        construct_constant_dyn_reshape();
-        construct_constant_transpose();
-=======
-        construct_constant_slice();
->>>>>>> ae4bd370
         construct_constant_select();
         construct_constant_one_hot();
         construct_constant_default();
@@ -101,12 +63,6 @@
     void construct_constant_logical_reduction();
     void construct_constant_gather_with_subgraph();
     void construct_constant_scatter_elements_update();
-<<<<<<< HEAD
-    void construct_constant_dyn_reshape();
-    void construct_constant_transpose();
-=======
-    void construct_constant_slice();
->>>>>>> ae4bd370
     void construct_constant_select();
     void construct_constant_variadic_split();
     void construct_constant_one_hot();
