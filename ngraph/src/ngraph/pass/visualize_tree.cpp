--- conflicted
+++ resolved
@@ -429,7 +429,6 @@
     {
         rc += "\\n" + node->get_name();
     }
-<<<<<<< HEAD
     rc += "\n";
     rc += node->get_type_name();
     if (auto ck = as_type_ptr<ngraph::op::CompiledKernel>(node))
@@ -481,8 +480,6 @@
             break;
         }
     }
-=======
->>>>>>> 884389d8
     return rc;
 }
 
