--- conflicted
+++ resolved
@@ -93,22 +93,6 @@
         auto pass = std::make_shared<T>(std::forward<Args>(args)...);
         auto pass_base = std::static_pointer_cast<PassBase>(pass);
         m_pass_list.push_back(pass_base);
-<<<<<<< HEAD
-        if (m_visualize)
-        {
-#ifdef _WIN32
-            // MSVC produce a human-readable type name like class ngraph::pass::LikeReplacement
-            // by typeid(T).name(). Later ofstream doesn't accept it as a valid file name.
-            //
-            std::string str = typeid(T).name();
-            auto pos = str.find_last_of(":");
-            m_pass_names.push_back(str.substr(pos + 1));
-#elif defined(__linux) || defined(__APPLE__)
-            m_pass_names.push_back(typeid(T).name());
-#endif
-        }
-=======
->>>>>>> af3a0900
         return pass;
     }
 
