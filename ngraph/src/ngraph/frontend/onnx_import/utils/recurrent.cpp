--- conflicted
+++ resolved
@@ -61,11 +61,7 @@
                 const std::size_t batch_size = m_map[OpInput::X].get_shape().at(1);
                 const std::size_t num_directions = m_map[OpInput::W].get_shape().front();
 
-<<<<<<< HEAD
-                if (ng_inputs.size() > 3 && !ng_inputs.at(3).get_node()->is_null())
-=======
-                if (ng_inputs.size() > 3 && !ngraph::op::is_null(ng_inputs.at(3)))
->>>>>>> 0846f205
+                if (ng_inputs.size() > 3 && !ngraph::op::is_null(ng_inputs.at(3).get_node()))
                 {
                     auto bias = ng_inputs.at(3);
                     auto split_bias = builder::opset1::split(bias, 2, 1);
@@ -76,11 +72,7 @@
                     m_map[OpInput::B] = std::make_shared<default_opset::Constant>(
                         el_type, Shape{num_directions, gates_count * hidden_size}, 0.f);
                 }
-<<<<<<< HEAD
-                if (ng_inputs.size() > 4 && !ng_inputs.at(4).get_node()->is_null())
-=======
-                if (ng_inputs.size() > 4 && !ngraph::op::is_null(ng_inputs.at(4)))
->>>>>>> 0846f205
+                if (ng_inputs.size() > 4 && !ngraph::op::is_null(ng_inputs.at(4).get_node()))
                 {
                     m_map[OpInput::SEQ_LENGTHS] = ng_inputs.at(4);
                 }
@@ -90,11 +82,7 @@
                         element::i32, Shape{batch_size}, m_map[OpInput::X].get_shape().at(0));
                 }
                 // The initial value of the hidden.
-<<<<<<< HEAD
-                if (ng_inputs.size() > 5 && !ng_inputs.at(5).get_node()->is_null())
-=======
-                if (ng_inputs.size() > 5 && !ngraph::op::is_null(ng_inputs.at(5)))
->>>>>>> 0846f205
+                if (ng_inputs.size() > 5 && !ngraph::op::is_null(ng_inputs.at(5).get_node()))
                 {
                     m_map[OpInput::INIT_H] = ng_inputs.at(5);
                 }
