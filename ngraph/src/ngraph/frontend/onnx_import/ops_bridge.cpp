--- conflicted
+++ resolved
@@ -48,7 +48,7 @@
 #include "op/cosh.hpp"
 #include "op/cum_sum.hpp"
 #include "op/depth_to_space.hpp"
-// #include "op/dequantize_linear.hpp"
+#include "op/dequantize_linear.hpp"
 #include "op/div.hpp"
 #include "op/dropout.hpp"
 #include "op/elu.hpp"
@@ -277,12 +277,8 @@
             REGISTER_OPERATOR("Cosh", 1, cosh);
             REGISTER_OPERATOR("CumSum", 1, cum_sum);
             REGISTER_OPERATOR("DepthToSpace", 1, depth_to_space);
-<<<<<<< HEAD
             REGISTER_OPERATOR("DequantizeLinear", 1, dequantize_linear);
             REGISTER_OPERATOR("DequantizeLinear", 13, dequantize_linear);
-=======
-            // REGISTER_OPERATOR("DequantizeLinear", 1, dequantize_linear);
->>>>>>> 0509c66c
             REGISTER_OPERATOR("Div", 1, div);
             REGISTER_OPERATOR("Div", 7, div);
             REGISTER_OPERATOR("Dropout", 1, dropout);
