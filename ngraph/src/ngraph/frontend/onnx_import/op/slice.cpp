--- conflicted
+++ resolved
@@ -108,15 +108,14 @@
                 ///
                 /// \return Sub-graph represents adjusted indices or input indices
                 ///         if any transformation was needed.
-                std::shared_ptr<ngraph::Node>
-                    adjust_indices_if_needed(const std::shared_ptr<ngraph::Node>& indices,
-                                             const std::vector<uint64_t>& axes,
-                                             uint64_t slice_indices_length,
-                                             int64_t fill_in_value)
+                Output<ngraph::Node> adjust_indices_if_needed(const Output<ngraph::Node>& indices,
+                                                              const std::vector<uint64_t>& axes,
+                                                              uint64_t slice_indices_length,
+                                                              int64_t fill_in_value)
                 {
                     const bool are_axes_sorted = std::is_sorted(axes.begin(), axes.end());
 
-                    const auto indices_shape = indices->get_output_partial_shape(0);
+                    const auto indices_shape = indices.get_partial_shape();
                     // if length of slice indices vector is known
                     if (indices_shape.rank().is_static() &&
                         indices_shape.rank().get_length() == 1 && indices_shape[0].is_static())
@@ -142,45 +141,10 @@
                     std::vector<uint64_t> target_axes(axes);
                     const auto gather_axis = default_opset::Constant::create(element::i64, {}, {0});
 
-<<<<<<< HEAD
-                    /// \brief Adjsut ONNX Slice indices: starts, ends, steps to StridedSlice:v1
-                    /// interface.
-                    ///
-                    /// \note StridedSlice:v1 doesn't support axes paramets.
-                    ///       The axes parameters detrmines to which dimension of input data slice
-                    ///       operation should be applied.
-                    ///       The retuned sub-graph provide proper adjustement of Slice indices if
-                    ///       it is needed.
-                    ///
-                    /// \param[in] indices               Parameters of Slice operator: starts, ends,
-                    ///                                  steps.
-                    /// \param[in] axes                  Determines dimensions on which slice
-                    ///                                  operation should be applied.
-                    /// \param[in] slice_indices_length  Indices length after adjustment
-                    /// \param[in] fill_in_value         Neutral value (`0` for starts and ends,
-                    ///                                  `1` for steps) which is set to indices
-                    ///                                  in order to provide adjustment.
-                    ///
-                    /// \return Sub-graph represents adjusted indices or input indices
-                    ///         if any transformation was needed.
-                    Output<ngraph::Node>
-                        adjust_indices_if_needed(const Output<ngraph::Node>& indices,
-                                                 const std::vector<uint64_t>& axes,
-                                                 uint64_t slice_indices_length,
-                                                 int64_t fill_in_value)
-                    {
-                        const bool are_axes_sorted = std::is_sorted(axes.begin(), axes.end());
-
-                        const auto indices_shape = indices.get_partial_shape();
-                        // if length of slice indices vector is known
-                        if (indices_shape.rank().is_static() &&
-                            indices_shape.rank().get_length() == 1 && indices_shape[0].is_static())
-=======
                     int added_indices_number = 0;
                     for (int i = 0; i < slice_indices_length; ++i)
                     {
                         if (std::find(std::begin(axes), std::end(axes), i) == axes.end())
->>>>>>> 0846f205
                         {
                             adjusted_indices[i] =
                                 default_opset::Constant::create(element::i64, {1}, {fill_in_value});
@@ -210,13 +174,9 @@
                 }
             }
 
-<<<<<<< HEAD
-                OutputVector slice(const Node& node)
-=======
             namespace set_10
             {
-                NodeVector slice(const Node& node)
->>>>>>> 0846f205
+                OutputVector slice(const Node& node)
                 {
                     OutputVector inputs{node.get_ng_inputs()};
                     const auto data = inputs.at(0);
@@ -230,12 +190,9 @@
                     if (inputs.size() >= 4) // axes input provided
                     {
                         axes = inputs.at(3);
-<<<<<<< HEAD
-                        NGRAPH_CHECK(axes.get_node()->is_constant(), "Axes input must be constant");
-=======
-                        CHECK_VALID_NODE(
-                            node, ngraph::op::is_constant(axes), "Axes input must be constant");
->>>>>>> 0846f205
+                        CHECK_VALID_NODE(node,
+                                         ngraph::op::is_constant(axes.get_node()),
+                                         "Axes input must be constant");
                     }
                     else
                     {
@@ -286,14 +243,8 @@
             {
                 OutputVector slice(const Node& node)
                 {
-<<<<<<< HEAD
                     Output<ngraph::Node> data = node.get_ng_inputs().at(0);
-                    Shape data_shape = data.get_shape();
-                    const auto data_rank = data_shape.size();
-=======
-                    std::shared_ptr<ngraph::Node> data = node.get_ng_inputs().at(0);
-                    const auto data_rank = data->get_output_partial_shape(0).rank();
->>>>>>> 0846f205
+                    const auto data_rank = data.get_partial_shape().rank();
 
                     const auto starts_atr =
                         node.get_attribute_value<std::vector<int64_t>>("starts");
@@ -331,10 +282,13 @@
                         std::vector<int64_t>(slice_indices_length, 1));
 
                     starts =
-                        adjust_indices_if_needed(starts, normalized_axes, slice_indices_length, 0);
-                    ends = adjust_indices_if_needed(ends, normalized_axes, slice_indices_length, 0);
+                        adjust_indices_if_needed(starts, normalized_axes, slice_indices_length, 0)
+                            .get_node_shared_ptr();
+                    ends = adjust_indices_if_needed(ends, normalized_axes, slice_indices_length, 0)
+                               .get_node_shared_ptr();
                     strides =
-                        adjust_indices_if_needed(strides, normalized_axes, slice_indices_length, 1);
+                        adjust_indices_if_needed(strides, normalized_axes, slice_indices_length, 1)
+                            .get_node_shared_ptr();
 
                     return {std::make_shared<default_opset::StridedSlice>(
                         data, starts, ends, strides, begin_end_mask, begin_end_mask)};
