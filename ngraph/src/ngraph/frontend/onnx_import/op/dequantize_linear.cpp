//*****************************************************************************
// Copyright 2017-2020 Intel Corporation
//
// Licensed under the Apache License, Version 2.0 (the "License");
// you may not use this file except in compliance with the License.
// You may obtain a copy of the License at
//
//     http://www.apache.org/licenses/LICENSE-2.0
//
// Unless required by applicable law or agreed to in writing, software
// distributed under the License is distributed on an "AS IS" BASIS,
// WITHOUT WARRANTIES OR CONDITIONS OF ANY KIND, either express or implied.
// See the License for the specific language governing permissions and
// limitations under the License.
//*****************************************************************************

#include <cstdint>
#include <memory>

#include "default_opset.hpp"
#include "dequantize_linear.hpp"
#include "ngraph/axis_set.hpp"
#include "ngraph/builder/make_constant.hpp"
#include "ngraph/frontend/onnx_import/core/null_node.hpp"
#include "ngraph/op/convert.hpp"
#include "ngraph/op/dequantize.hpp"
#include "ngraph/shape.hpp"
#include "ngraph/validation_util.hpp"
#include "utils/common.hpp"

namespace ngraph
{
    namespace onnx_import
    {
        namespace op
        {
            namespace
            {
                Output<ngraph::Node> get_zero_point(const OutputVector& inputs)
                {
<<<<<<< HEAD
                    if (inputs.size() == 3 && !inputs[2].get_node()->is_null())
=======
                    if (inputs.size() == 3 && !ngraph::op::is_null(inputs[2]))
>>>>>>> 0846f205
                    {
                        auto zero_point = inputs[2];

                        if (zero_point.get_element_type() != element::f32)
                        {
                            zero_point =
                                std::make_shared<default_opset::Convert>(zero_point, element::f32);
                        }

                        return zero_point;
                    }
                    else
                    {
                        return default_opset::Constant::create(element::f32, Shape{}, {0});
                    }
                }
            }
            namespace set_1
            {
                OutputVector dequantize_linear(const Node& node)
                {
                    const OutputVector inputs{node.get_ng_inputs()};

                    NGRAPH_CHECK(
                        2 <= inputs.size() && inputs.size() <= 3,
                        "The DequantizeLinear op expects 2 required and one optional input. Got: ",
                        inputs.size());

                    const auto x = inputs[0];
                    const auto scale = inputs[1];
                    const auto zero_point = get_zero_point(inputs);

                    common::validate_scalar_input(
                        "Dequantization scale", scale.get_node_shared_ptr(), {element::f32});
                    common::validate_scalar_input("Zero point", zero_point.get_node_shared_ptr());

                    const auto converted_x =
                        std::make_shared<default_opset::Convert>(x, element::f32);

                    return {std::make_shared<default_opset::Multiply>(
                        std::make_shared<default_opset::Subtract>(converted_x, zero_point), scale)};
                }
            }

            namespace set_13
            {
                namespace
                {
                    void validate_scale(const Output<ngraph::Node> scale,
                                        const Output<ngraph::Node> x,
                                        const int64_t axis)
                    {
                        const auto& scale_shape = scale.get_partial_shape();
                        NGRAPH_CHECK(scale_shape.rank().get_length() == 0 ||
                                         scale_shape.rank().get_length() == 1,
                                     "Dequantization scale needs to be a scalar or a vector.");

                        if (scale_shape.rank().get_length() == 1)
                        {
                            const auto& scale_dim = scale_shape[0];
                            const auto& x_shape = x.get_partial_shape();
                            const auto& x_dim_at_axis = x_shape[axis];

                            NGRAPH_CHECK(scale_dim.same_scheme(x_dim_at_axis),
                                         "The number of dequantization scale elements '",
                                         scale_dim,
                                         "' must match the input shape dimension '",
                                         x_dim_at_axis,
                                         " pointed to by the axis attribute: ",
                                         axis);
                        }
                    }

                    void validate_zero_point(const Output<ngraph::Node> zero_point,
                                             const Output<ngraph::Node> x,
                                             const int64_t axis)
                    {
                        const auto& zero_point_shape = zero_point.get_partial_shape();
                        NGRAPH_CHECK(zero_point_shape.rank().get_length() == 0 ||
                                         zero_point_shape.rank().get_length() == 1,
                                     "Zero point needs to be a scalar or a vector.");

                        if (zero_point_shape.rank().get_length() == 1)
                        {
                            const auto& zero_point_dim = zero_point_shape[0];
                            const auto& x_shape = x.get_partial_shape();
                            const auto& x_dim_at_axis = x_shape[axis];

                            NGRAPH_CHECK(zero_point_dim.same_scheme(x_dim_at_axis),
                                         "The number of zero point elements '",
                                         zero_point_dim,
                                         "' must match the input shape dimension '",
                                         x_dim_at_axis,
                                         " pointed to by the axis attribute: ",
                                         axis);
                        }
                    }

                    std::shared_ptr<ngraph::Node> reshape_input(const Output<ngraph::Node> input,
                                                                const int64_t axis,
                                                                const PartialShape& x_shape)
                    {
                        std::vector<int64_t> target_dims;

                        for (size_t i = 0; i < axis; ++i)
                        {
                            target_dims.push_back(1);
                        }

                        // copy dimension at axis from input X
                        if (x_shape[axis].is_static())
                        {
                            target_dims.push_back(x_shape[axis].get_length());
                        }
                        else
                        {
                            target_dims.push_back(0);
                        }

                        for (size_t i = axis + 1; i < x_shape.rank().get_length(); ++i)
                        {
                            target_dims.push_back(1);
                        }

                        const auto target_shape = default_opset::Constant::create(
                            element::i64, Shape{target_dims.size()}, target_dims);

                        return std::make_shared<default_opset::Reshape>(input, target_shape, true);
                    }
                }

                OutputVector dequantize_linear(const Node& node)
                {
                    const OutputVector inputs{node.get_ng_inputs()};

                    NGRAPH_CHECK(2 <= inputs.size() && inputs.size() <= 3,
                                 "The DequantizeLinear op expects 2 required and one optional "
                                 "input. Got: ",
                                 inputs.size());

                    const auto x = inputs[0];
                    auto scale = inputs[1];
                    auto zero_point = get_zero_point(inputs);

                    const auto x_shape = x.get_partial_shape();

                    NGRAPH_CHECK(x_shape.rank().is_static(),
                                 "Rank of the input data tensor has to be known (static).");

                    int64_t axis{node.get_attribute_value<int64_t>("axis", 1)};
                    axis = ngraph::normalize_axis(node.get_description(), axis, x_shape.rank());

                    validate_scale(scale, x, axis);
                    validate_zero_point(zero_point, x, axis);

                    // these reshapes make sure that dequantization happens over the specified axis
                    scale = reshape_input(scale, axis, x_shape);
                    zero_point = reshape_input(zero_point, axis, x_shape);

                    const auto converted_x =
                        std::make_shared<default_opset::Convert>(x, element::f32);

                    return {std::make_shared<default_opset::Multiply>(
                        std::make_shared<default_opset::Subtract>(converted_x, zero_point), scale)};
                }
            }
        }
    }
}<|MERGE_RESOLUTION|>--- conflicted
+++ resolved
@@ -38,11 +38,7 @@
             {
                 Output<ngraph::Node> get_zero_point(const OutputVector& inputs)
                 {
-<<<<<<< HEAD
-                    if (inputs.size() == 3 && !inputs[2].get_node()->is_null())
-=======
-                    if (inputs.size() == 3 && !ngraph::op::is_null(inputs[2]))
->>>>>>> 0846f205
+                    if (inputs.size() == 3 && !ngraph::op::is_null(inputs[2].get_node()))
                     {
                         auto zero_point = inputs[2];
 
