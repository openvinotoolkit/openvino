//*****************************************************************************
// Copyright 2017-2020 Intel Corporation
//
// Licensed under the Apache License, Version 2.0 (the "License");
// you may not use this file except in compliance with the License.
// You may obtain a copy of the License at
//
//     http://www.apache.org/licenses/LICENSE-2.0
//
// Unless required by applicable law or agreed to in writing, software
// distributed under the License is distributed on an "AS IS" BASIS,
// WITHOUT WARRANTIES OR CONDITIONS OF ANY KIND, either express or implied.
// See the License for the specific language governing permissions and
// limitations under the License.
//*****************************************************************************

#include <cstdint>
#include <memory>
#include <numeric>
#include <tuple>

#include "default_opset.hpp"
#include "exceptions.hpp"
#include "ngraph/axis_set.hpp"
#include "ngraph/builder/reshape.hpp"
#include "ngraph/shape.hpp"
#include "ngraph/type/element_type.hpp"
#include "ngraph/validation_util.hpp"
#include "quantize_linear.hpp"
#include "utils/reshape.hpp"

namespace ngraph
{
    namespace onnx_import
    {
        namespace op
        {
            namespace detail
            {
<<<<<<< HEAD
                OutputVector quantize_linear(const Node& node)
                {
                    OutputVector inputs{node.get_ng_inputs()};
                    Output<ngraph::Node> x = inputs.at(0);
                    Output<ngraph::Node> y_scale = inputs.at(1);
                    Output<ngraph::Node> y_zero_point = inputs.at(2);
=======
                namespace
                {
                    std::shared_ptr<ngraph::Node> get_zero_point(const NodeVector& inputs)
                    {
                        if (inputs.size() > 2)
                        {
                            return inputs.at(2);
                        }
                        else
                        {
                            return std::make_shared<default_opset::Constant>(
                                element::u8, Shape{1}, std::uint8_t(0));
                        }
                    }

                    void validate_zero_point_type(const Node& onnx_node,
                                                  const std::shared_ptr<ngraph::Node>& y_zero_point)
                    {
                        const auto& y_zero_point_et = y_zero_point->get_element_type();
                        CHECK_VALID_NODE(
                            onnx_node,
                            y_zero_point_et.is_static() &&
                                (y_zero_point_et == element::u8 || y_zero_point_et == element::i8),
                            "\"y_zero_point\" input data type must be static and of 8-bit "
                            "integer type.");
                    }

                    std::shared_ptr<ngraph::Node>
                        validate_scale(const Node& onnx_node,
                                       const std::shared_ptr<ngraph::Node>& y_scale)
                    {
                        const auto& y_scale_et = y_scale->get_element_type();
                        CHECK_VALID_NODE(onnx_node,
                                         y_scale_et.is_static(),
                                         "\"y_scale\" input data type must be static.");
                        if (y_scale_et != element::f32)
                        {
                            return std::make_shared<default_opset::Convert>(y_scale, element::f32);
                        }
                        return y_scale;
                    }
>>>>>>> 0846f205

                    std::shared_ptr<ngraph::Node> validate_data(const Node& onnx_node,
                                                                std::shared_ptr<ngraph::Node>& data)
                    {
                        const auto& data_et = data->get_element_type();
                        CHECK_VALID_NODE(onnx_node,
                                         data_et.is_static(),
                                         "\"x\" input data type must be static.");

                        if (data_et != element::f32)
                        {
                            return std::make_shared<default_opset::Convert>(data, element::f32);
                        }
                        return data;
                    }

                    std::tuple<std::shared_ptr<ngraph::Node>, std::shared_ptr<ngraph::Node>>
                        get_output_bands(const element::Type& destination_type,
                                         const element::Type& data_type)
                    {
                        std::shared_ptr<ngraph::Node> output_low;
                        std::shared_ptr<ngraph::Node> output_high;

                        if (destination_type == element::i8)
                        {
                            output_low = std::make_shared<default_opset::Constant>(
                                data_type, Shape{1}, -128);
                            output_high =
                                std::make_shared<default_opset::Constant>(data_type, Shape{1}, 127);
                        }
                        else
                        {
<<<<<<< HEAD
                            axes.insert(x.get_shape().size() + axis_0);
=======
                            output_low =
                                std::make_shared<default_opset::Constant>(data_type, Shape{1}, 0);
                            output_high =
                                std::make_shared<default_opset::Constant>(data_type, Shape{1}, 255);
>>>>>>> 0846f205
                        }

                        return std::make_tuple(output_low, output_high);
                    }

                    std::tuple<std::shared_ptr<ngraph::Node>, std::shared_ptr<ngraph::Node>>
                        get_input_bands(const std::shared_ptr<ngraph::Node>& y_scale,
                                        const std::shared_ptr<ngraph::Node>& y_zero_point,
                                        const std::shared_ptr<ngraph::Node>& output_low,
                                        const std::shared_ptr<ngraph::Node>& output_high,
                                        const element::Type& data_type)
                    {
                        std::shared_ptr<ngraph::Node> input_low;
                        std::shared_ptr<ngraph::Node> input_high;
                        const auto& zero_point =
                            std::make_shared<default_opset::Convert>(y_zero_point, data_type);

                        input_low = std::make_shared<default_opset::Multiply>(
                            y_scale,
                            std::make_shared<default_opset::Subtract>(output_low, zero_point));
                        input_high = std::make_shared<default_opset::Multiply>(
                            y_scale,
                            std::make_shared<default_opset::Subtract>(output_high, zero_point));

                        return std::make_tuple(input_low, input_high);
                    }

<<<<<<< HEAD
                    Shape y_scale_shape = y_scale.get_shape();
                    Shape y_zero_point_shape = y_zero_point->get_shape();

                    return {std::make_shared<ngraph::opset0::Quantize>(
                        x,
                        y_scale,
                        y_zero_point,
                        y_zero_point.get_element_type(),
                        axes,
                        ngraph::opset0::Quantize::RoundMode::ROUND_NEAREST_TOWARD_EVEN)};
=======
                    std::shared_ptr<ngraph::Node>
                        make_fake_quantize(const std::shared_ptr<ngraph::Node>& y_scale,
                                           const std::shared_ptr<ngraph::Node>& y_zero_point,
                                           const std::shared_ptr<ngraph::Node>& data)
                    {
                        const element::Type& destination_type = y_zero_point->get_element_type();
                        const element::Type& data_type = data->get_element_type();

                        std::shared_ptr<ngraph::Node> output_low;
                        std::shared_ptr<ngraph::Node> output_high;
                        std::tie(output_low, output_high) =
                            detail::get_output_bands(destination_type, data_type);

                        std::shared_ptr<ngraph::Node> input_low;
                        std::shared_ptr<ngraph::Node> input_high;
                        std::tie(input_low, input_high) = detail::get_input_bands(
                            y_scale, y_zero_point, output_low, output_high, data_type);

                        const std::size_t levels = 1 << destination_type.bitwidth();

                        return std::make_shared<default_opset::Convert>(
                            std::make_shared<default_opset::FakeQuantize>(
                                data, input_low, input_high, output_low, output_high, levels),
                            destination_type);
                    }
>>>>>>> 0846f205
                }
            }

            namespace set_1
            {
                NodeVector quantize_linear(const Node& node)
                {
                    NodeVector inputs{node.get_ng_inputs()};
                    auto x = inputs.at(0);
                    auto y_scale = inputs.at(1);
                    auto y_zero_point = detail::get_zero_point(inputs);

                    x = detail::validate_data(node, x);
                    detail::validate_zero_point_type(node, y_zero_point);
                    y_scale = detail::validate_scale(node, y_scale);

                    return {detail::make_fake_quantize(y_scale, y_zero_point, x)};
                }
            } // namespace set_1

            namespace set_13
            {
                NodeVector quantize_linear(const Node& node)
                {
                    NodeVector inputs{node.get_ng_inputs()};
                    auto x = inputs.at(0);
                    auto y_scale = inputs.at(1);
                    auto y_zero_point = detail::get_zero_point(inputs);

                    x = detail::validate_data(node, x);
                    detail::validate_zero_point_type(node, y_zero_point);
                    y_scale = detail::validate_scale(node, y_scale);

                    const auto& x_shape = x->get_output_partial_shape(0);

                    int64_t axis{node.get_attribute_value<int64_t>("axis", 1)};
                    axis = normalize_axis(node.get_description(), axis, x_shape.rank());

                    const auto& y_scale_shape = y_scale->get_output_partial_shape(0);
                    const auto& y_zero_point_shape = y_zero_point->get_output_partial_shape(0);

                    if (y_scale_shape.rank().is_static() &&
                        y_scale_shape.rank().get_length() == 1 && x_shape.rank().is_static() &&
                        x_shape[axis].is_static())
                    {
                        CHECK_VALID_NODE(
                            node,
                            y_scale_shape[0].same_scheme(x_shape[axis]),
                            "The number of quantization scale elements ",
                            y_scale_shape[0],
                            " must match the number of respective input data axis size: ",
                            x_shape[axis]);

                        Shape target_shape(x_shape.rank().get_length(), 1);
                        target_shape[axis] = static_cast<size_t>(x_shape[axis].get_length());

                        y_scale = builder::opset1::reshape(y_scale, target_shape);
                    }

                    if (y_zero_point_shape.rank().is_static() &&
                        y_zero_point_shape.rank().get_length() == 1 && x_shape.rank().is_static() &&
                        x_shape[axis].is_static())
                    {
                        CHECK_VALID_NODE(
                            node,
                            y_zero_point_shape[0].same_scheme(x_shape[axis]),
                            "The number of quantization zero point elements ",
                            y_zero_point_shape[0],
                            " must match the number of respective input data axis size: ",
                            x_shape[axis]);

                        Shape target_shape(x_shape.rank().get_length(), 1);
                        target_shape[axis] = static_cast<size_t>(x_shape[axis].get_length());

                        y_zero_point = builder::opset1::reshape(y_zero_point, target_shape);
                    }

                    return {detail::make_fake_quantize(y_scale, y_zero_point, x)};
                }

            } // namespace set_13

        } // namespace op

    } // namespace onnx_import

} // namespace ngraph<|MERGE_RESOLUTION|>--- conflicted
+++ resolved
@@ -37,21 +37,13 @@
         {
             namespace detail
             {
-<<<<<<< HEAD
-                OutputVector quantize_linear(const Node& node)
-                {
-                    OutputVector inputs{node.get_ng_inputs()};
-                    Output<ngraph::Node> x = inputs.at(0);
-                    Output<ngraph::Node> y_scale = inputs.at(1);
-                    Output<ngraph::Node> y_zero_point = inputs.at(2);
-=======
                 namespace
                 {
-                    std::shared_ptr<ngraph::Node> get_zero_point(const NodeVector& inputs)
+                    std::shared_ptr<ngraph::Node> get_zero_point(const OutputVector& inputs)
                     {
                         if (inputs.size() > 2)
                         {
-                            return inputs.at(2);
+                            return inputs.at(2).get_node_shared_ptr();
                         }
                         else
                         {
@@ -86,7 +78,6 @@
                         }
                         return y_scale;
                     }
->>>>>>> 0846f205
 
                     std::shared_ptr<ngraph::Node> validate_data(const Node& onnx_node,
                                                                 std::shared_ptr<ngraph::Node>& data)
@@ -119,14 +110,10 @@
                         }
                         else
                         {
-<<<<<<< HEAD
-                            axes.insert(x.get_shape().size() + axis_0);
-=======
                             output_low =
                                 std::make_shared<default_opset::Constant>(data_type, Shape{1}, 0);
                             output_high =
                                 std::make_shared<default_opset::Constant>(data_type, Shape{1}, 255);
->>>>>>> 0846f205
                         }
 
                         return std::make_tuple(output_low, output_high);
@@ -154,18 +141,6 @@
                         return std::make_tuple(input_low, input_high);
                     }
 
-<<<<<<< HEAD
-                    Shape y_scale_shape = y_scale.get_shape();
-                    Shape y_zero_point_shape = y_zero_point->get_shape();
-
-                    return {std::make_shared<ngraph::opset0::Quantize>(
-                        x,
-                        y_scale,
-                        y_zero_point,
-                        y_zero_point.get_element_type(),
-                        axes,
-                        ngraph::opset0::Quantize::RoundMode::ROUND_NEAREST_TOWARD_EVEN)};
-=======
                     std::shared_ptr<ngraph::Node>
                         make_fake_quantize(const std::shared_ptr<ngraph::Node>& y_scale,
                                            const std::shared_ptr<ngraph::Node>& y_zero_point,
@@ -191,17 +166,16 @@
                                 data, input_low, input_high, output_low, output_high, levels),
                             destination_type);
                     }
->>>>>>> 0846f205
                 }
             }
 
             namespace set_1
             {
-                NodeVector quantize_linear(const Node& node)
+                OutputVector quantize_linear(const Node& node)
                 {
-                    NodeVector inputs{node.get_ng_inputs()};
-                    auto x = inputs.at(0);
-                    auto y_scale = inputs.at(1);
+                    OutputVector inputs{node.get_ng_inputs()};
+                    auto x = inputs.at(0).get_node_shared_ptr();
+                    auto y_scale = inputs.at(1).get_node_shared_ptr();
                     auto y_zero_point = detail::get_zero_point(inputs);
 
                     x = detail::validate_data(node, x);
@@ -214,11 +188,11 @@
 
             namespace set_13
             {
-                NodeVector quantize_linear(const Node& node)
+                OutputVector quantize_linear(const Node& node)
                 {
-                    NodeVector inputs{node.get_ng_inputs()};
-                    auto x = inputs.at(0);
-                    auto y_scale = inputs.at(1);
+                    OutputVector inputs{node.get_ng_inputs()};
+                    auto x = inputs.at(0).get_node_shared_ptr();
+                    auto y_scale = inputs.at(1).get_node_shared_ptr();
                     auto y_zero_point = detail::get_zero_point(inputs);
 
                     x = detail::validate_data(node, x);
