--- conflicted
+++ resolved
@@ -198,21 +198,12 @@
                     auto output_scale = inputs.at(6);
                     auto output_zero_point = inputs.at(7);
 
-<<<<<<< HEAD
-                    ASSERT_VALID_ARGUMENT(
-                        node,
-                        ((groups >= 0) &&
-                         (groups <= static_cast<int64_t>(data.get_shape().at(1))) &&
-                         (groups <= static_cast<int64_t>(filters.get_shape().at(0)))))
-                        << "incorrect value of 'group' attribute: " << groups;
-=======
                     CHECK_VALID_NODE(node,
                                      ((groups >= 0) &&
-                                      (groups <= static_cast<int64_t>(data->get_shape().at(1))) &&
-                                      (groups <= static_cast<int64_t>(filters->get_shape().at(0)))),
+                                      (groups <= static_cast<int64_t>(data.get_shape().at(1))) &&
+                                      (groups <= static_cast<int64_t>(filters.get_shape().at(0)))),
                                      "incorrect value of 'group' attribute: ",
                                      groups);
->>>>>>> 0846f205
 
                     std::size_t n_data_channels{data.get_shape().at(1)};
                     std::size_t n_filters_channels{filters.get_shape().at(0)};
