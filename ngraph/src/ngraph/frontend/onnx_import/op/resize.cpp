--- conflicted
+++ resolved
@@ -76,11 +76,7 @@
                     attrs.mode = mode;
                     attrs.align_corners = false;
 
-<<<<<<< HEAD
-                    if (scales.get_node()->is_constant() && data_shape.is_static())
-=======
-                    if (ngraph::op::is_constant(scales) && data_shape.is_static())
->>>>>>> 0846f205
+                    if (ngraph::op::is_constant(scales.get_node()) && data_shape.is_static())
                     {
                         const auto scales_const =
                             as_type_ptr<default_opset::Constant>(scales.get_node_shared_ptr());
