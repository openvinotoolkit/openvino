//*****************************************************************************
// Copyright 2017-2020 Intel Corporation
//
// Licensed under the Apache License, Version 2.0 (the "License");
// you may not use this file except in compliance with the License.
// You may obtain a copy of the License at
//
//     http://www.apache.org/licenses/LICENSE-2.0
//
// Unless required by applicable law or agreed to in writing, software
// distributed under the License is distributed on an "AS IS" BASIS,
// WITHOUT WARRANTIES OR CONDITIONS OF ANY KIND, either express or implied.
// See the License for the specific language governing permissions and
// limitations under the License.
//*****************************************************************************

#include "resize.hpp"
#include "default_opset.hpp"
#include "exceptions.hpp"
#include "ngraph/op/util/op_types.hpp"

namespace ngraph
{
    namespace onnx_import
    {
        namespace op
        {
            namespace
            {
                AxisSet generate_axis_set(size_t axes_size)
                {
                    AxisSet axes;
                    for (int ax = 0; ax < axes_size; ++ax)
                    {
                        axes.insert(ax);
                    }
                    return axes;
                }

                std::shared_ptr<ngraph::Node> calculate_output_shape_based_on_scales(
                    const std::shared_ptr<ngraph::Node>& data,
                    const std::shared_ptr<ngraph::Node>& scales)
                {
                    const auto data_shape = data->get_output_partial_shape(0);
                    const auto scales_shape = scales->get_output_partial_shape(0);

                    if (scales->is_constant() && data_shape.is_static())
                    {
                        const auto scales_const =
                            as_type_ptr<default_opset::Constant>(scales->shared_from_this());

                        const auto scales_vector = scales_const->cast_vector<float>();
                        const auto data_static_shape = data_shape.to_shape();

                        std::vector<int64_t> output_shape;
                        for (size_t i = 0; i < data_static_shape.size(); ++i)
                        {
                            output_shape.push_back(
                                std::floor(data_static_shape.at(i) * scales_vector.at(i)));
                        }
                        auto output_shape_const = default_opset::Constant::create(
                            element::u64, Shape({output_shape.size()}), output_shape);

                        return output_shape_const;
                    }

                    const auto shape_of_data = std::make_shared<default_opset::Convert>(
                        std::make_shared<default_opset::ShapeOf>(data), ngraph::element::f32);
                    const auto multiply =
                        std::make_shared<default_opset::Multiply>(shape_of_data, scales);
                    const auto output_shape = std::make_shared<default_opset::Convert>(
                        std::make_shared<default_opset::Floor>(multiply), ngraph::element::i64);

                    return output_shape;
                }

                NodeVector build_resize(const Node& node,
                                        const std::shared_ptr<ngraph::Node>& output_shape,
                                        const AxisSet& axes)
                {
                    const auto mode = node.get_attribute_value<std::string>("mode", "nearest");

                    std::unordered_set<std::string> supported_modes = {"nearest", "linear"};
                    bool is_mode_supported =
                        (std::find(supported_modes.begin(), supported_modes.end(), mode) !=
                         supported_modes.end());

                    if (!is_mode_supported)
                    {
                        std::string supported_modes_str = "";
                        for (const auto& mode_name : supported_modes)
                        {
                            supported_modes_str += (mode_name + ", ");
                        }
                        CHECK_VALID_NODE(node,
                                         is_mode_supported,
                                         mode,
                                         " - this type of interpolation mode is not supported."
                                         " Choose one of the following modes: ",
                                         supported_modes_str);
                    }

                    auto attrs = ngraph::op::v0::InterpolateAttrs();
                    attrs.axes = axes;
                    attrs.mode = mode;
                    attrs.align_corners = false;

                    const auto inputs = node.get_ng_inputs();
                    const auto& data = inputs.at(0);

                    return {
                        std::make_shared<default_opset::Interpolate>(data, output_shape, attrs)};
                }
            }

            namespace set_11
            {
                NodeVector resize(const onnx_import::Node& node)
                {
                    // cubic_coeff_a, extrapolation_value attributes are ignored
                    // (they do not have influence on supported modes)
                    const auto coordinate_transformation_mode =
                        node.get_attribute_value<std::string>("coordinate_transformation_mode",
                                                              "half_pixel");
                    CHECK_VALID_NODE(
                        node,
                        coordinate_transformation_mode == "asymmetric",
                        coordinate_transformation_mode,
                        " - this type of coordinate transformation mode is not supported."
                        " Only asymmetric mode is supported by current version.");

                    const auto exclude_outside =
                        node.get_attribute_value<int64_t>("exclude_outside ", 0);
                    CHECK_VALID_NODE(node,
                                     exclude_outside == 0,
                                     "Expected exclude_outside=",
                                     exclude_outside,
                                     " mode is not supported. ",
                                     "Current version supports only exclude_outside equals `0`.");

                    const auto mode = node.get_attribute_value<std::string>("mode", "nearest");
                    if (mode == "nearest")
                    {
                        const auto nearest_mode = node.get_attribute_value<std::string>(
                            "nearest_mode", "round_prefer_floor");
                        CHECK_VALID_NODE(
                            node,
                            nearest_mode == "floor",
                            "Expected nearest_mode=",
                            nearest_mode,
                            " mode is not supported. ",
                            "Current version support only nearest_mode equals `floor`");
                    }

                    // roi input (inputs.at(2)) is ignored because it is used only
                    // in "tf_crop_and_resize" which is not handled now
                    const auto inputs = node.get_ng_inputs();
                    const auto& data = inputs.at(0);
                    const auto& data_shape = data->get_output_partial_shape(0);

<<<<<<< HEAD
                    if (inputs.size() == 4) // sizes input is provided
=======
                    if (ngraph::op::is_constant(scales) && data_shape.is_static())
>>>>>>> 82aa1e11
                    {
                        const auto& sizes = inputs.at(3);
                        const auto& sizes_shape = sizes->get_output_partial_shape(0);

                        CHECK_VALID_NODE(
                            node,
                            (sizes_shape.is_static() || data_shape.rank().is_static()),
                            " Data rank or shape of sizes input is required to be static.");

                        size_t axes_size = sizes_shape.is_static() ? sizes_shape.to_shape().at(0)
                                                                   : data_shape.rank().get_length();

                        return build_resize(node, sizes, generate_axis_set(axes_size));
                    }

                    const auto& scales = inputs.at(2);
                    const auto& scales_shape = scales->get_output_partial_shape(0);

                    CHECK_VALID_NODE(
                        node,
                        (scales_shape.is_static() || data_shape.rank().is_static()),
                        " Data rank or shape of scales input is required to be static.");

                    size_t axes_size = scales_shape.is_static() ? scales_shape.to_shape().at(0)
                                                                : data_shape.rank().get_length();

                    const auto output_shape = calculate_output_shape_based_on_scales(data, scales);

                    return build_resize(node, output_shape, generate_axis_set(axes_size));
                } // namespace set_11
            }
            namespace set_1
            {
                NodeVector resize(const onnx_import::Node& node)
                {
                    const auto inputs = node.get_ng_inputs();
                    const auto& data = inputs.at(0);
                    const auto& scales = inputs.at(1);

                    const auto& data_shape = data->get_output_partial_shape(0);
                    const auto& scales_shape = scales->get_output_partial_shape(0);

                    CHECK_VALID_NODE(
                        node,
                        (scales_shape.is_static() || data_shape.rank().is_static()),
                        " Data rank or shape of scales input is required to be static.");

                    size_t axes_size = scales_shape.is_static() ? scales_shape.to_shape().at(0)
                                                                : data_shape.rank().get_length();

                    const auto output_shape = calculate_output_shape_based_on_scales(data, scales);

                    return build_resize(node, output_shape, generate_axis_set(axes_size));
                }

            } // namespace set_1

        } // namespace op

    } // namespace onnx_import

} // namespace ngraph<|MERGE_RESOLUTION|>--- conflicted
+++ resolved
@@ -44,7 +44,7 @@
                     const auto data_shape = data->get_output_partial_shape(0);
                     const auto scales_shape = scales->get_output_partial_shape(0);
 
-                    if (scales->is_constant() && data_shape.is_static())
+                    if (ngraph::op::is_constant(scales) && data_shape.is_static())
                     {
                         const auto scales_const =
                             as_type_ptr<default_opset::Constant>(scales->shared_from_this());
@@ -158,11 +158,7 @@
                     const auto& data = inputs.at(0);
                     const auto& data_shape = data->get_output_partial_shape(0);
 
-<<<<<<< HEAD
                     if (inputs.size() == 4) // sizes input is provided
-=======
-                    if (ngraph::op::is_constant(scales) && data_shape.is_static())
->>>>>>> 82aa1e11
                     {
                         const auto& sizes = inputs.at(3);
                         const auto& sizes_shape = sizes->get_output_partial_shape(0);
