//*****************************************************************************
// Copyright 2017-2020 Intel Corporation
//
// Licensed under the Apache License, Version 2.0 (the "License");
// you may not use this file except in compliance with the License.
// You may obtain a copy of the License at
//
//     http://www.apache.org/licenses/LICENSE-2.0
//
// Unless required by applicable law or agreed to in writing, software
// distributed under the License is distributed on an "AS IS" BASIS,
// WITHOUT WARRANTIES OR CONDITIONS OF ANY KIND, either express or implied.
// See the License for the specific language governing permissions and
// limitations under the License.
//*****************************************************************************

#pragma once

#include "core/node.hpp"
#include "default_opset.hpp"
#include "ngraph/node.hpp"

namespace ngraph
{
    namespace onnx_import
    {
        namespace op
        {
            namespace set_1
            {
<<<<<<< HEAD
                OutputVector asinh(const Node& node);
=======
                inline NodeVector asinh(const Node& node)
                {
                    return {std::make_shared<default_opset::Asinh>(node.get_ng_inputs().at(0))};
                }
>>>>>>> 0846f205
            } // namespace set_1

        } // namespace op

    } // namespace onnx_import

} // namespace ngraph<|MERGE_RESOLUTION|>--- conflicted
+++ resolved
@@ -28,14 +28,10 @@
         {
             namespace set_1
             {
-<<<<<<< HEAD
-                OutputVector asinh(const Node& node);
-=======
-                inline NodeVector asinh(const Node& node)
+                inline OutputVector asinh(const Node& node)
                 {
                     return {std::make_shared<default_opset::Asinh>(node.get_ng_inputs().at(0))};
                 }
->>>>>>> 0846f205
             } // namespace set_1
 
         } // namespace op
