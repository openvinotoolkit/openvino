--- conflicted
+++ resolved
@@ -92,11 +92,8 @@
 
                         // ------ Optional inputs ------
                         // The bias tensor for input gate. Shape [num_directions, 4*hidden_size]
-<<<<<<< HEAD
-                        if (ng_inputs.size() > 3 && !ng_inputs.at(3).get_node()->is_null())
-=======
-                        if (ng_inputs.size() > 3 && !ngraph::op::is_null(ng_inputs.at(3)))
->>>>>>> 0846f205
+                        if (ng_inputs.size() > 3 &&
+                            !ngraph::op::is_null(ng_inputs.at(3).get_node()))
                         {
                             auto bias = ng_inputs.at(3);
                             auto split_bias = builder::opset1::split(bias, 2, 1);
@@ -111,11 +108,8 @@
                                                    0.f));
                         }
                         // The lengths of the sequences in a batch. Shape [batch_size]
-<<<<<<< HEAD
-                        if (ng_inputs.size() > 4 && !ng_inputs.at(4).get_node()->is_null())
-=======
-                        if (ng_inputs.size() > 4 && !ngraph::op::is_null(ng_inputs.at(4)))
->>>>>>> 0846f205
+                        if (ng_inputs.size() > 4 &&
+                            !ngraph::op::is_null(ng_inputs.at(4).get_node()))
                         {
                             m_map[LSTMInput::LSTM_INPUT_SEQ_LENGTHS] = ng_inputs.at(4);
                         }
@@ -131,11 +125,8 @@
                         }
                         // The initial value of the hidden.
                         // Shape [num_directions, batch_size, hidden_size]
-<<<<<<< HEAD
-                        if (ng_inputs.size() > 5 && !ng_inputs.at(5).get_node()->is_null())
-=======
-                        if (ng_inputs.size() > 5 && !ngraph::op::is_null(ng_inputs.at(5)))
->>>>>>> 0846f205
+                        if (ng_inputs.size() > 5 &&
+                            !ngraph::op::is_null(ng_inputs.at(5).get_node()))
                         {
                             m_map[LSTMInput::LSTM_INPUT_INIT_H] =
                                 builder::opset1::reorder_axes(ng_inputs.at(5), {1, 0, 2});
@@ -149,11 +140,8 @@
                         }
                         // The initial value of the cell.
                         // Shape [num_directions, batch_size, hidden_size]
-<<<<<<< HEAD
-                        if (ng_inputs.size() > 6 && !ng_inputs.at(6).get_node()->is_null())
-=======
-                        if (ng_inputs.size() > 6 && !ngraph::op::is_null(ng_inputs.at(6)))
->>>>>>> 0846f205
+                        if (ng_inputs.size() > 6 &&
+                            !ngraph::op::is_null(ng_inputs.at(6).get_node()))
                         {
                             m_map[LSTMInput::LSTM_INPUT_INIT_C] =
                                 builder::opset1::reorder_axes(ng_inputs.at(6), {1, 0, 2});
@@ -166,11 +154,8 @@
                                 std::vector<float>(batch_size * num_directions * hidden_size, 0.f));
                         }
                         // The weight tensor for peepholes. Shape [num_directions, 3*hidde_size]
-<<<<<<< HEAD
-                        if (ng_inputs.size() > 7 && !ng_inputs.at(7).get_node()->is_null())
-=======
-                        if (ng_inputs.size() > 7 && !ngraph::op::is_null(ng_inputs.at(7)))
->>>>>>> 0846f205
+                        if (ng_inputs.size() > 7 &&
+                            !ngraph::op::is_null(ng_inputs.at(7).get_node()))
                         {
                             m_map[LSTMInput::LSTM_INPUT_P] = ng_inputs.at(7);
                         }
