//*****************************************************************************
// Copyright 2017-2020 Intel Corporation
//
// Licensed under the Apache License, Version 2.0 (the "License");
// you may not use this file except in compliance with the License.
// You may obtain a copy of the License at
//
//     http://www.apache.org/licenses/LICENSE-2.0
//
// Unless required by applicable law or agreed to in writing, software
// distributed under the License is distributed on an "AS IS" BASIS,
// WITHOUT WARRANTIES OR CONDITIONS OF ANY KIND, either express or implied.
// See the License for the specific language governing permissions and
// limitations under the License.
//*****************************************************************************

#pragma once

#include <functional>
#include <string>
#include <vector>

#include <ngraph/ngraph_visibility.hpp>

namespace ngraph
{
    namespace file_util
    {
        /// \brief Returns the name with extension for a given path
        /// \param path The path to the output file
        NGRAPH_API
        std::string get_file_name(const std::string& path);

        /// \brief Returns the file extension
        /// \param path The path to the output file
        NGRAPH_API
        std::string get_file_ext(const std::string& path);

        /// \brief Returns the directory portion of the given path
        /// \param path The path to the output file
        NGRAPH_API
        std::string get_directory(const std::string& path);

        /// \brief Joins multiple paths into a single path
        /// \param s1 Left side of path
        /// \param s2 Right side of path
        NGRAPH_API
        std::string path_join(const std::string& s1, const std::string& s2);
        NGRAPH_API
        std::string path_join(const std::string& s1, const std::string& s2, const std::string& s3);
        NGRAPH_API
        std::string path_join(const std::string& s1,
                              const std::string& s2,
                              const std::string& s3,
                              const std::string& s4);

        /// \brief Iterate through files and optionally directories. Symbolic links are skipped.
        /// \param path The path to iterate over
        /// \param func A callback function called with each file or directory encountered
        /// \param recurse Optional parameter to enable recursing through path
        NGRAPH_API
        void iterate_files(const std::string& path,
                           std::function<void(const std::string& file, bool is_dir)> func,
                           bool recurse = false,
                           bool include_links = false);
<<<<<<< HEAD
=======

        /// \brief Change Linux-style path ('/') to Windows-style ('\\')
        /// \param path The path to change file separator
        NGRAPH_API void convert_path_win_style(std::string& path);

        /// \brief Conversion from wide character string to a single-byte chain.
        /// \param wstr A wide-char string
        /// \return A multi-byte string
        NGRAPH_API std::string wstring_to_string(const std::wstring& wstr);

        /// \brief Conversion from single-byte chain to wide character string.
        /// \param str A null-terminated string
        /// \return A wide-char string
        NGRAPH_API std::wstring multi_byte_char_to_wstring(const char* str);
>>>>>>> e364271c
    }
}<|MERGE_RESOLUTION|>--- conflicted
+++ resolved
@@ -63,8 +63,6 @@
                            std::function<void(const std::string& file, bool is_dir)> func,
                            bool recurse = false,
                            bool include_links = false);
-<<<<<<< HEAD
-=======
 
         /// \brief Change Linux-style path ('/') to Windows-style ('\\')
         /// \param path The path to change file separator
@@ -79,6 +77,5 @@
         /// \param str A null-terminated string
         /// \return A wide-char string
         NGRAPH_API std::wstring multi_byte_char_to_wstring(const char* str);
->>>>>>> e364271c
     }
 }