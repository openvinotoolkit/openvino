// Copyright (C) 2018-2021 Intel Corporation
// SPDX-License-Identifier: Apache-2.0
//

#pragma once

#include <algorithm>
#include <vector>

#include "ngraph/attribute_adapter.hpp"
#include "ngraph/axis_set.hpp"
#include "ngraph/shape.hpp"
#include "openvino/core/coordinate.hpp"

namespace ngraph {
/// \brief Coordinates for a tensor element
<<<<<<< HEAD
class Coordinate : public std::vector<size_t> {
public:
    NGRAPH_API Coordinate();
    NGRAPH_API Coordinate(const std::initializer_list<size_t>& axes);

    NGRAPH_API Coordinate(const Shape& shape);

    NGRAPH_API Coordinate(const std::vector<size_t>& axes);

    NGRAPH_API Coordinate(const Coordinate& axes);

    NGRAPH_API Coordinate(size_t n, size_t initial_value = 0);

    NGRAPH_API ~Coordinate();

    template <class InputIterator>
    Coordinate(InputIterator first, InputIterator last) : std::vector<size_t>(first, last) {}

    NGRAPH_API Coordinate& operator=(const Coordinate& v);

    NGRAPH_API Coordinate& operator=(Coordinate&& v) noexcept;
};

NGRAPH_API
std::ostream& operator<<(std::ostream& s, const Coordinate& coordinate);
}  // namespace ngraph

namespace ov {
template <>
class NGRAPH_API AttributeAdapter<ngraph::Coordinate>
    : public IndirectVectorValueAccessor<ngraph::Coordinate, std::vector<int64_t>> {
public:
    AttributeAdapter(ngraph::Coordinate& value)
        : IndirectVectorValueAccessor<ngraph::Coordinate, std::vector<int64_t>>(value) {}

    static constexpr DiscreteTypeInfo type_info{"AttributeAdapter<Coordinate>", 0};
    const DiscreteTypeInfo& get_type_info() const override {
        return type_info;
    }
};
}  // namespace ov
=======
using ov::Coordinate;
}  // namespace ngraph
>>>>>>> f7d3f791
<|MERGE_RESOLUTION|>--- conflicted
+++ resolved
@@ -14,49 +14,5 @@
 
 namespace ngraph {
 /// \brief Coordinates for a tensor element
-<<<<<<< HEAD
-class Coordinate : public std::vector<size_t> {
-public:
-    NGRAPH_API Coordinate();
-    NGRAPH_API Coordinate(const std::initializer_list<size_t>& axes);
-
-    NGRAPH_API Coordinate(const Shape& shape);
-
-    NGRAPH_API Coordinate(const std::vector<size_t>& axes);
-
-    NGRAPH_API Coordinate(const Coordinate& axes);
-
-    NGRAPH_API Coordinate(size_t n, size_t initial_value = 0);
-
-    NGRAPH_API ~Coordinate();
-
-    template <class InputIterator>
-    Coordinate(InputIterator first, InputIterator last) : std::vector<size_t>(first, last) {}
-
-    NGRAPH_API Coordinate& operator=(const Coordinate& v);
-
-    NGRAPH_API Coordinate& operator=(Coordinate&& v) noexcept;
-};
-
-NGRAPH_API
-std::ostream& operator<<(std::ostream& s, const Coordinate& coordinate);
-}  // namespace ngraph
-
-namespace ov {
-template <>
-class NGRAPH_API AttributeAdapter<ngraph::Coordinate>
-    : public IndirectVectorValueAccessor<ngraph::Coordinate, std::vector<int64_t>> {
-public:
-    AttributeAdapter(ngraph::Coordinate& value)
-        : IndirectVectorValueAccessor<ngraph::Coordinate, std::vector<int64_t>>(value) {}
-
-    static constexpr DiscreteTypeInfo type_info{"AttributeAdapter<Coordinate>", 0};
-    const DiscreteTypeInfo& get_type_info() const override {
-        return type_info;
-    }
-};
-}  // namespace ov
-=======
 using ov::Coordinate;
-}  // namespace ngraph
->>>>>>> f7d3f791
+}  // namespace ngraph