--- conflicted
+++ resolved
@@ -33,7 +33,6 @@
 
     virtual std::shared_ptr<Node> clone_with_new_inputs(const OutputVector& new_args) const override;
 
-<<<<<<< HEAD
                 bool evaluate(const HostTensorVector& outputs,
                               const HostTensorVector& inputs) const override;
                 bool has_evaluate() const override;
@@ -62,36 +61,6 @@
                 Xor(const Output<Node>& arg0,
                     const Output<Node>& arg1,
                     const AutoBroadcastSpec& auto_broadcast = AutoBroadcastSpec());
-=======
-    bool visit_attributes(AttributeVisitor& visitor) override;
-    bool evaluate(const HostTensorVector& outputs, const HostTensorVector& inputs) const override;
-    bool has_evaluate() const override;
-};
-}  // namespace v1
-namespace v0 {
-/// \brief Elementwise logical-xor operation.
-///
-class NGRAPH_API Xor : public util::BinaryElementwiseLogical {
-public:
-    static constexpr NodeTypeInfo type_info{"Xor", 0};
-    const NodeTypeInfo& get_type_info() const override {
-        return type_info;
-    }
-    Xor() = default;
-    /// \brief Constructs a logical-xor operation.
-    ///
-    /// \param arg0 Node that produces the first input tensor.<br>
-    /// `[d0, ...]`
-    /// \param arg1 Node that produces the second input tensor.<br>
-    /// `[d0, ...]`
-    /// \param auto_broadcast Auto broadcast specification
-    ///
-    /// Output `[d0, ...]`
-    ///
-    Xor(const Output<Node>& arg0,
-        const Output<Node>& arg1,
-        const AutoBroadcastSpec& auto_broadcast = AutoBroadcastSpec());
->>>>>>> 4738bbd7
 
     virtual std::shared_ptr<Node> clone_with_new_inputs(const OutputVector& new_args) const override;
 
