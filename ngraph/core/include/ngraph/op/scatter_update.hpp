--- conflicted
+++ resolved
@@ -12,38 +12,7 @@
 namespace ngraph {
 namespace op {
 namespace v3 {
-<<<<<<< HEAD
-///
-/// \brief      Set new values to slices from data addressed by indices
-///
-class NGRAPH_API ScatterUpdate : public util::ScatterBase {
-public:
-    NGRAPH_RTTI_DECLARATION;
-    ScatterUpdate() = default;
-    ///
-    /// \brief      Constructs ScatterUpdate operator object.
-    ///
-    /// \param      data     The input tensor to be updated.
-    /// \param      indices  The tensor with indexes which will be updated.
-    /// \param      updates  The tensor with update values.
-    /// \param[in]  axis     The axis at which elements will be updated.
-    ///
-    ScatterUpdate(const Output<Node>& data,
-                  const Output<Node>& indices,
-                  const Output<Node>& updates,
-                  const Output<Node>& axis);
-
-    virtual std::shared_ptr<Node> clone_with_new_inputs(const OutputVector& inputs) const override;
-
-    bool evaluate(const HostTensorVector& outputs, const HostTensorVector& inputs) const override;
-    bool has_evaluate() const override;
-
-private:
-    bool evaluate_scatter_update(const HostTensorVector& outputs, const HostTensorVector& inputs) const;
-};
-=======
 using ov::op::v3::ScatterUpdate;
->>>>>>> c862abae
 }  // namespace v3
 }  // namespace op
 }  // namespace ngraph