--- conflicted
+++ resolved
@@ -11,332 +11,6 @@
 #include "ngraph/op/op.hpp"
 #include "ngraph/op/util/attr_types.hpp"
 
-<<<<<<< HEAD
-namespace ngraph
-{
-    namespace op
-    {
-        namespace v0
-        {
-            /// \brief Structure that specifies attributes for interpolation
-            struct InterpolateAttrs
-            {
-                // specify dimension indices where interpolation is applied, and `axes` is any
-                // unordered list of indeces of different dimensions of input tensor. Required.
-                AxisSet axes;
-                // specifies type of interpolation
-                // one of `nearest`, `linear`, `cubic`, `area`. Required.
-                std::string mode;
-                // a flag that specifies whether to align corners or not.
-                // `true` (default) means the alignment is applied,
-                // `false` means the alignment isn't applied.
-                bool align_corners = true;
-                // a flag that specifies whether to perform anti-aliasing. default is `false`
-                bool antialias = false;
-                // specify the number of pixels to add to the beginning of the image being
-                // interpolated. This addition of pixels is done before interpolation calculation.
-                std::vector<size_t> pads_begin;
-                // specify the number of pixels to add to the end of the image being interpolated.
-                // This addition of pixels is done before interpolation calculation.
-                std::vector<size_t> pads_end;
-            };
-
-            /// \brief Layer which performs bilinear interpolation
-            class NGRAPH_API Interpolate : public Op
-            {
-            public:
-                NGRAPH_RTTI_DECLARATION;
-
-                NGRAPH_SUPPRESS_DEPRECATED_START
-                enum class InterpolateMode
-                {
-                    // clang-format off
-                    NGRAPH_ENUM_DEPRECATED(nearest, "Please use NEAREST instead"),
-                    NGRAPH_ENUM_DEPRECATED(linear, "Please use LINEAR instead"),
-                    NGRAPH_ENUM_DEPRECATED(cubic, "Please use CUBIC instead"),
-                    NGRAPH_ENUM_DEPRECATED(area, "Please use AREA instead"),
-                    NEAREST = nearest,
-                    LINEAR = linear,
-                    CUBIC = cubic,
-                    AREA = area
-                    // clang-format on
-                };
-                NGRAPH_SUPPRESS_DEPRECATED_END
-
-                Interpolate() = default;
-                /// \brief Constructs a Interpolate operation
-                ///
-                /// \param image        Input image
-                /// \param output_shape Output shape of spatial axes
-                /// \param attrs        Interpolation attributes
-                Interpolate(const Output<Node>& image,
-                            const Output<Node>& output_shape,
-                            const InterpolateAttrs& attrs);
-                bool visit_attributes(AttributeVisitor& visitor) override;
-
-                void validate_and_infer_types() override;
-
-                std::shared_ptr<Node>
-                    clone_with_new_inputs(const OutputVector& new_args) const override;
-
-                const InterpolateAttrs& get_attrs() const { return m_attrs; }
-
-            private:
-                InterpolateAttrs m_attrs;
-            };
-        } // namespace v0
-
-        namespace v4
-        {
-            class NGRAPH_API Interpolate : public Op
-            {
-            public:
-                NGRAPH_RTTI_DECLARATION;
-
-                /// \brief Shape calculation mode
-                ///
-                /// sizes  - output shape for interpolated axes is calculated using input `sizes`
-                /// scales - output shape for interpolated axes is calculated using input `scales`
-                NGRAPH_SUPPRESS_DEPRECATED_START
-                enum class ShapeCalcMode
-                {
-                    // clang-format off
-                    NGRAPH_ENUM_DEPRECATED(sizes, "Please use SIZES instead"),
-                    NGRAPH_ENUM_DEPRECATED(scales, "Please use SCALES instead"),
-                    SIZES = sizes,
-                    SCALES = scales
-                    // clang-format on
-                };
-                NGRAPH_SUPPRESS_DEPRECATED_END
-
-                /// \brief Interpolation mode
-                ///
-                /// nearest     - nearest interpolation
-                /// linear      - linear interpolation as in TensorFlow
-                /// linear_onnx - linear interpolation as in ONNX
-                /// cubic       - cubic interpolation
-                NGRAPH_SUPPRESS_DEPRECATED_START
-                enum class InterpolateMode
-                {
-                    // clang-format off
-                    NGRAPH_ENUM_DEPRECATED(nearest, "Please use NEAREST instead"),
-                    NGRAPH_ENUM_DEPRECATED(linear, "Please use LINEAR instead"),
-                    NGRAPH_ENUM_DEPRECATED(linear_onnx, "Please use LINEAR_ONNX instead"),
-                    NGRAPH_ENUM_DEPRECATED(cubic, "Please use CUBIC instead"),
-                    NEAREST = nearest,
-                    LINEAR = linear,
-                    LINEAR_ONNX = linear_onnx,
-                    CUBIC = cubic
-                    // clang-format on
-                };
-                NGRAPH_SUPPRESS_DEPRECATED_END
-
-                /// \brief Mode of the calculation of the source coordinate from resized one
-                ///
-                /// These modes are modes from ONNX runtime.
-                NGRAPH_SUPPRESS_DEPRECATED_START
-                enum class CoordinateTransformMode
-                {
-                    // clang-format off
-                    NGRAPH_ENUM_DEPRECATED(half_pixel, "Please use HALF_PIXEL instead"),
-                    NGRAPH_ENUM_DEPRECATED(pytorch_half_pixel, "Please use PYTORCH_HALF_PIXEL instead"),
-                    NGRAPH_ENUM_DEPRECATED(asymmetric, "Please use ASYMMETRIC instead"),
-                    NGRAPH_ENUM_DEPRECATED(tf_half_pixel_for_nn, "Please use TF_HALF_PIXEL_FOR_NN instead"),
-                    NGRAPH_ENUM_DEPRECATED(align_corners, "Please use ALIGN_CORNERS instead"),
-                    HALF_PIXEL = half_pixel,
-                    PYTORCH_HALF_PIXEL = pytorch_half_pixel,
-                    ASYMMETRIC = asymmetric,
-                    TF_HALF_PIXEL_FOR_NN = tf_half_pixel_for_nn,
-                    ALIGN_CORNERS = align_corners
-                    // clang-format on
-                };
-                NGRAPH_SUPPRESS_DEPRECATED_END
-
-                /// \brief Round modes for the nearest interpolation.
-                NGRAPH_SUPPRESS_DEPRECATED_START
-                enum class NearestMode
-                {
-                    // clang-format off
-                    NGRAPH_ENUM_DEPRECATED(round_prefer_floor, "Please use ROUND_PREFER_FLOOR instead"),
-                    NGRAPH_ENUM_DEPRECATED(round_prefer_ceil, "Please use ROUND_PREFER_CEIL instead"),
-                    NGRAPH_ENUM_DEPRECATED(floor, "Please use FLOOR instead"),
-                    NGRAPH_ENUM_DEPRECATED(ceil, "Please use CEIL instead"),
-                    NGRAPH_ENUM_DEPRECATED(simple, "Please use SIMPLE instead"),
-                    ROUND_PREFER_FLOOR = round_prefer_floor,
-                    ROUND_PREFER_CEIL = round_prefer_ceil,
-                    FLOOR = floor,
-                    CEIL = ceil,
-                    SIMPLE = simple
-                    // clang-format on
-                };
-                NGRAPH_SUPPRESS_DEPRECATED_END
-
-                struct InterpolateAttrs
-                {
-                    // specifies type of interpolation
-                    // one of `nearest`, `linear`, `linear_onnx`, `cubic` Required.
-                    InterpolateMode mode = InterpolateMode::NEAREST;
-                    // specifies shape calculation mode
-                    // one of `sizes`, `scales` Required
-                    ShapeCalcMode shape_calculation_mode = ShapeCalcMode::SIZES;
-                    // specify the number of pixels to add to the beginning of the image being
-                    // interpolated. This addition of pixels is done before interpolation
-                    // calculation.
-                    std::vector<size_t> pads_begin;
-                    // specify the number of pixels to add to the end of the image being
-                    // interpolated. This addition of pixels is done before interpolation
-                    // calculation.
-                    std::vector<size_t> pads_end;
-                    // specifies how to transform the coordinate in the resized tensor to the
-                    // coordinate in the original tensor. one of `half_pixel`, `pytorch_half_pixel`,
-                    // `asymmetric`, `tf_half_pixel_for_nn`, `align_corners`
-                    CoordinateTransformMode coordinate_transformation_mode =
-                        CoordinateTransformMode::HALF_PIXEL;
-                    // specifies round mode when `mode == nearest` and is used only when `mode ==
-                    // nearest`. one of `round_prefer_floor`, `round_prefer_ceil`, `floor`, `ceil`,
-                    // `simple`
-                    NearestMode nearest_mode = NearestMode::ROUND_PREFER_FLOOR;
-                    // a flag that specifies whether to perform anti-aliasing. default is `false`
-                    bool antialias = false;
-                    // specifies the parameter *a* for cubic interpolation (see, e.g.
-                    // [article](https://ieeexplore.ieee.org/document/1163711/)).  *cube_coeff* is
-                    // used only when `mode == cubic`
-                    double cube_coeff = -0.75f;
-
-                    InterpolateAttrs() = default;
-
-                    InterpolateAttrs(InterpolateMode mode,
-                                     ShapeCalcMode shape_calculation_mode,
-                                     const std::vector<size_t>& pads_begin,
-                                     const std::vector<size_t>& pads_end,
-                                     CoordinateTransformMode coordinate_transformation_mode =
-                                         CoordinateTransformMode::HALF_PIXEL,
-                                     NearestMode nearest_mode = NearestMode::ROUND_PREFER_FLOOR,
-                                     bool antialias = false,
-                                     double cube_coeff = -0.75)
-                        : mode(mode)
-                        , shape_calculation_mode(shape_calculation_mode)
-                        , pads_begin(pads_begin)
-                        , pads_end(pads_end)
-                        , coordinate_transformation_mode(coordinate_transformation_mode)
-                        , nearest_mode(nearest_mode)
-                        , antialias(antialias)
-                        , cube_coeff(cube_coeff)
-                    {
-                    }
-                };
-
-                Interpolate() = default;
-                /// \brief Constructs a Interpolate operation without 'axes' input.
-                ///
-                /// \param image  Input image
-                /// \param output_shape Output shape of spatial axes
-                /// \param scales Scales of spatial axes, i.e. output_shape / input_shape
-                /// \param attrs  Interpolation attributes
-                Interpolate(const Output<Node>& image,
-                            const Output<Node>& output_shape,
-                            const Output<Node>& scales,
-                            const InterpolateAttrs& attrs);
-
-                /// \brief Constructs a Interpolate operation with 'axes' input.
-                ///
-                /// \param image  Input image
-                /// \param output_shape Output shape of spatial axes
-                /// \param scales Scales of spatial axes, i.e. output_shape / input_shape
-                /// \param axes   Interpolation axes
-                /// \param attrs  Interpolation attributes
-                Interpolate(const Output<Node>& image,
-                            const Output<Node>& output_shape,
-                            const Output<Node>& scales,
-                            const Output<Node>& axes,
-                            const InterpolateAttrs& attrs);
-                bool visit_attributes(AttributeVisitor& visitor) override;
-
-                void validate_and_infer_types() override;
-
-                virtual std::shared_ptr<Node>
-                    clone_with_new_inputs(const OutputVector& new_args) const override;
-                bool evaluate(const HostTensorVector& outputs,
-                              const HostTensorVector& inputs) const override;
-                bool has_evaluate() const override;
-
-                const InterpolateAttrs& get_attrs() const { return m_attrs; }
-
-            protected:
-                /// \return The interpolation axes.
-                std::vector<int64_t> get_axes() const;
-
-            private:
-                bool evaluate_interpolate(const HostTensorVector& outputs,
-                                          const HostTensorVector& inputs) const;
-                InterpolateAttrs m_attrs;
-
-                /// \brief Corrects pads_begin and pads_end attributes.
-                ///
-                /// \details When Interpolate-4 is a result of some transformation, it is possible
-                ///          that pads_begin.size() != pads_end.size() or
-                ///          pads_begin.size() != input_rank. In such case, we should correct
-                ///          pads_begin and pads_end, using padding of pads_begin and pads_end by
-                ///          zeros or using pads_begin[0 : input_rank], pads_end[0 : input_rank].
-                ///
-                ///          Padding of pads_begin is performed when pads_begin.size() < input_rank,
-                ///          and pads_begin[0 : input_rank] is used when
-                ///          pads_begin.size() < input_rank.
-                ///
-                ///          Similarly for pads_end.
-                void correct_pads();
-
-                /// \brief Calculates input shape after padding.
-                ///
-                /// \param input_shape Shape of input data.
-                ///
-                /// \return Padded input shape, i.e. input_shape + pads_begin + pads_end
-                PartialShape get_padded_input_shape(const PartialShape& input_shape) const;
-
-                /// \brief Infers output shape using scales.
-                ///
-                /// \param output_shape[in,out] output shape
-                /// \param axes Interpolation axes
-                /// \param scales Scales for interpolated axes
-                /// \param padded_input_shape input shape after padding
-                void infer_using_scales(PartialShape& output_shape,
-                                        const std::vector<int64_t>& axes,
-                                        const std::vector<float>& scales,
-                                        const PartialShape& padded_input_shape) const;
-
-                /// \brief Infers output shape using sizes.
-                ///
-                /// \param output_shape[in,out] output shape
-                /// \param axes Interpolation axes
-                /// \param sizes sizes for interpolated axes
-                void infer_using_shapes(PartialShape& output_shape,
-                                        const std::vector<int64_t>& axes,
-                                        const std::vector<int64_t>& sizes) const;
-            };
-        } // namespace v4
-
-        using v0::Interpolate;
-        using v0::InterpolateAttrs;
-    } // namespace op
-
-    //---------------------------------------- v0 --------------------------------------------------
-    NGRAPH_API
-    std::ostream& operator<<(std::ostream& s, const op::v0::Interpolate::InterpolateMode& type);
-
-    template <>
-    class NGRAPH_API AttributeAdapter<op::v0::Interpolate::InterpolateMode>
-        : public EnumAttributeAdapterBase<op::v0::Interpolate::InterpolateMode>
-    {
-    public:
-        AttributeAdapter(op::v0::Interpolate::InterpolateMode& value)
-            : EnumAttributeAdapterBase<op::v0::Interpolate::InterpolateMode>(value)
-        {
-        }
-
-        static constexpr DiscreteTypeInfo type_info{
-            "AttributeAdapter<op::v0::Interpolate::InterpolateMode>", 0};
-        const DiscreteTypeInfo& get_type_info() const override { return type_info; }
-=======
 namespace ngraph {
 namespace op {
 namespace v0 {
@@ -367,7 +41,18 @@
 public:
     NGRAPH_RTTI_DECLARATION;
 
-    enum class InterpolateMode { nearest, linear, cubic, area };
+    NGRAPH_SUPPRESS_DEPRECATED_START
+    enum class InterpolateMode {
+        NGRAPH_ENUM_DEPRECATED(nearest, "Please use NEAREST instead"),
+        NGRAPH_ENUM_DEPRECATED(linear, "Please use LINEAR instead"),
+        NGRAPH_ENUM_DEPRECATED(cubic, "Please use CUBIC instead"),
+        NGRAPH_ENUM_DEPRECATED(area, "Please use AREA instead"),
+        NEAREST = nearest,
+        LINEAR = linear,
+        CUBIC = cubic,
+        AREA = area
+    };
+    NGRAPH_SUPPRESS_DEPRECATED_END
 
     Interpolate() = default;
     /// \brief Constructs a Interpolate operation
@@ -380,7 +65,7 @@
 
     void validate_and_infer_types() override;
 
-    virtual std::shared_ptr<Node> clone_with_new_inputs(const OutputVector& new_args) const override;
+    std::shared_ptr<Node> clone_with_new_inputs(const OutputVector& new_args) const override;
 
     const InterpolateAttrs& get_attrs() const {
         return m_attrs;
@@ -400,7 +85,14 @@
     ///
     /// sizes  - output shape for interpolated axes is calculated using input `sizes`
     /// scales - output shape for interpolated axes is calculated using input `scales`
-    enum class ShapeCalcMode { sizes, scales };
+    NGRAPH_SUPPRESS_DEPRECATED_START
+    enum class ShapeCalcMode {
+        NGRAPH_ENUM_DEPRECATED(sizes, "Please use SIZES instead"),
+        NGRAPH_ENUM_DEPRECATED(scales, "Please use SCALES instead"),
+        SIZES = sizes,
+        SCALES = scales
+    };
+    NGRAPH_SUPPRESS_DEPRECATED_END
 
     /// \brief Interpolation mode
     ///
@@ -408,30 +100,60 @@
     /// linear      - linear interpolation as in TensorFlow
     /// linear_onnx - linear interpolation as in ONNX
     /// cubic       - cubic interpolation
-    enum class InterpolateMode { nearest, linear, linear_onnx, cubic };
+    NGRAPH_SUPPRESS_DEPRECATED_START
+    enum class InterpolateMode {
+        NGRAPH_ENUM_DEPRECATED(nearest, "Please use NEAREST instead"),
+        NGRAPH_ENUM_DEPRECATED(linear, "Please use LINEAR instead"),
+        NGRAPH_ENUM_DEPRECATED(linear_onnx, "Please use LINEAR_ONNX instead"),
+        NGRAPH_ENUM_DEPRECATED(cubic, "Please use CUBIC instead"),
+        NEAREST = nearest,
+        LINEAR = linear,
+        LINEAR_ONNX = linear_onnx,
+        CUBIC = cubic
+    };
+    NGRAPH_SUPPRESS_DEPRECATED_END
 
     /// \brief Mode of the calculation of the source coordinate from resized one
     ///
     /// These modes are modes from ONNX runtime.
+    NGRAPH_SUPPRESS_DEPRECATED_START
     enum class CoordinateTransformMode {
-        half_pixel,
-        pytorch_half_pixel,
-        asymmetric,
-        tf_half_pixel_for_nn,
-        align_corners
->>>>>>> 39131968
-    };
+        NGRAPH_ENUM_DEPRECATED(half_pixel, "Please use HALF_PIXEL instead"),
+        NGRAPH_ENUM_DEPRECATED(pytorch_half_pixel, "Please use PYTORCH_HALF_PIXEL instead"),
+        NGRAPH_ENUM_DEPRECATED(asymmetric, "Please use ASYMMETRIC instead"),
+        NGRAPH_ENUM_DEPRECATED(tf_half_pixel_for_nn, "Please use TF_HALF_PIXEL_FOR_NN instead"),
+        NGRAPH_ENUM_DEPRECATED(align_corners, "Please use ALIGN_CORNERS instead"),
+        HALF_PIXEL = half_pixel,
+        PYTORCH_HALF_PIXEL = pytorch_half_pixel,
+        ASYMMETRIC = asymmetric,
+        TF_HALF_PIXEL_FOR_NN = tf_half_pixel_for_nn,
+        ALIGN_CORNERS = align_corners
+    };
+    NGRAPH_SUPPRESS_DEPRECATED_END
 
     /// \brief Round modes for the nearest interpolation.
-    enum class NearestMode { round_prefer_floor, round_prefer_ceil, floor, ceil, simple };
+    NGRAPH_SUPPRESS_DEPRECATED_START
+    enum class NearestMode {
+        NGRAPH_ENUM_DEPRECATED(round_prefer_floor, "Please use ROUND_PREFER_FLOOR instead"),
+        NGRAPH_ENUM_DEPRECATED(round_prefer_ceil, "Please use ROUND_PREFER_CEIL instead"),
+        NGRAPH_ENUM_DEPRECATED(floor, "Please use FLOOR instead"),
+        NGRAPH_ENUM_DEPRECATED(ceil, "Please use CEIL instead"),
+        NGRAPH_ENUM_DEPRECATED(simple, "Please use SIMPLE instead"),
+        ROUND_PREFER_FLOOR = round_prefer_floor,
+        ROUND_PREFER_CEIL = round_prefer_ceil,
+        FLOOR = floor,
+        CEIL = ceil,
+        SIMPLE = simple
+    };
+    NGRAPH_SUPPRESS_DEPRECATED_END
 
     struct InterpolateAttrs {
         // specifies type of interpolation
         // one of `nearest`, `linear`, `linear_onnx`, `cubic` Required.
-        InterpolateMode mode = InterpolateMode::nearest;
+        InterpolateMode mode = InterpolateMode::NEAREST;
         // specifies shape calculation mode
         // one of `sizes`, `scales` Required
-        ShapeCalcMode shape_calculation_mode = ShapeCalcMode::sizes;
+        ShapeCalcMode shape_calculation_mode = ShapeCalcMode::SIZES;
         // specify the number of pixels to add to the beginning of the image being
         // interpolated. This addition of pixels is done before interpolation
         // calculation.
@@ -443,11 +165,11 @@
         // specifies how to transform the coordinate in the resized tensor to the
         // coordinate in the original tensor. one of `half_pixel`, `pytorch_half_pixel`,
         // `asymmetric`, `tf_half_pixel_for_nn`, `align_corners`
-        CoordinateTransformMode coordinate_transformation_mode = CoordinateTransformMode::half_pixel;
+        CoordinateTransformMode coordinate_transformation_mode = CoordinateTransformMode::HALF_PIXEL;
         // specifies round mode when `mode == nearest` and is used only when `mode ==
         // nearest`. one of `round_prefer_floor`, `round_prefer_ceil`, `floor`, `ceil`,
         // `simple`
-        NearestMode nearest_mode = NearestMode::round_prefer_floor;
+        NearestMode nearest_mode = NearestMode::ROUND_PREFER_FLOOR;
         // a flag that specifies whether to perform anti-aliasing. default is `false`
         bool antialias = false;
         // specifies the parameter *a* for cubic interpolation (see, e.g.
@@ -459,10 +181,10 @@
 
         InterpolateAttrs(InterpolateMode mode,
                          ShapeCalcMode shape_calculation_mode,
-                         std::vector<size_t> pads_begin,
-                         std::vector<size_t> pads_end,
-                         CoordinateTransformMode coordinate_transformation_mode = CoordinateTransformMode::half_pixel,
-                         NearestMode nearest_mode = NearestMode::round_prefer_floor,
+                         const std::vector<size_t>& pads_begin,
+                         const std::vector<size_t>& pads_end,
+                         CoordinateTransformMode coordinate_transformation_mode = CoordinateTransformMode::HALF_PIXEL,
+                         NearestMode nearest_mode = NearestMode::ROUND_PREFER_FLOOR,
                          bool antialias = false,
                          double cube_coeff = -0.75)
             : mode(mode),
@@ -503,7 +225,7 @@
 
     void validate_and_infer_types() override;
 
-    virtual std::shared_ptr<Node> clone_with_new_inputs(const OutputVector& new_args) const override;
+    std::shared_ptr<Node> clone_with_new_inputs(const OutputVector& new_args) const override;
     bool evaluate(const HostTensorVector& outputs, const HostTensorVector& inputs) const override;
     bool has_evaluate() const override;
 
