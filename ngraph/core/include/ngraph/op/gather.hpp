--- conflicted
+++ resolved
@@ -6,41 +6,19 @@
 
 #include "ngraph/op/util/gather_base.hpp"
 
-<<<<<<< HEAD
-namespace ngraph
-{
-    namespace op
-    {
-        namespace v1
-        {
-            /// \brief Gather slices from axis of data according to indices
-            class NGRAPH_API Gather : public op::util::GatherBase
-            {
-            public:
-                NGRAPH_RTTI_DECLARATION;
-                static const int64_t AXIS_NOT_SET_VALUE = std::numeric_limits<int64_t>::max();
-                Gather() = default;
-                /// \param data The tensor from which slices are gathered
-                /// \param indices Tensor with indexes to gather
-                /// \param axis The tensor is a dimension index to gather data from
-                Gather(const Output<Node>& params,
-                       const Output<Node>& indices,
-                       const Output<Node>& axis);
-=======
 namespace ngraph {
 namespace op {
 namespace v1 {
-/// \brief Gather slices from axis of params according to indices
+/// \brief Gather slices from axis of data according to indices
 class NGRAPH_API Gather : public op::util::GatherBase {
 public:
     NGRAPH_RTTI_DECLARATION;
     static const int64_t AXIS_NOT_SET_VALUE = std::numeric_limits<int64_t>::max();
     Gather() = default;
-    /// \param params The tensor from which slices are gathered
+    /// \param data The tensor from which slices are gathered
     /// \param indices Tensor with indexes to gather
     /// \param axis The tensor is a dimension index to gather data from
     Gather(const Output<Node>& params, const Output<Node>& indices, const Output<Node>& axis);
->>>>>>> 39131968
 
     bool visit_attributes(AttributeVisitor& visitor) override;
     int64_t get_axis() const override;
@@ -49,23 +27,12 @@
 };
 }  // namespace v1
 
-<<<<<<< HEAD
-        namespace v7
-        {
-            /// \brief Gather slices from axis of data according to indices
-            class NGRAPH_API Gather : public op::util::GatherBase
-            {
-            public:
-                NGRAPH_RTTI_DECLARATION;
-                Gather() = default;
-=======
 namespace v7 {
-/// \brief Gather slices from axis of params according to indices
+/// \brief Gather slices from axis of data according to indices
 class NGRAPH_API Gather : public op::util::GatherBase {
 public:
     NGRAPH_RTTI_DECLARATION;
     Gather() = default;
->>>>>>> 39131968
 
     /// \param data The tensor from which slices are gathered
     /// \param indices Tensor with indexes to gather
@@ -85,24 +52,13 @@
 };
 }  // namespace v7
 
-<<<<<<< HEAD
-        namespace v8
-        {
-            /// \brief Gather slices from axis of data according to indices. Negative indices
-            /// are supported and indicate reverse indexing from the end
-            class NGRAPH_API Gather : public op::util::GatherBase
-            {
-            public:
-                NGRAPH_RTTI_DECLARATION;
-                Gather() = default;
-=======
 namespace v8 {
-/// \brief Gather slices from axis of params according to indices
+/// \brief Gather slices from axis of data according to indices. Negative indices
+/// are supported and indicate reverse indexing from the end
 class NGRAPH_API Gather : public op::util::GatherBase {
 public:
     NGRAPH_RTTI_DECLARATION;
     Gather() = default;
->>>>>>> 39131968
 
     /// \param data The tensor from which slices are gathered
     /// \param indices Tensor with indexes to gather
