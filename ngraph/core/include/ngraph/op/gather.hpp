--- conflicted
+++ resolved
@@ -52,18 +52,6 @@
 };
 }  // namespace v7
 
-<<<<<<< HEAD
-        namespace v8
-        {
-            /// \brief Gather slices from axis of params according to indices. In contrast to
-            /// previous versions negative indices are also supported. Negative indices
-            /// indicate reverse indexing from the end.
-            class NGRAPH_API Gather : public op::util::GatherBase
-            {
-            public:
-                NGRAPH_RTTI_DECLARATION;
-                Gather() = default;
-=======
 namespace v8 {
 /// \brief Gather slices from axis of data according to indices. Negative indices
 /// are supported and indicate reverse indexing from the end
@@ -71,7 +59,6 @@
 public:
     NGRAPH_RTTI_DECLARATION;
     Gather() = default;
->>>>>>> 983bab82
 
     /// \param data The tensor from which slices are gathered
     /// \param indices Tensor with indexes to gather
