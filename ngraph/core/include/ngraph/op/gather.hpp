--- conflicted
+++ resolved
@@ -10,82 +10,13 @@
 namespace ngraph {
 namespace op {
 namespace v1 {
-<<<<<<< HEAD
-/// \brief Gather slices from axis of data according to indices
-class NGRAPH_API Gather : public op::util::GatherBase {
-public:
-    OPENVINO_RTTI_DECLARATION;
-    static const int64_t AXIS_NOT_SET_VALUE = std::numeric_limits<int64_t>::max();
-    Gather() = default;
-    /// \param data The tensor from which slices are gathered
-    /// \param indices Tensor with indexes to gather
-    /// \param axis The tensor is a dimension index to gather data from
-    Gather(const Output<Node>& params, const Output<Node>& indices, const Output<Node>& axis);
-
-    bool visit_attributes(AttributeVisitor& visitor) override;
-    int64_t get_axis() const override;
-
-    std::shared_ptr<Node> clone_with_new_inputs(const OutputVector& new_args) const override;
-};
-=======
 using ov::op::v1::Gather;
->>>>>>> 9e68a673
 }  // namespace v1
 namespace v7 {
-<<<<<<< HEAD
-/// \brief Gather slices from axis of data according to indices
-class NGRAPH_API Gather : public op::util::GatherBase {
-public:
-    OPENVINO_RTTI_DECLARATION;
-    Gather() = default;
-
-    /// \param data The tensor from which slices are gathered
-    /// \param indices Tensor with indexes to gather
-    /// \param axis The tensor is a dimension index to gather data from
-    /// \param batch_dims The number of batch dimension in data and indices tensors.
-    /// If batch_dims = 0 Gather v7 is identical to Gather v1.
-    Gather(const Output<Node>& data,
-           const Output<Node>& indices,
-           const Output<Node>& axis,
-           const int64_t batch_dims = 0);
-
-    bool visit_attributes(AttributeVisitor& visitor) override;
-    void validate_and_infer_types() override;
-    int64_t get_batch_dims() const;
-
-    std::shared_ptr<Node> clone_with_new_inputs(const OutputVector& new_args) const override;
-};
-=======
 using ov::op::v7::Gather;
->>>>>>> 9e68a673
 }  // namespace v7
 namespace v8 {
-<<<<<<< HEAD
-/// \brief Gather slices from axis of data according to indices. Negative indices
-/// are supported and indicate reverse indexing from the end
-class NGRAPH_API Gather : public op::util::GatherBase {
-public:
-    OPENVINO_RTTI_DECLARATION;
-    Gather() = default;
-
-    /// \param data The tensor from which slices are gathered
-    /// \param indices Tensor with indexes to gather
-    /// \param axis The tensor is a dimension index to gather data from
-    /// \param batch_dims The number of batch dimension in data and indices tensors.
-    Gather(const Output<Node>& data,
-           const Output<Node>& indices,
-           const Output<Node>& axis,
-           const int64_t batch_dims = 0);
-
-    bool visit_attributes(AttributeVisitor& visitor) override;
-    void validate_and_infer_types() override;
-    int64_t get_batch_dims() const;
-
-    std::shared_ptr<Node> clone_with_new_inputs(const OutputVector& new_args) const override;
-};
-=======
 using ov::op::v8::Gather;
->>>>>>> 9e68a673
 }  // namespace v8
 }  // namespace op
 }  // namespace ngraph