--- conflicted
+++ resolved
@@ -35,20 +35,7 @@
     bool is_relevant_to_shapes() const;
     void set_is_relevant_to_shapes(bool is_relevant);
 
-<<<<<<< HEAD
-                const PartialShape& get_partial_shape() const override { return m_partial_shape; }
-                PartialShape& get_partial_shape() { return m_partial_shape; }
-                void set_partial_shape(const PartialShape& partial_shape)
-                {
-                    m_partial_shape = partial_shape;
-                }
-                const element::Type& get_element_type() const { return m_element_type; }
-                void set_element_type(const element::Type& element_type)
-                {
-                    m_element_type = element_type;
-                }
-=======
-    const PartialShape& get_partial_shape() const {
+    const PartialShape& get_partial_shape() const override {
         return m_partial_shape;
     }
     PartialShape& get_partial_shape() {
@@ -63,7 +50,6 @@
     void set_element_type(const element::Type& element_type) {
         m_element_type = element_type;
     }
->>>>>>> af8dc644
 
 protected:
     PartialShape m_partial_shape;
