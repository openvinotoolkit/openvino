--- conflicted
+++ resolved
@@ -12,59 +12,7 @@
 namespace ngraph {
 namespace op {
 namespace v0 {
-<<<<<<< HEAD
-/// \brief Concatenation operation.
-class NGRAPH_API Concat : public Op {
-public:
-    OPENVINO_RTTI_DECLARATION;
-
-    /// \brief Constructs a concatenation operation.
-    Concat() = default;
-    /// \brief Constructs a concatenation operation.
-    ///
-    /// \param args               The outputs producing the input tensors.
-    /// \param axis The axis along which to concatenate the input tensors.
-    Concat(const OutputVector& args, int64_t axis);
-
-    /// \brief Constructs a concatenation operation.
-    ///
-    /// \param args               The nodes producing the input tensors.
-    /// \param axis The axis along which to concatenate the input tensors.
-    Concat(const NodeVector& args, int64_t axis);
-
-    bool visit_attributes(AttributeVisitor& visitor) override;
-    void validate_and_infer_types() override;
-
-    std::shared_ptr<Node> clone_with_new_inputs(const OutputVector& new_args) const override;
-
-    /// \return The concatenation axis.
-    int64_t get_concatenation_axis() const {
-        return m_concat_axis;
-    }
-    void set_concatenation_axis(int64_t concatenation_axis) {
-        m_concat_axis = concatenation_axis;
-    }
-    /// \return The concatenation axis.
-    int64_t get_axis() const {
-        return m_axis;
-    }
-    void set_axis(int64_t axis) {
-        m_axis = axis;
-    }
-    bool evaluate(const HostTensorVector& outputs, const HostTensorVector& inputs) const override;
-    bool has_evaluate() const override;
-    bool evaluate_lower(const HostTensorVector& output_values) const override;
-    bool evaluate_upper(const HostTensorVector& output_values) const override;
-
-protected:
-    /// \ brief m_axis stores default value for all iterations
-    int64_t m_axis;
-    /// \brief m_concat_axis stores m_axis plus the number of rank for each iteration
-    int64_t m_concat_axis = -1;
-};
-=======
 using ov::op::v0::Concat;
->>>>>>> 9e68a673
 }  // namespace v0
 using v0::Concat;
 }  // namespace op
