// Copyright (C) 2018-2021 Intel Corporation
// SPDX-License-Identifier: Apache-2.0
//

#pragma once

#include <string>

#include "ngraph/node.hpp"
#include "openvino/op/op.hpp"

namespace ngraph {
namespace op {
<<<<<<< HEAD
/// Root of all actual ops
class NGRAPH_API Op : public Node {
protected:
    Op() : Node() {}
    Op(const OutputVector& arguments);

public:
    static const ::ov::Node::type_info_t type_info;
    const ::ov::Node::type_info_t& get_type_info() const override;
};
=======
using ov::op::Op;
>>>>>>> 9e68a673
}  // namespace op
}  // namespace ngraph<|MERGE_RESOLUTION|>--- conflicted
+++ resolved
@@ -11,19 +11,6 @@
 
 namespace ngraph {
 namespace op {
-<<<<<<< HEAD
-/// Root of all actual ops
-class NGRAPH_API Op : public Node {
-protected:
-    Op() : Node() {}
-    Op(const OutputVector& arguments);
-
-public:
-    static const ::ov::Node::type_info_t type_info;
-    const ::ov::Node::type_info_t& get_type_info() const override;
-};
-=======
 using ov::op::Op;
->>>>>>> 9e68a673
 }  // namespace op
 }  // namespace ngraph