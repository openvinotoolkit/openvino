// Copyright (C) 2018-2021 Intel Corporation
// SPDX-License-Identifier: Apache-2.0
//

#pragma once

#include "ngraph/coordinate_diff.hpp"
#include "ngraph/op/op.hpp"
#include "ngraph/op/util/attr_types.hpp"

namespace ngraph
{
    namespace op
    {
        namespace v1
        {
            /// \brief Generic padding operation.
            class NGRAPH_API Pad : public Op
            {
            public:
                NGRAPH_RTTI_DECLARATION;
<<<<<<< HEAD
=======

>>>>>>> dd742de1
                /// \brief Constructs a generic padding operation.
                ///
                /// \param arg The output producing input tensor to be padded.
                /// \param pads_begin The output which specifies the number of padding elements
                /// added
                /// before position 0 on each axis of arg.
                /// \param pads_end The output which specifies the number of padding elements
                /// after the last element on each axis.
                /// \param arg_pad_value The scalar output with the value used for padding
                /// if pad_mode is CONSTANT
                /// \param pad_mode The padding mode: CONSTANT, EDGE, REFLECT or SYMMETRIC.
                /// CONSTANT initializes new elements with arg_pad_value, EDGE uses the nearest
                /// value from arg. REFLECT and SYMMETRIC tile the background by flipping arg
                /// at the edge (SYMMETRIC) or on the last row/column/etc. (REFLECT).
                Pad(const Output<Node>& arg,
                    const Output<Node>& pads_begin,
                    const Output<Node>& pads_end,
                    const Output<Node>& arg_pad_value,
                    PadMode pad_mode);

                /// \brief Constructs a generic padding operation.
                ///
                /// \param arg The output producing input tensor to be padded.
                /// \param pads_begin The output which specifies the number of padding elements
                /// added
                /// \param pads_end The output which specifies the number of padding elements
                /// after the last element on each axis.
                /// \param pad_mode The padding mode: CONSTANT, EDGE, REFLECT or SYMMETRIC.
                Pad(const Output<Node>& arg,
                    const Output<Node>& pads_begin,
                    const Output<Node>& pads_end,
                    PadMode pad_mode);

                /// \brief Constructs a generic padding operation.
                Pad() = default;

                bool visit_attributes(AttributeVisitor& visitor) override;
                void validate_and_infer_types() override;
                virtual std::shared_ptr<Node>
                    clone_with_new_inputs(const OutputVector& new_args) const override;

                /// return The node which specifies the number of padding elements
                /// added at the beginning of each axis
                CoordinateDiff get_pads_begin() const;
                /// return The node which specifies the number of padding elements
                /// added at the end of each axis
                CoordinateDiff get_pads_end() const;

                /// \return The padding mode.
                PadMode get_pad_mode() const { return m_pad_mode; }
                void set_pad_mode(PadMode pad_mode) { m_pad_mode = pad_mode; }
                bool evaluate(const HostTensorVector& outputs,
                              const HostTensorVector& inputs) const override;
                bool has_evaluate() const override;

            private:
                PadMode m_pad_mode;
                bool evaluate_pad(const HostTensorVector& outputs,
                                  const HostTensorVector& inputs) const;
            };
        } // namespace v1
    }     // namespace op
} // namespace ngraph<|MERGE_RESOLUTION|>--- conflicted
+++ resolved
@@ -19,10 +19,7 @@
             {
             public:
                 NGRAPH_RTTI_DECLARATION;
-<<<<<<< HEAD
-=======
 
->>>>>>> dd742de1
                 /// \brief Constructs a generic padding operation.
                 ///
                 /// \param arg The output producing input tensor to be padded.
