// Copyright (C) 2018-2021 Intel Corporation
// SPDX-License-Identifier: Apache-2.0
//

#pragma once

#include <memory>

#include "ngraph/axis_vector.hpp"
#include "ngraph/node.hpp"
#include "ngraph/op/op.hpp"

namespace ngraph
{
    namespace op
    {
        namespace v0
        {
            class NGRAPH_API Squeeze : public ngraph::op::Op
            {
            public:
                NGRAPH_RTTI_DECLARATION;

                Squeeze();
                Squeeze(const Output<Node>& data, const Output<Node>& axes);
                Squeeze(const Output<Node>& data);

                bool visit_attributes(AttributeVisitor& visitor) override;
                void validate_and_infer_types() override;
                bool evaluate(const HostTensorVector& outputs,
                              const HostTensorVector& inputs) const override;
                bool evaluate_lower(const HostTensorVector& outputs) const override;
                bool evaluate_upper(const HostTensorVector& outputs) const override;
                bool constant_fold(OutputVector& output_values,
                                   const OutputVector& inputs_values) override;

                virtual std::shared_ptr<Node>
                    clone_with_new_inputs(const OutputVector& new_args) const override;

                bool is_dynamic() const override;

            private:
                Output<Node> get_default_axes_input() const;
            };
        } // namespace v0
        using v0::Squeeze;
<<<<<<< HEAD
    } // namespace op
} // namespace ngraph

NGRAPH_SUPPRESS_DEPRECATED_END
=======
    }
}
>>>>>>> 76fd7913
<|MERGE_RESOLUTION|>--- conflicted
+++ resolved
@@ -44,12 +44,5 @@
             };
         } // namespace v0
         using v0::Squeeze;
-<<<<<<< HEAD
     } // namespace op
-} // namespace ngraph
-
-NGRAPH_SUPPRESS_DEPRECATED_END
-=======
-    }
-}
->>>>>>> 76fd7913
+} // namespace ngraph