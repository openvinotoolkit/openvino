// Copyright (C) 2018-2021 Intel Corporation
// SPDX-License-Identifier: Apache-2.0
//

#pragma once

#include "ngraph/coordinate_diff.hpp"
#include "ngraph/op/op.hpp"
#include "ngraph/op/util/attr_types.hpp"
#include "ngraph/op/util/deformable_convolution_base.hpp"

namespace ngraph
{
    namespace op
    {
        namespace v1
        {
            /// \brief DeformableConvolution operation.
            class NGRAPH_API DeformableConvolution : public op::util::DeformableConvolutionBase
            {
            public:
                NGRAPH_RTTI_DECLARATION;
<<<<<<< HEAD
=======

>>>>>>> 38d8cc21
                /// \brief Constructs a conversion operation.
                DeformableConvolution() = default;
                /// \brief Constructs a conversion operation.
                ///
                /// \param arg                Node that produces the input tensor.
                /// \param offsets            Node producing the deformable values tensor.
                /// \param filters            Node producing the filters(kernels) tensor with OIZYX
                ///                           layout.
                /// \param strides            Convolution strides.
                /// \param pads_begin         Amount of padding to be added to the beginning along
                ///                           each axis. For example in case of a 2D input the value
                ///                           of (1, 2) means that 1 element will be added to the
                ///                           top and 2 elements to the left.
                /// \param pads_end           Amount of padding to be added to the end along each
                ///                           axis.
                /// \param dilations          The distance in width and height between the weights
                ///                           in the filters tensor.
                /// \param auto_pad           Specifies how the automatic calculation of padding
                ///                           should be done.
                /// \param group              The number of groups which both output and input
                ///                           should be split into.
                /// \param deformable_group   The number of groups which deformable values and
                ///                           output should be split into along the channel axis.
                DeformableConvolution(const Output<Node>& arg,
                                      const Output<Node>& offsets,
                                      const Output<Node>& filters,
                                      const Strides& strides,
                                      const CoordinateDiff& pads_begin,
                                      const CoordinateDiff& pads_end,
                                      const Strides& dilations,
                                      const PadType& auto_pad = PadType::EXPLICIT,
                                      const int64_t group = 1,
                                      const int64_t deformable_group = 1);

                std::shared_ptr<Node>
                    clone_with_new_inputs(const OutputVector& new_args) const override;
            };
        } // namespace v1

        namespace v8
        {
            class NGRAPH_API DeformableConvolution : public op::util::DeformableConvolutionBase
            {
            public:
                NGRAPH_RTTI_DECLARATION;

                /// \brief Constructs a conversion operation.
                DeformableConvolution() = default;
                /// \brief Constructs a conversion operation.
                ///
                /// \param arg                Node that produces the input tensor.
                /// \param offsets            Node producing the deformable values tensor.
                /// \param filters            Node producing the filters(kernels) tensor with OIZYX
                ///                           layout.
                /// \param strides            Convolution strides.
                /// \param pads_begin         Amount of padding to be added to the beginning along
                ///                           each axis. For example in case of a 2D input the value
                ///                           of (1, 2) means that 1 element will be added to the
                ///                           top and 2 elements to the left.
                /// \param pads_end           Amount of padding to be added to the end along each
                ///                           axis.
                /// \param dilations          The distance in width and height between the weights
                ///                           in the filters tensor.
                /// \param auto_pad           Specifies how the automatic calculation of padding
                ///                           should be done.
                /// \param group              The number of groups which both output and input
                ///                           should be split into.
                /// \param deformable_group   The number of groups which deformable values and
                ///                           output should be split into along the channel axis.
                /// \param bilinear_interpolation_pad
                ///                           The flag that determines the mode of bilinear
                ///                           interpolation execution.
                ///                           If the flag is `true` and the sampling location is
                ///                           within one pixel outside of the feature map boundary,
                ///                           then bilinear interpolation is performed on the zero
                ///                           padded feature map. If the flag is `false` and the
                ///                           sampling location is within one pixel outside of the
                ///                           feature map boundary, then the sampling location
                ///                           shifts to the inner boundary of the feature map.`
                DeformableConvolution(const Output<Node>& arg,
                                      const Output<Node>& offsets,
                                      const Output<Node>& filters,
                                      const Strides& strides,
                                      const CoordinateDiff& pads_begin,
                                      const CoordinateDiff& pads_end,
                                      const Strides& dilations,
                                      const PadType& auto_pad = PadType::EXPLICIT,
                                      const int64_t group = 1,
                                      const int64_t deformable_group = 1,
                                      const bool bilinear_interpolation_pad = false);

                /// \brief Constructs a conversion operation.
                ///
                /// \param arg                Node that produces the input tensor.
                /// \param offsets            Node producing the deformable values tensor.
                /// \param filters            Node producing the filters(kernels) tensor with OIZYX
                ///                           layout.
                /// \param mask               Node producing the mask(mask) tensor.
                /// \param strides            Convolution strides.
                /// \param pads_begin         Amount of padding to be added to the beginning along
                ///                           each axis. For example in case of a 2D input the value
                ///                           of (1, 2) means that 1 element will be added to the
                ///                           top and 2 elements to the left.
                /// \param pads_end           Amount of padding to be added to the end along each
                ///                           axis.
                /// \param dilations          The distance in width and height between the weights
                ///                           in the filters tensor.
                /// \param auto_pad           Specifies how the automatic calculation of padding
                ///                           should be done.
                /// \param group              The number of groups which both output and input
                ///                           should be split into.
                /// \param deformable_group   The number of groups which deformable values and
                ///                           output should be split into along the channel axis.
                /// \param bilinear_interpolation_pad
                ///                           The flag that determines the mode of bilinear
                ///                           interpolation execution.
                ///                           If the flag is `true` and the sampling location is
                ///                           within one pixel outside of the feature map boundary,
                ///                           then bilinear interpolation is performed on the zero
                ///                           padded feature map. If the flag is `false` and the
                ///                           sampling location is within one pixel outside of the
                ///                           feature map boundary, then the sampling location
                ///                           shifts to the inner boundary of the feature map.
                DeformableConvolution(const Output<Node>& arg,
                                      const Output<Node>& offsets,
                                      const Output<Node>& filters,
                                      const Output<Node>& mask,
                                      const Strides& strides,
                                      const CoordinateDiff& pads_begin,
                                      const CoordinateDiff& pads_end,
                                      const Strides& dilations,
                                      const PadType& auto_pad = PadType::EXPLICIT,
                                      const int64_t group = 1,
                                      const int64_t deformable_group = 1,
                                      const bool bilinear_interpolation_pad = false);
                bool visit_attributes(AttributeVisitor& visitor) override;

                void validate_and_infer_types() override;

                std::shared_ptr<Node>
                    clone_with_new_inputs(const OutputVector& new_args) const override;

                bool get_bilinear_interpolation_pad() const { return m_bilinear_interpolation_pad; }

                void set_bilinear_interpolation_pad(const bool bilinear_interpolation_pad)
                {
                    m_bilinear_interpolation_pad = bilinear_interpolation_pad;
                }

            private:
                int64_t m_bilinear_interpolation_pad;
            };
        } // namespace v8
    }     // namespace op
} // namespace ngraph<|MERGE_RESOLUTION|>--- conflicted
+++ resolved
@@ -20,10 +20,7 @@
             {
             public:
                 NGRAPH_RTTI_DECLARATION;
-<<<<<<< HEAD
-=======
 
->>>>>>> 38d8cc21
                 /// \brief Constructs a conversion operation.
                 DeformableConvolution() = default;
                 /// \brief Constructs a conversion operation.
