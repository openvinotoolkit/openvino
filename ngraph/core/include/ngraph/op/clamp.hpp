//*****************************************************************************
// Copyright 2017-2021 Intel Corporation
//
// Licensed under the Apache License, Version 2.0 (the "License");
// you may not use this file except in compliance with the License.
// You may obtain a copy of the License at
//
//     http://www.apache.org/licenses/LICENSE-2.0
//
// Unless required by applicable law or agreed to in writing, software
// distributed under the License is distributed on an "AS IS" BASIS,
// WITHOUT WARRANTIES OR CONDITIONS OF ANY KIND, either express or implied.
// See the License for the specific language governing permissions and
// limitations under the License.
//*****************************************************************************

#pragma once

#include "ngraph/node.hpp"
#include "ngraph/op/op.hpp"
<<<<<<< HEAD

NGRAPH_SUPPRESS_DEPRECATED_START
=======
>>>>>>> aa4cbde1

namespace ngraph
{
    namespace op
    {
        namespace v0
        {
            /// \brief Performs a clipping operation on all elements of the input node
            ///
            /// All input values that are outside of the <min;max> range are set to 'min' or 'max'
            /// depending on which side of the <min;max> range they are. The values that fall into
            /// this range remain unchanged.
<<<<<<< HEAD
            class NGRAPH_API Clamp : public Op
=======
            class NGRAPH_API Clamp : public ngraph::op::Op
>>>>>>> aa4cbde1
            {
            public:
                NGRAPH_RTTI_DECLARATION;

                Clamp();
                /// \brief Constructs a Clamp node.
                ///
                /// \param data - Node producing the input tensor
                /// \param min - the lower bound of the <min;max> range
                /// \param max - the upper bound of the <min;max> range
                Clamp(const Output<Node>& data, const double min, const double max);

                void validate_and_infer_types() override;

                virtual std::shared_ptr<Node>
                    clone_with_new_inputs(const OutputVector& new_args) const override;

                bool visit_attributes(AttributeVisitor& visitor) override;

                double get_min() const { return m_min; }
                double get_max() const { return m_max; }
                bool evaluate(const HostTensorVector& outputs,
                              const HostTensorVector& inputs) const override;

            private:
                double m_min;
                double m_max;
            };
        }
        using v0::Clamp;
    }
}<|MERGE_RESOLUTION|>--- conflicted
+++ resolved
@@ -18,11 +18,6 @@
 
 #include "ngraph/node.hpp"
 #include "ngraph/op/op.hpp"
-<<<<<<< HEAD
-
-NGRAPH_SUPPRESS_DEPRECATED_START
-=======
->>>>>>> aa4cbde1
 
 namespace ngraph
 {
@@ -35,11 +30,7 @@
             /// All input values that are outside of the <min;max> range are set to 'min' or 'max'
             /// depending on which side of the <min;max> range they are. The values that fall into
             /// this range remain unchanged.
-<<<<<<< HEAD
-            class NGRAPH_API Clamp : public Op
-=======
             class NGRAPH_API Clamp : public ngraph::op::Op
->>>>>>> aa4cbde1
             {
             public:
                 NGRAPH_RTTI_DECLARATION;
