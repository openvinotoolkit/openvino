// Copyright (C) 2018-2021 Intel Corporation
// SPDX-License-Identifier: Apache-2.0
//

#pragma once

#include <limits>

#include "ngraph/op/util/max_pool_base.hpp"

namespace ngraph {
namespace op {
namespace v1 {
/// \brief Batched max pooling operation.
class NGRAPH_API MaxPool : public op::util::MaxPoolBase {
public:
    NGRAPH_RTTI_DECLARATION;

    /// \brief Constructs a batched max pooling operation.
    MaxPool() = default;

    /// \brief Constructs a batched max pooling operation.
    ///
    /// \param arg The node producing the input data batch tensor.
    /// \param strides The strides.
    /// \param pads_begin The beginning of padding shape.
    /// \param pads_end The end of padding shape.
    /// \param kernel The kernel shape.
    /// \param rounding_type Whether to use ceiling or floor rounding type while
    /// computing output shape.
    /// \param auto_pad The pad type for automatically computing padding sizes.
    MaxPool(const Output<Node>& arg,
            const Strides& strides,
            const Shape& pads_begin,
            const Shape& pads_end,
            const Shape& kernel,
            const op::RoundingType rounding_type = op::RoundingType::FLOOR,
            const PadType auto_pad = op::PadType::EXPLICIT);

    bool visit_attributes(AttributeVisitor& visitor) override;
    void validate_and_infer_types() override;

    virtual std::shared_ptr<Node> clone_with_new_inputs(const OutputVector& new_args) const override;

    /// \return The default value for MaxPool.
    NGRAPH_SUPPRESS_DEPRECATED_START
    virtual std::shared_ptr<Node> get_default_value() const override;
    NGRAPH_SUPPRESS_DEPRECATED_END

    bool evaluate(const HostTensorVector& outputs, const HostTensorVector& inputs) const override;
    bool has_evaluate() const override;

private:
    bool evaluate_maxpool(const HostTensorVector& outputs, const HostTensorVector& inputs) const;
};
}  // namespace v1

namespace v8 {
/// \brief MaxPooling operation with values and indices calculated as individual outputs
class NGRAPH_API MaxPool : public op::util::MaxPoolBase {
public:
    NGRAPH_RTTI_DECLARATION;

    /// \brief Constructs an empty MaxPool operation.
    MaxPool() = default;

    /// \brief Constructs a parametrized MaxPool operation.
    ///
    /// \param arg Output of a node producing the feature tensor to be pooled.
    /// \param strides The strides of the pooling filter.
    /// \param dilations The dilations of the pooling filter.
    /// \param pads_begin Paddings at the beginning of each spatial axis.
    /// \param pads_end Paddings at the end of each spatial axis.
    /// \param kernel The kernel shape.
    /// \param rounding_type Whether to use ceiling or floor rounding type while
    ///                      computing the output shape.
    /// \param auto_pad The pad type for automatic calculation of the padding sizes.
    /// \param index_element_type The data type used by the second output tensor
    ///                           containing the selected indices.
    /// \param axis Indicates a dimension in the input data shape which should be used
    ///             as a starting point for calculation of the upper bound of allowed
    ///             values of the indices output.
    MaxPool(const Output<Node>& arg,
            const Strides& strides,
            const Strides& dilations,
            const Shape& pads_begin,
            const Shape& pads_end,
            const Shape& kernel,
            const op::RoundingType rounding_type = op::RoundingType::FLOOR,
            const PadType auto_pad = op::PadType::EXPLICIT,
            const element::Type index_element_type = element::i64,
            const int64_t axis = 0);

    bool visit_attributes(AttributeVisitor& visitor) override;
    void validate_and_infer_types() override;

    virtual std::shared_ptr<Node> clone_with_new_inputs(const OutputVector& new_args) const override;

    /// \return The pooling filter's dilations.
    const Strides& get_dilations() const noexcept {
        return m_dilations;
    }
    void set_dilations(const Strides& dilations) {
        m_dilations = dilations;
    }

    /// \return The data type of the second output tensor (indices).
    element::Type get_index_element_type() const noexcept {
        return m_index_element_type;
    }
    void set_index_element_type(const element::Type index_element_type) {
        m_index_element_type = index_element_type;
    }

    // \return The 'axis' attribute value.
    int64_t get_axis() const {
        return m_axis;
    }
    void set_axis(const int64_t axis) {
        m_axis = axis;
    }

<<<<<<< HEAD
    // \return The value stored in the padding cells.
    float get_pads_value() const {
        return m_pads_value;
    }
    void set_pads_value(const float pads_value) {
        m_pads_value = pads_value;
    }

    bool has_evaluate() const override;
    bool evaluate(const HostTensorVector&, const HostTensorVector&) const override;

=======
>>>>>>> 1247b228
private:
    Strides m_dilations;
    element::Type m_index_element_type{element::i64};
    int64_t m_axis{0};
<<<<<<< HEAD
    float m_pads_value{-std::numeric_limits<float>::infinity()};

    bool evaluate_maxpool(const HostTensorVector& outputs, const HostTensorVector& inputs) const;
=======
>>>>>>> 1247b228
};
}  // namespace v8
}  // namespace op
}  // namespace ngraph<|MERGE_RESOLUTION|>--- conflicted
+++ resolved
@@ -120,30 +120,15 @@
         m_axis = axis;
     }
 
-<<<<<<< HEAD
-    // \return The value stored in the padding cells.
-    float get_pads_value() const {
-        return m_pads_value;
-    }
-    void set_pads_value(const float pads_value) {
-        m_pads_value = pads_value;
-    }
-
     bool has_evaluate() const override;
     bool evaluate(const HostTensorVector&, const HostTensorVector&) const override;
 
-=======
->>>>>>> 1247b228
 private:
     Strides m_dilations;
     element::Type m_index_element_type{element::i64};
     int64_t m_axis{0};
-<<<<<<< HEAD
-    float m_pads_value{-std::numeric_limits<float>::infinity()};
 
     bool evaluate_maxpool(const HostTensorVector& outputs, const HostTensorVector& inputs) const;
-=======
->>>>>>> 1247b228
 };
 }  // namespace v8
 }  // namespace op
