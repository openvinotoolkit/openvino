// Copyright (C) 2018-2021 Intel Corporation
// SPDX-License-Identifier: Apache-2.0
//

#pragma once

#include <memory>

#include "ngraph/op/util/unary_elementwise_arithmetic.hpp"

namespace ngraph
{
    namespace op
    {
        namespace v3
        {
            /// \brief Elementwise inverse hyperbolic tangent operation.
            ///
            class NGRAPH_API Atanh : public util::UnaryElementwiseArithmetic
            {
            public:
                static constexpr NodeTypeInfo type_info{"Atanh", 3};
                const NodeTypeInfo& get_type_info() const override { return type_info; }
                /// \brief Constructs an Atanh operation.
                Atanh() = default;
                /// \brief Constructs an Atanh operation.
                ///
                /// \param arg Output that produces the input tensor.<br>
                /// `[d1, ...]`
                ///
                /// Output `[d1, ...]`
                ///
                Atanh(const Output<Node>& arg);

                virtual std::shared_ptr<Node>
                    clone_with_new_inputs(const OutputVector& new_args) const override;
<<<<<<< HEAD
                bool visit_attributes(AttributeVisitor& visitor) override
                {
                    (void)visitor;
                    return true;
                }
=======
                bool visit_attributes(AttributeVisitor&) override { return true; }
>>>>>>> f231fbd5
                bool evaluate(const HostTensorVector& outputs,
                              const HostTensorVector& inputs) const override;
                bool has_evaluate() const override;
            };
        } // namespace v3
        using v3::Atanh;
    } // namespace op
} // namespace ngraph<|MERGE_RESOLUTION|>--- conflicted
+++ resolved
@@ -34,15 +34,7 @@
 
                 virtual std::shared_ptr<Node>
                     clone_with_new_inputs(const OutputVector& new_args) const override;
-<<<<<<< HEAD
-                bool visit_attributes(AttributeVisitor& visitor) override
-                {
-                    (void)visitor;
-                    return true;
-                }
-=======
                 bool visit_attributes(AttributeVisitor&) override { return true; }
->>>>>>> f231fbd5
                 bool evaluate(const HostTensorVector& outputs,
                               const HostTensorVector& inputs) const override;
                 bool has_evaluate() const override;
