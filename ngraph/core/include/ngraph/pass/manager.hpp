--- conflicted
+++ resolved
@@ -124,17 +124,8 @@
             std::shared_ptr<PassConfig> m_pass_config;
             std::vector<std::shared_ptr<PassBase>> m_pass_list;
             bool m_visualize = false;
+            bool m_statistics = false;
             bool m_per_pass_validation = true;
         };
     }
-<<<<<<< HEAD
-
-    std::shared_ptr<PassConfig> m_pass_config;
-    std::vector<std::shared_ptr<PassBase>> m_pass_list;
-    bool m_visualize = false;
-    bool m_statistics = false;
-    bool m_per_pass_validation = true;
-};
-=======
-}
->>>>>>> 95a13e05
+}