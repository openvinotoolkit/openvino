// Copyright (C) 2018-2021 Intel Corporation
// SPDX-License-Identifier: Apache-2.0
//

#pragma once

#include <string>
#include <type_traits>
#include <vector>

#include "ngraph/enum_names.hpp"
#include "ngraph/type.hpp"
#include "openvino/core/attribute_adapter.hpp"

///
namespace ngraph {

using ov::ValueAccessor;

using ov::DirectValueAccessor;

using ov::IndirectScalarValueAccessor;

<<<<<<< HEAD
template <typename A, typename B>
A copy_from(B& b) {
    return ov::copy_from<A>(b);
}
=======
using ov::copy_from;
>>>>>>> f7d3f791

using ov::IndirectVectorValueAccessor;

using ov::AttributeAdapter;
using ov::EnumAttributeAdapterBase;

using ov::VisitorAdapter;

}  // namespace ngraph<|MERGE_RESOLUTION|>--- conflicted
+++ resolved
@@ -21,14 +21,7 @@
 
 using ov::IndirectScalarValueAccessor;
 
-<<<<<<< HEAD
-template <typename A, typename B>
-A copy_from(B& b) {
-    return ov::copy_from<A>(b);
-}
-=======
 using ov::copy_from;
->>>>>>> f7d3f791
 
 using ov::IndirectVectorValueAccessor;
 
