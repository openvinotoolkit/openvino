--- conflicted
+++ resolved
@@ -14,35 +14,16 @@
     {
         /// \brief SharedBuffer class to store pointer to pre-acclocated buffer.
         template <typename T>
-<<<<<<< HEAD
-        class SharedBuffer;
-    }
-}
-
-/// \brief SharedBuffer class to store pointer to pre-acclocated buffer.
-template <typename T>
-class ngraph::runtime::SharedBuffer : public ngraph::runtime::AlignedBuffer
-{
-public:
-    SharedBuffer(char* data, size_t size, const T& shared_object)
-        : _shared_object(shared_object)
-    {
-        m_allocated_buffer = data;
-        m_aligned_buffer = data;
-        m_byte_size = size;
-    }
-=======
         class SharedBuffer : public ngraph::runtime::AlignedBuffer
         {
         public:
-            SharedBuffer(char* data, size_t size, T& shared_object)
+            SharedBuffer(char* data, size_t size, const T& shared_object)
                 : _shared_object(shared_object)
             {
                 m_allocated_buffer = data;
                 m_aligned_buffer = data;
                 m_byte_size = size;
             }
->>>>>>> c0eb7000
 
             virtual ~SharedBuffer()
             {
