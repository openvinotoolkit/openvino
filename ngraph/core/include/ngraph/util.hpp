// Copyright (C) 2018-2021 Intel Corporation
// SPDX-License-Identifier: Apache-2.0
//

#pragma once

#include <algorithm>
#include <chrono>
#include <cmath>
#include <cstdlib>  // llvm 8.1 gets confused about `malloc` otherwise
#include <functional>
#include <iostream>
#include <map>
#include <memory>
#include <sstream>
#include <string>
#include <typeindex>
#include <typeinfo>
#include <unordered_map>
#include <vector>

#include "ngraph/axis_vector.hpp"
#include "ngraph/graph_util.hpp"
#include "ngraph/node.hpp"
#include "ngraph/runtime/host_tensor.hpp"
#include "ngraph/runtime/tensor.hpp"
#include "ngraph/shape.hpp"

namespace ov {
class Node;
<<<<<<< HEAD
=======
}
namespace ngraph {
using ov::Node;
>>>>>>> f7d3f791
class stopwatch;

namespace runtime {
class Tensor;
}  // namespace runtime

template <typename T>
std::string join(const T& v, const std::string& sep = ", ") {
    std::ostringstream ss;
    size_t count = 0;
    for (const auto& x : v) {
        if (count++ > 0) {
            ss << sep;
        }
        ss << x;
    }
    return ss.str();
}

template <typename T>
std::string vector_to_string(const T& v) {
    std::ostringstream os;
    os << "[ " << ngraph::join(v) << " ]";
    return os.str();
}

NGRAPH_API
NGRAPH_DEPRECATED("This method is deprecated and will be removed soon")
size_t hash_combine(const std::vector<size_t>& list);
NGRAPH_API
NGRAPH_DEPRECATED("This method is deprecated and will be removed soon")
void dump(std::ostream& out, const void*, size_t);
NGRAPH_API
std::string to_lower(const std::string& s);
NGRAPH_API
std::string to_upper(const std::string& s);
NGRAPH_API
std::string trim(const std::string& s);
NGRAPH_API
std::vector<std::string> split(const std::string& s, char delimiter, bool trim = false);

template <typename T>
NGRAPH_DEPRECATED("This method is deprecated and will be removed soon")
std::string locale_string(T x) {
    std::stringstream ss;
    ss.imbue(std::locale(""));
    ss << x;
    return ss.str();
}

class NGRAPH_API NGRAPH_DEPRECATED("It is obsolete structure and will be removed soon") stopwatch {
public:
    void start() {
        if (m_active == false) {
            m_total_count++;
            m_active = true;
            m_start_time = m_clock.now();
        }
    }

    void stop() {
        if (m_active == true) {
            auto end_time = m_clock.now();
            m_last_time = end_time - m_start_time;
            m_total_time += m_last_time;
            m_active = false;
        }
    }

    size_t get_call_count() const;
    size_t get_seconds() const;
    size_t get_milliseconds() const;
    size_t get_microseconds() const;
    std::chrono::nanoseconds get_timer_value() const;
    size_t get_nanoseconds() const;

    size_t get_total_seconds() const;
    size_t get_total_milliseconds() const;
    size_t get_total_microseconds() const;
    size_t get_total_nanoseconds() const;

private:
    std::chrono::high_resolution_clock m_clock;
    std::chrono::time_point<std::chrono::high_resolution_clock> m_start_time;
    bool m_active = false;
    std::chrono::nanoseconds m_total_time = std::chrono::high_resolution_clock::duration::zero();
    std::chrono::nanoseconds m_last_time = std::chrono::high_resolution_clock::duration::zero();
    size_t m_total_count = 0;
};

/// Parses a string containing a literal of the underlying type.
template <typename T>
NGRAPH_DEPRECATED("This method is deprecated and will be removed soon")
T parse_string(const std::string& s) {
    T result;
    std::stringstream ss;

    ss << s;
    ss >> result;

    // Check that (1) parsing succeeded and (2) the entire string was used.
    if (ss.fail() || ss.rdbuf()->in_avail() != 0) {
        throw std::runtime_error("Could not parse literal '" + s + "'");
    }

    return result;
}

/// template specializations for float and double to handle INFINITY, -INFINITY
/// and NaN values.
template <>
NGRAPH_DEPRECATED("This method is deprecated and will be removed soon")
NGRAPH_API float parse_string<float>(const std::string& s);
template <>
NGRAPH_DEPRECATED("This method is deprecated and will be removed soon")
NGRAPH_API double parse_string<double>(const std::string& s);

/// template specializations for int8_t and uint8_t to handle the fact that default
/// implementation ends up treating values as characters so that the number "0" turns into
/// the parsed value 48, which is it's ASCII value
template <>
NGRAPH_DEPRECATED("This method is deprecated and will be removed soon")
NGRAPH_API int8_t parse_string<int8_t>(const std::string& s);
template <>
NGRAPH_DEPRECATED("This method is deprecated and will be removed soon")
NGRAPH_API uint8_t parse_string<uint8_t>(const std::string& s);

/// Parses a list of strings containing literals of the underlying type.
template <typename T>
NGRAPH_DEPRECATED("This method is deprecated and will be removed soon")
std::vector<T> parse_string(const std::vector<std::string>& ss) {
    NGRAPH_SUPPRESS_DEPRECATED_START
    std::vector<T> result(ss.size());
    std::transform(ss.begin(), ss.end(), result.begin(), [](const std::string& s) {
        return parse_string<T>(s);
    });
    return result;
    NGRAPH_SUPPRESS_DEPRECATED_END
}

template <typename T>
T ceil_div(const T& x, const T& y) {
    return (x == 0 ? 0 : (1 + (x - 1) / y));
}

template <typename T>
NGRAPH_DEPRECATED("This method is deprecated and will be removed soon")
T subtract_or_zero(T x, T y) {
    return y > x ? 0 : x - y;
}

NGRAPH_API
NGRAPH_DEPRECATED("This method is deprecated and will be removed soon")
void* ngraph_malloc(size_t size);
NGRAPH_API
NGRAPH_DEPRECATED("This method is deprecated and will be removed soon")
void ngraph_free(void*);

NGRAPH_API
size_t round_up(size_t size, size_t alignment);

NGRAPH_DEPRECATED("This method is deprecated and will be removed soon")
bool is_valid_permutation(ngraph::AxisVector permutation, ngraph::Rank rank = Rank::dynamic());
template <typename T>
NGRAPH_DEPRECATED("This method is deprecated and will be removed soon")
T apply_permutation(T input, ngraph::AxisVector order);

extern template NGRAPH_API NGRAPH_DEPRECATED("This method is deprecated and will be removed soon")
    AxisVector apply_permutation<AxisVector>(AxisVector input, AxisVector order);

extern template NGRAPH_API NGRAPH_DEPRECATED("This method is deprecated and will be removed soon")
    Coordinate apply_permutation<Coordinate>(Coordinate input, AxisVector order);

extern template NGRAPH_API NGRAPH_DEPRECATED("This method is deprecated and will be removed soon") Strides
    apply_permutation<Strides>(Strides input, AxisVector order);

extern template NGRAPH_API NGRAPH_DEPRECATED("This method is deprecated and will be removed soon") Shape
    apply_permutation<Shape>(Shape input, AxisVector order);

template <>
NGRAPH_DEPRECATED("This method is deprecated and will be removed soon")
NGRAPH_API PartialShape apply_permutation(PartialShape input, AxisVector order);

NGRAPH_API
AxisVector get_default_order(size_t rank);

NGRAPH_API
AxisVector get_default_order(const Rank& rank);

NGRAPH_API
AxisVector get_default_order(const Shape& shape);

NGRAPH_API
AxisVector get_default_order(const PartialShape& shape);

//
// EnumMask is intended to work with a scoped enum type. It's used to store
// a combination of enum values and provides easy access and manipulation
// of these enum values as a mask.
//
// EnumMask does not provide a set_all() or invert() operator because they
// could do things unexpected by the user, i.e. for enum with 4 bit values,
// invert(001000...) != 110100..., due to the extra bits.
//
template <typename T>
class EnumMask {
public:
    /// Make sure the template type is an enum.
    static_assert(std::is_enum<T>::value, "EnumMask template type must be an enum");
    /// Extract the underlying type of the enum.
    typedef typename std::underlying_type<T>::type value_type;
    /// Some bit operations are not safe for signed values, we require enum
    /// type to use unsigned underlying type.
    static_assert(std::is_unsigned<value_type>::value, "EnumMask enum must use unsigned type.");

    constexpr EnumMask() : m_value{0} {}
    constexpr EnumMask(const T& enum_value) : m_value{static_cast<value_type>(enum_value)} {}
    EnumMask(const EnumMask& other) : m_value{other.m_value} {}
    EnumMask(std::initializer_list<T> enum_values) : m_value{0} {
        for (auto& v : enum_values) {
            m_value |= static_cast<value_type>(v);
        }
    }
    value_type value() const {
        return m_value;
    }
    /// Check if any of the input parameter enum bit mask match
    bool is_any_set(const EnumMask& p) const {
        return m_value & p.m_value;
    }
    /// Check if all of the input parameter enum bit mask match
    bool is_set(const EnumMask& p) const {
        return (m_value & p.m_value) == p.m_value;
    }
    /// Check if any of the input parameter enum bit mask does not match
    bool is_any_clear(const EnumMask& p) const {
        return !is_set(p);
    }
    /// Check if all of the input parameter enum bit mask do not match
    bool is_clear(const EnumMask& p) const {
        return !is_any_set(p);
    }
    void set(const EnumMask& p) {
        m_value |= p.m_value;
    }
    void clear(const EnumMask& p) {
        m_value &= ~p.m_value;
    }
    void clear_all() {
        m_value = 0;
    }
    bool operator[](const EnumMask& p) const {
        return is_set(p);
    }
    bool operator==(const EnumMask& other) const {
        return m_value == other.m_value;
    }
    bool operator!=(const EnumMask& other) const {
        return m_value != other.m_value;
    }
    EnumMask& operator=(const EnumMask& other) {
        m_value = other.m_value;
        return *this;
    }
    EnumMask& operator&=(const EnumMask& other) {
        m_value &= other.m_value;
        return *this;
    }

    EnumMask& operator|=(const EnumMask& other) {
        m_value |= other.m_value;
        return *this;
    }

    EnumMask operator&(const EnumMask& other) const {
        return EnumMask(m_value & other.m_value);
    }

    EnumMask operator|(const EnumMask& other) const {
        return EnumMask(m_value | other.m_value);
    }

    friend std::ostream& operator<<(std::ostream& os, const EnumMask& m) {
        os << m.m_value;
        return os;
    }

private:
    /// Only used internally
    explicit EnumMask(const value_type& value) : m_value{value} {}

    value_type m_value;
};

/// \brief Function to query parsed version information of the version of ngraph which
/// contains this function. Version information strictly follows Semantic Versioning
/// http://semver.org
/// \param version The major part of the version
/// \param major Returns the major part of the version
/// \param minor Returns the minor part of the version
/// \param patch Returns the patch part of the version
/// \param extra Returns the extra part of the version. This includes everything following
/// the patch version number.
///
/// \note Throws a runtime_error if there is an error during parsing
NGRAPH_API
NGRAPH_DEPRECATED("This method is deprecated and will be removed soon")
void parse_version_string(std::string version, size_t& major, size_t& minor, size_t& patch, std::string& extra);

template <typename T>
T double_to_int(double x, double float_to_int_converter(double)) {
    if (!std::is_integral<T>()) {
        throw std::runtime_error("Function double_to_int template parameter must be an integral type.");
    }

    x = float_to_int_converter(x);

    double min_t = static_cast<double>(std::numeric_limits<T>::min());
    if (x < min_t) {
        return std::numeric_limits<T>::min();
    }

    double max_t = static_cast<double>(std::numeric_limits<T>::max());
    if (x > max_t) {
        return std::numeric_limits<T>::max();
    }

    return static_cast<T>(x);
}
}  // end namespace ngraph

template <typename T>
std::vector<T> read_vector(std::shared_ptr<ngraph::runtime::Tensor> tv) {
    if (ngraph::element::from<T>() != tv->get_element_type()) {
        throw std::invalid_argument("read_vector type must match Tensor type");
    }
    size_t element_count = ngraph::shape_size(tv->get_shape());
    size_t size = element_count * sizeof(T);
    std::vector<T> rc(element_count);
    tv->read(rc.data(), size);
    return rc;
}

template <typename T>
std::vector<T> host_tensor_2_vector(ngraph::HostTensorPtr tensor) {
    NGRAPH_CHECK(tensor != nullptr, "Invalid Tensor received, can't read the data from a null pointer.");

    switch (tensor->get_element_type()) {
    case ngraph::element::Type_t::boolean: {
        auto p = tensor->get_data_ptr<ngraph::element::Type_t::boolean>();
        return std::vector<T>(p, p + tensor->get_element_count());
    }
    case ngraph::element::Type_t::bf16: {
        auto p = tensor->get_data_ptr<ngraph::element::Type_t::bf16>();
        return std::vector<T>(p, p + tensor->get_element_count());
    }
    case ngraph::element::Type_t::f16: {
        auto p = tensor->get_data_ptr<ngraph::element::Type_t::f16>();
        return std::vector<T>(p, p + tensor->get_element_count());
    }
    case ngraph::element::Type_t::f32: {
        auto p = tensor->get_data_ptr<ngraph::element::Type_t::f32>();
        return std::vector<T>(p, p + tensor->get_element_count());
    }
    case ngraph::element::Type_t::f64: {
        auto p = tensor->get_data_ptr<ngraph::element::Type_t::f64>();
        return std::vector<T>(p, p + tensor->get_element_count());
    }
    case ngraph::element::Type_t::i8: {
        auto p = tensor->get_data_ptr<ngraph::element::Type_t::i8>();
        return std::vector<T>(p, p + tensor->get_element_count());
    }
    case ngraph::element::Type_t::i16: {
        auto p = tensor->get_data_ptr<ngraph::element::Type_t::i16>();
        return std::vector<T>(p, p + tensor->get_element_count());
    }
    case ngraph::element::Type_t::i32: {
        auto p = tensor->get_data_ptr<ngraph::element::Type_t::i32>();
        return std::vector<T>(p, p + tensor->get_element_count());
    }
    case ngraph::element::Type_t::i64: {
        auto p = tensor->get_data_ptr<ngraph::element::Type_t::i64>();
        return std::vector<T>(p, p + tensor->get_element_count());
    }
    case ngraph::element::Type_t::u1:
        NGRAPH_CHECK(false, "u1 element type is unsupported");
        break;
    case ngraph::element::Type_t::u8: {
        auto p = tensor->get_data_ptr<ngraph::element::Type_t::u8>();
        return std::vector<T>(p, p + tensor->get_element_count());
    }
    case ngraph::element::Type_t::u16: {
        auto p = tensor->get_data_ptr<ngraph::element::Type_t::u16>();
        return std::vector<T>(p, p + tensor->get_element_count());
    }
    case ngraph::element::Type_t::u32: {
        auto p = tensor->get_data_ptr<ngraph::element::Type_t::u32>();
        return std::vector<T>(p, p + tensor->get_element_count());
    }
    case ngraph::element::Type_t::u64: {
        auto p = tensor->get_data_ptr<ngraph::element::Type_t::u64>();
        return std::vector<T>(p, p + tensor->get_element_count());
    }
    default:
        NGRAPH_UNREACHABLE("unsupported element type");
    }
}

std::vector<float> NGRAPH_API read_float_vector(std::shared_ptr<ngraph::runtime::Tensor> tv);

std::vector<int64_t> NGRAPH_API read_index_vector(std::shared_ptr<ngraph::runtime::Tensor> tv);

NGRAPH_API
std::ostream& operator<<(std::ostream& os, const ngraph::NodeVector& nv);<|MERGE_RESOLUTION|>--- conflicted
+++ resolved
@@ -28,12 +28,9 @@
 
 namespace ov {
 class Node;
-<<<<<<< HEAD
-=======
 }
 namespace ngraph {
 using ov::Node;
->>>>>>> f7d3f791
 class stopwatch;
 
 namespace runtime {
