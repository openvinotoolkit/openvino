--- conflicted
+++ resolved
@@ -26,35 +26,8 @@
 #include "ngraph/runtime/tensor.hpp"
 #include "ngraph/shape.hpp"
 
-<<<<<<< HEAD
-namespace ngraph
-{
-    class Node;
-    class stopwatch;
-
-    namespace runtime
-    {
-        class Backend;
-        class Value;
-        class Tensor;
-    } // namespace runtime
-
-    template <typename T>
-    std::string join(const T& v, const std::string& sep = ", ")
-    {
-        std::ostringstream ss;
-        size_t count = 0;
-        for (const auto& x : v)
-        {
-            if (count++ > 0)
-            {
-                ss << sep;
-            }
-            ss << x;
-=======
 namespace ngraph {
 class Node;
-class Function;
 class stopwatch;
 
 namespace runtime {
@@ -70,7 +43,6 @@
     for (const auto& x : v) {
         if (count++ > 0) {
             ss << sep;
->>>>>>> 39131968
         }
         ss << x;
     }
