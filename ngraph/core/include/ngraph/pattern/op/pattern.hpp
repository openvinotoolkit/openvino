// Copyright (C) 2018-2021 Intel Corporation
// SPDX-License-Identifier: Apache-2.0
//

#pragma once

#include <functional>

#include "ngraph/node.hpp"
#include "openvino/pass/pattern/op/pattern.hpp"

namespace ov {
namespace pass {
namespace pattern {
namespace op {
class Label;
}

class Matcher;
class MatchState;
<<<<<<< HEAD

using RPatternValueMap = std::map<std::shared_ptr<Node>, OutputVector>;
using PatternValueMap = std::map<std::shared_ptr<Node>, Output<Node>>;
using PatternValueMaps = std::vector<PatternValueMap>;

using PatternMap = std::map<std::shared_ptr<Node>, std::shared_ptr<Node>>;

PatternMap as_pattern_map(const PatternValueMap& pattern_value_map);
PatternValueMap as_pattern_value_map(const PatternMap& pattern_map);

template <typename T>
std::function<bool(std::shared_ptr<Node>)> has_class() {
    auto pred = [](std::shared_ptr<Node> node) -> bool {
        return ov::is_type<T>(node);
    };

    return pred;
=======
}  // namespace pattern
}  // namespace pass
}  // namespace ov
namespace ngraph {
namespace pattern {
namespace op {
using ov::pass::pattern::op::Label;
>>>>>>> f7d3f791
}

using ov::pass::pattern::Matcher;
using ov::pass::pattern::MatcherState;

using ov::pass::pattern::PatternValueMap;
using ov::pass::pattern::PatternValueMaps;
using ov::pass::pattern::RPatternValueMap;

using ov::pass::pattern::PatternMap;

using ov::pass::pattern::as_pattern_map;
using ov::pass::pattern::as_pattern_value_map;
using ov::pass::pattern::consumers_count;
using ov::pass::pattern::has_class;
using ov::pass::pattern::has_static_dim;
using ov::pass::pattern::has_static_dims;
using ov::pass::pattern::has_static_rank;
using ov::pass::pattern::has_static_shape;
using ov::pass::pattern::rank_equals;
using ov::pass::pattern::type_matches;
using ov::pass::pattern::type_matches_any;

namespace op {
using ov::pass::pattern::op::NodePredicate;
using ov::pass::pattern::op::ValuePredicate;

using ov::pass::pattern::op::as_value_predicate;
using ov::pass::pattern::op::Pattern;
}  // namespace op
}  // namespace pattern
}  // namespace ngraph<|MERGE_RESOLUTION|>--- conflicted
+++ resolved
@@ -18,25 +18,6 @@
 
 class Matcher;
 class MatchState;
-<<<<<<< HEAD
-
-using RPatternValueMap = std::map<std::shared_ptr<Node>, OutputVector>;
-using PatternValueMap = std::map<std::shared_ptr<Node>, Output<Node>>;
-using PatternValueMaps = std::vector<PatternValueMap>;
-
-using PatternMap = std::map<std::shared_ptr<Node>, std::shared_ptr<Node>>;
-
-PatternMap as_pattern_map(const PatternValueMap& pattern_value_map);
-PatternValueMap as_pattern_value_map(const PatternMap& pattern_map);
-
-template <typename T>
-std::function<bool(std::shared_ptr<Node>)> has_class() {
-    auto pred = [](std::shared_ptr<Node> node) -> bool {
-        return ov::is_type<T>(node);
-    };
-
-    return pred;
-=======
 }  // namespace pattern
 }  // namespace pass
 }  // namespace ov
@@ -44,7 +25,6 @@
 namespace pattern {
 namespace op {
 using ov::pass::pattern::op::Label;
->>>>>>> f7d3f791
 }
 
 using ov::pass::pattern::Matcher;
