--- conflicted
+++ resolved
@@ -9,37 +9,7 @@
 namespace ngraph {
 using ov::DiscreteTypeInfo;
 
-<<<<<<< HEAD
-/// \brief Tests if value is a pointer/shared_ptr that can be statically cast to a
-/// Type*/shared_ptr<Type>
-template <typename Type, typename Value>
-typename std::enable_if<
-    std::is_convertible<decltype(std::declval<Value>()->get_type_info().is_castable(Type::type_info)), bool>::value,
-    bool>::type
-is_type(Value value) {
-    return ov::is_type<Type>(value);
-}
-
-/// Casts a Value* to a Type* if it is of type Type, nullptr otherwise
-template <typename Type, typename Value>
-typename std::enable_if<std::is_convertible<decltype(static_cast<Type*>(std::declval<Value>())), Type*>::value,
-                        Type*>::type
-as_type(Value value) {
-    return ov::as_type<Type>(value);
-}
-
-/// Casts a std::shared_ptr<Value> to a std::shared_ptr<Type> if it is of type
-/// Type, nullptr otherwise
-template <typename Type, typename Value>
-typename std::enable_if<
-    std::is_convertible<decltype(std::static_pointer_cast<Type>(std::declval<Value>())), std::shared_ptr<Type>>::value,
-    std::shared_ptr<Type>>::type
-as_type_ptr(Value value) {
-    return ov::as_type_ptr<Type>(value);
-}
-=======
 using ov::as_type;
 using ov::as_type_ptr;
 using ov::is_type;
->>>>>>> f7d3f791
 }  // namespace ngraph