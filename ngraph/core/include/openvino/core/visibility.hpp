// Copyright (C) 2018-2021 Intel Corporation
// SPDX-License-Identifier: Apache-2.0
//

// https://gcc.gnu.org/wiki/Visibility
// Generic helper definitions for shared library support

#ifndef OPENVINO_EXTERN_C
#    ifdef __cplusplus
#        define OPENVINO_EXTERN_C extern "C"
#    else
#        define OPENVINO_EXTERN_C
#    endif
#endif

#if defined _WIN32
#    define OPENVINO_CDECL   __cdecl
#    define OPENVINO_STDCALL __stdcall
#else
#    define OPENVINO_CDECL
#    define OPENVINO_STDCALL
#endif

<<<<<<< HEAD
=======
#ifndef OPENVINO_ENABLE_UNICODE_PATH_SUPPORT
#    ifdef _WIN32
#        if defined __INTEL_COMPILER || defined _MSC_VER
#            define OPENVINO_ENABLE_UNICODE_PATH_SUPPORT
#        endif
#    elif defined(__GNUC__) && (__GNUC__ > 5 || (__GNUC__ == 5 && __GNUC_MINOR__ > 2)) || defined(__clang__)
#        define OPENVINO_ENABLE_UNICODE_PATH_SUPPORT
#    endif
#endif

>>>>>>> 7938c18b
#if defined _WIN32 || defined __CYGWIN__
#    define OPENVINO_CORE_IMPORTS __declspec(dllimport)
#    define OPENVINO_CORE_EXPORTS __declspec(dllexport)
#elif defined(__GNUC__) && __GNUC__ >= 4
#    define OPENVINO_CORE_IMPORTS __attribute__((visibility("default")))
#    define OPENVINO_CORE_EXPORTS __attribute__((visibility("default")))
#else
#    define OPENVINO_CORE_IMPORTS
#    define OPENVINO_CORE_EXPORTS
#endif<|MERGE_RESOLUTION|>--- conflicted
+++ resolved
@@ -21,8 +21,6 @@
 #    define OPENVINO_STDCALL
 #endif
 
-<<<<<<< HEAD
-=======
 #ifndef OPENVINO_ENABLE_UNICODE_PATH_SUPPORT
 #    ifdef _WIN32
 #        if defined __INTEL_COMPILER || defined _MSC_VER
@@ -33,7 +31,6 @@
 #    endif
 #endif
 
->>>>>>> 7938c18b
 #if defined _WIN32 || defined __CYGWIN__
 #    define OPENVINO_CORE_IMPORTS __declspec(dllimport)
 #    define OPENVINO_CORE_EXPORTS __declspec(dllexport)
