// Copyright (C) 2018-2021 Intel Corporation
// SPDX-License-Identifier: Apache-2.0
//

#pragma once

#include <atomic>
#include <map>
#include <memory>
#include <mutex>
#include <string>
#include <unordered_set>

#include "openvino/core/core_visibility.hpp"
#include "openvino/core/partial_shape.hpp"
#include "openvino/core/shape.hpp"
#include "openvino/core/type/element_type.hpp"
#include "openvino/core/variant.hpp"

namespace ngraph {
namespace runtime {
class HostTensor;
}
using HostTensorPtr = std::shared_ptr<runtime::HostTensor>;
}  // namespace ngraph

namespace ov {
class Node;
namespace descriptor {
/// \brief Compile-time descriptor of a first-class value that is a tensor.
class OPENVINO_API Tensor {
public:
    Tensor(const element::Type& element_type, const PartialShape& pshape, const std::string& name);
    Tensor(const element::Type& element_type, const PartialShape& pshape, Node* node, size_t node_output_number);

    Tensor(const Tensor&) = delete;
    Tensor& operator=(const Tensor&) = delete;

    OPENVINO_DEPRECATED("get_name() is deprecated! Please use get_names() instead.")
    const std::string& get_name() const;
    OPENVINO_DEPRECATED("set_name() is deprecated! Please use set_names() instead.")
    void set_name(const std::string& name);

<<<<<<< HEAD
    const std::string& get_any_name() const;
=======
    std::string get_any_name() const;
>>>>>>> 4cc53c97
    const std::unordered_set<std::string>& get_names() const;
    void set_names(const std::unordered_set<std::string>& names);
    void add_names(const std::unordered_set<std::string>& names);
    void set_tensor_type(const element::Type& element_type, const PartialShape& pshape);
    void set_element_type(const element::Type& elemenet_type);
    void set_partial_shape(const PartialShape& partial_shape);

    /// \brief sets lower bound value description
    void set_lower_value(const ngraph::HostTensorPtr& value);
    /// \brief sets upper bound value description
    void set_upper_value(const ngraph::HostTensorPtr& value);
    /// \brief unsets bound value descriptions
    void invalidate_values();

    const element::Type& get_element_type() const {
        return m_element_type;
    }
    const Shape& get_shape() const;
    const PartialShape& get_partial_shape() const {
        return m_partial_shape;
    }
    /// \brief gets lower bound value description
    ngraph::HostTensorPtr get_lower_value() const {
        return m_lower_value;
    }
    /// \brief gets upper bound value description
    ngraph::HostTensorPtr get_upper_value() const {
        return m_upper_value;
    }
    /// \brief checks if lower and upper bound are set and point to the same HostTensor
    bool has_and_set_bound() const {
        return m_upper_value != nullptr && m_upper_value == m_lower_value;
    }
    size_t size() const;

    RTMap& get_rt_info() {
        return m_rt_info;
    }
    const RTMap& get_rt_info() const {
        return m_rt_info;
    }

protected:
    element::Type m_element_type;

    // TODO: remove along with get_shape
    // Initially there was Shape m_shape only available to keep shape information.
    // Support for dynamic shapes required transition to ov::PartialShape.
    // To smoothly transition to ov::PartialShape we introduced m_partial_shape
    // and kept m_shape in sync with m_partial_shape. Synchronization point was placed
    // in set_partial_shape which dramatically affected performance of ov::Function
    // validation. Since we have started the transition to ov::PartialShape and reduced
    // Shape usage the only user of m_shape was get_shape method with signature:
    // const PartialShape& descriptor::Tensor::get_shape() const
    // It was decided to move m_shape and m_partial_shape synchronization point there and
    // to keep methods signature backward compatible.
    mutable std::mutex m_mutex;
    mutable std::atomic_bool m_shape_changed;
    mutable Shape m_shape;
    // TODO: end

    PartialShape m_partial_shape;
    ngraph::HostTensorPtr m_lower_value, m_upper_value;
    std::string m_name;

    mutable std::atomic_bool m_names_changing{false};
    mutable std::unordered_set<std::string> m_names;
    static std::atomic<size_t> m_next_instance_id;
    std::map<std::string, std::shared_ptr<Variant>> m_rt_info;
};

OPENVINO_API
std::ostream& operator<<(std::ostream&, const ov::descriptor::Tensor&);
}  // namespace descriptor
}  // namespace ov<|MERGE_RESOLUTION|>--- conflicted
+++ resolved
@@ -41,11 +41,7 @@
     OPENVINO_DEPRECATED("set_name() is deprecated! Please use set_names() instead.")
     void set_name(const std::string& name);
 
-<<<<<<< HEAD
-    const std::string& get_any_name() const;
-=======
     std::string get_any_name() const;
->>>>>>> 4cc53c97
     const std::unordered_set<std::string>& get_names() const;
     void set_names(const std::unordered_set<std::string>& names);
     void add_names(const std::unordered_set<std::string>& names);
