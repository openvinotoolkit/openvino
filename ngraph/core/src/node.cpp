// Copyright (C) 2018-2021 Intel Corporation
// SPDX-License-Identifier: Apache-2.0
//

#include "ngraph/node.hpp"

#include <memory>
#include <ngraph/validation_util.hpp>
#include <sstream>
#include <typeindex>
#include <typeinfo>

#include "itt.hpp"
#include "ngraph/descriptor/input.hpp"
#include "ngraph/graph_util.hpp"
#include "ngraph/op/constant.hpp"
#include "ngraph/op/parameter.hpp"
#include "ngraph/op/result.hpp"
#include "ngraph/pattern/matcher.hpp"

using namespace std;
using namespace ngraph;

atomic<size_t> Node::m_next_instance_id(0);

Node::Node(const Node& node)
    : m_control_dependents(node.m_control_dependents),
      m_control_dependencies(node.m_control_dependencies)
      // skip m_node_type -- will be generated automatically
      ,
      m_instance_id(m_next_instance_id.fetch_add(1)),
      m_friendly_name(node.m_friendly_name)
      // skip m_unique_name -- will be generated automatically
      ,
      m_provenance_tags(node.m_provenance_tags),
      m_provenance_group(node.m_provenance_group),
      m_inputs(node.m_inputs)  // will be modified in the body
      // skip m_outputs -- should be initialized outside
      ,
      m_op_annotations(node.m_op_annotations),
      m_rt_info(node.m_rt_info) {
    // cannot do it without copying node.m_inputs first due to too limiting const qualifiers
    for (auto& input : m_inputs) {
        input = descriptor::Input(this, input.get_index(), input.get_output());
        input.get_output().add_input(&input);
    }
}

Node& Node::operator=(const Node& node) {
    this->m_control_dependents = node.m_control_dependents;
    this->m_control_dependencies = node.m_control_dependencies;
    this->m_instance_id = m_next_instance_id.fetch_add(1);
    this->m_friendly_name = node.m_friendly_name;
    this->m_provenance_tags = node.m_provenance_tags;
    this->m_provenance_group = node.m_provenance_group;
    this->m_inputs = node.m_inputs;
    this->m_op_annotations = node.m_op_annotations;
    this->m_rt_info = node.m_rt_info;
    // cannot do it without copying node.m_inputs first due to too limiting const qualifiers
    for (auto& input : m_inputs) {
        input = descriptor::Input(this, input.get_index(), input.get_output());
        input.get_output().add_input(&input);
    }
    return *this;
}

Node::Node(size_t output_size) : Node() {
    set_output_size(output_size);
}

Node::Node(const OutputVector& arguments, size_t output_size) : Node() {
    set_arguments(arguments);
    set_output_size(output_size);
}

Node::~Node() {
    for (descriptor::Input& input : m_inputs) {
        if (input.has_output()) {
            // This test adds 1 to the actual count, so a count of 2 means this input is the only
            // reference to the node.
            if (input.get_output().get_node().use_count() == 2) {
                // Don't want to trigger a deep recursive delete
                NodeVector nodes{input.get_output().get_node()};
                input.remove_output();
                safe_delete(nodes, true);
                return;
            }
            input.remove_output();
        }
    }
}

std::shared_ptr<Node> Node::copy_with_new_inputs(const OutputVector& inputs) const {
    return copy_with_new_inputs(inputs, get_control_dependencies());
}

Output<const Node> Node::get_default_output() const {
    return output(get_default_output_index());
}

Output<Node> Node::get_default_output() {
    return output(get_default_output_index());
}

size_t Node::get_default_output_index() const {
    return 0;
}

size_t Node::no_default_index() const {
    NODE_VALIDATION_CHECK(this, false, "Default output not supported");
}

std::shared_ptr<Node> Node::copy_with_new_inputs(const OutputVector& inputs,
                                                 const std::vector<std::shared_ptr<Node>>& control_dependencies) const {
    shared_ptr<Node> clone = clone_with_new_inputs(inputs);
    for (auto& cdep : control_dependencies) {
        clone->add_control_dependency(cdep);
    }
    for (size_t i = 0; i < get_output_size(); i++) {
        clone->get_output_tensor(i).set_names(get_output_tensor(i).get_names());
    }
    return clone;
}

void Node::safe_delete(NodeVector& nodes, bool recurse) {
    for (auto& input : m_inputs) {
        if (input.has_output()) {
            // This test adds 1 to the actual count, so a count of 2 means this input is the only
            // reference to the node.
            auto node = input.get_output().get_node();
            if (node.use_count() == 2) {
                // Move the node from the input to nodes so we don't trigger a deep recursive delete
                nodes.push_back(node);
            }
            input.remove_output();
        }
    }
    if (recurse) {
        while (nodes.size() > 0) {
            auto node = nodes.back();
            nodes.pop_back();
            node->safe_delete(nodes, false);
        }
    }
}

void Node::set_arguments(const NodeVector& arguments) {
    OutputVector outputs;
    for (auto arg : arguments) {
        for (auto& output : arg->outputs()) {
            outputs.push_back(output);
        }
    }
    set_arguments(outputs);
}

void Node::set_arguments(const OutputVector& arguments) {
    // Add this node as a user of each argument.
    size_t i = 0;
    for (auto& output : arguments) {
        auto output_node = output.get_node();
        auto& output_descriptor = output_node->m_outputs.at(output.get_index());
        m_inputs.emplace_back(this, i++, output_descriptor);
    }
}

descriptor::Input& Node::get_input_descriptor(size_t position) {
    while (m_inputs.size() <= position) {
        m_inputs.emplace_back(this, m_inputs.size());
    }
    return m_inputs.at(position);
}

descriptor::Output& Node::get_output_descriptor(size_t position) {
    while (m_outputs.size() <= position) {
        size_t i = m_outputs.size();
        auto tensor_descriptor = make_shared<descriptor::Tensor>(element::dynamic, PartialShape::dynamic(), this, i);
        m_outputs.emplace_back(this, i, tensor_descriptor);
    }
    return m_outputs[position];
}

void Node::set_argument(size_t position, const Output<Node>& argument) {
    auto output_node = argument.get_node();
    auto& output_descriptor = output_node->get_output_descriptor(argument.get_index());
    get_input_descriptor(position).replace_output(output_descriptor);
}

void Node::constructor_validate_and_infer_types() {
    validate_and_infer_types();
}

void Node::set_output_size(size_t n) {
    NGRAPH_CHECK(n >= m_outputs.size(), "shrinking ", m_outputs.size(), " to ", n);
    for (size_t i = m_outputs.size(); i < n; ++i) {
        // create the descriptors
        get_output_descriptor(i);
    }
}

void Node::invalidate_values() {
    for (const auto& output : outputs())
        output.get_tensor().invalidate_values();
}

void Node::validate_and_infer_types() {}

void Node::set_input_is_relevant_to_shape(size_t i, bool relevant) {
    NGRAPH_CHECK(i < m_inputs.size(),
                 "index '",
                 i,
                 "' out of range in set_input_is_relevant_to_shape(size_t index, bool relevant)");
    m_inputs[i].m_is_relevant_to_shape = relevant;
}

void Node::set_input_is_relevant_to_value(size_t i, bool relevant) {
    NGRAPH_CHECK(i < m_inputs.size(),
                 "index '",
                 i,
                 "' out of range in set_input_is_relevant_to_value(size_t index, bool relevant)");
    m_inputs[i].m_is_relevant_to_value = relevant;
}

void Node::set_output_type(size_t i, const element::Type& element_type, const PartialShape& pshape) {
    get_output_descriptor(i).get_tensor_ptr()->set_tensor_type(element_type, pshape);
}

std::string Node::description() const {
    return get_type_name();
}

const std::string& Node::get_friendly_name() const {
    if (m_friendly_name.empty()) {
        return get_name();
    }
    return m_friendly_name;
}

const std::string& Node::get_name() const {
    if (m_unique_name.empty()) {
        const_cast<Node*>(this)->m_unique_name = description() + "_" + to_string(m_instance_id);
    }
    return m_unique_name;
}

void Node::set_friendly_name(const string& name) {
    m_friendly_name = name;
}

void Node::add_provenance_group_member(const shared_ptr<Node>& node) {
    m_provenance_group.insert(node);
}

void Node::remove_provenance_group_member(const shared_ptr<Node>& node) {
    m_provenance_group.erase(node);
}

void Node::replace_provenance_group_member(const shared_ptr<Node>& current_node,
                                           const shared_ptr<Node>& replacement_node) {
    // Catch up with the current state of the group
    replacement_node->add_provenance_tags(get_provenance_tags());
    if (current_node != nullptr) {
        remove_provenance_group_member(current_node);
        // Catch up with what was added to the current node
        replacement_node->add_provenance_tags(current_node->get_provenance_tags());
    }
    add_provenance_group_member(replacement_node);
}

const set<shared_ptr<Node>>& Node::get_provenance_group_members() const {
    return m_provenance_group;
}

shared_ptr<Node> Node::add_provenance_group_members_above(const OutputVector& base) {
    set<Node*> base_set;
    for (auto& output : base) {
        Node* node = output.get_node();
        if (node == this) {
            // A builder did nothing
            return shared_from_this();
        }
        base_set.insert(node);
    }
    vector<Node*> todo;
    for (auto value : input_values()) {
        todo.push_back(value.get_node());
    }
    while (!todo.empty()) {
        Node* node = todo.back();
        todo.pop_back();
        if (base_set.count(node) > 0) {
            continue;
        }
        add_provenance_group_member(node->shared_from_this());
        for (auto value : node->input_values()) {
            if (m_provenance_group.count(value.get_node_shared_ptr()) == 0) {
                todo.push_back(value.get_node());
            }
        }
        base_set.insert(node);
    }
    return shared_from_this();
}

void Node::add_provenance_tags_above(const OutputVector& base, const std::unordered_set<std::string>& tag_set) {
    set<Node*> base_set;
    for (auto& output : base) {
        base_set.insert(output.get_node());
    }
    vector<Node*> todo{this};
    while (!todo.empty()) {
        Node* node = todo.back();
        todo.pop_back();
        if (base_set.count(node) > 0) {
            continue;
        }
        node->add_provenance_tags(tag_set);
        for (auto value : node->input_values()) {
            todo.push_back(value.get_node());
        }
        base_set.insert(node);
    }
}

const std::unordered_set<std::string>& Node::get_provenance_tags() const {
    return m_provenance_tags;
}

void Node::add_provenance_tag(const std::string& tag) {
    m_provenance_tags.insert(tag);
    for (auto node : m_provenance_group) {
        node->add_provenance_tag(tag);
    }
}

void Node::remove_provenance_tag(const std::string& tag) {
    m_provenance_tags.erase(tag);
}

void Node::merge_provenance_tags_from(const std::shared_ptr<const Node>& source) {
    for (auto& tag : source->get_provenance_tags()) {
        add_provenance_tag(tag);
    }
}

void Node::transfer_provenance_tags(const shared_ptr<Node>& replacement) {
    auto common_args = ngraph::find_common_args(shared_from_this(), replacement);

    std::set<string> removed_subgraph_tags;

    auto set_replacement_prov = [&removed_subgraph_tags](std::shared_ptr<Node> node) {
        for (auto tag : node->get_provenance_tags()) {
            removed_subgraph_tags.insert(tag);
        }
    };

    traverse_nodes({shared_from_this()}, set_replacement_prov, common_args);
    replacement->add_provenance_tags(removed_subgraph_tags);

    auto set_prov_new_nodes = [&removed_subgraph_tags](std::shared_ptr<Node> node) {
        node->add_provenance_tags(removed_subgraph_tags);
    };

    traverse_nodes({replacement}, set_prov_new_nodes, common_args);
}

Node* Node::get_input_node_ptr(size_t index) const {
    NGRAPH_CHECK(index < m_inputs.size(), "index '", index, "' out of range in get_argument(size_t index)");
    return m_inputs[index].get_output().get_node().get();
}

std::shared_ptr<Node> Node::get_input_node_shared_ptr(size_t index) const {
    NGRAPH_CHECK(index < m_inputs.size(), "index '", index, "' out of range in get_argument(size_t index)");
    return m_inputs[index].get_output().get_node();
}

Output<Node> Node::get_input_source_output(size_t i) const {
    return input(i).get_source_output();
}

const std::vector<std::shared_ptr<Node>>& Node::get_control_dependencies() const {
    return m_control_dependencies;
}

const std::vector<Node*>& Node::get_control_dependents() const {
    return m_control_dependents;
}

void Node::add_control_dependency(std::shared_ptr<Node> node) {
    if (find(m_control_dependencies.begin(), m_control_dependencies.end(), node) == m_control_dependencies.end()) {
        m_control_dependencies.push_back(node);
        if (find(node->m_control_dependents.begin(), node->m_control_dependents.end(), this) ==
            node->m_control_dependents.end()) {
            node->m_control_dependents.push_back(this);
        }
    }
}

void Node::add_node_control_dependencies(std::shared_ptr<Node> source_node) {
    for (auto& node : source_node->get_control_dependencies()) {
        add_control_dependency(node);
    }
}

void Node::add_node_control_dependents(std::shared_ptr<Node> source_node) {
    for (Node* node : source_node->get_control_dependents()) {
        node->add_control_dependency(shared_from_this());
    }
}

void Node::transfer_control_dependents(std::shared_ptr<Node> replacement) {
    replacement->add_node_control_dependents(shared_from_this());
    clear_control_dependents();
}

void Node::remove_control_dependency(std::shared_ptr<Node> node) {
    {
        auto it = find(m_control_dependencies.begin(), m_control_dependencies.end(), node);
        if (it != m_control_dependencies.end()) {
            m_control_dependencies.erase(it);
        }
    }
    {
        auto it = find(node->m_control_dependents.begin(), node->m_control_dependents.end(), this);
        if (it != node->m_control_dependents.end()) {
            node->m_control_dependents.erase(it);
        }
    }
}

void Node::clear_control_dependencies() {
    for (auto& node : m_control_dependencies) {
        auto it = find(node->m_control_dependents.begin(), node->m_control_dependents.end(), this);
        if (it != node->m_control_dependents.end()) {
            node->m_control_dependents.erase(it);
        }
    }
    m_control_dependencies.clear();
}

void Node::clear_control_dependents() {
    while (!m_control_dependents.empty()) {
        (*m_control_dependents.begin())->remove_control_dependency(shared_from_this());
    }
}

const op::AutoBroadcastSpec& Node::get_autob() const {
    static op::AutoBroadcastSpec s_spec;
    return s_spec;
}

namespace ngraph {
ostream& operator<<(ostream& out, const Node& node) {
    return node.write_description(out, 1);
}
ostream& operator<<(ostream& out, const Node* node) {
    return node->write_description(out, 1);
}
}  // namespace ngraph

std::ostream& Node::write_description(std::ostream& out, uint32_t depth) const {
    if (depth == 0) {
        out << get_friendly_name();
    } else {
        out << "v" << get_type_info().version << "::" << get_type_info().name << " " << get_friendly_name() << " (";
        string sep = "";
        for (const auto& arg : input_values()) {
            out << sep << arg;
            sep = ", ";
        }
        out << ") -> (";
        sep = "";
        for (size_t i = 0; i < get_output_size(); i++) {
            out << sep << get_output_element_type(i) << get_output_partial_shape(i);
            sep = ", ";
        }
        out << ")";
    }
    return out;
}

size_t Node::get_output_size() const {
    return m_outputs.size();
}

const element::Type& Node::get_output_element_type(size_t i) const {
    NGRAPH_CHECK(i < m_outputs.size(), "index '", i, "' out of range in get_output_element_type(size_t i)");
    return m_outputs[i].get_element_type();
}

const element::Type& Node::get_element_type() const {
    if (get_output_size() != 1) {
        throw ngraph_error("get_element_type() must be called on a node with exactly one output.");
    }
    return get_output_element_type(0);
}

const Shape& Node::get_output_shape(size_t i) const {
    NGRAPH_CHECK(i < m_outputs.size(), "index '", i, "' out of range in get_output_shape(size_t i)");
    return m_outputs[i].get_shape();
}

const PartialShape& Node::get_output_partial_shape(size_t i) const {
    NGRAPH_CHECK(i < m_outputs.size(), "index '", i, "' out of range in get_output_partial_shape(size_t i)");
    return m_outputs[i].get_partial_shape();
}

<<<<<<< HEAD
const Shape& Node::get_shape() const
{
    NODE_VALIDATION_CHECK(this,
                          get_output_size() == 1,
                          "get_shape() must be called on a node with exactly one output");
    return get_output_shape(0);
}

const PartialShape& Node::get_partial_shape() const
{
    NODE_VALIDATION_CHECK(this,
                          get_output_size() == 1,
                          "get_partial_shape() must be called on a node with exactly one output");
    return get_output_partial_shape(0);
}

std::set<Input<Node>> Node::get_output_target_inputs(size_t i) const
{
=======
const Shape& Node::get_shape() const {
    if (get_output_size() != 1) {
        stringstream es;
        es << "get_shape() must be called on a node with exactly one output (" << description() << ")";
        throw ngraph_error(es);
    }
    return get_output_shape(0);
}

std::set<Input<Node>> Node::get_output_target_inputs(size_t i) const {
>>>>>>> af8dc644
    std::set<Input<Node>> result;

    for (auto& input : m_outputs.at(i).get_inputs()) {
        result.emplace(input->get_raw_pointer_node(), input->get_index());
    }

    return result;
}

descriptor::Tensor& Node::get_output_tensor(size_t i) const {
    NGRAPH_CHECK(i < m_outputs.size(), "index '", i, "' out of range in get_output_tensor(size_t i)");
    return m_outputs[i].get_tensor();
}

descriptor::Tensor& Node::get_input_tensor(size_t i) const {
    NGRAPH_CHECK(i < m_inputs.size(), "index '", i, "' out of range in get_input_tensor(size_t i)");
    descriptor::Input input = m_inputs[i];
    return input.get_tensor();
}

size_t Node::get_input_size() const {
    return m_inputs.size();
}

const element::Type& Node::get_input_element_type(size_t i) const {
    NGRAPH_CHECK(i < m_inputs.size(), "index '", i, "' out of range in get_input_element_type(size_t i)");
    return m_inputs[i].get_element_type();
}

const Shape& Node::get_input_shape(size_t i) const {
    NGRAPH_CHECK(i < m_inputs.size(), "index '", i, "' out of range in get_input_shape(size_t i)");
    return m_inputs[i].get_shape();
}

const PartialShape& Node::get_input_partial_shape(size_t i) const {
    NGRAPH_CHECK(i < m_inputs.size(), "index '", i, "' out of range in get_input_partial_shape(size_t i)");
    return m_inputs[i].get_partial_shape();
}

NGRAPH_SUPPRESS_DEPRECATED_START
const string& Node::get_input_tensor_name(size_t i) const {
    NGRAPH_CHECK(i < m_inputs.size(), "index '", i, "' out of range in get_input_tensor_name(size_t i)");
    return m_inputs[i].get_tensor().get_name();
}

const string& Node::get_output_tensor_name(size_t i) const {
    NGRAPH_CHECK(i < m_outputs.size(), "index '", i, "' out of range in get_output_tensor_name(size_t i)");
    return m_outputs[i].get_tensor().get_name();
}
NGRAPH_SUPPRESS_DEPRECATED_END

bool Node::has_same_type(std::shared_ptr<const Node> node) const {
    if (get_output_size() != node->get_output_size()) {
        return false;
    }
    for (size_t i = 0; i < get_output_size(); ++i) {
        if (get_output_element_type(i) != node->get_output_element_type(i) ||
            get_output_shape(i) != node->get_output_shape(i)) {
            return false;
        }
    }
    return true;
}

NodeVector Node::get_users(bool check_is_used) const {
    NodeVector result;
    for (auto output : outputs()) {
        for (auto input : output.get_target_inputs()) {
            Node* input_node = input.get_node();
            if (!check_is_used || is_used(input_node)) {
                result.push_back(input_node->shared_from_this());
            }
        }
    }
    return result;
}

std::string ngraph::node_validation_failure_loc_string(const Node* node) {
    std::stringstream ss;
    ss << "While validating node '" << *node << "' with friendly_name '" << node->get_friendly_name() << '\'';
    return ss.str();
}

const std::shared_ptr<Node>& ngraph::check_single_output_arg(const std::shared_ptr<Node>& node, size_t i) {
    NGRAPH_CHECK(node->get_output_size() == 1, "Argument ", i, node, " must produce exactly one value.");
    return node;
}

const NodeVector& ngraph::check_single_output_args(const NodeVector& args) {
    for (size_t i = 0; i < args.size(); ++i) {
        ngraph::check_single_output_arg(args.at(i), i);
    }
    return args;
}

OutputVector ngraph::as_output_vector(const NodeVector& args) {
    OutputVector output_vector;
    for (auto arg : args) {
        output_vector.push_back(arg);
    }
    return output_vector;
}

NodeVector ngraph::as_node_vector(const OutputVector& values) {
    NodeVector node_vector;
    for (auto& value : values) {
        node_vector.emplace_back(value.get_node_shared_ptr());
    }
    return node_vector;
}

ResultVector ngraph::as_result_vector(const OutputVector& values) {
    ResultVector result;
    for (auto value : values) {
        shared_ptr<Node> node = value.get_node_shared_ptr();
        result.push_back(is_type<op::Result>(node) ? as_type_ptr<op::Result>(node) : make_shared<op::Result>(value));
    }
    return result;
}

bool Node::match_value(pattern::Matcher* matcher, const Output<Node>& pattern_value, const Output<Node>& graph_value) {
    if (pattern_value.get_index() != graph_value.get_index() ||
        (matcher->is_strict_mode() &&
         (!pattern_value.get_element_type().compatible(graph_value.get_element_type()) ||
          !pattern_value.get_partial_shape().compatible(graph_value.get_partial_shape())))) {
        return false;
    }
    return match_node(matcher, graph_value);
}

bool Node::match_node(pattern::Matcher* matcher, const Output<Node>& graph_value) {
    matcher->add_node(graph_value);
    // Check if a type of a given node, which produces graph_value, matches the type of `this` node
    // or `this` node type is an ancestor of that node type. It is not the exact matching, types of
    // the nodes
    // may not match, but they are connected by the inheritance relation.
    // Not exact matching allows using base classes in the patterns and successfully matching such
    // patterns
    // with sub-graph of descent nodes types.
    if (graph_value.get_node_shared_ptr()->get_type_info().is_castable(get_type_info()) &&
        matcher->match_arguments(this, graph_value.get_node_shared_ptr())) {
        auto& pattern_map = matcher->get_pattern_value_map();
        pattern_map[shared_from_this()] = graph_value;
        return true;
    }
    return false;
}

// default implementation for the node to check if it contains partial shape
// we will override this method, for the Op's which depends on additional shape
// attribute to determine if node contains partial shape or not
bool Node::is_dynamic() const {
    for (size_t i = 0; i < get_input_size(); i++) {
        if (get_input_partial_shape(i).is_dynamic()) {
            return true;
        }
    }
    return false;
}

Input<Node> Node::input(size_t input_index) {
    if (input_index >= m_inputs.size()) {
        throw out_of_range("node input index is out of range");
    }

    return Input<Node>(this, input_index);
}

Output<Node> Node::input_value(size_t input_index) const {
    return input(input_index).get_source_output();
}

Input<const Node> Node::input(size_t input_index) const {
    if (input_index >= m_inputs.size()) {
        throw out_of_range("node input index is out of range");
    }

    return Input<const Node>(this, input_index);
}

Output<Node> Node::output(size_t output_index) {
    // All nodes will have at least 1 output
    if (output_index > 0 && output_index >= m_outputs.size()) {
        throw out_of_range("node output index is out of range");
    }

    return Output<Node>(this, output_index);
}

Output<const Node> Node::output(size_t output_index) const {
    // All nodes will have at least 1 output
    if (output_index > 0 && output_index >= m_outputs.size()) {
        throw out_of_range("node output index is out of range");
    }

    return Output<const Node>(this, output_index);
}

vector<Input<Node>> Node::inputs() {
    vector<Input<Node>> result;

    for (size_t i = 0; i < get_input_size(); i++) {
        result.emplace_back(this, i);
    }

    return result;
}

vector<Output<Node>> Node::input_values() const {
    vector<Output<Node>> result;

    for (size_t i = 0; i < get_input_size(); i++) {
        result.emplace_back(input(i).get_source_output());
    }

    return result;
}

vector<Input<const Node>> Node::inputs() const {
    vector<Input<const Node>> result;

    for (size_t i = 0; i < get_input_size(); i++) {
        result.emplace_back(this, i);
    }

    return result;
}

vector<Output<Node>> Node::outputs() {
    vector<Output<Node>> result;

    for (size_t i = 0; i < get_output_size(); i++) {
        result.emplace_back(shared_from_this(), i);
    }

    return result;
}

vector<Output<const Node>> Node::outputs() const {
    vector<Output<const Node>> result;

    for (size_t i = 0; i < get_output_size(); i++) {
        result.emplace_back(shared_from_this(), i);
    }

    return result;
}

bool Node::has_evaluate() const {
    return false;
}

bool Node::evaluate(const HostTensorVector& output_values, const HostTensorVector& input_values) const {
    return false;
}

bool Node::evaluate(const HostTensorVector& output_values,
                    const HostTensorVector& input_values,
                    const EvaluationContext& evaluationContext) const {
    return evaluate(output_values, input_values);
}

bool Node::evaluate_lower(const HostTensorVector& output_values) const {
    const auto& inputs = input_values();
    bool dyn_inputs = std::any_of(inputs.begin(), inputs.end(), [](const Output<Node>& output) {
        return !output.get_tensor().has_and_set_bound();
    });
    if (dyn_inputs)
        return false;
    return default_lower_bound_evaluator(this, output_values);
}

bool Node::evaluate_upper(const HostTensorVector& output_values) const {
    const auto& inputs = input_values();
    bool dyn_inputs = std::any_of(inputs.begin(), inputs.end(), [](const Output<Node>& output) {
        return !output.get_tensor().has_and_set_bound();
    });
    if (dyn_inputs)
        return false;
    return default_upper_bound_evaluator(this, output_values);
}

bool Node::constant_fold(OutputVector& output_values, const OutputVector& input_values) {
    OV_ITT_SCOPED_TASK(itt::domains::nGraph, "Node::constant_fold");

    if (m_rt_info.count("DISABLED_CONSTANT_FOLDING")) {
        return false;
    }

    // If all the inputs are constants, try to evaluate the outputs
    bool all_constants = std::all_of(input_values.begin(), input_values.end(), [](const Output<Node>& input) {
        return as_type_ptr<op::v0::Constant>(input.get_node_shared_ptr());
    });
    if (!all_constants)
        return false;

    HostTensorVector input_tensors;
    for (const auto& input : input_values) {
        auto host_tensor = make_shared<runtime::HostTensor>(as_type_ptr<op::v0::Constant>(input.get_node_shared_ptr()));
        input_tensors.push_back(host_tensor);
    }
    HostTensorVector output_tensors;
    OutputVector output_constants;
    for (const auto& output : outputs()) {
        auto tensor = make_shared<HostTensor>(output.get_element_type(), output.get_partial_shape());
        output_tensors.push_back(tensor);
    }
    if (evaluate(output_tensors, input_tensors)) {
        for (size_t i = 0; i < output_tensors.size(); ++i) {
            output_values[i] = make_shared<op::Constant>(output_tensors[i]);
        }
        return true;
    }
    return false;
}

constexpr DiscreteTypeInfo AttributeAdapter<shared_ptr<Node>>::type_info;

AttributeAdapter<std::shared_ptr<Node>>::AttributeAdapter(std::shared_ptr<Node>& value) : m_ref(value) {}

bool AttributeAdapter<std::shared_ptr<Node>>::visit_attributes(AttributeVisitor& visitor) {
    auto original_id = visitor.get_registered_node_id(m_ref);
    auto id = original_id;
    visitor.on_attribute("ID", id);
    if (id != original_id) {
        m_ref = visitor.get_registered_node(id);
    }
    return true;
}

constexpr DiscreteTypeInfo AttributeAdapter<NodeVector>::type_info;

AttributeAdapter<NodeVector>::AttributeAdapter(NodeVector& ref) : m_ref(ref) {}

bool AttributeAdapter<NodeVector>::visit_attributes(AttributeVisitor& visitor) {
    size_t size = m_ref.size();
    visitor.on_attribute("size", size);
    if (size != m_ref.size()) {
        m_ref.resize(size);
    }
    ostringstream index;
    for (size_t i = 0; i < size; i++) {
        index.str("");
        index << i;
        string id;
        if (m_ref[i]) {
            id = visitor.get_registered_node_id(m_ref[i]);
        }
        visitor.on_attribute(index.str(), id);
        if (!m_ref[i]) {
            m_ref[i] = visitor.get_registered_node(id);
        }
    }
    return true;
}<|MERGE_RESOLUTION|>--- conflicted
+++ resolved
@@ -505,37 +505,19 @@
     return m_outputs[i].get_partial_shape();
 }
 
-<<<<<<< HEAD
-const Shape& Node::get_shape() const
-{
-    NODE_VALIDATION_CHECK(this,
-                          get_output_size() == 1,
-                          "get_shape() must be called on a node with exactly one output");
+const Shape& Node::get_shape() const {
+    NODE_VALIDATION_CHECK(this, get_output_size() == 1, "get_shape() must be called on a node with exactly one output");
     return get_output_shape(0);
 }
 
-const PartialShape& Node::get_partial_shape() const
-{
+const PartialShape& Node::get_partial_shape() const {
     NODE_VALIDATION_CHECK(this,
                           get_output_size() == 1,
                           "get_partial_shape() must be called on a node with exactly one output");
     return get_output_partial_shape(0);
 }
 
-std::set<Input<Node>> Node::get_output_target_inputs(size_t i) const
-{
-=======
-const Shape& Node::get_shape() const {
-    if (get_output_size() != 1) {
-        stringstream es;
-        es << "get_shape() must be called on a node with exactly one output (" << description() << ")";
-        throw ngraph_error(es);
-    }
-    return get_output_shape(0);
-}
-
 std::set<Input<Node>> Node::get_output_target_inputs(size_t i) const {
->>>>>>> af8dc644
     std::set<Input<Node>> result;
 
     for (auto& input : m_outputs.at(i).get_inputs()) {
