// Copyright (C) 2018-2021 Intel Corporation
// SPDX-License-Identifier: Apache-2.0
//

#include <algorithm>
#include <ngraph/validation_util.hpp>
#include <vector>

#include "itt.hpp"
#include "ngraph/op/concat.hpp"
#include "ngraph/op/constant.hpp"
#include "ngraph/op/gather.hpp"
#include "ngraph/op/select.hpp"
#include "ngraph/op/shape_of.hpp"
#include "ngraph/runtime/host_tensor.hpp"
#include "ngraph/runtime/reference/shape_of.hpp"
#include "ngraph/type/element_type_traits.hpp"

using namespace std;
using namespace ngraph;

constexpr NodeTypeInfo op::v3::ShapeOf::type_info;

op::v3::ShapeOf::ShapeOf(const Output<Node>& arg, element::Type output_type)
    : Op({arg})
    , m_output_type(output_type)
{
    constructor_validate_and_infer_types();
}

void op::v3::ShapeOf::validate_and_infer_types()
{
    NGRAPH_OP_SCOPE(v3_ShapeOf_validate_and_infer_types);
    NODE_VALIDATION_CHECK(this,
                          m_output_type == element::i64 || m_output_type == element::i32,
                          "Output type must be i32 or i64");
    set_input_is_relevant_to_value(0, false);
    const auto input_partial_shape = get_input_partial_shape(0);
    set_output_type(0, m_output_type, PartialShape{input_partial_shape.rank()});
}

bool ngraph::op::v3::ShapeOf::visit_attributes(AttributeVisitor& visitor)
{
    NGRAPH_OP_SCOPE(v3_ShapeOf_visit_attributes);
    visitor.on_attribute("output_type", m_output_type);
    return true;
}

shared_ptr<Node> op::v3::ShapeOf::clone_with_new_inputs(const OutputVector& new_args) const
{
    NGRAPH_OP_SCOPE(v3_ShapeOf_clone_with_new_inputs);
    check_new_args_count(this, new_args);
    auto new_shape_of = make_shared<op::v3::ShapeOf>(new_args.at(0), m_output_type);
    new_shape_of->set_is_foldable(m_is_foldable);
    return new_shape_of;
}

namespace shape_of
{
    template <element::Type_t ET>
    inline bool evaluate(const Shape& shape, const HostTensorPtr& output_value)
    {
        runtime::reference::shape_of(shape, output_value->get_data_ptr<ET>());
        return true;
    }

    bool evaluate_shape_of(const HostTensorPtr& output_value, const HostTensorPtr& input_value)
    {
        bool rc = true;
        Shape shape = input_value->get_shape();
        output_value->set_shape(Shape{shape.size()});
        switch (output_value->get_element_type())
        {
            NGRAPH_TYPE_CASE(evaluate_shape_of, i32, shape, output_value);
            NGRAPH_TYPE_CASE(evaluate_shape_of, i64, shape, output_value);
            NGRAPH_TYPE_CASE(evaluate_shape_of, u32, shape, output_value);
            NGRAPH_TYPE_CASE(evaluate_shape_of, u64, shape, output_value);
        default: rc = false; break;
        }
        return rc;
    }

    bool constant_fold_shape_of(Node* shape_of_node,
                                Output<Node>& replacement,
                                const Output<Node>& shape_of_input,
                                bool is_foldable)
    {
        auto partial_shape = shape_of_input.get_partial_shape();
        auto output_type = shape_of_node->get_output_element_type(0);
        if (partial_shape.is_static())
        {
            auto arg_shape = shape_of_input.get_shape();
            auto result_tensor =
                make_shared<HostTensor>(output_type, shape_of_node->get_output_shape(0));
            if (evaluate_shape_of(result_tensor,
                                  make_shared<HostTensor>(output_type, partial_shape)))
            {
                replacement = make_shared<op::Constant>(result_tensor);
                return true;
            }
            return false;
        }
        else if (partial_shape.rank().is_static() && is_foldable)
        {
            auto shape_of = shape_of_node->copy_with_new_inputs({shape_of_input});
            // Ugly
            if (auto ps = as_type_ptr<op::v0::ShapeOf>(shape_of))
            {
                ps->set_is_foldable(false);
            }
            else if (auto ps = as_type_ptr<op::v3::ShapeOf>(shape_of))
            {
                ps->set_is_foldable(false);
            }
            auto dimensions = OutputVector{};
            auto output_dimensions = vector<Dimension>(partial_shape);
            for (size_t i = 0; i < output_dimensions.size(); ++i)
            {
                if (output_dimensions[i].is_static())
                {
                    auto temp = std::make_shared<op::v0::Constant>(
                        output_type,
                        Shape{1},
                        std::vector<int64_t>{output_dimensions[i].get_length()});
                    temp->set_friendly_name("ConstDim/" + temp->get_name());
                    dimensions.emplace_back(temp);
                }
                else
                {
                    auto index = std::make_shared<op::v0::Constant>(
                        output_type, Shape{1}, std::vector<int64_t>{static_cast<int64_t>(i)});
                    auto axis = std::make_shared<op::v0::Constant>(
                        element::i64, Shape{}, std::vector<int64_t>{0});
                    auto temp = make_shared<op::v1::Gather>(shape_of, index, axis);
                    temp->set_friendly_name("DynDim/" + temp->get_name());
                    dimensions.emplace_back(temp);
                }
            }

            replacement = std::make_shared<op::Concat>(dimensions, 0);
            return true;
        }
        return false;
    }

    bool evaluate_bound_shape(const Node* shape_of_node,
                              const HostTensorVector& output_values,
                              bool is_upper)
    {
        NGRAPH_CHECK(shape_of_node, validate_host_tensor_vector(output_values, 1));
        const auto& input_partial_shape = shape_of_node->get_input_partial_shape(0);
        if (input_partial_shape.rank().is_dynamic())
            return false;
        const auto rank = input_partial_shape.rank().get_length();
        auto pshape_low = PartialShape::dynamic(rank), pshape_up = PartialShape::dynamic(rank);
        for (Dimension::value_type i = 0; i < rank; ++i)
        {
            Interval interval = input_partial_shape[i].get_interval();
            pshape_low[i] = interval.get_min_val();
            pshape_up[i] = Dimension(interval.get_max_val()).is_dynamic()
                               ? Dimension(interval.get_max_val() - 1)
                               : interval.get_max_val();
        }
        NGRAPH_CHECK(pshape_up.is_static() && pshape_low.is_static());
        const auto input_et = shape_of_node->get_input_element_type(0);
        const auto output_et = shape_of_node->get_output_element_type(0);
        if (pshape_low.to_shape() == pshape_up.to_shape())
        {
            shape_of_node->evaluate(output_values,
                                    {std::make_shared<HostTensor>(input_et, pshape_low)});
            shape_of_node->get_output_tensor(0).set_lower_value(output_values[0]);
            shape_of_node->get_output_tensor(0).set_upper_value(output_values[0]);
        }
        else
        {
            HostTensorVector upper =
                is_upper ? output_values
                         : HostTensorVector{std::make_shared<HostTensor>(
                               output_et, PartialShape{pshape_up.rank().get_length()})};
            shape_of_node->evaluate(upper, {std::make_shared<HostTensor>(input_et, pshape_up)});
            shape_of_node->get_output_tensor(0).set_upper_value(upper[0]);

            HostTensorVector lower =
                !is_upper ? output_values
                          : HostTensorVector{std::make_shared<HostTensor>(
                                output_et, PartialShape{pshape_low.rank().get_length()})};
            shape_of_node->evaluate(lower, {std::make_shared<HostTensor>(input_et, pshape_low)});
            shape_of_node->get_output_tensor(0).set_lower_value(lower[0]);

            vector<bool> dynamic_mask; // true if dimension is dynamic
            for (const auto& i : input_partial_shape)
                dynamic_mask.push_back(Dimension(i.get_interval().get_max_val()).is_dynamic());
            auto mask_const =
                ngraph::op::Constant::create(element::boolean, {dynamic_mask.size()}, dynamic_mask);
            auto dynamic_min_const = ngraph::op::Constant::create(output_et, {}, {0});
            auto dynamic_max_const = ngraph::op::Constant::create(
                output_et,
                {},
                {output_et == element::i64 ? std::numeric_limits<int64_t>::max()
                                           : std::numeric_limits<int32_t>::max()});

            op::v1::Select().evaluate(lower,
                                      {std::make_shared<HostTensor>(mask_const),
                                       std::make_shared<HostTensor>(dynamic_min_const),
                                       lower[0]});
            op::v1::Select().evaluate(upper,
                                      {std::make_shared<HostTensor>(mask_const),
                                       std::make_shared<HostTensor>(dynamic_max_const),
                                       upper[0]});
        }
        return true;
    }
<<<<<<< HEAD

    bool evaluate_label(const Node* shape_of_node, TensorLabelVector& output_labels)
    {
        NGRAPH_CHECK(shape_of_node->outputs().size() == output_labels.size());
        const auto& input_shape = shape_of_node->get_input_partial_shape(0);
        NGRAPH_CHECK(input_shape.rank().is_static());
        const auto& num_dims = input_shape.rank().get_length();
        output_labels[0].resize(num_dims);
        bool label_is_set = false;
        for (auto i = 0; i < num_dims; ++i)
        {
            const auto& name = input_shape[i].get_name();
            if (!name.empty())
                label_is_set = true;
            output_labels[0][i] = name;
        }
        return label_is_set;
    }
}
=======
} // namespace shape_of
>>>>>>> 58c56829

bool op::v3::ShapeOf::evaluate(const HostTensorVector& output_values,
                               const HostTensorVector& input_values) const
{
    NGRAPH_OP_SCOPE(v3_ShapeOf_evaluate);
    NGRAPH_CHECK(validate_host_tensor_vector(input_values, 1));
    NGRAPH_CHECK(validate_host_tensor_vector(output_values, 1));
    return shape_of::evaluate_shape_of(output_values[0], input_values[0]);
}

bool op::v3::ShapeOf::evaluate_lower(const HostTensorVector& output_values) const
{
    return shape_of::evaluate_bound_shape(this, output_values, false);
}

bool op::v3::ShapeOf::evaluate_upper(const HostTensorVector& output_values) const
{
    return shape_of::evaluate_bound_shape(this, output_values, true);
}

bool op::v3::ShapeOf::evaluate_label(TensorLabelVector& output_labels) const
{
    return shape_of::evaluate_label(this, output_labels);
}

bool op::v3::ShapeOf::constant_fold(OutputVector& output_values, const OutputVector& input_values)
{
    OV_ITT_SCOPED_TASK(itt::domains::nGraph, "op::v3::ShapeOf::constant_fold");
    if (get_rt_info().count("DISABLED_CONSTANT_FOLDING"))
        return false;
    return shape_of::constant_fold_shape_of(this, output_values[0], input_values[0], m_is_foldable);
}

// op::v0::ShapeOf
NGRAPH_RTTI_DEFINITION(op::v0::ShapeOf, "ShapeOf", 0);

op::v0::ShapeOf::ShapeOf(const Output<Node>& arg)
    : Op({arg})
{
    constructor_validate_and_infer_types();
}

void op::v0::ShapeOf::validate_and_infer_types()
{
    NGRAPH_OP_SCOPE(v0_ShapeOf_validate_and_infer_types);
    set_input_is_relevant_to_value(0, false);
    set_output_type(0, element::i64, PartialShape{get_input_partial_shape(0).rank()});
}

bool ngraph::op::v0::ShapeOf::visit_attributes(AttributeVisitor& visitor)
{
    NGRAPH_OP_SCOPE(v0_ShapeOf_visit_attributes);
    return true;
}

shared_ptr<Node> op::v0::ShapeOf::clone_with_new_inputs(const OutputVector& new_args) const
{
    NGRAPH_OP_SCOPE(v0_ShapeOf_clone_with_new_inputs);
    check_new_args_count(this, new_args);
    auto new_shape_of = make_shared<op::v0::ShapeOf>(new_args.at(0));
    NGRAPH_CHECK(new_shape_of.get(),
                 new_shape_of != nullptr,
                 "Cannot clone ",
                 description(),
                 " operation with name ",
                 get_friendly_name());
    new_shape_of->set_is_foldable(m_is_foldable);
    return new_shape_of;
}

bool op::v0::ShapeOf::evaluate(const HostTensorVector& output_values,
                               const HostTensorVector& input_values) const
{
    NGRAPH_OP_SCOPE(v0_ShapeOf_evaluate);
    NGRAPH_CHECK(validate_host_tensor_vector(input_values, 1));
    NGRAPH_CHECK(validate_host_tensor_vector(output_values, 1));
    return shape_of::evaluate_shape_of(output_values[0], input_values[0]);
}

bool op::v0::ShapeOf::constant_fold(OutputVector& output_values, const OutputVector& input_values)
{
    OV_ITT_SCOPED_TASK(itt::domains::nGraph, "op::v0::ShapeOf::constant_fold");
    if (get_rt_info().count("DISABLED_CONSTANT_FOLDING"))
        return false;
    return shape_of::constant_fold_shape_of(this, output_values[0], input_values[0], m_is_foldable);
}

bool op::v0::ShapeOf::evaluate_lower(const HostTensorVector& output_values) const
{
    return shape_of::evaluate_bound_shape(this, output_values, false);
}

bool op::v0::ShapeOf::evaluate_upper(const HostTensorVector& output_values) const
{
    return shape_of::evaluate_bound_shape(this, output_values, true);
}

bool op::v0::ShapeOf::evaluate_label(TensorLabelVector& output_labels) const
{
    return shape_of::evaluate_label(this, output_labels);
}<|MERGE_RESOLUTION|>--- conflicted
+++ resolved
@@ -210,7 +210,6 @@
         }
         return true;
     }
-<<<<<<< HEAD
 
     bool evaluate_label(const Node* shape_of_node, TensorLabelVector& output_labels)
     {
@@ -229,10 +228,7 @@
         }
         return label_is_set;
     }
-}
-=======
 } // namespace shape_of
->>>>>>> 58c56829
 
 bool op::v3::ShapeOf::evaluate(const HostTensorVector& output_values,
                                const HostTensorVector& input_values) const
