--- conflicted
+++ resolved
@@ -151,16 +151,6 @@
 
             auto body_param_partial_shape = body_parameter->get_partial_shape();
             auto input_partial_shape = inputs().at(index).get_source_output().get_partial_shape();
-<<<<<<< HEAD
-
-=======
-            NODE_VALIDATION_CHECK(this,
-                                  body_value_partial_shape.compatible(body_param_partial_shape),
-                                  "Iterator successive value is not compatible with body param");
-            NODE_VALIDATION_CHECK(this,
-                                  input_partial_shape.compatible(body_param_partial_shape),
-                                  "Iterator initial value is not compatible with body param");
->>>>>>> 4b22a99a
             body_parameter->set_partial_shape(input_partial_shape);
         }
         else if (auto invariant_input_description =
