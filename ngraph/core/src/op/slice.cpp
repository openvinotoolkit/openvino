--- conflicted
+++ resolved
@@ -304,7 +304,6 @@
         output_shape[norm_axis] = Dimension(min_dim_size, max_dim_size);
     }
     return output_shape;
-<<<<<<< HEAD
 }
 
 bool op::v8::Slice::has_evaluate() const {
@@ -366,7 +365,7 @@
     outputs[0]->set_shape(output_shape.to_shape());
     outputs[0]->set_element_type(inputs[0]->get_element_type());
 
-    runtime::reference::slice(inputs[0]->get_data_ptr<char>(),
+    ngraph::runtime::reference::slice(inputs[0]->get_data_ptr<char>(),
                               data_shape.to_shape(),
                               outputs[0]->get_data_ptr<char>(),
                               output_shape.to_shape(),
@@ -375,6 +374,4 @@
                               steps,
                               axes);
     return true;
-=======
->>>>>>> 40918bc7
 }