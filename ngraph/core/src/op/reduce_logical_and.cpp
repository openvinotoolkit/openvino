// Copyright (C) 2018-2021 Intel Corporation
// SPDX-License-Identifier: Apache-2.0
//

#include "ngraph/op/reduce_logical_and.hpp"
#include <ngraph/validation_util.hpp>
#include "itt.hpp"
#include "ngraph/runtime/host_tensor.hpp"
#include "ngraph/runtime/reference/reduce_logical_and.hpp"

using namespace ngraph;
using namespace std;

NGRAPH_RTTI_DEFINITION(op::v1::ReduceLogicalAnd,
                       "ReduceLogicalAnd",
                       1,
                       util::LogicalReductionKeepDims);

op::v1::ReduceLogicalAnd::ReduceLogicalAnd(const Output<Node>& data,
                                           const Output<Node>& reduction_axes,
                                           const bool keep_dims)
    : LogicalReductionKeepDims(data, reduction_axes, keep_dims)
{
    constructor_validate_and_infer_types();
}

shared_ptr<Node> op::v1::ReduceLogicalAnd::clone_with_new_inputs(const OutputVector& new_args) const
{
    NGRAPH_OP_SCOPE(v1_ReduceLogicalAnd_clone_with_new_inputs);
    check_new_args_count(this, new_args);
    return make_shared<op::v1::ReduceLogicalAnd>(new_args.at(0), new_args.at(1), get_keep_dims());
}

namespace
{
    bool evaluate_reduce_logical_and(const HostTensorPtr& arg,
                                     const HostTensorPtr& out,
                                     const AxisSet& axes,
                                     bool keep_dims)
    {
        out->set_shape(reduce(arg->get_shape(), axes, keep_dims));
        runtime::reference::reduce_logical_and(
            arg->get_data_ptr<char>(), out->get_data_ptr<char>(), arg->get_shape(), axes);
        return true;
    }
} // namespace

bool op::v1::ReduceLogicalAnd::evaluate(const HostTensorVector& outputs,
                                        const HostTensorVector& inputs) const
{
    NGRAPH_OP_SCOPE(v1_ReduceLogicalAnd_evaluate);
<<<<<<< HEAD
    NGRAPH_CHECK(validate_host_tensor_vector(inputs, 2));
    NGRAPH_CHECK(validate_host_tensor_vector(outputs, 1));
    return evaluate_reduce_logical_and(
        inputs[0], outputs[0], get_reduction_axes(), get_keep_dims());
=======
    const auto& data = inputs[0];
    const auto& axes = inputs[1];
    const auto& out = outputs[0];
    return evaluate_reduce_logical_and(data, axes, out, get_keep_dims());
}

bool op::v1::ReduceLogicalAnd::has_evaluate() const
{
    NGRAPH_OP_SCOPE(v1_ReduceLogicalAnd_has_evaluate);
    return get_input_element_type(0) == element::boolean &&
           get_input_element_type(1).is_integral_number();
>>>>>>> 4918533b
}<|MERGE_RESOLUTION|>--- conflicted
+++ resolved
@@ -49,16 +49,10 @@
                                         const HostTensorVector& inputs) const
 {
     NGRAPH_OP_SCOPE(v1_ReduceLogicalAnd_evaluate);
-<<<<<<< HEAD
     NGRAPH_CHECK(validate_host_tensor_vector(inputs, 2));
     NGRAPH_CHECK(validate_host_tensor_vector(outputs, 1));
     return evaluate_reduce_logical_and(
         inputs[0], outputs[0], get_reduction_axes(), get_keep_dims());
-=======
-    const auto& data = inputs[0];
-    const auto& axes = inputs[1];
-    const auto& out = outputs[0];
-    return evaluate_reduce_logical_and(data, axes, out, get_keep_dims());
 }
 
 bool op::v1::ReduceLogicalAnd::has_evaluate() const
@@ -66,5 +60,4 @@
     NGRAPH_OP_SCOPE(v1_ReduceLogicalAnd_has_evaluate);
     return get_input_element_type(0) == element::boolean &&
            get_input_element_type(1).is_integral_number();
->>>>>>> 4918533b
 }