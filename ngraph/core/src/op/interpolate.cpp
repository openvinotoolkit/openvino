//*****************************************************************************
// Copyright 2017-2020 Intel Corporation
//
// Licensed under the Apache License, Version 2.0 (the "License");
// you may not use this file except in compliance with the License.
// You may obtain a copy of the License at
//
//     http://www.apache.org/licenses/LICENSE-2.0
//
// Unless required by applicable law or agreed to in writing, software
// distributed under the License is distributed on an "AS IS" BASIS,
// WITHOUT WARRANTIES OR CONDITIONS OF ANY KIND, either express or implied.
// See the License for the specific language governing permissions and
// limitations under the License.
//*****************************************************************************

#include "ngraph/op/interpolate.hpp"
#include <algorithm>
#include <cmath>
#include <cstring>
#include <numeric>
#include "ngraph/op/constant.hpp"
#include "ngraph/runtime/reference/interpolate.hpp"

using namespace std;
using namespace ngraph;

constexpr NodeTypeInfo op::v0::Interpolate::type_info;

op::v0::Interpolate::Interpolate(const Output<Node>& image,
                                 const Output<Node>& output_shape,
                                 const op::v0::InterpolateAttrs& attrs)
    : Op({image, output_shape})
    , m_attrs(attrs)
{
    constructor_validate_and_infer_types();
}

bool op::v0::Interpolate::visit_attributes(AttributeVisitor& visitor)
{
<<<<<<< HEAD
    visitor.on_attribute("align_corners", m_attrs.align_corners);
    visitor.on_attribute("antialias", m_attrs.antialias);
    visitor.on_attribute("axes", m_attrs.axes);
    visitor.on_attribute("mode", m_attrs.mode);
    visitor.on_attribute("pads_begin", m_attrs.pads_begin);
    visitor.on_attribute("pads_end", m_attrs.pads_end);

=======
    visitor.on_attribute("axes", m_attrs.axes);
    visitor.on_attribute("mode", m_attrs.mode);
    visitor.on_attribute("align_corners", m_attrs.align_corners);
    visitor.on_attribute("antialias", m_attrs.antialias);
    visitor.on_attribute("pads_begin", m_attrs.pads_begin);
    visitor.on_attribute("pads_end", m_attrs.pads_end);
>>>>>>> 02c8a3c3
    return true;
}

void op::v0::Interpolate::validate_and_infer_types()
{
    NODE_VALIDATION_CHECK(this,
                          get_input_element_type(1).is_integral_number(),
                          "output shape must be an integral number.");
    set_input_is_relevant_to_shape(1);

    PartialShape output_shape = PartialShape(get_input_partial_shape(0));
    if (output_shape.rank().is_static())
    {
        for (auto axis : m_attrs.axes)
        {
            NGRAPH_CHECK(axis < output_shape.rank().get_length());
            output_shape[axis] = Dimension::dynamic();
        }
    }

    if (auto const_shape = as_type_ptr<op::v0::Constant>(input_value(1).get_node_shared_ptr()))
    {
        auto out_shape = const_shape->cast_vector<int64_t>();
        size_t i = 0;
        for (auto axis : m_attrs.axes)
        {
            output_shape[axis] = Dimension(out_shape[i++]);
        }
    }
    set_output_type(0, get_input_element_type(0), output_shape);
}

shared_ptr<Node> op::v0::Interpolate::clone_with_new_inputs(const OutputVector& new_args) const
{
    check_new_args_count(this, new_args);
    return make_shared<op::v0::Interpolate>(new_args.at(0), new_args.at(1), m_attrs);
}

namespace ngraph
{
    template <>
    EnumNames<op::v0::Interpolate::InterpolateMode>&
        EnumNames<op::v0::Interpolate::InterpolateMode>::get()
    {
        static auto enum_names = EnumNames<op::v0::Interpolate::InterpolateMode>(
            "op::v0::Interpolate::InterpolateMode",
            {{"nearest", op::v0::Interpolate::InterpolateMode::nearest},
             {"linear", op::v0::Interpolate::InterpolateMode::linear},
             {"cubic", op::v0::Interpolate::InterpolateMode::cubic},
             {"area", op::v0::Interpolate::InterpolateMode::area}});
        return enum_names;
    }

    constexpr DiscreteTypeInfo AttributeAdapter<op::v0::Interpolate::InterpolateMode>::type_info;

    std::ostream& operator<<(std::ostream& s, const op::v0::Interpolate::InterpolateMode& type)
    {
        return s << as_string(type);
    }
} // namespace ngraph

// Interpolate v4

NGRAPH_RTTI_DEFINITION(op::v4::Interpolate, "Interpolate", 4);

op::v4::Interpolate::Interpolate(const Output<Node>& image,
                                 const Output<Node>& output_shape,
                                 const Output<Node>& scales,
                                 const Output<Node>& axes,
                                 const op::v4::Interpolate::InterpolateAttrs& attrs)
    : Op({image, output_shape, scales, axes})
    , m_attrs(attrs)
{
    constructor_validate_and_infer_types();
}

op::v4::Interpolate::Interpolate(const Output<Node>& image,
                                 const Output<Node>& output_shape,
                                 const Output<Node>& scales,
                                 const op::v4::Interpolate::InterpolateAttrs& attrs)
    : Op({image, output_shape, scales})
    , m_attrs(attrs)
{
    constructor_validate_and_infer_types();
}

bool op::v4::Interpolate::visit_attributes(AttributeVisitor& visitor)
{
    visitor.on_attribute("mode", m_attrs.mode);
    visitor.on_attribute("shape_calculation_mode", m_attrs.shape_calculation_mode);
    visitor.on_attribute("coordinate_transformation_mode", m_attrs.coordinate_transformation_mode);
    visitor.on_attribute("nearest_mode", m_attrs.nearest_mode);
    visitor.on_attribute("antialias", m_attrs.antialias);
    visitor.on_attribute("pads_begin", m_attrs.pads_begin);
    visitor.on_attribute("pads_end", m_attrs.pads_end);
    visitor.on_attribute("cube_coeff", m_attrs.cube_coeff);
    return true;
}

std::vector<int64_t> op::v4::Interpolate::get_axes() const
{
    auto inputs = input_values();
    if (inputs.size() <= 3)
    {
        PartialShape input_shape = PartialShape(get_input_partial_shape(0));
        NODE_VALIDATION_CHECK(this,
                              input_shape.rank().is_static(),
                              "Could not define axes of interpolation because there are "
                              "only three inputs and input data has a dynamic rank.");

        const auto input_rank = input_shape.rank().get_length();
        std::vector<int64_t> default_value(input_rank);
        std::iota(default_value.begin(), default_value.end(), 0);

        return default_value;
    }

    auto axes_node = as_type_ptr<op::v0::Constant>(input_value(3).get_node_shared_ptr());
    NODE_VALIDATION_CHECK(this, axes_node, "Input 'axes' should be Constant.");

    return axes_node->cast_vector<int64_t>();
}

static constexpr float epsilon = 1.0e-6f;

void op::v4::Interpolate::infer_using_scales(PartialShape& output_shape,
                                             const std::vector<int64_t>& axes,
                                             const std::vector<float>& scales,
                                             const PartialShape& padded_input_shape) const
{
    size_t i = 0;
    for (auto axis : axes)
    {
        if (padded_input_shape[axis].is_static())
        {
            float padded_len = static_cast<float>(padded_input_shape[axis].get_length());
            int64_t new_dim = static_cast<int64_t>(padded_len * scales[i] + epsilon);
            output_shape[axis] = Dimension(new_dim);
        }
        ++i;
    }
}

void op::v4::Interpolate::infer_using_shapes(PartialShape& output_shape,
                                             const std::vector<int64_t>& axes,
                                             const std::vector<int64_t>& sizes) const
{
    size_t i = 0;
    for (auto axis : axes)
    {
        output_shape[axis] = Dimension(sizes[i++]);
    }
}

PartialShape op::v4::Interpolate::get_padded_input_shape(const PartialShape& input_shape) const
{
    const auto input_rank = input_shape.rank().get_length();

    PartialShape padded_input_shape = input_shape;

    for (size_t i = 0; i < input_rank; ++i)
    {
        if (input_shape[i].is_static())
        {
            auto new_length =
                m_attrs.pads_begin[i] + m_attrs.pads_end[i] + input_shape[i].get_length();
            padded_input_shape[i] = Dimension(new_length);
        }
    }

    return padded_input_shape;
}

void op::v4::Interpolate::validate_and_infer_types()
{
    element::Type input_et = get_input_element_type(0);
    NODE_VALIDATION_CHECK(this,
                          input_et == element::f32 || input_et == element::f16 ||
                              input_et == element::i8,
                          "Input element type must be f32, f16, or i8");

    PartialShape input_shape = PartialShape(get_input_partial_shape(0));

    if (!input_shape.rank().is_static())
    {
        set_output_type(0, get_input_element_type(0), input_shape);
        return;
    }

    auto axes = get_axes();
    correct_pads();

    const auto input_rank = input_shape.rank().get_length();

    PartialShape padded_input_shape = get_padded_input_shape(input_shape);
    PartialShape output_shape = padded_input_shape;

    if (output_shape.rank().is_static())
    {
        for (auto axis : axes)
        {
            NGRAPH_CHECK(axis < input_rank);
            output_shape[axis] = Dimension::dynamic();
        }
    }

    set_output_type(0, get_input_element_type(0), output_shape);
    if (m_attrs.shape_calculation_mode == ShapeCalcMode::scales)
    {
        if (auto const_scales = as_type_ptr<op::v0::Constant>(input_value(2).get_node_shared_ptr()))
        {
            auto scales = const_scales->cast_vector<float>();
            infer_using_scales(output_shape, axes, scales, padded_input_shape);
        }
    }
    else
    {
        if (auto const_shape = as_type_ptr<op::v0::Constant>(input_value(1).get_node_shared_ptr()))
        {
            auto sizes = const_shape->cast_vector<int64_t>();
            infer_using_shapes(output_shape, axes, sizes);
        }
    }

    set_output_type(0, get_input_element_type(0), output_shape);
}

shared_ptr<Node> op::v4::Interpolate::clone_with_new_inputs(const OutputVector& new_args) const
{
    check_new_args_count(this, new_args);
    if (new_args.size() <= 3)
    {
        return make_shared<op::v4::Interpolate>(
            new_args.at(0), new_args.at(1), new_args.at(2), m_attrs);
    }
    return make_shared<op::v4::Interpolate>(
        new_args.at(0), new_args.at(1), new_args.at(2), new_args.at(3), m_attrs);
}

namespace
{
    static constexpr size_t data_port = 0;
    static constexpr size_t target_shape_port = 1;
    static constexpr size_t scales_port = 2;
    static constexpr size_t axes_port = 3;
    static constexpr size_t max_num_of_ports = 4;

    std::vector<int64_t> get_axes_vector(const HostTensorVector& args)
    {
        Shape input_shape{args[data_port]->get_shape()};
        size_t input_rank = input_shape.size();
        size_t num_of_inputs = args.size();

        std::vector<int64_t> axes;

        if (num_of_inputs == max_num_of_ports)
        {
            int64_t* axes_data_ptr = args[axes_port]->get_data_ptr<int64_t>();
            size_t num_of_axes = args[axes_port]->get_shape()[0];
            axes.insert(axes.end(), axes_data_ptr, axes_data_ptr + num_of_axes);
        }
        else
        {
            for (size_t i = 0; i < input_rank; ++i)
            {
                axes.push_back(i);
            }
        }

        return axes;
    }

    std::vector<int64_t> get_target_shape_vector(const HostTensorVector& args, size_t num_of_axes)
    {
        std::vector<int64_t> target_shape;

        int64_t* target_shape_ptr = args[target_shape_port]->get_data_ptr<int64_t>();
        target_shape.insert(target_shape.end(), target_shape_ptr, target_shape_ptr + num_of_axes);

        return target_shape;
    }

    std::vector<float> get_scales_vector(const HostTensorVector& args,
                                         const Shape& input_shape,
                                         const op::v4::Interpolate::InterpolateAttrs& attrs,
                                         std::vector<int64_t> axes)
    {
        using ShapeCalcMode = ngraph::op::v4::Interpolate::ShapeCalcMode;

        std::vector<float> scales;
        size_t num_of_axes = axes.size();
        if (attrs.shape_calculation_mode == ShapeCalcMode::scales)
        {
            float* scales_ptr = args[scales_port]->get_data_ptr<float>();
            scales.insert(scales.end(), scales_ptr, scales_ptr + num_of_axes);
        }
        else
        {
            auto target_shape = get_target_shape_vector(args, num_of_axes);
            for (size_t i = 0; i < num_of_axes; ++i)
            {
                size_t axis = axes[i];
                float scale =
                    static_cast<float>(target_shape[i]) / static_cast<float>(input_shape[axis]);
                scales.push_back(scale);
            }
        }
        return scales;
    }

    template <typename T>
    std::vector<T> correct_pad(const std::vector<T>& p, size_t rank)
    {
        size_t pad_len = p.size();
        if (pad_len == rank)
        {
            return p;
        }

        std::vector<T> result;

        if (pad_len > rank)
        {
            result.insert(result.end(), p.begin(), p.begin() + rank);
        }
        else
        {
            result = p;
            result.insert(result.end(), rank - pad_len, T{});
        }

        return result;
    }
}

void op::v4::Interpolate::correct_pads()
{
    PartialShape input_shape = PartialShape(get_input_partial_shape(0));
    if (input_shape.rank().is_dynamic())
    {
        return;
    }
    const auto input_rank = input_shape.rank().get_length();

    m_attrs.pads_begin = correct_pad(m_attrs.pads_begin, input_rank);
    m_attrs.pads_end = correct_pad(m_attrs.pads_end, input_rank);
}

static void pad_input_data(const uint8_t* data_ptr,
                           uint8_t* padded_data_ptr,
                           size_t type_size,
                           const Shape& input_shape,
                           const Shape& padded_input_shape,
                           const std::vector<size_t>& pads_begin)
{
    CoordinateTransform input_transform(input_shape);
    CoordinateTransform padded_transform(padded_input_shape);

    for (const Coordinate& input_coord : input_transform)
    {
        auto padded_coord = input_coord;
        size_t i = 0;
        for (size_t pad : pads_begin)
        {
            padded_coord[i] += pad;
            ++i;
        }
        uint8_t* dst_ptr = padded_data_ptr + type_size * padded_transform.index(padded_coord);
        const uint8_t* src_ptr = data_ptr + type_size * input_transform.index(input_coord);
        memcpy(dst_ptr, src_ptr, type_size);
    }
}

bool op::v4::Interpolate::evaluate(const HostTensorVector& outputs,
                                   const HostTensorVector& inputs) const
{
    element::Type input_et = get_input_element_type(0);
    size_t type_size = input_et.size();

    Shape input_shape{inputs[data_port]->get_shape()};
    Shape padded_input_shape = get_padded_input_shape(input_shape).to_shape();

    auto axes = get_axes_vector(inputs);
    size_t num_of_axes = axes.size();

    auto scales = get_scales_vector(inputs, padded_input_shape, m_attrs, axes);

    PartialShape output_shape{padded_input_shape};

    if (m_attrs.shape_calculation_mode == ShapeCalcMode::scales)
    {
        infer_using_scales(output_shape, axes, scales, padded_input_shape);
    }
    else
    {
        auto sizes = get_target_shape_vector(inputs, num_of_axes);
        infer_using_shapes(output_shape, axes, sizes);
    }

    Shape out_shape = output_shape.to_shape();

    outputs[0]->set_element_type(inputs[0]->get_element_type());
    outputs[0]->set_shape(out_shape);

    size_t bytes_in_padded_input = shape_size(padded_input_shape) * type_size;

    std::vector<uint8_t> padded_input_data(bytes_in_padded_input, 0);

    const uint8_t* data_ptr = inputs[0]->get_data_ptr<uint8_t>();
    uint8_t* padded_data_ptr = padded_input_data.data();

    pad_input_data(
        data_ptr, padded_data_ptr, type_size, input_shape, padded_input_shape, m_attrs.pads_begin);

    switch (input_et)
    {
    case element::Type_t::f32:
        runtime::reference::interpolate<float>(reinterpret_cast<float*>(padded_data_ptr),
                                               padded_input_shape,
                                               scales,
                                               axes,
                                               outputs[0]->get_data_ptr<float>(),
                                               out_shape,
                                               m_attrs);
        break;
    case element::Type_t::f16:
        runtime::reference::interpolate<float16>(reinterpret_cast<float16*>(padded_data_ptr),
                                                 padded_input_shape,
                                                 scales,
                                                 axes,
                                                 outputs[0]->get_data_ptr<float16>(),
                                                 out_shape,
                                                 m_attrs);
        break;
    case element::Type_t::i8:
        runtime::reference::interpolate<int8_t>(reinterpret_cast<int8_t*>(padded_data_ptr),
                                                padded_input_shape,
                                                scales,
                                                axes,
                                                outputs[0]->get_data_ptr<int8_t>(),
                                                out_shape,
                                                m_attrs);
        break;
    default:;
    }

    return true;
}

namespace ngraph
{
    template <>
    NGRAPH_API EnumNames<op::v4::Interpolate::InterpolateMode>&
        EnumNames<op::v4::Interpolate::InterpolateMode>::get()
    {
        static auto enum_names = EnumNames<op::v4::Interpolate::InterpolateMode>(
            "op::v4::Interpolate::InterpolateMode",
            {{"nearest", op::v4::Interpolate::InterpolateMode::nearest},
             {"linear", op::v4::Interpolate::InterpolateMode::linear},
             {"linear_onnx", op::v4::Interpolate::InterpolateMode::linear_onnx},
             {"cubic", op::v4::Interpolate::InterpolateMode::cubic}});
        return enum_names;
    }

    constexpr DiscreteTypeInfo AttributeAdapter<op::v4::Interpolate::InterpolateMode>::type_info;

    std::ostream& operator<<(std::ostream& s, const op::v4::Interpolate::InterpolateMode& type)
    {
        return s << as_string(type);
    }

    template <>
    NGRAPH_API EnumNames<op::v4::Interpolate::ShapeCalcMode>&
        EnumNames<op::v4::Interpolate::ShapeCalcMode>::get()
    {
        static auto enum_names = EnumNames<op::v4::Interpolate::ShapeCalcMode>(
            "op::v4::Interpolate::ShapeCalcMode",
            {{"sizes", op::v4::Interpolate::ShapeCalcMode::sizes},
             {"scales", op::v4::Interpolate::ShapeCalcMode::scales}});
        return enum_names;
    }

    constexpr DiscreteTypeInfo AttributeAdapter<op::v4::Interpolate::ShapeCalcMode>::type_info;

    std::ostream& operator<<(std::ostream& s, const op::v4::Interpolate::ShapeCalcMode& type)
    {
        return s << as_string(type);
    }

    template <>
    EnumNames<op::v4::Interpolate::CoordinateTransformMode>&
        EnumNames<op::v4::Interpolate::CoordinateTransformMode>::get()
    {
        static auto enum_names = EnumNames<op::v4::Interpolate::CoordinateTransformMode>(
            "op::v4::Interpolate::CoordinateTransformMode",
            {{"half_pixel", op::v4::Interpolate::CoordinateTransformMode::half_pixel},
             {"pytorch_half_pixel",
              op::v4::Interpolate::CoordinateTransformMode::pytorch_half_pixel},
             {"asymmetric", op::v4::Interpolate::CoordinateTransformMode::asymmetric},
             {"tf_half_pixel_for_nn",
              op::v4::Interpolate::CoordinateTransformMode::tf_half_pixel_for_nn},
             {"align_corners", op::v4::Interpolate::CoordinateTransformMode::align_corners}});
        return enum_names;
    }

    constexpr DiscreteTypeInfo
        AttributeAdapter<op::v4::Interpolate::CoordinateTransformMode>::type_info;

    std::ostream& operator<<(std::ostream& s,
                             const op::v4::Interpolate::CoordinateTransformMode& type)
    {
        return s << as_string(type);
    }

    template <>
    EnumNames<op::v4::Interpolate::NearestMode>& EnumNames<op::v4::Interpolate::NearestMode>::get()
    {
        static auto enum_names = EnumNames<op::v4::Interpolate::NearestMode>(
            "op::v4::Interpolate::NearestMode",
            {{"round_prefer_floor", op::v4::Interpolate::NearestMode::round_prefer_floor},
             {"round_prefer_ceil", op::v4::Interpolate::NearestMode::round_prefer_ceil},
             {"floor", op::v4::Interpolate::NearestMode::floor},
             {"ceil", op::v4::Interpolate::NearestMode::ceil},
             {"simple", op::v4::Interpolate::NearestMode::simple}});
        return enum_names;
    }

    constexpr DiscreteTypeInfo AttributeAdapter<op::v4::Interpolate::NearestMode>::type_info;

    std::ostream& operator<<(std::ostream& s, const op::v4::Interpolate::NearestMode& type)
    {
        return s << as_string(type);
    }
} // namespace ngraph<|MERGE_RESOLUTION|>--- conflicted
+++ resolved
@@ -38,22 +38,12 @@
 
 bool op::v0::Interpolate::visit_attributes(AttributeVisitor& visitor)
 {
-<<<<<<< HEAD
     visitor.on_attribute("align_corners", m_attrs.align_corners);
     visitor.on_attribute("antialias", m_attrs.antialias);
     visitor.on_attribute("axes", m_attrs.axes);
     visitor.on_attribute("mode", m_attrs.mode);
     visitor.on_attribute("pads_begin", m_attrs.pads_begin);
     visitor.on_attribute("pads_end", m_attrs.pads_end);
-
-=======
-    visitor.on_attribute("axes", m_attrs.axes);
-    visitor.on_attribute("mode", m_attrs.mode);
-    visitor.on_attribute("align_corners", m_attrs.align_corners);
-    visitor.on_attribute("antialias", m_attrs.antialias);
-    visitor.on_attribute("pads_begin", m_attrs.pads_begin);
-    visitor.on_attribute("pads_end", m_attrs.pads_end);
->>>>>>> 02c8a3c3
     return true;
 }
 
