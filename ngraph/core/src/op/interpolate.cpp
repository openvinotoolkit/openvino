// Copyright (C) 2018-2021 Intel Corporation
// SPDX-License-Identifier: Apache-2.0
//

#include "ngraph/op/interpolate.hpp"
#include <algorithm>
#include <cmath>
#include <cstring>
#include <ngraph/validation_util.hpp>
#include <numeric>
#include "itt.hpp"
#include "ngraph/op/constant.hpp"
#include "ngraph/runtime/reference/interpolate.hpp"

using namespace std;
using namespace ngraph;

NGRAPH_RTTI_DEFINITION(op::v0::Interpolate, "Interpolate", 0);

op::v0::Interpolate::Interpolate(const Output<Node>& image,
                                 const Output<Node>& output_shape,
                                 const op::v0::InterpolateAttrs& attrs)
    : Op({image, output_shape})
    , m_attrs(attrs)
{
    constructor_validate_and_infer_types();
}

bool op::v0::Interpolate::visit_attributes(AttributeVisitor& visitor)
{
    NGRAPH_OP_SCOPE(v0_Interpolate_visit_attributes);
    visitor.on_attribute("align_corners", m_attrs.align_corners);
    visitor.on_attribute("antialias", m_attrs.antialias);
    visitor.on_attribute("axes", m_attrs.axes);
    visitor.on_attribute("mode", m_attrs.mode);
    visitor.on_attribute("pads_begin", m_attrs.pads_begin);
    visitor.on_attribute("pads_end", m_attrs.pads_end);
    return true;
}

void op::v0::Interpolate::validate_and_infer_types()
{
    NGRAPH_OP_SCOPE(v0_Interpolate_validate_and_infer_types);
    NODE_VALIDATION_CHECK(this,
                          get_input_element_type(1).is_integral_number(),
                          "output shape must be an integral number.");
    set_input_is_relevant_to_shape(1);

    PartialShape output_shape = PartialShape(get_input_partial_shape(0));
    if (output_shape.rank().is_static())
    {
        for (auto axis : m_attrs.axes)
        {
            NGRAPH_CHECK(static_cast<int64_t>(axis) < output_shape.rank().get_length());
            output_shape[axis] = Dimension::dynamic();
        }
    }

    PartialShape pshape;
    if (evaluate_as_partial_shape(input_value(1), pshape))
    {
        size_t i = 0;
        for (auto axis : m_attrs.axes)
            output_shape[axis] = pshape[i++];
    }
    set_output_type(0, get_input_element_type(0), output_shape);
}

shared_ptr<Node> op::v0::Interpolate::clone_with_new_inputs(const OutputVector& new_args) const
{
    NGRAPH_OP_SCOPE(v0_Interpolate_clone_with_new_inputs);
    check_new_args_count(this, new_args);
    return make_shared<op::v0::Interpolate>(new_args.at(0), new_args.at(1), m_attrs);
}

namespace ngraph
{
    template <>
    EnumNames<op::v0::Interpolate::InterpolateMode>&
        EnumNames<op::v0::Interpolate::InterpolateMode>::get()
    {
        static auto enum_names = EnumNames<op::v0::Interpolate::InterpolateMode>(
            "op::v0::Interpolate::InterpolateMode",
            {{"nearest", op::v0::Interpolate::InterpolateMode::nearest},
             {"linear", op::v0::Interpolate::InterpolateMode::linear},
             {"cubic", op::v0::Interpolate::InterpolateMode::cubic},
             {"area", op::v0::Interpolate::InterpolateMode::area}});
        return enum_names;
    }

    constexpr DiscreteTypeInfo AttributeAdapter<op::v0::Interpolate::InterpolateMode>::type_info;

    std::ostream& operator<<(std::ostream& s, const op::v0::Interpolate::InterpolateMode& type)
    {
        return s << as_string(type);
    }
} // namespace ngraph

// Interpolate v4

NGRAPH_RTTI_DEFINITION(op::v4::Interpolate, "Interpolate", 4);

op::v4::Interpolate::Interpolate(const Output<Node>& image,
                                 const Output<Node>& output_shape,
                                 const Output<Node>& scales,
                                 const Output<Node>& axes,
                                 const op::v4::Interpolate::InterpolateAttrs& attrs)
    : Op({image, output_shape, scales, axes})
    , m_attrs(attrs)
{
    constructor_validate_and_infer_types();
}

op::v4::Interpolate::Interpolate(const Output<Node>& image,
                                 const Output<Node>& output_shape,
                                 const Output<Node>& scales,
                                 const op::v4::Interpolate::InterpolateAttrs& attrs)
    : Op({image, output_shape, scales})
    , m_attrs(attrs)
{
    constructor_validate_and_infer_types();
}

bool op::v4::Interpolate::visit_attributes(AttributeVisitor& visitor)
{
    NGRAPH_OP_SCOPE(v4_Interpolate_visit_attributes);
    visitor.on_attribute("mode", m_attrs.mode);
    visitor.on_attribute("shape_calculation_mode", m_attrs.shape_calculation_mode);
    visitor.on_attribute("coordinate_transformation_mode", m_attrs.coordinate_transformation_mode);
    visitor.on_attribute("nearest_mode", m_attrs.nearest_mode);
    visitor.on_attribute("antialias", m_attrs.antialias);
    visitor.on_attribute("pads_begin", m_attrs.pads_begin);
    visitor.on_attribute("pads_end", m_attrs.pads_end);
    visitor.on_attribute("cube_coeff", m_attrs.cube_coeff);
    return true;
}

std::vector<int64_t> op::v4::Interpolate::get_axes() const
{
    auto inputs = input_values();
    if (inputs.size() <= 3)
    {
        PartialShape input_shape = PartialShape(get_input_partial_shape(0));
        NODE_VALIDATION_CHECK(this,
                              input_shape.rank().is_static(),
                              "Could not define axes of interpolation because there are "
                              "only three inputs and input data has a dynamic rank.");

        const auto input_rank = input_shape.rank().get_length();
        std::vector<int64_t> default_value(input_rank);
        std::iota(default_value.begin(), default_value.end(), 0);

        return default_value;
    }

    auto axes_node = get_constant_from_source(input_value(3));
    NODE_VALIDATION_CHECK(this, axes_node, "Input 'axes' should be Constant or foldable.");

    return axes_node->cast_vector<int64_t>();
}

static constexpr float epsilon = 1.0e-6f;

namespace
{
    int64_t multiply_bound_and_scale(int64_t bound, float scale)
    {
        if (bound == -1)
        {
            return bound;
        }
        return static_cast<int64_t>(static_cast<float>(bound) * scale);
    }
} // namespace

void op::v4::Interpolate::infer_using_scales(PartialShape& output_shape,
                                             const std::vector<int64_t>& axes,
                                             const std::vector<float>& scales,
                                             const PartialShape& padded_input_shape) const
{
    size_t i = 0;
    for (auto axis : axes)
    {
        const auto& current_dim = padded_input_shape[axis];
        float multiplier = scales[i] + epsilon;

        int64_t new_lower_bound =
            multiply_bound_and_scale(current_dim.get_min_length(), multiplier);
        int64_t new_upper_bound =
            multiply_bound_and_scale(current_dim.get_max_length(), multiplier);

        output_shape[axis] = Dimension(new_lower_bound, new_upper_bound);
        ++i;
    }
}

void op::v4::Interpolate::infer_using_shapes(PartialShape& output_shape,
                                             const std::vector<int64_t>& axes,
                                             const PartialShape& sizes) const
{
    size_t i = 0;
    for (auto axis : axes)
    {
        output_shape[axis] = sizes[i++];
    }
}

PartialShape op::v4::Interpolate::get_padded_input_shape(const PartialShape& input_shape) const
{
    const auto input_rank = input_shape.rank().get_length();

    PartialShape padded_input_shape = input_shape;

    for (int64_t i = 0; i < input_rank; ++i) {
        if (m_attrs.pads_begin[i] == 0 && m_attrs.pads_end[i] == 0)
            padded_input_shape[i] = input_shape[i];
        else
            padded_input_shape[i] =
                Dimension(m_attrs.pads_begin[i]) + Dimension(m_attrs.pads_end[i]) + input_shape[i];
    }
    return padded_input_shape;
}

void op::v4::Interpolate::validate_and_infer_types()
{
    NGRAPH_OP_SCOPE(v4_Interpolate_validate_and_infer_types);
    element::Type input_et = get_input_element_type(0);
    NODE_VALIDATION_CHECK(this,
                          input_et == element::f32 || input_et == element::f16 ||
                              input_et == element::i8 || input_et == element::bf16,
                          "Input element type must be f32, f16, bf16 or i8");

    element::Type sizes_et = get_input_element_type(1);
    NODE_VALIDATION_CHECK(this,
                          sizes_et == element::i32 || sizes_et == element::i64 ||
                              sizes_et == element::u32 || sizes_et == element::u64,
                          "Sizes element type must be i32, i64, u32 or u64");

    element::Type scales_et = get_input_element_type(2);
    NODE_VALIDATION_CHECK(this,
                          scales_et == element::f32 || scales_et == element::f16 ||
                              scales_et == element::bf16,
                          "Scales element type must be f32, f16 or bf16");

    if (input_values().size() == 4)
    {
        element::Type axes_et = get_input_element_type(3);
        NODE_VALIDATION_CHECK(this,
                              axes_et == element::i64 || axes_et == element::i32 ||
                                  sizes_et == element::u32 || sizes_et == element::u64,
                              "Axes element type must be i32, i64, u32 or u64");
    }

    PartialShape input_shape = PartialShape(get_input_partial_shape(0));

    if (!input_shape.rank().is_static())
    {
        set_output_type(0, get_input_element_type(0), input_shape);
        return;
    }

    const auto input_rank = input_shape.rank().get_length();

    // If the input 'axes' is given and this input is not Constant, we cannot infer any elements
    // of the output shape. Hence, all components of the output shape should be dynamic.
<<<<<<< HEAD
    if (input_values().size() == 4 && !get_constant_from_source(input_value(3)))
=======
    if (input_values().size() == 4 && !has_and_set_equal_bounds(input_value(3)))
>>>>>>> 58c56829
    {
        PartialShape output_shape = std::vector<Dimension>(input_rank, Dimension::dynamic());
        set_output_type(0, get_input_element_type(0), output_shape);
        return;
    }

    auto axes = get_axes();
    correct_pads();

    PartialShape padded_input_shape = get_padded_input_shape(input_shape);
    PartialShape output_shape = padded_input_shape;

    if (output_shape.rank().is_static())
    {
        for (auto axis : axes)
        {
            NGRAPH_CHECK(axis < input_rank);
            output_shape[axis] = Dimension::dynamic();
        }
    }

    if (m_attrs.shape_calculation_mode == ShapeCalcMode::scales)
    {
        if (const auto& const_scales = get_constant_from_source(input_value(2)))
        {
            auto scales = const_scales->cast_vector<float>();
            infer_using_scales(output_shape, axes, scales, padded_input_shape);
        }
    }
    else
    {
        PartialShape sizes;
        if (evaluate_as_partial_shape(input_value(1), sizes))
            infer_using_shapes(output_shape, axes, sizes);
    }

    set_output_type(0, get_input_element_type(0), output_shape);
}

shared_ptr<Node> op::v4::Interpolate::clone_with_new_inputs(const OutputVector& new_args) const
{
    NGRAPH_OP_SCOPE(v4_Interpolate_clone_with_new_inputs);
    check_new_args_count(this, new_args);
    if (new_args.size() <= 3)
    {
        return make_shared<op::v4::Interpolate>(
            new_args.at(0), new_args.at(1), new_args.at(2), m_attrs);
    }
    return make_shared<op::v4::Interpolate>(
        new_args.at(0), new_args.at(1), new_args.at(2), new_args.at(3), m_attrs);
}

namespace
{
    static constexpr size_t data_port = 0;
    static constexpr size_t target_shape_port = 1;
    static constexpr size_t scales_port = 2;
    static constexpr size_t axes_port = 3;
    static constexpr size_t max_num_of_ports = 4;

    std::vector<int64_t> get_axes_vector(const HostTensorVector& args)
    {
        Shape input_shape{args[data_port]->get_shape()};
        size_t input_rank = input_shape.size();
        size_t num_of_inputs = args.size();

        std::vector<int64_t> axes;

        if (num_of_inputs == max_num_of_ports)
        {
            int64_t* axes_data_ptr = args[axes_port]->get_data_ptr<int64_t>();
            size_t num_of_axes = args[axes_port]->get_shape()[0];
            axes.insert(axes.end(), axes_data_ptr, axes_data_ptr + num_of_axes);
        }
        else
        {
            for (size_t i = 0; i < input_rank; ++i)
            {
                axes.push_back(i);
            }
        }

        return axes;
    }

    std::vector<int64_t> get_target_shape_vector(const HostTensorVector& args, size_t num_of_axes)
    {
        std::vector<int64_t> target_shape;

        int64_t* target_shape_ptr = args[target_shape_port]->get_data_ptr<int64_t>();
        target_shape.insert(target_shape.end(), target_shape_ptr, target_shape_ptr + num_of_axes);

        return target_shape;
    }

    std::vector<float> get_scales_vector(const HostTensorVector& args,
                                         const Shape& input_shape,
                                         const op::v4::Interpolate::InterpolateAttrs& attrs,
                                         std::vector<int64_t> axes)
    {
        using ShapeCalcMode = ngraph::op::v4::Interpolate::ShapeCalcMode;

        std::vector<float> scales;
        size_t num_of_axes = axes.size();
        if (attrs.shape_calculation_mode == ShapeCalcMode::scales)
        {
            float* scales_ptr = args[scales_port]->get_data_ptr<float>();
            scales.insert(scales.end(), scales_ptr, scales_ptr + num_of_axes);
        }
        else
        {
            auto target_shape = get_target_shape_vector(args, num_of_axes);
            for (size_t i = 0; i < num_of_axes; ++i)
            {
                size_t axis = axes[i];
                float scale =
                    static_cast<float>(target_shape[i]) / static_cast<float>(input_shape[axis]);
                scales.push_back(scale);
            }
        }
        return scales;
    }

    template <typename T>
    std::vector<T> correct_pad(const std::vector<T>& p, size_t rank)
    {
        size_t pad_len = p.size();
        if (pad_len == rank)
        {
            return p;
        }

        std::vector<T> result;

        if (pad_len > rank)
        {
            result.insert(result.end(), p.begin(), p.begin() + rank);
        }
        else
        {
            result = p;
            result.insert(result.end(), rank - pad_len, T{});
        }

        return result;
    }
} // namespace

void op::v4::Interpolate::correct_pads()
{
    PartialShape input_shape = PartialShape(get_input_partial_shape(0));
    if (input_shape.rank().is_dynamic())
    {
        return;
    }
    const auto input_rank = input_shape.rank().get_length();

    m_attrs.pads_begin = correct_pad(m_attrs.pads_begin, input_rank);
    m_attrs.pads_end = correct_pad(m_attrs.pads_end, input_rank);
}

static void pad_input_data(const uint8_t* data_ptr,
                           uint8_t* padded_data_ptr,
                           size_t type_size,
                           const Shape& input_shape,
                           const Shape& padded_input_shape,
                           const std::vector<size_t>& pads_begin)
{
    CoordinateTransform input_transform(input_shape);
    CoordinateTransform padded_transform(padded_input_shape);

    for (const Coordinate& input_coord : input_transform)
    {
        auto padded_coord = input_coord;
        size_t i = 0;
        for (size_t pad : pads_begin)
        {
            padded_coord[i] += pad;
            ++i;
        }
        uint8_t* dst_ptr = padded_data_ptr + type_size * padded_transform.index(padded_coord);
        const uint8_t* src_ptr = data_ptr + type_size * input_transform.index(input_coord);
        memcpy(dst_ptr, src_ptr, type_size);
    }
}

bool op::v4::Interpolate::evaluate_interpolate(const HostTensorVector& outputs,
                                               const HostTensorVector& inputs) const
{
    element::Type input_et = get_input_element_type(0);
    size_t type_size = input_et.size();

    Shape input_shape{inputs[data_port]->get_shape()};
    Shape padded_input_shape = get_padded_input_shape(input_shape).to_shape();

    auto axes = get_axes_vector(inputs);
    size_t num_of_axes = axes.size();

    auto scales = get_scales_vector(inputs, padded_input_shape, m_attrs, axes);

    PartialShape output_shape{padded_input_shape};

    if (m_attrs.shape_calculation_mode == ShapeCalcMode::scales)
    {
        infer_using_scales(output_shape, axes, scales, padded_input_shape);
    }
    else
    {
        auto sizes = get_target_shape_vector(inputs, num_of_axes);
        infer_using_shapes(output_shape, axes, sizes);
    }

    Shape out_shape = output_shape.to_shape();

    outputs[0]->set_element_type(inputs[0]->get_element_type());
    outputs[0]->set_shape(out_shape);

    size_t bytes_in_padded_input = shape_size(padded_input_shape) * type_size;

    std::vector<uint8_t> padded_input_data(bytes_in_padded_input, 0);

    const uint8_t* data_ptr = inputs[0]->get_data_ptr<uint8_t>();
    uint8_t* padded_data_ptr = padded_input_data.data();

    pad_input_data(
        data_ptr, padded_data_ptr, type_size, input_shape, padded_input_shape, m_attrs.pads_begin);

    switch (input_et)
    {
    case element::Type_t::f32:
        runtime::reference::interpolate<float>(reinterpret_cast<float*>(padded_data_ptr),
                                               padded_input_shape,
                                               scales,
                                               axes,
                                               outputs[0]->get_data_ptr<float>(),
                                               out_shape,
                                               m_attrs);
        break;
    case element::Type_t::f16:
        runtime::reference::interpolate<float16>(reinterpret_cast<float16*>(padded_data_ptr),
                                                 padded_input_shape,
                                                 scales,
                                                 axes,
                                                 outputs[0]->get_data_ptr<float16>(),
                                                 out_shape,
                                                 m_attrs);
        break;
    case element::Type_t::i8:
        runtime::reference::interpolate<int8_t>(reinterpret_cast<int8_t*>(padded_data_ptr),
                                                padded_input_shape,
                                                scales,
                                                axes,
                                                outputs[0]->get_data_ptr<int8_t>(),
                                                out_shape,
                                                m_attrs);
        break;
    default:;
    }

    return true;
}

bool op::v4::Interpolate::evaluate(const HostTensorVector& outputs,
                                   const HostTensorVector& inputs) const
{
    NGRAPH_OP_SCOPE(v4_Interpolate_evaluate);
    return evaluate_interpolate(outputs, inputs);
}

namespace ngraph
{
    template <>
    NGRAPH_API EnumNames<op::v4::Interpolate::InterpolateMode>&
        EnumNames<op::v4::Interpolate::InterpolateMode>::get()
    {
        static auto enum_names = EnumNames<op::v4::Interpolate::InterpolateMode>(
            "op::v4::Interpolate::InterpolateMode",
            {{"nearest", op::v4::Interpolate::InterpolateMode::nearest},
             {"linear", op::v4::Interpolate::InterpolateMode::linear},
             {"linear_onnx", op::v4::Interpolate::InterpolateMode::linear_onnx},
             {"cubic", op::v4::Interpolate::InterpolateMode::cubic}});
        return enum_names;
    }

    constexpr DiscreteTypeInfo AttributeAdapter<op::v4::Interpolate::InterpolateMode>::type_info;

    std::ostream& operator<<(std::ostream& s, const op::v4::Interpolate::InterpolateMode& type)
    {
        return s << as_string(type);
    }

    template <>
    NGRAPH_API EnumNames<op::v4::Interpolate::ShapeCalcMode>&
        EnumNames<op::v4::Interpolate::ShapeCalcMode>::get()
    {
        static auto enum_names = EnumNames<op::v4::Interpolate::ShapeCalcMode>(
            "op::v4::Interpolate::ShapeCalcMode",
            {{"sizes", op::v4::Interpolate::ShapeCalcMode::sizes},
             {"scales", op::v4::Interpolate::ShapeCalcMode::scales}});
        return enum_names;
    }

    constexpr DiscreteTypeInfo AttributeAdapter<op::v4::Interpolate::ShapeCalcMode>::type_info;

    std::ostream& operator<<(std::ostream& s, const op::v4::Interpolate::ShapeCalcMode& type)
    {
        return s << as_string(type);
    }

    template <>
    NGRAPH_API EnumNames<op::v4::Interpolate::CoordinateTransformMode>&
        EnumNames<op::v4::Interpolate::CoordinateTransformMode>::get()
    {
        static auto enum_names = EnumNames<op::v4::Interpolate::CoordinateTransformMode>(
            "op::v4::Interpolate::CoordinateTransformMode",
            {{"half_pixel", op::v4::Interpolate::CoordinateTransformMode::half_pixel},
             {"pytorch_half_pixel",
              op::v4::Interpolate::CoordinateTransformMode::pytorch_half_pixel},
             {"asymmetric", op::v4::Interpolate::CoordinateTransformMode::asymmetric},
             {"tf_half_pixel_for_nn",
              op::v4::Interpolate::CoordinateTransformMode::tf_half_pixel_for_nn},
             {"align_corners", op::v4::Interpolate::CoordinateTransformMode::align_corners}});
        return enum_names;
    }

    constexpr DiscreteTypeInfo
        AttributeAdapter<op::v4::Interpolate::CoordinateTransformMode>::type_info;

    std::ostream& operator<<(std::ostream& s,
                             const op::v4::Interpolate::CoordinateTransformMode& type)
    {
        return s << as_string(type);
    }

    template <>
    NGRAPH_API EnumNames<op::v4::Interpolate::NearestMode>&
        EnumNames<op::v4::Interpolate::NearestMode>::get()
    {
        static auto enum_names = EnumNames<op::v4::Interpolate::NearestMode>(
            "op::v4::Interpolate::NearestMode",
            {{"round_prefer_floor", op::v4::Interpolate::NearestMode::round_prefer_floor},
             {"round_prefer_ceil", op::v4::Interpolate::NearestMode::round_prefer_ceil},
             {"floor", op::v4::Interpolate::NearestMode::floor},
             {"ceil", op::v4::Interpolate::NearestMode::ceil},
             {"simple", op::v4::Interpolate::NearestMode::simple}});
        return enum_names;
    }

    constexpr DiscreteTypeInfo AttributeAdapter<op::v4::Interpolate::NearestMode>::type_info;

    std::ostream& operator<<(std::ostream& s, const op::v4::Interpolate::NearestMode& type)
    {
        return s << as_string(type);
    }
} // namespace ngraph<|MERGE_RESOLUTION|>--- conflicted
+++ resolved
@@ -263,11 +263,7 @@
 
     // If the input 'axes' is given and this input is not Constant, we cannot infer any elements
     // of the output shape. Hence, all components of the output shape should be dynamic.
-<<<<<<< HEAD
-    if (input_values().size() == 4 && !get_constant_from_source(input_value(3)))
-=======
     if (input_values().size() == 4 && !has_and_set_equal_bounds(input_value(3)))
->>>>>>> 58c56829
     {
         PartialShape output_shape = std::vector<Dimension>(input_rank, Dimension::dynamic());
         set_output_type(0, get_input_element_type(0), output_shape);
@@ -414,7 +410,7 @@
 
         return result;
     }
-} // namespace
+}
 
 void op::v4::Interpolate::correct_pads()
 {
@@ -578,7 +574,7 @@
     }
 
     template <>
-    NGRAPH_API EnumNames<op::v4::Interpolate::CoordinateTransformMode>&
+    EnumNames<op::v4::Interpolate::CoordinateTransformMode>&
         EnumNames<op::v4::Interpolate::CoordinateTransformMode>::get()
     {
         static auto enum_names = EnumNames<op::v4::Interpolate::CoordinateTransformMode>(
@@ -603,8 +599,7 @@
     }
 
     template <>
-    NGRAPH_API EnumNames<op::v4::Interpolate::NearestMode>&
-        EnumNames<op::v4::Interpolate::NearestMode>::get()
+    EnumNames<op::v4::Interpolate::NearestMode>& EnumNames<op::v4::Interpolate::NearestMode>::get()
     {
         static auto enum_names = EnumNames<op::v4::Interpolate::NearestMode>(
             "op::v4::Interpolate::NearestMode",
