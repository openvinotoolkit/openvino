--- conflicted
+++ resolved
@@ -69,34 +69,17 @@
     return make_shared<op::v0::Interpolate>(new_args.at(0), new_args.at(1), m_attrs);
 }
 
-<<<<<<< HEAD
-namespace ngraph
-{
-    template <>
-    EnumNames<op::v0::Interpolate::InterpolateMode>&
-        EnumNames<op::v0::Interpolate::InterpolateMode>::get()
-    {
-        static auto enum_names = EnumNames<op::v0::Interpolate::InterpolateMode>(
-            "op::v0::Interpolate::InterpolateMode",
-            {{"nearest", op::v0::Interpolate::InterpolateMode::NEAREST},
-             {"linear", op::v0::Interpolate::InterpolateMode::LINEAR},
-             {"cubic", op::v0::Interpolate::InterpolateMode::CUBIC},
-             {"area", op::v0::Interpolate::InterpolateMode::AREA}});
-        return enum_names;
-    }
-=======
 namespace ngraph {
 template <>
 EnumNames<op::v0::Interpolate::InterpolateMode>& EnumNames<op::v0::Interpolate::InterpolateMode>::get() {
     static auto enum_names =
         EnumNames<op::v0::Interpolate::InterpolateMode>("op::v0::Interpolate::InterpolateMode",
-                                                        {{"nearest", op::v0::Interpolate::InterpolateMode::nearest},
-                                                         {"linear", op::v0::Interpolate::InterpolateMode::linear},
-                                                         {"cubic", op::v0::Interpolate::InterpolateMode::cubic},
-                                                         {"area", op::v0::Interpolate::InterpolateMode::area}});
+                                                        {{"nearest", op::v0::Interpolate::InterpolateMode::NEAREST},
+                                                         {"linear", op::v0::Interpolate::InterpolateMode::LINEAR},
+                                                         {"cubic", op::v0::Interpolate::InterpolateMode::CUBIC},
+                                                         {"area", op::v0::Interpolate::InterpolateMode::AREA}});
     return enum_names;
 }
->>>>>>> 39131968
 
 constexpr DiscreteTypeInfo AttributeAdapter<op::v0::Interpolate::InterpolateMode>::type_info;
 
@@ -272,15 +255,8 @@
         }
     }
 
-<<<<<<< HEAD
-    if (m_attrs.shape_calculation_mode == ShapeCalcMode::SCALES)
-    {
-        if (const auto& const_scales = get_constant_from_source(input_value(2)))
-        {
-=======
-    if (m_attrs.shape_calculation_mode == ShapeCalcMode::scales) {
+    if (m_attrs.shape_calculation_mode == ShapeCalcMode::SCALES) {
         if (const auto& const_scales = get_constant_from_source(input_value(2))) {
->>>>>>> 39131968
             auto scales = const_scales->cast_vector<float>();
             infer_using_scales(output_shape, axes, scales, padded_input_shape);
         }
@@ -336,38 +312,8 @@
     int64_t* target_shape_ptr = args[target_shape_port]->get_data_ptr<int64_t>();
     target_shape.insert(target_shape.end(), target_shape_ptr, target_shape_ptr + num_of_axes);
 
-<<<<<<< HEAD
-    std::vector<float> get_scales_vector(const HostTensorVector& args,
-                                         const Shape& input_shape,
-                                         const op::v4::Interpolate::InterpolateAttrs& attrs,
-                                         std::vector<int64_t> axes)
-    {
-        using ShapeCalcMode = ngraph::op::v4::Interpolate::ShapeCalcMode;
-
-        std::vector<float> scales;
-        size_t num_of_axes = axes.size();
-        if (attrs.shape_calculation_mode == ShapeCalcMode::SCALES)
-        {
-            float* scales_ptr = args[scales_port]->get_data_ptr<float>();
-            scales.insert(scales.end(), scales_ptr, scales_ptr + num_of_axes);
-        }
-        else
-        {
-            auto target_shape = get_target_shape_vector(args, num_of_axes);
-            for (size_t i = 0; i < num_of_axes; ++i)
-            {
-                size_t axis = axes[i];
-                float scale =
-                    static_cast<float>(target_shape[i]) / static_cast<float>(input_shape[axis]);
-                scales.push_back(scale);
-            }
-        }
-        return scales;
-    }
-=======
     return target_shape;
 }
->>>>>>> 39131968
 
 std::vector<float> get_scales_vector(const HostTensorVector& args,
                                      const Shape& input_shape,
@@ -377,7 +323,7 @@
 
     std::vector<float> scales;
     size_t num_of_axes = axes.size();
-    if (attrs.shape_calculation_mode == ShapeCalcMode::scales) {
+    if (attrs.shape_calculation_mode == ShapeCalcMode::SCALES) {
         float* scales_ptr = args[scales_port]->get_data_ptr<float>();
         scales.insert(scales.end(), scales_ptr, scales_ptr + num_of_axes);
     } else {
@@ -460,12 +406,7 @@
 
     PartialShape output_shape{padded_input_shape};
 
-<<<<<<< HEAD
-    if (m_attrs.shape_calculation_mode == ShapeCalcMode::SCALES)
-    {
-=======
-    if (m_attrs.shape_calculation_mode == ShapeCalcMode::scales) {
->>>>>>> 39131968
+    if (m_attrs.shape_calculation_mode == ShapeCalcMode::SCALES) {
         infer_using_scales(output_shape, axes, scales, padded_input_shape);
     } else {
         auto sizes = get_target_shape_vector(inputs, num_of_axes);
@@ -538,34 +479,17 @@
     return false;
 }
 
-<<<<<<< HEAD
-namespace ngraph
-{
-    template <>
-    NGRAPH_API EnumNames<op::v4::Interpolate::InterpolateMode>&
-        EnumNames<op::v4::Interpolate::InterpolateMode>::get()
-    {
-        static auto enum_names = EnumNames<op::v4::Interpolate::InterpolateMode>(
-            "op::v4::Interpolate::InterpolateMode",
-            {{"nearest", op::v4::Interpolate::InterpolateMode::NEAREST},
-             {"linear", op::v4::Interpolate::InterpolateMode::LINEAR},
-             {"linear_onnx", op::v4::Interpolate::InterpolateMode::LINEAR_ONNX},
-             {"cubic", op::v4::Interpolate::InterpolateMode::CUBIC}});
-        return enum_names;
-    }
-=======
 namespace ngraph {
 template <>
 NGRAPH_API EnumNames<op::v4::Interpolate::InterpolateMode>& EnumNames<op::v4::Interpolate::InterpolateMode>::get() {
     static auto enum_names = EnumNames<op::v4::Interpolate::InterpolateMode>(
         "op::v4::Interpolate::InterpolateMode",
-        {{"nearest", op::v4::Interpolate::InterpolateMode::nearest},
-         {"linear", op::v4::Interpolate::InterpolateMode::linear},
-         {"linear_onnx", op::v4::Interpolate::InterpolateMode::linear_onnx},
-         {"cubic", op::v4::Interpolate::InterpolateMode::cubic}});
+        {{"nearest", op::v4::Interpolate::InterpolateMode::NEAREST},
+         {"linear", op::v4::Interpolate::InterpolateMode::LINEAR},
+         {"linear_onnx", op::v4::Interpolate::InterpolateMode::LINEAR_ONNX},
+         {"cubic", op::v4::Interpolate::InterpolateMode::CUBIC}});
     return enum_names;
 }
->>>>>>> 39131968
 
 constexpr DiscreteTypeInfo AttributeAdapter<op::v4::Interpolate::InterpolateMode>::type_info;
 
@@ -573,26 +497,13 @@
     return s << as_string(type);
 }
 
-<<<<<<< HEAD
-    template <>
-    NGRAPH_API EnumNames<op::v4::Interpolate::ShapeCalcMode>&
-        EnumNames<op::v4::Interpolate::ShapeCalcMode>::get()
-    {
-        static auto enum_names = EnumNames<op::v4::Interpolate::ShapeCalcMode>(
-            "op::v4::Interpolate::ShapeCalcMode",
-            {{"sizes", op::v4::Interpolate::ShapeCalcMode::SIZES},
-             {"scales", op::v4::Interpolate::ShapeCalcMode::SCALES}});
-        return enum_names;
-    }
-=======
 template <>
 NGRAPH_API EnumNames<op::v4::Interpolate::ShapeCalcMode>& EnumNames<op::v4::Interpolate::ShapeCalcMode>::get() {
     static auto enum_names = EnumNames<op::v4::Interpolate::ShapeCalcMode>(
         "op::v4::Interpolate::ShapeCalcMode",
-        {{"sizes", op::v4::Interpolate::ShapeCalcMode::sizes}, {"scales", op::v4::Interpolate::ShapeCalcMode::scales}});
+        {{"sizes", op::v4::Interpolate::ShapeCalcMode::SIZES}, {"scales", op::v4::Interpolate::ShapeCalcMode::SCALES}});
     return enum_names;
 }
->>>>>>> 39131968
 
 constexpr DiscreteTypeInfo AttributeAdapter<op::v4::Interpolate::ShapeCalcMode>::type_info;
 
@@ -600,36 +511,18 @@
     return s << as_string(type);
 }
 
-<<<<<<< HEAD
-    template <>
-    NGRAPH_API EnumNames<op::v4::Interpolate::CoordinateTransformMode>&
-        EnumNames<op::v4::Interpolate::CoordinateTransformMode>::get()
-    {
-        static auto enum_names = EnumNames<op::v4::Interpolate::CoordinateTransformMode>(
-            "op::v4::Interpolate::CoordinateTransformMode",
-            {{"half_pixel", op::v4::Interpolate::CoordinateTransformMode::HALF_PIXEL},
-             {"pytorch_half_pixel",
-              op::v4::Interpolate::CoordinateTransformMode::PYTORCH_HALF_PIXEL},
-             {"asymmetric", op::v4::Interpolate::CoordinateTransformMode::ASYMMETRIC},
-             {"tf_half_pixel_for_nn",
-              op::v4::Interpolate::CoordinateTransformMode::TF_HALF_PIXEL_FOR_NN},
-             {"align_corners", op::v4::Interpolate::CoordinateTransformMode::ALIGN_CORNERS}});
-        return enum_names;
-    }
-=======
 template <>
 NGRAPH_API EnumNames<op::v4::Interpolate::CoordinateTransformMode>&
 EnumNames<op::v4::Interpolate::CoordinateTransformMode>::get() {
     static auto enum_names = EnumNames<op::v4::Interpolate::CoordinateTransformMode>(
         "op::v4::Interpolate::CoordinateTransformMode",
-        {{"half_pixel", op::v4::Interpolate::CoordinateTransformMode::half_pixel},
-         {"pytorch_half_pixel", op::v4::Interpolate::CoordinateTransformMode::pytorch_half_pixel},
-         {"asymmetric", op::v4::Interpolate::CoordinateTransformMode::asymmetric},
-         {"tf_half_pixel_for_nn", op::v4::Interpolate::CoordinateTransformMode::tf_half_pixel_for_nn},
-         {"align_corners", op::v4::Interpolate::CoordinateTransformMode::align_corners}});
+        {{"half_pixel", op::v4::Interpolate::CoordinateTransformMode::HALF_PIXEL},
+         {"pytorch_half_pixel", op::v4::Interpolate::CoordinateTransformMode::PYTORCH_HALF_PIXEL},
+         {"asymmetric", op::v4::Interpolate::CoordinateTransformMode::ASYMMETRIC},
+         {"tf_half_pixel_for_nn", op::v4::Interpolate::CoordinateTransformMode::TF_HALF_PIXEL_FOR_NN},
+         {"align_corners", op::v4::Interpolate::CoordinateTransformMode::ALIGN_CORNERS}});
     return enum_names;
 }
->>>>>>> 39131968
 
 constexpr DiscreteTypeInfo AttributeAdapter<op::v4::Interpolate::CoordinateTransformMode>::type_info;
 
@@ -637,33 +530,17 @@
     return s << as_string(type);
 }
 
-<<<<<<< HEAD
-    template <>
-    NGRAPH_API EnumNames<op::v4::Interpolate::NearestMode>&
-        EnumNames<op::v4::Interpolate::NearestMode>::get()
-    {
-        static auto enum_names = EnumNames<op::v4::Interpolate::NearestMode>(
-            "op::v4::Interpolate::NearestMode",
-            {{"round_prefer_floor", op::v4::Interpolate::NearestMode::ROUND_PREFER_FLOOR},
-             {"round_prefer_ceil", op::v4::Interpolate::NearestMode::ROUND_PREFER_CEIL},
-             {"floor", op::v4::Interpolate::NearestMode::FLOOR},
-             {"ceil", op::v4::Interpolate::NearestMode::CEIL},
-             {"simple", op::v4::Interpolate::NearestMode::SIMPLE}});
-        return enum_names;
-    }
-=======
 template <>
 NGRAPH_API EnumNames<op::v4::Interpolate::NearestMode>& EnumNames<op::v4::Interpolate::NearestMode>::get() {
     static auto enum_names = EnumNames<op::v4::Interpolate::NearestMode>(
         "op::v4::Interpolate::NearestMode",
-        {{"round_prefer_floor", op::v4::Interpolate::NearestMode::round_prefer_floor},
-         {"round_prefer_ceil", op::v4::Interpolate::NearestMode::round_prefer_ceil},
-         {"floor", op::v4::Interpolate::NearestMode::floor},
-         {"ceil", op::v4::Interpolate::NearestMode::ceil},
-         {"simple", op::v4::Interpolate::NearestMode::simple}});
+        {{"round_prefer_floor", op::v4::Interpolate::NearestMode::ROUND_PREFER_FLOOR},
+         {"round_prefer_ceil", op::v4::Interpolate::NearestMode::ROUND_PREFER_CEIL},
+         {"floor", op::v4::Interpolate::NearestMode::FLOOR},
+         {"ceil", op::v4::Interpolate::NearestMode::CEIL},
+         {"simple", op::v4::Interpolate::NearestMode::SIMPLE}});
     return enum_names;
 }
->>>>>>> 39131968
 
 constexpr DiscreteTypeInfo AttributeAdapter<op::v4::Interpolate::NearestMode>::type_info;
 
