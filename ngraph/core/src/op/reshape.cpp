--- conflicted
+++ resolved
@@ -247,45 +247,11 @@
         {
             NODE_VALIDATION_CHECK(this, pattern_vector[i] >= -1, "Dim size cannot be less than -1");
 
-<<<<<<< HEAD
             if (pattern_vector[i] == -1)
             { // ctor of Dimension(-1) would turn input Dimension(0, max_int)
                 NODE_VALIDATION_CHECK(
                     this, minus_one_idx == -1, "More than one dimension has size of -1");
                 minus_one_idx = static_cast<int64_t>(i);
-=======
-                if (negative_dim != -1)
-                {
-                    // Infer size such that number of output elements matches
-                    // input elements
-                    if (output_elements == 0)
-                    {
-                        // TODO(amprocte): Decide if this is desired behavior here. (NumPy seems
-                        // to fail.)
-                        NODE_VALIDATION_CHECK(this,
-                                              input_elements == 0,
-                                              "Cannot infer '-1' dimension with zero-size output "
-                                              "dimension unless at least one input dimension is "
-                                              "also zero-size");
-                        partial_shape[negative_dim] = Dimension(0);
-                    }
-                    else
-                    {
-                        NODE_VALIDATION_CHECK(this,
-                                              input_elements % output_elements == 0,
-                                              "Non-'-1' output dimensions do not evenly divide "
-                                              "the input dimensions");
-                        partial_shape[negative_dim] = Dimension(input_elements / output_elements);
-                    }
-                }
-            }
-
-            if (out_shape_val == std::vector<std::int64_t>{0, -1} &&
-                input_pshape.rank().is_static() && input_pshape.rank().get_length() == 2)
-            {
-                partial_shape[0] = input_pshape[0];
-                partial_shape[1] = input_pshape[1];
->>>>>>> 00d37aaa
             }
             reshape_pattern.emplace_back(pattern_vector[i]);
         }
