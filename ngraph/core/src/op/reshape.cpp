--- conflicted
+++ resolved
@@ -258,12 +258,8 @@
     if (!reshape_pattern.empty())
     {
         std::vector<Dimension> output_shape(output_rank.get_length());
-<<<<<<< HEAD
-        calculate_output_shape(this, reshape_pattern, minus_one_idx, input_pshape, output_shape);
-=======
         reshapeop::calculate_output_shape(
             this, reshape_pattern, minus_one_idx, input_pshape, output_shape);
->>>>>>> 94417160
         set_output_type(0, get_input_element_type(0), output_shape);
     }
 }
@@ -318,15 +314,6 @@
         }
         reshape_pattern.emplace_back(out_shape_val[i]);
     }
-<<<<<<< HEAD
-
-    std::vector<Dimension> output_shape(out_shape_val.size());
-    calculate_output_shape(
-        this, reshape_pattern, minus_one_idx, inputs[0]->get_partial_shape(), output_shape);
-    NGRAPH_CHECK(PartialShape(output_shape).is_static());
-    outputs[0]->set_shape(PartialShape(output_shape).to_shape());
-
-=======
 
     std::vector<Dimension> output_shape(out_shape_val.size());
     reshapeop::calculate_output_shape(
@@ -334,7 +321,6 @@
     NGRAPH_CHECK(PartialShape(output_shape).is_static());
     outputs[0]->set_shape(PartialShape(output_shape).to_shape());
 
->>>>>>> 94417160
     const AxisVector order = get_default_order(inputs[0]->get_shape());
     return reshapeop::evaluate_reshape(inputs[0], outputs[0], order);
 }
