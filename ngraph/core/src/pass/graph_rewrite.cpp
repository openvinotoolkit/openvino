// Copyright (C) 2018-2021 Intel Corporation
// SPDX-License-Identifier: Apache-2.0
//

#include "ngraph/pass/graph_rewrite.hpp"

#include <algorithm>
#include <deque>
#include <iostream>
#include <ngraph/pattern/op/wrap_type.hpp>
#include <regex>
#include <unordered_set>
#include <vector>

#include "itt.hpp"
#include "ngraph/env_util.hpp"
#include "ngraph/log.hpp"
#include "ngraph/op/util/sub_graph_base.hpp"
#include "perf_counters.hpp"

/* GraphRewrite algorithm:
 * GraphRewrite processes an input graph in an topological order(i.e. args before users)
 * Given the following graph:          Abs2
 *                                   /       \
 *                         Constant1         Add4 - Result5
 *                                   \      /
 *                                    Neg3
 *
 * The topological order would be : `Constant1`, `Abs2`, `Neg3`, `Add4`, `Result5`
 * Note, `Abs2` comes before `Neg3` as `Abs2`'s id = 2 is *less* than `Neg3`'s one (id = 3)
 * Next, GraphRewrite will invoke matchers passes registered in add_matcher order.
 * For example:
 *     ov::pass::GraphRewrite pass;
 *     pass.add_matcher<m1>();
 *     pass.add_matcher<m2>();
 *     pass.add_matcher<m3>();
 * Matcher passes will be called as follows: `m1`, `m2`, `m3`
 * Matchers should only replace nodes in the graph that come before the current root
 * node in the topological order. For example, if Matcher matches Neg3, it should only
 * replace nodes `Abs2` and `Constant1` if needed
 * This gives Matchers a nice cascading property. For example, if m1 folds `Abs2(Constant1)`
 * and `m2` folds `Neg3(Constant1)` when `m3` is called on `Add4` it will discover that
 * both `Abs2` and `Neg3` were already replaced by constants, so `Add4` will also be folded into
 * one.
 * If any matcher passes succeeds the rest of the matchers will **not** be called.
 * E.g. if `m1` succeeds and replaces `Abs2` with a new constant, nor `m2` or `m3` will be called
 * However, sometimes, you will need more than one fusion occur on the same node.
 * In this case, you need to register nodes in MatcherPass manually using register_new_node method.
 * GraphRewrite will automatically add this nodes in the beginning of execution queue.
 * If MatcherPass register more than one node make sure that this nodes are registered in
 * topological order. */

NGRAPH_RTTI_DEFINITION(ov::pass::GraphRewrite, "ov::pass::GraphRewrite", 0);

NGRAPH_RTTI_DEFINITION(ov::pass::BackwardGraphRewrite, "ov::pass::BackwardGraphRewrite", 0);

NGRAPH_RTTI_DEFINITION(ov::pass::MatcherPass, "ov::pass::MatcherPass", 0);

namespace ov {
namespace pass {
namespace internal {
PerfCounters& perf_counters_graph_rewrite() {
    static PerfCounters counters;
    return counters;
}
}  // namespace internal
}  // namespace pass
}  // namespace ov

bool ov::pass::BackwardGraphRewrite::run_on_function(std::shared_ptr<ov::Function> f) {
    // Initialize execution queue with nodes in topological order
    std::deque<std::weak_ptr<Node>> nodes_to_run;
    for (auto& node : f->get_ordered_ops()) {
        nodes_to_run.emplace_front(node);
    }
    return apply_matcher_passes(f, std::move(nodes_to_run));
}

bool ov::pass::GraphRewrite::run_on_function(std::shared_ptr<ov::Function> f) {
    // Initialize execution queue with nodes in topological order
    std::deque<std::weak_ptr<Node>> nodes_to_run;
    for (auto& node : f->get_ordered_ops()) {
        nodes_to_run.emplace_back(node);
    }
    return apply_matcher_passes(f, std::move(nodes_to_run));
}

<<<<<<< HEAD
bool pass::GraphRewrite::apply_matcher_passes(shared_ptr<Function> f, deque<std::weak_ptr<Node>> nodes_to_run) {
=======
bool ov::pass::GraphRewrite::apply_matcher_passes(std::shared_ptr<Function> f,
                                                  std::deque<std::weak_ptr<Node>> nodes_to_run) {
>>>>>>> f7d3f791
    OV_ITT_SCOPED_TASK(ov::itt::domains::nGraph, "pass::GraphRewrite::run_on_function");

    bool rewritten = false;
    const auto& pass_config = get_pass_config();

    // Check that all Matchers in MatcherPasses has type bases root node
    bool all_roots_has_type = true;
    std::unordered_map<NodeTypeInfo, std::vector<size_t>> type_to_matcher;
    for (size_t matcher_index = 0; matcher_index < m_matchers.size(); ++matcher_index) {
        // Skip passes that are disabled
        if (pass_config->is_disabled(m_matchers[matcher_index]->get_type_info()))
            continue;

        auto matcher = m_matchers[matcher_index]->get_matcher();
        if (!matcher) {
            all_roots_has_type = false;
            break;
        }

        auto root = matcher->get_pattern_value().get_node_shared_ptr();
        // pattern::op::AnyOutput operation automatically appends for multi output operations inside
        // Matcher and to gen actual root node we need to take it's parent.
        if (auto any_type = std::dynamic_pointer_cast<pattern::op::AnyOutput>(root)) {
            root = any_type->input_value(0).get_node_shared_ptr();
        }

        // if root is an operation from opset or has pattern::op::WrapType type then we can extract
        // it's type
        // and use it in unordered_map as key for fast MatcherPass search. Otherwise type is unknown
        // and default algorithm is used.
        if (auto p = std::dynamic_pointer_cast<pattern::op::Pattern>(root)) {
            if (auto any_type = std::dynamic_pointer_cast<pattern::op::WrapType>(p)) {
                for (const auto& root_type_info : any_type->get_wrapped_types()) {
                    type_to_matcher[root_type_info].push_back(matcher_index);
                }
            } else {
                all_roots_has_type = false;
                break;
            }
        } else {
            type_to_matcher[root->get_type_info()].push_back(matcher_index);
        }

        // TODO: traverse parents for root_type_info in order to register complete list of matchers
        // including ones triggered by parent type info.
    }

    // This lambda preforms execution of particular MatcherPass on given node.
    // It automatically handles nodes registered by MatcherPass during transformation and set
    // transformation callback.
    auto run_matcher_pass = [&](std::shared_ptr<MatcherPass> m_pass, std::shared_ptr<Node> node) -> bool {
        // Keep this property check for backward compatibility. In future transformation property
        // will be deprecated and removed.
        if (m_pass->get_property(PassProperty::REQUIRE_STATIC_SHAPE) && f->is_dynamic()) {
            NGRAPH_DEBUG << "matcher callback requires static shape but the "
                            "function is dynamic, skipping this "
                            "optimization till the shapes are fully "
                            "materialized";
            return false;
        }

        // Apply MatcherPass. In case if it returns true no other MatcherPasses will apply
        // to this node
        bool status = m_pass->apply(node);

        // In case if MatcherPass registered nodes they will be added to the beginning of execution
        // queue
        const auto& new_nodes = m_pass->get_new_nodes();
        if (!new_nodes.empty()) {
            // Need to push nodes in reverse order as we expect that nodes in new_nodes
            // vector are in topological order
            for (auto it = new_nodes.rbegin(); it != new_nodes.rend(); it++) {
                nodes_to_run.emplace_front(*it);
            }
            m_pass->clear_new_nodes();
        }
        return status;
    };

    // list of matchers to run for a node; define here to keep memory allocated
    std::vector<size_t> matcher_passes_to_run;

    while (!nodes_to_run.empty()) {
        auto weak_node = nodes_to_run.front();
        nodes_to_run.pop_front();

        auto node = weak_node.lock();
        if (!node)
            continue;

        // Recursive apply Matchers for sub-graph based nodes
        if (auto sub_graph_node = std::dynamic_pointer_cast<ngraph::op::util::SubGraphOp>(node)) {
            if (auto sub_graph = sub_graph_node->get_function()) {
                run_on_function(sub_graph);
            }
        }
        // Temporary keep this GraphRewrite property for backward compatibility
        if (m_enable_shape_inference) {
            node->revalidate_and_infer_types();
        }
        // If all Matchers in MatcherPasses has type based root node then we apply efficient
        // algorithm for finding matchers
        if (all_roots_has_type) {
            const DiscreteTypeInfo* node_type_info = &node->get_type_info();
            matcher_passes_to_run.clear();
            while (node_type_info) {
                auto matchers = type_to_matcher.find(*node_type_info);
                if (matchers != type_to_matcher.end()) {
                    // do not run found matchers immediately, need to collect all matchers for
                    // parents
                    // and sort them in order of the registration
                    matcher_passes_to_run.insert(matcher_passes_to_run.end(),
                                                 matchers->second.begin(),
                                                 matchers->second.end());
                }
                node_type_info = node_type_info->parent;
            }

            std::sort(matcher_passes_to_run.begin(), matcher_passes_to_run.end());

            // TODO: type_to_matcher with just collected list of matchers to enable
            // fast processing at the next time when node with the same type will be processed

            for (size_t matcher_index : matcher_passes_to_run) {
                if (run_matcher_pass(m_matchers[matcher_index], node)) {
                    rewritten = true;
                    break;
                }
            }
        }
        // Otherwise we use default algorithm that iterates over all registered matcher passes
        else {
            for (auto& m_pass : m_matchers) {
                // Skip passes that are disabled
                if (pass_config->is_disabled(m_pass->get_type_info()))
                    continue;

                if (run_matcher_pass(m_pass, node)) {
                    rewritten = true;
                    break;
                }
            }
        }
    }
    return rewritten;
}

void ov::pass::GraphRewrite::add_matcher(const std::shared_ptr<pattern::Matcher>& m,
                                         const graph_rewrite_callback& callback,
                                         const PassPropertyMask& property) {
    m_matchers.push_back(std::make_shared<MatcherPass>(
        m->get_name(),
        m,
        [m, callback](const std::shared_ptr<Node>& node) -> bool {
            NGRAPH_DEBUG << "Running matcher " << m->get_name() << " on " << node;
            if (m->match(node->output(0))) {
                NGRAPH_DEBUG << "Matcher " << m->get_name() << " matched " << node;
                NGRAPH_PASS_CALLBACK(m);
                bool status = callback(*m.get());
                // explicitly clear Matcher state because it holds pointers to matched nodes
                m->clear_state();
                return status;
            }
            m->clear_state();
            return false;
        },
        property));
}

void ov::pass::GraphRewrite::add_matcher(const std::shared_ptr<pattern::Matcher>& m,
                                         const graph_rewrite_callback& callback) {
    NGRAPH_SUPPRESS_DEPRECATED_START
    // TODO: before deprecate this function, by default expect the
    // callback require static shape.
    add_matcher(m, callback, {PassProperty::REQUIRE_STATIC_SHAPE});
    NGRAPH_SUPPRESS_DEPRECATED_END
}

void ov::pass::GraphRewrite::set_pass_config(const std::shared_ptr<PassConfig>& rhs) {
    auto pass_config = get_pass_config();
    // We have to preserve disabled passes because in case when we register matchers inside
    // GraphRewrite c-tor we work with local PassConfig instance.
    // For example:
    //
    // class ExampleGraphRewrite: public pass::GraphRewrite {
    //      ExampleGraphRewrite() {
    //          add_mather<TestMatcher1, false /* disabled by default */>();
    //          add_mather<TestMatcher2>();
    //      }
    // };
    //
    // When we call add_matcher inside c-tor we automatically work with locally created PassConfig
    // instance that is not shared. So when instance of this pass is being created in pass::Manager
    // we set shared PassConfig but we will override already existing rules inside local config. To
    // resolve this we have to copy disabled passes from local PassConfig to shared but we take into
    // account that if passes were manually enabled we do not add them.
    rhs->add_disabled_passes(*pass_config);
    PassBase::set_pass_config(rhs);

    // update nested transformations with new shared pass_config
    for (auto& pass : m_matchers) {
        pass->set_pass_config(rhs);
    }
}

void ov::pass::RecurrentGraphRewrite::add_matcher(const std::shared_ptr<pattern::RecurrentMatcher>& m,
                                                  const ov::recurrent_graph_rewrite_callback& callback,
                                                  const PassPropertyMask& property) {
    m_matchers.push_back(std::make_shared<MatcherPass>(
        "Recurrent matcher",
        nullptr,
        [m, callback](const std::shared_ptr<Node>& node) {
            NGRAPH_DEBUG << "Running recurrent matcher on " << node;
            if (m->match(node->output(0))) {
                NGRAPH_DEBUG << "Recurrent matcher matched " << m.get();
                return callback(*m.get());
            }
            return false;
        },
        property));
}

void ov::pass::RecurrentGraphRewrite::add_matcher(const std::shared_ptr<pattern::RecurrentMatcher>& m,
                                                  const ov::recurrent_graph_rewrite_callback& callback) {
    // TODO: before deprecate this function, by default expect the
    // callback require static shape.
    add_matcher(m, callback, {PassProperty::REQUIRE_STATIC_SHAPE});
}

bool ov::pass::RecurrentGraphRewrite::run_on_function(std::shared_ptr<Function> f) {
    bool changed = false;
    size_t i = 0;

    // This check is very expensive and is only needed for experimental features, so we will hide
    // it behind an environment variable for now. TODO: Find a less expensive way to handle this.
    static bool s_rerun_dynamic_check = ngraph::getenv_bool("NGRAPH_GRAPH_REWRITE_RERUN_DYNAMIC_CHECK");

    auto run_matchers = [&]() -> bool {
        bool is_dyn_func = s_rerun_dynamic_check && f->is_dynamic();
        for (const auto& node : f->get_ops()) {
            for (auto& m_pass : m_matchers) {
                if (is_dyn_func && m_pass->get_property(PassProperty::REQUIRE_STATIC_SHAPE)) {
                    NGRAPH_DEBUG << "matcher callback requires static shape but the "
                                    "function is dynamic, skipping this "
                                    "optimization till the shapes are fully "
                                    "materialized";
                    continue;
                }
                if (m_pass->apply(node)) {
                    // If call back may change function's is_dynamic state, we need to
                    // update the cached value.
                    if (m_pass->get_property(PassProperty::CHANGE_DYNAMIC_STATE)) {
                        is_dyn_func = s_rerun_dynamic_check && f->is_dynamic();
                    }
                    return true;
                }
            }
        }
        return false;
    };

    do {
        changed = run_matchers();
        i++;
    } while (changed && i < m_num_iters);
    return changed;
}

void ov::pass::MatcherPass::register_matcher(const std::shared_ptr<ov::pass::pattern::Matcher>& m,
                                             const ov::graph_rewrite_callback& callback,
                                             const PassPropertyMask& property) {
    set_name(m->get_name());
    set_property(property, true);
    m_matcher = m;
    m_handler = [m, callback](const std::shared_ptr<Node>& node) -> bool {
        if (m->match(node->output(0))) {
            NGRAPH_DEBUG << "Matcher " << m->get_name() << " matched " << node;
            NGRAPH_PASS_CALLBACK(m);
            bool status = callback(*m.get());
            // explicitly clear Matcher state because it holds pointers to matched nodes
            m->clear_state();
            return status;
        }
        m->clear_state();
        return false;
    };
}

<<<<<<< HEAD
bool ngraph::pass::MatcherPass::apply(std::shared_ptr<ngraph::Node> node) {
=======
bool ov::pass::MatcherPass::apply(std::shared_ptr<ov::Node> node) {
>>>>>>> f7d3f791
    OV_ITT_SCOPED_TASK(ov::itt::domains::nGraph, pass::internal::perf_counters_graph_rewrite()[get_type_info()]);
    m_new_nodes.clear();
    if (m_handler)
        return m_handler(node);
    return false;
}<|MERGE_RESOLUTION|>--- conflicted
+++ resolved
@@ -85,12 +85,8 @@
     return apply_matcher_passes(f, std::move(nodes_to_run));
 }
 
-<<<<<<< HEAD
-bool pass::GraphRewrite::apply_matcher_passes(shared_ptr<Function> f, deque<std::weak_ptr<Node>> nodes_to_run) {
-=======
 bool ov::pass::GraphRewrite::apply_matcher_passes(std::shared_ptr<Function> f,
                                                   std::deque<std::weak_ptr<Node>> nodes_to_run) {
->>>>>>> f7d3f791
     OV_ITT_SCOPED_TASK(ov::itt::domains::nGraph, "pass::GraphRewrite::run_on_function");
 
     bool rewritten = false;
@@ -379,11 +375,7 @@
     };
 }
 
-<<<<<<< HEAD
-bool ngraph::pass::MatcherPass::apply(std::shared_ptr<ngraph::Node> node) {
-=======
 bool ov::pass::MatcherPass::apply(std::shared_ptr<ov::Node> node) {
->>>>>>> f7d3f791
     OV_ITT_SCOPED_TASK(ov::itt::domains::nGraph, pass::internal::perf_counters_graph_rewrite()[get_type_info()]);
     m_new_nodes.clear();
     if (m_handler)
