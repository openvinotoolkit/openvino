//*****************************************************************************
// Copyright 2017-2021 Intel Corporation
//
// Licensed under the Apache License, Version 2.0 (the "License");
// you may not use this file except in compliance with the License.
// You may obtain a copy of the License at
//
//     http://www.apache.org/licenses/LICENSE-2.0
//
// Unless required by applicable law or agreed to in writing, software
// distributed under the License is distributed on an "AS IS" BASIS,
// WITHOUT WARRANTIES OR CONDITIONS OF ANY KIND, either express or implied.
// See the License for the specific language governing permissions and
// limitations under the License.
//*****************************************************************************

#include "ngraph/pass/constant_folding.hpp"
#include <ngraph/op/constant.hpp>
#include "ngraph/op/util/sub_graph_base.hpp"
#include "ngraph/rt_info.hpp"

using namespace std;
using namespace ngraph;

NGRAPH_RTTI_DEFINITION(ngraph::pass::ConstantFolding, "ConstantFolding", 0);

bool ngraph::pass::ConstantFolding::run_on_function(std::shared_ptr<ngraph::Function> f)
{
    bool rewritten = pre_calculated_values_folding(f);

    for (const auto& node : f->get_ordered_ops())
    {
<<<<<<< HEAD
        node->validate_and_infer_types();
=======
        if (rewritten)
        {
            node->revalidate_and_infer_types();
        }
>>>>>>> f88840d5

        OutputVector replacements(node->get_output_size());
        if (node->constant_fold(replacements, node->input_values()))
        {
            NGRAPH_CHECK(replacements.size() == node->get_output_size(),
                         "constant_fold_default returned incorrect number of replacements for ",
                         node);

            for (size_t i = 0; i < replacements.size(); ++i)
            {
                auto node_output = node->output(i);
                auto replacement = replacements.at(i);
                if (replacement.get_node_shared_ptr() && (node_output != replacement))
                {
                    if (replacements.size() == 1)
                    {
                        replacement.get_node_shared_ptr()->set_friendly_name(
                            node->get_friendly_name());
                    }
                    else
                    {
                        replacement.get_node_shared_ptr()->set_friendly_name(
                            node->get_friendly_name() + "." + std::to_string(i));
                    }
                    node_output.replace(replacement);
                    // Propagate runtime info attributes to replacement consumer nodes
                    copy_runtime_info_to_target_inputs(node, replacement);

                    rewritten = true;
                }
            }
        }
        else
        {
            // recursively constant fold operators containing subgraphs (ie: TensorIterator, Loop)
            if (auto sub_graph_node = std::dynamic_pointer_cast<op::util::SubGraphOp>(node))
            {
                if (const auto& sub_graph = sub_graph_node->get_function())
                {
                    rewritten |= run_on_function(sub_graph);
                }
            }
        }
    }

    return rewritten;
}

void ngraph::pass::ConstantFolding::copy_runtime_info_to_target_inputs(
    const std::shared_ptr<Node>& node, const Output<Node>& replacement)
{
    for (auto& input : replacement.get_target_inputs())
    {
        auto consumer = input.get_node()->shared_from_this();
        copy_runtime_info({node, consumer}, consumer);
    }
}

bool ngraph::pass::ConstantFolding::pre_calculated_values_folding(
    const std::shared_ptr<ngraph::Function>& f)
{
    deque<shared_ptr<Node>> nodes;
    set<shared_ptr<Node>> visited;
    for (auto& r : f->get_results())
        nodes.push_back(r);
    for (auto& r : f->get_sinks())
        nodes.emplace_back(r);

    bool rewritten = false;
    while (!nodes.empty())
    {
        auto curr_node = nodes.front();
        nodes.pop_front();
        if (visited.count(curr_node) || is_type<op::Constant>(curr_node))
            continue;
        visited.insert(curr_node);

        for (auto& input_value : curr_node->input_values())
        {
            if (input_value.get_tensor().has_and_set_bound())
            {
                auto input_node = input_value.get_node_shared_ptr();
                auto replacement =
                    std::make_shared<op::Constant>(input_value.get_tensor().get_lower_value());
                if (replacement && !is_type<op::Constant>(input_node))
                {
                    if (input_node->get_output_size() == 1)
                    {
                        replacement->set_friendly_name(input_node->get_friendly_name());
                    }
                    else
                    {
                        replacement->set_friendly_name(input_node->get_friendly_name() + "." +
                                                       std::to_string(input_value.get_index()));
                    }
                    input_value.replace(replacement);
                    // Propagate runtime info attributes to replacement consumer nodes
                    copy_runtime_info_to_target_inputs(input_node, replacement);

                    rewritten = true;
                }
            }
            else
            {
                // continue searching
                const auto& input_node = input_value.get_node_shared_ptr();
                nodes.push_front(input_node);
            }
        }
    }
    return rewritten;
}<|MERGE_RESOLUTION|>--- conflicted
+++ resolved
@@ -30,14 +30,10 @@
 
     for (const auto& node : f->get_ordered_ops())
     {
-<<<<<<< HEAD
-        node->validate_and_infer_types();
-=======
         if (rewritten)
         {
-            node->revalidate_and_infer_types();
+            node->validate_and_infer_types();
         }
->>>>>>> f88840d5
 
         OutputVector replacements(node->get_output_size());
         if (node->constant_fold(replacements, node->input_values()))
