--- conflicted
+++ resolved
@@ -234,82 +234,41 @@
 {
 }
 
-namespace
-{
-    std::string pretty_partial_shape(const PartialShape& shape)
-    {
-        std::stringstream ss;
-
-        /*
-        if (shape.rank().is_dynamic())
-        {
-            ss << "?";
-        }
-        else
-        {
-            bool first = true;
-
-            ss << "[";
-            for (size_t i = 0; i < shape.rank().get_length(); i++)
-            {
-                if (!first)
-                {
-                    ss << ",";
-                }
-                if (shape[i].is_dynamic())
-                {
-                    ss << "?";
-                }
-                else
-                {
-                    ss << shape[i].get_length();
-                }
-                first = false;
-            }
-            ss << "]";
-        }
-         */
-        ss << shape;
-
-        return ss.str();
-    }
-
-    string get_output_attributes(shared_ptr<Node> node)
-    {
-        ostringstream label;
-
-        static const bool nvtos = getenv_bool("NGRAPH_VISUALIZE_TREE_OUTPUT_SHAPES");
-        static const bool nvtot = getenv_bool("NGRAPH_VISUALIZE_TREE_OUTPUT_TYPES");
-        static const bool nvtio = getenv_bool("NGRAPH_VISUALIZE_TREE_IO");
-
-        if (nvtos || nvtot || nvtio)
-        {
-            if (nvtio)
-            {
-                for (const auto& input : node->inputs())
-                {
-                    label << "\\nin" << to_string(input.get_index()) << ": ";
-                    if (nvtot)
-                        label << "{" << input.get_element_type().get_type_name() << "}";
-                    if (nvtos)
-                        label << pretty_partial_shape(input.get_partial_shape());
-                    label << ": " << node->get_input_node_ptr(input.get_index())->get_name()
-                          << ": out" << input.get_source_output().get_index();
-                }
-            }
-            for (const auto& output : node->outputs())
-            {
-                if (nvtio)
-                    label << "\\nout" << to_string(output.get_index()) << ": ";
-                if (nvtot)
-                    label << "{" << output.get_element_type().get_type_name() << "}";
-                if (nvtos)
-                    label << pretty_partial_shape(output.get_partial_shape());
-            }
-        }
-        return label.str();
-    }
-}
+static std::string pretty_partial_shape(const PartialShape& shape)
+{
+    std::stringstream ss;
+
+    if (shape.rank().is_dynamic())
+    {
+        ss << "?";
+    }
+    else
+    {
+        bool first = true;
+
+        ss << "[";
+        for (size_t i = 0; i < shape.rank().get_length(); i++)
+        {
+            if (!first)
+            {
+                ss << ",";
+            }
+            if (shape[i].is_dynamic())
+            {
+                ss << shape[i];
+            }
+            else
+            {
+                ss << shape[i].get_length();
+            }
+            first = false;
+        }
+        ss << "]";
+    }
+
+    return ss.str();
+}
+
 
 void pass::VisualizeTree::add_node_arguments(shared_ptr<Node> node,
                                              unordered_map<Node*, HeightMap>& height_maps,
@@ -374,44 +333,42 @@
     return rc;
 }
 
-<<<<<<< HEAD
-=======
-static std::string pretty_partial_shape(const PartialShape& shape)
-{
-    std::stringstream ss;
-
-    if (shape.rank().is_dynamic())
-    {
-        ss << "?";
-    }
-    else
-    {
-        bool first = true;
-
-        ss << "[";
-        for (size_t i = 0; i < shape.rank().get_length(); i++)
-        {
-            if (!first)
-            {
-                ss << ",";
-            }
-            if (shape[i].is_dynamic())
-            {
-                ss << shape[i];
-            }
-            else
-            {
-                ss << shape[i].get_length();
-            }
-            first = false;
-        }
-        ss << "]";
-    }
-
-    return ss.str();
-}
-
->>>>>>> 95a13e05
+string get_output_attributes(shared_ptr<Node> node)
+{
+    ostringstream label;
+
+    static const bool nvtos = getenv_bool("NGRAPH_VISUALIZE_TREE_OUTPUT_SHAPES");
+    static const bool nvtot = getenv_bool("NGRAPH_VISUALIZE_TREE_OUTPUT_TYPES");
+    static const bool nvtio = getenv_bool("NGRAPH_VISUALIZE_TREE_IO");
+
+    if (nvtos || nvtot || nvtio)
+    {
+        if (nvtio)
+        {
+            for (const auto& input : node->inputs())
+            {
+                label << "\\nin" << to_string(input.get_index()) << ": ";
+                if (nvtot)
+                    label << "{" << input.get_element_type().get_type_name() << "}";
+                if (nvtos)
+                    label << pretty_partial_shape(input.get_partial_shape());
+                label << ": " << node->get_input_node_ptr(input.get_index())->get_name()
+                      << ": out" << input.get_source_output().get_index();
+            }
+        }
+        for (const auto& output : node->outputs())
+        {
+            if (nvtio)
+                label << "\\nout" << to_string(output.get_index()) << ": ";
+            if (nvtot)
+                label << "{" << output.get_element_type().get_type_name() << "}";
+            if (nvtos)
+                label << pretty_partial_shape(output.get_partial_shape());
+        }
+    }
+    return label.str();
+}
+
 template <typename T>
 static std::string pretty_value(const vector<T>& values)
 {
