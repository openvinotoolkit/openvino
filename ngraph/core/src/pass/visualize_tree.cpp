// Copyright (C) 2018-2021 Intel Corporation
// SPDX-License-Identifier: Apache-2.0
//

#include <fstream>
#include <iterator>

#include "ngraph/env_util.hpp"
#include "ngraph/file_util.hpp"
#include "ngraph/function.hpp"
#include "ngraph/graph_util.hpp"
#include "ngraph/node.hpp"
#include "ngraph/op/constant.hpp"
#include "ngraph/op/parameter.hpp"
#include "ngraph/op/util/op_types.hpp"
#include "ngraph/pass/pass.hpp"
#include "ngraph/pass/visualize_tree.hpp"
#include "ngraph/util.hpp"

using namespace ngraph;
using namespace std;

//
// As we are visualizing the graph, we will make some tweaks to the generated dot file to make
// routing more tractable for Graphviz as well as (hopefully) more legible for the user.
//
// NOTE: It's possible, even likely, that better algorithms are available here. I just tried a
// few different things without doing much research, and this seemed to work well. Please feel
// free to improve on this. --amprocte
//
// -----------------
//
// The first tweak is to trim edges that, intuitively speaking, have long "skip distance". For
// example:
//
// [Actual Graph Structure]      [Visualization]
//    n0                             n0
//    | \                            |  \
//    n1 \                           n1  [to n50]
//    |   |                          |
//    n2  |                          n2
//    |   |                          |
//    n3  |                          n3
//    |   |                          |
//   ...  |                         ...  [from n0]
//    |  /                           |  /
//   n50                            n50
//
// This is useful for training graphs especially, which tend to have very long feed-forward edges
// for intermediate values from fprop being stored for later reuse in the bprop phase.
//
// Efficiently detecting a "long skip" is a bit tricky. We want to come up with a metric that is
// reasonably fast to compute, but does not result in cuts that will split the graph into multiple
// components. The heuristic we are using for the jump distance between n and m is the maximum
// difference in maximum path length from n and m to any result node that is reachable from both
// n and m (or 0, if no such result node exists). Not sure if this is mathematically *guaranteed*
// not to split graph components, but it seems to work well in practice.
//
// Formally:
//
// Compute-Heights-Above-Each-Parameter(N):
//    Inputs: nodes N; define R={n in N | n is a Result node}
//    Output: height_maps: map from N to (map from R to int)
//
//    height_maps is initially empty
//
//    for each r in R:
//        Insert into height_map the map {r -> 1}
//
//    for each n in N in reverse topological ("results-first") order:
//        for each user m of n:
//            for each r in height_maps[m].keys:
//                height_maps[n][r] := max(height_maps[n][r], height_maps[m][r]+1)
//
// Jump-Distance(n,m,height_maps):
//     Inputs: n (source node), m (destination node), height_maps (pre-computed above)
//     Output: jump_distance: int
//
//     jump_distance := 0
//
//     for each r in height_maps[n].keys:
//         if r is in height_maps[m].keys:
//             jump_distance := max(jump_distance, abs(height_maps[n][r] - height_maps[m][r]))
//
// Later on, if E is an edge from n to m, and Jump-Distance(n,m,height_map) > K (where K is kind
// of arbitrary but currently set to 20), we will "cut" the edge as illustrated above.
//
// -----------------
//
// The second tweak aims to eliminate routing pressure from nodes that have large outdegree and
// are connected to many otherwise-distant places in the graph. For this, the only thing we are
// doing at the moment is to "float" Parameter and Constant nodes. This means that rather than
// visualizing them as a single node (which might have very large outdegree as in, e.g., a
// learning rate parameter being fed to many different places), we make a "copy" of the node at
// each occurrence site (with a dashed outline).
//
// NOTE: This tweak could probably be extended to float other kinds of nodes with high out-degree.
// (This situation is likely to arise after constant subexpression elimination.) Here one has to
// be careful to avoid splitting the components. I have some rough ideas on how this could be
// dealt with, but have not had time to implement them yet. --amprocte
//

const int ngraph::pass::VisualizeTree::max_jump_distance = 20;

class HeightMap
{
public:
    HeightMap() {}
    HeightMap(std::set<Node*> initials)
    {
        for (auto& n : initials)
        {
            m_heights[n] = 0;
        }
    }
    void absorb(const HeightMap& other)
    {
        for (auto& p : other.m_heights)
        {
            auto k = p.first;
            auto v = p.second;
            m_heights[k] = std::max(m_heights[k], v + 1);
        }
    }
    int64_t max_jump_to(const HeightMap& target)
    {
        int64_t result = 0;
        for (auto& p : m_heights)
        {
            auto k = p.first;
            auto v = p.second;
            if (target.m_heights.count(k) != 0)
            {
                result = std::max(result, std::abs(target.m_heights.at(k) - v));
            }
        }
        return result;
    }

private:
    std::unordered_map<Node*, int64_t> m_heights;
};

static std::string label_edge(const std::shared_ptr<Node>& /* src */,
                              const std::shared_ptr<Node>& dst,
                              size_t arg_index,
                              int64_t jump_distance)
{
    std::stringstream ss;
    if (getenv_bool("NGRAPH_VISUALIZE_EDGE_LABELS"))
    {
        size_t output = 0;
        stringstream label_edge;
        label_edge << "[label=\" " << output << " -> " << arg_index << " \"]";
        ss << label_edge.str();
    }

    else if (getenv_bool("NGRAPH_VISUALIZE_EDGE_JUMP_DISTANCE"))
    {
        if (jump_distance > 1)
        {
            stringstream label_edge;
            label_edge << "[label=\"jump=" << jump_distance << "\"]";
            ss << label_edge.str();
        }
    }
    return ss.str();
}

NGRAPH_RTTI_DEFINITION(ngraph::pass::VisualizeTree, "ngraph::pass::VisualizeTree", 0);

bool pass::VisualizeTree::run_on_function(std::shared_ptr<ngraph::Function> f)
{
    unordered_map<Node*, HeightMap> height_maps;

    for (auto& node : f->get_ops())
    {
        if (node->description() == "Result")
        {
            height_maps[node.get()] = HeightMap({node.get()});
        }
        else
        {
            height_maps[node.get()] = HeightMap();
        }
    }

    auto nodes = topological_sort(f->get_ops());

    for (auto it = nodes.rbegin(); it != nodes.rend(); ++it)
    {
        auto& node = *it;
        for (auto& output : node->outputs())
        {
            for (auto& input : output.get_target_inputs())
            {
                auto target_node = input.get_node();
                height_maps[node.get()].absorb(height_maps[target_node]);
            }
        }
    }

    // TODO(amprocte): Maybe find a way to make this tunable.

    size_t fake_node_ctr = 0;

    traverse_nodes(
        f, [&](shared_ptr<Node> node) { add_node_arguments(node, height_maps, fake_node_ctr); });

    render();

    // Clean up local variable not to hold node pointers
    m_nodes_with_attributes.clear();

    return false;
}

pass::VisualizeTree::VisualizeTree(const string& file_name, node_modifiers_t nm, bool dot_only)
    : m_name{file_name}
    , m_node_modifiers{nm}
    , m_dot_only(dot_only)
{
}

static std::string pretty_partial_shape(const PartialShape& shape)
{
    std::stringstream ss;

    if (shape.rank().is_dynamic())
    {
        ss << "?";
    }
    else
    {
        bool first = true;

        ss << "[";
        for (size_t i = 0; i < shape.rank().get_length(); i++)
        {
            if (!first)
            {
                ss << ",";
            }
            if (shape[i].is_dynamic())
            {
                ss << shape[i];
            }
            else
            {
                ss << shape[i].get_length();
            }
            first = false;
        }
        ss << "]";
    }

    return ss.str();
}


void pass::VisualizeTree::add_node_arguments(shared_ptr<Node> node,
                                             unordered_map<Node*, HeightMap>& height_maps,
                                             size_t& fake_node_ctr)
{
    static const int const_max_elements = getenv_int("NGRAPH_VISUALIZE_TREE_CONST_MAX_ELEMENTS", 7);

    size_t arg_index = 0;
    for (auto input_value : node->input_values())
    {
        auto arg = input_value.get_node_shared_ptr();
        size_t jump_distance = height_maps[arg.get()].max_jump_to(height_maps[node.get()]);
        if (is_type<ngraph::op::Constant>(arg) || is_type<ngraph::op::Parameter>(arg))
        {
            auto clone_name = "CLONE_" + to_string(fake_node_ctr);
<<<<<<< HEAD
            auto color = (arg->description() == "Parameter" ? "blue" : "black");
            m_ss << "    " << clone_name << "[shape=\"box\" style=\"dashed,filled\" color=\""
                 << color << "\" fillcolor=\"white\" label=\"" << get_node_name(arg) << "\n"
                 << (is_type<ngraph::op::Constant>(arg)
                         ? get_constant_value(arg)
                         : pretty_partial_shape(arg->get_output_partial_shape(0)))
                 << "\"]\n";
            m_ss << "    " << clone_name << " -> " << node->get_name()
                 << label_edge(arg, node, arg_index, jump_distance) << "\n";
=======
            auto color = string("color=\"") +
                         (arg->description() == "Parameter" ? "blue" : "black") + string("\"");
            std::vector<std::string> attributes{
                "shape=\"box\"",
                "style=\"dashed\"",
                color,
                string("label=\"") + get_node_name(arg) + string("\n") +
                    get_constant_value(arg, const_max_elements) + string("\"")};

            if (m_node_modifiers && !arg->output(0).get_rt_info().empty())
            {
                m_node_modifiers(*arg, attributes);
            }
            m_ss << "    " << clone_name << " -> " << node->get_name();
            m_ss << "    " << clone_name << "[";
            for (auto attr : attributes)
            {
                m_ss << " " << attr << " ";
            }
            m_ss << "]\n";

            m_ss << label_edge(arg, node, arg_index, jump_distance) << "\n";
>>>>>>> a748c26f
            fake_node_ctr++;
        }
        else if (jump_distance > max_jump_distance)
        {
            m_ss << add_attributes(arg);
            m_ss << add_attributes(node);
            auto recv_node_name = "RECV_" + to_string(fake_node_ctr);
            auto send_node_name = "SEND_" + to_string(fake_node_ctr);
            m_ss << "    " << recv_node_name
                 << "[shape=\"box\" style=\"solid,filled\" "
                    "fillcolor=\"#ffcccc\" label=\"Receive["
                 << arg->get_name() << "]\"]\n";
            m_ss << "    " << send_node_name
                 << "[shape=\"box\" style=\"solid,filled\" "
                    "fillcolor=\"#ccffcc\" label=\"Send["
                 << node->get_name() << "]\"]\n";
            m_ss << "    " << arg->get_name() << " -> " << send_node_name
                 << label_edge(arg, node, arg_index, jump_distance) << "\n";
            m_ss << "    " << recv_node_name << " -> " << node->get_name()
                 << label_edge(arg, node, arg_index, jump_distance) << "\n";
            fake_node_ctr++;
        }
        else
        {
            m_ss << add_attributes(arg);
            m_ss << add_attributes(node);
            m_ss << "    " << arg->get_name() << " -> " << node->get_name()
                 << label_edge(arg, node, arg_index, jump_distance) << "\n";
        }
        arg_index++;
    }
}

string pass::VisualizeTree::add_attributes(shared_ptr<Node> node)
{
    string rc;
    if (m_nodes_with_attributes.find(node) == m_nodes_with_attributes.end())
    {
        m_nodes_with_attributes.insert(node);
        rc = get_attributes(node);
    }
    return rc;
}

string get_output_attributes(shared_ptr<Node> node)
{
    ostringstream label;

    static const bool nvtos = getenv_bool("NGRAPH_VISUALIZE_TREE_OUTPUT_SHAPES");
    static const bool nvtot = getenv_bool("NGRAPH_VISUALIZE_TREE_OUTPUT_TYPES");
    static const bool nvtio = getenv_bool("NGRAPH_VISUALIZE_TREE_IO");

    if (nvtos || nvtot || nvtio)
    {
        if (nvtio)
        {
            for (const auto& input : node->inputs())
            {
                label << "\\nin" << to_string(input.get_index()) << ": ";
                if (nvtot)
                    label << "{" << input.get_element_type().get_type_name() << "}";
                if (nvtos)
                    label << pretty_partial_shape(input.get_partial_shape());
                label << ": " << node->get_input_node_ptr(input.get_index())->get_name()
                      << ": out" << input.get_source_output().get_index();
            }
        }
        for (const auto& output : node->outputs())
        {
            if (nvtio)
                label << "\\nout" << to_string(output.get_index()) << ": ";
            if (nvtot)
                label << "{" << output.get_element_type().get_type_name() << "}";
            if (nvtos)
                label << pretty_partial_shape(output.get_partial_shape());
        }
    }
    return label.str();
}

template <typename T>
static std::string pretty_value(const vector<T>& values, size_t max_elements)
{
    std::stringstream ss;
    for (size_t i = 0; i < values.size(); ++i)
    {
        if (i != 0 && i % 8 == 0)
        {
            ss << std::endl;
        }

        if (i >= max_elements)
        {
            ss << "...";
            break;
        }

        const auto& value = values[i];
        if (i > 0)
            ss << ", ";
        ss << value;
    }
    return ss.str();
}

std::string pass::VisualizeTree::get_constant_value(std::shared_ptr<Node> node, size_t max_elements)
{
    std::stringstream ss;
    ss << "{" << node->get_element_type().get_type_name() << "}";
    ss << pretty_partial_shape(node->get_output_partial_shape(0));

    if (!op::is_constant(node))
        return ss.str();

    ss << "\nvalue: ";
    const auto constant = as_type_ptr<op::Constant>(node);
    switch (constant->get_output_element_type(0))
    {
    case element::Type_t::undefined: ss << "[ undefined value ]"; break;
    case element::Type_t::dynamic: ss << "[ dynamic value ]"; break;
    case element::Type_t::u1: ss << "[ u1 value ]"; break;
    case element::Type_t::u4: ss << "[ u4 value ]"; break;
    case element::Type_t::i4: ss << "[ i4 value ]"; break;
    case element::Type_t::bf16:
    case element::Type_t::f16:
    case element::Type_t::f32:
    case element::Type_t::f64:
        ss << "[" << pretty_value(constant->cast_vector<double>(), max_elements) << "]";
        break;
    case element::Type_t::i8:
    case element::Type_t::i16:
    case element::Type_t::i32:
    case element::Type_t::i64:
        ss << "[" << pretty_value(constant->cast_vector<int64_t>(), max_elements) << "]";
        break;
    case element::Type_t::boolean:
    case element::Type_t::u8:
    case element::Type_t::u16:
    case element::Type_t::u32:
    case element::Type_t::u64:
        ss << "[" << pretty_value(constant->cast_vector<uint64_t>(), max_elements) << "]";
        break;
    }
    return ss.str();
}

string pass::VisualizeTree::get_attributes(shared_ptr<Node> node)
{
    vector<string> attributes;
    attributes.push_back("shape=box");

    if (ngraph::op::is_output(node))
    {
        attributes.push_back("color=crimson");
        attributes.push_back("penwidth=1.5");
    }
    else
    {
        attributes.push_back("color=black");
    }

    // Construct the label attribute
    {
        stringstream label;
        label << "label=\"" << get_node_name(node) << get_output_attributes(node);

        auto eh = m_ops_to_details.find(node->get_type_info());
        if (eh != m_ops_to_details.end())
        {
            eh->second(*node, label);
        }
        label << "\"";
        attributes.push_back(label.str());
    }

    if (m_node_modifiers)
    {
        m_node_modifiers(*node, attributes);
    }

    stringstream ss;
    ss << "    " << node->get_name() << " [" << join(attributes, " ") << "]\n";

    return ss.str();
}

string pass::VisualizeTree::get_node_name(shared_ptr<Node> node)
{
    static const bool nvtmn = getenv_bool("NGRAPH_VISUALIZE_TREE_MEMBERS_NAME");
    string rc = (nvtmn ? string("friendly_name: ") : "") + node->get_friendly_name();
    if (node->get_friendly_name() != node->get_name())
    {
        rc += "\\n" + (nvtmn ? string("name: ") : "") + node->get_name();
    }
    rc += "\\n" + (nvtmn ? string("type_name: ") : "") + std::string(node->get_type_name());

    static const bool nvtrti = getenv_bool("NGRAPH_VISUALIZE_TREE_RUNTIME_INFO");
    if (nvtrti)
    {
        const auto rt = node->get_rt_info();
        if (!rt.empty())
        {
            rc += "\\nrt info: ";
            for (const auto& item : rt)
            {
                rc += item.first + " ";
            }
        }
    }
    return rc;
}

void pass::VisualizeTree::render() const
{
    string ext = file_util::get_file_ext(m_name);
    string output_format = ext.substr(1);
    string dot_file = m_name;
    if (to_lower(ext) != ".dot")
    {
        dot_file += ".dot";
    }
    ofstream out(dot_file);
    if (out)
    {
        out << "digraph ngraph\n{\n";
        out << m_ss.str();
        out << "}\n";
        out.close();

        if (!m_dot_only && to_lower(ext) != ".dot")
        {
#ifndef _WIN32
            stringstream ss;
            ss << "dot -T" << output_format << " " << dot_file << " -o" << m_name;
            auto cmd = ss.str();
            auto stream = popen(cmd.c_str(), "r");
            if (stream)
            {
                pclose(stream);
            }
#endif
        }
    }
}<|MERGE_RESOLUTION|>--- conflicted
+++ resolved
@@ -272,17 +272,6 @@
         if (is_type<ngraph::op::Constant>(arg) || is_type<ngraph::op::Parameter>(arg))
         {
             auto clone_name = "CLONE_" + to_string(fake_node_ctr);
-<<<<<<< HEAD
-            auto color = (arg->description() == "Parameter" ? "blue" : "black");
-            m_ss << "    " << clone_name << "[shape=\"box\" style=\"dashed,filled\" color=\""
-                 << color << "\" fillcolor=\"white\" label=\"" << get_node_name(arg) << "\n"
-                 << (is_type<ngraph::op::Constant>(arg)
-                         ? get_constant_value(arg)
-                         : pretty_partial_shape(arg->get_output_partial_shape(0)))
-                 << "\"]\n";
-            m_ss << "    " << clone_name << " -> " << node->get_name()
-                 << label_edge(arg, node, arg_index, jump_distance) << "\n";
-=======
             auto color = string("color=\"") +
                          (arg->description() == "Parameter" ? "blue" : "black") + string("\"");
             std::vector<std::string> attributes{
@@ -290,7 +279,9 @@
                 "style=\"dashed\"",
                 color,
                 string("label=\"") + get_node_name(arg) + string("\n") +
-                    get_constant_value(arg, const_max_elements) + string("\"")};
+				(is_type<ngraph::op::Constant>(arg)
+                    ? get_constant_value(arg, const_max_elements)
+					: pretty_partial_shape(arg->get_output_partial_shape(0))) + string("\"")};
 
             if (m_node_modifiers && !arg->output(0).get_rt_info().empty())
             {
@@ -305,7 +296,6 @@
             m_ss << "]\n";
 
             m_ss << label_edge(arg, node, arg_index, jump_distance) << "\n";
->>>>>>> a748c26f
             fake_node_ctr++;
         }
         else if (jump_distance > max_jump_distance)
