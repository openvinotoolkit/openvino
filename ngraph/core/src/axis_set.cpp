--- conflicted
+++ resolved
@@ -37,11 +37,7 @@
     return s;
 }
 
-<<<<<<< HEAD
-const std::vector<int64_t>& ov::AttributeAdapter<ngraph::AxisSet>::get() {
-=======
 const std::vector<int64_t>& ov::AttributeAdapter<ov::AxisSet>::get() {
->>>>>>> f7d3f791
     if (!m_buffer_valid) {
         m_buffer.clear();
         for (auto elt : m_ref) {
@@ -52,21 +48,12 @@
     return m_buffer;
 }
 
-<<<<<<< HEAD
-void ov::AttributeAdapter<ngraph::AxisSet>::set(const std::vector<int64_t>& value) {
-    m_ref = ngraph::AxisSet();
-=======
 void ov::AttributeAdapter<ov::AxisSet>::set(const std::vector<int64_t>& value) {
     m_ref = ov::AxisSet();
->>>>>>> f7d3f791
     for (auto elt : value) {
         m_ref.insert(elt);
     }
     m_buffer_valid = false;
 }
 
-<<<<<<< HEAD
-constexpr ov::DiscreteTypeInfo ov::AttributeAdapter<ngraph::AxisSet>::type_info;
-=======
-constexpr ov::DiscreteTypeInfo ov::AttributeAdapter<ov::AxisSet>::type_info;
->>>>>>> f7d3f791
+constexpr ov::DiscreteTypeInfo ov::AttributeAdapter<ov::AxisSet>::type_info;