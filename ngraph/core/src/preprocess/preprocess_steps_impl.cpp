--- conflicted
+++ resolved
@@ -166,15 +166,8 @@
             OPENVINO_ASSERT(!nodes.empty(), "Internal error: Can't convert layout for empty input.");
             OPENVINO_ASSERT(nodes.size() == 1,
                             "Can't convert layout for multi-plane input. Suggesting to convert current image to "
-<<<<<<< HEAD
                             "RGB/BGR color format using 'convert_color'");
             Layout dst_layout = layout.empty() ? context.target_layout() : layout;
-=======
-                            "RGB/BGR color format using 'convert_color'. Current format is '",
-                            color_format_name(context.color_format()),
-                            "'");
-            Layout dst_layout = layout.empty() ? context.network_layout() : layout;
->>>>>>> f57dc05c
             auto permutation =
                 layout::find_permutation(context.layout(), nodes[0]->get_output_partial_shape(0).rank(), dst_layout);
             auto perm_constant =
