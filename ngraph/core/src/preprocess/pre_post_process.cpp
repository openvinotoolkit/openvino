// Copyright (C) 2018-2021 Intel Corporation
// SPDX-License-Identifier: Apache-2.0
//

#include "openvino/core/preprocess/pre_post_process.hpp"

#include "color_utils.hpp"
#include "function_guard.hpp"
#include "ngraph/opsets/opset1.hpp"
#include "openvino/core/function.hpp"
#include "preprocess_steps_impl.hpp"

namespace ov {
namespace preprocess {

class TensorInfoImplBase {
public:
    TensorInfoImplBase() = default;

    void set_element_type(const element::Type& type) {
        m_type = type;
        m_type_set = true;
    }
    bool is_element_type_set() const {
        return m_type_set;
    }
    const element::Type& get_element_type() const {
        return m_type;
    }

    void set_layout(const Layout& layout) {
        m_layout = layout;
        m_layout_set = true;
    }
    bool is_layout_set() const {
        return m_layout_set;
    }
    const Layout& get_layout() const {
        return m_layout;
    }

protected:
    element::Type m_type = element::dynamic;
    bool m_type_set = false;

    Layout m_layout = Layout();
    bool m_layout_set = false;
};

/// \brief InputTensorInfoImpl - internal data structure
class InputTensorInfo::InputTensorInfoImpl : public TensorInfoImplBase {
public:
    InputTensorInfoImpl() = default;

    bool is_spatial_shape_set() const {
        return m_spatial_shape_set;
    }

    int get_spatial_width() const {
        return m_spatial_width;
    }

    int get_spatial_height() const {
        return m_spatial_height;
    }

    bool is_spatial_shape_dynamic() const {
        return m_spatial_shape_set && m_spatial_width == -1 && m_spatial_height == -1;
    }

    void set_spatial_dynamic_shape() {
        m_spatial_shape_set = true;
        m_spatial_width = -1;
        m_spatial_height = -1;
    }

    void set_spatial_static_shape(size_t height, size_t width) & {
        m_spatial_shape_set = true;
        m_spatial_height = static_cast<int>(height);
        m_spatial_width = static_cast<int>(width);
    }

    const ColorFormat& get_color_format() const {
        return m_color_format;
    }

    void set_color_format(ColorFormat format, const std::vector<std::string>& sub_names) {
        auto info = ColorFormatInfo::get(format);
        if (info->planes_count() == 1) {
            OPENVINO_ASSERT(sub_names.empty(),
                            "Plane names are not allowed for single plane color format '",
                            color_format_name(format),
                            "'");
        } else if (!sub_names.empty()) {
            OPENVINO_ASSERT(sub_names.size() == info->planes_count(),
                            "Number of sub-names (",
                            sub_names.size(),
                            ") shall match with number of planes for '",
                            color_format_name(format),
                            "' color format (",
                            info->planes_count(),
                            ")");
        }
        m_planes_sub_names = sub_names;
        m_color_format = format;
    }

    const std::vector<std::string>& planes_sub_names() const {
        return m_planes_sub_names;
    }

private:
    ColorFormat m_color_format = ColorFormat::UNDEFINED;
    std::vector<std::string> m_planes_sub_names;

    element::Type m_type = element::dynamic;
    bool m_type_set = false;

    Layout m_layout = Layout();
    bool m_layout_set = false;

    int m_spatial_width = -1;
    int m_spatial_height = -1;
    bool m_spatial_shape_set = false;
};

class OutputTensorInfo::OutputTensorInfoImpl : public TensorInfoImplBase {};

/// \brief InputNetworkInfoImpl - internal data structure
class NetworkInfoImpl {
public:
    NetworkInfoImpl() = default;

    void set_layout(const Layout& layout) {
        m_layout = layout;
        m_layout_set = true;
    }
    bool is_layout_set() const {
        return m_layout_set;
    }
    const Layout& get_layout() const {
        return m_layout;
    }

private:
    Layout m_layout = Layout();
    bool m_layout_set = false;
};

class InputNetworkInfo::InputNetworkInfoImpl : public NetworkInfoImpl {};

class OutputNetworkInfo::OutputNetworkInfoImpl : public NetworkInfoImpl {};

/// \brief InputInfoImpl - internal data structure
struct InputInfo::InputInfoImpl {
    InputInfoImpl() = default;
    explicit InputInfoImpl(size_t idx) : m_has_index(true), m_index(idx) {}
    explicit InputInfoImpl(std::string name) : m_has_name(true), m_name(std::move(name)) {}

    bool has_index() const {
        return m_has_index;
    }

    bool has_name() const {
        return m_has_name;
    }

    void create_tensor_data(const element::Type& type, const Layout& layout) {
        auto data = std::unique_ptr<InputTensorInfo::InputTensorInfoImpl>(new InputTensorInfo::InputTensorInfoImpl());
        data->set_layout(layout);
        data->set_element_type(type);
        m_tensor_data = std::move(data);
    }

    bool m_has_index = false;
    size_t m_index = 0;
    bool m_has_name = false;
    std::string m_name;
    std::unique_ptr<InputTensorInfo::InputTensorInfoImpl> m_tensor_data;
    std::unique_ptr<PreProcessSteps::PreProcessStepsImpl> m_preprocess;
    std::unique_ptr<InputNetworkInfo::InputNetworkInfoImpl> m_network_data;
    std::shared_ptr<op::v0::Parameter> m_resolved_param;
};

/// \brief OutputInfoImpl - internal data structure
struct OutputInfo::OutputInfoImpl {
    OutputInfoImpl() = default;
    explicit OutputInfoImpl(size_t idx) : m_has_index(true), m_index(idx) {}
    explicit OutputInfoImpl(std::string name) : m_has_name(true), m_name(std::move(name)) {}

    bool has_index() const {
        return m_has_index;
    }

    bool has_name() const {
        return m_has_name;
    }

    void create_tensor_data() {
        m_tensor_data =
            std::unique_ptr<OutputTensorInfo::OutputTensorInfoImpl>(new OutputTensorInfo::OutputTensorInfoImpl());
    }

    bool m_has_index = false;
    size_t m_index = 0;
    bool m_has_name = false;
    std::string m_name;
    std::unique_ptr<OutputTensorInfo::OutputTensorInfoImpl> m_tensor_data;
    std::unique_ptr<PostProcessSteps::PostProcessStepsImpl> m_postprocess;
    std::unique_ptr<OutputNetworkInfo::OutputNetworkInfoImpl> m_network_data;
};

//-------------- InputInfo ------------------
InputInfo::InputInfo() : m_impl(std::unique_ptr<InputInfoImpl>(new InputInfoImpl)) {}
InputInfo::InputInfo(size_t input_index) : m_impl(std::unique_ptr<InputInfoImpl>(new InputInfoImpl(input_index))) {}
InputInfo::InputInfo(const std::string& input_tensor_name)
    : m_impl(std::unique_ptr<InputInfoImpl>(new InputInfoImpl(input_tensor_name))) {}
InputInfo::InputInfo(InputInfo&&) noexcept = default;
InputInfo& InputInfo::operator=(InputInfo&&) noexcept = default;
InputInfo::~InputInfo() = default;

InputInfo& InputInfo::tensor(InputTensorInfo&& builder) & {
    m_impl->m_tensor_data = std::move(builder.m_impl);
    return *this;
}

InputInfo&& InputInfo::tensor(InputTensorInfo&& builder) && {
    m_impl->m_tensor_data = std::move(builder.m_impl);
    return std::move(*this);
}

InputInfo&& InputInfo::preprocess(PreProcessSteps&& builder) && {
    m_impl->m_preprocess = std::move(builder.m_impl);
    return std::move(*this);
}

InputInfo& InputInfo::preprocess(PreProcessSteps&& builder) & {
    m_impl->m_preprocess = std::move(builder.m_impl);
    return *this;
}

InputInfo& InputInfo::network(InputNetworkInfo&& builder) & {
    m_impl->m_network_data = std::move(builder.m_impl);
    return *this;
}

InputInfo&& InputInfo::network(InputNetworkInfo&& builder) && {
    m_impl->m_network_data = std::move(builder.m_impl);
    return std::move(*this);
}

//-------------- OutputInfo ------------------
OutputInfo::OutputInfo() : m_impl(std::unique_ptr<OutputInfoImpl>(new OutputInfoImpl)) {}
OutputInfo::OutputInfo(size_t output_index)
    : m_impl(std::unique_ptr<OutputInfoImpl>(new OutputInfoImpl(output_index))) {}
OutputInfo::OutputInfo(const std::string& output_tensor_name)
    : m_impl(std::unique_ptr<OutputInfoImpl>(new OutputInfoImpl(output_tensor_name))) {}

OutputInfo::OutputInfo(OutputInfo&&) noexcept = default;
OutputInfo& OutputInfo::operator=(OutputInfo&&) noexcept = default;
OutputInfo::~OutputInfo() = default;

OutputInfo& OutputInfo::tensor(OutputTensorInfo&& builder) & {
    m_impl->m_tensor_data = std::move(builder.m_impl);
    return *this;
}

OutputInfo&& OutputInfo::tensor(OutputTensorInfo&& builder) && {
    m_impl->m_tensor_data = std::move(builder.m_impl);
    return std::move(*this);
}

OutputInfo&& OutputInfo::postprocess(PostProcessSteps&& builder) && {
    m_impl->m_postprocess = std::move(builder.m_impl);
    return std::move(*this);
}

OutputInfo& OutputInfo::postprocess(PostProcessSteps&& builder) & {
    m_impl->m_postprocess = std::move(builder.m_impl);
    return *this;
}

OutputInfo& OutputInfo::network(OutputNetworkInfo&& builder) & {
    m_impl->m_network_data = std::move(builder.m_impl);
    return *this;
}

OutputInfo&& OutputInfo::network(OutputNetworkInfo&& builder) && {
    m_impl->m_network_data = std::move(builder.m_impl);
    return std::move(*this);
}

// ------------------------ PrePostProcessor --------------------
struct PrePostProcessor::PrePostProcessorImpl {
public:
    std::list<std::unique_ptr<InputInfo::InputInfoImpl>> in_contexts;
    std::list<std::unique_ptr<OutputInfo::OutputInfoImpl>> out_contexts;
};

PrePostProcessor::PrePostProcessor() : m_impl(std::unique_ptr<PrePostProcessorImpl>(new PrePostProcessorImpl())) {}
PrePostProcessor::PrePostProcessor(PrePostProcessor&&) noexcept = default;
PrePostProcessor& PrePostProcessor::operator=(PrePostProcessor&&) noexcept = default;
PrePostProcessor::~PrePostProcessor() = default;

PrePostProcessor& PrePostProcessor::input(InputInfo&& builder) & {
    m_impl->in_contexts.push_back(std::move(builder.m_impl));
    return *this;
}

PrePostProcessor&& PrePostProcessor::input(InputInfo&& builder) && {
    m_impl->in_contexts.push_back(std::move(builder.m_impl));
    return std::move(*this);
}

PrePostProcessor& PrePostProcessor::output(OutputInfo&& builder) & {
    m_impl->out_contexts.push_back(std::move(builder.m_impl));
    return *this;
}

PrePostProcessor&& PrePostProcessor::output(OutputInfo&& builder) && {
    m_impl->out_contexts.push_back(std::move(builder.m_impl));
    return std::move(*this);
}

std::shared_ptr<Function> PrePostProcessor::build(const std::shared_ptr<Function>& function) {
    FunctionGuard guard(function);
    bool tensor_data_updated = false;
    for (const auto& input : m_impl->in_contexts) {
        std::shared_ptr<op::v0::Parameter> param;
        Output<Node> node;
        OPENVINO_ASSERT(input, "Internal error: Invalid preprocessing input, please report a problem");
        if (input->has_index()) {
            node = function->input(input->m_index);
        } else if (input->has_name()) {
            node = function->input(input->m_name);
        } else {
            node = function->input();
        }
        param = std::dynamic_pointer_cast<op::v0::Parameter>(node.get_node_shared_ptr());
        // Set parameter layout from 'network' information
        if (input->m_network_data && input->m_network_data->is_layout_set() && param->get_layout().empty()) {
            param->set_layout(input->m_network_data->get_layout());
        }
        input->m_resolved_param = param;
    }
    auto results = function->get_results();
    auto parameters = function->get_parameters();

    for (const auto& input : m_impl->in_contexts) {
        auto param = input->m_resolved_param;
        auto consumers = param->output(0).get_target_inputs();
        if (!input->m_tensor_data) {
            input->create_tensor_data(param->get_element_type(), param->get_layout());
        }
        if (!input->m_tensor_data->is_element_type_set()) {
            input->m_tensor_data->set_element_type(param->get_element_type());
        }
        auto color_info = ColorFormatInfo::get(input->m_tensor_data->get_color_format());
        if (!input->m_tensor_data->is_layout_set()) {
            if (!color_info->default_layout().empty()) {
                input->m_tensor_data->set_layout(color_info->default_layout());
            } else if (!param->get_layout().empty()) {
                input->m_tensor_data->set_layout(param->get_layout());
            }
        }

        auto net_shape = param->get_partial_shape();
        auto new_param_shape = net_shape;
        if (input->m_tensor_data->is_layout_set() && !param->get_layout().empty() &&
            param->get_layout() != input->m_tensor_data->get_layout()) {
            // Find transpose between network and tensor layouts and update tensor shape
            auto net_to_tensor =
                layout::find_permutation(param->get_layout(), net_shape.rank(), input->m_tensor_data->get_layout());
            if (!net_to_tensor.empty()) {
                std::vector<ov::Dimension> dims(new_param_shape.size());
                std::transform(net_to_tensor.begin(), net_to_tensor.end(), dims.begin(), [&](int64_t v) {
                    return new_param_shape[v];
                });
                new_param_shape = PartialShape(dims);
            }
        }
        if (input->m_tensor_data->is_spatial_shape_set()) {
            auto height_idx = get_and_check_height_idx(input->m_tensor_data->get_layout(), new_param_shape);
            auto width_idx = get_and_check_width_idx(input->m_tensor_data->get_layout(), new_param_shape);
            if (input->m_tensor_data->is_spatial_shape_dynamic()) {
                // Use dynamic spatial dimensions
                new_param_shape[height_idx] = Dimension::dynamic();
                new_param_shape[width_idx] = Dimension::dynamic();
            } else {
                // Use static spatial dimensions
                new_param_shape[height_idx] = input->m_tensor_data->get_spatial_height();
                new_param_shape[width_idx] = input->m_tensor_data->get_spatial_width();
            }
        }

        std::vector<Output<Node>> nodes;
        std::vector<std::shared_ptr<op::v0::Parameter>> new_params;

        // Create separate parameter for each plane. Shape and friendly name is based on color format
        for (size_t plane = 0; plane < color_info->planes_count(); plane++) {
            auto plane_shape = color_info->shape(plane, new_param_shape);
            auto plane_param =
                std::make_shared<op::v0::Parameter>(input->m_tensor_data->get_element_type(), plane_shape);
            if (plane < input->m_tensor_data->planes_sub_names().size()) {
                auto sub_name = std::string("/") + input->m_tensor_data->planes_sub_names()[plane];
                inherit_friendly_names(function, param, plane_param, sub_name, false);
            } else {
                auto sub_name = color_info->friendly_suffix(plane);
                inherit_friendly_names(function, param, plane_param, sub_name);
            }
            if (!input->m_tensor_data->get_layout().empty()) {
                plane_param->set_layout(input->m_tensor_data->get_layout());
            }
            new_params.push_back(plane_param);
            nodes.emplace_back(plane_param);
        }

        PreprocessingContext context(input->m_tensor_data->get_layout());
        context.color_format() = input->m_tensor_data->get_color_format();
        context.target_layout() = param->get_layout();
        context.network_shape() = param->get_partial_shape();
        context.target_element_type() = param->get_element_type();

        // 2. Apply preprocessing
        if (input->m_preprocess) {
            for (const auto& action : input->m_preprocess->actions()) {
                auto action_result = action(nodes, function, context);
                nodes = std::get<0>(action_result);
                tensor_data_updated |= std::get<1>(action_result);
            }
        }

        OPENVINO_ASSERT(nodes.size() == 1,
                        "Multiple plane input is not allowed as network input. Consider using of convert_color "
                        "preprocessing operation. Current format is '",
                        color_format_name(context.color_format()),
                        "'");
        OPENVINO_ASSERT(is_rgb_family(context.color_format()) || context.color_format() == ColorFormat::UNDEFINED,
                        "Network shall have RGB/BGR color format. Consider add 'convert_color' preprocessing operation "
                        "to convert current color format '",
                        color_format_name(context.color_format()),
                        "'to RGB/BGR");

        // Implicit: Convert element type + layout to user's tensor implicitly
        PreStepsList implicit_steps;
        implicit_steps.add_convert_impl(param->get_element_type());
        if (!context.target_layout().empty()) {
            implicit_steps.add_convert_layout_impl(context.target_layout());
        }

        for (const auto& action : implicit_steps.actions()) {
            auto action_result = action(nodes, function, context);
            nodes = std::get<0>(action_result);
        }

        auto node = nodes[0];

        // Check final shape
        OPENVINO_ASSERT(node.get_partial_shape().refines(param->get_partial_shape()),
                        "Resulting shape '",
                        node.get_partial_shape(),
                        "' after preprocessing is not aligned with original parameter's shape: ",
                        param->get_partial_shape());

        // Replace parameter
        for (auto consumer : consumers) {
            consumer.replace_source_output(node);
        }
        for (size_t i = 0; i < parameters.size(); i++) {
            if (param == parameters[i]) {
                parameters[i] = new_params[0];
                break;
            }
        }
        for (size_t i = 1; i < new_params.size(); i++) {
            parameters.emplace_back(new_params[i]);
        }
    }

    // Add parameters with right order
    {
        while (!function->get_parameters().empty())
            function->remove_parameter(*function->get_parameters().begin());
        function->add_parameters(parameters);
    }
    // Validate nodes after preprocessing if needed (no need to repeat it after post-processing)
    if (tensor_data_updated) {
        function->validate_nodes_and_infer_types();
    }

    // Post processing
    for (const auto& output : m_impl->out_contexts) {
        std::shared_ptr<op::v0::Result> result;
        Output<Node> node;
        OPENVINO_ASSERT(output, "Internal error: Invalid postprocessing output, please report a problem");
        if (output->has_index()) {
            node = function->output(output->m_index);
        } else if (output->has_name()) {
            node = function->output(output->m_name);
        } else {
            node = function->output();
        }
        auto start_out_node_names = node.get_tensor().get_names();
        result = std::dynamic_pointer_cast<op::v0::Result>(node.get_node_shared_ptr());
        // Set result layout from 'network' information
        if (output->m_network_data && output->m_network_data->is_layout_set() && result->get_layout().empty()) {
            result->set_layout(output->m_network_data->get_layout());
        }
        auto parent = result->get_input_source_output(0);
        if (!output->m_tensor_data) {
            output->create_tensor_data();
        }
        PostprocessingContext context(result->get_layout());
        if (output->m_tensor_data->is_layout_set()) {
            context.target_layout() = output->m_tensor_data->get_layout();
        }
        if (output->m_tensor_data->is_element_type_set()) {
            context.target_element_type() = output->m_tensor_data->get_element_type();
        }
        // Apply post-processing
        node = result->get_input_source_output(0);
        if (output->m_postprocess) {
            for (const auto& action : output->m_postprocess->actions()) {
                auto action_result = action({node}, context);
                node = std::get<0>(action_result);
            }
        }
        // Implicit: Convert element type + layout to user's tensor implicitly
        PostStepsList implicit_steps;
        if (node.get_element_type() != output->m_tensor_data->get_element_type() &&
            output->m_tensor_data->is_element_type_set() && node.get_element_type() != element::dynamic) {
            implicit_steps.add_convert_impl(output->m_tensor_data->get_element_type());
        }

        if (!context.target_layout().empty() && context.target_layout() != context.layout()) {
            implicit_steps.add_convert_layout_impl(context.target_layout());
        }
        for (const auto& action : implicit_steps.actions()) {
            auto action_result = action({node}, context);
            node = std::get<0>(action_result);
        }

        // Create result
        auto new_result = std::make_shared<ov::op::v0::Result>(node);
        if (!context.layout().empty()) {
            new_result->set_layout(context.layout());
        }
<<<<<<< HEAD
        new_result->get_input_tensor(0).set_names(result->get_input_tensor(0).get_names());
        for (size_t i = 0; i < results.size(); i++) {
            if (result == results[i]) {
                results[i] = new_result;
                break;
            }
        }
    }
    // Add results with right order
    {
        while (!function->get_results().empty())
            function->remove_result(*function->get_results().begin());
        function->add_results(results);
=======
        node.get_tensor().set_names(start_out_node_names);

        function->add_results({new_result});
        function->remove_result(result);
>>>>>>> 25928562
    }

    guard.reset();
    return function;
}

// --------------------- InputTensorInfo ------------------
InputTensorInfo::InputTensorInfo() : m_impl(std::unique_ptr<InputTensorInfoImpl>(new InputTensorInfoImpl())) {}
InputTensorInfo::InputTensorInfo(InputTensorInfo&&) noexcept = default;
InputTensorInfo& InputTensorInfo::operator=(InputTensorInfo&&) noexcept = default;
InputTensorInfo::~InputTensorInfo() = default;

InputTensorInfo& InputTensorInfo::set_element_type(const element::Type& type) & {
    m_impl->set_element_type(type);
    return *this;
}

InputTensorInfo&& InputTensorInfo::set_element_type(const element::Type& type) && {
    m_impl->set_element_type(type);
    return std::move(*this);
}

InputTensorInfo& InputTensorInfo::set_layout(const Layout& layout) & {
    m_impl->set_layout(layout);
    return *this;
}

InputTensorInfo&& InputTensorInfo::set_layout(const Layout& layout) && {
    m_impl->set_layout(layout);
    return std::move(*this);
}

InputTensorInfo& InputTensorInfo::set_spatial_dynamic_shape() & {
    m_impl->set_spatial_dynamic_shape();
    return *this;
}

InputTensorInfo&& InputTensorInfo::set_spatial_dynamic_shape() && {
    m_impl->set_spatial_dynamic_shape();
    return std::move(*this);
}

InputTensorInfo& InputTensorInfo::set_spatial_static_shape(size_t height, size_t width) & {
    m_impl->set_spatial_static_shape(height, width);
    return *this;
}

InputTensorInfo&& InputTensorInfo::set_spatial_static_shape(size_t height, size_t width) && {
    m_impl->set_spatial_static_shape(height, width);
    return std::move(*this);
}

// --------------------- InputNetworkInfo ------------------
InputNetworkInfo::InputNetworkInfo() : m_impl(std::unique_ptr<InputNetworkInfoImpl>(new InputNetworkInfoImpl())) {}
InputNetworkInfo::InputNetworkInfo(InputNetworkInfo&&) noexcept = default;
InputNetworkInfo& InputNetworkInfo::operator=(InputNetworkInfo&&) noexcept = default;
InputNetworkInfo::~InputNetworkInfo() = default;

InputNetworkInfo& InputNetworkInfo::set_layout(const Layout& layout) & {
    m_impl->set_layout(layout);
    return *this;
}

InputNetworkInfo&& InputNetworkInfo::set_layout(const Layout& layout) && {
    m_impl->set_layout(layout);
    return std::move(*this);
}

InputTensorInfo& InputTensorInfo::set_color_format(const ov::preprocess::ColorFormat& format,
                                                   const std::vector<std::string>& sub_names) & {
    m_impl->set_color_format(format, sub_names);
    return *this;
}

InputTensorInfo&& InputTensorInfo::set_color_format(const ov::preprocess::ColorFormat& format,
                                                    const std::vector<std::string>& sub_names) && {
    m_impl->set_color_format(format, sub_names);
    return std::move(*this);
}

// --------------------- PreProcessSteps ------------------

PreProcessSteps::PreProcessSteps() : m_impl(std::unique_ptr<PreProcessStepsImpl>(new PreProcessStepsImpl())) {}
PreProcessSteps::PreProcessSteps(PreProcessSteps&&) noexcept = default;
PreProcessSteps& PreProcessSteps::operator=(PreProcessSteps&&) noexcept = default;
PreProcessSteps::~PreProcessSteps() = default;

PreProcessSteps& PreProcessSteps::scale(float value) & {
    m_impl->add_scale_impl(std::vector<float>{value});
    return *this;
}

PreProcessSteps&& PreProcessSteps::scale(float value) && {
    m_impl->add_scale_impl(std::vector<float>{value});
    return std::move(*this);
}

PreProcessSteps& PreProcessSteps::scale(const std::vector<float>& values) & {
    m_impl->add_scale_impl(values);
    return *this;
}

PreProcessSteps&& PreProcessSteps::scale(const std::vector<float>& values) && {
    m_impl->add_scale_impl(values);
    return std::move(*this);
}

PreProcessSteps& PreProcessSteps::mean(float value) & {
    m_impl->add_mean_impl(std::vector<float>{value});
    return *this;
}

PreProcessSteps&& PreProcessSteps::mean(float value) && {
    m_impl->add_mean_impl(std::vector<float>{value});
    return std::move(*this);
}

PreProcessSteps& PreProcessSteps::mean(const std::vector<float>& values) & {
    m_impl->add_mean_impl(values);
    return *this;
}

PreProcessSteps&& PreProcessSteps::mean(const std::vector<float>& values) && {
    m_impl->add_mean_impl(values);
    return std::move(*this);
}

PreProcessSteps& PreProcessSteps::convert_element_type(const element::Type& type) & {
    m_impl->add_convert_impl(type);
    return *this;
}

PreProcessSteps&& PreProcessSteps::convert_element_type(const element::Type& type) && {
    m_impl->add_convert_impl(type);
    return std::move(*this);
}

PreProcessSteps& PreProcessSteps::resize(ResizeAlgorithm alg, size_t dst_height, size_t dst_width) & {
    OPENVINO_ASSERT(dst_height <= std::numeric_limits<int>::max() && dst_width <= std::numeric_limits<int>::max(),
                    "Resize: Width/Height dimensions cannot be greater than ",
                    std::to_string(std::numeric_limits<int>::max()));
    m_impl->add_resize_impl(alg, static_cast<int>(dst_height), static_cast<int>(dst_width));
    return *this;
}

PreProcessSteps&& PreProcessSteps::resize(ResizeAlgorithm alg, size_t dst_height, size_t dst_width) && {
    OPENVINO_ASSERT(dst_height <= std::numeric_limits<int>::max() && dst_width <= std::numeric_limits<int>::max(),
                    "Resize: Width/Height dimensions cannot be greater than ",
                    std::to_string(std::numeric_limits<int>::max()));
    m_impl->add_resize_impl(alg, static_cast<int>(dst_height), static_cast<int>(dst_width));
    return std::move(*this);
}

PreProcessSteps& PreProcessSteps::resize(ResizeAlgorithm alg) & {
    m_impl->add_resize_impl(alg, -1, -1);
    return *this;
}

PreProcessSteps&& PreProcessSteps::resize(ResizeAlgorithm alg) && {
    m_impl->add_resize_impl(alg, -1, -1);
    return std::move(*this);
}

PreProcessSteps& PreProcessSteps::convert_layout(const Layout& dst_layout) & {
    m_impl->add_convert_layout_impl(dst_layout);
    return *this;
}

PreProcessSteps&& PreProcessSteps::convert_layout(const Layout& dst_layout) && {
    m_impl->add_convert_layout_impl(dst_layout);
    return std::move(*this);
}

PreProcessSteps& PreProcessSteps::convert_color(const ov::preprocess::ColorFormat& dst_format) & {
    m_impl->add_convert_color_impl(dst_format);
    return *this;
}

PreProcessSteps&& PreProcessSteps::convert_color(const ov::preprocess::ColorFormat& dst_format) && {
    m_impl->add_convert_color_impl(dst_format);
    return std::move(*this);
}

PreProcessSteps& PreProcessSteps::custom(const CustomPreprocessOp& preprocess_cb) & {
    // 'true' indicates that custom preprocessing step will trigger validate_and_infer_types
    m_impl->actions().emplace_back([preprocess_cb](const std::vector<Output<Node>>& nodes,
                                                   const std::shared_ptr<ov::Function>&,
                                                   PreprocessingContext&) {
        OPENVINO_ASSERT(nodes.size() == 1,
                        "Can't apply custom preprocessing step for multi-plane input. Suggesting to convert "
                        "current image to RGB/BGR color format using 'convert_color'");
        return std::make_tuple(std::vector<Output<Node>>{preprocess_cb(nodes[0])}, true);
    });
    return *this;
}

PreProcessSteps&& PreProcessSteps::custom(const CustomPreprocessOp& preprocess_cb) && {
    // 'true' indicates that custom preprocessing step will trigger validate_and_infer_types
    m_impl->actions().emplace_back([preprocess_cb](const std::vector<Output<Node>>& nodes,
                                                   const std::shared_ptr<ov::Function>&,
                                                   PreprocessingContext&) {
        OPENVINO_ASSERT(nodes.size() == 1,
                        "Can't apply custom preprocessing step for multi-plane input. Suggesting to convert "
                        "current image to RGB/BGR color format using 'convert_color'");
        return std::make_tuple(std::vector<Output<Node>>{preprocess_cb(nodes[0])}, true);
    });
    return std::move(*this);
}

// --------------------- OutputTensorInfo ------------------
OutputTensorInfo::OutputTensorInfo() : m_impl(std::unique_ptr<OutputTensorInfoImpl>(new OutputTensorInfoImpl())) {}
OutputTensorInfo::OutputTensorInfo(OutputTensorInfo&&) noexcept = default;
OutputTensorInfo& OutputTensorInfo::operator=(OutputTensorInfo&&) noexcept = default;
OutputTensorInfo::~OutputTensorInfo() = default;

OutputTensorInfo& OutputTensorInfo::set_element_type(const element::Type& type) & {
    m_impl->set_element_type(type);
    return *this;
}

OutputTensorInfo&& OutputTensorInfo::set_element_type(const element::Type& type) && {
    m_impl->set_element_type(type);
    return std::move(*this);
}

OutputTensorInfo& OutputTensorInfo::set_layout(const Layout& layout) & {
    m_impl->set_layout(layout);
    return *this;
}

OutputTensorInfo&& OutputTensorInfo::set_layout(const Layout& layout) && {
    m_impl->set_layout(layout);
    return std::move(*this);
}

// --------------------- OutputNetworkInfo ------------------
OutputNetworkInfo::OutputNetworkInfo() : m_impl(std::unique_ptr<OutputNetworkInfoImpl>(new OutputNetworkInfoImpl())) {}
OutputNetworkInfo::OutputNetworkInfo(OutputNetworkInfo&&) noexcept = default;
OutputNetworkInfo& OutputNetworkInfo::operator=(OutputNetworkInfo&&) noexcept = default;
OutputNetworkInfo::~OutputNetworkInfo() = default;

OutputNetworkInfo& OutputNetworkInfo::set_layout(const Layout& layout) & {
    m_impl->set_layout(layout);
    return *this;
}

OutputNetworkInfo&& OutputNetworkInfo::set_layout(const Layout& layout) && {
    m_impl->set_layout(layout);
    return std::move(*this);
}

// --------------------- PostProcessSteps ------------------

PostProcessSteps::PostProcessSteps() : m_impl(std::unique_ptr<PostProcessStepsImpl>(new PostProcessStepsImpl())) {}
PostProcessSteps::PostProcessSteps(PostProcessSteps&&) noexcept = default;
PostProcessSteps& PostProcessSteps::operator=(PostProcessSteps&&) noexcept = default;
PostProcessSteps::~PostProcessSteps() = default;

PostProcessSteps& PostProcessSteps::convert_element_type(const element::Type& type) & {
    m_impl->add_convert_impl(type);
    return *this;
}

PostProcessSteps&& PostProcessSteps::convert_element_type(const element::Type& type) && {
    m_impl->add_convert_impl(type);
    return std::move(*this);
}

PostProcessSteps& PostProcessSteps::convert_layout(const Layout& dst_layout) & {
    m_impl->add_convert_layout_impl(dst_layout);
    return *this;
}

PostProcessSteps&& PostProcessSteps::convert_layout(const Layout& dst_layout) && {
    m_impl->add_convert_layout_impl(dst_layout);
    return std::move(*this);
}

PostProcessSteps& PostProcessSteps::custom(const CustomPostprocessOp& postprocess_cb) & {
    // 'true' indicates that custom postprocessing step will trigger validate_and_infer_types
    m_impl->actions().emplace_back([postprocess_cb](const Output<ov::Node>& node, PostprocessingContext&) {
        return std::make_tuple(postprocess_cb(node), true);
    });
    return *this;
}

PostProcessSteps&& PostProcessSteps::custom(const CustomPostprocessOp& postprocess_cb) && {
    // 'true' indicates that custom postprocessing step will trigger validate_and_infer_types
    m_impl->actions().emplace_back([postprocess_cb](const Output<ov::Node>& node, PostprocessingContext&) {
        return std::make_tuple(postprocess_cb(node), true);
    });
    return std::move(*this);
}

}  // namespace preprocess
}  // namespace ov<|MERGE_RESOLUTION|>--- conflicted
+++ resolved
@@ -545,8 +545,7 @@
         if (!context.layout().empty()) {
             new_result->set_layout(context.layout());
         }
-<<<<<<< HEAD
-        new_result->get_input_tensor(0).set_names(result->get_input_tensor(0).get_names());
+        node.get_tensor().set_names(start_out_node_names);
         for (size_t i = 0; i < results.size(); i++) {
             if (result == results[i]) {
                 results[i] = new_result;
@@ -559,12 +558,6 @@
         while (!function->get_results().empty())
             function->remove_result(*function->get_results().begin());
         function->add_results(results);
-=======
-        node.get_tensor().set_names(start_out_node_names);
-
-        function->add_results({new_result});
-        function->remove_result(result);
->>>>>>> 25928562
     }
 
     guard.reset();
