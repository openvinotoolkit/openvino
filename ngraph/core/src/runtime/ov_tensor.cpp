--- conflicted
+++ resolved
@@ -101,7 +101,9 @@
 }
 
 Strides Tensor::get_strides() const {
-<<<<<<< HEAD
+    OPENVINO_ASSERT(get_element_type().bitwidth() >= 8,
+                    "Could not get strides for types with bitwidths less then 8 bit. Tensor type: ",
+                    get_element_type());
     OV_TENSOR_STATEMENT({
         const auto& element_strides = _impl->getTensorDesc().getBlockingDesc().getStrides();
         const size_t elem_size = get_element_type().size();
@@ -115,12 +117,6 @@
                        });
         return byte_strides;
     });
-=======
-    OPENVINO_ASSERT(get_element_type().bitwidth() >= 8,
-                    "Could not get strides for types with bitwidths less then 8 bit. Tensor type: ",
-                    get_element_type());
-    OV_TENSOR_STATEMENT(return _impl->getTensorDesc().getBlockingDesc().getStrides());
->>>>>>> 3f885686
 }
 
 size_t Tensor::get_size() const {
@@ -147,20 +143,13 @@
                         ", is not representable as pointer to ",
                         element_type);
     }
-<<<<<<< HEAD
-    OV_TENSOR_STATEMENT({
-        // since we don't use byte offsets, we need to explicitly multiply by element_size
-        auto byte_offset = _impl->getTensorDesc().getBlockingDesc().getOffsetPadding() * get_element_type().size();
-        return byte_offset + InferenceEngine::as<InferenceEngine::MemoryBlob>(_impl)->rmap().as<uint8_t*>();
-    });
-=======
+    // since we don't use byte offsets, we need to explicitly multiply by element_size
     auto byte_offset = _impl->getTensorDesc().getBlockingDesc().getOffsetPadding() * get_element_type().size();
     OPENVINO_ASSERT((get_element_type().bitwidth() >= 8) || (byte_offset == 0),
                     "ROI access for types with bitwidths less then 8 bit is not implemented. Tensor type: ",
                     get_element_type());
     OV_TENSOR_STATEMENT(
         { return byte_offset + InferenceEngine::as<InferenceEngine::MemoryBlob>(_impl)->rmap().as<uint8_t*>(); });
->>>>>>> 3f885686
 }
 
 bool Tensor::operator!() const noexcept {
