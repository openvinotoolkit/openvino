--- conflicted
+++ resolved
@@ -105,13 +105,10 @@
                     return {m_data + offset, std::min(size, m_size - offset)};
                 }
 
-<<<<<<< HEAD
-=======
                 /**
                  * @brief drop number of elements from front
                  *
                  */
->>>>>>> 81217526
                 Span& drop_front(std::size_t number_of_elements)
                 {
                     if (number_of_elements < m_size)
@@ -126,13 +123,10 @@
                     return *this;
                 }
 
-<<<<<<< HEAD
-=======
                 /**
                  * @brief drop number of elements from back
                  *
                  */
->>>>>>> 81217526
                 Span& drop_back(std::size_t number_of_elements)
                 {
                     if (number_of_elements < m_size)
@@ -143,10 +137,6 @@
                     {
                         m_size = 0;
                     }
-<<<<<<< HEAD
-
-=======
->>>>>>> 81217526
                     return *this;
                 }
 
