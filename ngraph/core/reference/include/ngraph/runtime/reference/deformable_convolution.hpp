--- conflicted
+++ resolved
@@ -124,27 +124,19 @@
 
                 template <typename T>
                 void convolve_2D_channels(const ConvolutionParams& p,
-<<<<<<< HEAD
-                                          const bool bilinear_interpolation_pad,
-                                          const int64_t deformable_groups,
-=======
->>>>>>> 0d69e7fe
                                           const T* batch,
                                           const Shape& batch_shape,
                                           const T* offsets,
                                           const Shape& offset_shape,
                                           const T* filter,
                                           const Shape& filter_shape,
-<<<<<<< HEAD
                                           const T* mask,
                                           const Shape& mask_shape,
-                                          T* out)
-=======
                                           T* out,
                                           size_t group_idx,
                                           int64_t groups,
-                                          int64_t deformable_groups)
->>>>>>> 0d69e7fe
+                                          int64_t deformable_groups,
+                                          bool bilinear_interpolation_pad)
                 {
                     const int input_size_y = batch_shape[1];
                     const int input_size_x = batch_shape[2];
@@ -162,7 +154,6 @@
                     const int filter_channels_count = filter_shape[0];
                     const int mask_size = shape_size(mask_shape);
                     const int mask_spatial_size = shape_size(shape_reduce(mask_shape));
-                    const int mask_channel_size = mask_spatial_size;
 
                     int out_idx = 0;
                     for (int i_y = -p.pads_begin[0];
@@ -176,100 +167,58 @@
                             auto input_channel = batch;
                             auto filter_channel = filter;
                             T sum = 0;
-<<<<<<< HEAD
-                            auto group_mask_channel = mask;
-                            auto group_offsets_channel = offsets;
-                            for (int dg = 0; dg < deformable_groups; dg++)
-=======
                             for (int fc = 0; fc < filter_channels_count; fc++)
->>>>>>> 0d69e7fe
                             {
                                 auto deformable_group_idx =
                                     (filter_channels_count * group_idx + fc) /
                                     (filter_channels_count * groups / deformable_groups);
                                 for (int f_y = 0; f_y < filter_size_y; ++f_y)
                                 {
-<<<<<<< HEAD
-                                    auto mask_channel = group_mask_channel;
-                                    auto offsets_channel = group_offsets_channel;
-                                    for (int f_y = 0; f_y < filter_size_y; ++f_y)
-                                    {
-                                        for (int f_x = 0; f_x < filter_size_x; ++f_x)
-                                        {
-                                            T y_offset = offsets_channel[out_idx];
-                                            T x_offset =
-                                                offsets_channel[offsets_spatial_size + out_idx];
-                                            T rel_i_y = i_y + (f_y * p.dilation[0]) + y_offset;
-                                            T rel_i_x = i_x + (f_x * p.dilation[1]) + x_offset;
-                                            T mask_val = mask_channel[out_idx];
-
-                                            offsets_channel += offsets_channel_size;
-                                            mask_channel += mask_channel_size;
-
-                                            bool padding;
-                                            if (bilinear_interpolation_pad)
-                                            {
-                                                padding =
-                                                    !((static_cast<int>(rel_i_x) > -1 &&
-                                                       static_cast<int>(rel_i_x) < input_size_x) &&
-                                                      (static_cast<int>(rel_i_y) > -1 &&
-                                                       static_cast<int>(rel_i_y) < input_size_y));
-                                            }
-                                            else
-                                            {
-                                                padding = !(in_range(rel_i_x, {0, input_size_x}) &&
-                                                            in_range(rel_i_y, {0, input_size_y}));
-                                            }
-
-                                            if (padding)
-                                                continue;
-
-                                            int f_buf_idx = (f_y * filter_size_x) + f_x;
-                                            sum +=
-                                                bilinear_interpolation(input_channel,
-                                                                       rel_i_x,
-                                                                       rel_i_y,
-                                                                       input_size_x,
-                                                                       input_size_y,
-                                                                       bilinear_interpolation_pad) *
-                                                filter_channel[f_buf_idx] * mask_val;
-                                        }
-=======
                                     for (int f_x = 0; f_x < filter_size_x; ++f_x)
                                     {
+                                        int f_buf_idx = (f_y * filter_size_x) + f_x;
                                         T y_offset = offsets[deformable_group_idx * offsets_size +
-                                                             (f_y * filter_size_x + f_x) * 2 *
+                                                             f_buf_idx * 2 *
                                                                  offsets_spatial_size +
                                                              out_idx];
                                         T x_offset = offsets[deformable_group_idx * offsets_size +
-                                                             ((f_y * filter_size_x + f_x) * 2 + 1) *
+                                                             (f_buf_idx * 2 + 1) *
                                                                  offsets_spatial_size +
                                                              out_idx];
                                         T rel_i_y = i_y + (f_y * p.dilation[0]) + y_offset;
                                         T rel_i_x = i_x + (f_x * p.dilation[1]) + x_offset;
 
-                                        bool padding = !(in_range(rel_i_x, {0, input_size_x}) &&
-                                                         in_range(rel_i_y, {0, input_size_y}));
+                                        bool padding;
+                                        if (bilinear_interpolation_pad)
+                                        {
+                                            padding =
+                                                !((static_cast<int>(rel_i_x) > -1 &&
+                                                    static_cast<int>(rel_i_x) < input_size_x) &&
+                                                    (static_cast<int>(rel_i_y) > -1 &&
+                                                    static_cast<int>(rel_i_y) < input_size_y));
+                                        }
+                                        else
+                                        {
+                                            padding = !(in_range(rel_i_x, {0, input_size_x}) &&
+                                                        in_range(rel_i_y, {0, input_size_y}));
+                                        }
+
                                         if (padding)
                                             continue;
 
-                                        int f_buf_idx = (f_y * filter_size_x) + f_x;
+
+                                        T mask_scalar = mask[deformable_group_idx * mask_size + f_buf_idx * mask_spatial_size + out_idx];
                                         sum += bilinear_interpolation(input_channel,
                                                                       rel_i_x,
                                                                       rel_i_y,
                                                                       input_size_x,
-                                                                      input_size_y) *
-                                               filter_channel[f_buf_idx];
->>>>>>> 0d69e7fe
+                                                                      input_size_y,
+                                                                      bilinear_interpolation_pad) *
+                                               filter_channel[f_buf_idx] * mask_scalar;
                                     }
                                 }
-<<<<<<< HEAD
-                                group_offsets_channel += offsets_size / deformable_groups;
-                                group_mask_channel += mask_size / deformable_groups;
-=======
                                 input_channel += input_channel_size;
                                 filter_channel += filter_channel_size;
->>>>>>> 0d69e7fe
                             }
                             out[out_idx++] = sum;
                         }
@@ -330,7 +279,6 @@
                 const size_t group_filter_size = shape_size(group_filter_shape);
 
                 const Shape group_mask_shape = shape_scale(shape_reduce(m_shape), groups);
-                const size_t group_mask_size = shape_size(group_mask_shape);
                 const size_t group_mask_batch_size = shape_size(shape_reduce(m_shape));
 
                 const size_t out_ch_size = shape_size(shape_reduce(shape_reduce(out_shape)));
@@ -345,39 +293,23 @@
                         for (size_t f_idx = 0; f_idx < group_filters_count; ++f_idx)
                         {
                             convolve_2D_channels(params,
-<<<<<<< HEAD
-                                                 bilinear_interpolation_pad,
-                                                 deformable_groups_per_group,
-=======
->>>>>>> 0d69e7fe
                                                  in,
                                                  group_in_shape,
                                                  group_offsets,
                                                  group_offset_shape,
                                                  group_filters,
                                                  group_filter_shape,
-<<<<<<< HEAD
                                                  group_mask,
                                                  group_mask_shape,
-                                                 out);
-=======
                                                  out,
                                                  group_idx,
                                                  groups,
-                                                 deformable_groups);
->>>>>>> 0d69e7fe
+                                                 deformable_groups,
+                                                 bilinear_interpolation_pad);
                             group_filters += group_filter_size;
                             out += out_ch_size;
                         }
                         in += group_in_size;
-<<<<<<< HEAD
-                        if (deformable_groups > 1)
-                        {
-                            group_offsets += (deformable_groups_per_group * group_offset_size);
-                            group_mask += (deformable_groups_per_group * group_mask_size);
-                        }
-=======
->>>>>>> 0d69e7fe
                     }
                     offsets += group_offset_batch_size;
                     mask += group_mask_batch_size;
