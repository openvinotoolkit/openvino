# Copyright (C) 2018-2021 Intel Corporation
# SPDX-License-Identifier: Apache-2.0
#

if(ENABLE_LTO)
    set(CMAKE_INTERPROCEDURAL_OPTIMIZATION_RELEASE ON)
endif()

set(NGRAPH_INCLUDE_PATH
    ${CMAKE_CURRENT_SOURCE_DIR}/core/include
)

project (ngraph)

#-----------------------------------------------------------------------------------------------
<<<<<<< HEAD
# Compile Flags for nGraph...
#-----------------------------------------------------------------------------------------------

if (WIN32)
    string(REPLACE "/W3" "/W0" CMAKE_CXX_FLAGS "${CMAKE_CXX_FLAGS}")
endif()
=======
# Installation logic...
#-----------------------------------------------------------------------------------------------

set(NGRAPH_INSTALL_LIB "deployment_tools/ngraph/lib")
set(NGRAPH_INSTALL_INCLUDE "deployment_tools/ngraph/include")
set(NGRAPH_TARGETS_FILE "${CMAKE_CURRENT_BINARY_DIR}/ngraphTargets.cmake")
>>>>>>> 4373b0cb

add_definitions(-DPROJECT_ROOT_DIR="${CMAKE_CURRENT_SOURCE_DIR}")

#-----------------------------------------------------------------------------------------------
# External projects install directory
#-----------------------------------------------------------------------------------------------

add_subdirectory(core)

<<<<<<< HEAD
#
# Export targets
#

set(NGRAPH_TARGETS_FILE "${CMAKE_CURRENT_BINARY_DIR}/ngraphTargets.cmake")
export(TARGETS ngraph NAMESPACE ngraph:: FILE "${NGRAPH_TARGETS_FILE}")

if(BUILD_SHARED_LIBS)
    install(EXPORT ngraphTargets
        FILE ngraphTargets.cmake
        NAMESPACE ngraph::
        DESTINATION "runtime/cmake"
        COMPONENT ngraph_dev)
endif()

configure_package_config_file(${OpenVINO_SOURCE_DIR}/cmake/templates/ngraphConfig.cmake.in
    ${CMAKE_CURRENT_BINARY_DIR}/ngraphConfig.cmake
    INSTALL_DESTINATION cmake)

write_basic_package_version_file(${CMAKE_CURRENT_BINARY_DIR}/ngraphConfigVersion.cmake
    VERSION ${IE_VERSION_MAJOR}.${IE_VERSION_MINOR}.${IE_VERSION_PATCH}
    COMPATIBILITY SameMajorVersion)

install(FILES ${CMAKE_CURRENT_BINARY_DIR}/ngraphConfig.cmake
    ${CMAKE_CURRENT_BINARY_DIR}/ngraphConfigVersion.cmake
    DESTINATION "runtime/cmake"
    COMPONENT ngraph_dev)

set(USE_STATIC_PROTOBUF OFF)
if (NGRAPH_PDPD_FRONTEND_ENABLE) # add more frontends here which depend on static protobuf
    set(USE_STATIC_PROTOBUF ON)
endif()

if (NGRAPH_ONNX_IMPORT_ENABLE OR USE_STATIC_PROTOBUF)
    if (MSVC)
        # When we build dll libraries. These flags make sure onnx and protobuf build with /MD, not /MT.
        # These two options can't be mixed, because they requires link two imcompatiable runtime.
        set(protobuf_WITH_ZLIB  OFF CACHE BOOL "" FORCE)

        if(NOT DEFINED ONNX_USE_MSVC_STATIC_RUNTIME)
            set(ONNX_USE_MSVC_STATIC_RUNTIME OFF)
        endif()
        if(NOT DEFINED protobuf_MSVC_STATIC_RUNTIME)
            set(protobuf_MSVC_STATIC_RUNTIME OFF CACHE BOOL "Link protobuf to static runtime libraries" FORCE)
        endif()
    endif()

    set(BEFORE_ONNX_BUILD_SHARED_LIBS ${BUILD_SHARED_LIBS})
    set(BUILD_SHARED_LIBS ON)
    set(BUILD_STANDALONE_STATIC OFF)

    if (NOT NGRAPH_USE_SYSTEM_PROTOBUF)
        add_subdirectory(${CMAKE_SOURCE_DIR}/thirdparty/protobuf ${CMAKE_BINARY_DIR}/_deps/protobuf)
    else()
        find_package(Protobuf REQUIRED)
    endif()

    if (NGRAPH_ONNX_IMPORT_ENABLE)
        # target onnx_proto will be shared lib, onnx static
        add_subdirectory(${CMAKE_SOURCE_DIR}/thirdparty/onnx ${CMAKE_BINARY_DIR}/_deps/onnx)
        if (TARGET ext_protobuf)
            add_dependencies(onnx ext_protobuf)
        endif()
    endif()

    set(BUILD_SHARED_LIBS ${BEFORE_ONNX_BUILD_SHARED_LIBS})
    unset(BEFORE_ONNX_BUILD_SHARED_LIBS)
    unset(BUILD_STANDALONE_STATIC)
endif()

=======
>>>>>>> 4373b0cb
add_subdirectory(frontend)
add_subdirectory(test)

<<<<<<< HEAD
if(NGRAPH_PYTHON_BUILD_ENABLE)
=======
if(ENABLE_PYTHON)
>>>>>>> 4373b0cb
    add_subdirectory(python)
endif()<|MERGE_RESOLUTION|>--- conflicted
+++ resolved
@@ -13,21 +13,10 @@
 project (ngraph)
 
 #-----------------------------------------------------------------------------------------------
-<<<<<<< HEAD
-# Compile Flags for nGraph...
-#-----------------------------------------------------------------------------------------------
-
-if (WIN32)
-    string(REPLACE "/W3" "/W0" CMAKE_CXX_FLAGS "${CMAKE_CXX_FLAGS}")
-endif()
-=======
 # Installation logic...
 #-----------------------------------------------------------------------------------------------
 
-set(NGRAPH_INSTALL_LIB "deployment_tools/ngraph/lib")
-set(NGRAPH_INSTALL_INCLUDE "deployment_tools/ngraph/include")
 set(NGRAPH_TARGETS_FILE "${CMAKE_CURRENT_BINARY_DIR}/ngraphTargets.cmake")
->>>>>>> 4373b0cb
 
 add_definitions(-DPROJECT_ROOT_DIR="${CMAKE_CURRENT_SOURCE_DIR}")
 
@@ -37,86 +26,9 @@
 
 add_subdirectory(core)
 
-<<<<<<< HEAD
-#
-# Export targets
-#
-
-set(NGRAPH_TARGETS_FILE "${CMAKE_CURRENT_BINARY_DIR}/ngraphTargets.cmake")
-export(TARGETS ngraph NAMESPACE ngraph:: FILE "${NGRAPH_TARGETS_FILE}")
-
-if(BUILD_SHARED_LIBS)
-    install(EXPORT ngraphTargets
-        FILE ngraphTargets.cmake
-        NAMESPACE ngraph::
-        DESTINATION "runtime/cmake"
-        COMPONENT ngraph_dev)
-endif()
-
-configure_package_config_file(${OpenVINO_SOURCE_DIR}/cmake/templates/ngraphConfig.cmake.in
-    ${CMAKE_CURRENT_BINARY_DIR}/ngraphConfig.cmake
-    INSTALL_DESTINATION cmake)
-
-write_basic_package_version_file(${CMAKE_CURRENT_BINARY_DIR}/ngraphConfigVersion.cmake
-    VERSION ${IE_VERSION_MAJOR}.${IE_VERSION_MINOR}.${IE_VERSION_PATCH}
-    COMPATIBILITY SameMajorVersion)
-
-install(FILES ${CMAKE_CURRENT_BINARY_DIR}/ngraphConfig.cmake
-    ${CMAKE_CURRENT_BINARY_DIR}/ngraphConfigVersion.cmake
-    DESTINATION "runtime/cmake"
-    COMPONENT ngraph_dev)
-
-set(USE_STATIC_PROTOBUF OFF)
-if (NGRAPH_PDPD_FRONTEND_ENABLE) # add more frontends here which depend on static protobuf
-    set(USE_STATIC_PROTOBUF ON)
-endif()
-
-if (NGRAPH_ONNX_IMPORT_ENABLE OR USE_STATIC_PROTOBUF)
-    if (MSVC)
-        # When we build dll libraries. These flags make sure onnx and protobuf build with /MD, not /MT.
-        # These two options can't be mixed, because they requires link two imcompatiable runtime.
-        set(protobuf_WITH_ZLIB  OFF CACHE BOOL "" FORCE)
-
-        if(NOT DEFINED ONNX_USE_MSVC_STATIC_RUNTIME)
-            set(ONNX_USE_MSVC_STATIC_RUNTIME OFF)
-        endif()
-        if(NOT DEFINED protobuf_MSVC_STATIC_RUNTIME)
-            set(protobuf_MSVC_STATIC_RUNTIME OFF CACHE BOOL "Link protobuf to static runtime libraries" FORCE)
-        endif()
-    endif()
-
-    set(BEFORE_ONNX_BUILD_SHARED_LIBS ${BUILD_SHARED_LIBS})
-    set(BUILD_SHARED_LIBS ON)
-    set(BUILD_STANDALONE_STATIC OFF)
-
-    if (NOT NGRAPH_USE_SYSTEM_PROTOBUF)
-        add_subdirectory(${CMAKE_SOURCE_DIR}/thirdparty/protobuf ${CMAKE_BINARY_DIR}/_deps/protobuf)
-    else()
-        find_package(Protobuf REQUIRED)
-    endif()
-
-    if (NGRAPH_ONNX_IMPORT_ENABLE)
-        # target onnx_proto will be shared lib, onnx static
-        add_subdirectory(${CMAKE_SOURCE_DIR}/thirdparty/onnx ${CMAKE_BINARY_DIR}/_deps/onnx)
-        if (TARGET ext_protobuf)
-            add_dependencies(onnx ext_protobuf)
-        endif()
-    endif()
-
-    set(BUILD_SHARED_LIBS ${BEFORE_ONNX_BUILD_SHARED_LIBS})
-    unset(BEFORE_ONNX_BUILD_SHARED_LIBS)
-    unset(BUILD_STANDALONE_STATIC)
-endif()
-
-=======
->>>>>>> 4373b0cb
 add_subdirectory(frontend)
 add_subdirectory(test)
 
-<<<<<<< HEAD
-if(NGRAPH_PYTHON_BUILD_ENABLE)
-=======
 if(ENABLE_PYTHON)
->>>>>>> 4373b0cb
     add_subdirectory(python)
 endif()