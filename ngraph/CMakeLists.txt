# Copyright (C) 2018-2021 Intel Corporation
# SPDX-License-Identifier: Apache-2.0
#

if(ENABLE_LTO)
    set(CMAKE_INTERPROCEDURAL_OPTIMIZATION_RELEASE ON)
endif()

set(NGRAPH_INCLUDE_PATH
    ${CMAKE_CURRENT_SOURCE_DIR}/core/include
)

project (ngraph)

<<<<<<< HEAD
option(NGRAPH_UNIT_TEST_ENABLE "Control the building of unit tests" ON)
option(NGRAPH_UNIT_TEST_BACKENDS_ENABLE "Control the building of unit tests using backends" ON)
option(NGRAPH_DEBUG_ENABLE "Enable output for NGRAPH_DEBUG statements" OFF)
option(NGRAPH_ONNX_IMPORT_ENABLE "Enable ONNX importer" OFF)
option(NGRAPH_ONNX_FRONTEND_ENABLE "Enable ONNX FrontEnd" OFF)
option(NGRAPH_PDPD_FRONTEND_ENABLE "Enable PaddlePaddle FrontEnd" OFF)
option(NGRAPH_USE_PROTOBUF_LITE "Compiles and links with protobuf-lite" OFF)

if (NGRAPH_ONNX_IMPORT_ENABLE OR NGRAPH_PDPD_FRONTEND_ENABLE)
    option(NGRAPH_USE_SYSTEM_PROTOBUF "Use system provided Protobuf shared object" OFF)
endif()
if(NGRAPH_ONNX_FRONTEND_ENABLE AND NOT NGRAPH_ONNX_IMPORT_ENABLE)
    message(FATAL_ERROR "ONNX FrontEnd component requires ONNX Importer. Set NGRAPH_ONNX_IMPORT_ENABLE=ON.")
endif()

message(STATUS "NGRAPH_DEBUG_ENABLE:                  ${NGRAPH_DEBUG_ENABLE}")
message(STATUS "NGRAPH_ONNX_IMPORT_ENABLE:            ${NGRAPH_ONNX_IMPORT_ENABLE}")
message(STATUS "NGRAPH_ONNX_FRONTEND_ENABLE:          ${NGRAPH_ONNX_FRONTEND_ENABLE}")
message(STATUS "NGRAPH_PDPD_FRONTEND_ENABLE:          ${NGRAPH_PDPD_FRONTEND_ENABLE}")
message(STATUS "NGRAPH_USE_PROTOBUF_LITE:             ${NGRAPH_USE_PROTOBUF_LITE}")
message(STATUS "NGRAPH_UNIT_TEST_ENABLE:              ${NGRAPH_UNIT_TEST_ENABLE}")
message(STATUS "NGRAPH_UNIT_TEST_BACKENDS_ENABLE:     ${NGRAPH_UNIT_TEST_BACKENDS_ENABLE}")

# Setup CMAKE_ARGS to be forwarded to External Projects
set(NGRAPH_FORWARD_CMAKE_ARGS
    -DCMAKE_C_COMPILER=${CMAKE_C_COMPILER}
    -DCMAKE_CXX_COMPILER=${CMAKE_CXX_COMPILER}
    -DCMAKE_CXX_STANDARD:STRING=${CMAKE_CXX_STANDARD}
    -DCMAKE_CXX_STANDARD_REQUIRED:BOOL=${CMAKE_CXX_STANDARD_REQUIRED}
    -DCMAKE_CXX_EXTENSIONS:BOOL=${CMAKE_CXX_EXTENSIONS}
    -DCMAKE_EXPORT_COMPILE_COMMANDS:BOOL=${CMAKE_EXPORT_COMPILE_COMMANDS}
    -DCMAKE_POSITION_INDEPENDENT_CODE:BOOL=${CMAKE_POSITION_INDEPENDENT_CODE}
    -DCMAKE_DEBUG_POSTFIX=${CMAKE_DEBUG_POSTFIX}
    -DCMAKE_RELEASE_POSTFIX=${CMAKE_RELEASE_POSTFIX}
    )

if(CMAKE_TOOLCHAIN_FILE)
    set(NGRAPH_FORWARD_CMAKE_ARGS
            ${NGRAPH_FORWARD_CMAKE_ARGS}
            -DCMAKE_TOOLCHAIN_FILE=${CMAKE_TOOLCHAIN_FILE}
            )
endif()

if (CMAKE_OSX_SYSROOT)
    set(NGRAPH_FORWARD_CMAKE_ARGS
            ${NGRAPH_FORWARD_CMAKE_ARGS}
            -DCMAKE_OSX_SYSROOT=${CMAKE_OSX_SYSROOT}
            )
endif()

if (NOT MSVC)
    if(NOT CMAKE_BUILD_TYPE)
        set(CMAKE_BUILD_TYPE "Release" CACHE STRING "Build type" FORCE)
    endif()

    set(NGRAPH_FORWARD_CMAKE_ARGS
            ${NGRAPH_FORWARD_CMAKE_ARGS}
            -DCMAKE_BUILD_TYPE=${CMAKE_BUILD_TYPE}
            )
endif()
message(STATUS "NGRAPH_FORWARD_CMAKE_ARGS ${NGRAPH_FORWARD_CMAKE_ARGS}")

=======
>>>>>>> 4373b0cb
#-----------------------------------------------------------------------------------------------
# Installation logic...
#-----------------------------------------------------------------------------------------------

set(NGRAPH_INSTALL_LIB "deployment_tools/ngraph/lib")
set(NGRAPH_INSTALL_INCLUDE "deployment_tools/ngraph/include")
set(NGRAPH_TARGETS_FILE "${CMAKE_CURRENT_BINARY_DIR}/ngraphTargets.cmake")

add_definitions(-DPROJECT_ROOT_DIR="${CMAKE_CURRENT_SOURCE_DIR}")

#-----------------------------------------------------------------------------------------------
# External projects install directory
#-----------------------------------------------------------------------------------------------

add_subdirectory(core)

add_subdirectory(frontend)
add_subdirectory(test)

if(ENABLE_PYTHON)
    add_subdirectory(python)
endif()<|MERGE_RESOLUTION|>--- conflicted
+++ resolved
@@ -12,71 +12,6 @@
 
 project (ngraph)
 
-<<<<<<< HEAD
-option(NGRAPH_UNIT_TEST_ENABLE "Control the building of unit tests" ON)
-option(NGRAPH_UNIT_TEST_BACKENDS_ENABLE "Control the building of unit tests using backends" ON)
-option(NGRAPH_DEBUG_ENABLE "Enable output for NGRAPH_DEBUG statements" OFF)
-option(NGRAPH_ONNX_IMPORT_ENABLE "Enable ONNX importer" OFF)
-option(NGRAPH_ONNX_FRONTEND_ENABLE "Enable ONNX FrontEnd" OFF)
-option(NGRAPH_PDPD_FRONTEND_ENABLE "Enable PaddlePaddle FrontEnd" OFF)
-option(NGRAPH_USE_PROTOBUF_LITE "Compiles and links with protobuf-lite" OFF)
-
-if (NGRAPH_ONNX_IMPORT_ENABLE OR NGRAPH_PDPD_FRONTEND_ENABLE)
-    option(NGRAPH_USE_SYSTEM_PROTOBUF "Use system provided Protobuf shared object" OFF)
-endif()
-if(NGRAPH_ONNX_FRONTEND_ENABLE AND NOT NGRAPH_ONNX_IMPORT_ENABLE)
-    message(FATAL_ERROR "ONNX FrontEnd component requires ONNX Importer. Set NGRAPH_ONNX_IMPORT_ENABLE=ON.")
-endif()
-
-message(STATUS "NGRAPH_DEBUG_ENABLE:                  ${NGRAPH_DEBUG_ENABLE}")
-message(STATUS "NGRAPH_ONNX_IMPORT_ENABLE:            ${NGRAPH_ONNX_IMPORT_ENABLE}")
-message(STATUS "NGRAPH_ONNX_FRONTEND_ENABLE:          ${NGRAPH_ONNX_FRONTEND_ENABLE}")
-message(STATUS "NGRAPH_PDPD_FRONTEND_ENABLE:          ${NGRAPH_PDPD_FRONTEND_ENABLE}")
-message(STATUS "NGRAPH_USE_PROTOBUF_LITE:             ${NGRAPH_USE_PROTOBUF_LITE}")
-message(STATUS "NGRAPH_UNIT_TEST_ENABLE:              ${NGRAPH_UNIT_TEST_ENABLE}")
-message(STATUS "NGRAPH_UNIT_TEST_BACKENDS_ENABLE:     ${NGRAPH_UNIT_TEST_BACKENDS_ENABLE}")
-
-# Setup CMAKE_ARGS to be forwarded to External Projects
-set(NGRAPH_FORWARD_CMAKE_ARGS
-    -DCMAKE_C_COMPILER=${CMAKE_C_COMPILER}
-    -DCMAKE_CXX_COMPILER=${CMAKE_CXX_COMPILER}
-    -DCMAKE_CXX_STANDARD:STRING=${CMAKE_CXX_STANDARD}
-    -DCMAKE_CXX_STANDARD_REQUIRED:BOOL=${CMAKE_CXX_STANDARD_REQUIRED}
-    -DCMAKE_CXX_EXTENSIONS:BOOL=${CMAKE_CXX_EXTENSIONS}
-    -DCMAKE_EXPORT_COMPILE_COMMANDS:BOOL=${CMAKE_EXPORT_COMPILE_COMMANDS}
-    -DCMAKE_POSITION_INDEPENDENT_CODE:BOOL=${CMAKE_POSITION_INDEPENDENT_CODE}
-    -DCMAKE_DEBUG_POSTFIX=${CMAKE_DEBUG_POSTFIX}
-    -DCMAKE_RELEASE_POSTFIX=${CMAKE_RELEASE_POSTFIX}
-    )
-
-if(CMAKE_TOOLCHAIN_FILE)
-    set(NGRAPH_FORWARD_CMAKE_ARGS
-            ${NGRAPH_FORWARD_CMAKE_ARGS}
-            -DCMAKE_TOOLCHAIN_FILE=${CMAKE_TOOLCHAIN_FILE}
-            )
-endif()
-
-if (CMAKE_OSX_SYSROOT)
-    set(NGRAPH_FORWARD_CMAKE_ARGS
-            ${NGRAPH_FORWARD_CMAKE_ARGS}
-            -DCMAKE_OSX_SYSROOT=${CMAKE_OSX_SYSROOT}
-            )
-endif()
-
-if (NOT MSVC)
-    if(NOT CMAKE_BUILD_TYPE)
-        set(CMAKE_BUILD_TYPE "Release" CACHE STRING "Build type" FORCE)
-    endif()
-
-    set(NGRAPH_FORWARD_CMAKE_ARGS
-            ${NGRAPH_FORWARD_CMAKE_ARGS}
-            -DCMAKE_BUILD_TYPE=${CMAKE_BUILD_TYPE}
-            )
-endif()
-message(STATUS "NGRAPH_FORWARD_CMAKE_ARGS ${NGRAPH_FORWARD_CMAKE_ARGS}")
-
-=======
->>>>>>> 4373b0cb
 #-----------------------------------------------------------------------------------------------
 # Installation logic...
 #-----------------------------------------------------------------------------------------------
