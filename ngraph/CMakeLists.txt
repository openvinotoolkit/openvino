--- conflicted
+++ resolved
@@ -147,42 +147,18 @@
 
 add_subdirectory(core)
 
-<<<<<<< HEAD
-if (NGRAPH_EXPORT_TARGETS_ENABLE)
-    set(NGRAPH_TARGETS_FILE "${CMAKE_CURRENT_BINARY_DIR}/ngraphTargets.cmake")
-    export(TARGETS ngraph NAMESPACE ngraph:: FILE "${NGRAPH_TARGETS_FILE}")
-
-    if(BUILD_SHARED_LIBS)
-        install(EXPORT ngraphTargets
-            FILE ngraphTargets.cmake
-            NAMESPACE ngraph::
-            DESTINATION "runtime/cmake"
-            COMPONENT ngraph_dev)
-    endif()
-
-    configure_package_config_file(${CMAKE_CURRENT_SOURCE_DIR}/cmake/share/ngraphConfig.cmake.in
-        ${CMAKE_CURRENT_BINARY_DIR}/ngraphConfig.cmake
-        INSTALL_DESTINATION cmake)
-=======
 #
 # Export targets
 #
->>>>>>> e8301fb5
 
 set(NGRAPH_TARGETS_FILE "${CMAKE_CURRENT_BINARY_DIR}/ngraphTargets.cmake")
 export(TARGETS ngraph NAMESPACE ngraph:: FILE "${NGRAPH_TARGETS_FILE}")
 
-<<<<<<< HEAD
-    install(FILES ${CMAKE_CURRENT_BINARY_DIR}/ngraphConfig.cmake
-        ${CMAKE_CURRENT_BINARY_DIR}/ngraphConfigVersion.cmake
-        DESTINATION "runtime/cmake"
-=======
 if(BUILD_SHARED_LIBS)
     install(EXPORT ngraphTargets
         FILE ngraphTargets.cmake
         NAMESPACE ngraph::
         DESTINATION "deployment_tools/ngraph/cmake"
->>>>>>> e8301fb5
         COMPONENT ngraph_dev)
 endif()
 
