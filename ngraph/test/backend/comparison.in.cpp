// Copyright (C) 2018-2021 Intel Corporation
// SPDX-License-Identifier: Apache-2.0
//

#include <algorithm>
#include <cinttypes>
#include <cmath>
#include <cstdlib>
#include <random>
#include <string>
#include "gtest/gtest.h"

#include "ngraph/log.hpp"
#include "ngraph/ngraph.hpp"
#include "ngraph/runtime/tensor.hpp"
#include "runtime/backend.hpp"
#include "util/all_close.hpp"
#include "util/all_close_f.hpp"
#include "util/ndarray.hpp"
#include "util/random.hpp"
#include "util/test_control.hpp"
#include "util/test_tools.hpp"

using namespace std;
using namespace ngraph;

static string s_manifest = "${MANIFEST}";

NGRAPH_TEST(${BACKEND_NAME}, notequal)
{
    Shape shape{2, 2, 2};
    auto A = make_shared<op::Parameter>(element::f32, shape);
    auto B = make_shared<op::Parameter>(element::f32, shape);
    auto f = make_shared<Function>(make_shared<op::v1::NotEqual>(A, B), ParameterVector{A, B});

    auto backend = runtime::Backend::create("${BACKEND_NAME}");

    // Create some tensors for input/output
    auto a = backend->create_tensor(element::f32, shape);
    copy_data(a, vector<float>{1, 8, -8, 17, -0.5, 0, 1, 1});
    auto b = backend->create_tensor(element::f32, shape);
    copy_data(b, vector<float>{1, 8, 4, 8, 0, 0, 1, 1.5});
    auto result = backend->create_tensor(element::boolean, shape);

    auto handle = backend->compile(f);
    handle->call_with_validate({result}, {a, b});
    EXPECT_EQ((vector<char>{0, 0, 1, 1, 1, 0, 0, 1}), read_vector<char>(result));
}

NGRAPH_TEST(${BACKEND_NAME}, greater)
{
    Shape shape{2, 2, 2};
    auto A = make_shared<op::Parameter>(element::f32, shape);
    auto B = make_shared<op::Parameter>(element::f32, shape);
    auto f = make_shared<Function>(make_shared<op::v1::Greater>(A, B), ParameterVector{A, B});

    auto backend = runtime::Backend::create("${BACKEND_NAME}");

    // Create some tensors for input/output
    auto a = backend->create_tensor(element::f32, shape);
    copy_data(a, vector<float>{1, 8, -8, 17, -0.5, 0.5, 2, 1});
    auto b = backend->create_tensor(element::f32, shape);
    copy_data(b, vector<float>{1, 2, 4, 8, 0, 0, 1, 1.5});
    auto result = backend->create_tensor(element::boolean, shape);

    auto handle = backend->compile(f);
    handle->call_with_validate({result}, {a, b});
    EXPECT_EQ((vector<char>{0, 1, 0, 1, 0, 1, 1, 0}), read_vector<char>(result));
}

NGRAPH_TEST(${BACKEND_NAME}, greater_int64)
{
    Shape shape{2, 2, 2};
    auto A = make_shared<op::Parameter>(element::i64, shape);
    auto B = make_shared<op::Parameter>(element::i64, shape);
    auto f = make_shared<Function>(make_shared<op::v1::Greater>(A, B), ParameterVector{A, B});

    auto backend = runtime::Backend::create("${BACKEND_NAME}");

    // Create some tensors for input/output
    auto a = backend->create_tensor(element::i64, shape);
    copy_data(a, vector<int64_t>{0x4000000000000002, 0x4000000000000006, -8, 17, -5, 5, 2, 1});
    auto b = backend->create_tensor(element::i64, shape);
    copy_data(b, vector<int64_t>{0x4000000000000001, 0x4000000000000002, 4, 8, 0, 0, 1, 2});
    auto result = backend->create_tensor(element::boolean, shape);

    auto handle = backend->compile(f);
    handle->call_with_validate({result}, {a, b});
    EXPECT_EQ((vector<char>{1, 1, 0, 1, 0, 1, 1, 0}), read_vector<char>(result));
}

NGRAPH_TEST(${BACKEND_NAME}, greatereq)
{
    Shape shape{2, 2, 2};
    auto A = make_shared<op::Parameter>(element::f32, shape);
    auto B = make_shared<op::Parameter>(element::f32, shape);
    auto f = make_shared<Function>(make_shared<op::v1::GreaterEqual>(A, B), ParameterVector{A, B});

    auto backend = runtime::Backend::create("${BACKEND_NAME}");

    // Create some tensors for input/output
    auto a = backend->create_tensor(element::f32, shape);
    copy_data(a, vector<float>{1, 8, -8, 17, -0.5, 0, 2, 1});
    auto b = backend->create_tensor(element::f32, shape);
    copy_data(b, vector<float>{1, 2, -8, 8, 0, 0, 0.5, 1.5});
    auto result = backend->create_tensor(element::boolean, shape);

    auto handle = backend->compile(f);
    handle->call_with_validate({result}, {a, b});
    EXPECT_EQ((vector<char>{1, 1, 1, 1, 0, 1, 1, 0}), read_vector<char>(result));
}

<<<<<<< HEAD
NGRAPH_TEST(${BACKEND_NAME}, less)
=======
NGRAPH_TEST(${BACKEND_NAME}, lesseq)
>>>>>>> 7ab92b58
{
    Shape shape{2, 2, 2};
    auto A = make_shared<op::Parameter>(element::f32, shape);
    auto B = make_shared<op::Parameter>(element::f32, shape);
<<<<<<< HEAD
    auto f = make_shared<Function>(make_shared<op::v1::Less>(A, B), ParameterVector{A, B});
=======
    auto f = make_shared<Function>(make_shared<op::v1::LessEqual>(A, B), ParameterVector{A, B});
>>>>>>> 7ab92b58

    auto backend = runtime::Backend::create("${BACKEND_NAME}");

    // Create some tensors for input/output
    auto a = backend->create_tensor(element::f32, shape);
<<<<<<< HEAD
    copy_data(a, vector<float>{1, 8, -8, 17, -0.5, 0.5, 2, 1});
    auto b = backend->create_tensor(element::f32, shape);
    copy_data(b, vector<float>{1, 2, 4, 8, 0, 0, 1, 1.5});
=======
    copy_data(a, vector<float>{1, 8, -8, 17, -0.5, 0, 2, 1});
    auto b = backend->create_tensor(element::f32, shape);
    copy_data(b, vector<float>{1, 2, -8, 8, 0, 0, 0.5, 1.5});
>>>>>>> 7ab92b58
    auto result = backend->create_tensor(element::boolean, shape);

    auto handle = backend->compile(f);
    handle->call_with_validate({result}, {a, b});
<<<<<<< HEAD
    EXPECT_EQ((vector<char>{0, 0, 1, 0, 1, 0, 0, 1}), read_vector<char>(result));
=======
    EXPECT_EQ((vector<char>{1, 0, 1, 0, 1, 1, 0, 1}), read_vector<char>(result));
}

NGRAPH_TEST(${BACKEND_NAME}, lesseq_int32)
{
    Shape shape{2, 2};
    auto A = make_shared<op::Parameter>(element::i32, shape);
    auto B = make_shared<op::Parameter>(element::i32, shape);
    auto f = make_shared<Function>(make_shared<op::v1::LessEqual>(A, B), ParameterVector{A, B});

    auto backend = runtime::Backend::create("${BACKEND_NAME}");

    // Create some tensors for input/output
    auto a = backend->create_tensor(element::i32, shape);
    copy_data(a, vector<int32_t>{0x40000170, 0x40000005, 0x40000005, -5});
    auto b = backend->create_tensor(element::i32, shape);
    copy_data(b, vector<int32_t>{0x40000140, 0x40000001, 0x40000005, 0});
    auto result = backend->create_tensor(element::boolean, shape);

    auto handle = backend->compile(f);
    handle->call_with_validate({result}, {a, b});
    EXPECT_EQ((vector<char>{0, 0, 1, 1}), read_vector<char>(result)); // NNP result {1, 1, 0, 1}
}

NGRAPH_TEST(${BACKEND_NAME}, lesseq_bool)
{
    Shape shape{2, 2, 2};
    auto A = make_shared<op::Parameter>(element::boolean, shape);
    auto B = make_shared<op::Parameter>(element::boolean, shape);
    auto f = make_shared<Function>(make_shared<op::v1::LessEqual>(A, B), ParameterVector{A, B});

    auto backend = runtime::Backend::create("${BACKEND_NAME}");

    // Create some tensors for input/output
    auto a = backend->create_tensor(element::boolean, shape);
    copy_data(a, vector<char>{1, 1, 1, 1, 1, 1, 1, 1});
    auto b = backend->create_tensor(element::boolean, shape);
    copy_data(b, vector<char>{0, 0, 0, 0, 0, 0, 0, 0});
    auto result = backend->create_tensor(element::boolean, shape);

    // Overwrite the initial result vector to make sure we're not just coincidentally getting the
    // right value.
    copy_data(result, vector<char>{1, 1, 1, 1, 1, 1, 1, 1});

    auto handle = backend->compile(f);
    handle->call_with_validate({result}, {a, b});
    EXPECT_EQ((vector<char>{0, 0, 0, 0, 0, 0, 0, 0}), read_vector<char>(result));
>>>>>>> 7ab92b58
}<|MERGE_RESOLUTION|>--- conflicted
+++ resolved
@@ -108,89 +108,4 @@
     auto handle = backend->compile(f);
     handle->call_with_validate({result}, {a, b});
     EXPECT_EQ((vector<char>{1, 1, 1, 1, 0, 1, 1, 0}), read_vector<char>(result));
-}
-
-<<<<<<< HEAD
-NGRAPH_TEST(${BACKEND_NAME}, less)
-=======
-NGRAPH_TEST(${BACKEND_NAME}, lesseq)
->>>>>>> 7ab92b58
-{
-    Shape shape{2, 2, 2};
-    auto A = make_shared<op::Parameter>(element::f32, shape);
-    auto B = make_shared<op::Parameter>(element::f32, shape);
-<<<<<<< HEAD
-    auto f = make_shared<Function>(make_shared<op::v1::Less>(A, B), ParameterVector{A, B});
-=======
-    auto f = make_shared<Function>(make_shared<op::v1::LessEqual>(A, B), ParameterVector{A, B});
->>>>>>> 7ab92b58
-
-    auto backend = runtime::Backend::create("${BACKEND_NAME}");
-
-    // Create some tensors for input/output
-    auto a = backend->create_tensor(element::f32, shape);
-<<<<<<< HEAD
-    copy_data(a, vector<float>{1, 8, -8, 17, -0.5, 0.5, 2, 1});
-    auto b = backend->create_tensor(element::f32, shape);
-    copy_data(b, vector<float>{1, 2, 4, 8, 0, 0, 1, 1.5});
-=======
-    copy_data(a, vector<float>{1, 8, -8, 17, -0.5, 0, 2, 1});
-    auto b = backend->create_tensor(element::f32, shape);
-    copy_data(b, vector<float>{1, 2, -8, 8, 0, 0, 0.5, 1.5});
->>>>>>> 7ab92b58
-    auto result = backend->create_tensor(element::boolean, shape);
-
-    auto handle = backend->compile(f);
-    handle->call_with_validate({result}, {a, b});
-<<<<<<< HEAD
-    EXPECT_EQ((vector<char>{0, 0, 1, 0, 1, 0, 0, 1}), read_vector<char>(result));
-=======
-    EXPECT_EQ((vector<char>{1, 0, 1, 0, 1, 1, 0, 1}), read_vector<char>(result));
-}
-
-NGRAPH_TEST(${BACKEND_NAME}, lesseq_int32)
-{
-    Shape shape{2, 2};
-    auto A = make_shared<op::Parameter>(element::i32, shape);
-    auto B = make_shared<op::Parameter>(element::i32, shape);
-    auto f = make_shared<Function>(make_shared<op::v1::LessEqual>(A, B), ParameterVector{A, B});
-
-    auto backend = runtime::Backend::create("${BACKEND_NAME}");
-
-    // Create some tensors for input/output
-    auto a = backend->create_tensor(element::i32, shape);
-    copy_data(a, vector<int32_t>{0x40000170, 0x40000005, 0x40000005, -5});
-    auto b = backend->create_tensor(element::i32, shape);
-    copy_data(b, vector<int32_t>{0x40000140, 0x40000001, 0x40000005, 0});
-    auto result = backend->create_tensor(element::boolean, shape);
-
-    auto handle = backend->compile(f);
-    handle->call_with_validate({result}, {a, b});
-    EXPECT_EQ((vector<char>{0, 0, 1, 1}), read_vector<char>(result)); // NNP result {1, 1, 0, 1}
-}
-
-NGRAPH_TEST(${BACKEND_NAME}, lesseq_bool)
-{
-    Shape shape{2, 2, 2};
-    auto A = make_shared<op::Parameter>(element::boolean, shape);
-    auto B = make_shared<op::Parameter>(element::boolean, shape);
-    auto f = make_shared<Function>(make_shared<op::v1::LessEqual>(A, B), ParameterVector{A, B});
-
-    auto backend = runtime::Backend::create("${BACKEND_NAME}");
-
-    // Create some tensors for input/output
-    auto a = backend->create_tensor(element::boolean, shape);
-    copy_data(a, vector<char>{1, 1, 1, 1, 1, 1, 1, 1});
-    auto b = backend->create_tensor(element::boolean, shape);
-    copy_data(b, vector<char>{0, 0, 0, 0, 0, 0, 0, 0});
-    auto result = backend->create_tensor(element::boolean, shape);
-
-    // Overwrite the initial result vector to make sure we're not just coincidentally getting the
-    // right value.
-    copy_data(result, vector<char>{1, 1, 1, 1, 1, 1, 1, 1});
-
-    auto handle = backend->compile(f);
-    handle->call_with_validate({result}, {a, b});
-    EXPECT_EQ((vector<char>{0, 0, 0, 0, 0, 0, 0, 0}), read_vector<char>(result));
->>>>>>> 7ab92b58
 }