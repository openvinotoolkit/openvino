//*****************************************************************************
// Copyright 2017-2020 Intel Corporation
//
// Licensed under the Apache License, Version 2.0 (the "License");
// you may not use this file except in compliance with the License.
// You may obtain a copy of the License at
//
//     http://www.apache.org/licenses/LICENSE-2.0
//
// Unless required by applicable law or agreed to in writing, software
// distributed under the License is distributed on an "AS IS" BASIS,
// WITHOUT WARRANTIES OR CONDITIONS OF ANY KIND, either express or implied.
// See the License for the specific language governing permissions and
// limitations under the License.
//*****************************************************************************

#include "gtest/gtest.h"
#include "ngraph/ngraph.hpp"
#include "ngraph/runtime/tensor.hpp"
#include "runtime/backend.hpp"
#include "util/all_close.hpp"
#include "util/all_close_f.hpp"
#include "util/known_element_types.hpp"
#include "util/ndarray.hpp"
#include "util/test_control.hpp"
#include "util/test_tools.hpp"

using namespace std;
using namespace ngraph;

static string s_manifest = "${MANIFEST}";

NGRAPH_TEST(${BACKEND_NAME}, relu_2Dfprop)
{
    auto shape_a = Shape{2, 5};
    auto A = make_shared<op::Parameter>(element::Type_t::f32, shape_a);
    auto relu = make_shared<op::Relu>(A);
    auto shape_rt = Shape{2, 5};
    auto f = make_shared<Function>(relu, ParameterVector{A});

    auto backend = runtime::Backend::create("${BACKEND_NAME}");

    auto a = backend->create_tensor(element::Type_t::f32, shape_a);
    copy_data(a, vector<float>{1, 8, -8, 17, -0.5, 1, 8, -8, 17, -0.5});
    auto result = backend->create_tensor(element::Type_t::f32, shape_rt);
    vector<float> expected{1, 8, 0, 17, 0, 1, 8, 0, 17, 0};

    auto handle = backend->compile(f);
    handle->call_with_validate({result}, {a});
    EXPECT_TRUE(test::all_close_f(read_vector<float>(result), expected, MIN_FLOAT_TOLERANCE_BITS));
}

NGRAPH_TEST(${BACKEND_NAME}, relu_2Dfprop_i32)
{
    auto shape_a = Shape{2, 5};
    auto A = make_shared<op::Parameter>(element::Type_t::i32, shape_a);
    auto relu = make_shared<op::Relu>(A);
    auto shape_rt = Shape{2, 5};
    auto f = make_shared<Function>(relu, ParameterVector{A});

    auto backend = runtime::Backend::create("${BACKEND_NAME}");

    auto a = backend->create_tensor(element::Type_t::i32, shape_a);
    copy_data(a, vector<int32_t>{1, 8, -8, 17, -2, 1, 8, -8, 17, -1});
    auto result = backend->create_tensor(element::Type_t::i32, shape_rt);
    vector<int32_t> expected{1, 8, 0, 17, 0, 1, 8, 0, 17, 0};

    auto handle = backend->compile(f);
    handle->call_with_validate({result}, {a});
    EXPECT_EQ(expected, read_vector<int32_t>(result));
}

NGRAPH_TEST(${BACKEND_NAME}, relu_4Dfprop)
{
    auto shape_a = Shape{2, 2, 2, 2};
    auto A = make_shared<op::Parameter>(element::Type_t::f32, shape_a);
    auto relu = make_shared<op::Relu>(A);
    auto shape_rt = Shape{2, 2, 2, 2};
    auto f = make_shared<Function>(relu, ParameterVector{A});

    auto backend = runtime::Backend::create("${BACKEND_NAME}");

    auto a = backend->create_tensor(element::Type_t::f32, shape_a);
    copy_data(a, vector<float>{1, 8, -8, 17, -0.5, 1, 8, -8, 17, -0.5, 1, 8, -8, 17, -0.5, 1});
    auto result = backend->create_tensor(element::Type_t::f32, shape_rt);
    vector<float> expected{1, 8, 0, 17, 0, 1, 8, 0, 17, 0, 1, 8, 0, 17, 0, 1};

    auto handle = backend->compile(f);
    handle->call_with_validate({result}, {a});
    EXPECT_TRUE(test::all_close_f(read_vector<float>(result), expected, MIN_FLOAT_TOLERANCE_BITS));
}

NGRAPH_TEST(${BACKEND_NAME}, fuse_max_with_constant_zero_input_as_relu)
{
    auto shape_a = Shape{2, 5};
<<<<<<< HEAD
    auto A = op::Constant::create(element::f32, shape_a, {0, 0, 0, 0, 0, 0, 0, 0, 0, 0});
    auto B = make_shared<op::Parameter>(element::f32, shape_a);
    auto max = make_shared<op::v1::Maximum>(A, B);
=======
    auto A = op::Constant::create(element::Type_t::f32, shape_a, {0, 0, 0, 0, 0, 0, 0, 0, 0, 0});
    auto B = make_shared<op::Parameter>(element::Type_t::f32, shape_a);
    auto max = make_shared<op::Maximum>(A, B);
>>>>>>> 8344c290
    auto shape_rt = Shape{2, 5};
    auto f = make_shared<Function>(max, ParameterVector{B});

    auto backend = runtime::Backend::create("${BACKEND_NAME}");

    auto b = backend->create_tensor(element::Type_t::f32, shape_a);
    copy_data(b, vector<float>{1, 8, -8, 17, -0.5, 1, 8, -8, 17, -0.5});
    auto result = backend->create_tensor(element::Type_t::f32, shape_rt);
    vector<float> expected{1, 8, 0, 17, 0, 1, 8, 0, 17, 0};

    auto handle = backend->compile(f);
    handle->call_with_validate({result}, {b});
    EXPECT_TRUE(test::all_close_f(read_vector<float>(result), expected, MIN_FLOAT_TOLERANCE_BITS));
}<|MERGE_RESOLUTION|>--- conflicted
+++ resolved
@@ -93,15 +93,9 @@
 NGRAPH_TEST(${BACKEND_NAME}, fuse_max_with_constant_zero_input_as_relu)
 {
     auto shape_a = Shape{2, 5};
-<<<<<<< HEAD
-    auto A = op::Constant::create(element::f32, shape_a, {0, 0, 0, 0, 0, 0, 0, 0, 0, 0});
-    auto B = make_shared<op::Parameter>(element::f32, shape_a);
-    auto max = make_shared<op::v1::Maximum>(A, B);
-=======
     auto A = op::Constant::create(element::Type_t::f32, shape_a, {0, 0, 0, 0, 0, 0, 0, 0, 0, 0});
     auto B = make_shared<op::Parameter>(element::Type_t::f32, shape_a);
-    auto max = make_shared<op::Maximum>(A, B);
->>>>>>> 8344c290
+    auto max = make_shared<op::v1::Maximum>(A, B);
     auto shape_rt = Shape{2, 5};
     auto f = make_shared<Function>(max, ParameterVector{B});
 
