--- conflicted
+++ resolved
@@ -50,15 +50,9 @@
 {
     Shape shape{2, 2};
 
-<<<<<<< HEAD
-    auto A = make_shared<op::Parameter>(element::f32, shape);
-    auto B = make_shared<op::Parameter>(element::f32, shape);
-    auto f = make_shared<Function>(make_shared<op::v1::Divide>(A, B), ParameterVector{A, B});
-=======
     auto A = make_shared<op::Parameter>(element::Type_t::f32, shape);
     auto B = make_shared<op::Parameter>(element::Type_t::f32, shape);
-    auto f = make_shared<Function>(make_shared<op::Divide>(A, B), ParameterVector{A, B});
->>>>>>> 8344c290
+    auto f = make_shared<Function>(make_shared<op::v1::Divide>(A, B), ParameterVector{A, B});
 
     auto backend = runtime::Backend::create("${BACKEND_NAME}");
 
@@ -78,15 +72,9 @@
 {
     Shape shape{2, 2};
 
-<<<<<<< HEAD
-    auto A = make_shared<op::Parameter>(element::i32, shape);
-    auto B = make_shared<op::Parameter>(element::i32, shape);
-    auto f = make_shared<Function>(make_shared<op::v1::Divide>(A, B), ParameterVector{A, B});
-=======
     auto A = make_shared<op::Parameter>(element::Type_t::i32, shape);
     auto B = make_shared<op::Parameter>(element::Type_t::i32, shape);
-    auto f = make_shared<Function>(make_shared<op::Divide>(A, B), ParameterVector{A, B});
->>>>>>> 8344c290
+    auto f = make_shared<Function>(make_shared<op::v1::Divide>(A, B), ParameterVector{A, B});
 
     auto backend = runtime::Backend::create("${BACKEND_NAME}");
 
@@ -106,15 +94,9 @@
 {
     Shape shape{2, 2};
 
-<<<<<<< HEAD
-    auto A = make_shared<op::Parameter>(element::i32, shape);
-    auto B = make_shared<op::Parameter>(element::i32, shape);
-    auto f = make_shared<Function>(make_shared<op::v1::Divide>(A, B, false), ParameterVector{A, B});
-=======
     auto A = make_shared<op::Parameter>(element::Type_t::i32, shape);
     auto B = make_shared<op::Parameter>(element::Type_t::i32, shape);
-    auto f = make_shared<Function>(make_shared<op::Divide>(A, B, false), ParameterVector{A, B});
->>>>>>> 8344c290
+    auto f = make_shared<Function>(make_shared<op::v1::Divide>(A, B, false), ParameterVector{A, B});
 
     auto backend = runtime::Backend::create("${BACKEND_NAME}");
 
@@ -134,15 +116,9 @@
 {
     Shape shape{2, 2};
 
-<<<<<<< HEAD
-    auto A = make_shared<op::Parameter>(element::i32, shape);
-    auto B = make_shared<op::Parameter>(element::i32, shape);
-    auto f = make_shared<Function>(make_shared<op::v1::Divide>(A, B), ParameterVector{A, B});
-=======
     auto A = make_shared<op::Parameter>(element::Type_t::i32, shape);
     auto B = make_shared<op::Parameter>(element::Type_t::i32, shape);
-    auto f = make_shared<Function>(make_shared<op::Divide>(A, B), ParameterVector{A, B});
->>>>>>> 8344c290
+    auto f = make_shared<Function>(make_shared<op::v1::Divide>(A, B), ParameterVector{A, B});
 
     auto backend = runtime::Backend::create("${BACKEND_NAME}");
 
@@ -162,15 +138,9 @@
 {
     Shape shape{2, 2};
 
-<<<<<<< HEAD
-    auto A = make_shared<op::Parameter>(element::f32, shape);
-    auto B = make_shared<op::Parameter>(element::f32, shape);
-    auto f = make_shared<Function>(make_shared<op::v1::Divide>(A, B), ParameterVector{A, B});
-=======
     auto A = make_shared<op::Parameter>(element::Type_t::f32, shape);
     auto B = make_shared<op::Parameter>(element::Type_t::f32, shape);
-    auto f = make_shared<Function>(A / B, ParameterVector{A, B});
->>>>>>> 8344c290
+    auto f = make_shared<Function>(make_shared<op::v1::Divide>(A, B), ParameterVector{A, B});
 
     auto backend = runtime::Backend::create("${BACKEND_NAME}");
 
@@ -190,15 +160,9 @@
 {
     Shape shape{2, 2};
 
-<<<<<<< HEAD
-    auto A = make_shared<op::Parameter>(element::f32, shape);
-    auto B = make_shared<op::Parameter>(element::f32, shape);
-    auto f = make_shared<Function>(make_shared<op::v1::Divide>(A, B), ParameterVector{A, B});
-=======
     auto A = make_shared<op::Parameter>(element::Type_t::f32, shape);
     auto B = make_shared<op::Parameter>(element::Type_t::f32, shape);
-    auto f = make_shared<Function>(make_shared<op::Divide>(A, B), ParameterVector{A, B});
->>>>>>> 8344c290
+    auto f = make_shared<Function>(make_shared<op::v1::Divide>(A, B), ParameterVector{A, B});
 
     auto backend = runtime::Backend::create("${BACKEND_NAME}");
 
