//*****************************************************************************
// Copyright 2017-2020 Intel Corporation
//
// Licensed under the Apache License, Version 2.0 (the "License");
// you may not use this file except in compliance with the License.
// You may obtain a copy of the License at
//
//     http://www.apache.org/licenses/LICENSE-2.0
//
// Unless required by applicable law or agreed to in writing, software
// distributed under the License is distributed on an "AS IS" BASIS,
// WITHOUT WARRANTIES OR CONDITIONS OF ANY KIND, either express or implied.
// See the License for the specific language governing permissions and
// limitations under the License.
//*****************************************************************************

#include <algorithm>
#include <cinttypes>
#include <cmath>
#include <cstdlib>
#include <random>
#include <string>

// clang-format off
#ifdef ${BACKEND_NAME}_FLOAT_TOLERANCE_BITS
#define DEFAULT_FLOAT_TOLERANCE_BITS ${BACKEND_NAME}_FLOAT_TOLERANCE_BITS
#endif

#ifdef ${BACKEND_NAME}_DOUBLE_TOLERANCE_BITS
#define DEFAULT_DOUBLE_TOLERANCE_BITS ${BACKEND_NAME}_DOUBLE_TOLERANCE_BITS
#endif
// clang-format on

#include "gtest/gtest.h"
#include "runtime/backend.hpp"
#include "ngraph/runtime/tensor.hpp"
#include "ngraph/ngraph.hpp"
#include "util/all_close.hpp"
#include "util/all_close_f.hpp"
#include "util/ndarray.hpp"
#include "util/test_control.hpp"
#include "util/test_tools.hpp"

using namespace std;
using namespace ngraph;

static string s_manifest = "${MANIFEST}";

NGRAPH_TEST(${BACKEND_NAME}, subtract)
{
    Shape shape{2, 2};
<<<<<<< HEAD
    auto A = make_shared<op::Parameter>(element::f32, shape);
    auto B = make_shared<op::Parameter>(element::f32, shape);
    auto f = make_shared<Function>(make_shared<op::v1::Subtract>(A, B), ParameterVector{A, B});
=======
    auto A = make_shared<op::Parameter>(element::Type_t::f32, shape);
    auto B = make_shared<op::Parameter>(element::Type_t::f32, shape);
    auto f = make_shared<Function>(make_shared<op::Subtract>(A, B), ParameterVector{A, B});
>>>>>>> 8344c290

    auto backend = runtime::Backend::create("${BACKEND_NAME}");

    // Create some tensors for input/output
    auto a = backend->create_tensor(element::Type_t::f32, shape);
    copy_data(a, vector<float>{2, 4, 8, 16});
    auto b = backend->create_tensor(element::Type_t::f32, shape);
    copy_data(b, vector<float>{1, 2, 4, 8});
    auto result = backend->create_tensor(element::Type_t::f32, shape);

    auto handle = backend->compile(f);
    handle->call_with_validate({result}, {a, b});
    EXPECT_TRUE(test::all_close_f((vector<float>{1, 2, 4, 8}), read_vector<float>(result)));
}

NGRAPH_TEST(${BACKEND_NAME}, subtract_overload)
{
    Shape shape{2, 2};
<<<<<<< HEAD
    auto A = make_shared<op::Parameter>(element::f32, shape);
    auto B = make_shared<op::Parameter>(element::f32, shape);
    auto f = make_shared<Function>(std::make_shared<op::v1::Subtract>(A, B), ParameterVector{A, B});
=======
    auto A = make_shared<op::Parameter>(element::Type_t::f32, shape);
    auto B = make_shared<op::Parameter>(element::Type_t::f32, shape);
    auto f = make_shared<Function>(A - B, ParameterVector{A, B});
>>>>>>> 8344c290

    auto backend = runtime::Backend::create("${BACKEND_NAME}");

    // Create some tensors for input/output
    auto a = backend->create_tensor(element::Type_t::f32, shape);
    copy_data(a, vector<float>{2, 4, 8, 16});
    auto b = backend->create_tensor(element::Type_t::f32, shape);
    copy_data(b, vector<float>{1, 2, 4, 8});
    auto result = backend->create_tensor(element::Type_t::f32, shape);

    auto handle = backend->compile(f);
    handle->call_with_validate({result}, {a, b});
    EXPECT_TRUE(test::all_close_f((vector<float>{1, 2, 4, 8}), read_vector<float>(result)));
}<|MERGE_RESOLUTION|>--- conflicted
+++ resolved
@@ -49,15 +49,9 @@
 NGRAPH_TEST(${BACKEND_NAME}, subtract)
 {
     Shape shape{2, 2};
-<<<<<<< HEAD
-    auto A = make_shared<op::Parameter>(element::f32, shape);
-    auto B = make_shared<op::Parameter>(element::f32, shape);
-    auto f = make_shared<Function>(make_shared<op::v1::Subtract>(A, B), ParameterVector{A, B});
-=======
     auto A = make_shared<op::Parameter>(element::Type_t::f32, shape);
     auto B = make_shared<op::Parameter>(element::Type_t::f32, shape);
-    auto f = make_shared<Function>(make_shared<op::Subtract>(A, B), ParameterVector{A, B});
->>>>>>> 8344c290
+    auto f = make_shared<Function>(make_shared<op::v1::Subtract>(A, B), ParameterVector{A, B});
 
     auto backend = runtime::Backend::create("${BACKEND_NAME}");
 
@@ -76,15 +70,9 @@
 NGRAPH_TEST(${BACKEND_NAME}, subtract_overload)
 {
     Shape shape{2, 2};
-<<<<<<< HEAD
-    auto A = make_shared<op::Parameter>(element::f32, shape);
-    auto B = make_shared<op::Parameter>(element::f32, shape);
-    auto f = make_shared<Function>(std::make_shared<op::v1::Subtract>(A, B), ParameterVector{A, B});
-=======
     auto A = make_shared<op::Parameter>(element::Type_t::f32, shape);
     auto B = make_shared<op::Parameter>(element::Type_t::f32, shape);
-    auto f = make_shared<Function>(A - B, ParameterVector{A, B});
->>>>>>> 8344c290
+    auto f = make_shared<Function>(std::make_shared<op::v1::Subtract>(A, B), ParameterVector{A, B});
 
     auto backend = runtime::Backend::create("${BACKEND_NAME}");
 
