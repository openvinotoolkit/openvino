//*****************************************************************************
// Copyright 2017-2020 Intel Corporation
//
// Licensed under the Apache License, Version 2.0 (the "License");
// you may not use this file except in compliance with the License.
// You may obtain a copy of the License at
//
//     http://www.apache.org/licenses/LICENSE-2.0
//
// Unless required by applicable law or agreed to in writing, software
// distributed under the License is distributed on an "AS IS" BASIS,
// WITHOUT WARRANTIES OR CONDITIONS OF ANY KIND, either express or implied.
// See the License for the specific language governing permissions and
// limitations under the License.
//*****************************************************************************

#include "gtest/gtest.h"
#include "ngraph/ngraph.hpp"
#include "ngraph/runtime/tensor.hpp"
#include "runtime/backend.hpp"
#include "util/all_close.hpp"
#include "util/all_close_f.hpp"
#include "util/ndarray.hpp"
#include "util/test_control.hpp"
#include "util/test_tools.hpp"

NGRAPH_SUPPRESS_DEPRECATED_START

using namespace std;
using namespace ngraph;

static string s_manifest = "${MANIFEST}";

NGRAPH_TEST(${BACKEND_NAME}, select)
{
    Shape shape{2, 2, 2};
<<<<<<< HEAD
    auto A = make_shared<op::Parameter>(element::boolean, shape);
    auto B = make_shared<op::Parameter>(element::f32, shape);
    auto C = make_shared<op::Parameter>(element::f32, shape);
    auto f = make_shared<Function>(make_shared<op::v1::Select>(A, B, C), ParameterVector{A, B, C});
=======
    auto A = make_shared<op::Parameter>(element::Type_t::boolean, shape);
    auto B = make_shared<op::Parameter>(element::Type_t::f32, shape);
    auto C = make_shared<op::Parameter>(element::Type_t::f32, shape);
    auto f = make_shared<Function>(make_shared<op::Select>(A, B, C), ParameterVector{A, B, C});
>>>>>>> 8344c290

    auto backend = runtime::Backend::create("${BACKEND_NAME}");

    // Create some tensors for input/output
    auto a = backend->create_tensor(element::Type_t::boolean, shape);
    copy_data(a, vector<char>{0, 1, 1, 0, 0, 1, 0, 1});
    auto b = backend->create_tensor(element::Type_t::f32, shape);
    copy_data(b, vector<float>{1, 2, 3, 4, 5, 6, 7, 8});
    auto c = backend->create_tensor(element::Type_t::f32, shape);
    copy_data(c, vector<float>{11, 12, 13, 14, 15, 16, 17, 18});
    auto result = backend->create_tensor(element::Type_t::f32, shape);

    auto handle = backend->compile(f);
    handle->call_with_validate({result}, {a, b, c});
    EXPECT_TRUE(test::all_close_f((vector<float>{11, 2, 3, 14, 15, 6, 17, 8}),
                                  read_vector<float>(result),
                                  MIN_FLOAT_TOLERANCE_BITS));
}

NGRAPH_TEST(${BACKEND_NAME}, select_v1)
{
    auto A = make_shared<op::Parameter>(element::Type_t::boolean, Shape{4});
    auto B = make_shared<op::Parameter>(element::Type_t::f32, Shape{4});
    auto C = make_shared<op::Parameter>(element::Type_t::f32, Shape{2, 4});
    auto f = make_shared<Function>(make_shared<op::v1::Select>(A, B, C), ParameterVector{A, B, C});

    auto backend = runtime::Backend::create("${BACKEND_NAME}");

    // Create some tensors for input/output
    auto a = backend->create_tensor(element::Type_t::boolean, Shape{4});
    copy_data(a, vector<char>{0, 1, 1, 0});
    auto b = backend->create_tensor(element::Type_t::f32, Shape{4});
    copy_data(b, vector<float>{1, 2, 3, 4});
    auto c = backend->create_tensor(element::Type_t::f32, Shape{2, 4});
    copy_data(c, vector<float>{11, 12, 13, 14, 15, 16, 17, 18});
    auto result = backend->create_tensor(element::Type_t::f32, Shape{2, 4});

    auto handle = backend->compile(f);
    handle->call_with_validate({result}, {a, b, c});
    EXPECT_TRUE(
        test::all_close_f((vector<float>{11, 2, 3, 14, 15, 2, 3, 18}), read_vector<float>(result)));
}

NGRAPH_TEST(${BACKEND_NAME}, select_double)
{
    Shape shape{2, 2, 2};
<<<<<<< HEAD
    auto A = make_shared<op::Parameter>(element::boolean, shape);
    auto B = make_shared<op::Parameter>(element::f64, shape);
    auto C = make_shared<op::Parameter>(element::f64, shape);
    auto f = make_shared<Function>(make_shared<op::v1::Select>(A, B, C), ParameterVector{A, B, C});
=======
    auto A = make_shared<op::Parameter>(element::Type_t::boolean, shape);
    auto B = make_shared<op::Parameter>(element::Type_t::f64, shape);
    auto C = make_shared<op::Parameter>(element::Type_t::f64, shape);
    auto f = make_shared<Function>(make_shared<op::Select>(A, B, C), ParameterVector{A, B, C});
>>>>>>> 8344c290

    auto backend = runtime::Backend::create("${BACKEND_NAME}");

    // Create some tensors for input/output
    auto a = backend->create_tensor(element::Type_t::boolean, shape);
    copy_data(a, vector<char>{0, 1, 1, 0, 0, 1, 0, 1});
    auto b = backend->create_tensor(element::Type_t::f64, shape);
    copy_data(b, vector<double>{1, 2, 3, 4, 5, 6, 7, 8});
    auto c = backend->create_tensor(element::Type_t::f64, shape);
    copy_data(c, vector<double>{11, 12, 13, 14, 15, 16, 17, 18});
    auto result = backend->create_tensor(element::Type_t::f64, shape);

    auto handle = backend->compile(f);
    handle->call_with_validate({result}, {a, b, c});
    EXPECT_TRUE(test::all_close_f((vector<double>{11, 2, 3, 14, 15, 6, 17, 8}),
                                  read_vector<double>(result)));
}<|MERGE_RESOLUTION|>--- conflicted
+++ resolved
@@ -34,17 +34,10 @@
 NGRAPH_TEST(${BACKEND_NAME}, select)
 {
     Shape shape{2, 2, 2};
-<<<<<<< HEAD
-    auto A = make_shared<op::Parameter>(element::boolean, shape);
-    auto B = make_shared<op::Parameter>(element::f32, shape);
-    auto C = make_shared<op::Parameter>(element::f32, shape);
-    auto f = make_shared<Function>(make_shared<op::v1::Select>(A, B, C), ParameterVector{A, B, C});
-=======
     auto A = make_shared<op::Parameter>(element::Type_t::boolean, shape);
     auto B = make_shared<op::Parameter>(element::Type_t::f32, shape);
     auto C = make_shared<op::Parameter>(element::Type_t::f32, shape);
-    auto f = make_shared<Function>(make_shared<op::Select>(A, B, C), ParameterVector{A, B, C});
->>>>>>> 8344c290
+    auto f = make_shared<Function>(make_shared<op::v1::Select>(A, B, C), ParameterVector{A, B, C});
 
     auto backend = runtime::Backend::create("${BACKEND_NAME}");
 
@@ -91,17 +84,10 @@
 NGRAPH_TEST(${BACKEND_NAME}, select_double)
 {
     Shape shape{2, 2, 2};
-<<<<<<< HEAD
-    auto A = make_shared<op::Parameter>(element::boolean, shape);
-    auto B = make_shared<op::Parameter>(element::f64, shape);
-    auto C = make_shared<op::Parameter>(element::f64, shape);
-    auto f = make_shared<Function>(make_shared<op::v1::Select>(A, B, C), ParameterVector{A, B, C});
-=======
     auto A = make_shared<op::Parameter>(element::Type_t::boolean, shape);
     auto B = make_shared<op::Parameter>(element::Type_t::f64, shape);
     auto C = make_shared<op::Parameter>(element::Type_t::f64, shape);
-    auto f = make_shared<Function>(make_shared<op::Select>(A, B, C), ParameterVector{A, B, C});
->>>>>>> 8344c290
+    auto f = make_shared<Function>(make_shared<op:v1:::Select>(A, B, C), ParameterVector{A, B, C});
 
     auto backend = runtime::Backend::create("${BACKEND_NAME}");
 
