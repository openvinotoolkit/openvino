--- conflicted
+++ resolved
@@ -29,18 +29,11 @@
 NGRAPH_TEST(${BACKEND_NAME}, abc)
 {
     Shape shape{2, 2};
-<<<<<<< HEAD
-    auto A = make_shared<op::Parameter>(element::f32, shape);
-    auto B = make_shared<op::Parameter>(element::f32, shape);
-    auto C = make_shared<op::Parameter>(element::f32, shape);
-    auto arg = make_shared<op::v1::Multiply>(make_shared<op::v1::Add>(A, B), C);
-    auto f = make_shared<Function>(arg, ParameterVector{A, B, C});
-=======
     auto A = make_shared<op::Parameter>(element::Type_t::f32, shape);
     auto B = make_shared<op::Parameter>(element::Type_t::f32, shape);
     auto C = make_shared<op::Parameter>(element::Type_t::f32, shape);
-    auto f = make_shared<Function>((A + B) * C, ParameterVector{A, B, C});
->>>>>>> 8344c290
+    auto arg = make_shared<op::v1::Multiply>(make_shared<op::v1::Add>(A, B), C);
+    auto f = make_shared<Function>(arg, ParameterVector{A, B, C});
 
     std::vector<float> a{1, 2, 3, 4};
     std::vector<float> b{5, 6, 7, 8};
@@ -68,18 +61,11 @@
 NGRAPH_TEST(${BACKEND_NAME}, abc_int64)
 {
     Shape shape{2, 2};
-<<<<<<< HEAD
-    auto A = make_shared<op::Parameter>(element::i64, shape);
-    auto B = make_shared<op::Parameter>(element::i64, shape);
-    auto C = make_shared<op::Parameter>(element::i64, shape);
-    auto arg = make_shared<op::v1::Multiply>(make_shared<op::v1::Add>(A, B), C);
-    auto f = make_shared<Function>(arg, ParameterVector{A, B, C});
-=======
     auto A = make_shared<op::Parameter>(element::Type_t::i64, shape);
     auto B = make_shared<op::Parameter>(element::Type_t::i64, shape);
     auto C = make_shared<op::Parameter>(element::Type_t::i64, shape);
-    auto f = make_shared<Function>((A + B) * C, ParameterVector{A, B, C});
->>>>>>> 8344c290
+    auto arg = make_shared<op::v1::Multiply>(make_shared<op::v1::Add>(A, B), C);
+    auto f = make_shared<Function>(arg, ParameterVector{A, B, C});
 
     std::vector<int64_t> a{1, 2, 3, 4};
     std::vector<int64_t> b{5, 6, 7, 8};
