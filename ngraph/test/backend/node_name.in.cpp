--- conflicted
+++ resolved
@@ -31,15 +31,9 @@
 NGRAPH_TEST(${BACKEND_NAME}, node_name)
 {
     Shape shape{2, 2};
-<<<<<<< HEAD
-    auto A = make_shared<op::Parameter>(element::f32, shape);
-    auto B = make_shared<op::Parameter>(element::f32, shape);
-    auto C = std::make_shared<ngraph::op::v1::Add>(A, B);
-=======
     auto A = make_shared<op::Parameter>(element::Type_t::f32, shape);
     auto B = make_shared<op::Parameter>(element::Type_t::f32, shape);
-    auto C = A + B;
->>>>>>> 8344c290
+    auto C = std::make_shared<ngraph::op::v1::Add>(A, B);
     C->set_friendly_name("a node name");
     auto f = make_shared<Function>(C, ParameterVector{A, B});
 
