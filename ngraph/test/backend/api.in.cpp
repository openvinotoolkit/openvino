//*****************************************************************************
// Copyright 2017-2020 Intel Corporation
//
// Licensed under the Apache License, Version 2.0 (the "License");
// you may not use this file except in compliance with the License.
// You may obtain a copy of the License at
//
//     http://www.apache.org/licenses/LICENSE-2.0
//
// Unless required by applicable law or agreed to in writing, software
// distributed under the License is distributed on an "AS IS" BASIS,
// WITHOUT WARRANTIES OR CONDITIONS OF ANY KIND, either express or implied.
// See the License for the specific language governing permissions and
// limitations under the License.
//*****************************************************************************

#include "gtest/gtest.h"
#include "ngraph/ngraph.hpp"
#include "ngraph/runtime/tensor.hpp"
#include "runtime/backend.hpp"
#include "util/all_close_f.hpp"
#include "util/ndarray.hpp"
#include "util/random.hpp"
#include "util/test_control.hpp"
#include "util/test_tools.hpp"

using namespace std;
using namespace ngraph;

static string s_manifest = "${MANIFEST}";

// This tests a backend's implementation of the two parameter version of create_tensor
NGRAPH_TEST(${BACKEND_NAME}, create_tensor_1)
{
    Shape shape{2, 2};
<<<<<<< HEAD
    auto A = make_shared<op::Parameter>(element::f32, shape);
    auto B = make_shared<op::Parameter>(element::f32, shape);
    auto f = make_shared<Function>(make_shared<op::v1::Add>(A, B), ParameterVector{A, B});
=======
    auto A = make_shared<op::Parameter>(element::Type_t::f32, shape);
    auto B = make_shared<op::Parameter>(element::Type_t::f32, shape);
    auto f = make_shared<Function>(make_shared<op::Add>(A, B), ParameterVector{A, B});
>>>>>>> 8344c290

    auto backend = runtime::Backend::create("${BACKEND_NAME}");

    // Create some tensors for input/output
    vector<float> av = {1, 2, 3, 4};
    vector<float> bv = {5, 6, 7, 8};
    shared_ptr<runtime::Tensor> a = backend->create_tensor(element::Type_t::f32, shape);
    shared_ptr<runtime::Tensor> b = backend->create_tensor(element::Type_t::f32, shape);
    copy_data(a, av);
    copy_data(b, bv);

    shared_ptr<runtime::Tensor> result = backend->create_tensor(element::Type_t::f32, shape);

    auto handle = backend->compile(f);
    handle->call_with_validate({result}, {a, b});
    vector<float> expected = {6, 8, 10, 12};
    EXPECT_TRUE(test::all_close_f(read_vector<float>(result), expected, MIN_FLOAT_TOLERANCE_BITS));
}

NGRAPH_TEST(${BACKEND_NAME}, get_parameters_and_results)
{
    Shape shape{2, 2};
<<<<<<< HEAD
    auto A = make_shared<op::Parameter>(element::f32, shape);
    auto B = make_shared<op::Parameter>(element::f32, shape);
    auto C = make_shared<op::Parameter>(element::f32, shape);
    auto arg = make_shared<op::v1::Multiply>(make_shared<op::v1::Add>(A, B), C);
    auto f = make_shared<Function>(arg, ParameterVector{A, B, C});
=======
    auto A = make_shared<op::Parameter>(element::Type_t::f32, shape);
    auto B = make_shared<op::Parameter>(element::Type_t::f32, shape);
    auto C = make_shared<op::Parameter>(element::Type_t::f32, shape);
    auto f = make_shared<Function>((A + B) * C, ParameterVector{A, B, C});
>>>>>>> 8344c290

    auto backend = runtime::Backend::create("${BACKEND_NAME}");

    // Create some tensors for input/output
    shared_ptr<runtime::Tensor> a = backend->create_tensor(element::Type_t::f32, shape);
    shared_ptr<runtime::Tensor> b = backend->create_tensor(element::Type_t::f32, shape);
    shared_ptr<runtime::Tensor> c = backend->create_tensor(element::Type_t::f32, shape);
    shared_ptr<runtime::Tensor> result = backend->create_tensor(element::Type_t::f32, shape);

    copy_data(a, test::NDArray<float, 2>({{1, 2}, {3, 4}}).get_vector());
    copy_data(b, test::NDArray<float, 2>({{5, 6}, {7, 8}}).get_vector());
    copy_data(c, test::NDArray<float, 2>({{9, 10}, {11, 12}}).get_vector());

    auto handle = backend->compile(f);
    auto parameters = handle->get_parameters();
    auto results = handle->get_results();
    ASSERT_EQ(parameters.size(), 3);
    ASSERT_EQ(results.size(), 1);

    // This part can't be enabled until we force backends to make a copy of the source graph
    // auto func_parameters = f->get_parameters();
    // auto func_results = f->get_results();
    // for (size_t i = 0; i < 3; ++i)
    // {
    //     EXPECT_NE(parameters[i], func_parameters[i]);
    // }
    // for (size_t i = 0; i < 1; ++i)
    // {
    //     EXPECT_NE(results[i], func_results[i]);
    // }
}<|MERGE_RESOLUTION|>--- conflicted
+++ resolved
@@ -33,15 +33,10 @@
 NGRAPH_TEST(${BACKEND_NAME}, create_tensor_1)
 {
     Shape shape{2, 2};
-<<<<<<< HEAD
-    auto A = make_shared<op::Parameter>(element::f32, shape);
-    auto B = make_shared<op::Parameter>(element::f32, shape);
-    auto f = make_shared<Function>(make_shared<op::v1::Add>(A, B), ParameterVector{A, B});
-=======
     auto A = make_shared<op::Parameter>(element::Type_t::f32, shape);
     auto B = make_shared<op::Parameter>(element::Type_t::f32, shape);
-    auto f = make_shared<Function>(make_shared<op::Add>(A, B), ParameterVector{A, B});
->>>>>>> 8344c290
+    auto f = make_shared<Function>(make_shared<op::v1::Add>(A, B), ParameterVector{A, B});
+
 
     auto backend = runtime::Backend::create("${BACKEND_NAME}");
 
@@ -64,18 +59,11 @@
 NGRAPH_TEST(${BACKEND_NAME}, get_parameters_and_results)
 {
     Shape shape{2, 2};
-<<<<<<< HEAD
-    auto A = make_shared<op::Parameter>(element::f32, shape);
-    auto B = make_shared<op::Parameter>(element::f32, shape);
-    auto C = make_shared<op::Parameter>(element::f32, shape);
-    auto arg = make_shared<op::v1::Multiply>(make_shared<op::v1::Add>(A, B), C);
-    auto f = make_shared<Function>(arg, ParameterVector{A, B, C});
-=======
     auto A = make_shared<op::Parameter>(element::Type_t::f32, shape);
     auto B = make_shared<op::Parameter>(element::Type_t::f32, shape);
     auto C = make_shared<op::Parameter>(element::Type_t::f32, shape);
-    auto f = make_shared<Function>((A + B) * C, ParameterVector{A, B, C});
->>>>>>> 8344c290
+    auto arg = make_shared<op::v1::Multiply>(make_shared<op::v1::Add>(A, B), C);
+    auto f = make_shared<Function>(arg, ParameterVector{A, B, C});
 
     auto backend = runtime::Backend::create("${BACKEND_NAME}");
 
