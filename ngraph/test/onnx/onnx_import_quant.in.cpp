//*****************************************************************************
// Copyright 2017-2020 Intel Corporation
//
// Licensed under the Apache License, Version 2.0 (the "License");
// you may not use this file except in compliance with the License.
// You may obtain a copy of the License at
//
//     http://www.apache.org/licenses/LICENSE-2.0
//
// Unless required by applicable law or agreed to in writing, software
// distributed under the License is distributed on an "AS IS" BASIS,
// WITHOUT WARRANTIES OR CONDITIONS OF ANY KIND, either express or implied.
// See the License for the specific language governing permissions and
// limitations under the License.
//*****************************************************************************

#include <algorithm>
#include <cmath>
#include <cstdint>
#include <fstream>
#include <iterator>
#include <limits>
#include <sstream>
#include <stdexcept>
#include <vector>

#include "gtest/gtest.h"
#include "ngraph/frontend/onnx_import/onnx.hpp"
#include "ngraph/ngraph.hpp"
#include "util/all_close.hpp"
#include "util/all_close_f.hpp"
#include "util/engine/test_engines.hpp"
#include "util/ndarray.hpp"
#include "util/test_case.hpp"
#include "util/test_control.hpp"
#include "util/test_tools.hpp"

using namespace ngraph;

static std::string s_manifest = "${MANIFEST}";

using TestEngine = test::ENGINE_CLASS_NAME(${BACKEND_NAME});

using Inputs = std::vector<std::vector<float>>;
using Outputs = std::vector<std::vector<float>>;

NGRAPH_TEST(${BACKEND_NAME}, onnx_model_quantize_linear)
{
    auto function = onnx_import::import_onnx_model(
        file_util::path_join(SERIALIZED_ZOO, "onnx/quantize_linear.prototxt"));

    auto test_case = test::TestCase<TestEngine>(function);
    test_case.add_input(std::vector<float>{32.25f, 48.34f, 50.f, 83.f});
    test_case.add_input(std::vector<float>{0.5f});

    test_case.add_expected_output(std::vector<std::uint8_t>{64, 97, 100, 166});
    test_case.run();
}

NGRAPH_TEST(${BACKEND_NAME}, onnx_model_quantize_linear_zero_point)
{
    auto function = onnx_import::import_onnx_model(
        file_util::path_join(SERIALIZED_ZOO, "onnx/quantize_linear_zero_point.prototxt"));

    auto test_case = test::TestCase<TestEngine>(function);
    test_case.add_input(std::vector<float>{0.f, 2.f, 3.f, 1000.f, -254.f, -1000.f}); // x
    test_case.add_input(std::vector<float>{2.0f});                                   // y_scale
    test_case.add_input(std::vector<std::uint8_t>{128});                             // y_zero_point

    test_case.add_expected_output<std::uint8_t>(
        {6}, std::vector<std::uint8_t>{128, 129, 130, 255, 1, 0});
    test_case.run();
}

NGRAPH_TEST(${BACKEND_NAME}, onnx_model_quantize_linear_axis_zero)
{
    auto function = onnx_import::import_onnx_model(
        file_util::path_join(SERIALIZED_ZOO, "onnx/quantize_linear_axis_zero.prototxt"));

    auto test_case = test::TestCase<TestEngine>(function);
    test_case.add_input(std::vector<float>{
        0.f, 2.f, 3.f, 1000.f, 0.f, 2.f, 3.f, 1000.f, 0.f, 2.f, 3.f, 1000.f}); // x
    test_case.add_input(std::vector<float>{1.f, 2.f, 4.f});                    // y_scale
    test_case.add_input(std::vector<std::uint8_t>{0, 0, 0});                   // y_zero_point

    //  std::vector<std::uint8_t>{0, 2, 3, 255, 0, 1, 2, 255, 0, 1, 1, 250}}; <- bad expected output
    //                                                                           given HALF_TO_EVEN
    //                                                                           round mode
    test_case.add_expected_output<std::uint8_t>(
        {3, 4}, std::vector<std::uint8_t>{0, 2, 3, 255, 0, 1, 2, 255, 0, 0, 1, 250});
    test_case.run();
}

NGRAPH_TEST(${BACKEND_NAME}, onnx_model_quantize_linear_axis_negative)
{
    auto function = onnx_import::import_onnx_model(
        file_util::path_join(SERIALIZED_ZOO, "onnx/quantize_linear_axis_negative.prototxt"));

    auto test_case = test::TestCase<TestEngine>(function);
    test_case.add_input(std::vector<float>{
        0.f, 2.f, 3.f, 1000.f, 0.f, 2.f, 3.f, 1000.f, 0.f, 2.f, 3.f, 1000.f}); // x
    test_case.add_input(std::vector<float>{1.f, 2.f, 4.f});                    // y_scale
    test_case.add_input(std::vector<std::uint8_t>{0, 0, 0});                   // y_zero_point

    //  std::vector<std::uint8_t>{0, 2, 3, 255, 0, 1, 2, 255, 0, 1, 1, 250}}; <- bad expected output
    //                                                                           given HALF_TO_EVEN
    //                                                                           round mode
    test_case.add_expected_output<std::uint8_t>(
        {3, 4}, std::vector<std::uint8_t>{0, 2, 3, 255, 0, 1, 2, 255, 0, 0, 1, 250});
    test_case.run();
}

NGRAPH_TEST(${BACKEND_NAME}, onnx_model_dequantize_linear)
{
    auto function = onnx_import::import_onnx_model(
        file_util::path_join(SERIALIZED_ZOO, "onnx/dequant_lin.prototxt"));

    auto test_case = test::TestCase<TestEngine>(function);
    test_case.add_input(std::vector<std::uint8_t>{19, 210, 21, 10});

    test_case.add_expected_output(std::vector<float>{76.f, 840.f, 84.f, 40.f});
    test_case.run();
}

NGRAPH_TEST(${BACKEND_NAME}, onnx_model_dequantize_linear_scalar_zero_scale_uint8)
{
    auto function = onnx_import::import_onnx_model(
        file_util::path_join(SERIALIZED_ZOO, "onnx/dequantize_linear_0.prototxt"));

    auto test_case = test::TestCase<TestEngine>(function);
    test_case.add_input(std::vector<uint8_t>{0, 3, 128, 255}); // x
    test_case.add_input(std::vector<float>{2.0f});             // scale
    test_case.add_input(std::vector<uint8_t>{128});            // zero_point

    test_case.add_expected_output<float>({4}, std::vector<float>{-256.0f, -250.0f, 0.0f, 254.0f});
    test_case.run();
}

NGRAPH_TEST(${BACKEND_NAME}, onnx_model_dequantize_linear_scalar_zero_scale_int8)
{
    auto function = onnx_import::import_onnx_model(
        file_util::path_join(SERIALIZED_ZOO, "onnx/dequantize_linear_1.prototxt"));

    auto test_case = test::TestCase<TestEngine>(function);

    test_case.add_input(std::vector<int8_t>{-30, -3, 100, 127}); // x
    test_case.add_input(std::vector<float>{2.0f});               // scale
    test_case.add_input(std::vector<int8_t>{-10});               // zero_point

    test_case.add_expected_output<float>({4}, std::vector<float>{-40.0f, 14.0f, 220.0f, 274.0f});
    test_case.run();
}

<<<<<<< HEAD
// NGRAPH_TEST(${BACKEND_NAME}, onnx_model_dequantize_linear_1d_zero_scale_uint8)
// {
//     auto function = onnx_import::import_onnx_model(
//         file_util::path_join(SERIALIZED_ZOO, "onnx/dequantize_linear_2.prototxt"));

//     auto test_case = ngraph::test::NgraphTestCase(function, "${BACKEND_NAME}");

//     test_case.add_input(std::vector<uint8_t>{0, 1, 2, 3, 0, 1, 2, 3, 0, 10, 20, 30}); // x
//     test_case.add_input(std::vector<float>{1.0f, 2.0f, 4.0f});                        // scale
//     test_case.add_input(std::vector<uint8_t>{0, 0, 0});                               // zero_point

//     test_case.add_expected_output<float>(
//         {3, 4},
//         std::vector<float>{
//             0.0f, 1.0f, 2.0f, 3.0f, 0.0f, 2.0f, 4.0f, 6.0f, 0.0f, 40.0f, 80.0f, 120.0f});
//     test_case.run();
// }

// NGRAPH_TEST(${BACKEND_NAME}, onnx_model_dequantize_linear_1d_zero_scale_int8)
// {
//     auto function = onnx_import::import_onnx_model(
//         file_util::path_join(SERIALIZED_ZOO, "onnx/dequantize_linear_3.prototxt"));

//     auto test_case = ngraph::test::NgraphTestCase(function, "${BACKEND_NAME}");

//     test_case.add_input(std::vector<int8_t>{0, 1, 2, 3, 0, 2, 4, 6, 0, 10, 20, 30}); // x
//     test_case.add_input(std::vector<float>{1.0f, 2.0f, 4.0f, 8.0f});                 // scale
//     test_case.add_input(std::vector<int8_t>{0, -10, -20, -30});                      // zero_point

//     test_case.add_expected_output<float>(
//         {3, 4},
//         std::vector<float>{
//             0.0f, 22.0f, 88.0f, 264.0f, 0.0f, 24.0f, 96.0f, 288.0f, 0.0f, 40.0f, 160.0f, 480.0f});
//     test_case.run();
// }

// NGRAPH_TEST(${BACKEND_NAME}, onnx_model_dequantize_linear_1d_zero_scale_int8_4d)
// {
//     auto function = onnx_import::import_onnx_model(
//         file_util::path_join(SERIALIZED_ZOO, "onnx/dequantize_linear_4.prototxt"));

//     auto test_case = ngraph::test::NgraphTestCase(function, "${BACKEND_NAME}");

//     test_case.add_input(std::vector<uint8_t>{7, 9, 10, 10, 5, 8, 9, 1, 8, 6, 7, 9, 10, 0, 7, 10, 8,
//                                              2, 6, 0,  5,  9, 8, 1, 2, 7, 5, 3, 2, 4,  1, 3, 8,  7,
//                                              4, 8, 10, 1,  5, 5, 7, 7, 0, 2, 4, 4, 0,  5}); // x
//     test_case.add_input(std::vector<float>{1.0f, 10.0f, 7.0f});                             // scale
//     test_case.add_input(std::vector<uint8_t>{10, 2, 1}); // zero_point

//     test_case.add_expected_output<float>(
//         {2, 3, 2, 4},
//         std::vector<float>{-3.0f, -1.0f, 0.0f,  0.0f,   -5.0f, -2.0f, -1.0f, -9.0f,  60.0f, 40.0f,
//                            50.0f, 70.0f, 80.0f, -20.0f, 50.0f, 80.0f, 49.0f, 7.0f,   35.0f, -7.0f,
//                            28.0f, 56.0f, 49.0f, 0.0f,   -8.0f, -3.0f, -5.0f, -7.0f,  -8.0f, -6.0f,
//                            -9.0f, -7.0f, 60.0f, 50.0f,  20.0f, 60.0f, 80.0f, -10.0f, 30.0f, 30.0f,
//                            42.0f, 42.0f, -7.0f, 7.0f,   21.0f, 21.0f, -7.0f, 28.0f});

//     test_case.run();
// }

// NGRAPH_TEST(${BACKEND_NAME}, onnx_model_dequantize_linear_1d_zero_scale_uint8_negative_axis)
// {
//     auto function = onnx_import::import_onnx_model(
//         file_util::path_join(SERIALIZED_ZOO, "onnx/dequantize_linear_5.prototxt"));

//     auto test_case = ngraph::test::NgraphTestCase(function, "${BACKEND_NAME}");

//     test_case.add_input(std::vector<uint8_t>{0, 1, 2, 3, 0, 1, 2, 3, 0, 10, 20, 30}); // x
//     test_case.add_input(std::vector<float>{1.0f, 2.0f, 4.0f});                        // scale
//     test_case.add_input(std::vector<uint8_t>{0, 0, 0});                               // zero_point

//     test_case.add_expected_output<float>(
//         {3, 4},
//         std::vector<float>{
//             0.0f, 1.0f, 2.0f, 3.0f, 0.0f, 2.0f, 4.0f, 6.0f, 0.0f, 40.0f, 80.0f, 120.0f});
//     test_case.run();
// }
=======
NGRAPH_TEST(${BACKEND_NAME}, onnx_model_dequantize_linear_1d_zero_scale_uint8)
{
    auto function = onnx_import::import_onnx_model(
        file_util::path_join(SERIALIZED_ZOO, "onnx/dequantize_linear_2.prototxt"));

    auto test_case = test::TestCase<TestEngine>(function);

    test_case.add_input(std::vector<uint8_t>{0, 1, 2, 3, 0, 1, 2, 3, 0, 10, 20, 30}); // x
    test_case.add_input(std::vector<float>{1.0f, 2.0f, 4.0f});                        // scale
    test_case.add_input(std::vector<uint8_t>{0, 0, 0});                               // zero_point

    test_case.add_expected_output<float>(
        {3, 4},
        std::vector<float>{
            0.0f, 1.0f, 2.0f, 3.0f, 0.0f, 2.0f, 4.0f, 6.0f, 0.0f, 40.0f, 80.0f, 120.0f});
    test_case.run();
}

NGRAPH_TEST(${BACKEND_NAME}, onnx_model_dequantize_linear_1d_zero_scale_int8)
{
    auto function = onnx_import::import_onnx_model(
        file_util::path_join(SERIALIZED_ZOO, "onnx/dequantize_linear_3.prototxt"));

    auto test_case = test::TestCase<TestEngine>(function);

    test_case.add_input(std::vector<int8_t>{0, 1, 2, 3, 0, 2, 4, 6, 0, 10, 20, 30}); // x
    test_case.add_input(std::vector<float>{1.0f, 2.0f, 4.0f, 8.0f});                 // scale
    test_case.add_input(std::vector<int8_t>{0, -10, -20, -30});                      // zero_point

    test_case.add_expected_output<float>(
        {3, 4},
        std::vector<float>{
            0.0f, 22.0f, 88.0f, 264.0f, 0.0f, 24.0f, 96.0f, 288.0f, 0.0f, 40.0f, 160.0f, 480.0f});
    test_case.run();
}

NGRAPH_TEST(${BACKEND_NAME}, onnx_model_dequantize_linear_1d_zero_scale_int8_4d)
{
    auto function = onnx_import::import_onnx_model(
        file_util::path_join(SERIALIZED_ZOO, "onnx/dequantize_linear_4.prototxt"));

    auto test_case = test::TestCase<TestEngine>(function);

    test_case.add_input(std::vector<uint8_t>{7, 9, 10, 10, 5, 8, 9, 1, 8, 6, 7, 9, 10, 0, 7, 10, 8,
                                             2, 6, 0,  5,  9, 8, 1, 2, 7, 5, 3, 2, 4,  1, 3, 8,  7,
                                             4, 8, 10, 1,  5, 5, 7, 7, 0, 2, 4, 4, 0,  5}); // x
    test_case.add_input(std::vector<float>{1.0f, 10.0f, 7.0f});                             // scale
    test_case.add_input(std::vector<uint8_t>{10, 2, 1}); // zero_point

    test_case.add_expected_output<float>(
        {2, 3, 2, 4},
        std::vector<float>{-3.0f, -1.0f, 0.0f,  0.0f,   -5.0f, -2.0f, -1.0f, -9.0f,  60.0f, 40.0f,
                           50.0f, 70.0f, 80.0f, -20.0f, 50.0f, 80.0f, 49.0f, 7.0f,   35.0f, -7.0f,
                           28.0f, 56.0f, 49.0f, 0.0f,   -8.0f, -3.0f, -5.0f, -7.0f,  -8.0f, -6.0f,
                           -9.0f, -7.0f, 60.0f, 50.0f,  20.0f, 60.0f, 80.0f, -10.0f, 30.0f, 30.0f,
                           42.0f, 42.0f, -7.0f, 7.0f,   21.0f, 21.0f, -7.0f, 28.0f});

    test_case.run();
}

NGRAPH_TEST(${BACKEND_NAME}, onnx_model_dequantize_linear_1d_zero_scale_uint8_negative_axis)
{
    auto function = onnx_import::import_onnx_model(
        file_util::path_join(SERIALIZED_ZOO, "onnx/dequantize_linear_5.prototxt"));

    auto test_case = test::TestCase<TestEngine>(function);

    test_case.add_input(std::vector<uint8_t>{0, 1, 2, 3, 0, 1, 2, 3, 0, 10, 20, 30}); // x
    test_case.add_input(std::vector<float>{1.0f, 2.0f, 4.0f});                        // scale
    test_case.add_input(std::vector<uint8_t>{0, 0, 0});                               // zero_point

    test_case.add_expected_output<float>(
        {3, 4},
        std::vector<float>{
            0.0f, 1.0f, 2.0f, 3.0f, 0.0f, 2.0f, 4.0f, 6.0f, 0.0f, 40.0f, 80.0f, 120.0f});
    test_case.run();
}
>>>>>>> 0b9987f5

NGRAPH_TEST(${BACKEND_NAME}, onnx_model_quant_conv_linear)
{
    auto function = onnx_import::import_onnx_model(
        file_util::path_join(SERIALIZED_ZOO, "onnx/quant_conv_lin.prototxt"));

    std::vector<std::vector<std::uint8_t>> inputs;
    inputs.emplace_back(std::vector<std::uint8_t>{
        1,  2,  3,  4,  5,  6,  7,  8,  9,  10, 11, 12, 13, 14, 15, 16, 17, 18, 19, 20, 21,
        22, 23, 24, 25, 26, 27, 28, 29, 30, 31, 32, 33, 34, 35, 36, 37, 38, 39, 40, 41, 42,
        43, 44, 45, 46, 47, 48, 49, 50, 51, 52, 53, 54, 55, 56, 57, 58, 59, 60, 61, 62, 63,
        64, 65, 66, 67, 68, 69, 70, 71, 72, 73, 74, 75, 76, 77, 78, 79, 80, 81});

    std::vector<std::vector<std::int8_t>> expected_output{std::vector<std::int8_t>{
        2,  3,  3,  3,  4,  4,  4,  5,  2,  4,  6,  7,  8,  8,  9,  9,  10, 3,  8,  11, 12,
        13, 13, 14, 14, 15, 5,  11, 16, 17, 18, 18, 19, 19, 20, 7,  14, 22, 22, 23, 23, 24,
        24, 25, 8,  18, 27, 27, 28, 28, 29, 29, 30, 10, 21, 32, 32, 33, 33, 34, 34, 35, 12,
        24, 37, 37, 38, 38, 39, 40, 40, 13, 17, 26, 27, 27, 27, 28, 28, 28, 9}};

    std::vector<std::vector<std::int8_t>> outputs{
        execute<std::uint8_t, std::int8_t>(function, inputs, "${BACKEND_NAME}")};
    EXPECT_TRUE(test::all_close(expected_output.front(), outputs.front()));
}

NGRAPH_TEST(${BACKEND_NAME}, onnx_model_quant_conv_linear_2d)
{
    auto function = onnx_import::import_onnx_model(
        file_util::path_join(SERIALIZED_ZOO, "onnx/qlinear_conv_2d.prototxt"));

    auto test_case = test::TestCase<TestEngine>(function);

    test_case.add_input_from_file<uint8_t>(TEST_FILES, "onnx/qlinearconv2d/x.bin");
    test_case.add_input(std::vector<float>{0.00369204697199166f}); // x_scale
    test_case.add_input(std::vector<uint8_t>{132});                // x_zero_point
    test_case.add_input(std::vector<uint8_t>{0});                  // w
    test_case.add_input(std::vector<float>{0.00172794575337321f}); // w_scale
    test_case.add_input(std::vector<uint8_t>{255});                // w_zero_point
    test_case.add_input(std::vector<float>{0.00162681262008846f}); // y_scale
    test_case.add_input(std::vector<uint8_t>{123});                // y_zero_point

    test_case.add_expected_output_from_file<uint8_t>(
        {1, 1, 7, 7}, TEST_FILES, "onnx/qlinearconv2d/y.bin");
    test_case.run();
}

NGRAPH_TEST(${BACKEND_NAME}, onnx_model_quant_conv_linear_3d)
{
    auto function = onnx_import::import_onnx_model(
        file_util::path_join(SERIALIZED_ZOO, "onnx/qlinear_conv_3d.prototxt"));

    auto test_case = test::TestCase<TestEngine>(function);

    test_case.add_input_from_file<uint8_t>(TEST_FILES, "onnx/qlinearconv3d/x.bin");
    test_case.add_input(std::vector<float>{0.00389225385151803f}); // x_scale
    test_case.add_input(std::vector<uint8_t>{127});                // x_zero_point
    test_case.add_input(std::vector<uint8_t>{255});                // w
    test_case.add_input(std::vector<float>{0.00128723995294422f}); // w_scale
    test_case.add_input(std::vector<uint8_t>{0});                  // w_zero_point
    test_case.add_input(std::vector<float>{0.0011764180380851f});  // y_scale
    test_case.add_input(std::vector<uint8_t>{128});                // y_zero_point

    test_case.add_expected_output_from_file<uint8_t>(
        {1, 1, 4, 4, 4}, TEST_FILES, "onnx/qlinearconv3d/y.bin");
    test_case.run();
}

NGRAPH_TEST(${BACKEND_NAME}, onnx_model_qlinear_matmul)
{
    auto function = onnx_import::import_onnx_model(
        file_util::path_join(SERIALIZED_ZOO, "onnx/qlinear_matmul.prototxt"));

    auto test_case = test::TestCase<TestEngine>(function);

    test_case.add_input(std::vector<uint8_t>{208, 236, 0, 238, 3, 214, 255, 29}); // T1
    test_case.add_input(std::vector<float>{0.0066f});                             // a_scale
    test_case.add_input(std::vector<uint8_t>{113});                               // a_zero_point
    test_case.add_input(
        std::vector<uint8_t>{152, 51, 244, 60, 26, 255, 0, 127, 246, 127, 254, 247}); // T2
    test_case.add_input(std::vector<float>{0.00705f});                                // b_scale
    test_case.add_input(std::vector<uint8_t>{114});   // b_zero_point
    test_case.add_input(std::vector<float>{0.0107f}); // y_scale
    test_case.add_input(std::vector<uint8_t>{118});   // y_zero_point

    test_case.add_expected_output({2, 3}, std::vector<uint8_t>{168, 115, 255, 1, 66, 151}); // T3
    test_case.run();
}

NGRAPH_TEST(${BACKEND_NAME}, onnx_model_qlinear_matmul_3d)
{
    auto function = onnx_import::import_onnx_model(
        file_util::path_join(SERIALIZED_ZOO, "onnx/qlinear_matmul_3d.prototxt"));

    auto test_case = test::TestCase<TestEngine>(function);

    test_case.add_input(std::vector<uint8_t>{
        208, 236, 0, 238, 3, 214, 255, 29, 208, 236, 0, 238, 3, 214, 255, 29}); // T1
    test_case.add_input(std::vector<float>{0.0066f});                           // a_scale
    test_case.add_input(std::vector<uint8_t>{113});                             // a_zero_point
    test_case.add_input(std::vector<uint8_t>{152, 51,  244, 60,  26,  255, 0,   127,
                                             246, 127, 254, 247, 152, 51,  244, 60,
                                             26,  255, 0,   127, 246, 127, 254, 247}); // T2
    test_case.add_input(std::vector<float>{0.00705f});                                 // b_scale
    test_case.add_input(std::vector<uint8_t>{114});   // b_zero_point
    test_case.add_input(std::vector<float>{0.0107f}); // y_scale
    test_case.add_input(std::vector<uint8_t>{118});   // y_zero_point

    test_case.add_expected_output(
        {2, 2, 3},
        std::vector<uint8_t>{168, 115, 255, 1, 66, 151, 168, 115, 255, 1, 66, 151}); // T3
    test_case.run();
}

NGRAPH_TEST(${BACKEND_NAME}, onnx_model_conv_integer)
{
    auto function = onnx_import::import_onnx_model(
        file_util::path_join(SERIALIZED_ZOO, "onnx/conv_integer.prototxt"));
    auto test_case = test::TestCase<TestEngine>(function);

    test_case.add_input(std::vector<uint8_t>{2, 3, 4, 5, 6, 7, 8, 9, 10}); // x
    test_case.add_input(std::vector<uint8_t>{1, 1, 1, 1});                 // w
    test_case.add_input(std::vector<uint8_t>{1});                          // x_zero_point

    test_case.add_expected_output({1, 1, 2, 2}, std::vector<uint8_t>{12, 16, 24, 28}); // y
    test_case.run();
}

NGRAPH_TEST(${BACKEND_NAME}, onnx_model_conv_integer_zero_point_zero)
{
    auto function = onnx_import::import_onnx_model(
        file_util::path_join(SERIALIZED_ZOO, "onnx/conv_integer.prototxt"));
    auto test_case = test::TestCase<TestEngine>(function);

    test_case.add_input(std::vector<uint8_t>{1, 2, 3, 4, 5, 6, 7, 8, 9}); // x
    test_case.add_input(std::vector<uint8_t>{1, 1, 1, 1});                // w
    test_case.add_input(std::vector<uint8_t>{0});                         // x_zero_point

    test_case.add_expected_output({1, 1, 2, 2}, std::vector<uint8_t>{12, 16, 24, 28}); // y
    test_case.run();
}

NGRAPH_TEST(${BACKEND_NAME}, onnx_model_conv_integer_no_zero_point)
{
    auto function = onnx_import::import_onnx_model(
        file_util::path_join(SERIALIZED_ZOO, "onnx/conv_integer_no_zero_point.prototxt"));
    auto test_case = test::TestCase<TestEngine>(function);

    test_case.add_input(std::vector<uint8_t>{1, 2, 3, 4, 5, 6, 7, 8, 9}); // x
    test_case.add_input(std::vector<uint8_t>{1, 1, 1, 1});                // w

    test_case.add_expected_output({1, 1, 2, 2}, std::vector<uint8_t>{12, 16, 24, 28}); // y
    test_case.run();
}

NGRAPH_TEST(${BACKEND_NAME}, onnx_model_conv_integer_pads)
{
    auto function = onnx_import::import_onnx_model(
        file_util::path_join(SERIALIZED_ZOO, "onnx/conv_integer_pads.prototxt"));
    auto test_case = test::TestCase<TestEngine>(function);

    test_case.add_input(std::vector<uint8_t>{2, 3, 4, 5, 6, 7, 8, 9, 10}); // x
    test_case.add_input(std::vector<uint8_t>{1, 1, 1, 1});                 // w
    test_case.add_input(std::vector<uint8_t>{1});                          // x_zero_point

    test_case.add_expected_output(
        {1, 1, 4, 4},
        std::vector<uint8_t>{1, 3, 5, 3, 5, 12, 16, 9, 11, 24, 28, 15, 7, 15, 17, 9}); // y
    test_case.run();
}

NGRAPH_TEST(${BACKEND_NAME}, onnx_model_matmul_integer)
{
    auto function = onnx_import::import_onnx_model(
        file_util::path_join(SERIALIZED_ZOO, "onnx/matmul_integer.prototxt"));
    auto test_case = test::TestCase<TestEngine>(function);

    test_case.add_input(std::vector<uint8_t>{11, 7, 3, 10, 6, 2, 9, 5, 1, 8, 4, 0}); // a
    test_case.add_input(std::vector<uint8_t>{1, 4, 2, 5, 3, 6});                     // b
    test_case.add_input(std::vector<uint8_t>{12});                                   // a_zero_point
    test_case.add_input(std::vector<uint8_t>{0});                                    // b_zero_point

    test_case.add_expected_output(
        {4, 2}, std::vector<int32_t>{-38, -83, -44, -98, -50, -113, -56, -128}); // y
    test_case.run();
}

NGRAPH_TEST(${BACKEND_NAME}, onnx_model_matmul_integer_zero_point_zero)
{
    auto function = onnx_import::import_onnx_model(
        file_util::path_join(SERIALIZED_ZOO, "onnx/matmul_integer.prototxt"));
    auto test_case = test::TestCase<TestEngine>(function);

    test_case.add_input(std::vector<uint8_t>{11, 7, 3, 10, 6, 2, 9, 5, 1, 8, 4, 0}); // a
    test_case.add_input(std::vector<uint8_t>{1, 4, 2, 5, 3, 6});                     // b
    test_case.add_input(std::vector<uint8_t>{0});                                    // a_zero_point
    test_case.add_input(std::vector<uint8_t>{0});                                    // b_zero_point

    test_case.add_expected_output({4, 2},
                                  std::vector<int32_t>{34, 97, 28, 82, 22, 67, 16, 52}); // y
    test_case.run();
}

NGRAPH_TEST(${BACKEND_NAME}, onnx_model_matmul_integer_no_zero_point)
{
    auto function = onnx_import::import_onnx_model(
        file_util::path_join(SERIALIZED_ZOO, "onnx/matmul_integer_no_zero_point.prototxt"));
    auto test_case = test::TestCase<TestEngine>(function);

    test_case.add_input(std::vector<uint8_t>{11, 7, 3, 10, 6, 2, 9, 5, 1, 8, 4, 0}); // a
    test_case.add_input(std::vector<uint8_t>{1, 4, 2, 5, 3, 6});                     // b

    test_case.add_expected_output({4, 2},
                                  std::vector<int32_t>{34, 97, 28, 82, 22, 67, 16, 52}); // y
    test_case.run();
}

NGRAPH_TEST(${BACKEND_NAME}, onnx_model_matmul_integer_scalar)
{
    auto function = onnx_import::import_onnx_model(
        file_util::path_join(SERIALIZED_ZOO, "onnx/matmul_integer_scalar.prototxt"));
    auto test_case = test::TestCase<TestEngine>(function);

    test_case.add_input(std::vector<uint8_t>{11}); // a
    test_case.add_input(std::vector<uint8_t>{13}); // b
    test_case.add_input(std::vector<uint8_t>{12}); // a_zero_point
    test_case.add_input(std::vector<uint8_t>{12}); // b_zero_point

    test_case.add_expected_output({1, 1}, std::vector<int32_t>{-1}); // y
    test_case.run();
}

NGRAPH_TEST(${BACKEND_NAME}, onnx_model_matmul_integer_4d)
{
    auto function = onnx_import::import_onnx_model(
        file_util::path_join(SERIALIZED_ZOO, "onnx/matmul_integer_4d.prototxt"));
    auto test_case = test::TestCase<TestEngine>(function);

    test_case.add_input(std::vector<uint8_t>{0,  1,  2,  3,  4,  5,  6,  7,  8,  9,  10, 11,
                                             12, 13, 14, 15, 16, 17, 18, 19, 20, 21, 22, 23}); // a
    test_case.add_input(std::vector<uint8_t>{0,  1,  2,  3,  4,  5,  6,  7,  8,  9,  10, 11,
                                             12, 13, 14, 15, 16, 17, 18, 19, 20, 21, 22, 23}); // b
    test_case.add_input(std::vector<uint8_t>{0}); // a_zero_point
    test_case.add_input(std::vector<uint8_t>{0}); // b_zero_point

    test_case.add_expected_output<int32_t>(Shape{1, 2, 3, 3},
                                           {42,
                                            48,
                                            54,
                                            114,
                                            136,
                                            158,
                                            186,
                                            224,
                                            262,
                                            906,
                                            960,
                                            1014,
                                            1170,
                                            1240,
                                            1310,
                                            1434,
                                            1520,
                                            1606}); // y
    test_case.run();
}

NGRAPH_TEST(${BACKEND_NAME}, onnx_model_matmul_integer_4d_zero_point)
{
    auto function = onnx_import::import_onnx_model(
        file_util::path_join(SERIALIZED_ZOO, "onnx/matmul_integer_4d.prototxt"));
    auto test_case = test::TestCase<TestEngine>(function);

    test_case.add_input(std::vector<uint8_t>{0,  1,  2,  3,  4,  5,  6,  7,  8,  9,  10, 11,
                                             12, 13, 14, 15, 16, 17, 18, 19, 20, 21, 22, 23}); // a
    test_case.add_input(std::vector<uint8_t>{0,  1,  2,  3,  4,  5,  6,  7,  8,  9,  10, 11,
                                             12, 13, 14, 15, 16, 17, 18, 19, 20, 21, 22, 23}); // b
    test_case.add_input(std::vector<uint8_t>{1}); // a_zero_point
    test_case.add_input(std::vector<uint8_t>{1}); // b_zero_point

    test_case.add_expected_output<int32_t>(Shape{1, 2, 3, 3},
                                           {22,
                                            24,
                                            26,
                                            78,
                                            96,
                                            114,
                                            134,
                                            168,
                                            202,
                                            790,
                                            840,
                                            890,
                                            1038,
                                            1104,
                                            1170,
                                            1286,
                                            1368,
                                            1450}); // y
    test_case.run();
}

NGRAPH_TEST(${BACKEND_NAME}, onnx_model_matmul_integer_4d_no_zero_point)
{
    auto function = onnx_import::import_onnx_model(
        file_util::path_join(SERIALIZED_ZOO, "onnx/matmul_integer_4d_no_zero_point.prototxt"));
    auto test_case = test::TestCase<TestEngine>(function);

    test_case.add_input(std::vector<uint8_t>{0,  1,  2,  3,  4,  5,  6,  7,  8,  9,  10, 11,
                                             12, 13, 14, 15, 16, 17, 18, 19, 20, 21, 22, 23}); // a
    test_case.add_input(std::vector<uint8_t>{0,  1,  2,  3,  4,  5,  6,  7,  8,  9,  10, 11,
                                             12, 13, 14, 15, 16, 17, 18, 19, 20, 21, 22, 23}); // b

    test_case.add_expected_output<int32_t>(Shape{1, 2, 3, 3},
                                           {42,
                                            48,
                                            54,
                                            114,
                                            136,
                                            158,
                                            186,
                                            224,
                                            262,
                                            906,
                                            960,
                                            1014,
                                            1170,
                                            1240,
                                            1310,
                                            1434,
                                            1520,
                                            1606}); // y
    test_case.run();
}<|MERGE_RESOLUTION|>--- conflicted
+++ resolved
@@ -151,7 +151,6 @@
     test_case.run();
 }
 
-<<<<<<< HEAD
 // NGRAPH_TEST(${BACKEND_NAME}, onnx_model_dequantize_linear_1d_zero_scale_uint8)
 // {
 //     auto function = onnx_import::import_onnx_model(
@@ -229,85 +228,6 @@
 //             0.0f, 1.0f, 2.0f, 3.0f, 0.0f, 2.0f, 4.0f, 6.0f, 0.0f, 40.0f, 80.0f, 120.0f});
 //     test_case.run();
 // }
-=======
-NGRAPH_TEST(${BACKEND_NAME}, onnx_model_dequantize_linear_1d_zero_scale_uint8)
-{
-    auto function = onnx_import::import_onnx_model(
-        file_util::path_join(SERIALIZED_ZOO, "onnx/dequantize_linear_2.prototxt"));
-
-    auto test_case = test::TestCase<TestEngine>(function);
-
-    test_case.add_input(std::vector<uint8_t>{0, 1, 2, 3, 0, 1, 2, 3, 0, 10, 20, 30}); // x
-    test_case.add_input(std::vector<float>{1.0f, 2.0f, 4.0f});                        // scale
-    test_case.add_input(std::vector<uint8_t>{0, 0, 0});                               // zero_point
-
-    test_case.add_expected_output<float>(
-        {3, 4},
-        std::vector<float>{
-            0.0f, 1.0f, 2.0f, 3.0f, 0.0f, 2.0f, 4.0f, 6.0f, 0.0f, 40.0f, 80.0f, 120.0f});
-    test_case.run();
-}
-
-NGRAPH_TEST(${BACKEND_NAME}, onnx_model_dequantize_linear_1d_zero_scale_int8)
-{
-    auto function = onnx_import::import_onnx_model(
-        file_util::path_join(SERIALIZED_ZOO, "onnx/dequantize_linear_3.prototxt"));
-
-    auto test_case = test::TestCase<TestEngine>(function);
-
-    test_case.add_input(std::vector<int8_t>{0, 1, 2, 3, 0, 2, 4, 6, 0, 10, 20, 30}); // x
-    test_case.add_input(std::vector<float>{1.0f, 2.0f, 4.0f, 8.0f});                 // scale
-    test_case.add_input(std::vector<int8_t>{0, -10, -20, -30});                      // zero_point
-
-    test_case.add_expected_output<float>(
-        {3, 4},
-        std::vector<float>{
-            0.0f, 22.0f, 88.0f, 264.0f, 0.0f, 24.0f, 96.0f, 288.0f, 0.0f, 40.0f, 160.0f, 480.0f});
-    test_case.run();
-}
-
-NGRAPH_TEST(${BACKEND_NAME}, onnx_model_dequantize_linear_1d_zero_scale_int8_4d)
-{
-    auto function = onnx_import::import_onnx_model(
-        file_util::path_join(SERIALIZED_ZOO, "onnx/dequantize_linear_4.prototxt"));
-
-    auto test_case = test::TestCase<TestEngine>(function);
-
-    test_case.add_input(std::vector<uint8_t>{7, 9, 10, 10, 5, 8, 9, 1, 8, 6, 7, 9, 10, 0, 7, 10, 8,
-                                             2, 6, 0,  5,  9, 8, 1, 2, 7, 5, 3, 2, 4,  1, 3, 8,  7,
-                                             4, 8, 10, 1,  5, 5, 7, 7, 0, 2, 4, 4, 0,  5}); // x
-    test_case.add_input(std::vector<float>{1.0f, 10.0f, 7.0f});                             // scale
-    test_case.add_input(std::vector<uint8_t>{10, 2, 1}); // zero_point
-
-    test_case.add_expected_output<float>(
-        {2, 3, 2, 4},
-        std::vector<float>{-3.0f, -1.0f, 0.0f,  0.0f,   -5.0f, -2.0f, -1.0f, -9.0f,  60.0f, 40.0f,
-                           50.0f, 70.0f, 80.0f, -20.0f, 50.0f, 80.0f, 49.0f, 7.0f,   35.0f, -7.0f,
-                           28.0f, 56.0f, 49.0f, 0.0f,   -8.0f, -3.0f, -5.0f, -7.0f,  -8.0f, -6.0f,
-                           -9.0f, -7.0f, 60.0f, 50.0f,  20.0f, 60.0f, 80.0f, -10.0f, 30.0f, 30.0f,
-                           42.0f, 42.0f, -7.0f, 7.0f,   21.0f, 21.0f, -7.0f, 28.0f});
-
-    test_case.run();
-}
-
-NGRAPH_TEST(${BACKEND_NAME}, onnx_model_dequantize_linear_1d_zero_scale_uint8_negative_axis)
-{
-    auto function = onnx_import::import_onnx_model(
-        file_util::path_join(SERIALIZED_ZOO, "onnx/dequantize_linear_5.prototxt"));
-
-    auto test_case = test::TestCase<TestEngine>(function);
-
-    test_case.add_input(std::vector<uint8_t>{0, 1, 2, 3, 0, 1, 2, 3, 0, 10, 20, 30}); // x
-    test_case.add_input(std::vector<float>{1.0f, 2.0f, 4.0f});                        // scale
-    test_case.add_input(std::vector<uint8_t>{0, 0, 0});                               // zero_point
-
-    test_case.add_expected_output<float>(
-        {3, 4},
-        std::vector<float>{
-            0.0f, 1.0f, 2.0f, 3.0f, 0.0f, 2.0f, 4.0f, 6.0f, 0.0f, 40.0f, 80.0f, 120.0f});
-    test_case.run();
-}
->>>>>>> 0b9987f5
 
 NGRAPH_TEST(${BACKEND_NAME}, onnx_model_quant_conv_linear)
 {
