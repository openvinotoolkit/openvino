//*****************************************************************************
// Copyright 2017-2021 Intel Corporation
//
// Licensed under the Apache License, Version 2.0 (the "License");
// you may not use this file except in compliance with the License.
// You may obtain a copy of the License at
//
//     http://www.apache.org/licenses/LICENSE-2.0
//
// Unless required by applicable law or agreed to in writing, software
// distributed under the License is distributed on an "AS IS" BASIS,
// WITHOUT WARRANTIES OR CONDITIONS OF ANY KIND, either express or implied.
// See the License for the specific language governing permissions and
// limitations under the License.
//*****************************************************************************

#include <algorithm>
#include <cmath>
#include <cstdint>
#include <fstream>
#include <iterator>
#include <limits>
#include <numeric>
#include <sstream>
#include <stdexcept>
#include <vector>

// clang-format off
#ifdef ${BACKEND_NAME}_FLOAT_TOLERANCE_BITS
#define DEFAULT_FLOAT_TOLERANCE_BITS ${BACKEND_NAME}_FLOAT_TOLERANCE_BITS
#endif
#ifdef ${BACKEND_NAME}_DOUBLE_TOLERANCE_BITS
#define DEFAULT_DOUBLE_TOLERANCE_BITS ${BACKEND_NAME}_DOUBLE_TOLERANCE_BITS
#endif
// clang-format on

#include "core/null_node.hpp"
#include "gtest/gtest.h"
#include "onnx_import/onnx.hpp"
#include "onnx_import/onnx_utils.hpp"
#include "default_opset.hpp"
#include "ngraph/ngraph.hpp"
#include "ngraph/pass/manager.hpp"
#include "ngraph/pass/constant_folding.hpp"
#include "util/all_close.hpp"
#include "util/all_close_f.hpp"
#include "util/ndarray.hpp"
#include "util/test_case.hpp"
#include "util/test_control.hpp"
#include "util/engine/test_engines.hpp"
#include "util/test_tools.hpp"
#include "util/type_prop.hpp"
#include <cpp/ie_cnn_network.h>

NGRAPH_SUPPRESS_DEPRECATED_START

using namespace ngraph;

static std::string s_manifest = "${MANIFEST}";

using Inputs = std::vector<std::vector<float>>;
using Outputs = std::vector<std::vector<float>>;

using TestEngine = test::ENGINE_CLASS_NAME(${BACKEND_NAME});

// ############################################################################ CORE TESTS
NGRAPH_TEST(${BACKEND_NAME}, onnx_test_test_case)
{
    auto function = onnx_import::import_onnx_model(
        file_util::path_join(SERIALIZED_ZOO, "onnx/add_abc.prototxt"));

    auto test_case = test::TestCase<TestEngine>(function);
    test_case.add_input<float>({1});
    test_case.add_input<float>({2});
    test_case.add_input<float>({3});
    test_case.add_expected_output<float>(Shape{1}, {6});
    test_case.run();
}

NGRAPH_TEST(${BACKEND_NAME}, onnx_test_test_case_mutliple_inputs)
{
    auto function = onnx_import::import_onnx_model(
        file_util::path_join(SERIALIZED_ZOO, "onnx/add_abc.prototxt"));

    auto test_case = test::TestCase<TestEngine>(function);
    test_case.add_multiple_inputs(Inputs{{1}, {2}, {3}});
    test_case.add_expected_output(Shape{1}, std::vector<float>{6});
    test_case.run();
}

NGRAPH_TEST(${BACKEND_NAME}, onnx_output_names_check)
{
    auto function = onnx_import::import_onnx_model(
        file_util::path_join(SERIALIZED_ZOO, "onnx/split_equal_parts_default.prototxt"));

    std::size_t size = function->get_output_size();
    for (std::size_t i{0}; i < size; ++i)
    {
        std::shared_ptr<Node> node = function->get_output_op(i);
        EXPECT_EQ(node->get_friendly_name(), "output_" + std::to_string(i + 1));
    }
}

NGRAPH_TEST(${BACKEND_NAME}, onnx_node_names_check)
{
    auto function = onnx_import::import_onnx_model(
        file_util::path_join(SERIALIZED_ZOO, "onnx/add_abc.prototxt"));

    // Filter out Add nodes from the function graph
    std::vector<std::shared_ptr<Node>> additions;
    auto ordered_ops = function->get_ordered_ops();
    std::copy_if(
        ordered_ops.begin(),
        ordered_ops.end(),
        std::back_inserter(additions),
        [](std::shared_ptr<Node> op) { return std::string(op->get_type_name()) == "Add"; });

    EXPECT_EQ(additions.size(), 2);
    EXPECT_EQ(additions.at(0)->get_friendly_name(), "X");
    EXPECT_EQ(additions.at(0)->get_output_tensor(0).get_names(),
              std::unordered_set<std::string>{"X"});
    EXPECT_EQ(additions.at(1)->get_friendly_name(), "Y");
    EXPECT_EQ(additions.at(1)->get_output_tensor(0).get_names(),
              std::unordered_set<std::string>{"Y"});
}

NGRAPH_TEST(${BACKEND_NAME}, onnx_model_add_abc)
{
    auto function = onnx_import::import_onnx_model(
        file_util::path_join(SERIALIZED_ZOO, "onnx/add_abc.prototxt"));

    auto test_case = test::TestCase<TestEngine>(function);
    test_case.add_multiple_inputs(Inputs{{1}, {2}, {3}});
    test_case.add_expected_output(Shape{1}, std::vector<float>{6});
    test_case.run();
}

NGRAPH_TEST(${BACKEND_NAME}, onnx_model_binary_add_abc)
{
    auto function =
        onnx_import::import_onnx_model(file_util::path_join(SERIALIZED_ZOO, "onnx/add_abc.onnx"));

    auto test_case = test::TestCase<TestEngine>(function);
    test_case.add_multiple_inputs(Inputs{{1}, {2}, {3}});
    test_case.add_expected_output(Shape{1}, std::vector<float>{6});
    test_case.run();
}

NGRAPH_TEST(${BACKEND_NAME}, onnx_bool_const_op)
{
    auto function = onnx_import::import_onnx_model(
        file_util::path_join(SERIALIZED_ZOO, "onnx/bool_const_op.prototxt"));

    auto test_case = test::TestCase<TestEngine>(function);
    test_case.add_expected_output(std::vector<bool>{1, 0, 0, 1});
    test_case.run();
}

NGRAPH_TEST(${BACKEND_NAME}, onnx_bool_init_and)
{
    auto function = onnx_import::import_onnx_model(
        file_util::path_join(SERIALIZED_ZOO, "onnx/bool_init_and.prototxt"));

    auto test_case = test::TestCase<TestEngine>(function);
    test_case.add_expected_output(std::vector<bool>{1});
    test_case.run();
}

NGRAPH_TEST(${BACKEND_NAME}, onnx_bool_input_or)
{
    auto function = onnx_import::import_onnx_model(
        file_util::path_join(SERIALIZED_ZOO, "onnx/bool_input_or.prototxt"));

    auto test_case = test::TestCase<TestEngine>(function);
    test_case.add_input(std::vector<bool>{true, false, true, false});
    test_case.add_input(std::vector<bool>{false, false, true, true});
    test_case.add_expected_output(std::vector<bool>{1, 0, 1, 1});
    test_case.run();
}

NGRAPH_TEST(${BACKEND_NAME}, onnx_bool_init_raw)
{
    auto function = onnx_import::import_onnx_model(
        file_util::path_join(SERIALIZED_ZOO, "onnx/bool_init_raw.prototxt"));

    auto test_case = test::TestCase<TestEngine>(function);
    test_case.add_expected_output(std::vector<bool>{true, false, true});
    test_case.run();
}

NGRAPH_TEST(${BACKEND_NAME}, onnx_model_add_abc_initializers)
{
    auto function = onnx_import::import_onnx_model(
        file_util::path_join(SERIALIZED_ZOO, "onnx/add_abc_initializers.prototxt"));

    auto test_case = test::TestCase<TestEngine>(function);
    test_case.add_input<float>({1, 2, 3, 4});
    test_case.add_expected_output<float>({3, 6, 9, 12});
    test_case.run();
}

NGRAPH_TEST(${BACKEND_NAME}, onnx_model_override_op)
{
    onnx_import::register_operator(
        "FalseAdd", 1, "", [](const onnx_import::Node& node) -> OutputVector {
            OutputVector ng_inputs{node.get_ng_inputs()};
            return {std::make_shared<ngraph::op::v1::Add>(ng_inputs.at(0), ng_inputs.at(1))};
        });

    onnx_import::register_operator(
        "FalseAdd", 1, "", [](const onnx_import::Node& node) -> OutputVector {
            OutputVector ng_inputs{node.get_ng_inputs()};
            return {std::make_shared<ngraph::op::v1::Subtract>(ng_inputs.at(0), ng_inputs.at(1))};
        });

    auto function = onnx_import::import_onnx_model(
        file_util::path_join(SERIALIZED_ZOO, "onnx/override_op.prototxt"));

    Inputs inputs;
    inputs.emplace_back(std::vector<float>{0.f, 1.f, 2.f, 3.f});
    inputs.emplace_back(std::vector<float>{3.f, 2.f, 1.f, 0.f});

    auto test_case = test::TestCase<TestEngine>(function);
    test_case.add_multiple_inputs(inputs);
    test_case.add_expected_output<float>({-3.f, -1.f, 1.f, 3.f});
    test_case.run();
}

NGRAPH_TEST(${BACKEND_NAME}, onnx_import_non_existing_file)
{
    try
    {
        onnx_import::import_onnx_model(file_util::path_join(SERIALIZED_ZOO, "onnx/i.dont.exist"));
    }
    catch (const std::runtime_error& exc)
    {
        // asserts that an exception was thrown and that the error message contains the file name
        std::string msg{exc.what()};
        EXPECT_TRUE(msg.find("i.dont.exist") != std::string::npos);
    }
}

NGRAPH_TEST(${BACKEND_NAME}, onnx_model_unsupported_op)
{
    try
    {
        onnx_import::import_onnx_model(
            file_util::path_join(SERIALIZED_ZOO, "onnx/unsupported_op.prototxt"));
        FAIL() << "Expected ngraph::ngraph_error";
    }
    catch (ngraph::ngraph_error const& err)
    {
        std::string what{err.what()};
        EXPECT_NE(what.find("nGraph does not support"), std::string::npos);
        EXPECT_NE(what.find("FakeOpName"), std::string::npos);
        EXPECT_NE(what.find("AnotherFakeOpName"), std::string::npos);
    }
    catch (...)
    {
        FAIL() << "Expected ngraph::ngraph_error";
    }
}

NGRAPH_TEST(${BACKEND_NAME}, onnx_model_custom_op)
{
    onnx_import::register_operator(
        "AddQ", 1, "com.intel.ai", [](const onnx_import::Node& node) -> OutputVector {
            OutputVector ng_inputs{node.get_ng_inputs()};
            return {std::make_shared<ngraph::op::v1::Add>(ng_inputs.at(0), ng_inputs.at(1))};
        });

    auto function = onnx_import::import_onnx_model(
        file_util::path_join(SERIALIZED_ZOO, "onnx/custom_operator.prototxt"));

    auto test_case = test::TestCase<TestEngine>(function);
    test_case.add_input<float>({1.f, 2.f, 3.f, 4.f});
    test_case.add_expected_output<float>({3.f, 6.f, 9.f, 12.f});
    test_case.run();
}

NGRAPH_TEST(${BACKEND_NAME}, onnx_model_custom_op_register_unregister)
{
    onnx_import::register_operator(
        "AddQ", 1, "com.intel.ai", [](const onnx_import::Node& node) -> OutputVector {
            OutputVector ng_inputs{node.get_ng_inputs()};
            return {std::make_shared<ngraph::op::v1::Add>(ng_inputs.at(0), ng_inputs.at(1))};
        });

    auto function = onnx_import::import_onnx_model(
        file_util::path_join(SERIALIZED_ZOO, "onnx/custom_operator.prototxt"));

    auto test_case = test::TestCase<TestEngine>(function);
    test_case.add_input<float>({1.f, 2.f, 3.f, 4.f});
    test_case.add_expected_output<float>({3.f, 6.f, 9.f, 12.f});
    test_case.run();

    onnx_import::unregister_operator("AddQ", 1, "com.intel.ai");
    try
    {
        auto function = onnx_import::import_onnx_model(
            file_util::path_join(SERIALIZED_ZOO, "onnx/custom_operator.prototxt"));
        FAIL() << "Expected ngraph::ngraph_error";
    }
    catch (ngraph::ngraph_error const& err)
    {
        std::string what{err.what()};
        EXPECT_NE(what.find("Check 'unknown_operators.empty()' failed"), std::string::npos);
    }
    catch (...)
    {
        FAIL() << "Expected ngraph::ngraph_error";
    }
}

NGRAPH_TEST(${BACKEND_NAME}, onnx_model_custom_op_default_domain)
{
    onnx_import::register_operator(
        "AddQ", 1, "com.intel.ai", [](const onnx_import::Node& node) -> OutputVector {
            OutputVector ng_inputs{node.get_ng_inputs()};
            return {std::make_shared<ngraph::op::v1::Add>(ng_inputs.at(0), ng_inputs.at(1))};
        });

    auto function = onnx_import::import_onnx_model(
        file_util::path_join(SERIALIZED_ZOO, "onnx/custom_operator_default_domain.prototxt"));

    auto test_case = test::TestCase<TestEngine>(function);
    test_case.add_input<float>({1.f, 2.f, 3.f, 4.f});
    test_case.add_expected_output<float>({3.f, 6.f, 9.f, 12.f});
    test_case.run();
}

NGRAPH_TEST(${BACKEND_NAME}, onnx_is_op_supported)
{
    // Simple case
    EXPECT_TRUE(onnx_import::is_operator_supported("Sum", 1, "ai.onnx"));
    // With fallback
    EXPECT_TRUE(onnx_import::is_operator_supported("Sum", 100, "ai.onnx"));

    // Different opset versions
    EXPECT_TRUE(onnx_import::is_operator_supported("Add", 1, "ai.onnx"));
    EXPECT_TRUE(onnx_import::is_operator_supported("Add", 7, "ai.onnx"));

    // Default domain name
    EXPECT_TRUE(onnx_import::is_operator_supported("Sum", 1));

    // Unregistered operator
    EXPECT_FALSE(onnx_import::is_operator_supported("DummyOp", 1));
    EXPECT_FALSE(onnx_import::is_operator_supported("DummyOp", 1, "ai.onnx"));
    EXPECT_FALSE(onnx_import::is_operator_supported("DummyOp", 10, "ai.onnx"));

    // Operator with bad domain name
    EXPECT_FALSE(onnx_import::is_operator_supported("Sum", 1, "bad.domain"));

    // Registered custom operator
    onnx_import::register_operator(
        "AddQ", 1, "com.intel.ai", [](const onnx_import::Node& node) -> OutputVector {
            OutputVector ng_inputs{node.get_ng_inputs()};
            return {std::make_shared<ngraph::op::v1::Add>(ng_inputs.at(0), ng_inputs.at(1))};
        });
    EXPECT_TRUE(onnx_import::is_operator_supported("AddQ", 1, "com.intel.ai"));
}

NGRAPH_TEST(${BACKEND_NAME}, onnx_model_missing_op_domain)
{
    onnx_import::register_operator(
        "CustomAdd", 1, "custom.op", [](const onnx_import::Node& node) -> OutputVector {
            OutputVector ng_inputs{node.get_ng_inputs()};
            return {std::make_shared<ngraph::op::v1::Add>(ng_inputs.at(0), ng_inputs.at(1))};
        });

    EXPECT_TRUE(onnx_import::is_operator_supported("CustomAdd", 1, "custom.op"));

    auto function = onnx_import::import_onnx_model(
        file_util::path_join(SERIALIZED_ZOO, "onnx/missing_op_domain.prototxt"));

    Inputs inputs;
    inputs.emplace_back(std::vector<float>{0.f, 1.f, 2.f, 3.f});
    inputs.emplace_back(std::vector<float>{0.f, 1.f, 2.f, 3.f});

    auto test_case = test::TestCase<TestEngine>(function);
    test_case.add_multiple_inputs(inputs);
    test_case.add_expected_output<float>({0.f, 2.f, 4.f, 6.f});
    test_case.run();
}

NGRAPH_TEST(${BACKEND_NAME}, onnx_model_unknown_domain)
{
    // the importer should not throw when it encounters an unknown domain in the model
    EXPECT_NO_THROW(onnx_import::import_onnx_model(
        file_util::path_join(SERIALIZED_ZOO, "onnx/unknown_domain.prototxt")));
}

NGRAPH_TEST(${BACKEND_NAME}, onnx_model_op_in_unknown_domain)
{
    try
    {
        onnx_import::import_onnx_model(
            file_util::path_join(SERIALIZED_ZOO, "onnx/unknown_domain_add.prototxt"));

        FAIL() << "The onnx_importer did not throw for unknown domain and op";
    }
    catch (const ngraph::ngraph_error& e)
    {
        const std::string msg = e.what();

        EXPECT_NE(msg.find("unknown.domain.Add"), std::string::npos)
            << "The error message should contain domain and op name: unknown.domain.Add";
    }
}

NGRAPH_TEST(${BACKEND_NAME}, onnx_model_missing_input)
{
    onnx_import::register_operator(
        "TestMissingInOut", 1, "com.intel.ai", [](const onnx_import::Node& node) -> OutputVector {
            OutputVector ng_inputs{node.get_ng_inputs()};
            Output<ngraph::Node> A = ng_inputs.at(0);
            Output<ngraph::Node> B = ng_inputs.at(1);
            Output<ngraph::Node> C = ng_inputs.at(2);

            A = std::make_shared<op::v1::Multiply>(A, C);
            if (!ngraph::op::is_null(B))
            {
                B = std::make_shared<op::v1::Divide>(B, C);
            }

            C = std::make_shared<ngraph::op::v1::Add>(C, C);
            return {A, B, C};
        });

    onnx_import::register_operator(
        "TestMissingIn", 1, "com.intel.ai", [](const onnx_import::Node& node) -> OutputVector {
            OutputVector ng_inputs{node.get_ng_inputs()};
            std::shared_ptr<ngraph::Node> result = std::make_shared<ngraph::op::Constant>(
                element::f32, ngraph::Shape{2, 2}, std::vector<float>{1, 1, 1, 1});

            for (const auto& ng_input : ng_inputs)
            {
                if (!ngraph::op::is_null(ng_input))
                {
                    result = std::make_shared<op::v1::Multiply>(ng_input, result);
                }
            }

            return {result};
        });

    auto function = onnx_import::import_onnx_model(
        file_util::path_join(SERIALIZED_ZOO, "onnx/missing_input.prototxt"));

    Inputs inputs{{1, 2, 3, 4}, {5, 6, 7, 8}};

    auto test_case = test::TestCase<TestEngine>(function);
    test_case.add_multiple_inputs(inputs);
    test_case.add_expected_output<float>({50, 144, 294, 512});
    test_case.run();
}

NGRAPH_TEST(${BACKEND_NAME}, onnx_model_initializer_wo_input)
{
    // This test checks a model which has an initializer, but no input with the same name
    auto function = onnx_import::import_onnx_model(
        file_util::path_join(SERIALIZED_ZOO, "onnx/initializer_wo_input.prototxt"));

    auto test_case = test::TestCase<TestEngine>(function);
    test_case.add_input<float>({0, 1, 2, 3, 4, 5});
    test_case.add_expected_output<float>({0, 2, 6, 12, 20, 30});
    test_case.run();
}

NGRAPH_TEST(onnx_${BACKEND_NAME}, onnx_expand_function)
{
    const auto function = onnx_import::import_onnx_model(
        file_util::path_join(SERIALIZED_ZOO, "onnx/quantization/dynamicquantizelinear.prototxt"));

    auto test_case = test::TestCase<TestEngine>(function);
    test_case.add_input<float>({-1.f, -2.1f, -1.3f, -2.5f, -3.34f, -4.f});
    test_case.add_expected_output<uint8_t>(Shape{6}, {191, 121, 172, 96, 42, 0});
    test_case.add_expected_output<float>(Shape{}, {0.0156862754f});
    test_case.add_expected_output<uint8_t>(Shape{}, {255});
    test_case.run();
}

// ############################################################################ OPERATOR TESTS
NGRAPH_TEST(${BACKEND_NAME}, onnx_model_addmul_abc)
{
    auto function = onnx_import::import_onnx_model(
        file_util::path_join(SERIALIZED_ZOO, "onnx/addmul_abc.prototxt"));

    auto test_case = test::TestCase<TestEngine>(function);
    test_case.add_input<float>({9, 10, 11, 12});
    test_case.add_input<float>({5, 6, 7, 8});
    test_case.add_input<float>({1, 2, 3, 4});
    test_case.add_expected_output<float>(Shape{1, 2, 2}, {46, 62, 80, 100});
    test_case.run();
}

NGRAPH_TEST(${BACKEND_NAME}, onnx_model_argmin_no_keepdims)
{
    auto function = onnx_import::import_onnx_model(
        file_util::path_join(SERIALIZED_ZOO, "onnx/argmin_no_keepdims.prototxt"));

    auto test_case = test::TestCase<TestEngine>(function);
    test_case.add_input<float>({2, 1, 3, 10});
    test_case.add_expected_output<float>(Shape{2}, {1, 0});
    test_case.run();
}

NGRAPH_TEST(${BACKEND_NAME}, onnx_model_batch_norm_default)
{
    // Batch Normalization with default parameters
    auto function = onnx_import::import_onnx_model(
        file_util::path_join(SERIALIZED_ZOO, "onnx/batchnorm_default.prototxt"));

    auto test_case = test::TestCase<TestEngine>(function);
    test_case.add_input<float>({-1.f, 0.f, 1.f, 2.f, 3.f, 4.f}); // data {1, 2, 1, 3}
    test_case.add_input<float>({1.f, 1.5f});                     // scale
    test_case.add_input<float>({0.f, 1.f});                      // bias
    test_case.add_input<float>({0.f, 3.f});                      // mean
    test_case.add_input<float>({1.f, 1.5f});                     // var
    test_case.add_expected_output<float>(
        Shape{1, 2, 1, 3}, {-0.999995f, 0.f, 0.999995f, -0.22474074f, 1.f, 2.2247407f});
    test_case.run();
}

NGRAPH_TEST(${BACKEND_NAME}, onnx_model_relu)
{
    // Simple ReLU test
    auto function =
        onnx_import::import_onnx_model(file_util::path_join(SERIALIZED_ZOO, "onnx/relu.prototxt"));

    auto test_case = test::TestCase<TestEngine>(function);
    test_case.add_input<float>({-1, -2, 0, 1, 2, 3});
    test_case.add_expected_output<float>({0, 0, 0, 1, 2, 3});
    test_case.run();
}

NGRAPH_TEST(${BACKEND_NAME}, onnx_model_sum_opset1)
{
    // Simple Sum test for opset1.
    auto function = onnx_import::import_onnx_model(
        file_util::path_join(SERIALIZED_ZOO, "onnx/sum_opset1.prototxt"));

    auto test_case = test::TestCase<TestEngine>(function);
    test_case.add_input<float>({3.f, 0.f, 2.f});
    test_case.add_input<float>({1.f, 3.f, 4.f});
    test_case.add_input<float>({2.f, 6.f, 6.f});
    test_case.add_expected_output<float>(Shape{3}, {6.f, 9.f, 12.f});
    test_case.run();
}

NGRAPH_TEST(${BACKEND_NAME}, onnx_model_sum)
{
    // Simple Sum test for opset8.
    auto function =
        onnx_import::import_onnx_model(file_util::path_join(SERIALIZED_ZOO, "onnx/sum.prototxt"));

    auto test_case = test::TestCase<TestEngine>(function);
    test_case.add_input<float>({3.f});
    test_case.add_input<float>({1.f, 3.f, 4.f});
    test_case.add_input<float>({2.f, 6.f, 6.f});
    test_case.add_expected_output<float>(Shape{3}, {6.f, 12.f, 13.f});
    test_case.run();
}

NGRAPH_TEST(${BACKEND_NAME}, onnx_model_sum_one_input)
{
    auto function = onnx_import::import_onnx_model(
        file_util::path_join(SERIALIZED_ZOO, "onnx/sum_one_input.prototxt"));

    // input data shape (3, )
    auto test_case = test::TestCase<TestEngine>(function);
    test_case.add_input<float>({3.f, 0.f, 2.f});
    test_case.add_expected_output<float>({3.f, 0.f, 2.f});
    test_case.run();
}

NGRAPH_TEST(${BACKEND_NAME}, onnx_model_cum_sum_1d)
{
    auto function = onnx_import::import_onnx_model(
        file_util::path_join(SERIALIZED_ZOO, "onnx/cum_sum_1d.prototxt"));

    auto test_case = test::TestCase<TestEngine>(function);
    test_case.add_input<float>({1.f, 2.f, 3.f});
    test_case.add_expected_output<float>(Shape{3}, {1.f, 3.f, 6.f});
    test_case.run();
}

NGRAPH_TEST(${BACKEND_NAME}, onnx_model_cum_sum_2d_axis_input)
{
    auto function = onnx_import::import_onnx_model(
        file_util::path_join(SERIALIZED_ZOO, "onnx/cum_sum_2d_axis_input.prototxt"));

    auto test_case = test::TestCase<TestEngine>(function);
    test_case.add_input<float>({1.f, 2.f, 3.f, 4.f, 5.f, 6.f});
    test_case.add_expected_output<float>(Shape{2, 3}, {1.f, 3.f, 6.f, 4.f, 9.f, 15.f});
    test_case.run();
}

NGRAPH_TEST(${BACKEND_NAME}, onnx_model_cum_sum_2d_dynamic_axis_input)
{
    auto function = onnx_import::import_onnx_model(
        file_util::path_join(SERIALIZED_ZOO, "onnx/cum_sum_2d_dynamic_axis_input.prototxt"));

    auto test_case = test::TestCase<TestEngine>(function);
    test_case.add_input<float>({1.f, 2.f, 3.f, 4.f, 5.f, 6.f});
    test_case.add_input<std::int32_t>({1});
    test_case.add_expected_output<float>(Shape{2, 3}, {1.f, 3.f, 6.f, 4.f, 9.f, 15.f});
    test_case.run();
}

NGRAPH_TEST(${BACKEND_NAME}, onnx_model_cum_sum_3d_exclusive_reverse)
{
    auto function = onnx_import::import_onnx_model(
        file_util::path_join(SERIALIZED_ZOO, "onnx/cum_sum_3d_exclusive_reverse.prototxt"));

    auto test_case = test::TestCase<TestEngine>(function);
    test_case.add_input<float>({1.f,  2.f,  3.f,  4.f,  5.f,  6.f,  7.f,  8.f,
                                9.f,  10.f, 11.f, 12.f, 13.f, 14.f, 15.f, 16.f,
                                17.f, 18.f, 19.f, 20.f, 21.f, 22.f, 23.f, 24.f});
    test_case.add_expected_output<float>(
        Shape{2, 3, 4}, {13.f, 14.f, 15.f, 16.f, 17.f, 18.f, 19.f, 20.f, 21.f, 22.f, 23.f, 24.f,
                         0.f,  0.f,  0.f,  0.f,  0.f,  0.f,  0.f,  0.f,  0.f,  0.f,  0.f,  0.f});
    test_case.run();
}

NGRAPH_TEST(${BACKEND_NAME}, onnx_model_min_two_inputs_opset1)
{
    auto function = onnx_import::import_onnx_model(
        file_util::path_join(SERIALIZED_ZOO, "onnx/min_two_inputs_opset1.prototxt"));

    // input data shape (3, )
    auto test_case = test::TestCase<TestEngine>(function);
    test_case.add_input<float>({1.f, 2.f, 1.f});
    test_case.add_input<float>({1.f, 4.f, 4.f});
    test_case.add_expected_output<float>({1.f, 2.f, 1.f});
    test_case.run();
}

NGRAPH_TEST(${BACKEND_NAME}, onnx_model_min_two_inputs)
{
    auto function = onnx_import::import_onnx_model(
        file_util::path_join(SERIALIZED_ZOO, "onnx/min_two_inputs.prototxt"));

    // input data shape (3, )
    auto test_case = test::TestCase<TestEngine>(function);
    test_case.add_input<float>({2.f});
    test_case.add_input<float>({1.f, 4.f, 4.f});
    test_case.add_expected_output<float>({1.f, 2.f, 2.f});
    test_case.run();
}

NGRAPH_TEST(${BACKEND_NAME}, onnx_model_max_opset1)
{
    auto function = onnx_import::import_onnx_model(
        file_util::path_join(SERIALIZED_ZOO, "onnx/max_opset1.prototxt"));

    // input data shape (3, )
    auto test_case = test::TestCase<TestEngine>(function);
    test_case.add_input<float>({3.f, 2.f, 1.f});
    test_case.add_input<float>({1.f, 4.f, 4.f});
    test_case.add_input<float>({2.f, 5.f, 3.f});

    test_case.add_expected_output<float>({3.f, 5.f, 4.f});
    test_case.run();
}

NGRAPH_TEST(${BACKEND_NAME}, onnx_model_max)
{
    auto function =
        onnx_import::import_onnx_model(file_util::path_join(SERIALIZED_ZOO, "onnx/max.prototxt"));

    // input data shape (3, )
    auto test_case = test::TestCase<TestEngine>(function);
    test_case.add_input<float>({1.f, 4.f, 4.f});
    test_case.add_input<float>({3.f});
    test_case.add_input<float>({2.f, 5.f, 3.f});

    test_case.add_expected_output<float>({3.f, 5.f, 4.f});
    test_case.run();
}

NGRAPH_TEST(${BACKEND_NAME}, onnx_model_mean_opset1)
{
    auto function = onnx_import::import_onnx_model(
        file_util::path_join(SERIALIZED_ZOO, "onnx/mean_opset1.prototxt"));

    // input data shape (3, )
    auto test_case = test::TestCase<TestEngine>(function);
    test_case.add_input<float>({3.f, 0.f, 2.f});
    test_case.add_input<float>({1.f, 3.f, 4.f});
    test_case.add_input<float>({2.f, 6.f, 6.f});

    test_case.add_expected_output<float>({2.f, 3.f, 4.f});
    test_case.run();
}

NGRAPH_TEST(${BACKEND_NAME}, onnx_model_mean)
{
    auto function =
        onnx_import::import_onnx_model(file_util::path_join(SERIALIZED_ZOO, "onnx/mean.prototxt"));

    // input data shape (3, )
    auto test_case = test::TestCase<TestEngine>(function);
    test_case.add_input<float>({3.f});
    test_case.add_input<float>({1.f, 2.f, 5.f});
    test_case.add_input<float>({2.f, 7.f, 7.f});

    test_case.add_expected_output<float>({2.f, 4.f, 5.f});
    test_case.run();
}

NGRAPH_TEST(${BACKEND_NAME}, onnx_model_gemm_abc)
{
    auto function = onnx_import::import_onnx_model(
        file_util::path_join(SERIALIZED_ZOO, "onnx/gemm_abc.prototxt"));

    Inputs inputs;
    inputs.emplace_back(test::NDArray<float, 2>(
                            {{1, 2, 3, 4, 5, 6}, {7, 8, 9, 10, 11, 12}, {13, 14, 15, 16, 17, 18}})
                            .get_vector());

    inputs.emplace_back(test::NDArray<float, 2>({{19, 20, 21, 22},
                                                 {23, 24, 25, 26},
                                                 {27, 28, 29, 30},
                                                 {31, 32, 33, 34},
                                                 {35, 36, 37, 38},
                                                 {39, 40, 41, 42}})
                            .get_vector());

    inputs.emplace_back(
        test::NDArray<float, 2>({{1, 1, 1, 1}, {1, 1, 1, 1}, {1, 1, 1, 1}}).get_vector());

    auto expected_output =
        test::NDArray<float, 2>(
            {{340, 350.5, 361, 371.5}, {862, 890.5, 919, 947.5}, {1384, 1430.5, 1477, 1523.5}})
            .get_vector();

    auto test_case = test::TestCase<TestEngine>(function);
    test_case.add_multiple_inputs(inputs);
    test_case.add_expected_output(expected_output);
    test_case.run();
}

NGRAPH_TEST(${BACKEND_NAME}, onnx_model_matmul)
{
    auto function = onnx_import::import_onnx_model(
        file_util::path_join(SERIALIZED_ZOO, "onnx/matmul.prototxt"));

    std::vector<std::vector<float>> inputs;

    inputs.emplace_back(
        test::NDArray<float, 2>({{1, 2, 3, 4}, {5, 6, 7, 8}, {9, 10, 11, 12}}).get_vector());

    inputs.emplace_back(
        test::NDArray<float, 2>({{13, 14, 15}, {16, 17, 18}, {19, 20, 21}, {22, 23, 24}})
            .get_vector());

    auto expected_output =
        test::NDArray<float, 2>({{190, 200, 210}, {470, 496, 522}, {750, 792, 834}}).get_vector();

    auto test_case = test::TestCase<TestEngine>(function);
    test_case.add_multiple_inputs(inputs);
    test_case.add_expected_output(expected_output);
    test_case.run();
}

NGRAPH_TEST(${BACKEND_NAME}, onnx_model_softmax_0D)
{
    auto function = onnx_import::import_onnx_model(
        file_util::path_join(SERIALIZED_ZOO, "onnx/softmax_0D.prototxt"));

    auto test_case = test::TestCase<TestEngine>(function);
    test_case.add_expected_output<float>({1.0});
    test_case.run();
}

NGRAPH_TEST(${BACKEND_NAME}, onnx_model_softmax_1D)
{
    auto function = onnx_import::import_onnx_model(
        file_util::path_join(SERIALIZED_ZOO, "onnx/softmax_1D.prototxt"));

    auto test_case = test::TestCase<TestEngine>(function);
    test_case.add_input<float>({-1.0, 0.0, 1.0});
    test_case.add_expected_output<float>({0.09003058, 0.24472848, 0.66524094});
    test_case.run();
}
namespace
{
    // common input for all Softmax 3D test cases (Shape = {3,4,5})
    const std::vector<float> SOFTMAX_INPUT = {
        2.75793882,  -0.50841322, 0.82013929,  -0.62409912, -0.96136118, 0.21004745,  1.38337255,
        1.19030397,  2.0940445,   -0.03551657, -0.78686039, 1.992782,    0.04300319,  -0.29230777,
        -0.56797112, -1.26732165, -0.61935399, 0.57670432,  0.92844898,  2.82469233,

        0.98721677,  -0.05100663, -1.21178917, -0.17530157, 1.40051805,  -0.13259761, -1.14313018,
        0.2673723,   -0.87996154, 1.29053106,  1.55,        0.8396538,   1.20729817,  0.23727845,
        -0.89113606, -1.70909842, 0.26460363,  -0.70566808, 2.383518,    1.07024615,

        -1.21722605, 0.82919357,  0.55765697,  0.12657686,  0.63432172,  0.75425957,  -2.43721014,
        -1.24478184, 2.65316853,  1.19509542,  -0.95523998, 0.5149006,   -0.01151649, 0.68327026,
        -0.4589638,  -0.46554745, 0.21055324,  0.39266729,  2.05098086,  1.83207919};
} // namespace

NGRAPH_TEST(${BACKEND_NAME}, onnx_model_softmax_axis_0)
{
    auto function = onnx_import::import_onnx_model(
        file_util::path_join(SERIALIZED_ZOO, "onnx/softmax_axis_0.prototxt"));

    auto test_case = test::TestCase<TestEngine>(function);
    test_case.add_input<float>(SOFTMAX_INPUT);

    test_case.add_expected_output<float>(
        Shape{3, 4, 5},
        {0.09683057, 0.00369363, 0.01394559, 0.00329012, 0.00234823, 0.00757665, 0.02449322,
         0.02019284, 0.04985249, 0.00592694, 0.00279593, 0.04505148, 0.00641108, 0.00458466,
         0.00348007, 0.00172928, 0.00330577, 0.01093237, 0.01554086, 0.10351497,

         0.01648154, 0.00583583, 0.00182802, 0.00515374, 0.02491679, 0.00537859, 0.00195794,
         0.00802367, 0.00254737, 0.0223216,  0.02893419, 0.0142204,  0.02053893, 0.00778581,
         0.00251907, 0.00111174, 0.00800149, 0.0030324,  0.06658917, 0.0179084,

         0.00181811, 0.01407243, 0.01072611, 0.0069699,  0.01158077, 0.01305647, 0.00053677,
         0.0017687,  0.08719896, 0.02028982, 0.00236265, 0.01027717, 0.0060709,  0.01216173,
         0.00388087, 0.00385541, 0.00758048, 0.00909469, 0.04775123, 0.03836337});

    test_case.run(6);
}

NGRAPH_TEST(${BACKEND_NAME}, onnx_model_softmax_axis_1)
{
    auto function = onnx_import::import_onnx_model(
        file_util::path_join(SERIALIZED_ZOO, "onnx/softmax_axis_1.prototxt"));

    auto test_case = test::TestCase<TestEngine, test::TestCaseType::DYNAMIC>(function);
    test_case.add_input<float>(SOFTMAX_INPUT);

    test_case.add_expected_output<float>(
        Shape{3, 4, 5},
        {0.22757064, 0.00868076, 0.03277484, 0.00773243, 0.0055188,  0.0178066,  0.05756383,
         0.04745709, 0.11716303, 0.01392945, 0.00657097, 0.10587974, 0.01506727, 0.01077484,
         0.00817884, 0.00406413, 0.00776921, 0.0256932,  0.03652405, 0.24328028,

         0.06217413, 0.02201481, 0.00689594, 0.01944171, 0.09399488, 0.02028993, 0.00738604,
         0.03026811, 0.00960958, 0.08420492, 0.10914991, 0.05364435, 0.07748005, 0.02937079,
         0.0095028,  0.00419387, 0.03018442, 0.01143929, 0.2511977,  0.06755678,

         0.00587593, 0.04548053, 0.0346656,  0.02252594, 0.03742775, 0.04219705, 0.00173478,
         0.00571623, 0.2818174,  0.06557446, 0.00763582, 0.03321466, 0.01962049, 0.03930537,
         0.01254255, 0.01246025, 0.02449929, 0.02939305, 0.15432668, 0.12398617});

    test_case.run(4);
}

NGRAPH_TEST(${BACKEND_NAME}, onnx_model_softmax_invalid_axis_1D)
{
    ASSERT_THROW(onnx_import::import_onnx_model(
                     file_util::path_join(SERIALIZED_ZOO, "onnx/softmax_invalid_axis_1D.prototxt")),
                 ngraph::ngraph_error)
        << "Softmax model with invalid axis was successfully imported while it should have thrown.";
}

NGRAPH_TEST(${BACKEND_NAME}, onnx_model_softmax_invalid_axis_3D)
{
    ASSERT_THROW(onnx_import::import_onnx_model(
                     file_util::path_join(SERIALIZED_ZOO, "onnx/softmax_invalid_axis_3D.prototxt")),
                 ngraph::ngraph_error)
        << "Softmax model with invalid axis was successfully imported while it should have thrown.";
}

NGRAPH_TEST(${BACKEND_NAME}, onnx_model_sub)
{
    auto function =
        onnx_import::import_onnx_model(file_util::path_join(SERIALIZED_ZOO, "onnx/sub.prototxt"));

    Inputs inputs;
    inputs.emplace_back(test::NDArray<float, 3>({{{1, 2, 3}}}).get_vector());

    inputs.emplace_back(test::NDArray<float, 3>({{{4, 5, 7}}}).get_vector());

    auto expected_output = test::NDArray<float, 3>({{{-3, -3, -4}}}).get_vector();

    auto test_case = test::TestCase<TestEngine>(function);
    test_case.add_multiple_inputs(inputs);
    test_case.add_expected_output(expected_output);
    test_case.run();
}

NGRAPH_TEST(${BACKEND_NAME}, onnx_model_div)
{
    auto function =
        onnx_import::import_onnx_model(file_util::path_join(SERIALIZED_ZOO, "onnx/div.prototxt"));

    Inputs inputs;
    inputs.emplace_back(test::NDArray<float, 3>({{{1, 2, 3}}}).get_vector());
    inputs.emplace_back(test::NDArray<float, 3>({{{1, 4, 12}}}).get_vector());

    auto expected_output = test::NDArray<float, 3>({{{1, 0.5, 0.25}}}).get_vector();

    auto test_case = test::TestCase<TestEngine>(function);
    test_case.add_multiple_inputs(inputs);
    test_case.add_expected_output(expected_output);
    test_case.run();
}

NGRAPH_TEST(${BACKEND_NAME}, onnx_model_add_bcast)
{
    auto function = onnx_import::import_onnx_model(
        file_util::path_join(SERIALIZED_ZOO, "onnx/add_bcast.prototxt"));

    Inputs inputs;
    inputs.emplace_back(test::NDArray<float, 3>(
                            {{{1, 1, 1, 1, 1}, {1, 1, 1, 1, 1}, {1, 1, 1, 1, 1}, {1, 1, 1, 1, 1}},
                             {{1, 1, 1, 1, 1}, {1, 1, 1, 1, 1}, {1, 1, 1, 1, 1}, {1, 1, 1, 1, 1}},
                             {{1, 1, 1, 1, 1}, {1, 1, 1, 1, 1}, {1, 1, 1, 1, 1}, {1, 1, 1, 1, 1}}})
                            .get_vector());

    inputs.emplace_back(test::NDArray<float, 1>({1, 2, 3, 4, 5}).get_vector());

    auto expected_output =
        test::NDArray<float, 4>(
            {{{{2, 3, 4, 5, 6}, {2, 3, 4, 5, 6}, {2, 3, 4, 5, 6}, {2, 3, 4, 5, 6}},
              {{2, 3, 4, 5, 6}, {2, 3, 4, 5, 6}, {2, 3, 4, 5, 6}, {2, 3, 4, 5, 6}},
              {{2, 3, 4, 5, 6}, {2, 3, 4, 5, 6}, {2, 3, 4, 5, 6}, {2, 3, 4, 5, 6}}}})
            .get_vector();

    auto test_case = test::TestCase<TestEngine>(function);
    test_case.add_multiple_inputs(inputs);
    test_case.add_expected_output(expected_output);
    test_case.run();
}

NGRAPH_TEST(${BACKEND_NAME}, onnx_model_nonmaxsuppression_center_point_box_format)
{
    auto function = onnx_import::import_onnx_model(file_util::path_join(
        SERIALIZED_ZOO, "onnx/nonmaxsuppression_center_point_box_format.prototxt"));

    auto test_case = test::TestCase<TestEngine, test::TestCaseType::DYNAMIC>(function);

    test_case.add_input(std::vector<float>(
        {0.5f, 0.5f,  1.0f, 1.0f, 0.5f, 0.6f,  1.0f, 1.0f, 0.5f, 0.4f,   1.0f, 1.0f,
         0.5f, 10.5f, 1.0f, 1.0f, 0.5f, 10.6f, 1.0f, 1.0f, 0.5f, 100.5f, 1.0f, 1.0f})); // boxes
    test_case.add_input(std::vector<float>({0.9f, 0.75f, 0.6f, 0.95f, 0.5f, 0.3f}));    // scores
    test_case.add_input(std::vector<int64_t>({3}));  // max_output_boxes_per_class
    test_case.add_input(std::vector<float>({0.5f})); // iou_threshold
    test_case.add_input(std::vector<float>({0.0f})); // score_threshold

    test_case.add_expected_output<int64_t>(Shape{3, 3}, {0, 0, 3, 0, 0, 0, 0, 0, 5});
    test_case.run();
}

NGRAPH_TEST(${BACKEND_NAME}, onnx_model_nonmaxsuppression_single_box)
{
    auto function = onnx_import::import_onnx_model(
        file_util::path_join(SERIALIZED_ZOO, "onnx/nonmaxsuppression_single_box.prototxt"));

    auto test_case = test::TestCase<TestEngine, test::TestCaseType::DYNAMIC>(function);

    test_case.add_input(std::vector<float>({0.0f, 0.0f, 1.0f, 1.0f})); // boxes
    test_case.add_input(std::vector<float>({0.9f}));                   // scores
    test_case.add_input(std::vector<int64_t>({3}));                    // max_output_boxes_per_class
    test_case.add_input(std::vector<float>({0.5f}));                   // iou_threshold
    test_case.add_input(std::vector<float>({0.0f}));                   // score_threshold

    test_case.add_expected_output<int64_t>(Shape{1, 3}, {0, 0, 0});
    test_case.run();
}

NGRAPH_TEST(${BACKEND_NAME}, onnx_model_reduce_log_sum)
{
    auto function = onnx_import::import_onnx_model(
        file_util::path_join(SERIALIZED_ZOO, "onnx/reduce_log_sum.prototxt"));

    // input data shape (1, 1, 4, 4)
    Inputs inputs{
        test::NDArray<float, 4>({{{{1, 1, 1, 1}, {1, 1, 1, 1}, {1, 1, 1, 1}, {1, 1, 1, 1}}}})
            .get_vector()};

    // output data shape (1,)
    auto expected_output = test::NDArray<float, 4>({{{{2.77258872f}}}}).get_vector();

    auto test_case = test::TestCase<TestEngine>(function);
    test_case.add_multiple_inputs(inputs);
    test_case.add_expected_output(expected_output);
    test_case.run();
}

NGRAPH_TEST(${BACKEND_NAME}, onnx_model_reduce_log_sum_exp)
{
    auto function = onnx_import::import_onnx_model(
        file_util::path_join(SERIALIZED_ZOO, "onnx/reduce_log_sum_exp.prototxt"));

    // input data shape (1, 1, 4, 4)
    Inputs inputs{
        test::NDArray<float, 4>({{{{1, 1, 1, 1}, {1, 1, 1, 1}, {1, 1, 1, 1}, {1, 1, 1, 1}}}})
            .get_vector()};

    // output data shape (1,)
    auto expected_output = test::NDArray<float, 4>({{{{3.77258872f}}}}).get_vector();

    auto test_case = test::TestCase<TestEngine>(function);
    test_case.add_multiple_inputs(inputs);
    test_case.add_expected_output(expected_output);
    test_case.run();
}

NGRAPH_TEST(${BACKEND_NAME}, onnx_model_reduce_l1)
{
    auto function = onnx_import::import_onnx_model(
        file_util::path_join(SERIALIZED_ZOO, "onnx/reduce_l1.prototxt"));

    // input data shape (1, 1, 4, 4)
    Inputs inputs{
        test::NDArray<float, 4>({{{{1, 1, 1, 1}, {1, 1, 1, 1}, {1, 1, 1, 1}, {1, 1, 1, 1}}}})
            .get_vector()};

    // output data shape (1,)
    auto expected_output = test::NDArray<float, 4>({{{{16}}}}).get_vector();

    auto test_case = test::TestCase<TestEngine>(function);
    test_case.add_multiple_inputs(inputs);
    test_case.add_expected_output(expected_output);
    test_case.run();
}

NGRAPH_TEST(${BACKEND_NAME}, onnx_model_reduce_l2)
{
    auto function = onnx_import::import_onnx_model(
        file_util::path_join(SERIALIZED_ZOO, "onnx/reduce_l2.prototxt"));

    // input data shape (1, 1, 4, 4)
    Inputs inputs{
        test::NDArray<float, 4>({{{{1, 1, 1, 1}, {1, 1, 1, 1}, {1, 1, 1, 1}, {1, 1, 1, 1}}}})
            .get_vector()};

    // output data shape (1,)
    auto expected_output = test::NDArray<float, 4>({{{{4}}}}).get_vector();

    auto test_case = test::TestCase<TestEngine>(function);
    test_case.add_multiple_inputs(inputs);
    test_case.add_expected_output(expected_output);
    test_case.run();
}

NGRAPH_TEST(${BACKEND_NAME}, onnx_model_reduce_max)
{
    auto function = onnx_import::import_onnx_model(
        file_util::path_join(SERIALIZED_ZOO, "onnx/reduce_max.prototxt"));

    // input data shape (1, 1, 4, 4)
    Inputs inputs{
        test::NDArray<float, 4>({{{{1, 2, 3, 4}, {5, 6, 7, 8}, {9, 10, 11, 12}, {13, 14, 15, 16}}}})
            .get_vector()};

    // output data shape (1,)
    auto expected_output = test::NDArray<float, 4>({{{{16}}}}).get_vector();

    auto test_case = test::TestCase<TestEngine>(function);
    test_case.add_multiple_inputs(inputs);
    test_case.add_expected_output(expected_output);
    test_case.run();
}

NGRAPH_TEST(${BACKEND_NAME}, onnx_model_reduce_max_invalid_axes)
{
    EXPECT_THROW(onnx_import::import_onnx_model(
                     file_util::path_join(SERIALIZED_ZOO, "onnx/reduce_max_invalid_axes.prototxt")),
                 ngraph::ngraph_error);
}

NGRAPH_TEST(${BACKEND_NAME}, onnx_model_reduce_mean)
{
    auto function = onnx_import::import_onnx_model(
        file_util::path_join(SERIALIZED_ZOO, "onnx/reduce_mean.prototxt"));

    // input data shape (1, 1, 4, 4)
    Inputs inputs{
        test::NDArray<float, 4>({{{{1, 1, 1, 1}, {1, 1, 1, 1}, {1, 1, 1, 1}, {1, 1, 1, 1}}}})
            .get_vector()};

    // output data shape (1,)
    auto expected_output = test::NDArray<float, 4>({{{{1}}}}).get_vector();

    auto test_case = test::TestCase<TestEngine>(function);
    test_case.add_multiple_inputs(inputs);
    test_case.add_expected_output(Shape{}, expected_output);
    test_case.run();
}

NGRAPH_TEST(${BACKEND_NAME}, onnx_model_reduce_min)
{
    auto function = onnx_import::import_onnx_model(
        file_util::path_join(SERIALIZED_ZOO, "onnx/reduce_min.prototxt"));

    // input data shape (1, 1, 4, 4)
    Inputs inputs{
        test::NDArray<float, 4>({{{{1, 2, 3, 4}, {5, 6, 7, 8}, {9, 10, 11, 12}, {13, 14, 15, 16}}}})
            .get_vector()};

    // output data shape (1,)
    auto expected_output = test::NDArray<float, 4>({{{{1}}}}).get_vector();

    auto test_case = test::TestCase<TestEngine>(function);
    test_case.add_multiple_inputs(inputs);
    test_case.add_expected_output(expected_output);
    test_case.run();
}

NGRAPH_TEST(${BACKEND_NAME}, onnx_model_reduce_prod)
{
    auto function = onnx_import::import_onnx_model(
        file_util::path_join(SERIALIZED_ZOO, "onnx/reduce_prod.prototxt"));

    // input data shape (1, 1, 4, 4)
    Inputs inputs{
        test::NDArray<float, 4>({{{{1, 1, 1, 1}, {1, 1, 1, 1}, {1, 1, 1, 1}, {1, 1, 1, 1}}}})
            .get_vector()};

    // output data shape (1,)
    auto expected_output = test::NDArray<float, 4>({{{{1}}}}).get_vector();

    auto test_case = test::TestCase<TestEngine>(function);
    test_case.add_multiple_inputs(inputs);
    test_case.add_expected_output(expected_output);
    test_case.run();
}

NGRAPH_TEST(${BACKEND_NAME}, onnx_model_reduce_sum)
{
    auto function = onnx_import::import_onnx_model(
        file_util::path_join(SERIALIZED_ZOO, "onnx/reduce_sum.prototxt"));

    // input data shape (1, 1, 4, 4)
    Inputs inputs{
        test::NDArray<float, 4>({{{{1, 1, 1, 1}, {1, 1, 1, 1}, {1, 1, 1, 1}, {1, 1, 1, 1}}}})
            .get_vector()};

    // output data shape (1,)
    auto expected_output = test::NDArray<float, 4>({{{{16}}}}).get_vector();

    auto test_case = test::TestCase<TestEngine>(function);
    test_case.add_multiple_inputs(inputs);
    test_case.add_expected_output(expected_output);
    test_case.run();
}

NGRAPH_TEST(${BACKEND_NAME}, onnx_model_reduce_sum_dynamic_rank_input)
{
    auto function = onnx_import::import_onnx_model(
        file_util::path_join(SERIALIZED_ZOO, "onnx/reduce_sum_dynamic_rank_input.prototxt"));
    auto test_case = test::TestCase<TestEngine, test::TestCaseType::DYNAMIC>(function);
    test_case.add_input<float>(Shape{1, 1, 4, 4},
                               {1.0f,
                                1.0f,
                                1.0f,
                                1.0f,
                                1.0f,
                                1.0f,
                                1.0f,
                                1.0f,
                                1.0f,
                                1.0f,
                                1.0f,
                                1.0f,
                                1.0f,
                                1.0f,
                                1.0f,
                                1.0f});

    test_case.add_expected_output<float>(Shape{1, 1, 1, 1}, {16.0f});
    test_case.run();
}

NGRAPH_TEST(${BACKEND_NAME}, onnx_model_reduce_sum_square)
{
    auto function = onnx_import::import_onnx_model(
        file_util::path_join(SERIALIZED_ZOO, "onnx/reduce_sum_square.prototxt"));

    // input data shape (1, 1, 4, 4)
    Inputs inputs{
        test::NDArray<float, 4>({{{{1, 1, 1, 1}, {1, 1, 1, 1}, {1, 1, 1, 1}, {1, 1, 1, 1}}}})
            .get_vector()};

    // output data shape (1,)
    auto expected_output = test::NDArray<float, 4>({{{{16}}}}).get_vector();

    auto test_case = test::TestCase<TestEngine>(function);
    test_case.add_multiple_inputs(inputs);
    test_case.add_expected_output(expected_output);
    test_case.run();
}

NGRAPH_TEST(${BACKEND_NAME}, onnx_model_reduce_sum_13_axes_as_constant)
{
    auto function = onnx_import::import_onnx_model(
        file_util::path_join(SERIALIZED_ZOO, "onnx/reduce_sum_13_axes_as_constant.prototxt"));

    Inputs inputs{test::NDArray<float, 4>({{{{1.0f, 1.0f, 1.0f, 1.0f},
                                             {1.0f, 1.0f, 1.0f, 1.0f},
                                             {1.0f, 1.0f, 1.0f, 1.0f},
                                             {1.0f, 1.0f, 1.0f, 1.0f}}}})
                      .get_vector()};

    auto test_case = test::TestCase<TestEngine>(function);

    test_case.add_expected_output<float>(Shape{1, 1, 1, 1}, {16.0f});

    test_case.add_multiple_inputs(inputs);
    test_case.run();
}

NGRAPH_TEST(${BACKEND_NAME}, onnx_model_reduce_sum_13_axes_as_constant_single_axis)
{
    auto function = onnx_import::import_onnx_model(file_util::path_join(
        SERIALIZED_ZOO, "onnx/reduce_sum_13_axes_as_constant_single_axis.prototxt"));

    Inputs inputs{
        test::NDArray<float, 3>({{{1, 2, 3}, {4, 5, 6}}, {{7, 8, 9}, {10, 11, 12}}}).get_vector()};

    auto test_case = test::TestCase<TestEngine>(function);

    test_case.add_expected_output<float>(Shape{2, 1, 3}, {5.0f, 7.0f, 9.0f, 17.0f, 19.0f, 21.0f});

    test_case.add_multiple_inputs(inputs);
    test_case.run();
}

NGRAPH_TEST(${BACKEND_NAME}, onnx_model_reduce_sum_13_axes_as_constant_keepdims_off)
{
    auto function = onnx_import::import_onnx_model(file_util::path_join(
        SERIALIZED_ZOO, "onnx/reduce_sum_13_axes_as_constant_keepdims_off.prototxt"));

    // input data shape (1, 1, 4, 4)
    Inputs inputs{test::NDArray<float, 4>({{{{1.0f, 1.0f, 1.0f, 1.0f},
                                             {1.0f, 1.0f, 1.0f, 1.0f},
                                             {1.0f, 1.0f, 1.0f, 1.0f},
                                             {1.0f, 1.0f, 1.0f, 1.0f}}}})
                      .get_vector()};

    auto test_case = test::TestCase<TestEngine>(function);

    test_case.add_expected_output<float>(Shape{}, {16.0f});

    test_case.add_multiple_inputs(inputs);
    test_case.run();
}

NGRAPH_TEST(${BACKEND_NAME}, onnx_model_reduce_sum_13_axes_as_input)
{
    auto function = onnx_import::import_onnx_model(
        file_util::path_join(SERIALIZED_ZOO, "onnx/reduce_sum_13_axes_as_input.prototxt"));

    auto test_case = test::TestCase<TestEngine, test::TestCaseType::DYNAMIC>(function);
    test_case.add_input<float>({1.0f,
                                1.0f,
                                1.0f,
                                1.0f,
                                1.0f,
                                1.0f,
                                1.0f,
                                1.0f,
                                1.0f,
                                1.0f,
                                1.0f,
                                1.0f,
                                1.0f,
                                1.0f,
                                1.0f,
                                1.0f});
    test_case.add_input<int64_t>({0, 1, 2, 3});

    test_case.add_expected_output<float>(Shape{1, 1, 1, 1}, {16.0f});
    test_case.run();
}

NGRAPH_TEST(${BACKEND_NAME}, onnx_model_reduce_sum_13_axes_as_0_dim_input)
{
    auto function = onnx_import::import_onnx_model(
        file_util::path_join(SERIALIZED_ZOO, "onnx/reduce_sum_13_axes_as_0_dim_input.prototxt"));

    auto test_case = test::TestCase<TestEngine, test::TestCaseType::DYNAMIC>(function);
    test_case.add_input<float>(
        {1.0f, 2.0f, 3.0f, 4.0f, 5.0f, 6.0f, 7.0f, 8.0f, 9.0f, 10.0f, 11.0f, 12.0f});

    test_case.add_expected_output<float>(
        Shape{3, 2, 2},
        {1.0f, 2.0f, 3.0f, 4.0f, 5.0f, 6.0f, 7.0f, 8.0f, 9.0f, 10.0f, 11.0f, 12.0f});
    test_case.run();
}

NGRAPH_TEST(${BACKEND_NAME}, onnx_model_reduce_sum_13_input_dynamic)
{
    auto function = onnx_import::import_onnx_model(
        file_util::path_join(SERIALIZED_ZOO, "onnx/reduce_sum_13_input_dynamic.prototxt"));

    auto test_case = test::TestCase<TestEngine, test::TestCaseType::DYNAMIC>(function);
    test_case.add_input<int64_t>({1, 1, 1, 1, 1, 1, 1, 1, 1, 1, 1, 1, 1, 1, 1, 1});

    test_case.add_expected_output<int64_t>(Shape{1, 1, 1, 1, 1, 1, 1, 1, 1, 1, 1, 1, 1, 1, 1, 1},
                                           {5});
    test_case.run();
}

NGRAPH_TEST(${BACKEND_NAME}, onnx_model_reduce_sum_13_axes_empty)
{
    auto function = onnx_import::import_onnx_model(
        file_util::path_join(SERIALIZED_ZOO, "onnx/reduce_sum_13_axes_empty.prototxt"));

    auto test_case = test::TestCase<TestEngine>(function);
    test_case.add_input<float>({1.0f,
                                1.0f,
                                1.0f,
                                1.0f,
                                1.0f,
                                1.0f,
                                1.0f,
                                1.0f,
                                1.0f,
                                1.0f,
                                1.0f,
                                1.0f,
                                1.0f,
                                1.0f,
                                1.0f,
                                1.0f});

    test_case.add_expected_output<float>(Shape{1, 1, 1, 1}, {16.0f});
    test_case.run();
}

NGRAPH_TEST(${BACKEND_NAME}, onnx_model_reduce_sum_13_axes_empty_dynamic_rank_input)
{
    auto function = onnx_import::import_onnx_model(file_util::path_join(
        SERIALIZED_ZOO, "onnx/reduce_sum_13_axes_empty_dynamic_rank_input.prototxt"));

    auto test_case = test::TestCase<TestEngine, test::TestCaseType::DYNAMIC>(function);
    test_case.add_input<float>(Shape{1, 1, 4, 4},
                               {1.0f,
                                1.0f,
                                1.0f,
                                1.0f,
                                1.0f,
                                1.0f,
                                1.0f,
                                1.0f,
                                1.0f,
                                1.0f,
                                1.0f,
                                1.0f,
                                1.0f,
                                1.0f,
                                1.0f,
                                1.0f});

    test_case.add_expected_output<float>(Shape{1, 1, 1, 1}, {16.0f});
    test_case.run();
}

NGRAPH_TEST(${BACKEND_NAME}, onnx_model_reduce_sum_13_axes_empty_with_noop)
{
    auto function = onnx_import::import_onnx_model(
        file_util::path_join(SERIALIZED_ZOO, "onnx/reduce_sum_13_axes_empty_with_noop.prototxt"));

    auto test_case = test::TestCase<TestEngine>(function);
    test_case.add_input<float>({1.f,
                                1.0f,
                                1.0f,
                                1.0f,
                                1.0f,
                                1.0f,
                                1.0f,
                                1.0f,
                                1.0f,
                                1.0f,
                                1.0f,
                                1.0f,
                                1.0f,
                                1.0f,
                                1.0f,
                                1.0f});

    test_case.add_expected_output<float>(Shape{1, 1, 4, 4},
                                         {1.f,
                                          1.0f,
                                          1.0f,
                                          1.0f,
                                          1.0f,
                                          1.0f,
                                          1.0f,
                                          1.0f,
                                          1.0f,
                                          1.0f,
                                          1.0f,
                                          1.0f,
                                          1.0f,
                                          1.0f,
                                          1.0f,
                                          1.0f});
    test_case.run();
}

NGRAPH_TEST(${BACKEND_NAME}, onnx_model_reduce_sum_13_axes_empty_without_noop)
{
    auto function = onnx_import::import_onnx_model(file_util::path_join(
        SERIALIZED_ZOO, "onnx/reduce_sum_13_axes_empty_without_noop.prototxt"));

    auto test_case = test::TestCase<TestEngine>(function);
    test_case.add_input<float>({1.f,
                                1.0f,
                                1.0f,
                                1.0f,
                                1.0f,
                                1.0f,
                                1.0f,
                                1.0f,
                                1.0f,
                                1.0f,
                                1.0f,
                                1.0f,
                                1.0f,
                                1.0f,
                                1.0f,
                                1.0f});

    test_case.add_expected_output<float>(Shape{1, 1, 1, 1}, {16.0f});
    test_case.run();
}

NGRAPH_TEST(${BACKEND_NAME}, onnx_resize11_empty_constant_as_input)
{
    // this model contains a Constant node with an empty underlying tensor
    // this node is connected to the "roi" input of the Resize op but this input should be
    // ignored since the Resize coordinate_transformation_mode is set to asymmetric
    const auto function = onnx_import::import_onnx_model(
        file_util::path_join(SERIALIZED_ZOO, "onnx/resize11_empty_constant_as_input.prototxt"));

    auto test_case = test::TestCase<TestEngine>(function);
    std::vector<float> input_data{1.0f, 3.0f, 4.0f, 8.0f, 6.0f, 2.0f, 7.0f, 11.0f};
    test_case.add_input<float>(input_data);
    test_case.add_expected_output<float>(
        Shape{1, 2, 4, 8},
        {1.0f,  1.5f,  2.0f, 2.5f, 3.0f, 3.0f,  3.0f,  3.0f,  2.5f,  3.25f, 4.0f,
         4.75f, 5.5f,  5.5f, 5.5f, 5.5f, 4.0f,  5.0f,  6.0f,  7.0f,  8.0f,  8.0f,
         8.0f,  8.0f,  4.0f, 5.0f, 6.0f, 7.0f,  8.0f,  8.0f,  8.0f,  8.0f,

         6.0f,  5.0f,  4.0f, 3.0f, 2.0f, 2.0f,  2.0f,  2.0f,  6.5f,  6.5f,  6.5f,
         6.5f,  6.5f,  6.5f, 6.5f, 6.5f, 7.0f,  8.0f,  9.0f,  10.0f, 11.0f, 11.0f,
         11.0f, 11.0f, 7.0f, 8.0f, 9.0f, 10.0f, 11.0f, 11.0f, 11.0f, 11.0f});

    test_case.run();
}

NGRAPH_TEST(${BACKEND_NAME}, onnx_resize10_down_scales_const_nearest)
{
    const auto function = onnx_import::import_onnx_model(
        file_util::path_join(SERIALIZED_ZOO, "onnx/resize10_down_scales_const_nearest.prototxt"));

    // Input data shape (1, 1, 2, 4)
    // Input const scales values {1.0, 1.0, 0.6, 0.6}
    // mode: linear

    Shape expected_output_shape{1, 1, 1, 2};
    auto test_case = test::TestCase<TestEngine>(function);
    test_case.add_input<float>({1.0, 2.0, 3.0, 4.0, 5.0, 6.0, 7.0, 8.0});
    test_case.add_expected_output<float>(expected_output_shape, {1.0, 3.0});
    test_case.run();
}

NGRAPH_TEST(${BACKEND_NAME}, onnx_resize10_up_scales_const_linear)
{
    const auto function = onnx_import::import_onnx_model(
        file_util::path_join(SERIALIZED_ZOO, "onnx/resize10_up_scales_const_linear.prototxt"));

    // Input data shape (1, 1, 2, 2)
    // Input const scales values {1.0, 1.0, 2.0, 2.0}
    // mode: nearest

    Shape expected_output_shape{1, 1, 4, 4};
    auto test_case = test::TestCase<TestEngine>(function);
    test_case.add_input<float>({1.0, 2.0, 3.0, 4.0});
    test_case.add_expected_output<float>(
        expected_output_shape,
        {1.0, 1.5, 2.0, 2.0, 2.0, 2.5, 3.0, 3.0, 3.0, 3.5, 4.0, 4.0, 3.0, 3.5, 4.0, 4.0});
    test_case.run();
}

NGRAPH_TEST(${BACKEND_NAME}, onnx_resize10_up_scales_const_nearest)
{
    const auto function = onnx_import::import_onnx_model(
        file_util::path_join(SERIALIZED_ZOO, "onnx/resize10_up_scales_const_nearest.prototxt"));

    // Input data shape (1, 1, 2, 2)
    // Input const scales values {1.0, 1.0, 2.0, 3.0}
    // mode: linear

    Shape expected_output_shape{1, 1, 4, 6};
    auto test_case = test::TestCase<TestEngine>(function);
    test_case.add_input<float>({1.0, 2.0, 3.0, 4.0});
    test_case.add_expected_output<float>(
        expected_output_shape, {1.0, 1.0, 1.0, 2.0, 2.0, 2.0, 1.0, 1.0, 1.0, 2.0, 2.0, 2.0,
                                3.0, 3.0, 3.0, 4.0, 4.0, 4.0, 3.0, 3.0, 3.0, 4.0, 4.0, 4.0});

    test_case.run();
}

NGRAPH_TEST(${BACKEND_NAME}, onnx_resize11_down_scales_linear_asymmetric)
{
    const auto function = onnx_import::import_onnx_model(file_util::path_join(
        SERIALIZED_ZOO, "onnx/resize11_down_scales_linear_asymmetric.prototxt"));

    const Shape expected_output_shape{1, 1, 1, 2};
    auto test_case = test::TestCase<TestEngine>(function);
    const size_t input_size = 8;
    std::vector<float> input_data(input_size);
    std::iota(std::begin(input_data), std::end(input_data), 1.0f);
    test_case.add_input<float>(input_data);
    test_case.add_expected_output<float>(expected_output_shape, {1.0f, 2.66666651f});

    test_case.run_with_tolerance_as_fp();
}

NGRAPH_TEST(${BACKEND_NAME}, onnx_resize11_scales_nearest_asymmetric_floor_dynamic_sizes)
{
    const auto function = onnx_import::import_onnx_model(file_util::path_join(
        SERIALIZED_ZOO, "onnx/resize11_scales_nearest_asymmetric_floor_dynamic_scales.prototxt"));

    const Shape expected_output_shape{2, 1, 4, 1};
    auto test_case = test::TestCase<TestEngine>(function);
    const std::vector<float> input_data{1.0f, 3.0f, 4.0f, 8.0f, 6.0f, 2.0f, 7.0f, 11.0f};
    test_case.add_input<float>(input_data);
    test_case.add_input<float>(
        std::vector<float>{1.0f, 1.0f, 1.0f, 1.0f, 1.0f, 1.0f, 1.0f, 1.0f}); // roi
    test_case.add_input<float>(std::vector<float>{1.0f, 1.0f, 2.0f, 0.5f});  // scales
    test_case.add_expected_output<float>(expected_output_shape,
                                         {1.0f, 1.0f, 4.0f, 4.0f, 6.0f, 6.0f, 7.0f, 7.0f});

    test_case.run_with_tolerance_as_fp();
}

NGRAPH_TEST(${BACKEND_NAME}, onnx_resize11_up_scales_linear_asymmetric)
{
    const auto function = onnx_import::import_onnx_model(
        file_util::path_join(SERIALIZED_ZOO, "onnx/resize11_up_scales_linear_asymmetric.prototxt"));

    const Shape expected_output_shape{2, 1, 4, 8};
    auto test_case = test::TestCase<TestEngine>(function);
    std::vector<float> input_data{1.0f, 3.0f, 4.0f, 8.0f, 6.0f, 2.0f, 7.0f, 11.0f};
    test_case.add_input<float>(input_data);
    test_case.add_expected_output<float>(
        expected_output_shape,
        {1.0f,  1.5f,  2.0f, 2.5f, 3.0f, 3.0f,  3.0f,  3.0f,  2.5f,  3.25f, 4.0f,
         4.75f, 5.5f,  5.5f, 5.5f, 5.5f, 4.0f,  5.0f,  6.0f,  7.0f,  8.0f,  8.0f,
         8.0f,  8.0f,  4.0f, 5.0f, 6.0f, 7.0f,  8.0f,  8.0f,  8.0f,  8.0f,

         6.0f,  5.0f,  4.0f, 3.0f, 2.0f, 2.0f,  2.0f,  2.0f,  6.5f,  6.5f,  6.5f,
         6.5f,  6.5f,  6.5f, 6.5f, 6.5f, 7.0f,  8.0f,  9.0f,  10.0f, 11.0f, 11.0f,
         11.0f, 11.0f, 7.0f, 8.0f, 9.0f, 10.0f, 11.0f, 11.0f, 11.0f, 11.0f});

    test_case.run();
}

NGRAPH_TEST(${BACKEND_NAME}, onnx_resize11_scales_nearest_asymmetric_floor)
{
    const auto function = onnx_import::import_onnx_model(file_util::path_join(
        SERIALIZED_ZOO, "onnx/resize11_scales_nearest_asymmetric_floor.prototxt"));

    const Shape expected_output_shape{2, 1, 4, 1};
    auto test_case = test::TestCase<TestEngine>(function);
    const std::vector<float> input_data{1.0f, 3.0f, 4.0f, 8.0f, 6.0f, 2.0f, 7.0f, 11.0f};
    test_case.add_input<float>(input_data);
    test_case.add_expected_output<float>(expected_output_shape,
                                         {1.0f, 1.0f, 4.0f, 4.0f, 6.0f, 6.0f, 7.0f, 7.0f});

    test_case.run();
}

NGRAPH_TEST(${BACKEND_NAME}, onnx_resize11_up_scales_cubic_align_corners)
{
    const auto function = onnx_import::import_onnx_model(file_util::path_join(
        SERIALIZED_ZOO, "onnx/resize11_up_scales_cubic_align_corners.prototxt"));

    const Shape expected_output_shape{1, 1, 8, 8};
    auto test_case = test::TestCase<TestEngine>(function);
    std::vector<float> input_data{1.0f,
                                  2.0f,
                                  3.0f,
                                  4.0f,
                                  5.0f,
                                  6.0f,
                                  7.0f,
                                  8.0f,
                                  9.0f,
                                  10.0f,
                                  11.0f,
                                  12.0f,
                                  13.0f,
                                  14.0f,
                                  15.0f,
                                  16.0f};
    test_case.add_input<float>(input_data);
    test_case.add_expected_output<float>(
        expected_output_shape,
        {
            1.0f,         1.34110787f,  1.80029155f,  2.32944606f,  2.67055394f,  3.19970845f,
            3.65889213f,  4.0f,         2.36443149f,  2.70553936f,  3.16472303f,  3.69387755f,
            4.03498542f,  4.56413994f,  5.02332362f,  5.36443149f,  4.20116618f,  4.54227405f,
            5.00145773f,  5.53061224f,  5.87172012f,  6.40087464f,  6.86005831f,  7.20116618f,
            6.31778426f,  6.65889213f,  7.1180758f,   7.64723032f,  7.98833819f,  8.51749271f,
            8.97667638f,  9.31778426f,  7.68221574f,  8.02332362f,  8.48250729f,  9.01166181f,
            9.35276968f,  9.8819242f,   10.34110787f, 10.68221574f, 9.79883382f,  10.13994169f,
            10.59912536f, 11.12827988f, 11.46938776f, 11.99854227f, 12.45772595f, 12.79883382f,
            11.63556851f, 11.97667638f, 12.43586006f, 12.96501458f, 13.30612245f, 13.83527697f,
            14.29446064f, 14.6355685f,  13.0f,        13.34110787f, 13.80029155f, 14.32944606f,
            14.67055394f, 15.19970845f, 15.65889213f, 16.0f,
        });
    test_case.run_with_tolerance_as_fp(2.0e-5f);
}

NGRAPH_TEST(${BACKEND_NAME}, onnx_resize11_up_scales_tf_half_pixel)
{
    const auto function = onnx_import::import_onnx_model(
        file_util::path_join(SERIALIZED_ZOO, "onnx/resize11_up_scales_tf_half_pixel.prototxt"));

    const Shape expected_output_shape{1, 1, 8, 8};
    auto test_case = test::TestCase<TestEngine>(function);
    std::vector<float> input_data{1.0f,
                                  2.0f,
                                  3.0f,
                                  4.0f,
                                  5.0f,
                                  6.0f,
                                  7.0f,
                                  8.0f,
                                  9.0f,
                                  10.0f,
                                  11.0f,
                                  12.0f,
                                  13.0f,
                                  14.0f,
                                  15.0f,
                                  16.0f};
    test_case.add_input<float>(input_data);
    test_case.add_expected_output<float>(
        expected_output_shape,
        {1.95703f, 2.43359f, 3.0625f,  3.46875f, 4.09766f, 4.57422f, 4.87109f, 4.80078f,
         3.86328f, 4.33984f, 4.96875f, 5.375f,   6.00391f, 6.48047f, 6.77734f, 6.70703f,
         6.37891f, 6.85547f, 7.48438f, 7.89063f, 8.51953f, 8.99609f, 9.29297f, 9.22266f,
         8.00391f, 8.48047f, 9.10938f, 9.51563f, 10.1445f, 10.6211f, 10.918f,  10.8477f,
         10.5195f, 10.9961f, 11.625f,  12.0313f, 12.6602f, 13.1367f, 13.4336f, 13.3633f,
         12.4258f, 12.9023f, 13.5313f, 13.9375f, 14.5664f, 15.043f,  15.3398f, 15.2695f,
         13.6133f, 14.0898f, 14.7188f, 15.125f,  15.7539f, 16.2305f, 16.5273f, 16.457f,
         13.332f,  13.8086f, 14.4375f, 14.8438f, 15.4727f, 15.9492f, 16.2461f, 16.1758f});
    test_case.run_with_tolerance_as_fp(2.0e-2f);
}

NGRAPH_TEST(${BACKEND_NAME}, onnx_resize11_up_sizes_all_attributes_default)
{
    const auto function = onnx_import::import_onnx_model(file_util::path_join(
        SERIALIZED_ZOO, "onnx/resize11_up_sizes_all_attributes_default.prototxt"));

    const Shape expected_output_shape{1, 1, 7, 8};
    auto test_case = test::TestCase<TestEngine>(function);
    std::vector<float> input_data{1.0f, 2.0f, 3.0f, 4.0f};
    test_case.add_input<float>(input_data);
    test_case.add_expected_output<float>(
        expected_output_shape,
        {1.0f, 1.0f, 1.0f, 1.0f, 2.0f, 2.0f, 2.0f, 2.0f, 1.0f, 1.0f, 1.0f, 1.0f, 2.0f, 2.0f,
         2.0f, 2.0f, 1.0f, 1.0f, 1.0f, 1.0f, 2.0f, 2.0f, 2.0f, 2.0f, 1.0f, 1.0f, 1.0f, 1.0f,
         2.0f, 2.0f, 2.0f, 2.0f, 3.0f, 3.0f, 3.0f, 3.0f, 4.0f, 4.0f, 4.0f, 4.0f, 3.0f, 3.0f,
         3.0f, 3.0f, 4.0f, 4.0f, 4.0f, 4.0f, 3.0f, 3.0f, 3.0f, 3.0f, 4.0f, 4.0f, 4.0f, 4.0f});
    test_case.run_with_tolerance_as_fp(2.0e-5f);
}

NGRAPH_TEST(${BACKEND_NAME}, onnx_resize11_sizes_nearest_asymmetric_floor)
{
    const auto function = onnx_import::import_onnx_model(file_util::path_join(
        SERIALIZED_ZOO, "onnx/resize11_sizes_nearest_asymmetric_floor.prototxt"));

    const Shape expected_output_shape{2, 1, 4, 1};
    auto test_case = test::TestCase<TestEngine>(function);
    std::vector<float> input_data{1.0f, 3.0f, 4.0f, 8.0f, 6.0f, 2.0f, 7.0f, 11.0f};
    test_case.add_input<float>(input_data);
    test_case.add_expected_output<float>(expected_output_shape,
                                         {1.0f, 1.0f, 4.0f, 4.0f, 6.0f, 6.0f, 7.0f, 7.0f});

    test_case.run_with_tolerance_as_fp();
}

NGRAPH_TEST(${BACKEND_NAME}, onnx_resize11_up_sizes_linear_asymmetric)
{
    const auto function = onnx_import::import_onnx_model(
        file_util::path_join(SERIALIZED_ZOO, "onnx/resize11_up_sizes_linear_asymmetric.prototxt"));

    const Shape expected_output_shape{2, 1, 4, 8};
    auto test_case = test::TestCase<TestEngine>(function);
    std::vector<float> input_data{2.0f, 4.0f, 1.0f, 3.0f, 7.0f, 8.0f, 9.0f, 6.0f};
    test_case.add_input<float>(input_data);
    test_case.add_expected_output<float>(
        expected_output_shape,
        {2.0f, 2.5f, 3.0f,  3.5f, 4.0f,  4.0f,  4.0f, 4.0f,  1.5f, 2.0f,  2.5f,  3.0f, 3.5f,
         3.5f, 3.5f, 3.5f,  1.0f, 1.5f,  2.0f,  2.5f, 3.0f,  3.0f, 3.0f,  3.0f,  1.0f, 1.5f,
         2.0f, 2.5f, 3.0f,  3.0f, 3.0f,  3.0f,  7.0f, 7.25f, 7.5f, 7.75f, 8.0f,  8.0f, 8.0f,
         8.0f, 8.0f, 7.75f, 7.5f, 7.25f, 7.0f,  7.0f, 7.0f,  7.0f, 9.0f,  8.25f, 7.5f, 6.75f,
         6.0f, 6.0f, 6.0f,  6.0f, 9.0f,  8.25f, 7.5f, 6.75f, 6.0f, 6.0f,  6.0f,  6.0f});

    test_case.run_with_tolerance_as_fp(2.0e-5f);
}

NGRAPH_TEST(${BACKEND_NAME}, onnx_resize11_down_sizes_cubic_half_pixel)
{
    const auto function = onnx_import::import_onnx_model(
        file_util::path_join(SERIALIZED_ZOO, "onnx/resize11_down_sizes_cubic_half_pixel.prototxt"));

    const Shape expected_output_shape{1, 1, 3, 3};
    auto test_case = test::TestCase<TestEngine>(function);
    std::vector<float> input_data{1.0f,
                                  2.0f,
                                  3.0f,
                                  4.0f,
                                  5.0f,
                                  6.0f,
                                  7.0f,
                                  8.0f,
                                  9.0f,
                                  10.0f,
                                  11.0f,
                                  12.0f,
                                  13.0f,
                                  14.0f,
                                  15.0f,
                                  16.0f};
    test_case.add_input<float>(input_data);
    test_case.add_expected_output<float>(expected_output_shape,
                                         {1.6307871,
                                          3.0046299,
                                          4.3784733,
                                          7.1261587,
                                          8.5,
                                          9.873844,
                                          12.621532,
                                          13.995373,
                                          15.369216});

    test_case.run_with_tolerance_as_fp(2.0e-5f);
}

NGRAPH_TEST(${BACKEND_NAME}, onnx_resize11_down_sizes_linear_pytorch_half_pixel)
{
    const auto function = onnx_import::import_onnx_model(file_util::path_join(
        SERIALIZED_ZOO, "onnx/resize11_down_sizes_linear_pytorch_half_pixel.prototxt"));

    const Shape expected_output_shape{1, 1, 3, 1};
    auto test_case = test::TestCase<TestEngine>(function);
    std::vector<float> input_data{1.0f,
                                  2.0f,
                                  3.0f,
                                  4.0f,
                                  5.0f,
                                  6.0f,
                                  7.0f,
                                  8.0f,
                                  9.0f,
                                  10.0f,
                                  11.0f,
                                  12.0f,
                                  13.0f,
                                  14.0f,
                                  15.0f,
                                  16.0f};
    test_case.add_input<float>(input_data);
    test_case.add_expected_output<float>(expected_output_shape, {1.666666f, 7.0f, 12.333333f});

    test_case.run_with_tolerance_as_fp(2.0e-5f);
}

NGRAPH_TEST(${BACKEND_NAME}, onnx_resize11_up_sizes_cubic_half_pixel)
{
    const auto function = onnx_import::import_onnx_model(
        file_util::path_join(SERIALIZED_ZOO, "onnx/resize11_up_sizes_cubic_half_pixel.prototxt"));

    const Shape expected_output_shape{1, 1, 9, 10};
    auto test_case = test::TestCase<TestEngine>(function);
    std::vector<float> input_data{1.0f,
                                  2.0f,
                                  3.0f,
                                  4.0f,
                                  5.0f,
                                  6.0f,
                                  7.0f,
                                  8.0f,
                                  9.0f,
                                  10.0f,
                                  11.0f,
                                  12.0f,
                                  13.0f,
                                  14.0f,
                                  15.0f,
                                  16.0f};
    test_case.add_input<float>(input_data);
    test_case.add_expected_output<float>(
        expected_output_shape,
        {0.45507922f,  0.64057922f,  0.97157922f,  1.42257922f,  1.90732922,   2.22332922f,
         2.70807922f,  3.15907922f,  3.49007922f,  3.67557922,   1.39437963f,  1.57987963f,
         1.91087963f,  2.36187963f,  2.84662963,   3.16262963f,  3.64737963f,  4.09837963f,
         4.42937963f,  4.61487963,   2.95130693f,  3.13680693f,  3.46780693f,  3.91880693f,
         4.40355693,   4.71955693f,  5.20430693f,  5.65530693f,  5.98630693f,  6.17180693,
         5.20525069f,  5.39075069f,  5.72175069f,  6.17275069f,  6.65750069,   6.97350069f,
         7.45825069f,  7.90925069f,  8.24025069f,  8.42575069,   6.88975f,     7.07525f,
         7.40625f,     7.85725f,     8.342,        8.658f,       9.14275f,     9.59375f,
         9.92475f,     10.11025f,    8.57424931f,  8.75974931f,  9.09074931f,  9.54174931f,
         10.02649931,  10.34249931f, 10.82724931f, 11.27824931f, 11.60924931f, 11.79474931,
         10.82819307f, 11.01369307f, 11.34469307f, 11.79569307f, 12.28044307,  12.59644307f,
         13.08119307f, 13.53219307f, 13.86319307f, 14.04869307,  12.38512037f, 12.57062037f,
         12.90162037f, 13.35262037f, 13.83737037,  14.15337037f, 14.63812037f, 15.08912037f,
         15.42012037f, 15.60562037,  13.32442078f, 13.50992078f, 13.84092078f, 14.29192078f,
         14.77667078,  15.09267078f, 15.57742078f, 16.02842078f, 16.35942078f, 16.54492078});
    test_case.run_with_tolerance_as_fp(2.0e-5f);
}

NGRAPH_TEST(${BACKEND_NAME}, onnx_resize11_up_sizes_cubic_half_pixel_dynamic_sizes)
{
    const auto function = onnx_import::import_onnx_model(file_util::path_join(
        SERIALIZED_ZOO, "onnx/resize11_up_sizes_cubic_half_pixel_dynamic_sizes.prototxt"));

    const Shape expected_output_shape{1, 1, 9, 10};
    auto test_case = test::TestCase<TestEngine>(function);
    std::vector<float> input_data{1.0f,
                                  2.0f,
                                  3.0f,
                                  4.0f,
                                  5.0f,
                                  6.0f,
                                  7.0f,
                                  8.0f,
                                  9.0f,
                                  10.0f,
                                  11.0f,
                                  12.0f,
                                  13.0f,
                                  14.0f,
                                  15.0f,
                                  16.0f};
    test_case.add_input<float>(input_data);
    test_case.add_input<float>(std::vector<float>{1, 1, 9, 10}); // sizes
    test_case.add_expected_output<float>(
        expected_output_shape,
        {0.45507922f,  0.64057922f,  0.97157922f,  1.42257922f,  1.90732922,   2.22332922f,
         2.70807922f,  3.15907922f,  3.49007922f,  3.67557922,   1.39437963f,  1.57987963f,
         1.91087963f,  2.36187963f,  2.84662963,   3.16262963f,  3.64737963f,  4.09837963f,
         4.42937963f,  4.61487963,   2.95130693f,  3.13680693f,  3.46780693f,  3.91880693f,
         4.40355693,   4.71955693f,  5.20430693f,  5.65530693f,  5.98630693f,  6.17180693,
         5.20525069f,  5.39075069f,  5.72175069f,  6.17275069f,  6.65750069,   6.97350069f,
         7.45825069f,  7.90925069f,  8.24025069f,  8.42575069,   6.88975f,     7.07525f,
         7.40625f,     7.85725f,     8.342,        8.658f,       9.14275f,     9.59375f,
         9.92475f,     10.11025f,    8.57424931f,  8.75974931f,  9.09074931f,  9.54174931f,
         10.02649931,  10.34249931f, 10.82724931f, 11.27824931f, 11.60924931f, 11.79474931,
         10.82819307f, 11.01369307f, 11.34469307f, 11.79569307f, 12.28044307,  12.59644307f,
         13.08119307f, 13.53219307f, 13.86319307f, 14.04869307,  12.38512037f, 12.57062037f,
         12.90162037f, 13.35262037f, 13.83737037,  14.15337037f, 14.63812037f, 15.08912037f,
         15.42012037f, 15.60562037,  13.32442078f, 13.50992078f, 13.84092078f, 14.29192078f,
         14.77667078,  15.09267078f, 15.57742078f, 16.02842078f, 16.35942078f, 16.54492078});
    test_case.run_with_tolerance_as_fp(2.0e-5f);
}

NGRAPH_TEST(${BACKEND_NAME}, onnx_resize11_up_sizes_nearest_round_prefer_floor_half_pixel)
{
    const auto function = onnx_import::import_onnx_model(file_util::path_join(
        SERIALIZED_ZOO, "onnx/resize11_up_sizes_nearest_round_prefer_floor_half_pixel.prototxt"));

    const Shape expected_output_shape{1, 1, 7, 8};
    auto test_case = test::TestCase<TestEngine>(function);
    std::vector<float> input_data{1.0f, 2.0f, 3.0f, 4.0f};
    test_case.add_input<float>(input_data);
    test_case.add_expected_output<float>(
        expected_output_shape,
        {1.0f, 1.0f, 1.0f, 1.0f, 2.0f, 2.0f, 2.0f, 2.0f, 1.0f, 1.0f, 1.0f, 1.0f, 2.0f, 2.0f,
         2.0f, 2.0f, 1.0f, 1.0f, 1.0f, 1.0f, 2.0f, 2.0f, 2.0f, 2.0f, 1.0f, 1.0f, 1.0f, 1.0f,
         2.0f, 2.0f, 2.0f, 2.0f, 3.0f, 3.0f, 3.0f, 3.0f, 4.0f, 4.0f, 4.0f, 4.0f, 3.0f, 3.0f,
         3.0f, 3.0f, 4.0f, 4.0f, 4.0f, 4.0f, 3.0f, 3.0f, 3.0f, 3.0f, 4.0f, 4.0f, 4.0f, 4.0f});
    test_case.run_with_tolerance_as_fp(2.0e-5f);
}

NGRAPH_TEST(${BACKEND_NAME}, onnx_resize11_up_sizes_nearest_prefer_ceil_asymmetric)
{
    const auto function = onnx_import::import_onnx_model(file_util::path_join(
        SERIALIZED_ZOO, "onnx/resize11_up_sizes_nearest_prefer_ceil_asymmetric.prototxt"));

    const Shape expected_output_shape{1, 1, 8, 8};
    auto test_case = test::TestCase<TestEngine>(function);
    std::vector<float> input_data{1.0f,
                                  2.0f,
                                  3.0f,
                                  4.0f,
                                  5.0f,
                                  6.0f,
                                  7.0f,
                                  8.0f,
                                  9.0f,
                                  10.0f,
                                  11.0f,
                                  12.0f,
                                  13.0f,
                                  14.0f,
                                  15.0f,
                                  16.0f};
    test_case.add_input<float>(input_data);
    test_case.add_expected_output<float>(
        expected_output_shape,
        {
            1.0f,  2.0f,  2.0f,  3.0f,  3.0f,  4.0f,  4.0f,  4.0f,  5.0f,  6.0f,  6.0f,
            7.0f,  7.0f,  8.0f,  8.0f,  8.0f,  5.0f,  6.0f,  6.0f,  7.0f,  7.0f,  8.0f,
            8.0f,  8.0f,  9.0f,  10.0f, 10.0f, 11.0f, 11.0f, 12.0f, 12.0f, 12.0f, 9.0f,
            10.0f, 10.0f, 11.0f, 11.0f, 12.0f, 12.0f, 12.0f, 13.0f, 14.0f, 14.0f, 15.0f,
            15.0f, 16.0f, 16.0f, 16.0f, 13.0f, 14.0f, 14.0f, 15.0f, 15.0f, 16.0f, 16.0f,
            16.0f, 13.0f, 14.0f, 14.0f, 15.0f, 15.0f, 16.0f, 16.0f, 16.0f,
        });
    test_case.run_with_tolerance_as_fp(2.0e-2f);
}

NGRAPH_TEST(${BACKEND_NAME}, onnx_resize11_up_sizes_nearest_ceil_half_pixel)
{
    const auto function = onnx_import::import_onnx_model(file_util::path_join(
        SERIALIZED_ZOO, "onnx/resize11_up_sizes_nearest_ceil_half_pixel.prototxt"));

    const Shape expected_output_shape{1, 1, 8, 8};
    auto test_case = test::TestCase<TestEngine>(function);
    std::vector<float> input_data{1.0f,
                                  2.0f,
                                  3.0f,
                                  4.0f,
                                  5.0f,
                                  6.0f,
                                  7.0f,
                                  8.0f,
                                  9.0f,
                                  10.0f,
                                  11.0f,
                                  12.0f,
                                  13.0f,
                                  14.0f,
                                  15.0f,
                                  16.0f};
    test_case.add_input<float>(input_data);
    test_case.add_expected_output<float>(
        expected_output_shape,
        {1.0f,  2.0f,  2.0f,  3.0f,  3.0f,  4.0f,  4.0f,  4.0f,  5.0f,  6.0f,  6.0f,  7.0f,  7.0f,
         8.0f,  8.0f,  8.0f,  5.0f,  6.0f,  6.0f,  7.0f,  7.0f,  8.0f,  8.0f,  8.0f,  9.0f,  10.0f,
         10.0f, 11.0f, 11.0f, 12.0f, 12.0f, 12.0f, 9.0f,  10.0f, 10.0f, 11.0f, 11.0f, 12.0f, 12.0f,
         12.0f, 13.0f, 14.0f, 14.0f, 15.0f, 15.0f, 16.0f, 16.0f, 16.0f, 13.0f, 14.0f, 14.0f, 15.0f,
         15.0f, 16.0f, 16.0f, 16.0f, 13.0f, 14.0f, 14.0f, 15.0f, 15.0f, 16.0f, 16.0f, 16.0f});
    test_case.run_with_tolerance_as_fp(2.0e-2f);
}

NGRAPH_TEST(${BACKEND_NAME}, onnx_resize11_up_sizes_nearest_floor_align_corners)
{
    const auto function = onnx_import::import_onnx_model(file_util::path_join(
        SERIALIZED_ZOO, "onnx/resize11_up_sizes_nearest_floor_align_corners.prototxt"));

    const Shape expected_output_shape{1, 1, 8, 8};
    auto test_case = test::TestCase<TestEngine>(function);
    std::vector<float> input_data{1.0f,
                                  2.0f,
                                  3.0f,
                                  4.0f,
                                  5.0f,
                                  6.0f,
                                  7.0f,
                                  8.0f,
                                  9.0f,
                                  10.0f,
                                  11.0f,
                                  12.0f,
                                  13.0f,
                                  14.0f,
                                  15.0f,
                                  16.0f};
    test_case.add_input<float>(input_data);
    test_case.add_expected_output<float>(
        expected_output_shape,
        {1.0f,  1.0f,  1.0f,  2.0f,  2.0f,  3.0f,  3.0f,  4.0f,  1.0f,  1.0f,  1.0f,  2.0f, 2.0f,
         3.0f,  3.0f,  4.0f,  1.0f,  1.0f,  1.0f,  2.0f,  2.0f,  3.0f,  3.0f,  4.0f,  5.0f, 5.0f,
         5.0f,  6.0f,  6.0f,  7.0f,  7.0f,  8.0f,  5.0f,  5.0f,  5.0f,  6.0f,  6.0f,  7.0f, 7.0f,
         8.0f,  9.0f,  9.0f,  9.0f,  10.0f, 10.0f, 11.0f, 11.0f, 12.0f, 9.0f,  9.0f,  9.0f, 10.0f,
         10.0f, 11.0f, 11.0f, 12.0f, 13.0f, 13.0f, 13.0f, 14.0f, 14.0f, 15.0f, 15.0f, 16.0f});
    test_case.run_with_tolerance_as_fp(2.0e-2f);
}

NGRAPH_TEST(${BACKEND_NAME}, onnx_resize11_down_sizes_tf_half_pixel)
{
    const auto function = onnx_import::import_onnx_model(
        file_util::path_join(SERIALIZED_ZOO, "onnx/resize11_down_sizes_tf_half_pixel.prototxt"));

    const Shape expected_output_shape{1, 1, 3, 2};
    auto test_case = test::TestCase<TestEngine>(function);
    std::vector<float> input_data{1.0f,
                                  2.0f,
                                  3.0f,
                                  4.0f,
                                  5.0f,
                                  6.0f,
                                  7.0f,
                                  8.0f,
                                  9.0f,
                                  10.0f,
                                  11.0f,
                                  12.0f,
                                  13.0f,
                                  14.0f,
                                  15.0f,
                                  16.0f};
    test_case.add_input<float>(input_data);
    test_case.add_expected_output<float>(expected_output_shape,
                                         {6.0f, 8.0f, 10.0f, 12.0f, 14.0f, 16.0f});
    test_case.run_with_tolerance_as_fp(2.0e-2f);
}

NGRAPH_TEST(${BACKEND_NAME}, onnx_model_shape)
{
    auto function =
        onnx_import::import_onnx_model(file_util::path_join(SERIALIZED_ZOO, "onnx/shape.prototxt"));

    Inputs inputs;
    inputs.emplace_back(test::NDArray<float, 3>(
                            {{{1, 1, 1, 1, 1}, {1, 1, 1, 1, 1}, {1, 1, 1, 1, 1}, {1, 1, 1, 1, 1}},
                             {{1, 1, 1, 1, 1}, {1, 1, 1, 1, 1}, {1, 1, 1, 1, 1}, {1, 1, 1, 1, 1}},
                             {{1, 1, 1, 1, 1}, {1, 1, 1, 1, 1}, {1, 1, 1, 1, 1}, {1, 1, 1, 1, 1}}})
                            .get_vector());

    auto test_case = test::TestCase<TestEngine>(function);
    test_case.add_multiple_inputs(inputs);
    test_case.add_expected_output<int64_t>({3, 4, 5});
    test_case.run();
}

NGRAPH_TEST(${BACKEND_NAME}, onnx_model_elu)
{
    auto function =
        onnx_import::import_onnx_model(file_util::path_join(SERIALIZED_ZOO, "onnx/elu.prototxt"));

    Inputs inputs;
    inputs.emplace_back(
        test::NDArray<float, 3>(
            {{{-9, -8, -7, -6, -5}, {-4, -3, -2, -1, 0}, {1, 2, 3, 4, 5}, {6, 7, 8, 9, 10}},
             {{-4, -3, -2, -1, 0}, {1, 2, 3, 4, 5}, {6, 7, 8, 9, 10}, {11, 12, 13, 14, 15}},
             {{1, 1, 1, 1, 1}, {-1, -1, -1, -1, -1}, {0, 0, 0, 0, 0}, {2, 2, 2, 2, 2}}})
            .get_vector());

    auto expected_output = test::NDArray<float, 3>({{{-1.999753180391830f,
                                                      -1.999329074744190f,
                                                      -1.998176236068890f,
                                                      -1.995042495646670f,
                                                      -1.986524106001830f},
                                                     {-1.963368722222530f,
                                                      -1.900425863264270f,
                                                      -1.729329433526770f,
                                                      -1.264241117657120f,
                                                      0},
                                                     {1, 2, 3, 4, 5},
                                                     {6, 7, 8, 9, 10}},
                                                    {{-1.963368722222530f,
                                                      -1.900425863264270f,
                                                      -1.729329433526770f,
                                                      -1.264241117657120f,
                                                      0},
                                                     {1, 2, 3, 4, 5},
                                                     {6, 7, 8, 9, 10},
                                                     {11, 12, 13, 14, 15}},
                                                    {{1, 1, 1, 1, 1},
                                                     {-1.264241117657120f,
                                                      -1.264241117657120f,
                                                      -1.264241117657120f,
                                                      -1.264241117657120f,
                                                      -1.264241117657120f},
                                                     {0, 0, 0, 0, 0},
                                                     {2, 2, 2, 2, 2}}})
                               .get_vector();

    auto test_case = test::TestCase<TestEngine>(function);
    test_case.add_multiple_inputs(inputs);
    test_case.add_expected_output(expected_output);
    test_case.run();
}

NGRAPH_TEST(${BACKEND_NAME}, onnx_model_leaky_relu)
{
    auto function = onnx_import::import_onnx_model(
        file_util::path_join(SERIALIZED_ZOO, "onnx/leaky_relu.prototxt"));

    Inputs inputs;
    inputs.emplace_back(
        test::NDArray<float, 3>(
            {{{-9, -8, -7, -6, -5}, {-4, -3, -2, -1, 0}, {1, 2, 3, 4, 5}, {6, 7, 8, 9, 10}},
             {{-4, -3, -2, -1, 0}, {1, 2, 3, 4, 5}, {6, 7, 8, 9, 10}, {11, 12, 13, 14, 15}},
             {{1, 1, 1, 1, 1}, {-1, -1, -1, -1, -1}, {0, 0, 0, 0, 0}, {2, 2, 2, 2, 2}}})
            .get_vector());

    auto expected_output = test::NDArray<float, 3>({{{-0.9f, -0.8f, -0.7f, -0.6f, -0.5f},
                                                     {-0.4f, -0.3f, -0.2f, -0.1f, 0},
                                                     {1, 2, 3, 4, 5},
                                                     {6, 7, 8, 9, 10}},
                                                    {{-0.4f, -0.3f, -0.2f, -0.1f, 0},
                                                     {1, 2, 3, 4, 5},
                                                     {6, 7, 8, 9, 10},
                                                     {11, 12, 13, 14, 15}},
                                                    {{1, 1, 1, 1, 1},
                                                     {-0.1f, -0.1f, -0.1f, -0.1f, -0.1f},
                                                     {0, 0, 0, 0, 0},
                                                     {2, 2, 2, 2, 2}}})
                               .get_vector();

    auto test_case = test::TestCase<TestEngine>(function);
    test_case.add_multiple_inputs(inputs);
    test_case.add_expected_output(expected_output);
    test_case.run();
}

NGRAPH_TEST(${BACKEND_NAME}, onnx_model_prelu)
{
    auto function =
        onnx_import::import_onnx_model(file_util::path_join(SERIALIZED_ZOO, "onnx/prelu.prototxt"));

    Inputs inputs;
    inputs.emplace_back(
        test::NDArray<float, 3>(
            {{{-9, -8, -7, -6, -5}, {-4, -3, -2, -1, 0}, {1, 2, 3, 4, 5}, {6, 7, 8, 9, 10}},
             {{-4, -3, -2, -1, 0}, {1, 2, 3, 4, 5}, {6, 7, 8, 9, 10}, {11, 12, 13, 14, 15}},
             {{1, 1, 1, 1, 1}, {-1, -1, -1, -1, -1}, {0, 0, 0, 0, 0}, {2, 2, 2, 2, 2}}})
            .get_vector());

    inputs.emplace_back(test::NDArray<float, 3>(
                            {{{1, 0, 1, 0, 1}, {0, 1, 0, 1, 0}, {1, 0, 1, 0, 1}, {0, 1, 0, 1, 0}},
                             {{0, 1, 0, 1, 0}, {1, 0, 1, 0, 1}, {0, 1, 0, 1, 0}, {1, 0, 1, 0, 1}},
                             {{1, 0, 1, 0, 1}, {0, 1, 0, 1, 0}, {1, 0, 1, 0, 1}, {0, 1, 0, 1, 0}}})
                            .get_vector());

    auto expected_output =
        test::NDArray<float, 3>(
            {{{-9, 0, -7, 0, -5}, {0, -3, 0, -1, 0}, {1, 2, 3, 4, 5}, {6, 7, 8, 9, 10}},
             {{0, -3, 0, -1, 0}, {1, 2, 3, 4, 5}, {6, 7, 8, 9, 10}, {11, 12, 13, 14, 15}},
             {{1, 1, 1, 1, 1}, {0, -1, 0, -1, 0}, {0, 0, 0, 0, 0}, {2, 2, 2, 2, 2}}})
            .get_vector();

    auto test_case = test::TestCase<TestEngine>(function);
    test_case.add_multiple_inputs(inputs);
    test_case.add_expected_output(expected_output);
    test_case.run();
}

NGRAPH_TEST(${BACKEND_NAME}, onnx_model_selu)
{
    auto function =
        onnx_import::import_onnx_model(file_util::path_join(SERIALIZED_ZOO, "onnx/selu.prototxt"));

    Inputs inputs;
    inputs.emplace_back(
        test::NDArray<float, 3>(
            {{{-9, -8, -7, -6, -5}, {-4, -3, -2, -1, 0}, {1, 2, 3, 4, 5}, {6, 7, 8, 9, 10}},
             {{-4, -3, -2, -1, 0}, {1, 2, 3, 4, 5}, {6, 7, 8, 9, 10}, {11, 12, 13, 14, 15}},
             {{1, 1, 1, 1, 1}, {-1, -1, -1, -1, -1}, {0, 0, 0, 0, 0}, {2, 2, 2, 2, 2}}})
            .get_vector());

    auto expected_output =
        test::NDArray<float, 3>(
            {{{-5.99925954117548f,
               -5.99798722423258f,
               -5.99452870820667f,
               -5.98512748694000f,
               -5.95957231800549f},
              {-5.89010616666759f, -5.70127758979282f, -5.18798830058032f, -3.79272335297135f, 0},
              {3, 6, 9, 12, 15},
              {18, 21, 24, 27, 30}},
             {{-5.89010616666759f, -5.70127758979282f, -5.18798830058032f, -3.79272335297135f, 0},
              {3, 6, 9, 12, 15},
              {18, 21, 24, 27, 30},
              {33, 36, 39, 42, 45}},
             {{3, 3, 3, 3, 3},
              {-3.79272335297135f,
               -3.79272335297135f,
               -3.79272335297135f,
               -3.79272335297135f,
               -3.79272335297135f},
              {0, 0, 0, 0, 0},
              {6, 6, 6, 6, 6}}})
            .get_vector();

    auto test_case = test::TestCase<TestEngine>(function);
    test_case.add_multiple_inputs(inputs);
    test_case.add_expected_output(expected_output);
    test_case.run();
}

NGRAPH_TEST(${BACKEND_NAME}, onnx_model_sigmoid)
{
    auto function = onnx_import::import_onnx_model(
        file_util::path_join(SERIALIZED_ZOO, "onnx/sigmoid.prototxt"));

    Inputs inputs;
    inputs.emplace_back(
        test::NDArray<float, 3>(
            {{{-9, -8, -7, -6, -5}, {-4, -3, -2, -1, 0}, {1, 2, 3, 4, 5}, {6, 7, 8, 9, 10}},
             {{-4, -3, -2, -1, 0}, {1, 2, 3, 4, 5}, {6, 7, 8, 9, 10}, {11, 12, 13, 14, 15}},
             {{1, 1, 1, 1, 1}, {-1, -1, -1, -1, -1}, {0, 0, 0, 0, 0}, {2, 2, 2, 2, 2}}})
            .get_vector());

    auto expected_output = test::NDArray<float, 3>({{{0.00012339457598623f,
                                                      0.00033535013046648f,
                                                      0.00091105119440065f,
                                                      0.00247262315663477f,
                                                      0.00669285092428486f},
                                                     {0.01798620996209160f,
                                                      0.04742587317756680f,
                                                      0.119202922022118f,
                                                      0.268941421369995f,
                                                      0.5f},
                                                     {0.731058578630005f,
                                                      0.880797077977882f,
                                                      0.952574126822433f,
                                                      0.982013790037908f,
                                                      0.993307149075715f},
                                                     {0.997527376843365f,
                                                      0.999088948805599f,
                                                      0.999664649869534f,
                                                      0.999876605424014f,
                                                      0.999954602131298f}},
                                                    {{0.01798620996209160f,
                                                      0.04742587317756680f,
                                                      0.119202922022118f,
                                                      0.268941421369995f,
                                                      0.5f},
                                                     {0.731058578630005f,
                                                      0.880797077977882f,
                                                      0.952574126822433f,
                                                      0.982013790037908f,
                                                      0.993307149075715f},
                                                     {0.997527376843365f,
                                                      0.999088948805599f,
                                                      0.999664649869534f,
                                                      0.999876605424014f,
                                                      0.999954602131298f},
                                                     {0.999983298578152f,
                                                      0.999993855825398f,
                                                      0.999997739675702f,
                                                      0.999999168471972f,
                                                      0.999999694097773f}},
                                                    {{0.731058578630005f,
                                                      0.731058578630005f,
                                                      0.731058578630005f,
                                                      0.731058578630005f,
                                                      0.731058578630005f},
                                                     {0.268941421369995f,
                                                      0.268941421369995f,
                                                      0.268941421369995f,
                                                      0.268941421369995f,
                                                      0.268941421369995f},
                                                     {0.5f, 0.5f, 0.5f, 0.5f, 0.5f},
                                                     {0.880797077977882f,
                                                      0.880797077977882f,
                                                      0.880797077977882f,
                                                      0.880797077977882f,
                                                      0.880797077977882f}}})
                               .get_vector();

    auto test_case = test::TestCase<TestEngine>(function);
    test_case.add_multiple_inputs(inputs);
    test_case.add_expected_output(expected_output);
    test_case.run();
}

NGRAPH_TEST(${BACKEND_NAME}, onnx_model_tanh)
{
    auto function =
        onnx_import::import_onnx_model(file_util::path_join(SERIALIZED_ZOO, "onnx/tanh.prototxt"));

    Inputs inputs;
    inputs.emplace_back(
        test::NDArray<float, 3>(
            {{{-9, -8, -7, -6, -5}, {-4, -3, -2, -1, 0}, {1, 2, 3, 4, 5}, {6, 7, 8, 9, 10}},
             {{-4, -3, -2, -1, 0}, {1, 2, 3, 4, 5}, {6, 7, 8, 9, 10}, {11, 12, 13, 14, 15}},
             {{1, 1, 1, 1, 1}, {-1, -1, -1, -1, -1}, {0, 0, 0, 0, 0}, {2, 2, 2, 2, 2}}})
            .get_vector());

    auto expected_output = test::NDArray<float, 3>({{{-0.999999969540041f,
                                                      -0.999999774929676f,
                                                      -0.999998336943945f,
                                                      -0.999987711650796f,
                                                      -0.999909204262595f},
                                                     {-0.999329299739067f,
                                                      -0.995054753686731f,
                                                      -0.964027580075817f,
                                                      -0.761594155955765f,
                                                      0},
                                                     {0.761594155955765f,
                                                      0.964027580075817f,
                                                      0.995054753686731f,
                                                      0.999329299739067f,
                                                      0.999909204262595f},
                                                     {0.999987711650796f,
                                                      0.999998336943945f,
                                                      0.999999774929676f,
                                                      0.999999969540041f,
                                                      0.999999995877693f}},
                                                    {{-0.999329299739067f,
                                                      -0.995054753686731f,
                                                      -0.964027580075817f,
                                                      -0.761594155955765f,
                                                      0},
                                                     {0.761594155955765f,
                                                      0.964027580075817f,
                                                      0.995054753686731f,
                                                      0.999329299739067f,
                                                      0.999909204262595f},
                                                     {0.999987711650796f,
                                                      0.999998336943945f,
                                                      0.999999774929676f,
                                                      0.999999969540041f,
                                                      0.999999995877693f},
                                                     {0.999999999442106f,
                                                      0.999999999924497f,
                                                      0.999999999989782f,
                                                      0.999999999998617f,
                                                      0.999999999999813f}},
                                                    {{0.761594155955765f,
                                                      0.761594155955765f,
                                                      0.761594155955765f,
                                                      0.761594155955765f,
                                                      0.761594155955765f},
                                                     {-0.761594155955765f,
                                                      -0.761594155955765f,
                                                      -0.761594155955765f,
                                                      -0.761594155955765f,
                                                      -0.761594155955765f},
                                                     {0, 0, 0, 0, 0},
                                                     {0.964027580075817f,
                                                      0.964027580075817f,
                                                      0.964027580075817f,
                                                      0.964027580075817f,
                                                      0.964027580075817f}}})
                               .get_vector();

    auto test_case = test::TestCase<TestEngine>(function);
    test_case.add_multiple_inputs(inputs);
    test_case.add_expected_output(expected_output);
    test_case.run();
}

NGRAPH_TEST(${BACKEND_NAME}, onnx_model_thresholded_relu)
{
    auto function = onnx_import::import_onnx_model(
        file_util::path_join(SERIALIZED_ZOO, "onnx/thresholded_relu.prototxt"));

    Inputs inputs;
    inputs.emplace_back(
        test::NDArray<float, 3>(
            {{{-9, -8, -7, -6, -5}, {-4, -3, -2, -1, 0}, {1, 2, 3, 4, 5}, {6, 7, 8, 9, 10}},
             {{-4, -3, -2, -1, 0}, {1, 2, 3, 4, 5}, {6, 7, 8, 9, 10}, {11, 12, 13, 14, 15}},
             {{1, 1, 1, 1, 1}, {-1, -1, -1, -1, -1}, {0, 0, 0, 0, 0}, {2, 2, 2, 2, 2}}})
            .get_vector());

    auto expected_output =
        test::NDArray<float, 3>(
            {{{0, 0, 0, 0, 0}, {0, 0, 0, 0, 0}, {0, 0, 3, 4, 5}, {6, 7, 8, 9, 10}},
             {{0, 0, 0, 0, 0}, {0, 0, 3, 4, 5}, {6, 7, 8, 9, 10}, {11, 12, 13, 14, 15}},
             {{0, 0, 0, 0, 0}, {0, 0, 0, 0, 0}, {0, 0, 0, 0, 0}, {0, 0, 0, 0, 0}}})
            .get_vector();

    auto test_case = test::TestCase<TestEngine>(function);
    test_case.add_multiple_inputs(inputs);
    test_case.add_expected_output(expected_output);
    test_case.run();
}

NGRAPH_TEST(${BACKEND_NAME}, onnx_model_matmul_vec_ten3d)
{
    auto function = onnx_import::import_onnx_model(
        file_util::path_join(SERIALIZED_ZOO, "onnx/matmul_vec_ten3d.prototxt"));

    Inputs inputs;
    inputs.emplace_back(std::vector<float>{0.f, 1.f});
    inputs.emplace_back(
        test::NDArray<float, 3>{{{0.f}, {1.f}}, {{2.f}, {3.f}}, {{4.f}, {5.f}}}.get_vector());

    auto expected_output = test::NDArray<float, 2>{{1.f}, {3.f}, {5.f}}.get_vector();

    auto test_case = test::TestCase<TestEngine>(function);
    test_case.add_multiple_inputs(inputs);
    test_case.add_expected_output(expected_output);
    test_case.run();
}

NGRAPH_TEST(${BACKEND_NAME}, onnx_model_softplus)
{
    auto function = onnx_import::import_onnx_model(
        file_util::path_join(SERIALIZED_ZOO, "onnx/softplus.prototxt"));

    // -1.0f, 0, 1.0f, 10.f,                    normal input values for activation
    // 100.0f, -100.0f, 1000.0f, -1000.0f,      input values that leads to exp() overflow
    // FLT_MIN, FLT_MIN / 16, -FLT_MIN / 16,    min, denorm, -denorm
    // FLT_MAX, -FLT_MAX,                       max, -max;
    Inputs inputs{std::vector<float>{-1.0f,
                                     0,
                                     1.0f,
                                     10.f,
                                     100.0f,
                                     -100.0f,
                                     1000.0f,
                                     -1000.0f,
                                     FLT_MIN,
                                     FLT_MIN / 16,
                                     -FLT_MIN / 16,
                                     FLT_MAX,
                                     -FLT_MAX}};

    const auto inf = std::numeric_limits<float>::infinity();
    std::vector<float> output{0.3132616579532623291,
                              0.6931471824645996094,
                              1.313261628150939941,
                              10.0000457763671875,
                              inf,
                              0.0,
                              inf,
                              0.0,
                              0.6931471824645996094,
                              0.6931471824645996094,
                              0.6931471824645996094,
                              inf,
                              0.0};

    auto test_case = test::TestCase<TestEngine>(function);
    test_case.add_multiple_inputs(inputs);
    test_case.add_expected_output(output);
    test_case.run();
}

NGRAPH_TEST(${BACKEND_NAME}, onnx_model_softplus_infinity)
{
    auto function = onnx_import::import_onnx_model(
        file_util::path_join(SERIALIZED_ZOO, "onnx/softplus.prototxt"));

    std::vector<float> input(13, std::numeric_limits<float>::infinity());
    std::vector<float> expected_output(13, std::numeric_limits<float>::infinity());

    auto test_case = test::TestCase<TestEngine>(function);
    test_case.add_input(input);
    test_case.add_expected_output(expected_output);
    test_case.run();
}

NGRAPH_TEST(${BACKEND_NAME}, onnx_model_sum_opset8)
{
    auto function = onnx_import::import_onnx_model(
        file_util::path_join(SERIALIZED_ZOO, "onnx/sum_opset8.prototxt"));

    Inputs inputs;
    inputs.emplace_back(std::vector<float>{1.0f, 2.0f, 3.0f});
    inputs.emplace_back(test::NDArray<float, 2>{{10.0f}, {20.0f}, {30.0f}}.get_vector());
    inputs.emplace_back(test::NDArray<float, 3>{{{100.0f}}, {{200.0f}}, {{300.0f}}}.get_vector());

    auto expected_output =
        test::NDArray<float, 3>{
            {{111.0f, 112.0f, 113.0f}, {121.0f, 122.0f, 123.0f}, {131.0f, 132.0f, 133.0f}},

            {{211.0f, 212.0f, 213.0f}, {221.0f, 222.0f, 223.0f}, {231.0f, 232.0f, 233.0f}},

            {{311.0f, 312.0f, 313.0f}, {321.0f, 322.0f, 323.0f}, {331.0f, 332.0f, 333.0f}}}
            .get_vector();

    auto test_case = test::TestCase<TestEngine>(function);
    test_case.add_multiple_inputs(inputs);
    test_case.add_expected_output(expected_output);
    test_case.run();
}

NGRAPH_TEST(${BACKEND_NAME}, onnx_model_argmax_int32)
{
    auto function = onnx_import::import_onnx_model(
        file_util::path_join(SERIALIZED_ZOO, "onnx/argmax_int32.prototxt"));

    auto test_case = test::TestCase<TestEngine>(function);
    test_case.add_input<std::int32_t>({1, 2, 3, 4, 5, 6, 7, 8, 9, 10, 11, 12});
    test_case.add_expected_output<std::int32_t>({1, 1, 1, 1, 1, 1});
    test_case.run();
}

NGRAPH_TEST(${BACKEND_NAME}, onnx_model_argmin_int32)
{
    auto function = onnx_import::import_onnx_model(
        file_util::path_join(SERIALIZED_ZOO, "onnx/argmin_int32.prototxt"));

    auto test_case = test::TestCase<TestEngine>(function);
    test_case.add_input<std::int32_t>({1, 2, 3, 4, 5, 6, 7, 8, 9, 10, 11, 12});
    test_case.add_expected_output<std::int32_t>({0, 0, 0, 0});
    test_case.run();
}

NGRAPH_TEST(${BACKEND_NAME}, onnx_model_argmax_float)
{
    auto function = onnx_import::import_onnx_model(
        file_util::path_join(SERIALIZED_ZOO, "onnx/argmax_float.prototxt"));

    auto test_case = test::TestCase<TestEngine>(function);
    test_case.add_input<float>({4, 0.1, 2, 3, -3, 1, -0.9, 0, 1, 2, 3, 0});
    test_case.add_expected_output<std::int64_t>({0, 3, 0});
    test_case.run();
}

NGRAPH_TEST(${BACKEND_NAME}, onnx_model_argmin_float)
{
    auto function = onnx_import::import_onnx_model(
        file_util::path_join(SERIALIZED_ZOO, "onnx/argmin_float.prototxt"));

    auto test_case = test::TestCase<TestEngine>(function);
    test_case.add_input<float>({4, 0.1, 2, 3, -3, 1, -0.9, 0, 1, 2, 3, 0});
    test_case.add_expected_output<std::int64_t>({1, 1, 0, 2});
    test_case.run();
}

NGRAPH_TEST(${BACKEND_NAME}, onnx_model_argmax_select_last_index)
{
    try
    {
        auto function = onnx_import::import_onnx_model(
            file_util::path_join(SERIALIZED_ZOO, "onnx/argmax_select_last_index.prototxt"));
        FAIL() << "Expected exception was not thrown";
    }
    catch (const ngraph::ngraph_error& e)
    {
        EXPECT_HAS_SUBSTRING(
            e.what(),
            std::string(
                "Mode 'select_last_index=1' is not supported by current implementation of ArgMax"));
    }
    catch (...)
    {
        FAIL() << "Expected OnnxNodeValidationFailure exception was not thrown";
    }
}

NGRAPH_TEST(${BACKEND_NAME}, onnx_model_argmin_select_last_index)
{
    try
    {
        auto function = onnx_import::import_onnx_model(
            file_util::path_join(SERIALIZED_ZOO, "onnx/argmin_select_last_index.prototxt"));
        FAIL() << "Expected exception was not thrown";
    }
    catch (const ngraph::ngraph_error& e)
    {
        EXPECT_HAS_SUBSTRING(
            e.what(),
            std::string(
                "Mode 'select_last_index=1' is not supported by current implementation of ArgMin"));
        std::string what{e.what()};
    }
    catch (...)
    {
        FAIL() << "Expected OnnxNodeValidationFailure exception was not thrown";
    }
}

NGRAPH_TEST(${BACKEND_NAME}, onnx_model_top_k)
{
    auto function =
        onnx_import::import_onnx_model(file_util::path_join(SERIALIZED_ZOO, "onnx/top_k.prototxt"));

    auto test_case = test::TestCase<TestEngine>(function);
    test_case.add_input<float>({0, 1, 2, 3, 4, 5, 6, 7, 8, 9, 10, 11});
    test_case.add_expected_output<float>(Shape{3, 3}, {3, 2, 1, 7, 6, 5, 11, 10, 9}); // values
    test_case.add_expected_output<std::int64_t>(Shape{3, 3},
                                                {3, 2, 1, 3, 2, 1, 3, 2, 1}); // indices
    test_case.run();
}

NGRAPH_TEST(${BACKEND_NAME}, onnx_top_k_opset_10)
{
    auto function = onnx_import::import_onnx_model(
        file_util::path_join(SERIALIZED_ZOO, "onnx/top_k_opset_10.prototxt"));

    auto test_case = test::TestCase<TestEngine>(function);
    test_case.add_input<float>({0, 1, 2, 3, 4, 5, 6, 7, 8, 9, 10, 11});
    test_case.add_input<int64_t>({3});

    test_case.add_expected_output<float>(Shape{3, 3}, {3, 2, 1, 7, 6, 5, 11, 10, 9}); // values
    test_case.add_expected_output<std::int64_t>(Shape{3, 3},
                                                {3, 2, 1, 3, 2, 1, 3, 2, 1}); // indices
    test_case.run();
}

NGRAPH_TEST(${BACKEND_NAME}, onnx_top_k_opset_10_const_k)
{
    auto function = onnx_import::import_onnx_model(
        file_util::path_join(SERIALIZED_ZOO, "onnx/top_k_opset_10_const_k.prototxt"));

    auto test_case = test::TestCase<TestEngine>(function);
    test_case.add_input<float>({0, 1, 2, 3, 4, 5, 6, 7, 8, 9, 10, 11});

    test_case.add_expected_output<float>(Shape{3, 3}, {3, 2, 1, 7, 6, 5, 11, 10, 9}); // values
    test_case.add_expected_output<std::int64_t>(Shape{3, 3},
                                                {3, 2, 1, 3, 2, 1, 3, 2, 1}); // indices
    test_case.run();
}

NGRAPH_TEST(${BACKEND_NAME}, onnx_top_k_opset_11_const_k_smallest)
{
    auto function = onnx_import::import_onnx_model(
        file_util::path_join(SERIALIZED_ZOO, "onnx/top_k_opset_11_const_k_smallest.prototxt"));

    auto test_case = test::TestCase<TestEngine>(function);
    test_case.add_input<float>({0, 1, 2, 3, 4, 5, 6, 7, 11, 10, 9, 8});

    test_case.add_expected_output<float>(Shape{3, 3}, {0, 1, 2, 4, 5, 6, 8, 9, 10}); // values
    test_case.add_expected_output<std::int64_t>(Shape{3, 3},
                                                {0, 1, 2, 0, 1, 2, 3, 2, 1}); // indices
    test_case.run();
}

NGRAPH_TEST(${BACKEND_NAME}, onnx_top_k_opset_11_const_k_smallest_negative_axis)
{
    auto function = onnx_import::import_onnx_model(file_util::path_join(
        SERIALIZED_ZOO, "onnx/top_k_opset_11_const_k_smallest_negative_axis.prototxt"));

    auto test_case = test::TestCase<TestEngine>(function);
    test_case.add_input<float>({0, 1, 2, 3, 4, 5, 6, 7, 11, 10, 9, 8});

    test_case.add_expected_output<float>(Shape{3, 3}, {0, 1, 2, 4, 5, 6, 8, 9, 10}); // values
    test_case.add_expected_output<std::int64_t>(Shape{3, 3},
                                                {0, 1, 2, 0, 1, 2, 3, 2, 1}); // indices
    test_case.run();
}

NGRAPH_TEST(${BACKEND_NAME}, onnx_model_acosh)
{
    auto function =
        onnx_import::import_onnx_model(file_util::path_join(SERIALIZED_ZOO, "onnx/acosh.prototxt"));

    auto test_case = test::TestCase<TestEngine>(function);
    test_case.add_input<float>(Shape{1, 3}, {1.0f, 2.5f, 4.3f});
    test_case.add_expected_output<float>(Shape{1, 3}, {0.0f, 1.5667993f, 2.13795861f});

    test_case.run();
}

NGRAPH_TEST(${BACKEND_NAME}, onnx_model_asinh)
{
    auto function =
        onnx_import::import_onnx_model(file_util::path_join(SERIALIZED_ZOO, "onnx/asinh.prototxt"));

    auto test_case = test::TestCase<TestEngine>(function);
    test_case.add_input<float>(Shape{1, 3}, {-1.0f, 0.0f, 1.0f});
    test_case.add_expected_output<float>(Shape{1, 3}, {-0.88137358f, 0.0f, 0.88137358f});

    test_case.run();
}

NGRAPH_TEST(${BACKEND_NAME}, onnx_model_atanh)
{
    auto function =
        onnx_import::import_onnx_model(file_util::path_join(SERIALIZED_ZOO, "onnx/atanh.prototxt"));

    auto test_case = test::TestCase<TestEngine>(function);
    test_case.add_input<float>(Shape{1, 3}, {-0.9f, 0.0f, 0.9f});
    test_case.add_expected_output<float>(Shape{1, 3}, {-1.4722194f, 0.0f, 1.4722194f});

    test_case.run();
}

NGRAPH_TEST(${BACKEND_NAME}, onnx_model_sinh)
{
    auto function =
        onnx_import::import_onnx_model(file_util::path_join(SERIALIZED_ZOO, "onnx/sinh.prototxt"));

    auto test_case = test::TestCase<TestEngine>(function);
    test_case.add_input<float>({-1.0f, 0.0f, 1.0f});
    test_case.add_expected_output<float>({-1.1752012f, 0.f, 1.1752012f});
    test_case.run();
}

NGRAPH_TEST(${BACKEND_NAME}, onnx_model_cosh)
{
    auto function =
        onnx_import::import_onnx_model(file_util::path_join(SERIALIZED_ZOO, "onnx/cosh.prototxt"));

    auto test_case = test::TestCase<TestEngine>(function);
    test_case.add_input<float>({-1.0f, 0.0f, 1.0f});
    test_case.add_expected_output<float>({1.54308069f, 1.f, 1.54308069f});
    test_case.run();
}

NGRAPH_TEST(${BACKEND_NAME}, onnx_model_sign)
{
    auto function =
        onnx_import::import_onnx_model(file_util::path_join(SERIALIZED_ZOO, "onnx/sign.prototxt"));

    Inputs inputs{std::vector<float>{-std::numeric_limits<float>::infinity(),
                                     -3.141592f,
                                     0.0f,
                                     2.71828f,
                                     std::numeric_limits<float>::infinity()}};

    auto test_case = test::TestCase<TestEngine>(function);
    test_case.add_multiple_inputs(inputs);
    test_case.add_expected_output<float>({-1.0f, -1.0f, 0.0f, 1.0f, 1.0f});
    test_case.run();
}

NGRAPH_TEST(${BACKEND_NAME}, onnx_model_one_hot_with_axis)
{
    auto function = onnx_import::import_onnx_model(
        file_util::path_join(SERIALIZED_ZOO, "onnx/one_hot_axis.prototxt"));

    Inputs inputs{{1.0, 9.0, 2.0, 4.0}, {1.0, 3.0}};
    std::vector<float> expected_output{{1.0, 1.0, 3.0, 1.0, 1.0, 1.0, 1.0, 1.0, 1.0, 1.0,
                                        1.0, 1.0, 1.0, 1.0, 1.0, 1.0, 1.0, 1.0, 1.0, 3.0,
                                        1.0, 1.0, 1.0, 1.0, 3.0, 1.0, 1.0, 1.0, 1.0, 3.0,
                                        1.0, 1.0, 1.0, 1.0, 1.0, 1.0, 1.0, 1.0, 1.0, 1.0}};

    auto test_case = test::TestCase<TestEngine>(function);
    test_case.add_multiple_inputs(inputs);
    test_case.add_expected_output(expected_output);
    test_case.run();
}

NGRAPH_TEST(${BACKEND_NAME}, onnx_model_one_hot_without_axis)
{
    auto function = onnx_import::import_onnx_model(
        file_util::path_join(SERIALIZED_ZOO, "onnx/one_hot_no_axis.prototxt"));

    std::vector<std::vector<std::int64_t>> inputs{{0, 7, 8}, {2, 5}};
    std::vector<std::int64_t> expected_output{5, 2, 2, 2, 2, 2, 2, 2, 2, 2, 2, 2, 2, 2, 2, 2, 2, 2,
                                              2, 5, 2, 2, 2, 2, 2, 2, 2, 2, 2, 2, 2, 2, 5, 2, 2, 2};

    auto test_case = test::TestCase<TestEngine>(function);
    test_case.add_multiple_inputs(inputs);
    test_case.add_expected_output(expected_output);
    test_case.run();
}

NGRAPH_TEST(${BACKEND_NAME}, onnx_model_where)
{
    auto function =
        onnx_import::import_onnx_model(file_util::path_join(SERIALIZED_ZOO, "onnx/where.prototxt"));

    // conditions tensor - 3x3x3
    auto condition = std::vector<int>{
        {0, 1, 0, 1, 0, 1, 0, 1, 0, 0, 1, 0, 1, 0, 1, 0, 1, 0, 0, 1, 0, 1, 0, 1, 0, 1, 0}};

    // 1x3 tensor of "1"
    auto x1 = std::vector<int>{1, 1, 1};
    // 3x1 tensor of "2"
    auto x2 = std::vector<int>{2, 2, 2};

    std::vector<std::vector<int>> inputs;
    inputs.push_back(std::move(condition));
    inputs.push_back(std::move(x1));
    inputs.push_back(std::move(x2));

    // y = 3x3x3
    std::vector<int> expected_output{2, 1, 2, 1, 2, 1, 2, 1, 2, 2, 1, 2, 1, 2,
                                     1, 2, 1, 2, 2, 1, 2, 1, 2, 1, 2, 1, 2};

    auto test_case = test::TestCase<TestEngine>(function);
    test_case.add_multiple_inputs(inputs);
    test_case.add_expected_output(expected_output);
    test_case.run();
}

NGRAPH_TEST(${BACKEND_NAME}, onnx_model_erf)
{
    const auto function =
        onnx_import::import_onnx_model(file_util::path_join(SERIALIZED_ZOO, "onnx/erf.prototxt"));

    Inputs inputs;
    inputs.emplace_back(test::NDArray<float, 2>{
        {-std::numeric_limits<float>::infinity(), std::numeric_limits<float>::infinity()},
        {-3.141592f, 0.0f},
        {0.5f, 1.0f}}.get_vector());

    const std::vector<float> expected_output = test::NDArray<float, 2>{
        {-1.0f, 1.0f},
        {-0.99999112f, 0.0f},
        {0.52049988f, 0.84270079f}}.get_vector();

    auto test_case = test::TestCase<TestEngine>(function);
    test_case.add_multiple_inputs(inputs);
    test_case.add_expected_output(expected_output);
    test_case.run();
}

NGRAPH_TEST(${BACKEND_NAME}, onnx_model_erf_int32)
{
    const auto function = onnx_import::import_onnx_model(
        file_util::path_join(SERIALIZED_ZOO, "onnx/erf_int32.prototxt"));

    const std::vector<std::vector<int32_t>> inputs{
        {-std::numeric_limits<int32_t>::max(), -1, 0, 1, std::numeric_limits<int32_t>::max()}};

    const std::vector<int32_t> expected_output{-1, 0, 0, 0, 1};

    auto test_case = test::TestCase<TestEngine>(function);
    test_case.add_multiple_inputs(inputs);
    test_case.add_expected_output(expected_output);
    test_case.run();
}

NGRAPH_TEST(${BACKEND_NAME}, onnx_model_shrink_float)
{
    const auto function = onnx_import::import_onnx_model(
        file_util::path_join(SERIALIZED_ZOO, "onnx/shrink_float.prototxt"));

    auto test_case = test::TestCase<TestEngine>(function);
    test_case.add_input<float>(
        {-2.0f, -1.6f, -1.5f, -1.4f, -1.0f, 0.0f, 1.0f, 1.4f, 1.5f, 1.6f, 2.0f});
    test_case.add_expected_output<float>(
        Shape{11}, {-1.5f, -1.1f, 0.0f, 0.0f, 0.0f, 0.0f, 0.0f, 0.0f, 0.0f, 1.1f, 1.5f});

    test_case.run();
}

NGRAPH_TEST(${BACKEND_NAME}, onnx_model_shrink_int)
{
    const auto function = onnx_import::import_onnx_model(
        file_util::path_join(SERIALIZED_ZOO, "onnx/shrink_int.prototxt"));

    auto test_case = test::TestCase<TestEngine>(function);
    test_case.add_input<int>({-5, -4, -3, -2, -1, 0, 1, 2, 3, 4, 5});
    test_case.add_expected_output<int>(Shape{11}, {-4, -3, -2, -1, 0, 0, 0, 1, 2, 3, 4});

    test_case.run();
}

NGRAPH_TEST(${BACKEND_NAME}, onnx_model_lp_norm_p1)
{
    const auto function = onnx_import::import_onnx_model(
        file_util::path_join(SERIALIZED_ZOO, "onnx/lp_norm_p1.prototxt"));

    Shape data_shape{2, 3, 4};
    std::vector<float> data(shape_size(data_shape));
    std::iota(std::begin(data), std::end(data), 1);

    auto test_case = test::TestCase<TestEngine>(function);
    test_case.add_input<float>(data);
    test_case.add_expected_output<float>(
        data_shape, {0.07142857f, 0.125f,      0.16666667f, 0.2f,    0.22727273f, 0.25f,
                     0.26923078f, 0.2857143f,  0.3f,        0.3125f, 0.32352942f, 0.33333334f,
                     0.9285714f,  0.875f,      0.8333333f,  0.8f,    0.77272725f, 0.75f,
                     0.7307692f,  0.71428573f, 0.7f,        0.6875f, 0.6764706f,  0.6666667f});

    test_case.run();
}

NGRAPH_TEST(${BACKEND_NAME}, onnx_model_lp_norm_p2)
{
    const auto function = onnx_import::import_onnx_model(
        file_util::path_join(SERIALIZED_ZOO, "onnx/lp_norm_p2.prototxt"));

    Shape data_shape{2, 3, 4};
    std::vector<float> data(shape_size(data_shape));
    std::iota(std::begin(data), std::end(data), 1);

    auto test_case = test::TestCase<TestEngine>(function);
    test_case.add_input<float>(data);
    test_case.add_expected_output<float>(
        data_shape, {0.0766965f,  0.14142136f, 0.19611613f, 0.24253564f, 0.28216633f, 0.31622776f,
                     0.34570536f, 0.37139067f, 0.39391932f, 0.41380295f, 0.4314555f,  0.4472136f,
                     0.9970545f,  0.98994946f, 0.9805807f,  0.97014254f, 0.9593655f,  0.9486833f,
                     0.9383431f,  0.9284767f,  0.91914505f, 0.9103665f,  0.9021342f,  0.8944272f});

    test_case.run();
}

NGRAPH_TEST(${BACKEND_NAME}, onnx_model_lp_norm_default)
{
    const auto function = onnx_import::import_onnx_model(
        file_util::path_join(SERIALIZED_ZOO, "onnx/lp_norm_default.prototxt"));

    Shape data_shape{2, 3, 4};
    std::vector<float> data(shape_size(data_shape));
    std::iota(std::begin(data), std::end(data), 1);

    auto test_case = test::TestCase<TestEngine>(function);
    test_case.add_input<float>(data);
    test_case.add_expected_output<float>(
        data_shape, {0.18257418f, 0.36514837f, 0.5477225f,  0.73029673f, 0.37904903f, 0.45485884f,
                     0.5306686f,  0.60647845f, 0.42616236f, 0.47351375f, 0.5208651f,  0.5682165f,
                     0.4469492f,  0.48132992f, 0.51571065f, 0.5500913f,  0.45862272f, 0.48560053f,
                     0.5125783f,  0.53955615f, 0.46609157f, 0.4882864f,  0.51048124f, 0.5326761f});

    test_case.run();
}

NGRAPH_TEST(${BACKEND_NAME}, onnx_model_instance_normalization)
{
    const auto function = onnx_import::import_onnx_model(
        file_util::path_join(SERIALIZED_ZOO, "onnx/instance_norm.prototxt"));

    Shape data_shape{1, 2, 3, 4};
    std::vector<float> data(shape_size(data_shape));
    std::iota(std::begin(data), std::end(data), 1);

    auto test_case = test::TestCase<TestEngine>(function);

    test_case.add_input<float>(data);
    test_case.add_input<float>(std::vector<float>{2.134f, 3.256f});
    test_case.add_input<float>(std::vector<float>{0.765f, 1.055f});
    test_case.add_expected_output<float>(
        data_shape, {-2.6335807f, -2.015657f,  -1.3977331f, -0.77980936f, -0.16188562f, 0.45603812f,
                     1.0739619f,  1.6918856f,  2.3098092f,  2.927733f,    3.5456567f,   4.1635804f,
                     -4.130463f,  -3.1876516f, -2.2448401f, -1.3020288f,  -0.35921717f, 0.5835942f,
                     1.5264057f,  2.469217f,   3.4120288f,  4.35484f,     5.2976513f,   6.240463f});
    test_case.run();
}

NGRAPH_TEST(${BACKEND_NAME}, onnx_model_eye_like)
{
    const auto function = onnx_import::import_onnx_model(
        file_util::path_join(SERIALIZED_ZOO, "onnx/eye_like.prototxt"));

    auto test_case = test::TestCase<TestEngine>(function);
    test_case.add_expected_output<float>(
        Shape{3, 4}, {0.f, 0.f, 0.f, 0.f, 1.f, 0.f, 0.f, 0.f, 0.f, 1.f, 0.f, 0.f});

    test_case.run();
}

NGRAPH_TEST(${BACKEND_NAME}, onnx_model_reverse_sequence_0_batch_1)
{
    const auto function = onnx_import::import_onnx_model(
        file_util::path_join(SERIALIZED_ZOO, "onnx/reverse_sequence_time_0_batch_1.prototxt"));
    auto test_case = test::TestCase<TestEngine>(function);

    test_case.add_input<float>(
        {0.f, 4.f, 8.f, 12.f, 1.f, 5.f, 9.f, 13.f, 2.f, 6.f, 10.f, 14.f, 3.f, 7.f, 11.f, 15.f});
    test_case.add_input<int>({4, 3, 2, 1});
    test_case.add_expected_output<float>(
        Shape{4, 4},
        {3.f, 6.f, 9.f, 12.f, 2.f, 5.f, 8.f, 13.f, 1.f, 4.f, 10.f, 14.f, 0.f, 7.f, 11.f, 15.f});

    test_case.run();
}

NGRAPH_TEST(${BACKEND_NAME}, onnx_model_reverse_sequence_1_batch_0)
{
    const auto function = onnx_import::import_onnx_model(
        file_util::path_join(SERIALIZED_ZOO, "onnx/reverse_sequence_time_1_batch_0.prototxt"));
    auto test_case = test::TestCase<TestEngine>(function);

    test_case.add_input<float>(
        {0.f, 1.f, 2.f, 3.f, 4.f, 5.f, 6.f, 7.f, 8.f, 9.f, 10.f, 11.f, 12.f, 13.f, 14.f, 15.f});
    test_case.add_input<int>({1, 2, 3, 4});
    test_case.add_expected_output<float>(
        Shape{4, 4},
        {0.f, 1.f, 2.f, 3.f, 5.f, 4.f, 6.f, 7.f, 10.f, 9.f, 8.f, 11.f, 15.f, 14.f, 13.f, 12.f});

    test_case.run();
}

NGRAPH_TEST(${BACKEND_NAME}, onnx_model_reverse_sequence_incorrect_batch_axis)
{
    EXPECT_THROW(onnx_import::import_onnx_model(file_util::path_join(
                     SERIALIZED_ZOO, "onnx/reverse_sequence_incorrect_batch_axis.prototxt")),
                 ngraph_error)
        << "ReverseSequence batch_axis attribute can only equal 0 or 1. Value of '2' is not "
           "accepted.";
}

NGRAPH_TEST(${BACKEND_NAME}, onnx_model_reverse_sequence_incorrect_time_axis)
{
    EXPECT_THROW(onnx_import::import_onnx_model(file_util::path_join(
                     SERIALIZED_ZOO, "onnx/reverse_sequence_incorrect_time_axis.prototxt")),
                 ngraph_error)
        << "ReverseSequence time_axis attribute can only equal 0 or 1. Value of '2' is not "
           "accepted.";
}

NGRAPH_TEST(${BACKEND_NAME}, onnx_model_reverse_sequence_time_and_batch_axis_equal)
{
    EXPECT_THROW(onnx_import::import_onnx_model(file_util::path_join(
                     SERIALIZED_ZOO, "onnx/reverse_sequence_time_and_batch_axis_equal.prototxt")),
                 ngraph_error)
        << "ReverseSequence 'time_axis' and 'batch_axis' can't be equal.";
}

NGRAPH_TEST(${BACKEND_NAME}, onnx_matmul_float_type)
{
    auto function = onnx_import::import_onnx_model(
        file_util::path_join(SERIALIZED_ZOO, "onnx/matmul_float.prototxt"));

    auto test_case = test::TestCase<TestEngine>(function);
    test_case.add_input<float>(std::vector<float>{0, 1, 2, 3, 4, 5});
    test_case.add_input<float>(std::vector<float>{0, 1});
    test_case.add_expected_output<float>(Shape{3, 1}, std::vector<float>{1, 3, 5});

    test_case.run();
}

NGRAPH_TEST(${BACKEND_NAME}, onnx_model_mod)
{
    const auto function = onnx_import::import_onnx_model(
        file_util::path_join(SERIALIZED_ZOO, "onnx/mod_sign.prototxt"));
    auto test_case = test::TestCase<TestEngine>(function);

    test_case.add_input<int64_t>({-8, 3, 4, 9, -17, 1});
    test_case.add_input<int64_t>({22, -13, 8, -3, 7, 2});
    test_case.add_expected_output<int64_t>(Shape{6}, {-8, 3, 4, 0, -3, 1});

    test_case.run();
}

NGRAPH_TEST(${BACKEND_NAME}, onnx_model_scatterND_param_i64_indices)
{
    const auto function = onnx_import::import_onnx_model(
        file_util::path_join(SERIALIZED_ZOO, "onnx/scatter_nd_param_i64_indices.prototxt"));
    auto test_case = test::TestCase<TestEngine>(function);

    test_case.add_input<float>({1.f, 2.f, 3.f, 4.f, 5.f, 6.f, 7.f, 8.f});
    test_case.add_input<int64_t>({4, 3, 1, 7});
    test_case.add_input<float>({9.f, 10.f, 11.f, 12.f});
    test_case.add_expected_output<float>(Shape{8}, {1.f, 11.f, 3.f, 10.f, 9.f, 6.f, 7.f, 12.f});

    test_case.run();
}

NGRAPH_TEST(${BACKEND_NAME}, onnx_model_scatterND_const_i32_indices)
{
    const auto function = onnx_import::import_onnx_model(
        file_util::path_join(SERIALIZED_ZOO, "onnx/scatter_nd_const_i32_indices.prototxt"));
    auto test_case = test::TestCase<TestEngine>(function);

    test_case.add_input<float>({1.f, 2.f, 3.f, 4.f, 5.f, 6.f, 7.f, 8.f});
    test_case.add_input<float>({9.f, 10.f, 11.f, 12.f});
    test_case.add_expected_output<float>(Shape{8}, {1.f, 11.f, 3.f, 10.f, 9.f, 6.f, 7.f, 12.f});

    test_case.run();
}

NGRAPH_TEST(${BACKEND_NAME}, onnx_model_gather_elements_float_1D)
{
    const auto function = onnx_import::import_onnx_model(
        file_util::path_join(SERIALIZED_ZOO, "onnx/gather_elements_float_1D.prototxt"));
    auto test_case = test::TestCase<TestEngine>(function);

    test_case.add_input<float>(Shape{3}, {1, 2, 3});
    test_case.add_input<int64_t>(Shape{1}, {1});
    test_case.add_expected_output<float>(Shape{1}, {2});

    test_case.run();
}

NGRAPH_TEST(${BACKEND_NAME}, onnx_model_gather_elements_int8_axis_1)
{
    const auto function = onnx_import::import_onnx_model(
        file_util::path_join(SERIALIZED_ZOO, "onnx/gather_elements_int8_axis_1.prototxt"));
    auto test_case = test::TestCase<TestEngine>(function);

    test_case.add_input<int8_t>(Shape{2, 2}, {1, 2, 3, 4});
    test_case.add_input<int32_t>(Shape{2, 2}, {0, 0, 1, 0});
    test_case.add_expected_output<int8_t>(Shape{2, 2}, {1, 1, 4, 3});

    test_case.run();
}

NGRAPH_TEST(${BACKEND_NAME}, onnx_model_gather_elements_int32_axis_0)
{
    const auto function = onnx_import::import_onnx_model(
        file_util::path_join(SERIALIZED_ZOO, "onnx/gather_elements_int32_axis_0.prototxt"));
    auto test_case = test::TestCase<TestEngine>(function);

    test_case.add_input<int32_t>(Shape{3, 3}, {1, 2, 3, 4, 5, 6, 7, 8, 9});
    test_case.add_input<int64_t>(Shape{2, 3}, {1, 2, 0, 2, 0, 0});
    test_case.add_expected_output<int32_t>(Shape{2, 3}, {4, 8, 3, 7, 2, 3});

    test_case.run();
}

NGRAPH_TEST(${BACKEND_NAME}, onnx_model_gather_elements_float_negative_axis)
{
    const auto function = onnx_import::import_onnx_model(
        file_util::path_join(SERIALIZED_ZOO, "onnx/gather_elements_float_negative_axis.prototxt"));
    auto test_case = test::TestCase<TestEngine>(function);

    test_case.add_input<float>(Shape{2, 2}, {1, 2, 3, 4});
    test_case.add_input<int64_t>(Shape{2, 2}, {1, 1, 1, 0});
    test_case.add_expected_output<float>(Shape{2, 2}, {2, 2, 4, 3});

    test_case.run();
}

NGRAPH_TEST(${BACKEND_NAME}, onnx_model_gather_elements_float_3D_axis_2)
{
    const auto function = onnx_import::import_onnx_model(
        file_util::path_join(SERIALIZED_ZOO, "onnx/gather_elements_float_3D_axis_2.prototxt"));
    auto test_case = test::TestCase<TestEngine>(function);

    test_case.add_input<float>(Shape{2, 2, 2}, {1, 2, 3, 4, 5, 6, 7, 8});
    test_case.add_input<int64_t>(Shape{2, 2, 1}, {0, 1, 0, 1});
    test_case.add_expected_output<float>(Shape{2, 2, 1}, {1, 4, 5, 8});

    test_case.run();
}

NGRAPH_TEST(${BACKEND_NAME}, onnx_model_gatherND_int32)
{
    const auto function = onnx_import::import_onnx_model(
        file_util::path_join(SERIALIZED_ZOO, "onnx/gatherND_int32.prototxt"));
    auto test_case = test::TestCase<TestEngine>(function);

    test_case.add_input<int32_t>({0, 1, 2, 3});
    test_case.add_input<int64_t>({1, 0});
    test_case.add_expected_output<int32_t>(Shape{2, 2}, {2, 3, 0, 1});

    test_case.run();
}

NGRAPH_TEST(${BACKEND_NAME}, onnx_model_gatherND_float)
{
    const auto function = onnx_import::import_onnx_model(
        file_util::path_join(SERIALIZED_ZOO, "onnx/gatherND_float.prototxt"));
    auto test_case = test::TestCase<TestEngine>(function);

    test_case.add_input<float>({0.f, 1.f, 2.f, 3.f, 4.f, 5.f, 6.f, 7.f});
    test_case.add_input<int64_t>({0, 1, 1, 0});
    test_case.add_expected_output<float>(Shape{2, 2}, {2.f, 3.f, 4.f, 5.f});

    test_case.run();
}

NGRAPH_TEST(${BACKEND_NAME}, onnx_model_pad_constant)
{
    const auto function = onnx_import::import_onnx_model(
        file_util::path_join(SERIALIZED_ZOO, "onnx/pad_constant.prototxt"));
    auto test_case = test::TestCase<TestEngine>(function);

    test_case.add_input<float>({1.f, 1.2f, 2.3f, 3.4f, 4.5f, 5.7f});
    test_case.add_expected_output<float>(
        Shape{3, 4}, {0.f, 0.f, 1.f, 1.2f, 0.f, 0.f, 2.3f, 3.4f, 0.f, 0.f, 4.5f, 5.7f});

    test_case.run();
}

NGRAPH_TEST(${BACKEND_NAME}, onnx_model_pow_float32_float32)
{
    const auto function = onnx_import::import_onnx_model(
        file_util::path_join(SERIALIZED_ZOO, "onnx/pow_float32_float32.prototxt"));
    auto test_case = test::TestCase<TestEngine>(function);

    test_case.add_input<float>({1.f, 2.f, 3.f, 4.f}); // base
    test_case.add_input<float>({3.5f});               // exponent

    test_case.add_expected_output<float>(Shape{1, 4}, {1.f, 11.313708f, 46.765373f, 128.f});

    test_case.run();
}

NGRAPH_TEST(${BACKEND_NAME}, onnx_model_pow_float32_int32)
{
    const auto function = onnx_import::import_onnx_model(
        file_util::path_join(SERIALIZED_ZOO, "onnx/pow_float32_int32.prototxt"));
    auto test_case = test::TestCase<TestEngine>(function);

    test_case.add_input<float>({1.f, 2.f, 3.f, 4.f}); // base
    test_case.add_input<int>({3});                    // exponent

    test_case.add_expected_output<float>(Shape{1, 4}, {1.f, 8.f, 27.f, 64.f});

    test_case.run();
}

NGRAPH_TEST(${BACKEND_NAME}, onnx_model_pow_int32_float32)
{
    const auto function = onnx_import::import_onnx_model(
        file_util::path_join(SERIALIZED_ZOO, "onnx/pow_int32_float32.prototxt"));
    auto test_case = test::TestCase<TestEngine>(function);

    test_case.add_input<int>({1, 2, 3, 4}); // base
    test_case.add_input<float>({3.5f});     // exponent

    test_case.add_expected_output<int>(Shape{1, 4}, {1, 11, 46, 128});

    test_case.run();
}

NGRAPH_TEST(${BACKEND_NAME}, onnx_model_reciprocal)
{
    const auto function = onnx_import::import_onnx_model(
        file_util::path_join(SERIALIZED_ZOO, "onnx/reciprocal.prototxt"));
    auto test_case = test::TestCase<TestEngine>(function);

    test_case.add_input<float>({1.f, 2.f, 3.f, 4.f, 5.f, 6.f});
    test_case.add_expected_output<float>(Shape{3, 2},
                                         {1.f, 1 / 2.f, 1 / 3.f, 1 / 4.f, 1 / 5.f, 1 / 6.f});

    test_case.run();
}

NGRAPH_TEST(${BACKEND_NAME}, onnx_model_round)
{
    const auto function =
        onnx_import::import_onnx_model(file_util::path_join(SERIALIZED_ZOO, "onnx/round.prototxt"));
    auto test_case = test::TestCase<TestEngine>(function);

    test_case.add_input<float>(
        {0.1f, 0.9f, 1.2f, 1.5f, 1.8f, 2.3f, 2.7f, -1.1f, -1.9f, -2.2f, -2.8f});
    test_case.add_expected_output<float>(
        {0.f, 1.f, 1.f, 2.f, 2.f, 2.f, 3.f, -1.f, -2.f, -2.f, -3.f});

    test_case.run();
}

NGRAPH_TEST(${BACKEND_NAME}, onnx_model_round_half_nearest_even)
{
    const auto function = onnx_import::import_onnx_model(
        file_util::path_join(SERIALIZED_ZOO, "onnx/round_half_nearest_even.prototxt"));
    auto test_case = test::TestCase<TestEngine>(function);

    test_case.add_input<float>({0.5f, 2.5f, -1.5f, -2.5f});
    test_case.add_expected_output<float>({0.f, 2.f, -2.f, -2.f});

    test_case.run();
}

NGRAPH_TEST(${BACKEND_NAME}, onnx_model_scatter10_import_only)
{
    const auto scatter_fn = onnx_import::import_onnx_model(
        file_util::path_join(SERIALIZED_ZOO, "onnx/scatter_opset10.prototxt"));

    const Shape data_shape{2, 2};

    EXPECT_EQ(scatter_fn->get_output_size(), 1);
    EXPECT_EQ(scatter_fn->get_output_shape(0), data_shape);
    EXPECT_EQ(count_ops_of_type<op::v3::ScatterElementsUpdate>(scatter_fn), 1);
    EXPECT_EQ(count_ops_of_type<op::v0::Constant>(scatter_fn), 4);
}

NGRAPH_TEST(${BACKEND_NAME}, onnx_model_scatter_elements_import_only)
{
    const auto scatter_fn = onnx_import::import_onnx_model(
        file_util::path_join(SERIALIZED_ZOO, "onnx/scatter_elements_opset11.prototxt"));

    const Shape data_shape{1, 5};

    EXPECT_EQ(scatter_fn->get_output_size(), 1);
    EXPECT_EQ(scatter_fn->get_output_shape(0), data_shape);
    EXPECT_EQ(count_ops_of_type<op::v3::ScatterElementsUpdate>(scatter_fn), 1);
    EXPECT_EQ(count_ops_of_type<op::v0::Constant>(scatter_fn), 4);
}

NGRAPH_TEST(${BACKEND_NAME}, onnx_upsample8_import_only)
{
    const auto function = onnx_import::import_onnx_model(
        file_util::path_join(SERIALIZED_ZOO, "onnx/upsample8_nearest.prototxt"));

    // Input data shape (1, 1, 2, 2)
    // Scales attribute values {1.0, 1.0, 2.0, 3.0}

    const Shape expected_output_shape{1, 1, 4, 6};
    EXPECT_EQ(function->get_output_size(), 1);
    EXPECT_EQ(function->get_output_shape(0), expected_output_shape);
    EXPECT_EQ(count_ops_of_type<onnx_import::default_opset::Interpolate>(function), 1);
    EXPECT_EQ(count_ops_of_type<onnx_import::default_opset::Constant>(function), 2);
}

NGRAPH_TEST(${BACKEND_NAME}, onnx_upsample8_nearest_infer)
{
    const auto function = onnx_import::import_onnx_model(
        file_util::path_join(SERIALIZED_ZOO, "onnx/upsample8_nearest.prototxt"));

    // Input data shape (1, 1, 2, 2)
    // Scales attribute values {1.0, 1.0, 2.0, 3.0}
    // mode: nearest

    const Shape expected_output_shape{1, 1, 4, 6};
    auto test_case = test::TestCase<TestEngine>(function);
    test_case.add_input<float>({1.0, 2.0, 3.0, 4.0});
    test_case.add_expected_output<float>(
        expected_output_shape, {1.0, 1.0, 1.0, 2.0, 2.0, 2.0, 1.0, 1.0, 1.0, 2.0, 2.0, 2.0,
                                3.0, 3.0, 3.0, 4.0, 4.0, 4.0, 3.0, 3.0, 3.0, 4.0, 4.0, 4.0});
    test_case.run();
}

NGRAPH_TEST(${BACKEND_NAME}, onnx_upsample8_linear_infer)
{
    const auto function = onnx_import::import_onnx_model(
        file_util::path_join(SERIALIZED_ZOO, "onnx/upsample8_linear.prototxt"));

    // Input data shape (1, 1, 2, 2)
    // Scales attribute values {1.0, 1.0, 2.0, 2.0}
    // mode: linear

    const Shape expected_output_shape{1, 1, 4, 4};
    auto test_case = test::TestCase<TestEngine>(function);
    test_case.add_input<float>({1.0, 2.0, 3.0, 4.0});
    test_case.add_expected_output<float>(
        expected_output_shape,
        {1.0, 1.5, 2.0, 2.0, 2.0, 2.5, 3.0, 3.0, 3.0, 3.5, 4.0, 4.0, 3.0, 3.5, 4.0, 4.0});
    test_case.run();
}

NGRAPH_TEST(${BACKEND_NAME}, onnx_upsample9_scales_const_import_only)
{
    const auto function = onnx_import::import_onnx_model(
        file_util::path_join(SERIALIZED_ZOO, "onnx/upsample9_scales_const_nearest.prototxt"));

    // Input data shape (1, 1, 2, 2)
    // Input const scales values {1.0, 1.0, 2.0, 3.0}
    const Shape expected_output_shape{1, 1, 4, 6};
    EXPECT_EQ(function->get_output_size(), 1);
    EXPECT_EQ(function->get_output_shape(0), expected_output_shape);
    EXPECT_EQ(count_ops_of_type<onnx_import::default_opset::Interpolate>(function), 1);
    EXPECT_EQ(count_ops_of_type<onnx_import::default_opset::Constant>(function), 2);
}

NGRAPH_TEST(${BACKEND_NAME}, onnx_upsample9_scales_const_nearest_infer)
{
    const auto function = onnx_import::import_onnx_model(
        file_util::path_join(SERIALIZED_ZOO, "onnx/upsample9_scales_const_nearest.prototxt"));

    // Input data shape (1, 1, 2, 2)
    // Input const scales values {1.0, 1.0, 2.0, 3.0}
    // mode: nearest

    const Shape expected_output_shape{1, 1, 4, 6};
    auto test_case = test::TestCase<TestEngine>(function);
    test_case.add_input<float>({1.0, 2.0, 3.0, 4.0});
    test_case.add_expected_output<float>(
        expected_output_shape, {1.0, 1.0, 1.0, 2.0, 2.0, 2.0, 1.0, 1.0, 1.0, 2.0, 2.0, 2.0,
                                3.0, 3.0, 3.0, 4.0, 4.0, 4.0, 3.0, 3.0, 3.0, 4.0, 4.0, 4.0});
    test_case.run();
}

NGRAPH_TEST(${BACKEND_NAME}, onnx_upsample9_scales_const_linear_infer)
{
    const auto function = onnx_import::import_onnx_model(
        file_util::path_join(SERIALIZED_ZOO, "onnx/upsample9_scales_const_linear.prototxt"));

    // Input data shape (1, 1, 2, 2)
    // Input const scales values {1.0, 1.0, 2.0, 2.0}
    // mode: linear

    const Shape expected_output_shape{1, 1, 4, 4};
    auto test_case = test::TestCase<TestEngine>(function);
    test_case.add_input<float>({1.0, 2.0, 3.0, 4.0});
    test_case.add_expected_output<float>(
        expected_output_shape,
        {1.0, 1.5, 2.0, 2.0, 2.0, 2.5, 3.0, 3.0, 3.0, 3.5, 4.0, 4.0, 3.0, 3.5, 4.0, 4.0});
    test_case.run();
}

NGRAPH_TEST(${BACKEND_NAME}, onnx_image_scaler)
{
    const auto function = onnx_import::import_onnx_model(
        file_util::path_join(SERIALIZED_ZOO, "onnx/image_scaler.prototxt"));

    auto test_case = test::TestCase<TestEngine>(function);
    test_case.add_input<float>({1.0, 2.0, 3.0, 4.0, 10.0, 20.0, 30.0, 40.0});
    test_case.add_expected_output<float>(Shape{1, 2, 2, 2},
                                         {12.0, 14.0, 16.0, 18.0, 21.0, 41.0, 61.0, 81.0});
    test_case.run();
}

NGRAPH_TEST(${BACKEND_NAME}, onnx_size_op_single)
{
    const auto function = onnx_import::import_onnx_model(
        file_util::path_join(SERIALIZED_ZOO, "onnx/size_op_single.prototxt"));

    auto test_case = test::TestCase<TestEngine>(function);
    test_case.add_input<float>(Shape{2, 3}, {1.0, 2.0, 3.0, 4.0, 5.0, 6.0});
    test_case.add_expected_output<int>(Shape{}, {6});
    test_case.run();
}

NGRAPH_TEST(${BACKEND_NAME}, onnx_size_op_graph_end)
{
    const auto function = onnx_import::import_onnx_model(
        file_util::path_join(SERIALIZED_ZOO, "onnx/size_op_graph_end.prototxt"));

    auto test_case = test::TestCase<TestEngine>(function);
    test_case.add_input<float>({1.0, 2.0, 3.0, 4.0});
    test_case.add_expected_output<int>(Shape{}, {4});
    test_case.run();
}

NGRAPH_TEST(${BACKEND_NAME}, onnx_size_op_graph_middle)
{
    const auto function = onnx_import::import_onnx_model(
        file_util::path_join(SERIALIZED_ZOO, "onnx/size_op_graph_middle.prototxt"));

    auto test_case = test::TestCase<TestEngine>(function);
    test_case.add_input<float>({1.0, 2.0, 3.0, 4.0});
    test_case.add_expected_output<float>(Shape{}, {4.0});
    test_case.run();
}

NGRAPH_TEST(${BACKEND_NAME}, onnx_size_op_on_input_graph_middle)
{
    const auto function = onnx_import::import_onnx_model(
        file_util::path_join(SERIALIZED_ZOO, "onnx/size_op_on_input_graph_middle.prototxt"));

    auto test_case = test::TestCase<TestEngine>(function);
    test_case.add_input<float>(Shape{1, 2, 4, 1, 3},
                               {0., 0., 0., 0., 0., 0., 0., 0., 0., 0., 0., 0.,
                                0., 0., 0., 0., 0., 0., 0., 0., 0., 0., 0., 0.});
    test_case.add_expected_output<float>(
        Shape{1, 2, 4, 1, 3}, {24., 24., 24., 24., 24., 24., 24., 24., 24., 24., 24., 24.,
                               24., 24., 24., 24., 24., 24., 24., 24., 24., 24., 24., 24.});
    test_case.run();
}

NGRAPH_TEST(${BACKEND_NAME}, onnx_empty_initializers_handling)
{
    // int this test the "scales" input of the Resize operator is set to an empty initializer
    // this input should be ignored since the "sizes" optional input is provided
    // and the inference should use the data from the latter
    const auto function = onnx_import::import_onnx_model(
        file_util::path_join(SERIALIZED_ZOO, "onnx/empty_initializers_handling.prototxt"));

    const Shape expected_output_shape{2, 1, 4, 8};
    auto test_case = test::TestCase<TestEngine>(function);
    std::vector<float> input_data{2.0f, 4.0f, 1.0f, 3.0f, 7.0f, 8.0f, 9.0f, 6.0f};
    test_case.add_input<float>(input_data);
    test_case.add_expected_output<float>(
        expected_output_shape,
        {2.0f, 2.5f, 3.0f,  3.5f, 4.0f,  4.0f,  4.0f, 4.0f,  1.5f, 2.0f,  2.5f,  3.0f, 3.5f,
         3.5f, 3.5f, 3.5f,  1.0f, 1.5f,  2.0f,  2.5f, 3.0f,  3.0f, 3.0f,  3.0f,  1.0f, 1.5f,
         2.0f, 2.5f, 3.0f,  3.0f, 3.0f,  3.0f,  7.0f, 7.25f, 7.5f, 7.75f, 8.0f,  8.0f, 8.0f,
         8.0f, 8.0f, 7.75f, 7.5f, 7.25f, 7.0f,  7.0f, 7.0f,  7.0f, 9.0f,  8.25f, 7.5f, 6.75f,
         6.0f, 6.0f, 6.0f,  6.0f, 9.0f,  8.25f, 7.5f, 6.75f, 6.0f, 6.0f,  6.0f,  6.0f});

    test_case.run_with_tolerance_as_fp(2.0e-5f);
}

NGRAPH_TEST(${BACKEND_NAME}, onnx_roi_align_f32)
{
    const auto function = onnx_import::import_onnx_model(
        file_util::path_join(SERIALIZED_ZOO, "onnx/roi_align_f32.prototxt"));

    auto test_case = test::TestCase<TestEngine>(function);
    test_case.add_input<float>({0.,  1.,  2.,  3.,  4.,  5.,  6.,  7.,  8.,  9.,  10., 11., 12.,
                                13., 14., 15., 16., 17., 18., 19., 20., 21., 22., 23., 24., 25.,
                                26., 27., 28., 29., 30., 31., 32., 33., 34., 35., 36., 37., 38.,
                                39., 40., 41., 42., 43., 44., 45., 46., 47., 48., 49., 50., 51.,
                                52., 53., 54., 55., 56., 57., 58., 59., 60., 61., 62., 63., 64.,
                                65., 66., 67., 68., 69., 70., 71., 72., 73., 74.});

    test_case.add_input<float>({7.,   5.,  7.,  5., -15., -15., -15., -15., -10., 21.,
                                -10., 21., 13., 8., 13.,  8.,   -14., 19.,  -14., 19.});

    test_case.add_input<int32_t>({0, 0, 0, 0, 0});
    test_case.add_expected_output<float>(
        Shape{5, 3, 3, 4},
        {2.95833f, 3.20833f, 3.45833f, 3.70833f, 4.625f,   4.875f,   5.125f,   5.375f,   6.29167f,
         6.54167f, 6.79167f, 7.04167f, 27.9583f, 28.2083f, 28.4583f, 28.7083f, 29.625f,  29.875f,
         30.125f,  30.375f,  31.2917f, 31.5417f, 31.7917f, 32.0417f, 52.9583f, 53.2083f, 53.4583f,
         53.7083f, 54.625f,  54.875f,  55.125f,  55.375f,  56.2917f, 56.5417f, 56.7917f, 57.0417f,
         0.f,      0.f,      0.f,      0.f,      0.f,      0.f,      0.f,      0.f,      0.f,
         0.f,      0.f,      0.f,      25.f,     25.f,     25.f,     25.f,     25.f,     25.f,
         25.f,     25.f,     25.f,     25.f,     25.f,     25.f,     50.f,     50.f,     50.f,
         50.f,     50.f,     50.f,     50.f,     50.f,     50.f,     50.f,     50.f,     50.f,
         7.39583f, 7.39583f, 7.42708f, 7.64583f, 9.0625f,  9.0625f,  9.09375f, 9.3125f,  10.7292f,
         10.7292f, 10.7604f, 10.9792f, 32.3958f, 32.3958f, 32.4271f, 32.6458f, 34.0625f, 34.0625f,
         34.0938f, 34.3125f, 35.7292f, 35.7292f, 35.7604f, 35.9792f, 57.3958f, 57.3958f, 57.4271f,
         57.6458f, 59.0625f, 59.0625f, 59.0938f, 59.3125f, 60.7292f, 60.7292f, 60.7604f, 60.9792f,
         4.27083f, 4.52083f, 4.77083f, 5.02083f, 5.9375f,  6.1875f,  6.4375f,  6.6875f,  7.60417f,
         7.85417f, 8.10417f, 8.35417f, 29.2708f, 29.5208f, 29.7708f, 30.0208f, 30.9375f, 31.1875f,
         31.4375f, 31.6875f, 32.6042f, 32.8542f, 33.1042f, 33.3542f, 54.2708f, 54.5208f, 54.7708f,
         55.0208f, 55.9375f, 56.1875f, 56.4375f, 56.6875f, 57.6042f, 57.8542f, 58.1042f, 58.3542f,
         6.77083f, 6.77083f, 6.77083f, 6.80208f, 8.4375f,  8.4375f,  8.4375f,  8.46875f, 10.1042f,
         10.1042f, 10.1042f, 10.1354f, 31.7708f, 31.7708f, 31.7708f, 31.8021f, 33.4375f, 33.4375f,
         33.4375f, 33.4688f, 35.1042f, 35.1042f, 35.1042f, 35.1354f, 56.7708f, 56.7708f, 56.7708f,
         56.8021f, 58.4375f, 58.4375f, 58.4375f, 58.4688f, 60.1042f, 60.1042f, 60.1042f, 60.1354f});
    test_case.run_with_tolerance_as_fp(1.0e-4f);
}

NGRAPH_TEST(${BACKEND_NAME}, quant_dequant_pattern)
{
    const auto function = onnx_import::import_onnx_model(
        file_util::path_join(SERIALIZED_ZOO, "onnx/quant_dequant_pattern.prototxt"));
    auto test_case = test::TestCase<TestEngine>(function);
    // scale == 3.0
    // zero point == 10
    test_case.add_input<float>({9.0, 10.0, 15.0, 20.0, 30.0});
    test_case.add_input<float>({1});
    test_case.add_expected_output<float>(Shape{5}, {9.0, 9.0, 15.0, 21.0, 30.0});
    test_case.run();
}

NGRAPH_TEST(${BACKEND_NAME}, quant_dequant_pattern_axis)
{
    const auto function = onnx_import::import_onnx_model(
        file_util::path_join(SERIALIZED_ZOO, "onnx/quant_dequant_pattern_axis.prototxt"));
    auto test_case = test::TestCase<TestEngine>(function);
    // axis = 1
    // scale == {2.0, 3.0, 4.0}
    // zero point == {10, 20, 30}
    test_case.add_input<float>({1.0, 2.0, 3.0, 10.0, 20.0, 30.0, 40.0, 50.0, 100.0});
    test_case.add_expected_output<float>(Shape{3, 3}, {0, 3, 4, 10, 21, 32, 40, 51, 100});
    test_case.add_input<float>({1});
    test_case.run();
}

NGRAPH_TEST(${BACKEND_NAME}, onnx_model_logsoftmax_0D)
{
    auto function = onnx_import::import_onnx_model(
        file_util::path_join(SERIALIZED_ZOO, "onnx/softmax_0D.prototxt"));

    auto test_case = test::TestCase<TestEngine>(function);
    test_case.add_input<float>({3.141592});
    test_case.add_expected_output<float>({0.0});
    test_case.run();
}

NGRAPH_TEST(${BACKEND_NAME}, onnx_model_logsoftmax_1D)
{
    const auto function = onnx_import::import_onnx_model(
        file_util::path_join(SERIALIZED_ZOO, "onnx/logsoftmax_1D.prototxt"));
    auto test_case = test::TestCase<TestEngine>(function);

    test_case.add_input<float>({-1.0f, 0.0f, 1.0f});
    test_case.add_expected_output<float>(Shape{3}, {-2.4076061, -1.407606, -0.407606});
    test_case.run();
}

NGRAPH_TEST(${BACKEND_NAME}, onnx_model_logsoftmax13_1D)
{
    const auto function = onnx_import::import_onnx_model(
        file_util::path_join(SERIALIZED_ZOO, "onnx/logsoftmax13_1D.prototxt"));
    auto test_case = test::TestCase<TestEngine>(function);

    test_case.add_input<float>({-1.0f, 0.0f, 1.0f});
    test_case.add_expected_output<float>(Shape{3}, {-2.4076061, -1.407606, -0.407606});
    test_case.run();
}

NGRAPH_TEST(${BACKEND_NAME}, onnx_model_logsoftmax13_2D)
{
    const auto function = onnx_import::import_onnx_model(
        file_util::path_join(SERIALIZED_ZOO, "onnx/logsoftmax13_2D.prototxt"));
    auto test_case = test::TestCase<TestEngine>(function);

    test_case.add_input<float>({0.0f, 1.0f, 2.0f, 3.0f, 10000, 10001, 10002, 10003});
    test_case.add_expected_output<float>(Shape{2, 4},
                                         {-3.4401896,
                                          -2.4401896,
                                          -1.4401896,
                                          -0.44018966,
                                          -3.4401896,
                                          -2.4401896,
                                          -1.4401896,
                                          -0.44018966});
    test_case.run_with_tolerance_as_fp();
}

NGRAPH_TEST(${BACKEND_NAME}, onnx_model_logsoftmax13_2D_reshape)
{
    const auto function = onnx_import::import_onnx_model(
        file_util::path_join(SERIALIZED_ZOO, "onnx/logsoftmax13_2D.prototxt"));
    InferenceEngine::CNNNetwork net(function);
    InferenceEngine::ICNNNetwork::InputShapes shapes = {};
    InferenceEngine::SizeVector shape = {1, 1, 4000};
    shapes[net.getInputsInfo().begin()->first] = shape;
    EXPECT_NO_THROW(net.reshape(shapes));
    ASSERT_EQ(shape, net.getOutputsInfo().begin()->second->getDims());
}

NGRAPH_TEST(${BACKEND_NAME}, onnx_model_hard_sigmoid)
{
    auto function = onnx_import::import_onnx_model(
        file_util::path_join(SERIALIZED_ZOO, "onnx/hard_sigmoid.prototxt"));

    const auto inf = std::numeric_limits<float>::infinity();
    const auto neg_inf = -std::numeric_limits<float>::infinity();

    auto test_case = test::TestCase<TestEngine>(function);

    test_case.add_input<float>({inf, neg_inf, 0.0f, 1.0f});
    test_case.add_expected_output<float>(Shape{4}, {1.0f, 0.0f, 0.5f, 0.699999988079071f});
    test_case.run();
}

NGRAPH_TEST(${BACKEND_NAME}, onnx_model_mul_v6)
{
    const auto function = onnx_import::import_onnx_model(
        file_util::path_join(SERIALIZED_ZOO, "onnx/mul_v6.prototxt"));
    auto test_case = test::TestCase<TestEngine>(function);

    test_case.add_input<float>({1.0f, 2.0f, 3.0f});
    test_case.add_input<float>({3.0f, 4.0f, 5.0f});
    test_case.add_expected_output<float>(Shape{3}, {3.0f, 8.0f, 15.0f});
    test_case.run();
}

NGRAPH_TEST(${BACKEND_NAME}, onnx_model_mul_v6_broadcast_axis_1)
{
    const auto function = onnx_import::import_onnx_model(
        file_util::path_join(SERIALIZED_ZOO, "onnx/mul_v6_broadcast_axis_1.prototxt"));
    auto test_case = test::TestCase<TestEngine>(function);

    Shape shape{1, 3, 2, 2};
    std::vector<float> A(shape_size(shape));
    std::iota(A.begin(), A.end(), 1);
    test_case.add_input<float>(A);
    test_case.add_input<float>({3.0f, 4.0f, 5.0f});
    test_case.add_expected_output<float>(
        shape, {3.0f, 6.0f, 9.0f, 12.0f, 20.0f, 24.0f, 28.0f, 32.0f, 45.0f, 50.0f, 55.0f, 60.0f});
    test_case.run();
}

NGRAPH_TEST(${BACKEND_NAME}, onnx_model_mul_v6_broadcast_no_axis)
{
    const auto function = onnx_import::import_onnx_model(
        file_util::path_join(SERIALIZED_ZOO, "onnx/mul_v6_broadcast_no_axis.prototxt"));
    auto test_case = test::TestCase<TestEngine>(function);

    Shape shape{2, 2};
    std::vector<float> A(shape_size(shape));
    std::iota(A.begin(), A.end(), 1);
    test_case.add_input<float>(A);
    test_case.add_input<float>({3.0f});
    test_case.add_expected_output<float>(shape, {3.0f, 6.0f, 9.0f, 12.0f});
    test_case.run();
}

NGRAPH_TEST(${BACKEND_NAME}, onnx_model_mul_v7)
{
    const auto function = onnx_import::import_onnx_model(
        file_util::path_join(SERIALIZED_ZOO, "onnx/mul_v7.prototxt"));
    auto test_case = test::TestCase<TestEngine>(function);

    test_case.add_input<float>({1.0f, 2.0f, 3.0f});
    test_case.add_input<float>({3.0f, 4.0f, 5.0f});
    test_case.add_expected_output<float>(Shape{3}, {3.0f, 8.0f, 15.0f});
    test_case.run();
}

NGRAPH_TEST(${BACKEND_NAME}, onnx_model_mul_v7_broadcast)
{
    const auto function = onnx_import::import_onnx_model(
        file_util::path_join(SERIALIZED_ZOO, "onnx/mul_v7_broadcast.prototxt"));
    auto test_case = test::TestCase<TestEngine>(function);

    Shape shape{1, 2, 3};
    std::vector<float> A(shape_size(shape));
    std::iota(A.begin(), A.end(), 1);
    test_case.add_input<float>(A);
    test_case.add_input<float>({3.0f, 4.0f, 5.0f});
    test_case.add_expected_output<float>(shape, {3.0f, 8.0f, 15.0f, 12.0f, 20.0f, 30.0f});
    test_case.run();
}

NGRAPH_TEST(${BACKEND_NAME}, onnx_model_add_v6_broadcast_axis_1)
{
    const auto function = onnx_import::import_onnx_model(
        file_util::path_join(SERIALIZED_ZOO, "onnx/add_v6_broadcast_axis_1.prototxt"));
    auto test_case = test::TestCase<TestEngine>(function);

    Shape shape{1, 3, 2, 2};
    std::vector<float> A(shape_size(shape));
    std::iota(A.begin(), A.end(), 1);
    test_case.add_input<float>(A);
    test_case.add_input<float>({3.0f, 4.0f, 5.0f});
    test_case.add_expected_output<float>(
        shape, {4.0f, 5.0f, 6.0f, 7.0f, 9.0f, 10.0f, 11.0f, 12.0f, 14.0f, 15.0f, 16.0f, 17.0f});
    test_case.run();
}

NGRAPH_TEST(${BACKEND_NAME}, onnx_model_add_v6_broadcast_no_axis)
{
    const auto function = onnx_import::import_onnx_model(
        file_util::path_join(SERIALIZED_ZOO, "onnx/add_v6_broadcast_no_axis.prototxt"));
    auto test_case = test::TestCase<TestEngine>(function);

    Shape shape{2, 2};
    std::vector<float> A(shape_size(shape));
    std::iota(A.begin(), A.end(), 1);
    test_case.add_input<float>(A);
    test_case.add_input<float>({3.0f});
    test_case.add_expected_output<float>(shape, {4.0f, 5.0f, 6.0f, 7.0f});
    test_case.run();
}

NGRAPH_TEST(${BACKEND_NAME}, onnx_model_add_v7)
{
    const auto function = onnx_import::import_onnx_model(
        file_util::path_join(SERIALIZED_ZOO, "onnx/add_v7.prototxt"));
    auto test_case = test::TestCase<TestEngine>(function);

    test_case.add_input<float>({1.0f, 2.0f, 3.0f});
    test_case.add_input<float>({3.0f, 4.0f, 5.0f});
    test_case.add_expected_output<float>(Shape{3}, {4.0f, 6.0f, 8.0f});
    test_case.run();
}

NGRAPH_TEST(${BACKEND_NAME}, onnx_model_sub_v6_broadcast_axis_1)
{
    const auto function = onnx_import::import_onnx_model(
        file_util::path_join(SERIALIZED_ZOO, "onnx/sub_v6_broadcast_axis_1.prototxt"));
    auto test_case = test::TestCase<TestEngine>(function);

    Shape shape{1, 3, 2, 2};
    std::vector<float> A(shape_size(shape));
    std::iota(A.begin(), A.end(), 1);
    test_case.add_input<float>(A);
    test_case.add_input<float>({3.0f, 4.0f, 5.0f});
    test_case.add_expected_output<float>(
        shape, {-2.0f, -1.0f, 0.0f, 1.0f, 1.0f, 2.0f, 3.0f, 4.0f, 4.0f, 5.0f, 6.0f, 7.0f});
    test_case.run();
}

NGRAPH_TEST(${BACKEND_NAME}, onnx_model_sub_v6_broadcast_no_axis)
{
    const auto function = onnx_import::import_onnx_model(
        file_util::path_join(SERIALIZED_ZOO, "onnx/sub_v6_broadcast_no_axis.prototxt"));
    auto test_case = test::TestCase<TestEngine>(function);

    Shape shape{2, 2};
    std::vector<float> A(shape_size(shape));
    std::iota(A.begin(), A.end(), 1);
    test_case.add_input<float>(A);
    test_case.add_input<float>({3.0f});
    test_case.add_expected_output<float>(shape, {-2.0f, -1.0f, 0.0f, 1.0f});
    test_case.run();
}

NGRAPH_TEST(${BACKEND_NAME}, onnx_model_sub_v7)
{
    const auto function = onnx_import::import_onnx_model(
        file_util::path_join(SERIALIZED_ZOO, "onnx/sub_v7.prototxt"));
    auto test_case = test::TestCase<TestEngine>(function);

    test_case.add_input<float>({1.0f, 2.0f, 3.0f});
    test_case.add_input<float>({3.0f, 8.0f, 7.0f});
    test_case.add_expected_output<float>(Shape{3}, {-2.0f, -6.0f, -4.0f});
    test_case.run();
}

NGRAPH_TEST(${BACKEND_NAME}, onnx_model_sub_v7_broadcast)
{
    const auto function = onnx_import::import_onnx_model(
        file_util::path_join(SERIALIZED_ZOO, "onnx/sub_v7_broadcast.prototxt"));
    auto test_case = test::TestCase<TestEngine>(function);

    Shape shape{1, 2, 3};
    std::vector<float> A(shape_size(shape));
    std::iota(A.begin(), A.end(), 1);
    test_case.add_input<float>(A);
    test_case.add_input<float>({3.0f, 4.0f, 5.0f});
    test_case.add_expected_output<float>(shape, {-2.0f, -2.0f, -2.0f, 1.0f, 1.0f, 1.0f});
    test_case.run();
}

NGRAPH_TEST(${BACKEND_NAME}, onnx_model_div_v6_broadcast_axis_1)
{
    const auto function = onnx_import::import_onnx_model(
        file_util::path_join(SERIALIZED_ZOO, "onnx/div_v6_broadcast_axis_1.prototxt"));
    auto test_case = test::TestCase<TestEngine>(function);

    Shape shape{1, 3, 2, 2};
    std::vector<float> A(shape_size(shape));
    std::iota(A.begin(), A.end(), 1);
    test_case.add_input<float>(A);
    test_case.add_input<float>({3.0f, 4.0f, 5.0f});
    test_case.add_expected_output<float>(
        shape,
        {0.3333333f, 0.6666666f, 1.0f, 1.333333f, 1.25f, 1.5f, 1.75f, 2.0f, 1.8f, 2.0, 2.2f, 2.4f});
    test_case.run();
}

NGRAPH_TEST(${BACKEND_NAME}, onnx_model_div_v6_broadcast_no_axis)
{
    const auto function = onnx_import::import_onnx_model(
        file_util::path_join(SERIALIZED_ZOO, "onnx/div_v6_broadcast_no_axis.prototxt"));
    auto test_case = test::TestCase<TestEngine>(function);

    Shape shape{2, 2};
    std::vector<float> A(shape_size(shape));
    std::iota(A.begin(), A.end(), 1);
    test_case.add_input<float>(A);
    test_case.add_input<float>({2.0f});
    test_case.add_expected_output<float>(shape, {0.5f, 1.0f, 1.5f, 2.0f});
    test_case.run();
}

NGRAPH_TEST(${BACKEND_NAME}, onnx_model_div_v7)
{
    const auto function = onnx_import::import_onnx_model(
        file_util::path_join(SERIALIZED_ZOO, "onnx/div_v7.prototxt"));
    auto test_case = test::TestCase<TestEngine>(function);

    test_case.add_input<float>({1.0f, 2.0f, 3.0f});
    test_case.add_input<float>({3.0f, 8.0f, 7.0f});
    test_case.add_expected_output<float>(Shape{3}, {0.3333333f, 0.25f, 0.4285714f});
    test_case.run();
}

NGRAPH_TEST(${BACKEND_NAME}, onnx_model_div_v7_broadcast)
{
    const auto function = onnx_import::import_onnx_model(
        file_util::path_join(SERIALIZED_ZOO, "onnx/div_v7_broadcast.prototxt"));
    auto test_case = test::TestCase<TestEngine>(function);

    Shape shape{1, 2, 3};
    std::vector<float> A(shape_size(shape));
    std::iota(A.begin(), A.end(), 1);
    test_case.add_input<float>(A);
    test_case.add_input<float>({3.0f, 4.0f, 5.0f});
    test_case.add_expected_output<float>(shape, {0.3333333f, 0.5f, 0.6f, 1.3333333f, 1.25f, 1.2f});
    test_case.run();
}

NGRAPH_TEST(${BACKEND_NAME}, onnx_model_dangling_parameter)
{
    auto function = onnx_import::import_onnx_model(
        file_util::path_join(SERIALIZED_ZOO, "onnx/dangling_parameter.prototxt"));

    auto test_case = test::TestCase<TestEngine>(function);

    test_case.add_input<float>({-1.0f, 2.0f, -3.0f});
    test_case.add_expected_output<float>(Shape{3}, {1.0f, 2.0f, 3.0f});
    test_case.run();
}

NGRAPH_TEST(${BACKEND_NAME}, onnx_clip_inbounds)
{
    auto function = onnx_import::import_onnx_model(
        file_util::path_join(SERIALIZED_ZOO, "onnx/test_clip_inbounds.prototxt"));

    auto test_case = test::TestCase<TestEngine>(function);
    const std::vector<int32_t> data{-1, 0, 1, -9999, 9999};
    test_case.add_input<int32_t>(data);
    test_case.add_expected_output<int32_t>(Shape{data.size()}, data);
    test_case.run();
}

NGRAPH_TEST(${BACKEND_NAME}, onnx_mvn_v6)
{
    auto function = onnx_import::import_onnx_model(
        file_util::path_join(SERIALIZED_ZOO, "onnx/mvn_v6.prototxt"));

    auto test_case = test::TestCase<TestEngine>(function);
    test_case.add_input<float>(
        {0.8439683,  0.5665144, 0.05836735, 0.02916367, 0.12964272, 0.5060197, 0.79538304,
         0.9411346,  0.9546573, 0.17730942, 0.46192095, 0.26480448, 0.6746842, 0.01665257,
         0.62473077, 0.9240844, 0.9722341,  0.11965699, 0.41356155, 0.9129373, 0.59330076,
         0.81929934, 0.7862604, 0.11799799, 0.69248444, 0.54119414, 0.07513223});
    test_case.add_expected_output<float>(
        Shape{3, 3, 3, 1},
        {1.3546423,  0.33053496, -1.5450814,  -1.2106764,  -0.8925952,  0.29888135, 0.38083088,
         0.81808794, 0.85865635, -1.1060555,  -0.05552877, -0.78310335, 0.83281356, -1.250282,
         0.67467856, 0.7669372,  0.9113869,   -1.6463585,  -0.23402764, 1.6092131,  0.42940593,
         1.2906139,  1.1860244,  -0.92945826, 0.0721334,   -0.38174,    -1.7799333});
    test_case.run();
}

NGRAPH_TEST(${BACKEND_NAME}, onnx_dropout1_no_training_no_return_mask)
{
    auto function = onnx_import::import_onnx_model(
        file_util::path_join(SERIALIZED_ZOO, "onnx/dropout1_no_training_no_return_mask.prototxt"));

    auto test_case = test::TestCase<TestEngine>(function);
    const std::vector<float> data(3 * 4 * 5, 2.0f);
    test_case.add_input<float>(data);
    test_case.add_expected_output<float>(Shape{3, 4, 5}, data);
    test_case.run();
}

NGRAPH_TEST(${BACKEND_NAME}, onnx_dropout1_no_training_return_mask)
{
    auto function = onnx_import::import_onnx_model(
        file_util::path_join(SERIALIZED_ZOO, "onnx/dropout1_no_training_return_mask.prototxt"));

    auto test_case = test::TestCase<TestEngine>(function);
    const std::vector<float> data(3 * 4 * 5, 2.0f);
    test_case.add_input<float>(data);
    test_case.add_expected_output<float>(Shape{3, 4, 5}, data);
    test_case.add_expected_output<int32_t>(
        Shape{3, 4, 5}, std::vector<int32_t>(3 * 4 * 5, 1)); // // bool converted to i32
    test_case.run();
}

NGRAPH_TEST(${BACKEND_NAME}, onnx_dropout7_no_return_mask)
{
    auto function = onnx_import::import_onnx_model(
        file_util::path_join(SERIALIZED_ZOO, "onnx/dropout7_no_return_mask.prototxt"));

    auto test_case = test::TestCase<TestEngine>(function);
    const std::vector<float> data(3 * 4 * 5, 2.0f);
    test_case.add_input<float>(data);
    test_case.add_expected_output<float>(Shape{3, 4, 5}, data);
    test_case.run();
}

NGRAPH_TEST(${BACKEND_NAME}, onnx_dropout12_no_training_no_return_mask)
{
    auto function = onnx_import::import_onnx_model(
        file_util::path_join(SERIALIZED_ZOO, "onnx/dropout12_no_training_no_return_mask.prototxt"));

    auto test_case = test::TestCase<TestEngine>(function);
    const std::vector<float> data(3 * 4 * 5, 2.0f);
    test_case.add_input<float>(data);
    test_case.add_expected_output<float>(Shape{3, 4, 5}, data);
    test_case.run();
}

NGRAPH_TEST(${BACKEND_NAME}, onnx_dropout12_no_training_return_mask)
{
    auto function = onnx_import::import_onnx_model(
        file_util::path_join(SERIALIZED_ZOO, "onnx/dropout12_no_training_return_mask.prototxt"));

    auto test_case = test::TestCase<TestEngine>(function);
    const std::vector<float> data(3 * 4 * 5, 2.0f);
    test_case.add_input<float>(data);
    test_case.add_expected_output<float>(Shape{3, 4, 5}, data);
    test_case.add_expected_output<int32_t>(
        Shape{3, 4, 5}, std::vector<int32_t>(3 * 4 * 5, 1)); // bool converted to i32
    test_case.run();
}

NGRAPH_TEST(${BACKEND_NAME}, onnx_dropout12_no_traning_no_const_rato)
{
    auto function = onnx_import::import_onnx_model(
        file_util::path_join(SERIALIZED_ZOO, "onnx/dropout12_no_traning_no_const_rato.prototxt"));

    auto test_case = test::TestCase<TestEngine>(function);
    test_case.add_input<float>({1, 2, 3, 4});
    // test_case.add_input<float>(Shape{}, {0.5}); // ratio input is ignored

    test_case.add_expected_output<float>(Shape{1, 4}, {1., 2., 3., 4.});
    test_case.run();
}

NGRAPH_TEST(${BACKEND_NAME}, onnx_dropout12_training_mode)
{
    try
    {
        auto function = onnx_import::import_onnx_model(
            file_util::path_join(SERIALIZED_ZOO, "onnx/dropout12_training_mode.prototxt"));
        FAIL() << "Expected exception was not thrown";
    }
    catch (const ngraph::ngraph_error& e)
    {
        EXPECT_HAS_SUBSTRING(e.what(),
                             std::string("Training mode is not supported for Dropout op"));
    }
    catch (...)
    {
        FAIL() << "Expected ngraph_error exception was not thrown";
    }
}

NGRAPH_TEST(${BACKEND_NAME}, onnx_dropout12_not_const_training_mode)
{
    try
    {
        auto function = onnx_import::import_onnx_model(file_util::path_join(
            SERIALIZED_ZOO, "onnx/dropout12_not_const_training_mode.prototxt"));
        FAIL() << "Expected exception was not thrown";
    }
    catch (const ngraph::ngraph_error& e)
    {
        EXPECT_HAS_SUBSTRING(e.what(),
                             std::string("Non-constant training_mode input is not supported."));
    }
    catch (...)
    {
        FAIL() << "Expected ngraph_error exception was not thrown";
    }
}

<<<<<<< HEAD
NGRAPH_TEST(${BACKEND_NAME}, onnx_softmax_crossentropy_loss_mean)
{
    auto function = onnx_import::import_onnx_model(
        file_util::path_join(SERIALIZED_ZOO, "onnx/softmax_crossentropy_loss_mean.prototxt"));

    auto test_case = test::TestCase<TestEngine>(function);
    test_case.add_input<float>({0.54881352186203,
                                0.7151893377304077,
                                0.6027633547782898,
                                0.5448831915855408,
                                0.42365479469299316,
                                0.6458941102027893,
                                0.4375872015953064,
                                0.891772985458374,
                                0.9636627435684204,
                                0.3834415078163147,
                                0.7917250394821167,
                                0.5288949012756348,
                                0.5680445432662964,
                                0.9255966544151306,
                                0.07103605568408966});
    test_case.add_input<int64_t>({1, 4, 3});
    test_case.add_expected_output<float>(Shape{}, {1.561384797096252441});
    test_case.run();
}

NGRAPH_TEST(${BACKEND_NAME}, onnx_negativelog_likelihood_loss)
{
    auto function = onnx_import::import_onnx_model(
        file_util::path_join(SERIALIZED_ZOO, "onnx/negativelog_likelihood_loss.prototxt"));

    auto test_case = test::TestCase<TestEngine>(function);
    test_case.add_input<float>({
        0.54881352186203,     0.7151893377304077, 0.6027633547782898,  0.5448831915855408,
        0.42365479469299316,  0.6458941102027893, 0.4375872015953064,  0.891772985458374,
        0.9636627435684204,   0.3834415078163147, 0.7917250394821167,  0.5288949012756348,
        0.5680445432662964,   0.9255966544151306, 0.07103605568408966, 0.08712930232286453,
        0.020218396559357643, 0.832619845867157,  0.7781567573547363,  0.8700121641159058,
        0.978618323802948,    0.7991585731506348, 0.4614793658256531,  0.7805292010307312,
        0.11827442795038223,  0.6399210095405579, 0.14335328340530396, 0.9446688890457153,
        0.5218483209609985,   0.4146619439125061,
    });
    test_case.add_input<int64_t>({3, 3, 2, 4, 2, 0});
    test_case.add_expected_output<float>(Shape{}, {-0.531306922435760498});
=======
NGRAPH_TEST(${BACKEND_NAME}, onnx_multiple_slices_last_layer)
{
    std::vector<float> data(1 * 30 * 320 * 320);
    std::fill(data.begin(), data.end(), 1);

    const auto function = onnx_import::import_onnx_model(
        file_util::path_join(SERIALIZED_ZOO, "onnx/multiple_slices_last_layer.prototxt"));
    auto test_case = test::TestCase<TestEngine>(function);
    std::vector<float> o1(1 * 320 * 320 * 21);
    std::fill(o1.begin(), o1.end(), 1);

    std::vector<float> o2(1 * 320 * 320 * 9);
    std::fill(o2.begin(), o2.end(), 1);

    test_case.add_input<float>(data);
    test_case.add_expected_output<float>(Shape{1, 320, 320, 21}, o1);
    test_case.add_expected_output<float>(Shape{1, 320, 320, 9}, o2);
>>>>>>> 67592d42
    test_case.run();
}<|MERGE_RESOLUTION|>--- conflicted
+++ resolved
@@ -3963,7 +3963,26 @@
     }
 }
 
-<<<<<<< HEAD
+NGRAPH_TEST(${BACKEND_NAME}, onnx_multiple_slices_last_layer)
+{
+    std::vector<float> data(1 * 30 * 320 * 320);
+    std::fill(data.begin(), data.end(), 1);
+
+    const auto function = onnx_import::import_onnx_model(
+        file_util::path_join(SERIALIZED_ZOO, "onnx/multiple_slices_last_layer.prototxt"));
+    auto test_case = test::TestCase<TestEngine>(function);
+    std::vector<float> o1(1 * 320 * 320 * 21);
+    std::fill(o1.begin(), o1.end(), 1);
+
+    std::vector<float> o2(1 * 320 * 320 * 9);
+    std::fill(o2.begin(), o2.end(), 1);
+
+    test_case.add_input<float>(data);
+    test_case.add_expected_output<float>(Shape{1, 320, 320, 21}, o1);
+    test_case.add_expected_output<float>(Shape{1, 320, 320, 9}, o2);
+    test_case.run();
+}
+
 NGRAPH_TEST(${BACKEND_NAME}, onnx_softmax_crossentropy_loss_mean)
 {
     auto function = onnx_import::import_onnx_model(
@@ -4008,24 +4027,5 @@
     });
     test_case.add_input<int64_t>({3, 3, 2, 4, 2, 0});
     test_case.add_expected_output<float>(Shape{}, {-0.531306922435760498});
-=======
-NGRAPH_TEST(${BACKEND_NAME}, onnx_multiple_slices_last_layer)
-{
-    std::vector<float> data(1 * 30 * 320 * 320);
-    std::fill(data.begin(), data.end(), 1);
-
-    const auto function = onnx_import::import_onnx_model(
-        file_util::path_join(SERIALIZED_ZOO, "onnx/multiple_slices_last_layer.prototxt"));
-    auto test_case = test::TestCase<TestEngine>(function);
-    std::vector<float> o1(1 * 320 * 320 * 21);
-    std::fill(o1.begin(), o1.end(), 1);
-
-    std::vector<float> o2(1 * 320 * 320 * 9);
-    std::fill(o2.begin(), o2.end(), 1);
-
-    test_case.add_input<float>(data);
-    test_case.add_expected_output<float>(Shape{1, 320, 320, 21}, o1);
-    test_case.add_expected_output<float>(Shape{1, 320, 320, 9}, o2);
->>>>>>> 67592d42
     test_case.run();
 }