//*****************************************************************************
// Copyright 2017-2020 Intel Corporation
//
// Licensed under the Apache License, Version 2.0 (the "License");
// you may not use this file except in compliance with the License.
// You may obtain a copy of the License at
//
//     http://www.apache.org/licenses/LICENSE-2.0
//
// Unless required by applicable law or agreed to in writing, software
// distributed under the License is distributed on an "AS IS" BASIS,
// WITHOUT WARRANTIES OR CONDITIONS OF ANY KIND, either express or implied.
// See the License for the specific language governing permissions and
// limitations under the License.
//*****************************************************************************

// clang-format off
#ifdef ${BACKEND_NAME}_FLOAT_TOLERANCE_BITS
#define DEFAULT_FLOAT_TOLERANCE_BITS ${BACKEND_NAME}_FLOAT_TOLERANCE_BITS
#endif
#ifdef ${BACKEND_NAME}_DOUBLE_TOLERANCE_BITS
#define DEFAULT_DOUBLE_TOLERANCE_BITS ${BACKEND_NAME}_DOUBLE_TOLERANCE_BITS
#endif
// clang-format on

#include <functional>
#include <iterator>
#include <numeric>

#include "gtest/gtest.h"
#include "ngraph/file_util.hpp"
#include "onnx_import/default_opset.hpp"
#include "onnx_import/onnx.hpp"
#include "util/engine/test_engines.hpp"
#include "util/test_case.hpp"
#include "util/test_control.hpp"
#include "util/test_tools.hpp"
#include "util/type_prop.hpp"

using namespace ngraph;
using namespace ngraph::onnx_import;
using namespace ngraph::test;

static std::string s_manifest = "${MANIFEST}";

using TestEngine = test::ENGINE_CLASS_NAME(${BACKEND_NAME});

NGRAPH_TEST(${BACKEND_NAME}, onnx_dyn_shapes_onnx_dynamic_dims_to_ngraph_dynamic_dims)
{
    // the model represents a linear function A * x + B
    // where all 3 operands are model inputs (no initializers)
    const auto function = onnx_import::import_onnx_model(
        file_util::path_join(SERIALIZED_ZOO, "onnx/dynamic_shapes/ab_plus_c.prototxt"));

    const auto& graph_inputs = function->get_parameters();
    EXPECT_EQ(graph_inputs.size(), 3);

    // all inputs in the model have a 2D partial shape {?, 2}
    for (const auto& input : graph_inputs)
    {
        const auto& input_ps = input->get_partial_shape();
        EXPECT_TRUE(input_ps.is_dynamic());

        ASSERT_TRUE(input_ps.rank().is_static());
        EXPECT_EQ(input_ps.rank().get_length(), 2);

        EXPECT_TRUE(input_ps[0].is_dynamic());
        ASSERT_TRUE(input_ps[1].is_static());
        EXPECT_EQ(input_ps[1].get_length(), 2);
    }

    const auto& graph_outputs = function->get_results();
    EXPECT_EQ(graph_outputs.size(), 1);

    const auto out = *(graph_outputs.cbegin());
    const auto& out_ps = out->get_output_partial_shape(0);
    ASSERT_TRUE(out_ps.rank().is_static());
    EXPECT_EQ(out_ps.rank().get_length(), 2);

    EXPECT_TRUE(out_ps[0].is_dynamic());
    ASSERT_TRUE(out_ps[1].is_static());
    EXPECT_EQ(out_ps[1].get_length(), 2);
}

NGRAPH_TEST(${BACKEND_NAME}, onnx_dyn_shapes_ab_plus_c_inference)
{
    const auto function = onnx_import::import_onnx_model(
        file_util::path_join(SERIALIZED_ZOO, "onnx/dynamic_shapes/ab_plus_c.prototxt"));

    auto test_case = test::TestCase<TestEngine, TestCaseType::DYNAMIC>(function);

    struct ExpectedValuesGenerator
    {
        int64_t i = 1;
        int64_t operator()()
        {
            const auto ret = i * i + i;
            ++i;
            return ret;
        }
    };

    const size_t NUM_BATCHES_TO_TEST = 5;

    for (size_t batch = 1; batch <= NUM_BATCHES_TO_TEST; ++batch)
    {
        const Shape shape{batch, 2};
        const auto elems_in_tensor = shape_size(shape);

        std::vector<int64_t> input_values(elems_in_tensor);
        std::iota(input_values.begin(), input_values.end(), 1);

        test_case.add_input<int64_t>(shape, input_values);
        test_case.add_input<int64_t>(shape, input_values);
        test_case.add_input<int64_t>(shape, input_values);

        std::vector<int64_t> expected_values(elems_in_tensor);
        std::generate(expected_values.begin(), expected_values.end(), ExpectedValuesGenerator{});
        test_case.add_expected_output<int64_t>(shape, expected_values);

        test_case.run();
    }
}

NGRAPH_TEST(${BACKEND_NAME}, onnx_dyn_shapes_scalar_initializers_shape_check)
{
    // initializers defined witout the "dims" field should produce Constants with an empty Shape
    // initializers with "dims: 0" should be have the same way (Shape{} not Shape{0})
    const auto function = onnx_import::import_onnx_model(
        file_util::path_join(SERIALIZED_ZOO, "onnx/dynamic_shapes/scalar_initializers.prototxt"));

    for (auto ng_node : function->get_ordered_ops())
    {
        if (as_type_ptr<default_opset::Constant>(ng_node))
        {
            EXPECT_EQ(ng_node->get_shape(), Shape{});
        }
    }
}

NGRAPH_TEST(${BACKEND_NAME}, onnx_dyn_shapes_dynamic_rank_input_check)
{
    // the model contains a single Add operation that takes a fully dynamic input and a scalar
    const auto function = onnx_import::import_onnx_model(
        file_util::path_join(SERIALIZED_ZOO, "onnx/dynamic_shapes/a_plus_b_dyn_rank.prototxt"));

    const auto& graph_inputs = function->get_parameters();
    ASSERT_EQ(graph_inputs.size(), 2);

    const auto dyn_rank_input = graph_inputs[0];
    const auto scalar_input = graph_inputs[1];

    EXPECT_TRUE(dyn_rank_input->get_partial_shape().rank().is_dynamic());

    ASSERT_TRUE(scalar_input->get_partial_shape().is_static());
    EXPECT_EQ(scalar_input->get_partial_shape().to_shape(), Shape{});

    const auto& graph_outputs = function->get_results();
    EXPECT_EQ(graph_outputs.size(), 1);

    const auto out = *(graph_outputs.cbegin());
    EXPECT_TRUE(out->get_output_partial_shape(0).rank().is_dynamic());
}

NGRAPH_TEST(${BACKEND_NAME}, onnx_dyn_shapes_dynamic_rank_input_inference)
{
    // the model contains a single Add operation that takes a fully dynamic input and a scalar
    const auto function = onnx_import::import_onnx_model(
        file_util::path_join(SERIALIZED_ZOO, "onnx/dynamic_shapes/a_plus_b_dyn_rank.prototxt"));

    auto test_case = test::TestCase<TestEngine, TestCaseType::DYNAMIC>(function);

    const size_t RANKS_TO_TEST = 3;
    const int64_t SCALAR_INPUT_VAL = 5;

    for (size_t r = 0; r <= RANKS_TO_TEST; ++r)
    {
        const Shape shape(r, 2);
        const auto elems_in_tensor = shape_size(shape);

        std::vector<int64_t> input_values(elems_in_tensor);
        std::iota(input_values.begin(), input_values.end(), 1);

        test_case.add_input<int64_t>(shape, input_values);
        test_case.add_input<int64_t>(Shape{}, {SCALAR_INPUT_VAL});

        std::vector<int64_t> expected_values(elems_in_tensor);
        std::iota(expected_values.begin(), expected_values.end(), SCALAR_INPUT_VAL + 1);
        test_case.add_expected_output<int64_t>(shape, expected_values);

        test_case.run();
    }
}

NGRAPH_TEST(${BACKEND_NAME}, onnx_dyn_shapes_model_acosh_1_3)
{
    auto function = onnx_import::import_onnx_model(
        file_util::path_join(SERIALIZED_ZOO, "onnx/dynamic_shapes/acosh_dyn_shape.prototxt"));

    auto test_case = test::TestCase<TestEngine, TestCaseType::DYNAMIC>(function);
    test_case.add_input<float>(Shape{1, 3}, {1.0f, 2.5f, 4.3f});
    test_case.add_expected_output<float>(Shape{1, 3}, {0.0f, 1.5667993f, 2.1379586f});

    test_case.run();
}

NGRAPH_TEST(${BACKEND_NAME}, onnx_dyn_shapes_model_acosh_3_2)
{
    auto function = onnx_import::import_onnx_model(
        file_util::path_join(SERIALIZED_ZOO, "onnx/dynamic_shapes/acosh_dyn_shape.prototxt"));

    auto test_case = test::TestCase<TestEngine, TestCaseType::DYNAMIC>(function);
    test_case.add_input<float>(Shape{3, 2}, {1.0f, 2.5f, 4.3f, 1.0f, 2.5f, 4.3f});
    test_case.add_expected_output<float>(
        Shape{3, 2}, {0.0f, 1.5667993f, 2.1379586f, 0.0f, 1.5667993f, 2.1379586f});

    test_case.run();
}

NGRAPH_TEST(${BACKEND_NAME}, onnx_dyn_shapes_model_asinh_1_3)
{
    auto function = onnx_import::import_onnx_model(
        file_util::path_join(SERIALIZED_ZOO, "onnx/dynamic_shapes/asinh_dyn_shape.prototxt"));

    auto test_case = test::TestCase<TestEngine, TestCaseType::DYNAMIC>(function);
    test_case.add_input<float>(Shape{1, 3}, {-1.5f, 0.0f, 1.5f});
    test_case.add_expected_output<float>(Shape{1, 3}, {-1.1947632f, 0.0f, 1.1947632f});

    test_case.run();
}

NGRAPH_TEST(${BACKEND_NAME}, onnx_dyn_shapes_model_asinh_3_2)
{
    auto function = onnx_import::import_onnx_model(
        file_util::path_join(SERIALIZED_ZOO, "onnx/dynamic_shapes/asinh_dyn_shape.prototxt"));

    auto test_case = test::TestCase<TestEngine, TestCaseType::DYNAMIC>(function);
    test_case.add_input<float>(Shape{3, 2}, {-1.5f, 0.0f, 1.5f, -1.5f, 0.0f, 1.5f});
    test_case.add_expected_output<float>(
        Shape{3, 2}, {-1.1947632f, 0.0f, 1.1947632f, -1.1947632, 0.0f, 1.1947632f});

    test_case.run();
}

NGRAPH_TEST(${BACKEND_NAME}, onnx_dyn_shapes_model_atanh_1_3)
{
    auto function = onnx_import::import_onnx_model(
        file_util::path_join(SERIALIZED_ZOO, "onnx/dynamic_shapes/atanh_dyn_shape.prototxt"));

    auto test_case = test::TestCase<TestEngine, TestCaseType::DYNAMIC>(function);
    test_case.add_input<float>(Shape{1, 3}, {-0.9f, 0.0f, 0.9f});
    test_case.add_expected_output<float>(Shape{1, 3}, {-1.47221948f, 0.0f, 1.47221948f});

    test_case.run();
}

NGRAPH_TEST(${BACKEND_NAME}, onnx_dyn_shapes_model_atanh_3_2)
{
    auto function = onnx_import::import_onnx_model(
        file_util::path_join(SERIALIZED_ZOO, "onnx/dynamic_shapes/atanh_dyn_shape.prototxt"));

    auto test_case = test::TestCase<TestEngine, TestCaseType::DYNAMIC>(function);
    test_case.add_input<float>(Shape{3, 2}, {-0.9f, 0.0f, 0.9f, -0.9f, 0.0f, 0.9f});
    test_case.add_expected_output<float>(
        Shape{3, 2}, {-1.47221948f, 0.0f, 1.47221948f, -1.47221948f, 0.0f, 1.47221948f});

    test_case.run();
}

NGRAPH_TEST(${BACKEND_NAME}, onnx_dyn_shapes_model_conv_with_dynamic_batch)
{
    const auto function = onnx_import::import_onnx_model(file_util::path_join(
        SERIALIZED_ZOO, "onnx/dynamic_shapes/conv_with_dynamic_batch.prototxt"));

    auto test_case = test::TestCase<TestEngine, TestCaseType::DYNAMIC>(function);

    const auto data_shape = Shape{1, 3, 7, 7};
    const auto filters_shape = Shape{10, 3, 2, 2};
    const auto data_elems = shape_size(data_shape);
    const auto filters_elems = shape_size(filters_shape);

    test_case.add_input<int64_t>(data_shape, std::vector<int64_t>(data_elems, 1));
    test_case.add_input<int64_t>(filters_shape, std::vector<int64_t>(filters_elems, 1));
    test_case.add_input<int64_t>(Shape{10}, std::vector<int64_t>(10, 1));

    const auto expected_out_shape = Shape{1, 10, 6, 6};
    const std::vector<int64_t> expected_values(shape_size(expected_out_shape), 13);
    test_case.add_expected_output<int64_t>(expected_out_shape, expected_values);

    test_case.run();
}

NGRAPH_TEST(${BACKEND_NAME}, onnx_dyn_shapes_avg_pool_dyn_shape)
{
    const auto function = onnx_import::import_onnx_model(
        file_util::path_join(SERIALIZED_ZOO, "onnx/dynamic_shapes/average_pool_2d_dyn.prototxt"));

    auto test_case = test::TestCase<TestEngine, TestCaseType::DYNAMIC>(function);

    const Shape shape{1, 1, 4, 4};
    const auto elems_in_tensor = shape_size(shape);
    std::vector<float> input_values(elems_in_tensor);
    std::iota(input_values.begin(), input_values.end(), 0.f);

    test_case.add_input<float>(shape, input_values);

    std::vector<float> expected_values{2.5f, 4.5f, 10.5f, 12.5f};
    test_case.add_expected_output<float>(Shape{1, 1, 2, 2}, expected_values);

    test_case.run();
}

NGRAPH_TEST(${BACKEND_NAME}, onnx_dyn_shapes_max_pool_dyn_shape)
{
    const auto function = onnx_import::import_onnx_model(
        file_util::path_join(SERIALIZED_ZOO, "onnx/dynamic_shapes/max_pool_2d_dyn.prototxt"));

    auto test_case = test::TestCase<TestEngine, TestCaseType::DYNAMIC>(function);

    const Shape shape{1, 1, 4, 4};
    const auto elems_in_tensor = shape_size(shape);
    std::vector<float> input_values(elems_in_tensor);
    std::iota(input_values.begin(), input_values.end(), 0.f);

    test_case.add_input<float>(shape, input_values);

    std::vector<float> expected_values{0.f, 2.f, 3.f, 8.f, 10.f, 11.f, 12.f, 14.f, 15.f};
    test_case.add_expected_output<float>(Shape{1, 1, 3, 3}, expected_values);

    test_case.run();
}

NGRAPH_TEST(${BACKEND_NAME}, onnx_dyn_shapes_global_avg_pool_dyn_shape)
{
    const auto function = onnx_import::import_onnx_model(file_util::path_join(
        SERIALIZED_ZOO, "onnx/dynamic_shapes/global_average_pool_dyn.prototxt"));

    auto test_case = test::TestCase<TestEngine, TestCaseType::DYNAMIC>(function);

    const Shape shape{1, 3, 5, 5};
    const auto elems_in_tensor = shape_size(shape);
    std::vector<float> input_values(elems_in_tensor);
    std::iota(input_values.begin(), input_values.end(), 0.f);

    test_case.add_input<float>(shape, input_values);

    std::vector<float> expected_values{12.f, 37.f, 62.f};
    test_case.add_expected_output<float>(Shape{1, 3, 1, 1}, expected_values);

    test_case.run();
}

NGRAPH_TEST(${BACKEND_NAME}, onnx_dyn_shapes_global_max_pool_dyn_shape)
{
    const auto function = onnx_import::import_onnx_model(
        file_util::path_join(SERIALIZED_ZOO, "onnx/dynamic_shapes/global_max_pool_dyn.prototxt"));

    auto test_case = test::TestCase<TestEngine, TestCaseType::DYNAMIC>(function);

    const Shape shape{1, 3, 5, 5};
    const auto elems_in_tensor = shape_size(shape);
    std::vector<float> input_values(elems_in_tensor);
    std::iota(input_values.begin(), input_values.end(), 0.f);

    test_case.add_input<float>(shape, input_values);

    std::vector<float> expected_values{24.f, 49.f, 74.f};
    test_case.add_expected_output<float>(Shape{1, 3, 1, 1}, expected_values);

    test_case.run();
}

NGRAPH_TEST(${BACKEND_NAME}, onnx_dyn_shapes_arg_max_dyn_shape)
{
    const auto function = onnx_import::import_onnx_model(
        file_util::path_join(SERIALIZED_ZOO, "onnx/dynamic_shapes/argmax_dyn.prototxt"));

    auto test_case = test::TestCase<TestEngine, TestCaseType::DYNAMIC>(function);

    const Shape shape{3, 2, 2};
    const auto elems_in_tensor = shape_size(shape);
    std::vector<int32_t> input_values(elems_in_tensor);
    std::iota(input_values.begin(), input_values.end(), 1);

    test_case.add_input<int32_t>(shape, input_values);

    std::vector<int64_t> expected_values{1, 1, 1, 1, 1, 1};
    test_case.add_expected_output<int64_t>(Shape{3, 1, 2}, expected_values);

    test_case.run();
}

NGRAPH_TEST(${BACKEND_NAME}, onnx_dyn_shapes_arg_min_no_keep_dims_dyn_shape)
{
    const auto function = onnx_import::import_onnx_model(file_util::path_join(
        SERIALIZED_ZOO, "onnx/dynamic_shapes/argmin_no_keep_dims_dyn.prototxt"));

    auto test_case = test::TestCase<TestEngine, TestCaseType::DYNAMIC>(function);

    const Shape shape{3, 2, 2};
    const auto elems_in_tensor = shape_size(shape);
    std::vector<int32_t> input_values(elems_in_tensor);
    std::iota(input_values.begin(), input_values.end(), 1);

    test_case.add_input<int32_t>(shape, input_values);

    std::vector<int64_t> expected_values{0, 0, 0, 0};
    test_case.add_expected_output<int64_t>(Shape{2, 2}, expected_values);

    test_case.run();
}

NGRAPH_TEST(${BACKEND_NAME}, onnx_model_constant_of_shape_float_zeros)
{
    auto function = onnx_import::import_onnx_model(file_util::path_join(
        SERIALIZED_ZOO, "onnx/dynamic_shapes/constant_of_shape_float_zeros.prototxt"));

    std::vector<float> expected_values(24, 0);

    auto test_case = test::TestCase<TestEngine, TestCaseType::DYNAMIC>(function);

    test_case.add_input<int64_t>(Shape{3}, std::vector<int64_t>{2, 3, 4});
    test_case.add_expected_output<float>(Shape{2, 3, 4}, expected_values);

    test_case.run();
}

NGRAPH_TEST(${BACKEND_NAME}, onnx_model_constant_of_shape_int_ones)
{
    auto function = onnx_import::import_onnx_model(file_util::path_join(
        SERIALIZED_ZOO, "onnx/dynamic_shapes/constant_of_shape_int_ones.prototxt"));

    std::vector<int32_t> expected_values(6, 1);

    auto test_case = test::TestCase<TestEngine, TestCaseType::DYNAMIC>(function);

    test_case.add_input<int64_t>(Shape{2}, std::vector<int64_t>{2, 3});
    test_case.add_expected_output<int32_t>(Shape{2, 3}, expected_values);

    test_case.run();
}

NGRAPH_TEST(${BACKEND_NAME}, onnx_dyn_shapes_expand_1_dyn_shape)
{
    const auto function = onnx_import::import_onnx_model(
        file_util::path_join(SERIALIZED_ZOO, "onnx/dynamic_shapes/expand_dyn.prototxt"));

    auto test_case = test::TestCase<TestEngine, TestCaseType::DYNAMIC>(function);

    test_case.add_input<float>(Shape{3, 1}, std::vector<float>{1.f, 2.f, 3.f});
    test_case.add_input<int64_t>(Shape{3}, std::vector<int64_t>{2, 1, 6});

    std::vector<float> expected_values{1.f, 1.f, 1.f, 1.f, 1.f, 1.f, 2.f, 2.f, 2.f, 2.f, 2.f, 2.f,
                                       3.f, 3.f, 3.f, 3.f, 3.f, 3.f, 1.f, 1.f, 1.f, 1.f, 1.f, 1.f,
                                       2.f, 2.f, 2.f, 2.f, 2.f, 2.f, 3.f, 3.f, 3.f, 3.f, 3.f, 3.f};
    test_case.add_expected_output<float>(Shape{2, 3, 6}, expected_values);

    test_case.run();
}

NGRAPH_TEST(${BACKEND_NAME}, onnx_dyn_shapes_expand_2_dyn_shape)
{
    const auto function = onnx_import::import_onnx_model(
        file_util::path_join(SERIALIZED_ZOO, "onnx/dynamic_shapes/expand_dyn.prototxt"));

    auto test_case = test::TestCase<TestEngine, TestCaseType::DYNAMIC>(function);

    test_case.add_input<float>(Shape{3, 1}, std::vector<float>{1.f, 2.f, 3.f});
    test_case.add_input<int64_t>(Shape{3}, std::vector<int64_t>{2, 3, 4});

    std::vector<float> expected_values{1.f, 1.f, 1.f, 1.f, 2.f, 2.f, 2.f, 2.f, 3.f, 3.f, 3.f, 3.f,
                                       1.f, 1.f, 1.f, 1.f, 2.f, 2.f, 2.f, 2.f, 3.f, 3.f, 3.f, 3.f};
    test_case.add_expected_output<float>(Shape{2, 3, 4}, expected_values);

    test_case.run();
}

NGRAPH_TEST(${BACKEND_NAME}, onnx_dyn_shapes_expand_3_dyn_shape)
{
    const auto function = onnx_import::import_onnx_model(
        file_util::path_join(SERIALIZED_ZOO, "onnx/dynamic_shapes/expand_dyn.prototxt"));

    auto test_case = test::TestCase<TestEngine, TestCaseType::DYNAMIC>(function);

    test_case.add_input<float>(Shape{2, 1}, std::vector<float>{4.f, 5.f});
    test_case.add_input<int64_t>(Shape{2}, std::vector<int64_t>{2, 4});

    std::vector<float> expected_values{4.f, 4.f, 4.f, 4.f, 5.f, 5.f, 5.f, 5.f};
    test_case.add_expected_output<float>(Shape{2, 4}, expected_values);

    test_case.run();
}

NGRAPH_TEST(${BACKEND_NAME}, onnx_dyn_shapes_expand_4_dyn_shape)
{
    const auto function = onnx_import::import_onnx_model(
        file_util::path_join(SERIALIZED_ZOO, "onnx/dynamic_shapes/expand_dyn.prototxt"));

    auto test_case = test::TestCase<TestEngine, TestCaseType::DYNAMIC>(function);

    test_case.add_input<float>(Shape{1, 3, 1}, std::vector<float>{7.f, 8.f, 9.f});
    test_case.add_input<int64_t>(Shape{2}, std::vector<int64_t>{3, 1});

    std::vector<float> expected_values{7.f, 8.f, 9.f};
    test_case.add_expected_output<float>(Shape{1, 3, 1}, expected_values);

    test_case.run();
}

NGRAPH_TEST(${BACKEND_NAME}, onnx_dyn_shapes_expand_5_dyn_shape)
{
    const auto function = onnx_import::import_onnx_model(
        file_util::path_join(SERIALIZED_ZOO, "onnx/dynamic_shapes/expand_dyn.prototxt"));

    auto test_case = test::TestCase<TestEngine, TestCaseType::DYNAMIC>(function);

    test_case.add_input<float>(Shape{1, 4, 1}, std::vector<float>{7.f, 8.f, 9.f, 10.f});
    test_case.add_input<int64_t>(Shape{2}, std::vector<int64_t>{1, 4});

    std::vector<float> expected_values{
        7.f, 7.f, 7.f, 7.f, 8.f, 8.f, 8.f, 8.f, 9.f, 9.f, 9.f, 9.f, 10.f, 10.f, 10.f, 10.f};
    test_case.add_expected_output<float>(Shape{1, 4, 4}, expected_values);

    test_case.run();
}

NGRAPH_TEST(${BACKEND_NAME}, onnx_dyn_shapes_expand_6_dyn_shape)
{
    const auto function = onnx_import::import_onnx_model(
        file_util::path_join(SERIALIZED_ZOO, "onnx/dynamic_shapes/expand_dyn.prototxt"));

    auto test_case = test::TestCase<TestEngine, TestCaseType::DYNAMIC>(function);

    test_case.add_input<float>(Shape{1, 3, 1}, std::vector<float>{7.f, 8.f, 9.f});
    test_case.add_input<int64_t>(Shape{3}, std::vector<int64_t>{3, 1, 3});

    std::vector<float> expected_values{7.f, 7.f, 7.f, 8.f, 8.f, 8.f, 9.f, 9.f, 9.f,
                                       7.f, 7.f, 7.f, 8.f, 8.f, 8.f, 9.f, 9.f, 9.f,
                                       7.f, 7.f, 7.f, 8.f, 8.f, 8.f, 9.f, 9.f, 9.f};
    test_case.add_expected_output<float>(Shape{3, 3, 3}, expected_values);

    test_case.run();
}

NGRAPH_TEST(${BACKEND_NAME}, onnx_dyn_shapes_expand_uint16_dyn_shape)
{
    const auto function = onnx_import::import_onnx_model(
        file_util::path_join(SERIALIZED_ZOO, "onnx/dynamic_shapes/expand_uint16_dyn.prototxt"));

    auto test_case = test::TestCase<TestEngine, TestCaseType::DYNAMIC>(function);

    test_case.add_input<uint16_t>(Shape{1, 2, 1}, std::vector<uint16_t>{1, 2});
    test_case.add_input<int64_t>(Shape{4}, std::vector<int64_t>{2, 2, 1, 2});

    std::vector<uint16_t> expected_values{1, 1, 2, 2, 1, 1, 2, 2, 1, 1, 2, 2, 1, 1, 2, 2};
    test_case.add_expected_output<uint16_t>(Shape{2, 2, 2, 2}, expected_values);

    test_case.run();
}

NGRAPH_TEST(${BACKEND_NAME}, onnx_dyn_shapes_model_tile)
{
    auto function =
        onnx_import::import_onnx_model(file_util::path_join(SERIALIZED_ZOO, "onnx/tile.prototxt"));

    auto test_case = test::TestCase<TestEngine, TestCaseType::DYNAMIC>(function);
    test_case.add_input<std::int16_t>({0, 1, 2, 3, 4, 5}); // input
    test_case.add_input<std::int64_t>({2, 1});             // repeats
    test_case.add_expected_output<std::int16_t>(Shape{4, 3}, {0, 1, 2, 3, 4, 5, 0, 1, 2, 3, 4, 5});
    test_case.run();
}

NGRAPH_TEST(${BACKEND_NAME}, onnx_dyn_shapes_model_tile_static)
{
    auto function = onnx_import::import_onnx_model(
        file_util::path_join(SERIALIZED_ZOO, "onnx/tile_static.prototxt"));

    auto test_case = test::TestCase<TestEngine, TestCaseType::DYNAMIC>(function);
    test_case.add_input<std::int16_t>({0, 1, 2, 3, 4, 5}); // input
    test_case.add_expected_output<std::int16_t>(
        Shape{4, 6}, {0, 1, 2, 0, 1, 2, 3, 4, 5, 3, 4, 5, 0, 1, 2, 0, 1, 2, 3, 4, 5, 3, 4, 5});
    test_case.run();
}

NGRAPH_TEST(${BACKEND_NAME}, onnx_dyn_shapes_model_convtranspose_dyn_data)
{
    auto ct_fn = onnx_import::import_onnx_model(
        file_util::path_join(SERIALIZED_ZOO, "onnx/convtranspose_dyn_data.prototxt"));

    auto test_case = test::TestCase<TestEngine, TestCaseType::DYNAMIC>(ct_fn);

    // data
    test_case.add_input<float>(Shape{1, 2, 3, 3},
                               {0.f,
                                0.1f,
                                0.2f,
                                0.3f,
                                0.4f,
                                0.5f,
                                0.6f,
                                0.7f,
                                0.8f,
                                0.9f,
                                1.f,
                                1.1f,
                                1.2f,
                                1.3f,
                                1.4f,
                                1.5f,
                                1.6f,
                                1.7f});

    // filters
    test_case.add_input<float>({0.f,  0.2f, 0.4f, 0.6f, 0.8f, 1.f,  1.2f, 1.4f, 1.6f,
                                1.8f, 2.f,  2.2f, 2.4f, 2.6f, 2.8f, 3.f,  3.2f, 3.4f,
                                3.6f, 3.8f, 4.f,  4.2f, 4.4f, 4.6f, 4.8f, 5.f,  5.2f,
                                5.4f, 5.6f, 5.8f, 6.f,  6.2f, 6.4f, 6.6f, 6.8f, 7.f});

    // bias
    test_case.add_input<float>({1.f, 2.f, 3.f, 4.f});

    // output
    test_case.add_expected_output<float>(Shape{1, 4, 2, 2},
                                         {1.4000001f,
                                          1.52f,
                                          2.6799998f,
                                          2.6799998f,
                                          5.1000004f,
                                          4.6800003f,
                                          10.16f,
                                          8.539999f,
                                          30.939999f,
                                          22.96f,
                                          53.28f,
                                          38.7f,
                                          44.36f,
                                          32.6f,
                                          75.340004f,
                                          54.28f});

    test_case.run();
}

NGRAPH_TEST(${BACKEND_NAME}, onnx_dyn_shapes_model_convtranspose_dyn_filters)
{
    auto ct_fn = onnx_import::import_onnx_model(
        file_util::path_join(SERIALIZED_ZOO, "onnx/convtranspose_dyn_filters.prototxt"));

    auto test_case = test::TestCase<TestEngine, TestCaseType::DYNAMIC>(ct_fn);

    // data
    test_case.add_input<float>({0.f,
                                0.1f,
                                0.2f,
                                0.3f,
                                0.4f,
                                0.5f,
                                0.6f,
                                0.7f,
                                0.8f,
                                0.9f,
                                1.f,
                                1.1f,
                                1.2f,
                                1.3f,
                                1.4f,
                                1.5f,
                                1.6f,
                                1.7f});

    // filters
    test_case.add_input<float>(
        Shape{2, 2, 3, 3}, {0.f,  0.2f, 0.4f, 0.6f, 0.8f, 1.f,  1.2f, 1.4f, 1.6f, 1.8f, 2.f,  2.2f,
                            2.4f, 2.6f, 2.8f, 3.f,  3.2f, 3.4f, 3.6f, 3.8f, 4.f,  4.2f, 4.4f, 4.6f,
                            4.8f, 5.f,  5.2f, 5.4f, 5.6f, 5.8f, 6.f,  6.2f, 6.4f, 6.6f, 6.8f, 7.f});

    // bias
    test_case.add_input<float>({1.f, 2.f, 3.f, 4.f});

    // output
    test_case.add_expected_output<float>(Shape{1, 4, 2, 2},
                                         {1.4000001f,
                                          1.52f,
                                          2.6799998f,
                                          2.6799998f,
                                          5.1000004f,
                                          4.6800003f,
                                          10.16f,
                                          8.539999f,
                                          30.939999f,
                                          22.96f,
                                          53.28f,
                                          38.7f,
                                          44.36f,
                                          32.6f,
                                          75.340004f,
                                          54.28f});

    test_case.run();
}

NGRAPH_TEST(${BACKEND_NAME}, onnx_dyn_shapes_transpose)
{
    const auto function = onnx_import::import_onnx_model(
        file_util::path_join(SERIALIZED_ZOO, "onnx/dynamic_shapes/transpose.prototxt"));
    auto test_case = test::TestCase<TestEngine, TestCaseType::DYNAMIC>(function);

    Shape shape{2, 2, 4, 3};
    const auto elems_in_tensor = shape_size(shape);

    std::vector<float> input_values(elems_in_tensor);
    std::iota(std::begin(input_values), std::end(input_values), 1);

    test_case.add_input<float>(shape, input_values);

    std::vector<float> expected_values{1.f,  25.f, 13.f, 37.f, 4.f,  28.f, 16.f, 40.f, 7.f,  31.f,
                                       19.f, 43.f, 10.f, 34.f, 22.f, 46.f, 2.f,  26.f, 14.f, 38.f,
                                       5.f,  29.f, 17.f, 41.f, 8.f,  32.f, 20.f, 44.f, 11.f, 35.f,
                                       23.f, 47.f, 3.f,  27.f, 15.f, 39.f, 6.f,  30.f, 18.f, 42.f,
                                       9.f,  33.f, 21.f, 45.f, 12.f, 36.f, 24.f, 48.f};
    Shape expected_shape{3, 4, 2, 2};
    test_case.add_expected_output<float>(expected_shape, expected_values);

    test_case.run();
}

namespace
{
    Shape get_flattened_shape(const Shape& in_shape, size_t axis)
    {
        size_t first_dim_size = std::accumulate(
            begin(in_shape), next(begin(in_shape), axis), 1UL, std::multiplies<size_t>());
        size_t last_dim_size = std::accumulate(
            next(begin(in_shape), axis), end(in_shape), 1UL, std::multiplies<size_t>());
        return Shape{first_dim_size, last_dim_size};
    }
} // namespace

NGRAPH_TEST(${BACKEND_NAME}, onnx_dyn_shapes_flatten_axis_0)
{
    const auto function = onnx_import::import_onnx_model(file_util::path_join(
        SERIALIZED_ZOO, "onnx/dynamic_shapes/flatten_dyn_shape_axis0.prototxt"));
    auto test_case = test::TestCase<TestEngine, TestCaseType::DYNAMIC>(function);

    const size_t RANKS_TO_TEST = 4;
    const size_t AXIS = 0;

    for (size_t r = 0; r <= RANKS_TO_TEST; ++r)
    {
        const Shape shape(r, 2);
        const auto elems_in_tensor = shape_size(shape);

        std::vector<float> input_values(elems_in_tensor);
        std::iota(input_values.begin(), input_values.end(), 1);

        test_case.add_input<float>(shape, input_values);

        std::vector<float> expected_values(input_values.begin(), input_values.end());
        const Shape expected_shape(get_flattened_shape(shape, AXIS));
        test_case.add_expected_output<float>(expected_shape, expected_values);

        test_case.run();
    }
}

NGRAPH_TEST(${BACKEND_NAME}, onnx_dyn_shapes_flatten_axis)
{
    const auto function = onnx_import::import_onnx_model(file_util::path_join(
        SERIALIZED_ZOO, "onnx/dynamic_shapes/flatten_dyn_shape_axis.prototxt"));
    auto test_case = test::TestCase<TestEngine, TestCaseType::DYNAMIC>(function);

    const size_t RANKS_TO_TEST = 4;
    const size_t AXIS = 3;

    for (size_t r = AXIS; r <= RANKS_TO_TEST + AXIS; ++r)
    {
        const Shape shape(r, 2);
        const auto elems_in_tensor = shape_size(shape);

        std::vector<float> input_values(elems_in_tensor);
        std::iota(input_values.begin(), input_values.end(), 1);

        test_case.add_input<float>(shape, input_values);

        std::vector<float> expected_values(input_values.begin(), input_values.end());
        const Shape expected_shape(get_flattened_shape(shape, AXIS));
        test_case.add_expected_output<float>(expected_shape, expected_values);

        test_case.run();
    }
}

NGRAPH_TEST(${BACKEND_NAME}, onnx_dyn_shapes_flatten_neg_axis)
{
    const auto function = onnx_import::import_onnx_model(file_util::path_join(
        SERIALIZED_ZOO, "onnx/dynamic_shapes/flatten_dyn_shape_neg_axis.prototxt"));
    auto test_case = test::TestCase<TestEngine, TestCaseType::DYNAMIC>(function);

    const size_t RANKS_TO_TEST = 4;
    const int64_t AXIS = -3;

    for (size_t r = -AXIS; r <= RANKS_TO_TEST + -AXIS; ++r)
    {
        const Shape shape(r, 2);
        const auto elems_in_tensor = shape_size(shape);

        std::vector<float> input_values(elems_in_tensor);
        std::iota(input_values.begin(), input_values.end(), 1);

        test_case.add_input<float>(shape, input_values);

        std::vector<float> expected_values(input_values.begin(), input_values.end());
        const Shape expected_shape(get_flattened_shape(shape, r + AXIS));
        test_case.add_expected_output<float>(expected_shape, expected_values);

        test_case.run();
    }
}

NGRAPH_TEST(${BACKEND_NAME}, onnx_dyn_shapes_model_flatten)
{
    auto function = onnx_import::import_onnx_model(
        file_util::path_join(SERIALIZED_ZOO, "onnx/flatten.prototxt"));

    std::vector<float> data{1, 2, 3, 4, 5, 6, 7, 8};
    auto test_case = test::TestCase<TestEngine, TestCaseType::DYNAMIC>(function);
    test_case.add_input<float>(Shape{1, 2, 2, 2}, data);
    test_case.add_expected_output<float>(Shape{1, 8}, data);

    test_case.run();
}

NGRAPH_TEST(${BACKEND_NAME}, onnx_dyn_shapes_model_global_lp_dynamic_hw)
{
    auto function = onnx_import::import_onnx_model(
        file_util::path_join(SERIALIZED_ZOO, "onnx/global_lp_pool_dynamic_hw.prototxt"));

    auto test_case = test::TestCase<TestEngine, TestCaseType::DYNAMIC>(function);
    test_case.add_input<int64_t>(Shape{1, 2, 3, 4}, {1,  0, -4, 0, 2,  1, -6, 1,  0, 0, 0, 0,
                                                     -7, 1, -1, 0, -1, 8, 0,  10, 9, 0, 0, 5});
    test_case.add_expected_output(Shape{1, 2, 1, 1}, std::vector<int64_t>{6, 8});

    test_case.run();
}

NGRAPH_TEST(${BACKEND_NAME}, onnx_dyn_shapes_slice_10_2d_input)
{
    auto function = onnx_import::import_onnx_model(
        file_util::path_join(SERIALIZED_ZOO, "onnx/dynamic_shapes/slice_2d_input.prototxt"));

    auto test_case = test::TestCase<TestEngine, TestCaseType::DYNAMIC>(function);
    test_case.add_input<float>(std::vector<float>{1, 2, 3, 4, 5, 6, 7, 8});
    test_case.add_input<int64_t>({1, 0});
    test_case.add_input<int64_t>({2, 3});
    test_case.add_input<int64_t>({1, 2});
    test_case.add_expected_output<float>(Shape{1, 2}, {5, 7});
    test_case.run();
}

NGRAPH_TEST(${BACKEND_NAME}, onnx_dyn_shapes_slice_10_default_steps)
{
    auto function = onnx_import::import_onnx_model(
        file_util::path_join(SERIALIZED_ZOO, "onnx/dynamic_shapes/slice_default_steps.prototxt"));

    auto test_case = test::TestCase<TestEngine, TestCaseType::DYNAMIC>(function);
    test_case.add_input<float>({1, 2, 3, 4, 5, 6, 7, 8});
    test_case.add_input<int64_t>({1, 0});
    test_case.add_input<int64_t>({2, 3});
    test_case.add_expected_output<float>(Shape{1, 3}, {5, 6, 7});
    test_case.run();
}

NGRAPH_TEST(${BACKEND_NAME}, onnx_dyn_shapes_slice_10_slice_2d_default_steps_dyn_begin_end)
{
    auto function = onnx_import::import_onnx_model(file_util::path_join(
        SERIALIZED_ZOO, "onnx/dynamic_shapes/slice_2d_default_steps_dyn_begin_end.prototxt"));

    auto test_case = test::TestCase<TestEngine, TestCaseType::DYNAMIC>(function);
    test_case.add_input<float>({1, 2, 3, 4});
    test_case.add_input<int64_t>({2}, {1, 1});
    test_case.add_input<int64_t>({2}, {2, 2});
    test_case.add_expected_output<float>(Shape{1, 1}, {4});
    test_case.run();
}

NGRAPH_TEST(${BACKEND_NAME}, onnx_dyn_shapes_slice_10_clamp_neg_ends)
{
    auto function = onnx_import::import_onnx_model(
        file_util::path_join(SERIALIZED_ZOO, "onnx/dynamic_shapes/slice_default_steps.prototxt"));

    auto test_case = test::TestCase<TestEngine, TestCaseType::DYNAMIC>(function);
    test_case.add_input<float>(std::vector<float>{1, 2, 3, 4, 5, 6, 7, 8});
    test_case.add_input<int64_t>({0, 1});
    test_case.add_input<int64_t>({-1, 1000});
    test_case.add_expected_output<float>(Shape{1, 3}, {2, 3, 4});
    test_case.run();
}

NGRAPH_TEST(${BACKEND_NAME}, onnx_dyn_shapes_slice_10_3d_input)
{
    auto function = onnx_import::import_onnx_model(
        file_util::path_join(SERIALIZED_ZOO, "onnx/dynamic_shapes/slice_3d_input.prototxt"));

    auto test_case = test::TestCase<TestEngine, TestCaseType::DYNAMIC>(function);

    const Shape input_shape{3, 4, 1};
    std::vector<float> input_values(shape_size(input_shape));
    std::iota(input_values.begin(), input_values.end(), 0);
    test_case.add_input<float>(input_values);
    test_case.add_input<int64_t>({0, 0});
    test_case.add_input<int64_t>({2, 3});
    test_case.add_input<int64_t>({1, 1});
    test_case.add_expected_output<float>(Shape{2, 3, 1}, {0, 1, 2, 4, 5, 6});
    test_case.run();
}

NGRAPH_TEST(${BACKEND_NAME}, onnx_dyn_shapes_slice_10_3d_input_neg_axes)
{
    auto function = onnx_import::import_onnx_model(file_util::path_join(
        SERIALIZED_ZOO, "onnx/dynamic_shapes/slice_3d_input_neg_axes.prototxt"));

    auto test_case = test::TestCase<TestEngine, TestCaseType::DYNAMIC>(function);

    const Shape input_shape{3, 4, 1};
    std::vector<float> input_values(shape_size(input_shape));
    std::iota(input_values.begin(), input_values.end(), 0);
    test_case.add_input<float>(input_values);
    test_case.add_input<int64_t>({0, 0});
    test_case.add_input<int64_t>({2, 3});
    test_case.add_input<int64_t>({1, 1});
    test_case.add_expected_output<float>(Shape{2, 3, 1}, {0, 1, 2, 4, 5, 6});
    test_case.run();
}

NGRAPH_TEST(${BACKEND_NAME}, onnx_dyn_shapes_slice_10_3d_input_12_axes)
{
    auto function = onnx_import::import_onnx_model(file_util::path_join(
        SERIALIZED_ZOO, "onnx/dynamic_shapes/slice_3d_input_12_axes.prototxt"));

    auto test_case = test::TestCase<TestEngine, TestCaseType::DYNAMIC>(function);

    const Shape input_shape{4, 3, 2};
    std::vector<float> input_values(shape_size(input_shape));
    std::iota(input_values.begin(), input_values.end(), 0);
    test_case.add_input<float>(input_values);
    test_case.add_input<int64_t>({0, 0});
    test_case.add_input<int64_t>({2, 1});
    test_case.add_expected_output<float>(Shape{4, 2, 1}, {0, 2, 6, 8, 12, 14, 18, 20});
    test_case.run();
}

NGRAPH_TEST(${BACKEND_NAME}, onnx_dyn_shapes_slice_10_3d_input_20_axes)
{
    auto function = onnx_import::import_onnx_model(file_util::path_join(
        SERIALIZED_ZOO, "onnx/dynamic_shapes/slice_3d_input_20_axes.prototxt"));

    auto test_case = test::TestCase<TestEngine, TestCaseType::DYNAMIC>(function);

    const Shape input_shape{4, 3, 2};
    std::vector<float> input_values(shape_size(input_shape));
    std::iota(input_values.begin(), input_values.end(), 0);
    test_case.add_input<float>(input_shape, input_values);
    test_case.add_input<int64_t>({0, 1});
    test_case.add_input<int64_t>({1, 3});
    test_case.add_input<int64_t>({1, 1});
    test_case.add_expected_output<float>(Shape{2, 3, 1}, {6, 8, 10, 12, 14, 16});
    test_case.run();
}

NGRAPH_TEST(${BACKEND_NAME}, onnx_dyn_shapes_slice_10_4d_input_23_axes)
{
    auto function = onnx_import::import_onnx_model(file_util::path_join(
        SERIALIZED_ZOO, "onnx/dynamic_shapes/slice_4d_input_23_axes.prototxt"));

    auto test_case = test::TestCase<TestEngine, TestCaseType::DYNAMIC>(function);

    const Shape input_shape{2, 2, 2, 2};
    std::vector<float> input_values(shape_size(input_shape));
    std::iota(input_values.begin(), input_values.end(), 0);
    test_case.add_input<float>(input_values);
    test_case.add_input<int64_t>({0, 0});
    test_case.add_input<int64_t>({1, 1});
    test_case.add_expected_output<float>(Shape{2, 2, 1, 1}, {0, 4, 8, 12});
    test_case.run();
}

NGRAPH_TEST(${BACKEND_NAME}, onnx_dyn_shapes_slice_10_4d_input_0231_axes_ends_max)
{
    auto function = onnx_import::import_onnx_model(file_util::path_join(
        SERIALIZED_ZOO, "onnx/dynamic_shapes/slice_4d_input_0231_axes_ends_max.prototxt"));

    auto test_case = test::TestCase<TestEngine, TestCaseType::DYNAMIC>(function);

    const Shape input_shape{2, 2, 2, 2};
    std::vector<float> input_values(shape_size(input_shape));
    std::iota(input_values.begin(), input_values.end(), 0);
    test_case.add_input<float>(input_values);
    test_case.add_input<int64_t>({0, 1, 1, 0});
    test_case.add_input<int64_t>({std::numeric_limits<int64_t>::max(),
                                  std::numeric_limits<int64_t>::max(),
                                  std::numeric_limits<int64_t>::max(),
                                  std::numeric_limits<int64_t>::max()});
    test_case.add_expected_output<float>(Shape{2, 2, 1, 1}, {3, 7, 11, 15});
    test_case.run();
}

NGRAPH_TEST(${BACKEND_NAME}, onnx_dyn_shapes_slice_10_4d_input_2103_axes_ends_max)
{
    auto function = onnx_import::import_onnx_model(file_util::path_join(
        SERIALIZED_ZOO, "onnx/dynamic_shapes/slice_4d_input_2103_axes.prototxt"));

    auto test_case = test::TestCase<TestEngine, TestCaseType::DYNAMIC>(function);

    const Shape input_shape{2, 2, 2, 5};
    std::vector<float> input_values(shape_size(input_shape));
    std::iota(input_values.begin(), input_values.end(), 0);
    test_case.add_input<float>(input_values);
    test_case.add_input<int64_t>({1, 0, 0, 1});
    test_case.add_input<int64_t>({2,
                                  std::numeric_limits<int64_t>::max(),
                                  std::numeric_limits<int64_t>::max(),
                                  std::numeric_limits<int64_t>::max()});
    test_case.add_input<int64_t>({1, 1, 1, 2});
    test_case.add_expected_output<float>(Shape{2, 2, 1, 2}, {6, 8, 16, 18, 26, 28, 36, 38});
    test_case.run();
}

NGRAPH_TEST(${BACKEND_NAME}, onnx_dyn_shapes_slice_10_4d_input_23_axes_21_steps)
{
    auto function = onnx_import::import_onnx_model(file_util::path_join(
        SERIALIZED_ZOO, "onnx/dynamic_shapes/slice_4d_input_23_axes_21_steps.prototxt"));

    auto test_case = test::TestCase<TestEngine, TestCaseType::DYNAMIC>(function);

    const Shape input_shape{2, 2, 6, 2};
    std::vector<float> input_values(shape_size(input_shape));
    std::iota(input_values.begin(), input_values.end(), 0);
    test_case.add_input<float>(input_values);
    test_case.add_input<int64_t>({0, 1});
    test_case.add_input<int64_t>({5, 2});
    test_case.add_expected_output<float>(Shape{2, 2, 3, 1},
                                         {1, 5, 9, 13, 17, 21, 25, 29, 33, 37, 41, 45});
    test_case.run();
}

NGRAPH_TEST(${BACKEND_NAME}, onnx_dyn_shapes_slice_10_default_axes)
{
    auto function = onnx_import::import_onnx_model(
        file_util::path_join(SERIALIZED_ZOO, "onnx/dynamic_shapes/slice_default_axes.prototxt"));

    auto test_case = test::TestCase<TestEngine, TestCaseType::DYNAMIC>(function);

    const Shape input_shape{4, 3, 2};
    std::vector<float> input_values(shape_size(input_shape));
    std::iota(input_values.begin(), input_values.end(), 0);
    test_case.add_input<float>(input_values);
    test_case.add_input<int64_t>({1, 1, 1});
    test_case.add_input<int64_t>({2, 2, 2});
    test_case.add_expected_output<float>(Shape{1, 1, 1}, {9});
}

NGRAPH_TEST(${BACKEND_NAME}, onnx_dyn_shapes_10_the_same_output_same)
{
    auto function = onnx_import::import_onnx_model(file_util::path_join(
        SERIALIZED_ZOO, "onnx/dynamic_shapes/slice_2d_the_same_out_shape.prototxt"));

    auto test_case = test::TestCase<TestEngine, TestCaseType::DYNAMIC>(function);
    test_case.add_input<float>(std::vector<float>{1.0f, 2.0f, 3.0f, 4.0f, 5.0f, 6.0f});
    test_case.add_input<float>(std::vector<float>{1.0f, 1.0f});
    test_case.add_expected_output<float>(Shape{3, 2}, {2.0f, 1.0f, 4.0f, 3.0f, 6.0f, 5.0f});
    test_case.run();
}

NGRAPH_TEST(${BACKEND_NAME}, onnx_dyn_model_hardmax)
{
    auto function = onnx_import::import_onnx_model(
        file_util::path_join(SERIALIZED_ZOO, "onnx/hardmax.prototxt"));

    auto test_case = test::TestCase<TestEngine, TestCaseType::DYNAMIC>(function);
    test_case.add_input<float>(
        {-2.02458119f, 0.00126542f,  -0.58045743f, -0.75186814f, 0.9406899f,
         -0.513188f,   0.85887463f,  1.61444086f,  0.23801147f,  -0.26816885f,
         0.6597208f,   1.43889519f,  0.28798895f,  1.44769952f,  -1.99466756f,
         0.41386644f,  0.69389555f,  1.46118255f,  -1.67628606f, 1.49697552f,

         0.06337166f,  -1.15740783f, 0.8792142f,   -0.95352717f, -1.87895792f,
         -0.74066102f, -0.27131459f, 0.2219685f,   0.31831001f,  0.52495901f,
         0.60283089f,  0.60397976f,  0.92401468f,  0.29565101f,  -1.14443776f,
         -1.07399045f, -0.92266259f, 0.24017731f,  -0.30105675f, 1.18513269f,

         0.55494542f,  1.12119279f,  -0.43156474f, 0.15101668f,  -1.460439f,
         0.96375129f,  1.10411785f,  -0.30272771f, -0.48855848f, 0.12103213f,
         -0.71388492f, 1.38398178f,  0.21924434f,  0.93105052f,  -0.21074303f,
         0.48213503f,  -1.37810638f, 8.99060285f,  0.54794592f,  -0.46820172f});

    // values for hardmax with axis==2
    test_case.add_expected_output<float>(
        Shape{3, 4, 5}, {0.0f, 0.0f, 0.0f, 0.0f, 1.0f, 0.0f, 0.0f, 1.0f, 0.0f, 0.0f,
                         0.0f, 0.0f, 0.0f, 1.0f, 0.0f, 0.0f, 0.0f, 0.0f, 0.0f, 1.0f,

                         0.0f, 0.0f, 1.0f, 0.0f, 0.0f, 0.0f, 0.0f, 0.0f, 0.0f, 1.0f,
                         0.0f, 0.0f, 1.0f, 0.0f, 0.0f, 0.0f, 0.0f, 0.0f, 0.0f, 1.0f,

                         0.0f, 1.0f, 0.0f, 0.0f, 0.0f, 0.0f, 1.0f, 0.0f, 0.0f, 0.0f,
                         0.0f, 1.0f, 0.0f, 0.0f, 0.0f, 0.0f, 0.0f, 1.0f, 0.0f, 0.0f});

    test_case.run();
}

NGRAPH_TEST(${BACKEND_NAME}, onnx_dyn_model_softmax_axis_2)
{
    auto function = onnx_import::import_onnx_model(
        file_util::path_join(SERIALIZED_ZOO, "onnx/softmax_axis_2.prototxt"));

    const std::vector<float> input = {
        2.75793882,  -0.50841322, 0.82013929,  -0.62409912, -0.96136118, 0.21004745,  1.38337255,
        1.19030397,  2.0940445,   -0.03551657, -0.78686039, 1.992782,    0.04300319,  -0.29230777,
        -0.56797112, -1.26732165, -0.61935399, 0.57670432,  0.92844898,  2.82469233,

        0.98721677,  -0.05100663, -1.21178917, -0.17530157, 1.40051805,  -0.13259761, -1.14313018,
        0.2673723,   -0.87996154, 1.29053106,  1.55,        0.8396538,   1.20729817,  0.23727845,
        -0.89113606, -1.70909842, 0.26460363,  -0.70566808, 2.383518,    1.07024615,

        -1.21722605, 0.82919357,  0.55765697,  0.12657686,  0.63432172,  0.75425957,  -2.43721014,
        -1.24478184, 2.65316853,  1.19509542,  -0.95523998, 0.5149006,   -0.01151649, 0.68327026,
        -0.4589638,  -0.46554745, 0.21055324,  0.39266729,  2.05098086,  1.83207919};

    auto test_case = test::TestCase<TestEngine, TestCaseType::DYNAMIC>(function);
    test_case.add_input<float>(input);

    test_case.add_expected_output<float>(
        {0.80619486, 0.03075257, 0.1161086,  0.027393,   0.01955098, 0.07012682, 0.22670066,
         0.18689779, 0.4614171,  0.05485763, 0.04486172, 0.72286838, 0.10286818, 0.07356265,
         0.05583908, 0.01280724, 0.02448298, 0.08096658, 0.11509768, 0.76664552,

         0.30399806, 0.1076406,  0.03371745, 0.0950595,  0.4595844,  0.13369873, 0.04866969,
         0.19944906, 0.06332151, 0.55486101, 0.39101105, 0.19217177, 0.27755913, 0.10521588,
         0.03404216, 0.01150354, 0.08279411, 0.03137732, 0.68902071, 0.18530432,

         0.0402528,  0.31156222, 0.23747503, 0.1543129,  0.25639705, 0.10627912, 0.00436928,
         0.01439711, 0.70979614, 0.16515835, 0.06798343, 0.2957175,  0.17468555, 0.34994439,
         0.11166912, 0.03615172, 0.07108136, 0.08527994, 0.44775794, 0.35972905});

    test_case.run(4);
}

NGRAPH_TEST(${BACKEND_NAME}, onnx_model_range_positive_step)
{
    const auto function =
        onnx_import::import_onnx_model(file_util::path_join(SERIALIZED_ZOO, "onnx/range.prototxt"));

    auto test_case = test::TestCase<TestEngine, TestCaseType::DYNAMIC>(function);

    test_case.add_input<float>({1.f});
    test_case.add_input<float>({10.f});
    test_case.add_input<float>({2.f});
    test_case.add_expected_output<float>(Shape{5}, {1.f, 3.f, 5.f, 7.f, 9.f});

    test_case.run();
}

NGRAPH_TEST(${BACKEND_NAME}, onnx_model_range_negative_step)
{
    const auto function =
        onnx_import::import_onnx_model(file_util::path_join(SERIALIZED_ZOO, "onnx/range.prototxt"));

    auto test_case = test::TestCase<TestEngine, TestCaseType::DYNAMIC>(function);

    test_case.add_input<float>({10.f});
    test_case.add_input<float>({1.f});
    test_case.add_input<float>({-2.f});
    test_case.add_expected_output<float>(Shape{5}, {10.f, 8.f, 6.f, 4.f, 2.f});

    test_case.run();
}

NGRAPH_TEST(${BACKEND_NAME}, onnx_model_instance_normalization_dyn_shape)
{
    const auto function = onnx_import::import_onnx_model(file_util::path_join(
        SERIALIZED_ZOO, "onnx/dynamic_shapes/instance_norm_dyn_shape.prototxt"));

    Shape data_shape{1, 2, 3, 4};
    std::vector<float> data(shape_size(data_shape));
    std::iota(std::begin(data), std::end(data), 1);

    auto test_case = test::TestCase<TestEngine, TestCaseType::DYNAMIC>(function);

    test_case.add_input<float>(data_shape, data);
    test_case.add_input<float>(Shape{2}, std::vector<float>{2.134f, 3.256f});
    test_case.add_input<float>(Shape{2}, std::vector<float>{0.765f, 1.055f});
    test_case.add_expected_output<float>(
        data_shape, {-2.6335807f, -2.015657f,  -1.3977331f, -0.77980936f, -0.16188562f, 0.45603812f,
                     1.0739619f,  1.6918856f,  2.3098092f,  2.927733f,    3.5456567f,   4.1635804f,
                     -4.130463f,  -3.1876516f, -2.2448401f, -1.3020288f,  -0.35921717f, 0.5835942f,
                     1.5264057f,  2.469217f,   3.4120288f,  4.35484f,     5.2976513f,   6.240463f});
    test_case.run();
}

NGRAPH_TEST(${BACKEND_NAME}, onnx_model_instance_normalization_dyn_shape2)
{
    const auto function = onnx_import::import_onnx_model(file_util::path_join(
        SERIALIZED_ZOO, "onnx/dynamic_shapes/instance_norm_dyn_shape2.prototxt"));

    Shape data_shape{1, 2, 3, 4};
    std::vector<float> data(shape_size(data_shape));
    std::iota(std::begin(data), std::end(data), 1);

    auto test_case = test::TestCase<TestEngine, TestCaseType::DYNAMIC>(function);

    test_case.add_input<float>(data_shape, data);
    test_case.add_input<float>(std::vector<float>{2.134f, 3.256f});
    test_case.add_input<float>(std::vector<float>{0.765f, 1.055f});
    test_case.add_expected_output<float>(
        data_shape, {-2.6335807f, -2.015657f,  -1.3977331f, -0.77980936f, -0.16188562f, 0.45603812f,
                     1.0739619f,  1.6918856f,  2.3098092f,  2.927733f,    3.5456567f,   4.1635804f,
                     -4.130463f,  -3.1876516f, -2.2448401f, -1.3020288f,  -0.35921717f, 0.5835942f,
                     1.5264057f,  2.469217f,   3.4120288f,  4.35484f,     5.2976513f,   6.240463f});
    test_case.run();
}

// NGRAPH_TEST(${BACKEND_NAME}, onnx_upsample9_scales_input_nearest_infer)
// {
//     const auto function = onnx_import::import_onnx_model(
//         file_util::path_join(SERIALIZED_ZOO, "onnx/upsample9_scales_input_nearest.prototxt"));
//
//     // Input data shape (1, 1, 2, 2)
//     // mode: nearest
//
//     Shape expected_output_shape{1, 1, 4, 6};
//     auto test_case = test::TestCase<TestEngine, TestCaseType::DYNAMIC>(function);
//     test_case.add_input<float>({1.0, 2.0, 3.0, 4.0});
//     test_case.add_input<float>({1.0, 1.0, 2.0, 3.0});
//     test_case.add_expected_output<float>(
//         expected_output_shape, {1.0, 1.0, 1.0, 2.0, 2.0, 2.0, 1.0, 1.0, 1.0, 2.0, 2.0, 2.0,
//                                 3.0, 3.0, 3.0, 4.0, 4.0, 4.0, 3.0, 3.0, 3.0, 4.0, 4.0, 4.0});
//     test_case.run();
// }

NGRAPH_TEST(${BACKEND_NAME}, onnx_dyn_shapes_slice_1_2d_input)
{
    auto function = onnx_import::import_onnx_model(
        file_util::path_join(SERIALIZED_ZOO, "onnx/dynamic_shapes/slice_2d_input_opset1.prototxt"));

    auto test_case = test::TestCase<TestEngine, TestCaseType::DYNAMIC>(function);
    test_case.add_input<float>(std::vector<float>{1, 2, 3, 4, 5, 6, 7, 8});
    test_case.add_expected_output<float>(Shape{1, 4}, {5, 6, 7, 8});
    test_case.run();
}

NGRAPH_TEST(${BACKEND_NAME}, onnx_dyn_shapes_slice_1_clamp_neg_ends)
{
    auto function = onnx_import::import_onnx_model(file_util::path_join(
        SERIALIZED_ZOO, "onnx/dynamic_shapes/slice_2d_clamp_neg_ends_opset1.prototxt"));

    auto test_case = test::TestCase<TestEngine, TestCaseType::DYNAMIC>(function);
    test_case.add_input<float>(std::vector<float>{1, 2, 3, 4, 5, 6, 7, 8});
    test_case.add_expected_output<float>(Shape{1, 3}, {2, 3, 4});
    test_case.run();
}

NGRAPH_TEST(${BACKEND_NAME}, onnx_dyn_shapes_slice_1_3d_input_21_axes_ends_max)
{
    auto function = onnx_import::import_onnx_model(file_util::path_join(
        SERIALIZED_ZOO, "onnx/dynamic_shapes/slice_3d_input_21_axes_ends_max_opset1.prototxt"));

    auto test_case = test::TestCase<TestEngine, TestCaseType::DYNAMIC>(function);

    const Shape input_shape{1, 2, 3, 4};
    std::vector<float> input_values(shape_size(input_shape));
    std::iota(input_values.begin(), input_values.end(), 0);
    test_case.add_input<float>(input_shape, input_values);
    test_case.add_expected_output<float>(Shape{1, 1, 3, 3}, {13, 14, 15, 17, 18, 19, 21, 22, 23});
    test_case.run();
}

NGRAPH_TEST(${BACKEND_NAME}, onnx_dyn_shapes_reduce_max_dynamic_input_rank_negative_axis)
{
    // the ReduceMax node has a fully dynamic input and the reduction axis is -1
    auto function = onnx_import::import_onnx_model(file_util::path_join(
        SERIALIZED_ZOO,
        "onnx/dynamic_shapes/reduce_max_dynamic_input_rank_negative_axis.prototxt"));

    auto test_case = test::TestCase<TestEngine, TestCaseType::DYNAMIC>(function);
    test_case.add_input<float>(Shape{2, 4}, std::vector<float>{1, 2, 3, 4, 5, 6, 7, 8});
    test_case.add_expected_output<float>(Shape{2, 1}, {4, 8});
    test_case.run();
}

<<<<<<< HEAD
NGRAPH_TEST(${BACKEND_NAME}, onnx_size_dyn_op)
{
    const auto function = onnx_import::import_onnx_model(
        file_util::path_join(SERIALIZED_ZOO, "onnx/dynamic_shapes/size_op_dyn.prototxt"));

    auto test_case = test::TestCase<TestEngine, TestCaseType::DYNAMIC>(function);
    test_case.add_input<float>(Shape{2, 3}, {1.0, 2.0, 3.0, 4.0, 5.0, 6.0});
    test_case.add_expected_output<int>(Shape{}, {6});
=======
NGRAPH_TEST(${BACKEND_NAME}, onnx_model_max_pool_dyn_rank_without_default_attrs)
{
    auto function = onnx_import::import_onnx_model(file_util::path_join(
        SERIALIZED_ZOO, "onnx/dynamic_shapes/max_pool_dyn_rank_without_default_attrs.prototxt"));

    auto test_case = test::TestCase<TestEngine, TestCaseType::DYNAMIC>(function);

    Shape input_shape{1, 1, 4, 4};
    std::vector<float> input(shape_size(input_shape));
    std::iota(input.begin(), input.end(), 0);
    test_case.add_input<float>(input_shape, input);
    test_case.add_expected_output<float>(Shape{1, 1, 3, 3}, {5, 6, 7, 9, 10, 11, 13, 14, 15});
>>>>>>> 12d21219
    test_case.run();
}<|MERGE_RESOLUTION|>--- conflicted
+++ resolved
@@ -1286,7 +1286,6 @@
     test_case.run();
 }
 
-<<<<<<< HEAD
 NGRAPH_TEST(${BACKEND_NAME}, onnx_size_dyn_op)
 {
     const auto function = onnx_import::import_onnx_model(
@@ -1295,7 +1294,9 @@
     auto test_case = test::TestCase<TestEngine, TestCaseType::DYNAMIC>(function);
     test_case.add_input<float>(Shape{2, 3}, {1.0, 2.0, 3.0, 4.0, 5.0, 6.0});
     test_case.add_expected_output<int>(Shape{}, {6});
-=======
+    test_case.run();
+}
+
 NGRAPH_TEST(${BACKEND_NAME}, onnx_model_max_pool_dyn_rank_without_default_attrs)
 {
     auto function = onnx_import::import_onnx_model(file_util::path_join(
@@ -1308,6 +1309,5 @@
     std::iota(input.begin(), input.end(), 0);
     test_case.add_input<float>(input_shape, input);
     test_case.add_expected_output<float>(Shape{1, 1, 3, 3}, {5, 6, 7, 9, 10, 11, 13, 14, 15});
->>>>>>> 12d21219
     test_case.run();
 }