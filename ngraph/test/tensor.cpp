--- conflicted
+++ resolved
@@ -39,13 +39,8 @@
     pass_manager.register_pass<pass::Liveness>();
 
     {
-<<<<<<< HEAD
-        auto arg0 = make_shared<op::Parameter>(element::f32, Shape{2, 3});
+        auto arg0 = make_shared<op::Parameter>(element::Type_t::f32, Shape{2, 3});
         auto add = make_shared<op::v1::Add>(arg0, arg0);
-=======
-        auto arg0 = make_shared<op::Parameter>(element::Type_t::f32, Shape{2, 3});
-        auto add = make_shared<op::Add>(arg0, arg0);
->>>>>>> 8344c290
         auto f0 = make_shared<Function>(add, ParameterVector{arg0});
 
         pass_manager.run_passes(f0);
@@ -56,13 +51,8 @@
     }
 
     {
-<<<<<<< HEAD
-        auto arg0 = make_shared<op::Parameter>(element::f32, Shape{});
+        auto arg0 = make_shared<op::Parameter>(element::Type_t::f32, Shape{});
         auto add = make_shared<op::v1::Add>(arg0, arg0);
-=======
-        auto arg0 = make_shared<op::Parameter>(element::Type_t::f32, Shape{});
-        auto add = make_shared<op::Add>(arg0, arg0);
->>>>>>> 8344c290
         auto f0 = make_shared<Function>(add, ParameterVector{arg0});
 
         pass_manager.run_passes(f0);
@@ -73,13 +63,8 @@
     }
 
     {
-<<<<<<< HEAD
-        auto arg0 = make_shared<op::Parameter>(element::f32, Shape{1});
+        auto arg0 = make_shared<op::Parameter>(element::Type_t::f32, Shape{1});
         auto add = make_shared<op::v1::Add>(arg0, arg0);
-=======
-        auto arg0 = make_shared<op::Parameter>(element::Type_t::f32, Shape{1});
-        auto add = make_shared<op::Add>(arg0, arg0);
->>>>>>> 8344c290
         auto f0 = make_shared<Function>(add, ParameterVector{arg0});
 
         pass_manager.run_passes(f0);
@@ -95,13 +80,8 @@
     pass::Manager pass_manager;
     pass_manager.register_pass<pass::Liveness>();
 
-<<<<<<< HEAD
-    auto arg0 = make_shared<op::Parameter>(element::f32, Shape{1});
+    auto arg0 = make_shared<op::Parameter>(element::Type_t::f32, Shape{1});
     auto add = make_shared<op::v1::Add>(arg0, arg0);
-=======
-    auto arg0 = make_shared<op::Parameter>(element::Type_t::f32, Shape{1});
-    auto add = make_shared<op::Add>(arg0, arg0);
->>>>>>> 8344c290
     auto f0 = make_shared<Function>(add, ParameterVector{arg0});
 
     pass_manager.run_passes(f0);
