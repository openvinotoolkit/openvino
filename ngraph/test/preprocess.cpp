--- conflicted
+++ resolved
@@ -597,7 +597,6 @@
                  ov::AssertFailure);
 }
 
-<<<<<<< HEAD
 // --- PostProcess - set/convert element type ---
 
 TEST(pre_post_process, postprocess_convert_element_type_explicit) {
@@ -775,7 +774,7 @@
     auto steps = PostProcessSteps();
     steps.convert_layout();
     steps.convert_element_type();
-    steps.custom([&custom_called](const ov::Output<Node>& node) -> ov::Output<Node> {
+    steps.custom([&custom_called](const ov::Output<Node> &node) -> ov::Output<Node> {
         auto abs = std::make_shared<op::v0::Abs>(node);
         abs->set_friendly_name(node.get_node()->get_friendly_name() + "/abs");
         custom_called = true;
@@ -801,7 +800,8 @@
     EXPECT_EQ(f->get_results()[0]->get_layout(), "NHWC");
     EXPECT_EQ(f->get_results()[0]->get_output_tensor(0).get_partial_shape(), (PartialShape{1, 2, 2, 3}));
     EXPECT_TRUE(custom_called);
-=======
+}
+
 TEST(pre_post_process, exception_safety) {
     auto f = create_2inputs(element::f32, Shape{1, 3, 224, 224});
     auto name0 = f->get_parameters()[0]->get_friendly_name();
@@ -831,5 +831,4 @@
     EXPECT_EQ(f->get_parameters()[1]->get_partial_shape(), (PartialShape{1, 3, 224, 224}));
     EXPECT_EQ(f->get_parameters()[1]->get_friendly_name(), name1);
     EXPECT_EQ(f->get_parameters()[1]->get_output_tensor(0).get_names(), tensor_names1);
->>>>>>> f57dc05c
 }