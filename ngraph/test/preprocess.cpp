--- conflicted
+++ resolved
@@ -933,19 +933,6 @@
     EXPECT_EQ(size_old, f->get_ordered_ops().size());
 }
 
-<<<<<<< HEAD
-=======
-TEST(pre_post_process, postprocess_convert_layout_default_error) {
-    auto f = create_simple_function(element::f32, Shape{1, 3, 2, 2});
-
-    EXPECT_THROW(f = PrePostProcessor()
-                         .output(OutputInfo()
-                                     .network(OutputNetworkInfo().set_layout("NCHW"))
-                                     .postprocess(PostProcessSteps().convert_layout()))
-                         .build(f),
-                 ov::AssertFailure);
-}
-
 TEST(pre_post_process, postprocess_convert_layout_dims) {
     auto f = create_simple_function(element::f32, Shape{1, 3, 480, 640});
 
@@ -1005,7 +992,6 @@
                  ov::AssertFailure);
 }
 
->>>>>>> 947f00bc
 // Postprocessing - other
 
 TEST(pre_post_process, postprocess_custom_step) {
