--- conflicted
+++ resolved
@@ -169,19 +169,11 @@
 public:
     // (A + B) * C
     Shape shape = Shape{2, 2};
-<<<<<<< HEAD
-    std::shared_ptr<op::Parameter> A = make_shared<op::Parameter>(element::f32, shape);
-    std::shared_ptr<op::Parameter> B = make_shared<op::Parameter>(element::f32, shape);
-    std::shared_ptr<op::Parameter> C = make_shared<op::Parameter>(element::f32, shape);
-    std::shared_ptr<Node> AplusB = make_shared<op::v1::Add>(A, B);
-    std::shared_ptr<Node> AplusBtimesC = make_shared<op::v1::Multiply>(AplusB, C);
-=======
     std::shared_ptr<op::Parameter> A = make_shared<op::Parameter>(element::Type_t::f32, shape);
     std::shared_ptr<op::Parameter> B = make_shared<op::Parameter>(element::Type_t::f32, shape);
     std::shared_ptr<op::Parameter> C = make_shared<op::Parameter>(element::Type_t::f32, shape);
-    std::shared_ptr<Node> AplusB = A + B;
-    std::shared_ptr<Node> AplusBtimesC = AplusB * C;
->>>>>>> 8344c290
+    std::shared_ptr<Node> AplusB = make_shared<op::v1::Add>(A, B);
+    std::shared_ptr<Node> AplusBtimesC = make_shared<op::v1::Multiply>(AplusB, C);
 
     NodeMap node_map;
     std::vector<std::shared_ptr<ngraph::Node>> nodes;
@@ -258,19 +250,11 @@
 TEST(graph_util, clone_multiple_results)
 {
     Shape shape{2, 2};
-<<<<<<< HEAD
-    auto A = make_shared<op::Parameter>(element::f32, shape);
-    auto B = make_shared<op::Parameter>(element::f32, shape);
-    auto C = make_shared<op::Parameter>(element::f32, shape);
-    auto A_add_B = make_shared<op::v1::Add>(A, B);
-    auto A_add_B_mul_C = make_shared<op::v1::Multiply>(A_add_B, C);
-=======
     auto A = make_shared<op::Parameter>(element::Type_t::f32, shape);
     auto B = make_shared<op::Parameter>(element::Type_t::f32, shape);
     auto C = make_shared<op::Parameter>(element::Type_t::f32, shape);
-    auto A_add_B = make_shared<op::Add>(A, B);
-    auto A_add_B_mul_C = make_shared<op::Multiply>(A_add_B, C);
->>>>>>> 8344c290
+    auto A_add_B = make_shared<op::v1::Add>(A, B);
+    auto A_add_B_mul_C = make_shared<op::v1::Multiply>(A_add_B, C);
 
     auto f = make_shared<Function>(NodeVector{A_add_B, A_add_B_mul_C}, ParameterVector{A, B, C});
 
@@ -348,19 +332,11 @@
 TEST(graph_util, test_subgraph_topological_sort)
 {
     Shape shape{2, 2};
-<<<<<<< HEAD
-    auto A = make_shared<op::Parameter>(element::f32, shape);
-    auto B = make_shared<op::Parameter>(element::f32, shape);
-    auto C = make_shared<op::Parameter>(element::f32, shape);
-    auto add = make_shared<op::v1::Add>(A, B);
-    auto mul = make_shared<op::v1::Multiply>(C, add);
-=======
     auto A = make_shared<op::Parameter>(element::Type_t::f32, shape);
     auto B = make_shared<op::Parameter>(element::Type_t::f32, shape);
     auto C = make_shared<op::Parameter>(element::Type_t::f32, shape);
-    auto add = A + B;
-    auto mul = C * add;
->>>>>>> 8344c290
+    auto add = make_shared<op::v1::Add>(A, B);
+    auto mul = make_shared<op::v1::Multiply>(C, add);
     auto result = make_shared<op::Result>(mul);
     auto sorted = ngraph::subgraph_topological_sort(NodeVector{mul, add, A});
     std::vector<std::shared_ptr<Node>> expected{A, add, mul};
@@ -624,15 +600,9 @@
 TEST(util, clone_function_friendly_name)
 {
     Shape shape{2, 2};
-<<<<<<< HEAD
-    auto A = make_shared<op::Parameter>(element::f32, shape);
-    auto B = make_shared<op::Parameter>(element::f32, shape);
-    auto f = make_shared<Function>(make_shared<op::v1::Add>(A, B), ParameterVector{A, B});
-=======
     auto A = make_shared<op::Parameter>(element::Type_t::f32, shape);
     auto B = make_shared<op::Parameter>(element::Type_t::f32, shape);
-    auto f = make_shared<Function>(make_shared<op::Add>(A, B), ParameterVector{A, B});
->>>>>>> 8344c290
+    auto f = make_shared<Function>(make_shared<op::v1::Add>(A, B), ParameterVector{A, B});
 
     A->set_friendly_name("A");
     B->set_friendly_name("B");
@@ -653,18 +623,11 @@
 TEST(util, clone_function_op_annotations)
 {
     Shape shape{2, 2};
-<<<<<<< HEAD
-    auto A = make_shared<op::Parameter>(element::f32, shape);
-    auto B = make_shared<op::Parameter>(element::f32, shape);
-    auto C = make_shared<op::Parameter>(element::f32, shape);
-    auto f = make_shared<Function>(make_shared<op::v1::Add>(make_shared<op::v1::Add>(A, B), C),
-                                   ParameterVector{A, B, C});
-=======
     auto A = make_shared<op::Parameter>(element::Type_t::f32, shape);
     auto B = make_shared<op::Parameter>(element::Type_t::f32, shape);
     auto C = make_shared<op::Parameter>(element::Type_t::f32, shape);
-    auto f = make_shared<Function>(A + B + C, ParameterVector{A, B, C});
->>>>>>> 8344c290
+    auto f = make_shared<Function>(make_shared<op::v1::Add>(make_shared<op::v1::Add>(A, B), C),
+                                   ParameterVector{A, B, C});
 
     auto cacheable_op_annotation = std::make_shared<op::util::OpAnnotations>();
     cacheable_op_annotation->set_cacheable(true);
@@ -699,18 +662,11 @@
 TEST(util, topological_sort_replace)
 {
     Shape shape{2, 2};
-<<<<<<< HEAD
-    auto A = make_shared<op::Parameter>(element::f32, shape);
-    auto B = make_shared<op::Parameter>(element::f32, shape);
-    auto C = make_shared<op::Parameter>(element::f32, shape);
-    auto f = make_shared<Function>(make_shared<op::v1::Add>(make_shared<op::v1::Add>(A, B), C),
-                                   ParameterVector{A, B, C});
-=======
     auto A = make_shared<op::Parameter>(element::Type_t::f32, shape);
     auto B = make_shared<op::Parameter>(element::Type_t::f32, shape);
     auto C = make_shared<op::Parameter>(element::Type_t::f32, shape);
-    auto f = make_shared<Function>(A + B + C, ParameterVector{A, B, C});
->>>>>>> 8344c290
+    auto f = make_shared<Function>(make_shared<op::v1::Add>(make_shared<op::v1::Add>(A, B), C),
+                                   ParameterVector{A, B, C});
     bool custom_sorter_used = false;
 
     f->set_topological_sort(
