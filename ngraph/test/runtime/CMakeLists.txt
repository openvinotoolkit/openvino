# ******************************************************************************
# Copyright 2017-2020 Intel Corporation
#
# Licensed under the Apache License, Version 2.0 (the "License");
# you may not use this file except in compliance with the License.
# You may obtain a copy of the License at
#
#     http://www.apache.org/licenses/LICENSE-2.0
#
# Unless required by applicable law or agreed to in writing, software
# distributed under the License is distributed on an "AS IS" BASIS,
# WITHOUT WARRANTIES OR CONDITIONS OF ANY KIND, either express or implied.
# See the License for the specific language governing permissions and
# limitations under the License.
# ******************************************************************************
set (SRC
    backend.cpp
    backend.hpp
    backend_manager.cpp
    backend_manager.hpp
    cache.cpp
    cache.hpp
    opset0_downgrade.cpp
    opset0_downgrade.hpp
    opset1_downgrade.cpp
    opset1_downgrade.hpp
    opset1_upgrade.cpp
    opset1_upgrade.hpp
    executable.cpp
    executable.hpp
    performance_counter.hpp
    dynamic/dynamic_backend.cpp
    dynamic/dynamic_backend.hpp
<<<<<<< HEAD
    op/and.cpp
    op/and.hpp
=======
    op/atan2.cpp
    op/atan2.hpp
>>>>>>> 84f7cd2c
    op/avg_pool.cpp
    op/avg_pool.hpp
    )

add_library(ngraph_backend SHARED ${SRC})
target_compile_definitions(ngraph_backend
    PRIVATE
        SHARED_LIB_PREFIX="${CMAKE_SHARED_LIBRARY_PREFIX}"
        SHARED_LIB_SUFFIX="${IE_BUILD_POSTFIX}${CMAKE_SHARED_LIBRARY_SUFFIX}"
)
target_link_libraries(ngraph_backend PUBLIC ngraph)
if (NOT WIN32)
    target_link_libraries(ngraph_backend PRIVATE dl)
endif()
target_compile_definitions(ngraph_backend PRIVATE BACKEND_DLL_EXPORTS)
target_include_directories(ngraph_backend PUBLIC ${CMAKE_CURRENT_SOURCE_DIR})

add_subdirectory(interpreter)

if (NGRAPH_IE_ENABLE)
    add_subdirectory(ie)
endif()<|MERGE_RESOLUTION|>--- conflicted
+++ resolved
@@ -31,13 +31,10 @@
     performance_counter.hpp
     dynamic/dynamic_backend.cpp
     dynamic/dynamic_backend.hpp
-<<<<<<< HEAD
     op/and.cpp
     op/and.hpp
-=======
     op/atan2.cpp
     op/atan2.hpp
->>>>>>> 84f7cd2c
     op/avg_pool.cpp
     op/avg_pool.hpp
     )
