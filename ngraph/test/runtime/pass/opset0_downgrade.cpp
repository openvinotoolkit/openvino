--- conflicted
+++ resolved
@@ -376,19 +376,6 @@
         return replacement_node;
     }
 
-<<<<<<< HEAD
-    shared_ptr<Node> op_cast(shared_ptr<op::v1::ReduceProd> node)
-    {
-        auto replacement_node = op_cast_reduction_node<op::v0::Product, op::v1::ReduceProd>(node);
-=======
-    shared_ptr<Node> op_cast(shared_ptr<op::v1::ReduceMin> node)
-    {
-        auto replacement_node = op_cast_reduction_node<op::v0::Min, op::v1::ReduceMin>(node);
->>>>>>> c7661078
-        replace_node(node, replacement_node);
-        return replacement_node;
-    }
-
     shared_ptr<Node> op_cast(shared_ptr<op::v1::ReduceSum> node)
     {
         auto replacement_node = op_cast_reduction_node<op::v0::Sum, op::v1::ReduceSum>(node);
