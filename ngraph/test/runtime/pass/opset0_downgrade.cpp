//*****************************************************************************
// Copyright 2017-2020 Intel Corporation
//
// Licensed under the Apache License, Version 2.0 (the "License");
// you may not use this file except in compliance with the License.
// You may obtain a copy of the License at
//
//     http://www.apache.org/licenses/LICENSE-2.0
//
// Unless required by applicable law or agreed to in writing, software
// distributed under the License is distributed on an "AS IS" BASIS,
// WITHOUT WARRANTIES OR CONDITIONS OF ANY KIND, either express or implied.
// See the License for the specific language governing permissions and
// limitations under the License.
//*****************************************************************************

#include <algorithm>
#include <cstdint>
#include <functional>
#include <numeric>

#include "ngraph/builder/autobroadcast.hpp"
#include "ngraph/builder/reshape.hpp"
#include "ngraph/graph_util.hpp"
#include "ngraph/node.hpp"
#include "ngraph/op/util/attr_types.hpp"
#include "ngraph/op/util/op_types.hpp"
#include "ngraph/ops.hpp"
#include "ngraph/provenance.hpp"
#include "ngraph/slice_plan.hpp"
#include "ngraph/type.hpp"
#include "ngraph/validation_util.hpp"
#include "op/avg_pool.hpp"
#include "op/convolution.hpp"
#include "op/group_conv.hpp"
#include "pass/implicit_broadcast_elimination.hpp"
#include "pass/opset0_downgrade.hpp"

NGRAPH_SUPPRESS_DEPRECATED_START

using namespace std;
using namespace ngraph;

namespace opset0_downgrade
{
    template <typename OpV0, typename OpV1>
    shared_ptr<Node> op_cast_binary_elementwise_node(const shared_ptr<OpV1>& node)
    {
        const auto input_arg0 = node->input_value(0);
        const auto input_arg1 = node->input_value(1);
        const auto autob = node->get_autob();
        auto replacement_node = make_shared<OpV0>(input_arg0, input_arg1, autob);
        replace_node(node, replacement_node);
        return replacement_node;
    }

    template <typename OpV0, typename OpV1>
    shared_ptr<Node> op_cast_reduction_node(const shared_ptr<OpV1>& node)
    {
        auto replacement_node = make_shared<OpV0>(node->input_value(0), node->input_value(1));
        if (node->get_keep_dims())
        {
            string v1_op_name = string{node->get_type_name()} + ":v1";
            string v0_op_name = string{OpV0{}.get_type_name()} + ":v0";

            NGRAPH_CHECK(node->reduction_axes_constant(),
                         "Unable to convert ",
                         v1_op_name,
                         "to ",
                         v0_op_name,
                         " if reduction axes are not constant (for keep_dims=true). Node: ",
                         *node);
            auto output_pshape = replacement_node->get_output_partial_shape(0);
            NGRAPH_CHECK(output_pshape.is_static(),
                         "Unable to convert ",
                         v1_op_name,
                         "to ",
                         v0_op_name,
                         " if output shape is dynamic (for keep_dims=true). Node: ",
                         *node);
            const auto output_shape = output_pshape.to_shape();
            auto reshaped_output_shape = output_shape;
            for (const auto& axis : node->get_reduction_axes())
            {
                reshaped_output_shape.insert(reshaped_output_shape.begin() + axis, 1);
            }
            auto shape_pattern = op::Constant::create(
                element::u64, {reshaped_output_shape.size()}, reshaped_output_shape);
            auto reshaped_product =
                make_shared<op::v1::Reshape>(replacement_node->output(0), shape_pattern, false);
            return reshaped_product;
        }
        else
        {
            return replacement_node;
        }
    }

    // Default is that we did nothing
    shared_ptr<Node> op_cast(shared_ptr<Node> node) { return nullptr; }
    shared_ptr<Node> op_cast(shared_ptr<op::v1::Add> node)
    {
        return op_cast_binary_elementwise_node<op::v0::Add, op::v1::Add>(node);
    }

    shared_ptr<Node> op_cast(shared_ptr<op::v1::AvgPool> node)
    {
        auto const input_arg = node->input_value(0);
        const auto ceil_mode = static_cast<bool>(node->get_rounding_type());
        const auto include_padding_in_avg_computation = !node->get_exclude_pad();
        const auto pad_type = node->get_auto_pad();
        const auto padding_below = node->get_pads_begin();
        const auto padding_above = node->get_pads_end();
        const auto window_movement_strides = node->get_strides();
        const auto window_shape = node->get_kernel();

        auto replacement_node = make_shared<op::v0::AvgPool>(input_arg,
                                                             window_shape,
                                                             window_movement_strides,
                                                             padding_below,
                                                             padding_above,
                                                             include_padding_in_avg_computation,
                                                             pad_type,
                                                             ceil_mode);
        replace_node(node, replacement_node);
        return replacement_node;
    }

    shared_ptr<Node> op_cast(shared_ptr<op::v1::Convolution> node)
    {
        const auto data_arg = node->input_value(0);
        const auto filters_arg = node->input_value(1);
        const auto strides = node->get_strides();
        const size_t num_spatial_dims = strides.size();
        auto replacement_node = make_shared<op::v0::Convolution>(data_arg,
                                                                 filters_arg,
                                                                 node->get_strides(),
                                                                 node->get_dilations(),
                                                                 node->get_pads_begin(),
                                                                 node->get_pads_end(),
                                                                 Strides(num_spatial_dims, 1),
                                                                 node->get_auto_pad());
        replace_node(node, replacement_node);
        return replacement_node;
    }

    shared_ptr<Node> op_cast(shared_ptr<op::v1::ConvolutionBackpropData> node)
    {
        const auto data_arg = node->input_value(0);
        const auto filters_arg = node->input_value(1);

        auto data_pshape = data_arg.get_partial_shape();
        auto filters_pshape = filters_arg.get_partial_shape();

        NGRAPH_CHECK(data_pshape.rank().is_static() && data_pshape[0].is_static() &&
                         filters_pshape.rank().is_static() && filters_pshape[1].is_static(),
                     "Unable to convert ConvolutionBackpropData:v1 to ConvolutionBackpropData:v0 "
                     "if data shape N and filters shape C dimensions are not static. Node: ",
                     *node);

        const size_t num_spatial_dims = data_pshape.rank().get_length() - 2;

        const PartialShape output_pshape{node->get_output_partial_shape(0)};
        NGRAPH_CHECK(output_pshape.is_static(),
                     "Unable to convert ConvolutionBackpropData:v1 to ConvolutionBackpropData:v0 "
                     "if output shape is dynamic. Node: ",
                     *node);
        Shape output_shape = output_pshape.to_shape();

        auto replacement_node =
            make_shared<op::v0::ConvolutionBackpropData>(output_shape,
                                                         filters_arg,
                                                         data_arg,
                                                         node->get_strides(),
                                                         node->get_dilations(),
                                                         node->get_pads_begin(),
                                                         node->get_pads_end(),
                                                         Strides(num_spatial_dims, 1));
        replace_node(node, replacement_node);
        return replacement_node;
    }

    shared_ptr<Node> op_cast(shared_ptr<op::v1::Divide> node)
    {
        const auto input_arg0 = node->input_value(0);
        const auto input_arg1 = node->input_value(1);
        const auto autob = node->get_autob();
        const bool pydiv = node->is_pythondiv();
        auto replacement_node = make_shared<op::v0::Divide>(input_arg0, input_arg1, pydiv, autob);
        replace_node(node, replacement_node);
        return replacement_node;
    }

    shared_ptr<Node> op_cast(shared_ptr<op::v1::Equal> node)
    {
        return op_cast_binary_elementwise_node<op::v0::Equal, op::v1::Equal>(node);
    }

    shared_ptr<Node> op_cast(shared_ptr<op::v1::Greater> node)
    {
        return op_cast_binary_elementwise_node<op::v0::Greater, op::v1::Greater>(node);
    }

    shared_ptr<Node> op_cast(shared_ptr<op::v1::GreaterEqual> node)
    {
        return op_cast_binary_elementwise_node<op::v0::GreaterEq, op::v1::GreaterEqual>(node);
    }

    shared_ptr<Node> op_cast(shared_ptr<op::v1::GroupConvolution> node)
    {
        const auto data_arg = node->input_value(0);
        const auto filters_arg = node->input_value(1);
        const auto strides = node->get_strides();
        const size_t num_spatial_dims = strides.size();
        auto replacement_node = make_shared<op::v0::GroupConvolution>(data_arg,
                                                                      filters_arg,
                                                                      node->get_strides(),
                                                                      node->get_dilations(),
                                                                      node->get_pads_begin(),
                                                                      node->get_pads_end(),
                                                                      Strides(num_spatial_dims, 1),
                                                                      node->get_auto_pad());
        replace_node(node, replacement_node);
        return replacement_node;
    }

    shared_ptr<Node> op_cast(shared_ptr<op::v1::GroupConvolutionBackpropData> node)
    {
        const auto data_arg = node->input_value(0);
        const auto filters_arg = node->input_value(1);

        NGRAPH_CHECK(data_arg.get_partial_shape().is_static(),
                     "Unable to convert GroupConvolutionBackpropData:1 to "
                     "GroupConvolutionBackpropData:0 with dynamic data shape. Node: ",
                     *node);

        NGRAPH_CHECK(filters_arg.get_partial_shape().is_static(),
                     "Unable to convert GroupConvolutionBackpropData:1 to "
                     "GroupConvolutionBackpropData:0 with dynamic filters shape. Node: ",
                     *node);

        auto filters_shape = filters_arg.get_shape();
        const size_t groups = filters_shape.at(0);

        const PartialShape output_pshape{node->get_output_partial_shape(0)};
        NGRAPH_CHECK(output_pshape.is_static(),
                     "Unable to convert GroupConvolutionBackpropData:v1 to "
                     "GroupConvolutionBackpropData:v0 "
                     "if output_shape is dynamic. Node: ",
                     *node);
        Shape output_shape = output_pshape.to_shape();

        // Convert filters data layout from [GROUPS, C_INPUT, C_OUTPUT, K_D, ..., K_1]
        // into [C x M/group x k1 x k2 x ... x kn]
        filters_shape.erase(filters_shape.begin());
        filters_shape[0] *= groups;

        auto reshaped_filters = builder::opset1::reshape(node->input_value(1), filters_shape);

        auto replacement_node = make_shared<op::v0::GroupConvolutionBackpropData>(
            op::Constant::create(data_arg.get_element_type(), output_shape, {0}),
            reshaped_filters,
            data_arg,
            node->get_strides(),
            node->get_dilations(),
            node->get_pads_begin(),
            node->get_pads_end(),
            groups);
        replace_node(node, replacement_node);
        return replacement_node;
    }

    shared_ptr<Node> op_cast(shared_ptr<op::v1::Less> node)
    {
        return op_cast_binary_elementwise_node<op::v0::Less, op::v1::Less>(node);
    }

    shared_ptr<Node> op_cast(shared_ptr<op::v1::LessEqual> node)
    {
        return op_cast_binary_elementwise_node<op::v0::LessEq, op::v1::LessEqual>(node);
    }

    shared_ptr<Node> op_cast(shared_ptr<op::v1::LogicalXor> node)
    {
        return op_cast_binary_elementwise_node<op::v0::Xor, op::v1::LogicalXor>(node);
    }

    shared_ptr<Node> op_cast(shared_ptr<op::v1::Maximum> node)
    {
        return op_cast_binary_elementwise_node<op::v0::Maximum, op::v1::Maximum>(node);
    }

    shared_ptr<Node> op_cast(shared_ptr<op::v1::Minimum> node)
    {
        return op_cast_binary_elementwise_node<op::v0::Minimum, op::v1::Minimum>(node);
    }

    shared_ptr<Node> op_cast(shared_ptr<op::v1::Multiply> node)
    {
        return op_cast_binary_elementwise_node<op::v0::Multiply, op::v1::Multiply>(node);
    }

    shared_ptr<Node> op_cast(shared_ptr<op::v1::NotEqual> node)
    {
        return op_cast_binary_elementwise_node<op::v0::NotEqual, op::v1::NotEqual>(node);
    }

    shared_ptr<Node> op_cast(shared_ptr<op::v1::Power> node)
    {
        return op_cast_binary_elementwise_node<op::v0::Power, op::v1::Power>(node);
    }

    shared_ptr<Node> op_cast(shared_ptr<op::v1::Select> node)
    {
        ngraph::pass::ImplicitBroadcastElimination().run_on_node(node);
        auto replacement_node = make_shared<op::v0::Select>(
            node->input_value(0), node->input_value(1), node->input_value(2));
        replace_node(node, replacement_node);
        return replacement_node;
    }

    shared_ptr<Node> op_cast(shared_ptr<op::v1::Subtract> node)
    {
        return op_cast_binary_elementwise_node<op::v0::Subtract, op::v1::Subtract>(node);
    }

<<<<<<< HEAD
    shared_ptr<Node> op_cast(shared_ptr<op::v1::VariadicSplit> node)
    {
        const auto split_lengths = node->input_value(2).get_node_shared_ptr();

        NGRAPH_CHECK(op::is_constant(split_lengths),
                     "Unable to convert VariadicSplit:v1 to Split:v0 "
                     "if 'split_lengths' input is not constant. Node: ",
                     *node);

        const auto splits = as_type_ptr<op::Constant>(split_lengths)->cast_vector<int64_t>();
        const std::vector<size_t> splits_unsigned{splits.begin(), splits.end()};

        auto replacement_node =
            make_shared<op::v0::Split>(node->input_value(0), node->input_value(1), splits_unsigned);

        replace_node(node, replacement_node);
=======
    shared_ptr<Node> op_cast(shared_ptr<op::v1::TopK> node)
    {
        const auto axis = node->get_axis();
        const auto sort_type = node->get_sort_type();
        const auto index_elem_type = node->get_index_element_type();

        bool compute_max;
        switch (node->get_mode())
        {
        case op::v1::TopK::Mode::MAX: compute_max = true; break;
        case op::v1::TopK::Mode::MIN: compute_max = false; break;
        default: break;
        }

        const auto arg_node = node->input_value(0);
        const auto k_node = node->input_value(1);

        auto replacement_node = make_shared<op::v0::TopK>(
            arg_node, k_node, axis, index_elem_type, compute_max, sort_type);

        // values output will be 0, indices 1
        vector<int64_t> output_order{1, 0};
        replace_node(node, replacement_node, output_order);
>>>>>>> 0ee774eb
        return replacement_node;
    }

    using DispatchMap = map<NodeTypeInfo, std::function<bool(shared_ptr<Node> node)>>;

    template <typename T>
    bool op_cast_thunk(shared_ptr<Node> node)
    {
        auto downgraded_node = op_cast(as_type_ptr<T>(node));
        if (downgraded_node)
        {
            if (ngraph::get_provenance_enabled())
            {
                const std::string provenance_tag =
                    "<Opset0_Downgrade (v1 " + std::string(node->get_type_name()) + ")>";
                downgraded_node->add_provenance_tags_above(node->input_values(), {provenance_tag});
            }
            return true;
        }
        return false;
    }

    DispatchMap& get_dispatch_map()
    {
        static DispatchMap dispatch_map{
#define NGRAPH_OP(NAME, NAMESPACE) {NAMESPACE::NAME::type_info, op_cast_thunk<NAMESPACE::NAME>},
#include "ngraph/opsets/opset1_tbl.hpp"
#undef NGRAPH_OP
        };
        return dispatch_map;
    }
} // namespace opset0_downgrade

bool pass::Opset0Downgrade::run_on_node(shared_ptr<Node> node)
{
    bool modified = false;
    auto& dispatch_map = opset0_downgrade::get_dispatch_map();
    auto it = dispatch_map.find(node->get_type_info());
    if (it != dispatch_map.end())
    {
        modified = it->second(node);
    }
    return modified;
}<|MERGE_RESOLUTION|>--- conflicted
+++ resolved
@@ -324,51 +324,6 @@
         return op_cast_binary_elementwise_node<op::v0::Subtract, op::v1::Subtract>(node);
     }
 
-<<<<<<< HEAD
-    shared_ptr<Node> op_cast(shared_ptr<op::v1::VariadicSplit> node)
-    {
-        const auto split_lengths = node->input_value(2).get_node_shared_ptr();
-
-        NGRAPH_CHECK(op::is_constant(split_lengths),
-                     "Unable to convert VariadicSplit:v1 to Split:v0 "
-                     "if 'split_lengths' input is not constant. Node: ",
-                     *node);
-
-        const auto splits = as_type_ptr<op::Constant>(split_lengths)->cast_vector<int64_t>();
-        const std::vector<size_t> splits_unsigned{splits.begin(), splits.end()};
-
-        auto replacement_node =
-            make_shared<op::v0::Split>(node->input_value(0), node->input_value(1), splits_unsigned);
-
-        replace_node(node, replacement_node);
-=======
-    shared_ptr<Node> op_cast(shared_ptr<op::v1::TopK> node)
-    {
-        const auto axis = node->get_axis();
-        const auto sort_type = node->get_sort_type();
-        const auto index_elem_type = node->get_index_element_type();
-
-        bool compute_max;
-        switch (node->get_mode())
-        {
-        case op::v1::TopK::Mode::MAX: compute_max = true; break;
-        case op::v1::TopK::Mode::MIN: compute_max = false; break;
-        default: break;
-        }
-
-        const auto arg_node = node->input_value(0);
-        const auto k_node = node->input_value(1);
-
-        auto replacement_node = make_shared<op::v0::TopK>(
-            arg_node, k_node, axis, index_elem_type, compute_max, sort_type);
-
-        // values output will be 0, indices 1
-        vector<int64_t> output_order{1, 0};
-        replace_node(node, replacement_node, output_order);
->>>>>>> 0ee774eb
-        return replacement_node;
-    }
-
     using DispatchMap = map<NodeTypeInfo, std::function<bool(shared_ptr<Node> node)>>;
 
     template <typename T>
