//*****************************************************************************
// Copyright 2017-2020 Intel Corporation
//
// Licensed under the Apache License, Version 2.0 (the "License");
// you may not use this file except in compliance with the License.
// You may obtain a copy of the License at
//
//     http://www.apache.org/licenses/LICENSE-2.0
//
// Unless required by applicable law or agreed to in writing, software
// distributed under the License is distributed on an "AS IS" BASIS,
// WITHOUT WARRANTIES OR CONDITIONS OF ANY KIND, either express or implied.
// See the License for the specific language governing permissions and
// limitations under the License.
//*****************************************************************************

#include <algorithm>
#include <cstdint>
#include <functional>
#include <numeric>

#include "ngraph/builder/autobroadcast.hpp"
#include "ngraph/builder/reshape.hpp"
#include "ngraph/graph_util.hpp"
#include "ngraph/node.hpp"
#include "ngraph/op/util/attr_types.hpp"
#include "ngraph/op/util/op_types.hpp"
#include "ngraph/ops.hpp"
#include "ngraph/provenance.hpp"
#include "ngraph/slice_plan.hpp"
#include "ngraph/type.hpp"
#include "ngraph/validation_util.hpp"
#include "op/avg_pool.hpp"
#include "pass/implicit_broadcast_elimination.hpp"
#include "pass/opset0_downgrade.hpp"

NGRAPH_SUPPRESS_DEPRECATED_START

using namespace std;
using namespace ngraph;

namespace opset0_downgrade
{
    template <typename OpV0, typename OpV1>
    shared_ptr<Node> op_cast_binary_elementwise_node(const shared_ptr<OpV1>& node)
    {
        const auto input_arg0 = node->input_value(0);
        const auto input_arg1 = node->input_value(1);
        const auto autob = node->get_autob();
        auto replacement_node = make_shared<OpV0>(input_arg0, input_arg1, autob);
        replace_node(node, replacement_node);
        return replacement_node;
    }

    template <typename OpV0, typename OpV1>
    shared_ptr<Node> op_cast_reduction_node(const shared_ptr<OpV1>& node)
    {
        auto replacement_node = make_shared<OpV0>(node->input_value(0), node->input_value(1));
        if (node->get_keep_dims())
        {
            string v1_op_name = string{node->get_type_name()} + ":v1";
            string v0_op_name = string{OpV0{}.get_type_name()} + ":v0";

            NGRAPH_CHECK(node->reduction_axes_constant(),
                         "Unable to convert ",
                         v1_op_name,
                         "to ",
                         v0_op_name,
                         " if reduction axes are not constant (for keep_dims=true). Node: ",
                         *node);
            auto output_pshape = replacement_node->get_output_partial_shape(0);
            NGRAPH_CHECK(output_pshape.is_static(),
                         "Unable to convert ",
                         v1_op_name,
                         "to ",
                         v0_op_name,
                         " if output shape is dynamic (for keep_dims=true). Node: ",
                         *node);
            const auto output_shape = output_pshape.to_shape();
            auto reshaped_output_shape = output_shape;
            for (const auto& axis : node->get_reduction_axes())
            {
                reshaped_output_shape.insert(reshaped_output_shape.begin() + axis, 1);
            }
            auto shape_pattern = op::Constant::create(
                element::u64, {reshaped_output_shape.size()}, reshaped_output_shape);
            auto reshaped_product =
                make_shared<op::v1::Reshape>(replacement_node->output(0), shape_pattern, false);
            return reshaped_product;
        }
        else
        {
            return replacement_node;
        }
    }

    // Default is that we did nothing
    shared_ptr<Node> op_cast(shared_ptr<Node> node) { return nullptr; }
    shared_ptr<Node> op_cast(shared_ptr<op::v1::LogicalXor> node)
    {
        return op_cast_binary_elementwise_node<op::v0::Xor, op::v1::LogicalXor>(node);
    }

<<<<<<< HEAD
    shared_ptr<Node> op_cast(shared_ptr<op::v1::TopK> node)
    {
        const auto axis = node->get_axis();
        const auto sort_type = node->get_sort_type();
        const auto index_elem_type = node->get_index_element_type();

        bool compute_max;
        switch (node->get_mode())
        {
        case op::v1::TopK::Mode::MAX: compute_max = true; break;
        case op::v1::TopK::Mode::MIN: compute_max = false; break;
        default: break;
        }

        const auto arg_node = node->input_value(0);
        const auto k_node = node->input_value(1);

        auto replacement_node = make_shared<op::v0::TopK>(
            arg_node, k_node, axis, index_elem_type, compute_max, sort_type);

        // values output will be 0, indices 1
        vector<int64_t> output_order{1, 0};
        replace_node(node, replacement_node, output_order);
        return replacement_node;
    }

=======
    shared_ptr<Node> op_cast(shared_ptr<op::v1::Maximum> node)
    {
        return op_cast_binary_elementwise_node<op::v0::Maximum, op::v1::Maximum>(node);
    }

    shared_ptr<Node> op_cast(shared_ptr<op::v1::Minimum> node)
    {
        return op_cast_binary_elementwise_node<op::v0::Minimum, op::v1::Minimum>(node);
    }

    shared_ptr<Node> op_cast(shared_ptr<op::v1::Multiply> node)
    {
        return op_cast_binary_elementwise_node<op::v0::Multiply, op::v1::Multiply>(node);
    }

    shared_ptr<Node> op_cast(shared_ptr<op::v1::NotEqual> node)
    {
        return op_cast_binary_elementwise_node<op::v0::NotEqual, op::v1::NotEqual>(node);
    }

    shared_ptr<Node> op_cast(shared_ptr<op::v1::Power> node)
    {
        return op_cast_binary_elementwise_node<op::v0::Power, op::v1::Power>(node);
    }

    shared_ptr<Node> op_cast(shared_ptr<op::v1::Select> node)
    {
        ngraph::pass::ImplicitBroadcastElimination().run_on_node(node);
        auto replacement_node = make_shared<op::v0::Select>(
            node->input_value(0), node->input_value(1), node->input_value(2));
        replace_node(node, replacement_node);
        return replacement_node;
    }

    shared_ptr<Node> op_cast(shared_ptr<op::v1::Subtract> node)
    {
        return op_cast_binary_elementwise_node<op::v0::Subtract, op::v1::Subtract>(node);
    }

>>>>>>> 6666e5fe
    using DispatchMap = map<NodeTypeInfo, std::function<bool(shared_ptr<Node> node)>>;

    template <typename T>
    bool op_cast_thunk(shared_ptr<Node> node)
    {
        auto downgraded_node = op_cast(as_type_ptr<T>(node));
        if (downgraded_node)
        {
            if (ngraph::get_provenance_enabled())
            {
                const std::string provenance_tag =
                    "<Opset0_Downgrade (v1 " + std::string(node->get_type_name()) + ")>";
                downgraded_node->add_provenance_tags_above(node->input_values(), {provenance_tag});
            }
            return true;
        }
        return false;
    }

    DispatchMap& get_dispatch_map()
    {
        static DispatchMap dispatch_map{
#define NGRAPH_OP(NAME, NAMESPACE) {NAMESPACE::NAME::type_info, op_cast_thunk<NAMESPACE::NAME>},
#include "ngraph/opsets/opset1_tbl.hpp"
#undef NGRAPH_OP
        };
        return dispatch_map;
    }
} // namespace opset0_downgrade

bool pass::Opset0Downgrade::run_on_node(shared_ptr<Node> node)
{
    bool modified = false;
    auto& dispatch_map = opset0_downgrade::get_dispatch_map();
    auto it = dispatch_map.find(node->get_type_info());
    if (it != dispatch_map.end())
    {
        modified = it->second(node);
    }
    return modified;
}<|MERGE_RESOLUTION|>--- conflicted
+++ resolved
@@ -101,74 +101,6 @@
         return op_cast_binary_elementwise_node<op::v0::Xor, op::v1::LogicalXor>(node);
     }
 
-<<<<<<< HEAD
-    shared_ptr<Node> op_cast(shared_ptr<op::v1::TopK> node)
-    {
-        const auto axis = node->get_axis();
-        const auto sort_type = node->get_sort_type();
-        const auto index_elem_type = node->get_index_element_type();
-
-        bool compute_max;
-        switch (node->get_mode())
-        {
-        case op::v1::TopK::Mode::MAX: compute_max = true; break;
-        case op::v1::TopK::Mode::MIN: compute_max = false; break;
-        default: break;
-        }
-
-        const auto arg_node = node->input_value(0);
-        const auto k_node = node->input_value(1);
-
-        auto replacement_node = make_shared<op::v0::TopK>(
-            arg_node, k_node, axis, index_elem_type, compute_max, sort_type);
-
-        // values output will be 0, indices 1
-        vector<int64_t> output_order{1, 0};
-        replace_node(node, replacement_node, output_order);
-        return replacement_node;
-    }
-
-=======
-    shared_ptr<Node> op_cast(shared_ptr<op::v1::Maximum> node)
-    {
-        return op_cast_binary_elementwise_node<op::v0::Maximum, op::v1::Maximum>(node);
-    }
-
-    shared_ptr<Node> op_cast(shared_ptr<op::v1::Minimum> node)
-    {
-        return op_cast_binary_elementwise_node<op::v0::Minimum, op::v1::Minimum>(node);
-    }
-
-    shared_ptr<Node> op_cast(shared_ptr<op::v1::Multiply> node)
-    {
-        return op_cast_binary_elementwise_node<op::v0::Multiply, op::v1::Multiply>(node);
-    }
-
-    shared_ptr<Node> op_cast(shared_ptr<op::v1::NotEqual> node)
-    {
-        return op_cast_binary_elementwise_node<op::v0::NotEqual, op::v1::NotEqual>(node);
-    }
-
-    shared_ptr<Node> op_cast(shared_ptr<op::v1::Power> node)
-    {
-        return op_cast_binary_elementwise_node<op::v0::Power, op::v1::Power>(node);
-    }
-
-    shared_ptr<Node> op_cast(shared_ptr<op::v1::Select> node)
-    {
-        ngraph::pass::ImplicitBroadcastElimination().run_on_node(node);
-        auto replacement_node = make_shared<op::v0::Select>(
-            node->input_value(0), node->input_value(1), node->input_value(2));
-        replace_node(node, replacement_node);
-        return replacement_node;
-    }
-
-    shared_ptr<Node> op_cast(shared_ptr<op::v1::Subtract> node)
-    {
-        return op_cast_binary_elementwise_node<op::v0::Subtract, op::v1::Subtract>(node);
-    }
-
->>>>>>> 6666e5fe
     using DispatchMap = map<NodeTypeInfo, std::function<bool(shared_ptr<Node> node)>>;
 
     template <typename T>
