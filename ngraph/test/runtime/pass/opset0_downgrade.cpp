//*****************************************************************************
// Copyright 2017-2020 Intel Corporation
//
// Licensed under the Apache License, Version 2.0 (the "License");
// you may not use this file except in compliance with the License.
// You may obtain a copy of the License at
//
//     http://www.apache.org/licenses/LICENSE-2.0
//
// Unless required by applicable law or agreed to in writing, software
// distributed under the License is distributed on an "AS IS" BASIS,
// WITHOUT WARRANTIES OR CONDITIONS OF ANY KIND, either express or implied.
// See the License for the specific language governing permissions and
// limitations under the License.
//*****************************************************************************

#include <algorithm>
#include <cstdint>
#include <functional>
#include <numeric>

#include "ngraph/builder/autobroadcast.hpp"
#include "ngraph/builder/reshape.hpp"
#include "ngraph/graph_util.hpp"
#include "ngraph/node.hpp"
#include "ngraph/op/util/attr_types.hpp"
#include "ngraph/op/util/op_types.hpp"
#include "ngraph/ops.hpp"
#include "ngraph/provenance.hpp"
#include "ngraph/slice_plan.hpp"
#include "ngraph/type.hpp"
#include "ngraph/validation_util.hpp"
#include "op/avg_pool.hpp"
#include "pass/implicit_broadcast_elimination.hpp"
#include "pass/opset0_downgrade.hpp"

NGRAPH_SUPPRESS_DEPRECATED_START

using namespace std;
using namespace ngraph;

namespace opset0_downgrade
{
    template <typename OpV0, typename OpV1>
    shared_ptr<Node> op_cast_binary_elementwise_node(const shared_ptr<OpV1>& node)
    {
        const auto input_arg0 = node->input_value(0);
        const auto input_arg1 = node->input_value(1);
        const auto autob = node->get_autob();
        auto replacement_node = make_shared<OpV0>(input_arg0, input_arg1, autob);
        replace_node(node, replacement_node);
        return replacement_node;
    }

    template <typename OpV0, typename OpV1>
    shared_ptr<Node> op_cast_reduction_node(const shared_ptr<OpV1>& node)
    {
        auto replacement_node = make_shared<OpV0>(node->input_value(0), node->input_value(1));
        if (node->get_keep_dims())
        {
            string v1_op_name = string{node->get_type_name()} + ":v1";
            string v0_op_name = string{OpV0{}.get_type_name()} + ":v0";

            NGRAPH_CHECK(node->reduction_axes_constant(),
                         "Unable to convert ",
                         v1_op_name,
                         "to ",
                         v0_op_name,
                         " if reduction axes are not constant (for keep_dims=true). Node: ",
                         *node);
            auto output_pshape = replacement_node->get_output_partial_shape(0);
            NGRAPH_CHECK(output_pshape.is_static(),
                         "Unable to convert ",
                         v1_op_name,
                         "to ",
                         v0_op_name,
                         " if output shape is dynamic (for keep_dims=true). Node: ",
                         *node);
            const auto output_shape = output_pshape.to_shape();
            auto reshaped_output_shape = output_shape;
            for (const auto& axis : node->get_reduction_axes())
            {
                reshaped_output_shape.insert(reshaped_output_shape.begin() + axis, 1);
            }
            auto reshaped_product = make_shared<op::Reshape>(replacement_node->output(0),
                                                             get_default_order(output_shape),
                                                             reshaped_output_shape);
            return reshaped_product;
        }
        else
        {
            return replacement_node;
        }
    }

    // Default is that we did nothing
    shared_ptr<Node> op_cast(shared_ptr<Node> node) { return nullptr; }

    shared_ptr<Node> op_cast(shared_ptr<op::v1::Reshape> node)
    {
        shared_ptr<Node> replacement_node;

        const auto target_shape_input = node->input_value(1).get_node_shared_ptr();
        const auto input_rank = node->get_input_partial_shape(0).rank();
        if (op::is_constant(target_shape_input) && node->get_output_partial_shape(0).is_static() &&
            input_rank.is_static())
        {
            const auto output_shape = node->get_output_shape(0);
            replacement_node = make_shared<op::Reshape>(
                node->input_value(0), get_default_order(input_rank.get_length()), output_shape);
        }
        else
        {
            NGRAPH_CHECK(replacement_node, "Unable to convert Reshape:v1 with dynamic shape.");
        }

        replace_node(node, replacement_node);
        return replacement_node;
    }

<<<<<<< HEAD
    shared_ptr<Node> op_cast(shared_ptr<op::v1::LogicalNot> node)
    {
        auto replacement_node = make_shared<op::v0::Not>(node->input_value(0));
=======
    shared_ptr<Node> op_cast(shared_ptr<op::v1::Equal> node)
    {
        return op_cast_binary_elementwise_node<op::v0::Equal, op::v1::Equal>(node);
    }

    shared_ptr<Node> op_cast(shared_ptr<op::v1::Greater> node)
    {
        return op_cast_binary_elementwise_node<op::v0::Greater, op::v1::Greater>(node);
    }

    shared_ptr<Node> op_cast(shared_ptr<op::v1::GreaterEqual> node)
    {
        return op_cast_binary_elementwise_node<op::v0::GreaterEq, op::v1::GreaterEqual>(node);
    }

    shared_ptr<Node> op_cast(shared_ptr<op::v1::GroupConvolution> node)
    {
        const auto data_arg = node->input_value(0);
        const auto filters_arg = node->input_value(1);
        const auto strides = node->get_strides();
        const size_t num_spatial_dims = strides.size();
        auto replacement_node = make_shared<op::v0::GroupConvolution>(data_arg,
                                                                      filters_arg,
                                                                      node->get_strides(),
                                                                      node->get_dilations(),
                                                                      node->get_pads_begin(),
                                                                      node->get_pads_end(),
                                                                      Strides(num_spatial_dims, 1),
                                                                      node->get_auto_pad());
        replace_node(node, replacement_node);
        return replacement_node;
    }

    shared_ptr<Node> op_cast(shared_ptr<op::v1::GroupConvolutionBackpropData> node)
    {
        const auto data_arg = node->input_value(0);
        const auto filters_arg = node->input_value(1);

        NGRAPH_CHECK(data_arg.get_partial_shape().is_static(),
                     "Unable to convert GroupConvolutionBackpropData:1 to "
                     "GroupConvolutionBackpropData:0 with dynamic data shape. Node: ",
                     *node);

        NGRAPH_CHECK(filters_arg.get_partial_shape().is_static(),
                     "Unable to convert GroupConvolutionBackpropData:1 to "
                     "GroupConvolutionBackpropData:0 with dynamic filters shape. Node: ",
                     *node);

        auto filters_shape = filters_arg.get_shape();
        const size_t groups = filters_shape.at(0);

        const PartialShape output_pshape{node->get_output_partial_shape(0)};
        NGRAPH_CHECK(output_pshape.is_static(),
                     "Unable to convert GroupConvolutionBackpropData:v1 to "
                     "GroupConvolutionBackpropData:v0 "
                     "if output_shape is dynamic. Node: ",
                     *node);
        Shape output_shape = output_pshape.to_shape();

        // Convert filters data layout from [GROUPS, C_INPUT, C_OUTPUT, K_D, ..., K_1]
        // into [C x M/group x k1 x k2 x ... x kn]
        filters_shape.erase(filters_shape.begin());
        filters_shape[0] *= groups;

        auto reshaped_filters = builder::opset1::reshape(node->input_value(1), filters_shape);

        auto replacement_node = make_shared<op::v0::GroupConvolutionBackpropData>(
            op::Constant::create(data_arg.get_element_type(), output_shape, {0}),
            reshaped_filters,
            data_arg,
            node->get_strides(),
            node->get_dilations(),
            node->get_pads_begin(),
            node->get_pads_end(),
            groups);
>>>>>>> 5ffa2cd5
        replace_node(node, replacement_node);
        return replacement_node;
    }

<<<<<<< HEAD
    shared_ptr<Node> op_cast(shared_ptr<op::v1::LogicalOr> node)
    {
        return op_cast_binary_elementwise_node<op::v0::Or, op::v1::LogicalOr>(node);
=======
    shared_ptr<Node> op_cast(shared_ptr<op::v1::Less> node)
    {
        return op_cast_binary_elementwise_node<op::v0::Less, op::v1::Less>(node);
    }

    shared_ptr<Node> op_cast(shared_ptr<op::v1::LessEqual> node)
    {
        return op_cast_binary_elementwise_node<op::v0::LessEq, op::v1::LessEqual>(node);
>>>>>>> 5ffa2cd5
    }

    shared_ptr<Node> op_cast(shared_ptr<op::v1::LogicalXor> node)
    {
        return op_cast_binary_elementwise_node<op::v0::Xor, op::v1::LogicalXor>(node);
    }

<<<<<<< HEAD
    shared_ptr<Node> op_cast(shared_ptr<op::v1::ReduceMax> node)
    {
        auto replacement_node = op_cast_reduction_node<op::v0::Max, op::v1::ReduceMax>(node);
        replace_node(node, replacement_node);
        return replacement_node;
    }

    shared_ptr<Node> op_cast(shared_ptr<op::v1::ReduceMin> node)
    {
        auto replacement_node = op_cast_reduction_node<op::v0::Min, op::v1::ReduceMin>(node);
=======
    shared_ptr<Node> op_cast(shared_ptr<op::v1::Maximum> node)
    {
        return op_cast_binary_elementwise_node<op::v0::Maximum, op::v1::Maximum>(node);
    }

    shared_ptr<Node> op_cast(shared_ptr<op::v1::Minimum> node)
    {
        return op_cast_binary_elementwise_node<op::v0::Minimum, op::v1::Minimum>(node);
    }

    shared_ptr<Node> op_cast(shared_ptr<op::v1::Multiply> node)
    {
        return op_cast_binary_elementwise_node<op::v0::Multiply, op::v1::Multiply>(node);
    }

    shared_ptr<Node> op_cast(shared_ptr<op::v1::NotEqual> node)
    {
        return op_cast_binary_elementwise_node<op::v0::NotEqual, op::v1::NotEqual>(node);
    }

    shared_ptr<Node> op_cast(shared_ptr<op::v1::Power> node)
    {
        return op_cast_binary_elementwise_node<op::v0::Power, op::v1::Power>(node);
    }

    shared_ptr<Node> op_cast(shared_ptr<op::v1::ReduceMean> node)
    {
        // ReduceMean = Sum / Count
        auto sum_node = op_cast_reduction_node<op::v0::Sum, op::v1::ReduceMean>(node);

        // Count = Sum(Constant(1, shape=data.shape))
        const auto data = node->input_value(0);
        const auto axes = node->input_value(1);
        const auto const_node =
            op::v0::Constant::create(data.get_element_type(), data.get_shape(), {1});
        std::shared_ptr<Node> count_node = std::make_shared<op::v0::Sum>(const_node, axes);

        // Support keep_dims attribute
        if (node->get_keep_dims())
        {
            // In order to keep the original dimensions we need to reshape the Count node
            // before we use it in Divide with NUMPY broadcast
            auto output_shape = count_node->get_shape();
            auto reshaped_output_shape = output_shape;
            for (const auto& axis : node->get_reduction_axes())
            {
                reshaped_output_shape.insert(reshaped_output_shape.begin() + axis, 1);
            }
            count_node = make_shared<op::Reshape>(
                count_node->output(0), get_default_order(output_shape), reshaped_output_shape);
        }

        const auto replacement_node =
            std::make_shared<op::v0::Divide>(sum_node, count_node, op::AutoBroadcastSpec::NUMPY);
>>>>>>> 5ffa2cd5
        replace_node(node, replacement_node);
        return replacement_node;
    }

    shared_ptr<Node> op_cast(shared_ptr<op::v1::ReduceSum> node)
    {
        auto replacement_node = op_cast_reduction_node<op::v0::Sum, op::v1::ReduceSum>(node);
        replace_node(node, replacement_node);
        return replacement_node;
    }

<<<<<<< HEAD
    shared_ptr<Node> op_cast(shared_ptr<op::v1::Reverse> node)
    {
        auto axes_node = node->input_value(1).get_node_shared_ptr();
        NGRAPH_CHECK(op::is_constant(axes_node),
                     "Unable to convert Reverse:v1 to Reverse:v0 "
                     "if reduction axes are not constant. Node: ",
                     *node);
        const auto axes_node_const = as_type_ptr<op::Constant>(axes_node);
        AxisSet axes{};
        if (node->get_mode() == op::v1::Reverse::Mode::INDEX)
        {
            axes = axes_node_const->get_axis_vector_val();
        }
        else // Mode::MASK
        {
            auto axes_mask = axes_node_const->get_vector<bool>();
            for (size_t i = 0; i < axes_mask.size(); ++i)
            {
                if (axes_mask[i])
                {
                    axes.emplace(i);
                }
            }
        }
        auto replacement_node = make_shared<op::v0::Reverse>(node->input_value(0), axes);

=======
    shared_ptr<Node> op_cast(shared_ptr<op::v1::Select> node)
    {
        ngraph::pass::ImplicitBroadcastElimination().run_on_node(node);
        auto replacement_node = make_shared<op::v0::Select>(
            node->input_value(0), node->input_value(1), node->input_value(2));
>>>>>>> 5ffa2cd5
        replace_node(node, replacement_node);
        return replacement_node;
    }

    shared_ptr<Node> op_cast(shared_ptr<op::v1::StridedSlice> node)
    {
        auto convert_mask_to_axes = [](const std::vector<int64_t>& mask) {
            AxisSet axes{};
            for (auto i = 0; i < mask.size(); ++i)
            {
                if (mask[i] == 1)
                {
                    axes.emplace(i);
                }
            }
            return axes;
        };

        const auto input_data = node->input_value(0);
        const auto input_data_pshape = input_data.get_partial_shape();

        NGRAPH_CHECK(input_data_pshape.is_static(),
                     "Unable to convert StridedSlice:v1 to Slice:v0 "
                     "if input rank is not static. Node: ",
                     *node);

        const auto begin_const =
            as_type_ptr<op::Constant>(node->input_value(1).get_node_shared_ptr());
        const auto end_const =
            as_type_ptr<op::Constant>(node->input_value(2).get_node_shared_ptr());
        const auto strides = as_type_ptr<op::Constant>(node->input_value(3).get_node_shared_ptr());

        NGRAPH_CHECK(begin_const && end_const && strides,
                     "Unable to convert StridedSlice:v1 to Slice:v0 "
                     "if begin, end or strides are not constant. Node: ",
                     *node);

        SlicePlan p = make_slice_plan(input_data_pshape.to_shape(),
                                      begin_const->get_vector<int64_t>(),
                                      end_const->get_vector<int64_t>(),
                                      strides->get_vector<int64_t>(),
                                      convert_mask_to_axes(node->get_begin_mask()),
                                      convert_mask_to_axes(node->get_end_mask()),
                                      convert_mask_to_axes(node->get_new_axis_mask()),
                                      convert_mask_to_axes(node->get_shrink_axis_mask()),
                                      convert_mask_to_axes(node->get_ellipsis_mask()));

        shared_ptr<Node> replacement_node =
            make_shared<op::v0::Slice>(input_data,
                                       Coordinate(p.begins.begin(), p.begins.end()),
                                       Coordinate(p.ends.begin(), p.ends.end()),
                                       Strides(p.strides.begin(), p.strides.end()));

        if (p.reshape_in_shape != p.reshape_out_shape)
        {
            replacement_node =
                make_shared<op::Reshape>(replacement_node,
                                         ngraph::get_default_order(p.reshape_in_shape),
                                         p.reshape_out_shape);
        }

        if (!p.reverse_axes.empty())
        {
            replacement_node = make_shared<op::v1::Reverse>(
                replacement_node,
                op::Constant::create(
                    element::u64, {p.reverse_axes.size()}, p.reverse_axes.to_vector()),
                op::v1::Reverse::Mode::INDEX);
        }

        replace_node(node, replacement_node);
        return replacement_node;
    }

    shared_ptr<Node> op_cast(shared_ptr<op::v1::Split> node)
    {
        const auto num_splits = node->get_num_splits();

        auto replacement_node =
            make_shared<op::v0::Split>(node->input_value(0), node->input_value(1), num_splits);

        replace_node(node, replacement_node);
        return replacement_node;
    }

    shared_ptr<Node> op_cast(shared_ptr<op::v1::TopK> node)
    {
        const auto axis = node->get_axis();
        const auto sort_type = node->get_sort_type();
        const auto index_elem_type = node->get_index_element_type();

        bool compute_max;
        switch (node->get_mode())
        {
        case op::v1::TopK::Mode::MAX: compute_max = true; break;
        case op::v1::TopK::Mode::MIN: compute_max = false; break;
        default: break;
        }

        const auto arg_node = node->input_value(0);
        const auto k_node = node->input_value(1);

        auto replacement_node = make_shared<op::v0::TopK>(
            arg_node, k_node, axis, index_elem_type, compute_max, sort_type);

        // values output will be 0, indices 1
        vector<int64_t> output_order{1, 0};
        replace_node(node, replacement_node, output_order);
        return replacement_node;
    }

    shared_ptr<Node> op_cast(shared_ptr<op::v1::Transpose> node)
    {
        const auto data = node->input_value(0);

        const auto data_pshape = data.get_partial_shape();
        NGRAPH_CHECK(data_pshape.is_static(),
                     "Unable to convert Transpose:v1 to Reshape:v0 "
                     "if data shape is dynamic. Node: ",
                     *node);
        const auto data_shape = data_pshape.to_shape();

        const auto order_node = node->input_value(1).get_node_shared_ptr();
        NGRAPH_CHECK(op::is_constant(order_node),
                     "Unable to convert Transpose:v1 to Reshape:v0 "
                     "if order node is not constant. Node: ",
                     *node);
        const auto order_const = as_type_ptr<op::Constant>(order_node);

        auto order = order_const->get_axis_vector_val();
        Shape out_shape = data_shape;
        if (order.empty())
        {
            order.resize(out_shape.size());
            iota(begin(order), end(order), 0);
        }
        else
        {
            for (size_t i = 0; i < order.size(); ++i)
            {
                out_shape[i] = data_shape.at(order.at(i));
            }
        }

        auto replacement_node = make_shared<op::v0::Reshape>(data, order, out_shape);
        replace_node(node, replacement_node);
        return replacement_node;
    }

    shared_ptr<Node> op_cast(shared_ptr<op::v1::VariadicSplit> node)
    {
        const auto split_lengths = node->input_value(2).get_node_shared_ptr();

        NGRAPH_CHECK(op::is_constant(split_lengths),
                     "Unable to convert VariadicSplit:v1 to Split:v0 "
                     "if 'split_lengths' input is not constant. Node: ",
                     *node);

        const auto splits = as_type_ptr<op::Constant>(split_lengths)->cast_vector<int64_t>();
        const std::vector<size_t> splits_unsigned{splits.begin(), splits.end()};

        auto replacement_node =
            make_shared<op::v0::Split>(node->input_value(0), node->input_value(1), splits_unsigned);

        replace_node(node, replacement_node);
        return replacement_node;
    }

    using DispatchMap = map<NodeTypeInfo, std::function<bool(shared_ptr<Node> node)>>;

    template <typename T>
    bool op_cast_thunk(shared_ptr<Node> node)
    {
        auto downgraded_node = op_cast(as_type_ptr<T>(node));
        if (downgraded_node)
        {
            if (ngraph::get_provenance_enabled())
            {
                const std::string provenance_tag =
                    "<Opset0_Downgrade (v1 " + std::string(node->get_type_name()) + ")>";
                downgraded_node->add_provenance_tags_above(node->input_values(), {provenance_tag});
            }
            return true;
        }
        return false;
    }

    DispatchMap& get_dispatch_map()
    {
        static DispatchMap dispatch_map{
#define NGRAPH_OP(NAME, NAMESPACE) {NAMESPACE::NAME::type_info, op_cast_thunk<NAMESPACE::NAME>},
#include "ngraph/opsets/opset1_tbl.hpp"
#undef NGRAPH_OP
        };
        return dispatch_map;
    }
} // namespace opset0_downgrade

bool pass::Opset0Downgrade::run_on_node(shared_ptr<Node> node)
{
    bool modified = false;
    auto& dispatch_map = opset0_downgrade::get_dispatch_map();
    auto it = dispatch_map.find(node->get_type_info());
    if (it != dispatch_map.end())
    {
        modified = it->second(node);
    }
    return modified;
}<|MERGE_RESOLUTION|>--- conflicted
+++ resolved
@@ -118,224 +118,14 @@
         return replacement_node;
     }
 
-<<<<<<< HEAD
-    shared_ptr<Node> op_cast(shared_ptr<op::v1::LogicalNot> node)
-    {
-        auto replacement_node = make_shared<op::v0::Not>(node->input_value(0));
-=======
-    shared_ptr<Node> op_cast(shared_ptr<op::v1::Equal> node)
-    {
-        return op_cast_binary_elementwise_node<op::v0::Equal, op::v1::Equal>(node);
-    }
-
-    shared_ptr<Node> op_cast(shared_ptr<op::v1::Greater> node)
-    {
-        return op_cast_binary_elementwise_node<op::v0::Greater, op::v1::Greater>(node);
-    }
-
-    shared_ptr<Node> op_cast(shared_ptr<op::v1::GreaterEqual> node)
-    {
-        return op_cast_binary_elementwise_node<op::v0::GreaterEq, op::v1::GreaterEqual>(node);
-    }
-
-    shared_ptr<Node> op_cast(shared_ptr<op::v1::GroupConvolution> node)
-    {
-        const auto data_arg = node->input_value(0);
-        const auto filters_arg = node->input_value(1);
-        const auto strides = node->get_strides();
-        const size_t num_spatial_dims = strides.size();
-        auto replacement_node = make_shared<op::v0::GroupConvolution>(data_arg,
-                                                                      filters_arg,
-                                                                      node->get_strides(),
-                                                                      node->get_dilations(),
-                                                                      node->get_pads_begin(),
-                                                                      node->get_pads_end(),
-                                                                      Strides(num_spatial_dims, 1),
-                                                                      node->get_auto_pad());
-        replace_node(node, replacement_node);
-        return replacement_node;
-    }
-
-    shared_ptr<Node> op_cast(shared_ptr<op::v1::GroupConvolutionBackpropData> node)
-    {
-        const auto data_arg = node->input_value(0);
-        const auto filters_arg = node->input_value(1);
-
-        NGRAPH_CHECK(data_arg.get_partial_shape().is_static(),
-                     "Unable to convert GroupConvolutionBackpropData:1 to "
-                     "GroupConvolutionBackpropData:0 with dynamic data shape. Node: ",
-                     *node);
-
-        NGRAPH_CHECK(filters_arg.get_partial_shape().is_static(),
-                     "Unable to convert GroupConvolutionBackpropData:1 to "
-                     "GroupConvolutionBackpropData:0 with dynamic filters shape. Node: ",
-                     *node);
-
-        auto filters_shape = filters_arg.get_shape();
-        const size_t groups = filters_shape.at(0);
-
-        const PartialShape output_pshape{node->get_output_partial_shape(0)};
-        NGRAPH_CHECK(output_pshape.is_static(),
-                     "Unable to convert GroupConvolutionBackpropData:v1 to "
-                     "GroupConvolutionBackpropData:v0 "
-                     "if output_shape is dynamic. Node: ",
-                     *node);
-        Shape output_shape = output_pshape.to_shape();
-
-        // Convert filters data layout from [GROUPS, C_INPUT, C_OUTPUT, K_D, ..., K_1]
-        // into [C x M/group x k1 x k2 x ... x kn]
-        filters_shape.erase(filters_shape.begin());
-        filters_shape[0] *= groups;
-
-        auto reshaped_filters = builder::opset1::reshape(node->input_value(1), filters_shape);
-
-        auto replacement_node = make_shared<op::v0::GroupConvolutionBackpropData>(
-            op::Constant::create(data_arg.get_element_type(), output_shape, {0}),
-            reshaped_filters,
-            data_arg,
-            node->get_strides(),
-            node->get_dilations(),
-            node->get_pads_begin(),
-            node->get_pads_end(),
-            groups);
->>>>>>> 5ffa2cd5
-        replace_node(node, replacement_node);
-        return replacement_node;
-    }
-
-<<<<<<< HEAD
-    shared_ptr<Node> op_cast(shared_ptr<op::v1::LogicalOr> node)
-    {
-        return op_cast_binary_elementwise_node<op::v0::Or, op::v1::LogicalOr>(node);
-=======
-    shared_ptr<Node> op_cast(shared_ptr<op::v1::Less> node)
-    {
-        return op_cast_binary_elementwise_node<op::v0::Less, op::v1::Less>(node);
-    }
-
-    shared_ptr<Node> op_cast(shared_ptr<op::v1::LessEqual> node)
-    {
-        return op_cast_binary_elementwise_node<op::v0::LessEq, op::v1::LessEqual>(node);
->>>>>>> 5ffa2cd5
-    }
-
     shared_ptr<Node> op_cast(shared_ptr<op::v1::LogicalXor> node)
     {
         return op_cast_binary_elementwise_node<op::v0::Xor, op::v1::LogicalXor>(node);
     }
 
-<<<<<<< HEAD
-    shared_ptr<Node> op_cast(shared_ptr<op::v1::ReduceMax> node)
-    {
-        auto replacement_node = op_cast_reduction_node<op::v0::Max, op::v1::ReduceMax>(node);
-        replace_node(node, replacement_node);
-        return replacement_node;
-    }
-
-    shared_ptr<Node> op_cast(shared_ptr<op::v1::ReduceMin> node)
-    {
-        auto replacement_node = op_cast_reduction_node<op::v0::Min, op::v1::ReduceMin>(node);
-=======
-    shared_ptr<Node> op_cast(shared_ptr<op::v1::Maximum> node)
-    {
-        return op_cast_binary_elementwise_node<op::v0::Maximum, op::v1::Maximum>(node);
-    }
-
-    shared_ptr<Node> op_cast(shared_ptr<op::v1::Minimum> node)
-    {
-        return op_cast_binary_elementwise_node<op::v0::Minimum, op::v1::Minimum>(node);
-    }
-
-    shared_ptr<Node> op_cast(shared_ptr<op::v1::Multiply> node)
-    {
-        return op_cast_binary_elementwise_node<op::v0::Multiply, op::v1::Multiply>(node);
-    }
-
-    shared_ptr<Node> op_cast(shared_ptr<op::v1::NotEqual> node)
-    {
-        return op_cast_binary_elementwise_node<op::v0::NotEqual, op::v1::NotEqual>(node);
-    }
-
-    shared_ptr<Node> op_cast(shared_ptr<op::v1::Power> node)
-    {
-        return op_cast_binary_elementwise_node<op::v0::Power, op::v1::Power>(node);
-    }
-
-    shared_ptr<Node> op_cast(shared_ptr<op::v1::ReduceMean> node)
-    {
-        // ReduceMean = Sum / Count
-        auto sum_node = op_cast_reduction_node<op::v0::Sum, op::v1::ReduceMean>(node);
-
-        // Count = Sum(Constant(1, shape=data.shape))
-        const auto data = node->input_value(0);
-        const auto axes = node->input_value(1);
-        const auto const_node =
-            op::v0::Constant::create(data.get_element_type(), data.get_shape(), {1});
-        std::shared_ptr<Node> count_node = std::make_shared<op::v0::Sum>(const_node, axes);
-
-        // Support keep_dims attribute
-        if (node->get_keep_dims())
-        {
-            // In order to keep the original dimensions we need to reshape the Count node
-            // before we use it in Divide with NUMPY broadcast
-            auto output_shape = count_node->get_shape();
-            auto reshaped_output_shape = output_shape;
-            for (const auto& axis : node->get_reduction_axes())
-            {
-                reshaped_output_shape.insert(reshaped_output_shape.begin() + axis, 1);
-            }
-            count_node = make_shared<op::Reshape>(
-                count_node->output(0), get_default_order(output_shape), reshaped_output_shape);
-        }
-
-        const auto replacement_node =
-            std::make_shared<op::v0::Divide>(sum_node, count_node, op::AutoBroadcastSpec::NUMPY);
->>>>>>> 5ffa2cd5
-        replace_node(node, replacement_node);
-        return replacement_node;
-    }
-
     shared_ptr<Node> op_cast(shared_ptr<op::v1::ReduceSum> node)
     {
         auto replacement_node = op_cast_reduction_node<op::v0::Sum, op::v1::ReduceSum>(node);
-        replace_node(node, replacement_node);
-        return replacement_node;
-    }
-
-<<<<<<< HEAD
-    shared_ptr<Node> op_cast(shared_ptr<op::v1::Reverse> node)
-    {
-        auto axes_node = node->input_value(1).get_node_shared_ptr();
-        NGRAPH_CHECK(op::is_constant(axes_node),
-                     "Unable to convert Reverse:v1 to Reverse:v0 "
-                     "if reduction axes are not constant. Node: ",
-                     *node);
-        const auto axes_node_const = as_type_ptr<op::Constant>(axes_node);
-        AxisSet axes{};
-        if (node->get_mode() == op::v1::Reverse::Mode::INDEX)
-        {
-            axes = axes_node_const->get_axis_vector_val();
-        }
-        else // Mode::MASK
-        {
-            auto axes_mask = axes_node_const->get_vector<bool>();
-            for (size_t i = 0; i < axes_mask.size(); ++i)
-            {
-                if (axes_mask[i])
-                {
-                    axes.emplace(i);
-                }
-            }
-        }
-        auto replacement_node = make_shared<op::v0::Reverse>(node->input_value(0), axes);
-
-=======
-    shared_ptr<Node> op_cast(shared_ptr<op::v1::Select> node)
-    {
-        ngraph::pass::ImplicitBroadcastElimination().run_on_node(node);
-        auto replacement_node = make_shared<op::v0::Select>(
-            node->input_value(0), node->input_value(1), node->input_value(2));
->>>>>>> 5ffa2cd5
         replace_node(node, replacement_node);
         return replacement_node;
     }
