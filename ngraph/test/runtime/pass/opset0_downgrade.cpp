--- conflicted
+++ resolved
@@ -95,180 +95,6 @@
 
     // Default is that we did nothing
     shared_ptr<Node> op_cast(shared_ptr<Node> node) { return nullptr; }
-<<<<<<< HEAD
-    shared_ptr<Node> op_cast(shared_ptr<op::v1::Broadcast> node)
-    {
-        auto arg = node->input_value(0);
-        auto arg_pshape = arg.get_partial_shape();
-        auto arg_rank = arg_pshape.rank();
-        auto target_shape_input = node->input_value(1);
-
-        shared_ptr<Node> replacement_node;
-
-        NGRAPH_CHECK(arg_pshape.is_static(),
-                     "Unable to convert Broadcast:v1 to Broadcast:v0 "
-                     "if argument shape is not static. Node: ",
-                     *node);
-        const auto& arg_shape = arg_pshape.to_shape();
-
-        NGRAPH_CHECK(op::is_constant(target_shape_input.get_node()));
-        auto target_shape = node->get_output_shape(0);
-        NGRAPH_CHECK(node->get_broadcast_axes().first);
-
-        // (Re)construct axes_mapping.
-        AxisSet broadcast_axes = node->get_broadcast_axes().second;
-        std::vector<size_t> axes_mapping{
-            ngraph::builder::opset1::get_axes_mapping(target_shape, broadcast_axes)};
-
-        Output<Node> squeezed_arg = arg;
-        // Collect axes to squeeze. Broadcast v0 "adds" new axes, thus we have to squeeze
-        // the empty ones (dim:=1), which would be broadcasted by Broadcast v1.
-        std::vector<size_t> empty_axes;
-        for (size_t a{0}; a < axes_mapping.size(); ++a)
-        {
-            if (arg_shape.at(a) == 1 && target_shape.at(axes_mapping.at(a)) != 1)
-            {
-                empty_axes.push_back(a);
-            }
-        }
-        // Check if arg_shape contains some more empty dimensions marked to broadcast.
-        // If axes_mapping size is less than arg_shape size, then some of arg dimensions may
-        // be equal to one and marked to broadcast.
-        if (axes_mapping.size() < arg_shape.size())
-        {
-            for (size_t a{axes_mapping.size()}; a < arg_shape.size(); ++a)
-            {
-                if (arg_shape.at(a) == 1)
-                {
-                    empty_axes.push_back(a);
-                }
-            }
-        }
-        if (!empty_axes.empty())
-        {
-            auto v0squeeze = [](const Output<Node>& value, vector<size_t> axes) {
-                if (axes.empty())
-                {
-                    return value.get_node_shared_ptr();
-                }
-
-                Shape in_shape{value.get_shape()};
-                for (size_t idx = 0; idx < axes.size(); ++idx)
-                {
-                    in_shape.at(axes.at(idx)) = 0;
-                }
-                Shape output_shape;
-                for (auto axis : in_shape)
-                {
-                    if (axis != 0)
-                    {
-                        output_shape.push_back(axis);
-                    }
-                }
-                return make_shared<op::Reshape>(
-                           value, get_default_order(value.get_shape().size()), output_shape)
-                    ->add_provenance_group_members_above({value});
-
-            };
-            squeezed_arg = v0squeeze(arg, empty_axes);
-        }
-
-        replacement_node =
-            make_shared<op::v0::Broadcast>(squeezed_arg, target_shape, broadcast_axes);
-=======
-    shared_ptr<Node> op_cast(shared_ptr<op::v1::Add> node)
-    {
-        return op_cast_binary_elementwise_node<op::v0::Add, op::v1::Add>(node);
-    }
-
-    shared_ptr<Node> op_cast(shared_ptr<op::v1::AvgPool> node)
-    {
-        auto const input_arg = node->input_value(0);
-        const auto ceil_mode = static_cast<bool>(node->get_rounding_type());
-        const auto include_padding_in_avg_computation = !node->get_exclude_pad();
-        const auto pad_type = node->get_auto_pad();
-        const auto padding_below = node->get_pads_begin();
-        const auto padding_above = node->get_pads_end();
-        const auto window_movement_strides = node->get_strides();
-        const auto window_shape = node->get_kernel();
-
-        auto replacement_node = make_shared<op::v0::AvgPool>(input_arg,
-                                                             window_shape,
-                                                             window_movement_strides,
-                                                             padding_below,
-                                                             padding_above,
-                                                             include_padding_in_avg_computation,
-                                                             pad_type,
-                                                             ceil_mode);
-        replace_node(node, replacement_node);
-        return replacement_node;
-    }
-
-    shared_ptr<Node> op_cast(shared_ptr<op::v1::Convolution> node)
-    {
-        const auto data_arg = node->input_value(0);
-        const auto filters_arg = node->input_value(1);
-        const auto strides = node->get_strides();
-        const size_t num_spatial_dims = strides.size();
-        auto replacement_node = make_shared<op::v0::Convolution>(data_arg,
-                                                                 filters_arg,
-                                                                 node->get_strides(),
-                                                                 node->get_dilations(),
-                                                                 node->get_pads_begin(),
-                                                                 node->get_pads_end(),
-                                                                 Strides(num_spatial_dims, 1),
-                                                                 node->get_auto_pad());
-        replace_node(node, replacement_node);
-        return replacement_node;
-    }
-
-    shared_ptr<Node> op_cast(shared_ptr<op::v1::ConvolutionBackpropData> node)
-    {
-        const auto data_arg = node->input_value(0);
-        const auto filters_arg = node->input_value(1);
-
-        auto data_pshape = data_arg.get_partial_shape();
-        auto filters_pshape = filters_arg.get_partial_shape();
-
-        NGRAPH_CHECK(data_pshape.rank().is_static() && data_pshape[0].is_static() &&
-                         filters_pshape.rank().is_static() && filters_pshape[1].is_static(),
-                     "Unable to convert ConvolutionBackpropData:v1 to ConvolutionBackpropData:v0 "
-                     "if data shape N and filters shape C dimensions are not static. Node: ",
-                     *node);
-
-        const size_t num_spatial_dims = data_pshape.rank().get_length() - 2;
-
-        const PartialShape output_pshape{node->get_output_partial_shape(0)};
-        NGRAPH_CHECK(output_pshape.is_static(),
-                     "Unable to convert ConvolutionBackpropData:v1 to ConvolutionBackpropData:v0 "
-                     "if output shape is dynamic. Node: ",
-                     *node);
-        Shape output_shape = output_pshape.to_shape();
-
-        auto replacement_node =
-            make_shared<op::v0::ConvolutionBackpropData>(output_shape,
-                                                         filters_arg,
-                                                         data_arg,
-                                                         node->get_strides(),
-                                                         node->get_dilations(),
-                                                         node->get_pads_begin(),
-                                                         node->get_pads_end(),
-                                                         Strides(num_spatial_dims, 1));
-        replace_node(node, replacement_node);
-        return replacement_node;
-    }
-
-    shared_ptr<Node> op_cast(shared_ptr<op::v1::Divide> node)
-    {
-        const auto input_arg0 = node->input_value(0);
-        const auto input_arg1 = node->input_value(1);
-        const auto autob = node->get_autob();
-        const bool pydiv = node->is_pythondiv();
-        auto replacement_node = make_shared<op::v0::Divide>(input_arg0, input_arg1, pydiv, autob);
->>>>>>> 50645bef
-        replace_node(node, replacement_node);
-        return replacement_node;
-    }
 
     shared_ptr<Node> op_cast(shared_ptr<op::v1::Reshape> node)
     {
@@ -292,118 +118,6 @@
         return replacement_node;
     }
 
-<<<<<<< HEAD
-    shared_ptr<Node> op_cast(shared_ptr<op::v1::Gather> node)
-    {
-        auto axis_node = as_type_ptr<op::Constant>(node->input_value(2).get_node_shared_ptr());
-
-        NGRAPH_CHECK(axis_node,
-                     "Unable to convert Gather:v1 to Gather:v0 if axis is not constant. Node: ",
-                     *node);
-
-        NGRAPH_CHECK(
-            axis_node->get_element_type() == element::i64,
-            "Unable to convert Gather:v1 to Gather:v0 with axis other type than int64. Node: ",
-            *node);
-
-        int64_t axis = axis_node->get_vector<int64_t>()[0];
-
-        auto replacement_node =
-            make_shared<op::v0::Gather>(node->input_value(0), node->input_value(1), axis);
-=======
-    shared_ptr<Node> op_cast(shared_ptr<op::v1::Equal> node)
-    {
-        return op_cast_binary_elementwise_node<op::v0::Equal, op::v1::Equal>(node);
-    }
-
-    shared_ptr<Node> op_cast(shared_ptr<op::v1::Greater> node)
-    {
-        return op_cast_binary_elementwise_node<op::v0::Greater, op::v1::Greater>(node);
-    }
-
-    shared_ptr<Node> op_cast(shared_ptr<op::v1::GreaterEqual> node)
-    {
-        return op_cast_binary_elementwise_node<op::v0::GreaterEq, op::v1::GreaterEqual>(node);
-    }
-
-    shared_ptr<Node> op_cast(shared_ptr<op::v1::GroupConvolution> node)
-    {
-        const auto data_arg = node->input_value(0);
-        const auto filters_arg = node->input_value(1);
-        const auto strides = node->get_strides();
-        const size_t num_spatial_dims = strides.size();
-        auto replacement_node = make_shared<op::v0::GroupConvolution>(data_arg,
-                                                                      filters_arg,
-                                                                      node->get_strides(),
-                                                                      node->get_dilations(),
-                                                                      node->get_pads_begin(),
-                                                                      node->get_pads_end(),
-                                                                      Strides(num_spatial_dims, 1),
-                                                                      node->get_auto_pad());
-        replace_node(node, replacement_node);
-        return replacement_node;
-    }
-
-    shared_ptr<Node> op_cast(shared_ptr<op::v1::GroupConvolutionBackpropData> node)
-    {
-        const auto data_arg = node->input_value(0);
-        const auto filters_arg = node->input_value(1);
-
-        NGRAPH_CHECK(data_arg.get_partial_shape().is_static(),
-                     "Unable to convert GroupConvolutionBackpropData:1 to "
-                     "GroupConvolutionBackpropData:0 with dynamic data shape. Node: ",
-                     *node);
-
-        NGRAPH_CHECK(filters_arg.get_partial_shape().is_static(),
-                     "Unable to convert GroupConvolutionBackpropData:1 to "
-                     "GroupConvolutionBackpropData:0 with dynamic filters shape. Node: ",
-                     *node);
-
-        auto filters_shape = filters_arg.get_shape();
-        const size_t groups = filters_shape.at(0);
-
-        const PartialShape output_pshape{node->get_output_partial_shape(0)};
-        NGRAPH_CHECK(output_pshape.is_static(),
-                     "Unable to convert GroupConvolutionBackpropData:v1 to "
-                     "GroupConvolutionBackpropData:v0 "
-                     "if output_shape is dynamic. Node: ",
-                     *node);
-        Shape output_shape = output_pshape.to_shape();
-
-        // Convert filters data layout from [GROUPS, C_INPUT, C_OUTPUT, K_D, ..., K_1]
-        // into [C x M/group x k1 x k2 x ... x kn]
-        filters_shape.erase(filters_shape.begin());
-        filters_shape[0] *= groups;
-
-        auto reshaped_filters = builder::opset1::reshape(node->input_value(1), filters_shape);
-
-        auto replacement_node = make_shared<op::v0::GroupConvolutionBackpropData>(
-            op::Constant::create(data_arg.get_element_type(), output_shape, {0}),
-            reshaped_filters,
-            data_arg,
-            node->get_strides(),
-            node->get_dilations(),
-            node->get_pads_begin(),
-            node->get_pads_end(),
-            groups);
->>>>>>> 50645bef
-        replace_node(node, replacement_node);
-        return replacement_node;
-    }
-
-<<<<<<< HEAD
-=======
-    shared_ptr<Node> op_cast(shared_ptr<op::v1::Less> node)
-    {
-        return op_cast_binary_elementwise_node<op::v0::Less, op::v1::Less>(node);
-    }
-
-    shared_ptr<Node> op_cast(shared_ptr<op::v1::LessEqual> node)
-    {
-        return op_cast_binary_elementwise_node<op::v0::LessEq, op::v1::LessEqual>(node);
-    }
-
->>>>>>> 50645bef
     shared_ptr<Node> op_cast(shared_ptr<op::v1::LogicalNot> node)
     {
         auto replacement_node = make_shared<op::v0::Not>(node->input_value(0));
@@ -421,34 +135,6 @@
         return op_cast_binary_elementwise_node<op::v0::Xor, op::v1::LogicalXor>(node);
     }
 
-<<<<<<< HEAD
-=======
-    shared_ptr<Node> op_cast(shared_ptr<op::v1::Maximum> node)
-    {
-        return op_cast_binary_elementwise_node<op::v0::Maximum, op::v1::Maximum>(node);
-    }
-
-    shared_ptr<Node> op_cast(shared_ptr<op::v1::Minimum> node)
-    {
-        return op_cast_binary_elementwise_node<op::v0::Minimum, op::v1::Minimum>(node);
-    }
-
-    shared_ptr<Node> op_cast(shared_ptr<op::v1::Multiply> node)
-    {
-        return op_cast_binary_elementwise_node<op::v0::Multiply, op::v1::Multiply>(node);
-    }
-
-    shared_ptr<Node> op_cast(shared_ptr<op::v1::NotEqual> node)
-    {
-        return op_cast_binary_elementwise_node<op::v0::NotEqual, op::v1::NotEqual>(node);
-    }
-
-    shared_ptr<Node> op_cast(shared_ptr<op::v1::Power> node)
-    {
-        return op_cast_binary_elementwise_node<op::v0::Power, op::v1::Power>(node);
-    }
-
->>>>>>> 50645bef
     shared_ptr<Node> op_cast(shared_ptr<op::v1::ReduceMax> node)
     {
         auto replacement_node = op_cast_reduction_node<op::v0::Max, op::v1::ReduceMax>(node);
