//*****************************************************************************
// Copyright 2017-2020 Intel Corporation
//
// Licensed under the Apache License, Version 2.0 (the "License");
// you may not use this file except in compliance with the License.
// You may obtain a copy of the License at
//
//     http://www.apache.org/licenses/LICENSE-2.0
//
// Unless required by applicable law or agreed to in writing, software
// distributed under the License is distributed on an "AS IS" BASIS,
// WITHOUT WARRANTIES OR CONDITIONS OF ANY KIND, either express or implied.
// See the License for the specific language governing permissions and
// limitations under the License.
//*****************************************************************************

#pragma once

#include "ngraph/ops.hpp"
<<<<<<< HEAD
#include "op/and.hpp"
=======
#include "op/atan2.hpp"
>>>>>>> 84f7cd2c
#include "op/avg_pool.hpp"

namespace ngraph
{
    namespace opset0
    {
#ifdef NGRAPH_OP
#include "opset0_tbl.hpp"
#else
#define NGRAPH_OP(a, b) using b::a;
#include "opset0_tbl.hpp"
#undef NGRAPH_OP
#endif
    }
}<|MERGE_RESOLUTION|>--- conflicted
+++ resolved
@@ -17,11 +17,8 @@
 #pragma once
 
 #include "ngraph/ops.hpp"
-<<<<<<< HEAD
 #include "op/and.hpp"
-=======
 #include "op/atan2.hpp"
->>>>>>> 84f7cd2c
 #include "op/avg_pool.hpp"
 
 namespace ngraph
