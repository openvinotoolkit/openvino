// Copyright (C) 2018-2021 Intel Corporation
// SPDX-License-Identifier: Apache-2.0
//

#include "evaluates_map.hpp"

#include "backend.hpp"
#include "ngraph/ops.hpp"

#include <ngraph/runtime/reference/abs.hpp>
#include <ngraph/runtime/reference/adaptive_avg_pool.hpp>
#include <ngraph/runtime/reference/adaptive_max_pool.hpp>
#include <ngraph/runtime/reference/avg_pool.hpp>
#include <ngraph/runtime/reference/batch_norm.hpp>
#include <ngraph/runtime/reference/binary_convolution.hpp>
#include <ngraph/runtime/reference/bucketize.hpp>
#include <ngraph/runtime/reference/ceiling.hpp>
#include <ngraph/runtime/reference/convert.hpp>
#include <ngraph/runtime/reference/convolution.hpp>
#include <ngraph/runtime/reference/convolution_backprop_data.hpp>
#include <ngraph/runtime/reference/ctc_greedy_decoder.hpp>
#include <ngraph/runtime/reference/ctc_greedy_decoder_seq_len.hpp>
#include <ngraph/runtime/reference/ctc_loss.hpp>
#include <ngraph/runtime/reference/cum_sum.hpp>
#include <ngraph/runtime/reference/deformable_convolution.hpp>
#include <ngraph/runtime/reference/deformable_psroi_pooling.hpp>
#include <ngraph/runtime/reference/detection_output.hpp>
#include <ngraph/runtime/reference/einsum.hpp>
#include <ngraph/runtime/reference/elu.hpp>
#include <ngraph/runtime/reference/embedding_bag_offsets_sum.hpp>
#include <ngraph/runtime/reference/embedding_bag_packed_sum.hpp>
#include <ngraph/runtime/reference/embedding_segments_sum.hpp>
#include <ngraph/runtime/reference/experimental_detectron_detection_output.hpp>
#include <ngraph/runtime/reference/experimental_detectron_prior_grid_generator.hpp>
#include <ngraph/runtime/reference/experimental_detectron_topk_rois.hpp>
#include <ngraph/runtime/reference/experimental_detectron_proposal_single_image.hpp>
#include <ngraph/runtime/reference/extract_image_patches.hpp>
#include <ngraph/runtime/reference/fft.hpp>
#include <ngraph/runtime/reference/gather.hpp>
#include <ngraph/runtime/reference/gather_elements.hpp>
#include <ngraph/runtime/reference/gather_nd.hpp>
#include <ngraph/runtime/reference/gather_tree.hpp>
#include <ngraph/runtime/reference/gelu.hpp>
#include <ngraph/runtime/reference/grn.hpp>
#include <ngraph/runtime/reference/group_convolution.hpp>
#include <ngraph/runtime/reference/group_convolution_backprop_data.hpp>
#include <ngraph/runtime/reference/gru_cell.hpp>
#include <ngraph/runtime/reference/hard_sigmoid.hpp>
#include <ngraph/runtime/reference/log_softmax.hpp>
#include <ngraph/runtime/reference/lrn.hpp>
#include <ngraph/runtime/reference/lstm_cell.hpp>
#include <ngraph/runtime/reference/matrix_nms.hpp>
#include <ngraph/runtime/reference/max_pool.hpp>
#include <ngraph/runtime/reference/mod.hpp>
#include <ngraph/runtime/reference/multiclass_nms.hpp>
#include <ngraph/runtime/reference/mvn.hpp>
#include <ngraph/runtime/reference/non_max_suppression.hpp>
#include <ngraph/runtime/reference/normalize_l2.hpp>
#include <ngraph/runtime/reference/pad.hpp>
#include <ngraph/runtime/reference/prior_box.hpp>
#include <ngraph/runtime/reference/proposal.hpp>
#include <ngraph/runtime/reference/psroi_pooling.hpp>
#include <ngraph/runtime/reference/region_yolo.hpp>
#include <ngraph/runtime/reference/reorg_yolo.hpp>
#include <ngraph/runtime/reference/reverse_sequence.hpp>
#include <ngraph/runtime/reference/rnn_cell.hpp>
#include <ngraph/runtime/reference/roi_pooling.hpp>
#include <ngraph/runtime/reference/roll.hpp>
#include <ngraph/runtime/reference/scatter_nd_update.hpp>
#include <ngraph/runtime/reference/selu.hpp>
#include <ngraph/runtime/reference/sequences.hpp>
#include <ngraph/runtime/reference/sign.hpp>
#include <ngraph/runtime/reference/squared_difference.hpp>
#include <ngraph/runtime/reference/tensor_iterator.hpp>
#include <ngraph/runtime/reference/utils/nms_common.hpp>

using namespace ngraph;
using namespace std;

namespace
{
    template <element::Type_t ET>
    bool evaluate(shared_ptr<Node> op,
                  const HostTensorVector& outputs,
                  const HostTensorVector& inputs)
    {
        return false;
    }

    namespace bucketize_v3
    {
        template <element::Type_t t1, element::Type_t t2, element::Type_t t3>
        inline void evaluate(const shared_ptr<op::v3::Bucketize>& op,
                             const HostTensorVector& outputs,
                             const HostTensorVector& inputs)
        {
            using T1 = typename element_type_traits<t1>::value_type;
            using T2 = typename element_type_traits<t2>::value_type;
            using T3 = typename element_type_traits<t3>::value_type;

            runtime::reference::bucketize<T1, T2, T3>(inputs[0]->get_data_ptr<T1>(),
                                                      inputs[1]->get_data_ptr<T2>(),
                                                      outputs[0]->get_data_ptr<T3>(),
                                                      op->get_input_shape(0),
                                                      op->get_input_shape(1),
                                                      op->get_with_right_bound());
        }

        static inline constexpr uint16_t getElementMask(element::Type_t type1,
                                                        element::Type_t type2)
        {
            return (static_cast<uint8_t>(type1)) | (static_cast<uint8_t>(type2) << 8);
        }

    } // namespace bucketize_v3

    template <element::Type_t ET>
    bool evaluate(const shared_ptr<op::v3::Bucketize>& op,
                  const HostTensorVector& outputs,
                  const HostTensorVector& inputs)
    {
        switch (bucketize_v3::getElementMask(op->get_input_element_type(0),
                                             op->get_input_element_type(1)))
        {
        case bucketize_v3::getElementMask(element::Type_t::f32, element::Type_t::f32):
            bucketize_v3::evaluate<element::Type_t::f32, element::Type_t::f32, ET>(
                op, outputs, inputs);
            break;
        case bucketize_v3::getElementMask(element::Type_t::f32, element::Type_t::f16):
            bucketize_v3::evaluate<element::Type_t::f32, element::Type_t::f16, ET>(
                op, outputs, inputs);
            break;
        case bucketize_v3::getElementMask(element::Type_t::f32, element::Type_t::i32):
            bucketize_v3::evaluate<element::Type_t::f32, element::Type_t::i32, ET>(
                op, outputs, inputs);
            break;
        case bucketize_v3::getElementMask(element::Type_t::f32, element::Type_t::i64):
            bucketize_v3::evaluate<element::Type_t::f32, element::Type_t::i64, ET>(
                op, outputs, inputs);
            break;
        case bucketize_v3::getElementMask(element::Type_t::f16, element::Type_t::f32):
            bucketize_v3::evaluate<element::Type_t::f16, element::Type_t::f32, ET>(
                op, outputs, inputs);
            break;
        case bucketize_v3::getElementMask(element::Type_t::f16, element::Type_t::f16):
            bucketize_v3::evaluate<element::Type_t::f16, element::Type_t::f16, ET>(
                op, outputs, inputs);
            break;
        case bucketize_v3::getElementMask(element::Type_t::f16, element::Type_t::i32):
            bucketize_v3::evaluate<element::Type_t::f16, element::Type_t::i32, ET>(
                op, outputs, inputs);
            break;
        case bucketize_v3::getElementMask(element::Type_t::f16, element::Type_t::i64):
            bucketize_v3::evaluate<element::Type_t::f32, element::Type_t::i64, ET>(
                op, outputs, inputs);
            break;
        case bucketize_v3::getElementMask(element::Type_t::i32, element::Type_t::f32):
            bucketize_v3::evaluate<element::Type_t::i32, element::Type_t::f32, ET>(
                op, outputs, inputs);
            break;
        case bucketize_v3::getElementMask(element::Type_t::i32, element::Type_t::f16):
            bucketize_v3::evaluate<element::Type_t::i32, element::Type_t::f16, ET>(
                op, outputs, inputs);
            break;
        case bucketize_v3::getElementMask(element::Type_t::i32, element::Type_t::i32):
            bucketize_v3::evaluate<element::Type_t::i32, element::Type_t::i32, ET>(
                op, outputs, inputs);
            break;
        case bucketize_v3::getElementMask(element::Type_t::i32, element::Type_t::i64):
            bucketize_v3::evaluate<element::Type_t::i32, element::Type_t::i64, ET>(
                op, outputs, inputs);
            break;
        case bucketize_v3::getElementMask(element::Type_t::i64, element::Type_t::f32):
            bucketize_v3::evaluate<element::Type_t::i64, element::Type_t::f32, ET>(
                op, outputs, inputs);
            break;
        case bucketize_v3::getElementMask(element::Type_t::i64, element::Type_t::f16):
            bucketize_v3::evaluate<element::Type_t::i64, element::Type_t::f16, ET>(
                op, outputs, inputs);
            break;
        case bucketize_v3::getElementMask(element::Type_t::i64, element::Type_t::i32):
            bucketize_v3::evaluate<element::Type_t::i64, element::Type_t::i32, ET>(
                op, outputs, inputs);
            break;
        case bucketize_v3::getElementMask(element::Type_t::i64, element::Type_t::i64):
            bucketize_v3::evaluate<element::Type_t::i64, element::Type_t::i64, ET>(
                op, outputs, inputs);
            break;
        default: return false;
        }
        return true;
    }

    template <element::Type_t ET>
    bool evaluate(const shared_ptr<op::v1::Convolution>& op,
                  const HostTensorVector& outputs,
                  const HostTensorVector& inputs)
    {
        const auto filter_data = inputs[1]->get_data_ptr<ET>();
        auto out_data_ptr = outputs[0]->get_data_ptr<ET>();
        const auto in_data_ptr = inputs[0]->get_data_ptr<ET>();
        const auto& out_shape = outputs[0]->get_shape();
        const auto& in_shape = inputs[0]->get_shape();
        const auto& filter_shape = inputs[1]->get_shape();
        runtime::reference::convolution<typename element_type_traits<ET>::value_type>(
            in_data_ptr,
            filter_data,
            out_data_ptr,
            in_shape,
            filter_shape,
            out_shape,
            op->get_strides(),
            op->get_dilations(),
            op->get_pads_begin(),
            op->get_pads_end());
        return true;
    }

    namespace bin_conv_v1
    {
        template <element::Type_t t_in, element::Type_t t_f>
        inline void evaluate(const shared_ptr<op::v1::BinaryConvolution>& op,
                             const HostTensorVector& outputs,
                             const HostTensorVector& inputs)
        {
            using T_IN = typename element_type_traits<t_in>::value_type;
            using T_F = typename element_type_traits<t_f>::value_type;

            const auto in_data_ptr = inputs[0]->get_data_ptr<T_IN>();
            const auto filter_data_ptr = inputs[1]->get_data_ptr<T_F>();
            auto out_data_ptr = outputs[0]->get_data_ptr<T_IN>();
            const auto in_shape = inputs[0]->get_shape();
            const auto filter_shape = inputs[1]->get_shape();
            const auto out_shape = outputs[0]->get_shape();

            runtime::reference::binary_convolution<T_IN, T_F>(in_data_ptr,
                                                              filter_data_ptr,
                                                              out_data_ptr,
                                                              in_shape,
                                                              filter_shape,
                                                              out_shape,
                                                              op->get_strides(),
                                                              op->get_dilations(),
                                                              op->get_pads_begin(),
                                                              op->get_pads_end(),
                                                              op->get_pad_value());
        }
    } // bin_conv_v1

    template <element::Type_t ET>
    bool evaluate(const shared_ptr<op::v1::BinaryConvolution>& op,
                  const HostTensorVector& outputs,
                  const HostTensorVector& inputs)
    {
        switch (inputs[1]->get_element_type())
        {
        case element::Type_t::u1:
            bin_conv_v1::evaluate<ET, element::Type_t::u8>(op, outputs, inputs);
            break;
        default:
            throw std::runtime_error(
                "BinaryConvolution supports only u1 element type for filters input");
            break;
        }
        return true;
    }

    template <element::Type_t ET>
    bool evaluate(const shared_ptr<op::v1::ConvolutionBackpropData>& op,
                  const HostTensorVector& outputs,
                  const HostTensorVector& inputs)
    {
        const auto filter_data = inputs[1]->get_data_ptr<ET>();
        auto out_data_ptr = outputs[0]->get_data_ptr<ET>();
        const auto in_data_ptr = inputs[0]->get_data_ptr<ET>();
        const auto& out_shape = outputs[0]->get_shape();
        const auto& in_shape = inputs[0]->get_shape();
        const auto& filter_shape = inputs[1]->get_shape();
        Strides in_dilation(std::vector<size_t>(in_shape.size() - 2));
        std::fill(in_dilation.begin(), in_dilation.end(), 1);
        runtime::reference::convolution_backprop_in<typename element_type_traits<ET>::value_type>(
            in_data_ptr,
            filter_data,
            out_data_ptr,
            in_shape,
            filter_shape,
            out_shape,
            in_dilation,
            op->get_dilations(),
            op->get_pads_begin(),
            op->get_pads_end(),
            op->get_strides(),
            op->get_output_padding());
        return true;
    }

    template <element::Type_t ET>
    bool evaluate(const shared_ptr<op::v1::GroupConvolution>& op,
                  const HostTensorVector& outputs,
                  const HostTensorVector& inputs)
    {
        const auto filter_data = inputs[1]->get_data_ptr<ET>();
        auto out_data_ptr = outputs[0]->get_data_ptr<ET>();
        const auto in_data_ptr = inputs[0]->get_data_ptr<ET>();
        const auto& out_shape = outputs[0]->get_shape();
        const auto& in_shape = inputs[0]->get_shape();
        const auto& filter_shape = inputs[1]->get_shape();
        runtime::reference::group_convolution<typename element_type_traits<ET>::value_type>(
            in_data_ptr,
            filter_data,
            out_data_ptr,
            in_shape,
            filter_shape,
            out_shape,
            op->get_strides(),
            op->get_dilations(),
            op->get_pads_begin(),
            op->get_pads_end());
        return true;
    }

    template <element::Type_t ET>
    bool evaluate(const shared_ptr<op::v1::GroupConvolutionBackpropData>& op,
                  const HostTensorVector& outputs,
                  const HostTensorVector& inputs)
    {
        const auto in_data_ptr = inputs[0]->get_data_ptr<ET>();
        const auto filter_data_ptr = inputs[1]->get_data_ptr<ET>();
        const auto out_data_ptr = outputs[0]->get_data_ptr<ET>();
        const auto in_shape = inputs[0]->get_shape();
        const auto filter_shape = inputs[1]->get_shape();
        const auto out_shape = outputs[0]->get_shape();
        runtime::reference::group_convolution_backprop_data<
            typename element_type_traits<ET>::value_type>(in_data_ptr,
                                                          filter_data_ptr,
                                                          out_data_ptr,
                                                          in_shape,
                                                          filter_shape,
                                                          out_shape,
                                                          op->get_strides(),
                                                          op->get_dilations(),
                                                          op->get_pads_begin(),
                                                          op->get_pads_end(),
                                                          op->get_output_padding());
        return true;
    }

    template <element::Type_t ET>
    bool evaluate(const shared_ptr<op::v8::DeformableConvolution>& op,
                  const HostTensorVector& outputs,
                  const HostTensorVector& inputs) {
        const auto in_data_ptr = inputs[0]->get_data_ptr<ET>();
        const auto offset_data_ptr = inputs[1]->get_data_ptr<ET>();
        const auto filter_data_ptr = inputs[2]->get_data_ptr<ET>();
        auto out_data_ptr = outputs[0]->get_data_ptr<ET>();
        const auto& out_shape = outputs[0]->get_shape();
        const auto& in_shape = inputs[0]->get_shape();
        const auto& offset_shape = inputs[1]->get_shape();
        const auto& filter_shape = inputs[2]->get_shape();
        if (inputs.size() == 3) {
            runtime::reference::deformable_convolution<typename element_type_traits<ET>::value_type>(
                    in_data_ptr,
                    offset_data_ptr,
                    filter_data_ptr,
                    out_data_ptr,
                    in_shape,
                    offset_shape,
                    filter_shape,
                    out_shape,
                    op->get_strides(),
                    op->get_dilations(),
                    op->get_pads_begin(),
                    op->get_pads_end(),
                    op->get_group(),
                    op->get_deformable_group(),
                    op->get_bilinear_interpolation_pad());
        } else {
            const auto mask_data_ptr = inputs[3]->get_data_ptr<ET>();
            const auto& mask_shape = inputs[3]->get_shape();
            runtime::reference::deformable_convolution<typename element_type_traits<ET>::value_type>(
                    in_data_ptr,
                    offset_data_ptr,
                    filter_data_ptr,
                    mask_data_ptr,
                    out_data_ptr,
                    in_shape,
                    offset_shape,
                    filter_shape,
                    mask_shape,
                    out_shape,
                    op->get_strides(),
                    op->get_dilations(),
                    op->get_pads_begin(),
                    op->get_pads_end(),
                    op->get_group(),
                    op->get_deformable_group(),
                    op->get_bilinear_interpolation_pad());
        }
        return true;
    }

    template <element::Type_t ET>
    bool evaluate(const shared_ptr<op::v1::DeformableConvolution>& op,
                  const HostTensorVector& outputs,
                  const HostTensorVector& inputs)
    {
        const auto in_data_ptr = inputs[0]->get_data_ptr<ET>();
        const auto offset_data_ptr = inputs[1]->get_data_ptr<ET>();
        const auto filter_data_ptr = inputs[2]->get_data_ptr<ET>();
        auto out_data_ptr = outputs[0]->get_data_ptr<ET>();
        const auto& out_shape = outputs[0]->get_shape();
        const auto& in_shape = inputs[0]->get_shape();
        const auto& offset_shape = inputs[1]->get_shape();
        const auto& filter_shape = inputs[2]->get_shape();
        runtime::reference::deformable_convolution<typename element_type_traits<ET>::value_type>(
            in_data_ptr,
            offset_data_ptr,
            filter_data_ptr,
            out_data_ptr,
            in_shape,
            offset_shape,
            filter_shape,
            out_shape,
            op->get_strides(),
            op->get_dilations(),
            op->get_pads_begin(),
            op->get_pads_end(),
            op->get_group(),
            op->get_deformable_group());
        return true;
    }

    namespace cum_sum_v0
    {
        template <element::Type_t t1, element::Type_t t2>
        inline void evaluate(const shared_ptr<op::v0::CumSum>& op,
                             const HostTensorVector& outputs,
                             const HostTensorVector& inputs)
        {
            using T1 = typename element_type_traits<t1>::value_type;
            using T2 = typename element_type_traits<t2>::value_type;
            runtime::reference::cumsum<T1, T2>(inputs[0]->get_data_ptr<T1>(),
                                               inputs[1]->get_data_ptr<T2>(),
                                               outputs[0]->get_data_ptr<T1>(),
                                               inputs[0]->get_shape(),
                                               op->is_exclusive(),
                                               op->is_reverse());
        }
    } // namespace cum_sum_v0

    template <element::Type_t ET>
    bool evaluate(const shared_ptr<op::v0::CumSum>& op,
                  const HostTensorVector& outputs,
                  const HostTensorVector& inputs)
    {
        switch (inputs[1]->get_element_type())
        {
        case element::Type_t::i64:
            cum_sum_v0::evaluate<ET, element::Type_t::i64>(op, outputs, inputs);
            break;
        default: cum_sum_v0::evaluate<ET, element::Type_t::i32>(op, outputs, inputs); break;
        }
        return true;
    }

    namespace embedding_offsets_sum_v3
    {
        template <element::Type_t t1, element::Type_t t2>
        inline void evaluate(const shared_ptr<op::v3::EmbeddingSegmentsSum>& op,
                             const HostTensorVector& outputs,
                             const HostTensorVector& inputs)
        {
            using T1 = typename element_type_traits<t1>::value_type;
            using T2 = typename element_type_traits<t2>::value_type;
            runtime::reference::embeddingSegmentsSum<T1, T2>(
                inputs[0]->get_data_ptr<T1>(),
                inputs[1]->get_data_ptr<T2>(),
                inputs[2]->get_data_ptr<T2>(),
                inputs.size() > 4 ? inputs[4]->get_data_ptr<T2>() : nullptr,
                inputs.size() > 5 ? inputs[5]->get_data_ptr<T1>() : nullptr,
                outputs[0]->get_data_ptr<T1>(),
                inputs[0]->get_shape(),
                inputs[1]->get_shape(),
                outputs[0]->get_shape());
        }
    } // namespace embedding_offsets_sum_v3

    template <element::Type_t ET>
    bool evaluate(const shared_ptr<op::v3::EmbeddingSegmentsSum>& op,
                  const HostTensorVector& outputs,
                  const HostTensorVector& inputs)
    {
        switch (inputs[1]->get_element_type())
        {
        case element::Type_t::i32:
            embedding_offsets_sum_v3::evaluate<ET, element::Type_t::i32>(op, outputs, inputs);
            break;
        case element::Type_t::i64:
            embedding_offsets_sum_v3::evaluate<ET, element::Type_t::i64>(op, outputs, inputs);
            break;
        default: return false;
        }
        return true;
    }

    namespace embedding_bag_offsets_sum_v3
    {
        template <element::Type_t t1, element::Type_t t2>
        inline void evaluate(const shared_ptr<op::v3::EmbeddingBagOffsetsSum>& op,
                             const HostTensorVector& outputs,
                             const HostTensorVector& inputs)
        {
            using T1 = typename element_type_traits<t1>::value_type;
            using T2 = typename element_type_traits<t2>::value_type;
            runtime::reference::embeddingBagOffsetsSum<T1, T2>(
                inputs[0]->get_data_ptr<T1>(),
                inputs[1]->get_data_ptr<T2>(),
                inputs[2]->get_data_ptr<T2>(),
                inputs.size() > 3 ? inputs[3]->get_data_ptr<T2>() : nullptr,
                inputs.size() > 4 ? inputs[4]->get_data_ptr<T1>() : nullptr,
                outputs[0]->get_data_ptr<T1>(),
                shape_size(inputs[1]->get_shape()),
                outputs[0]->get_shape());
        }
    } // namespace embedding_bag_offsets_sum_v3

    template <element::Type_t ET>
    bool evaluate(const shared_ptr<op::v3::EmbeddingBagOffsetsSum>& op,
                  const HostTensorVector& outputs,
                  const HostTensorVector& inputs)
    {
        switch (inputs[1]->get_element_type())
        {
        case element::Type_t::i32:
            embedding_bag_offsets_sum_v3::evaluate<ET, element::Type_t::i32>(op, outputs, inputs);
            break;
        case element::Type_t::i64:
            embedding_bag_offsets_sum_v3::evaluate<ET, element::Type_t::i64>(op, outputs, inputs);
            break;
        default: return false;
        }
        return true;
    }

    namespace embedding_bag_packed_sum_v3
    {
        template <element::Type_t t1, element::Type_t t2>
        inline void evaluate(const shared_ptr<op::v3::EmbeddingBagPackedSum>& op,
                             const HostTensorVector& outputs,
                             const HostTensorVector& inputs)
        {
            using T1 = typename element_type_traits<t1>::value_type;
            using T2 = typename element_type_traits<t2>::value_type;
            runtime::reference::embeddingBagPackedSum<T1, T2>(
                inputs[0]->get_data_ptr<T1>(),
                inputs[1]->get_data_ptr<T2>(),
                inputs.size() > 2 ? inputs[2]->get_data_ptr<T1>() : nullptr,
                outputs[0]->get_data_ptr<T1>(),
                inputs[1]->get_shape(),
                outputs[0]->get_shape());
        }
    } // namespace embedding_bag_packed_sum_v3

    template <element::Type_t ET>
    bool evaluate(const shared_ptr<op::v3::EmbeddingBagPackedSum>& op,
                  const HostTensorVector& outputs,
                  const HostTensorVector& inputs)
    {
        switch (inputs[1]->get_element_type())
        {
        case element::Type_t::i32:
            embedding_bag_packed_sum_v3::evaluate<ET, element::Type_t::i32>(op, outputs, inputs);
            break;
        case element::Type_t::i64:
            embedding_bag_packed_sum_v3::evaluate<ET, element::Type_t::i64>(op, outputs, inputs);
            break;
        default: return false;
        }

        return true;
    }

    template <element::Type_t ET>
    bool evaluate(const shared_ptr<op::v0::MVN>& op,
                  const HostTensorVector& outputs,
                  const HostTensorVector& inputs)
    {
        using T = typename element_type_traits<ET>::value_type;
        runtime::reference::mvn<T>(inputs[0]->get_data_ptr<ET>(),
                                   outputs[0]->get_data_ptr<ET>(),
                                   inputs[0]->get_shape(),
                                   op->get_normalize_variance(),
                                   op->get_reduction_axes(),
                                   op->get_eps());
        return true;
    }

    namespace mvn_6_axes
    {
        template <typename T>
        AxisSet mvn_6_reduction_axes(const HostTensorPtr& axes_input, size_t rank)
        {
            T* a = axes_input->get_data_ptr<T>();
            auto v = std::vector<T>(a, a + axes_input->get_shape()[0]);
            std::vector<size_t> axes(v.size(), 0);
            for (size_t i = 0; i < v.size(); i++)
            {
                if (v[i] < 0)
                {
                    if (rank + v[i] < 0)
                    {
                        throw ngraph_error("Unexpected axis");
                    }
                    axes[i] = (size_t)(rank + v[i]);
                }
                else
                {
                    axes[i] = (size_t)(v[i]);
                }
            }
            return AxisSet(axes);
        }
    } // mvn_6_axes

    template <element::Type_t ET>
    bool evaluate(const shared_ptr<op::v6::MVN>& op,
                  const HostTensorVector& outputs,
                  const HostTensorVector& inputs)
    {
        using T = typename element_type_traits<ET>::value_type;
        AxisSet reduction_axes;
        auto rank = inputs[0]->get_shape().size();
        if (inputs[1]->get_element_type() == element::i64)
        {
            reduction_axes = mvn_6_axes::mvn_6_reduction_axes<int64_t>(inputs[1], rank);
        }
        else if (inputs[1]->get_element_type() == element::i32)
        {
            reduction_axes = mvn_6_axes::mvn_6_reduction_axes<int32_t>(inputs[1], rank);
        }
        else
        {
            throw ngraph_error("Unexpected indices type");
        }
        runtime::reference::mvn_6<T>(inputs[0]->get_data_ptr<ET>(),
                                     outputs[0]->get_data_ptr<ET>(),
                                     inputs[0]->get_shape(),
                                     reduction_axes,
                                     op->get_normalize_variance(),
                                     op->get_eps(),
                                     op->get_eps_mode());
        return true;
    }

    namespace
    {
        std::vector<float> get_floats(const std::shared_ptr<HostTensor>& input, const Shape& shape)
        {
            size_t input_size = shape_size(shape);
            std::vector<float> result(input_size);

            switch (input->get_element_type())
            {
            case element::Type_t::bf16:
            {
                bfloat16* p = input->get_data_ptr<bfloat16>();
                for (size_t i = 0; i < input_size; ++i)
                {
                    result[i] = float(p[i]);
                }
            }
            break;
            case element::Type_t::f16:
            {
                float16* p = input->get_data_ptr<float16>();
                for (size_t i = 0; i < input_size; ++i)
                {
                    result[i] = float(p[i]);
                }
            }
            break;
            case element::Type_t::f32:
            {
                float* p = input->get_data_ptr<float>();
                memcpy(result.data(), p, input_size * sizeof(float));
            }
            break;
            default: throw std::runtime_error("Unsupported data type."); break;
            }

            return result;
        }

        std::vector<int64_t> get_integers(const std::shared_ptr<HostTensor>& input,
                                          const Shape& shape)
        {
            size_t input_size = shape_size(shape);
            std::vector<int64_t> result(input_size);

            switch (input->get_element_type())
            {
            case element::Type_t::i8:
            {
                auto p = input->get_data_ptr<int8_t>();
                for (size_t i = 0; i < input_size; ++i)
                {
                    result[i] = int64_t(p[i]);
                }
            }
            break;
            case element::Type_t::i16:
            {
                auto p = input->get_data_ptr<int16_t>();
                for (size_t i = 0; i < input_size; ++i)
                {
                    result[i] = int64_t(p[i]);
                }
            }
            break;
            case element::Type_t::i32:
            {
                auto p = input->get_data_ptr<int32_t>();
                for (size_t i = 0; i < input_size; ++i)
                {
                    result[i] = int64_t(p[i]);
                }
            }
            break;
            case element::Type_t::i64:
            {
                auto p = input->get_data_ptr<int64_t>();
                for (size_t i = 0; i < input_size; ++i)
                {
                    result[i] = int64_t(p[i]);
                }
            }
            break;
            case element::Type_t::u8:
            {
                auto p = input->get_data_ptr<uint8_t>();
                for (size_t i = 0; i < input_size; ++i)
                {
                    result[i] = int64_t(p[i]);
                }
            }
            break;
            case element::Type_t::u16:
            {
                auto p = input->get_data_ptr<uint16_t>();
                for (size_t i = 0; i < input_size; ++i)
                {
                    result[i] = int64_t(p[i]);
                }
            }
            break;
            case element::Type_t::u32:
            {
                auto p = input->get_data_ptr<uint32_t>();
                for (size_t i = 0; i < input_size; ++i)
                {
                    result[i] = int64_t(p[i]);
                }
            }
            break;
            case element::Type_t::u64:
            {
                auto p = input->get_data_ptr<uint64_t>();
                for (size_t i = 0; i < input_size; ++i)
                {
                    result[i] = int64_t(p[i]);
                }
            }
            break;
            default:
                throw std::runtime_error("Unsupported data type in op NonMaxSuppression-5");
                break;
            }

            return result;
        }
    } // namespace

    namespace nms_v5
    {
        using V5BoxEncoding = op::v5::NonMaxSuppression::BoxEncodingType;

        struct InfoForNMS5
        {
            int64_t max_output_boxes_per_class;
            float iou_threshold;
            float score_threshold;
            float soft_nms_sigma;
            Shape out_shape;
            Shape boxes_shape;
            Shape scores_shape;
            std::vector<float> boxes_data;
            std::vector<float> scores_data;
            size_t out_shape_size;
            bool sort_result_descending;
            ngraph::element::Type output_type;
        };

        constexpr size_t boxes_port = 0;
        constexpr size_t scores_port = 1;

        PartialShape
            infer_selected_indices_shape(const std::vector<std::shared_ptr<HostTensor>>& inputs,
                                         int64_t max_output_boxes_per_class)
        {
            const auto boxes_ps = inputs[boxes_port]->get_partial_shape();
            const auto scores_ps = inputs[scores_port]->get_partial_shape();

            // NonMaxSuppression produces triplets
            // that have the following format: [batch_index, class_index, box_index]
            PartialShape result = {Dimension::dynamic(), 3};

            if (boxes_ps.rank().is_static() && scores_ps.rank().is_static())
            {
                const auto num_boxes_boxes = boxes_ps[1];
                if (num_boxes_boxes.is_static() && scores_ps[0].is_static() &&
                    scores_ps[1].is_static())
                {
                    const auto num_boxes = num_boxes_boxes.get_length();
                    const auto num_classes = scores_ps[1].get_length();

                    result[0] = std::min(num_boxes, max_output_boxes_per_class) * num_classes *
                                scores_ps[0].get_length();
                }
            }
            return result;
        }

        void normalize_corner(float* boxes, const Shape& boxes_shape)
        {
            size_t total_num_of_boxes = shape_size(boxes_shape) / 4;
            for (size_t i = 0; i < total_num_of_boxes; ++i)
            {
                float* current_box = boxes + 4 * i;

                float y1 = current_box[0];
                float x1 = current_box[1];
                float y2 = current_box[2];
                float x2 = current_box[3];

                float ymin = std::min(y1, y2);
                float ymax = std::max(y1, y2);
                float xmin = std::min(x1, x2);
                float xmax = std::max(x1, x2);

                current_box[0] = ymin;
                current_box[1] = xmin;
                current_box[2] = ymax;
                current_box[3] = xmax;
            }
        }

        void normalize_center(float* boxes, const Shape& boxes_shape)
        {
            size_t total_num_of_boxes = shape_size(boxes_shape) / 4;
            for (size_t i = 0; i < total_num_of_boxes; ++i)
            {
                float* current_box = boxes + 4 * i;

                float x_center = current_box[0];
                float y_center = current_box[1];
                float width = current_box[2];
                float height = current_box[3];

                float y1 = y_center - height / 2.0;
                float x1 = x_center - width / 2.0;
                float y2 = y_center + height / 2.0;
                float x2 = x_center + width / 2.0;

                current_box[0] = y1;
                current_box[1] = x1;
                current_box[2] = y2;
                current_box[3] = x2;
            }
        }

        void normalize_box_encoding(float* boxes,
                                    const Shape& boxes_shape,
                                    const V5BoxEncoding box_encoding)
        {
            if (box_encoding == V5BoxEncoding::CORNER)
            {
                normalize_corner(boxes, boxes_shape);
            }
            else
            {
                normalize_center(boxes, boxes_shape);
            }
        }

        std::vector<float> prepare_boxes_data(const std::shared_ptr<HostTensor>& boxes,
                                              const Shape& boxes_shape,
                                              const V5BoxEncoding box_encoding)
        {
            auto result = get_floats(boxes, boxes_shape);
            normalize_box_encoding(result.data(), boxes_shape, box_encoding);
            return result;
        }

        std::vector<float> prepare_scores_data(const std::shared_ptr<HostTensor>& scores,
                                               const Shape& scores_shape)
        {
            auto result = get_floats(scores, scores_shape);
            return result;
        }

        InfoForNMS5 get_info_for_nms5_eval(const std::shared_ptr<op::v5::NonMaxSuppression>& nms5,
                                           const std::vector<std::shared_ptr<HostTensor>>& inputs)
        {
            InfoForNMS5 result;

            result.max_output_boxes_per_class =
                inputs.size() > 2 ? get_integers(inputs[2], Shape({}))[0] : 0;
            result.iou_threshold = inputs.size() > 3 ? get_floats(inputs[3], Shape({}))[0] : 0.0f;
            result.score_threshold = inputs.size() > 4 ? get_floats(inputs[4], Shape({}))[0] : 0.0f;
            result.soft_nms_sigma = inputs.size() > 5 ? get_floats(inputs[5], Shape({}))[0] : 0.0f;

            auto selected_indices_shape =
                infer_selected_indices_shape(inputs, result.max_output_boxes_per_class);
            result.out_shape = selected_indices_shape.to_shape();

            result.boxes_shape = inputs[boxes_port]->get_shape();
            result.scores_shape = inputs[scores_port]->get_shape();

            result.boxes_data = prepare_boxes_data(
                inputs[boxes_port], result.boxes_shape, nms5->get_box_encoding());
            result.scores_data = prepare_scores_data(inputs[scores_port], result.scores_shape);

            result.out_shape_size = shape_size(result.out_shape);

            result.sort_result_descending = nms5->get_sort_result_descending();

            result.output_type = nms5->get_output_type();

            return result;
        }

    } // namespace nms_v5

    template <element::Type_t ET>
    bool evaluate(const shared_ptr<op::v5::NonMaxSuppression>& op,
                  const HostTensorVector& outputs,
                  const HostTensorVector& inputs)
    {
        auto info = nms_v5::get_info_for_nms5_eval(op, inputs);

        std::vector<int64_t> selected_indices(info.out_shape_size);
        std::vector<float> selected_scores(info.out_shape_size);
        int64_t valid_outputs = 0;

        runtime::reference::non_max_suppression(info.boxes_data.data(),
                                                info.boxes_shape,
                                                info.scores_data.data(),
                                                info.scores_shape,
                                                info.max_output_boxes_per_class,
                                                info.iou_threshold,
                                                info.score_threshold,
                                                info.soft_nms_sigma,
                                                selected_indices.data(),
                                                info.out_shape,
                                                selected_scores.data(),
                                                info.out_shape,
                                                &valid_outputs,
                                                info.sort_result_descending);

        auto selected_scores_type =
            (inputs.size() < 4) ? element::f32 : inputs[3]->get_element_type();

        runtime::reference::nms5_postprocessing(outputs,
                                                info.output_type,
                                                selected_indices,
                                                selected_scores,
                                                valid_outputs,
                                                selected_scores_type);
        return true;
    }

    namespace matrix_nms_v8
    {
        using SortResultType = op::v8::MatrixNms::SortResultType;
        struct InfoForNMS
        {
            Shape selected_outputs_shape;
            Shape selected_indices_shape;
            Shape boxes_shape;
            Shape scores_shape;
            std::vector<float> boxes_data;
            std::vector<float> scores_data;
            size_t selected_outputs_shape_size;
            size_t selected_indices_shape_size;
        };

        constexpr size_t boxes_port = 0;
        constexpr size_t scores_port = 1;

        PartialShape
            infer_selected_outputs_shape(const std::vector<std::shared_ptr<HostTensor>>& inputs,
                                         int nms_top_k, int keep_top_k)
        {
            const auto boxes_ps = inputs[boxes_port]->get_partial_shape();
            const auto scores_ps = inputs[scores_port]->get_partial_shape();

            PartialShape result = {Dimension::dynamic(), 6};

            if (boxes_ps.rank().is_static() && scores_ps.rank().is_static())
            {
                const auto num_boxes_boxes = boxes_ps[1];
                if (num_boxes_boxes.is_static() && scores_ps[0].is_static() && scores_ps[1].is_static())
                {
                    const auto num_boxes = num_boxes_boxes.get_length();
                    const auto num_classes = scores_ps[1].get_length();
                    int64_t max_output_boxes_per_class = 0;
                    if (nms_top_k >= 0)
                        max_output_boxes_per_class = std::min(num_boxes, (int64_t)nms_top_k);
                    else
                        max_output_boxes_per_class = num_boxes;

                    auto max_output_boxes_per_batch = max_output_boxes_per_class * num_classes;
                    if (keep_top_k >= 0)
                        max_output_boxes_per_batch =
                            std::min(max_output_boxes_per_batch, (int64_t)keep_top_k);

                    result[0] = max_output_boxes_per_batch * scores_ps[0].get_length();
                }
            }

            return result;
        }

        std::vector<float> prepare_boxes_data(const std::shared_ptr<HostTensor>& boxes,
                                              const Shape& boxes_shape)
        {
            auto result = get_floats(boxes, boxes_shape);
            return result;
        }

        std::vector<float> prepare_scores_data(const std::shared_ptr<HostTensor>& scores,
                                               const Shape& scores_shape)
        {
            auto result = get_floats(scores, scores_shape);
            return result;
        }

        InfoForNMS get_info_for_nms_eval(const std::shared_ptr<op::v8::MatrixNms>& nms,
                                           const std::vector<std::shared_ptr<HostTensor>>& inputs)
        {
            InfoForNMS result;

            auto selected_outputs_shape =
                infer_selected_outputs_shape(inputs, nms->get_nms_top_k(), nms->get_keep_top_k());
            result.selected_outputs_shape = selected_outputs_shape.to_shape();
            result.selected_indices_shape = {result.selected_outputs_shape[0], 1};

            result.boxes_shape = inputs[boxes_port]->get_shape();
            result.scores_shape = inputs[scores_port]->get_shape();

            result.boxes_data = prepare_boxes_data(inputs[boxes_port], result.boxes_shape);
            result.scores_data = prepare_scores_data(inputs[scores_port], result.scores_shape);

            result.selected_outputs_shape_size = shape_size(result.selected_outputs_shape);
            result.selected_indices_shape_size = shape_size(result.selected_indices_shape);

            return result;
        }
    } // namespace matrix_nms_v8

    template <element::Type_t ET>
    bool evaluate(const shared_ptr<op::v8::MatrixNms>& op,
                  const HostTensorVector& outputs,
                  const HostTensorVector& inputs)
    {
        auto info = matrix_nms_v8::get_info_for_nms_eval(op, inputs);

        std::vector<float> selected_outputs(info.selected_outputs_shape_size);
        std::vector<int64_t> selected_indices(info.selected_indices_shape_size);
        std::vector<int64_t> valid_outputs(info.boxes_shape[0]);

        runtime::reference::matrix_nms(info.boxes_data.data(),
                                                info.boxes_shape,
                                                info.scores_data.data(),
                                                info.scores_shape,
                                                op->get_attrs(),
                                                selected_outputs.data(),
                                                info.selected_outputs_shape,
                                                selected_indices.data(),
                                                info.selected_indices_shape,
                                                valid_outputs.data());

        void* pscores = nullptr;
        void* pselected_num = nullptr;
        void* prois;
        size_t num_selected = static_cast<size_t>(std::accumulate(valid_outputs.begin(), valid_outputs.end(), 0));

        outputs[0]->set_shape({num_selected, 6});
        prois = outputs[0]->get_data_ptr();

        if (outputs.size() >= 2)
        {
            outputs[1]->set_shape({num_selected, 1});
            pscores = outputs[1]->get_data_ptr();
        }
        if (outputs.size() >= 3)
        {
            pselected_num = outputs[2]->get_data_ptr();
        }

        runtime::reference::nms_common::nms_common_postprocessing(prois,
                                                pscores,
                                                pselected_num,
                                                op->get_output_type(),
                                                selected_outputs,
                                                selected_indices,
                                                valid_outputs);
        return true;
    }

    namespace multiclass_nms_v8
    {
        using SortResultType = op::v8::MulticlassNms::SortResultType;
        struct InfoForNMS
        {
            Shape selected_outputs_shape;
            Shape selected_indices_shape;
            Shape boxes_shape;
            Shape scores_shape;
            std::vector<float> boxes_data;
            std::vector<float> scores_data;
            size_t selected_outputs_shape_size;
            size_t selected_indices_shape_size;
        };

        constexpr size_t boxes_port = 0;
        constexpr size_t scores_port = 1;

        PartialShape
            infer_selected_outputs_shape(const std::vector<std::shared_ptr<HostTensor>>& inputs,
                                         int nms_top_k, int keep_top_k)
        {
            const auto boxes_ps = inputs[boxes_port]->get_partial_shape();
            const auto scores_ps = inputs[scores_port]->get_partial_shape();

            PartialShape result = {Dimension::dynamic(), 6};

            if (boxes_ps.rank().is_static() && scores_ps.rank().is_static())
            {
                const auto num_boxes_boxes = boxes_ps[1];
                if (num_boxes_boxes.is_static() && scores_ps[0].is_static() && scores_ps[1].is_static())
                {
                    const auto num_boxes = num_boxes_boxes.get_length();
                    const auto num_classes = scores_ps[1].get_length();
                    int64_t max_output_boxes_per_class = 0;
                    if (nms_top_k >= 0)
                        max_output_boxes_per_class = std::min(num_boxes, (int64_t)nms_top_k);
                    else
                        max_output_boxes_per_class = num_boxes;

                    auto max_output_boxes_per_batch = max_output_boxes_per_class * num_classes;
                    if (keep_top_k >= 0)
                        max_output_boxes_per_batch =
                            std::min(max_output_boxes_per_batch, (int64_t)keep_top_k);

                    result[0] = max_output_boxes_per_batch * scores_ps[0].get_length();
                }
            }

            return result;
        }

        std::vector<float> prepare_boxes_data(const std::shared_ptr<HostTensor>& boxes,
                                              const Shape& boxes_shape)
        {
            auto result = get_floats(boxes, boxes_shape);
            return result;
        }

        std::vector<float> prepare_scores_data(const std::shared_ptr<HostTensor>& scores,
                                               const Shape& scores_shape)
        {
            auto result = get_floats(scores, scores_shape);
            return result;
        }

        InfoForNMS get_info_for_nms_eval(const std::shared_ptr<op::v8::MulticlassNms>& nms,
                                           const std::vector<std::shared_ptr<HostTensor>>& inputs)
        {
            InfoForNMS result;

            auto selected_outputs_shape =
                infer_selected_outputs_shape(inputs, nms->get_nms_top_k(), nms->get_keep_top_k());
            result.selected_outputs_shape = selected_outputs_shape.to_shape();
            result.selected_indices_shape = {result.selected_outputs_shape[0], 1};

            result.boxes_shape = inputs[boxes_port]->get_shape();
            result.scores_shape = inputs[scores_port]->get_shape();

            result.boxes_data = prepare_boxes_data(inputs[boxes_port], result.boxes_shape);
            result.scores_data = prepare_scores_data(inputs[scores_port], result.scores_shape);

            result.selected_outputs_shape_size = shape_size(result.selected_outputs_shape);
            result.selected_indices_shape_size = shape_size(result.selected_indices_shape);

            return result;
        }
    } // namespace multiclass_nms_v8

    template <element::Type_t ET>
    bool evaluate(const shared_ptr<op::v8::MulticlassNms>& op,
                  const HostTensorVector& outputs,
                  const HostTensorVector& inputs)
    {
        auto info = multiclass_nms_v8::get_info_for_nms_eval(op, inputs);

        std::vector<float> selected_outputs(info.selected_outputs_shape_size);
        std::vector<int64_t> selected_indices(info.selected_indices_shape_size);
        std::vector<int64_t> valid_outputs(inputs[0]->get_shape()[0]);

        runtime::reference::multiclass_nms(info.boxes_data.data(),
                                                info.boxes_shape,
                                                info.scores_data.data(),
                                                info.scores_shape,
                                                op->get_attrs(),
                                                selected_outputs.data(),
                                                info.selected_outputs_shape,
                                                selected_indices.data(),
                                                info.selected_indices_shape,
                                                valid_outputs.data());

        void* pscores = nullptr;
        void* pselected_num = nullptr;
        void* prois;
        size_t num_selected = static_cast<size_t>(std::accumulate(valid_outputs.begin(), valid_outputs.end(), 0));

        outputs[0]->set_shape({num_selected, 6});
        prois = outputs[0]->get_data_ptr();

        if (outputs.size() >= 2)
        {
            outputs[1]->set_shape({num_selected, 1});
            pscores = outputs[1]->get_data_ptr();
        }
        if (outputs.size() >= 3)
        {
            pselected_num = outputs[2]->get_data_ptr();
        }

        runtime::reference::nms_common::nms_common_postprocessing(prois,
                                                pscores,
                                                pselected_num,
                                                op->get_output_type(),
                                                selected_outputs,
                                                selected_indices,
                                                valid_outputs);

        return true;
    }

    namespace experimental_prior_grid
    {
        struct InfoForEDPriorGrid
        {
            Shape output_shape;
            int64_t grid_h;
            int64_t grid_w;
            float stride_h;
            float stride_w;
        };

        constexpr size_t priors_port = 0;
        constexpr size_t feature_map_port = 1;

        PartialShape infer_output_shape(const std::vector<std::shared_ptr<HostTensor>>& inputs,
                                        bool flatten)
        {
            PartialShape out_shape = {
                Dimension::dynamic(), Dimension::dynamic(), Dimension::dynamic(), 4};

            if (flatten)
            {
                out_shape = PartialShape{Dimension::dynamic(), 4};
            }

            const auto priors_shape = inputs[priors_port]->get_partial_shape();
            const auto feature_map_shape = inputs[feature_map_port]->get_partial_shape();

            if (priors_shape.rank().is_dynamic() || feature_map_shape.rank().is_dynamic())
            {
                return out_shape;
            }

            auto num_priors = priors_shape[0];
            auto featmap_height = feature_map_shape[2];
            auto featmap_width = feature_map_shape[3];

            if (flatten)
            {
                out_shape = PartialShape{featmap_height * featmap_width * num_priors, 4};
            }
            else
            {
                out_shape = PartialShape{featmap_height, featmap_width, num_priors, 4};
            }

            return out_shape;
        }

        InfoForEDPriorGrid get_info_for_ed_prior_grid_eval(
            const std::shared_ptr<op::v6::ExperimentalDetectronPriorGridGenerator>& prior_grid,
            const std::vector<std::shared_ptr<HostTensor>>& inputs)
        {
            InfoForEDPriorGrid result;

            auto attrs = prior_grid->get_attrs();

            result.grid_h = attrs.h;
            result.grid_w = attrs.w;
            result.stride_h = attrs.stride_y;
            result.stride_w = attrs.stride_x;

            auto output_rois_shape = infer_output_shape(inputs, attrs.flatten);
            result.output_shape = output_rois_shape.to_shape();

            return result;
        }
    } // namespace experimental_prior_grid

    template <element::Type_t ET>
    bool evaluate(const shared_ptr<op::v6::ExperimentalDetectronPriorGridGenerator>& op,
                  const HostTensorVector& outputs,
                  const HostTensorVector& inputs)
    {
        auto info = experimental_prior_grid::get_info_for_ed_prior_grid_eval(op, inputs);

        using T = typename element_type_traits<ET>::value_type;
        outputs[0]->set_shape(info.output_shape);
        runtime::reference::experimental_detectron_prior_grid_generator<T>(
            inputs[0]->get_data_ptr<const T>(),
            inputs[0]->get_shape(),
            inputs[1]->get_shape(),
            inputs[2]->get_shape(),
            outputs[0]->get_data_ptr<T>(),
            info.grid_h,
            info.grid_w,
            info.stride_h,
            info.stride_w);

        return true;
    }

    template <element::Type_t ET>
    bool evaluate(const shared_ptr<op::v6::ExperimentalDetectronDetectionOutput>& op,
                  const HostTensorVector& outputs,
                  const HostTensorVector& inputs)
    {
        const auto attrs = op->get_attrs();
        size_t rois_num = attrs.max_detections_per_image;

        const Shape output_boxes_shape = Shape{rois_num, 4};
        const Shape output_classes_shape = Shape{rois_num};
        const Shape output_scores_shape = Shape{rois_num};

        const auto output_type = op->get_input_element_type(0);

        const auto boxes_data = get_floats(inputs[0], inputs[0]->get_shape());
        const auto input_deltas_data = get_floats(inputs[1], inputs[1]->get_shape());
        const auto input_scores_data = get_floats(inputs[2], inputs[2]->get_shape());
        const auto input_im_info_data = get_floats(inputs[3], inputs[3]->get_shape());

        std::vector<float> output_boxes(shape_size(output_boxes_shape));
        std::vector<int32_t> output_classes(shape_size(output_classes_shape));
        std::vector<float> output_scores(shape_size(output_scores_shape));

        outputs[0]->set_element_type(output_type);
        outputs[0]->set_shape(output_boxes_shape);
        outputs[1]->set_element_type(element::Type_t::i32);
        outputs[1]->set_shape(output_classes_shape);
        outputs[2]->set_element_type(output_type);
        outputs[2]->set_shape(output_scores_shape);

        runtime::reference::experimental_detectron_detection_output(boxes_data.data(),
                                                                    input_deltas_data.data(),
                                                                    input_scores_data.data(),
                                                                    input_im_info_data.data(),
                                                                    attrs,
                                                                    output_boxes.data(),
                                                                    output_scores.data(),
                                                                    output_classes.data());

        runtime::reference::experimental_detectron_detection_output_postprocessing(
            outputs[0]->get_data_ptr(),
            outputs[1]->get_data_ptr(),
            outputs[2]->get_data_ptr(),
            output_type,
            output_boxes,
            output_classes,
            output_scores,
            output_boxes_shape,
            output_classes_shape,
            output_scores_shape);

        return true;
    }

    namespace fft_v7
    {
        struct InfoForFFT7
        {
            std::vector<float> input_data;
            std::vector<int64_t> axes_data;
            Shape input_data_shape;
            Shape axes_data_shape;
            Shape output_shape;
        };

        std::vector<int64_t> get_signal_size(const std::vector<std::shared_ptr<HostTensor>>& inputs,
                                             size_t num_of_axes)
        {
            if (inputs.size() == 3)
            {
                return get_integers(inputs[2], inputs[2]->get_shape());
            }

            return std::vector<int64_t>(num_of_axes, static_cast<int64_t>(-1));
        }

        InfoForFFT7 get_info_for_fft7_eval(const std::vector<std::shared_ptr<HostTensor>>& inputs)
        {
            InfoForFFT7 result;

            result.input_data_shape = inputs[0]->get_shape();
            result.axes_data_shape = inputs[1]->get_shape();
            result.input_data = get_floats(inputs[0], result.input_data_shape);
            result.axes_data = get_integers(inputs[1], result.axes_data_shape);

            auto output_shape = result.input_data_shape;

            int64_t input_rank = static_cast<int64_t>(result.input_data_shape.size());
            int64_t complex_data_rank = input_rank - 1;
            auto canonicalized_axes = runtime::reference::canonicalize_axes(
                result.axes_data.data(), result.axes_data_shape, complex_data_rank);

            size_t num_of_axes = result.axes_data.size();
            auto signal_size = get_signal_size(inputs, num_of_axes);

            for (size_t i = 0; i < num_of_axes; ++i)
            {
                int64_t current_axis = canonicalized_axes[i];
                int64_t current_signal_size = signal_size[i];
                if (current_signal_size != -1)
                {
                    output_shape[current_axis] = current_signal_size;
                }
            }

            result.output_shape = output_shape;

            return result;
        }
    } // namespace fft_v7

    template <element::Type_t ET>
    bool evaluate(const shared_ptr<op::v7::DFT>& op,
                  const HostTensorVector& outputs,
                  const HostTensorVector& inputs)
    {
        auto info = fft_v7::get_info_for_fft7_eval(inputs);
        outputs[0]->set_shape(info.output_shape);

        std::vector<float> fft_result(shape_size(info.output_shape), 0.0f);
        runtime::reference::fft(info.input_data.data(),
                                info.input_data_shape,
                                info.axes_data.data(),
                                info.axes_data_shape,
                                fft_result.data(),
                                info.output_shape,
                                runtime::reference::FFTKind::Forward);

        const auto output_type = op->get_input_element_type(0);
        runtime::reference::fft_postprocessing(outputs, output_type, fft_result);
        return true;
    }

    template <element::Type_t ET>
    bool evaluate(const shared_ptr<op::v7::IDFT>& op,
                  const HostTensorVector& outputs,
                  const HostTensorVector& inputs)
    {
        auto info = fft_v7::get_info_for_fft7_eval(inputs);
        outputs[0]->set_shape(info.output_shape);

        std::vector<float> fft_result(shape_size(info.output_shape), 0.0f);
        runtime::reference::fft(info.input_data.data(),
                                info.input_data_shape,
                                info.axes_data.data(),
                                info.axes_data_shape,
                                fft_result.data(),
                                info.output_shape,
                                runtime::reference::FFTKind::Inverse);

        const auto output_type = op->get_input_element_type(0);
        runtime::reference::fft_postprocessing(outputs, output_type, fft_result);
        return true;
    }

    template <element::Type_t ET>
    bool evaluate(const shared_ptr<op::v0::LRN>& op,
                  const HostTensorVector& outputs,
                  const HostTensorVector& inputs)
    {
        using T = typename element_type_traits<ET>::value_type;
        runtime::reference::lrn<T>(inputs[0]->get_data_ptr<ET>(),
                                   op->get_reduction_axes(),
                                   outputs[0]->get_data_ptr<ET>(),
                                   inputs[0]->get_shape(),
                                   op->get_alpha(),
                                   op->get_beta(),
                                   op->get_bias(),
                                   op->get_nsize());
        return true;
    }

    template <element::Type_t ET>
    bool evaluate(const shared_ptr<op::v0::GRN>& op,
                  const HostTensorVector& outputs,
                  const HostTensorVector& inputs)
    {
        using T = typename element_type_traits<ET>::value_type;
        runtime::reference::grn<T>(inputs[0]->get_data_ptr<ET>(),
                                   outputs[0]->get_data_ptr<ET>(),
                                   op->get_bias(),
                                   inputs[0]->get_shape());
        return true;
    }

    template <element::Type_t ET>
    bool evaluate(const shared_ptr<op::v0::DetectionOutput>& op,
                  const HostTensorVector& outputs,
                  const HostTensorVector& inputs)
    {
        using T = typename element_type_traits<ET>::value_type;
        runtime::reference::referenceDetectionOutput<T> refDetOut(op->get_attrs(),
                                                                  op->get_input_shape(0),
                                                                  op->get_input_shape(2),
                                                                  op->get_output_shape(0));
        if (op->get_input_size() == 3)
        {
            refDetOut.run(inputs[0]->get_data_ptr<const T>(),
                          inputs[1]->get_data_ptr<const T>(),
                          inputs[2]->get_data_ptr<const T>(),
                          nullptr,
                          nullptr,
                          outputs[0]->get_data_ptr<T>());
        }
        else if (op->get_input_size() == 5)
        {
            refDetOut.run(inputs[0]->get_data_ptr<const T>(),
                          inputs[1]->get_data_ptr<const T>(),
                          inputs[2]->get_data_ptr<const T>(),
                          inputs[3]->get_data_ptr<const T>(),
                          inputs[4]->get_data_ptr<const T>(),
                          outputs[0]->get_data_ptr<T>());
        }
        else
        {
            throw ngraph_error("DetectionOutput layer supports only 3 or 5 inputs");
        }
        return true;
    }

    template <element::Type_t ET>
    bool evaluate(const shared_ptr<op::v3::ScatterNDUpdate>& op,
                  const HostTensorVector& outputs,
                  const HostTensorVector& inputs)
    {
        using T = typename element_type_traits<ET>::value_type;
        auto idxType = op->get_input_element_type(1);
        if (idxType == element::i32)
        {
            runtime::reference::scatterNdUpdate<T, int32_t>(
                inputs[0]->get_data_ptr<const T>(),
                inputs[1]->get_data_ptr<const int32_t>(),
                inputs[2]->get_data_ptr<const T>(),
                outputs[0]->get_data_ptr<T>(),
                op->get_input_shape(0),
                op->get_input_shape(1),
                op->get_input_shape(2));
        }
        else if (idxType == element::i64)
        {
            runtime::reference::scatterNdUpdate<T, int64_t>(
                inputs[0]->get_data_ptr<const T>(),
                inputs[1]->get_data_ptr<const int64_t>(),
                inputs[2]->get_data_ptr<const T>(),
                outputs[0]->get_data_ptr<T>(),
                op->get_input_shape(0),
                op->get_input_shape(1),
                op->get_input_shape(2));
        }
        else
        {
            throw ngraph_error(
                "ScatterNDUpdate layer support only i32 and i64 'indices' input precision!");
        }
        return true;
    }

    template <element::Type_t ET>
    bool evaluate(const shared_ptr<op::v1::AvgPool>& op,
                  const HostTensorVector& outputs,
                  const HostTensorVector& inputs)
    {
        using T = typename element_type_traits<ET>::value_type;
        runtime::reference::avg_pool<T>(inputs[0]->get_data_ptr<T>(),
                                        outputs[0]->get_data_ptr<T>(),
                                        inputs[0]->get_shape(),
                                        op->get_output_shape(0),
                                        op->get_kernel(),
                                        op->get_strides(),
                                        op->get_pads_begin(),
                                        op->get_pads_end(),
                                        !op->get_exclude_pad());
        return true;
    }

    template <element::Type_t ET>
    bool evaluate(const shared_ptr<op::v0::HardSigmoid>& op,
                  const HostTensorVector& outputs,
                  const HostTensorVector& inputs)
    {
        using T = typename element_type_traits<ET>::value_type;
        runtime::reference::hard_sigmoid<T>(inputs[0]->get_data_ptr<T>(),
                                            inputs[1]->get_data_ptr<const T>()[0],
                                            inputs[2]->get_data_ptr<const T>()[0],
                                            outputs[0]->get_data_ptr<T>(),
                                            shape_size(outputs[0]->get_shape()));
        return true;
    }

    template <element::Type_t ET>
    bool evaluate(const shared_ptr<op::v0::Elu>& op,
                  const HostTensorVector& outputs,
                  const HostTensorVector& inputs)
    {
        using T = typename element_type_traits<ET>::value_type;
        runtime::reference::elu<T>(inputs[0]->get_data_ptr<T>(),
                                   outputs[0]->get_data_ptr<T>(),
                                   shape_size(inputs[0]->get_shape()),
                                   op->get_alpha());
        return true;
    }

    template <element::Type_t ET>
    bool evaluate(const shared_ptr<op::v0::PriorBox>& op,
                  const HostTensorVector& outputs,
                  const HostTensorVector& inputs)
    {
        using T = typename element_type_traits<ET>::value_type;
        runtime::reference::prior_box<T>(inputs[0]->get_data_ptr<T>(),
                                         inputs[1]->get_data_ptr<T>(),
                                         outputs[0]->get_data_ptr<float>(),
                                         outputs[0]->get_shape(),
                                         op->get_attrs());
        return true;
    }

    template <element::Type_t ET>
    bool evaluate(const shared_ptr<op::v0::Proposal>& op,
                  const HostTensorVector& outputs,
                  const HostTensorVector& inputs)
    {
        using T = typename element_type_traits<ET>::value_type;
        runtime::reference::proposal_v0<T>(inputs[0]->get_data_ptr<T>(),
                                           inputs[1]->get_data_ptr<T>(),
                                           inputs[2]->get_data_ptr<T>(),
                                           outputs[0]->get_data_ptr<T>(),
                                           inputs[0]->get_shape(),
                                           inputs[1]->get_shape(),
                                           inputs[2]->get_shape(),
                                           outputs[0]->get_shape(),
                                           op.get()->get_attrs());
        return true;
    }

    template <element::Type_t ET>
    bool evaluate(const shared_ptr<op::v4::Proposal>& op,
                  const HostTensorVector& outputs,
                  const HostTensorVector& inputs)
    {
        using T = typename element_type_traits<ET>::value_type;
        runtime::reference::proposal_v4<T>(inputs[0]->get_data_ptr<T>(),
                                           inputs[1]->get_data_ptr<T>(),
                                           inputs[2]->get_data_ptr<T>(),
                                           outputs[0]->get_data_ptr<T>(),
                                           outputs[1]->get_data_ptr<T>(),
                                           inputs[0]->get_shape(),
                                           inputs[1]->get_shape(),
                                           inputs[2]->get_shape(),
                                           outputs[0]->get_shape(),
                                           outputs[1]->get_shape(),
                                           op.get()->get_attrs());
        return true;
    }

    template <element::Type_t ET>
    bool evaluate(const shared_ptr<op::v1::Mod>& op,
                  const HostTensorVector& outputs,
                  const HostTensorVector& inputs)
    {
        using T = typename element_type_traits<ET>::value_type;
        runtime::reference::mod<T>(inputs[0]->get_data_ptr<T>(),
                                   inputs[1]->get_data_ptr<T>(),
                                   outputs[0]->get_data_ptr<T>(),
                                   inputs[0]->get_shape(),
                                   inputs[1]->get_shape(),
                                   op->get_autob());
        return true;
    }

    template <element::Type_t ET>
    bool evaluate(const shared_ptr<op::v0::Selu>& op,
                  const HostTensorVector& outputs,
                  const HostTensorVector& inputs)
    {
        using T = typename element_type_traits<ET>::value_type;
        runtime::reference::selu<T>(inputs[0]->get_data_ptr<T>(),
                                    inputs[1]->get_data_ptr<T>(),
                                    inputs[2]->get_data_ptr<T>(),
                                    outputs[0]->get_data_ptr<T>(),
                                    shape_size(inputs[0]->get_shape()),
                                    shape_size(inputs[1]->get_shape()),
                                    shape_size(inputs[2]->get_shape()));
        return true;
    }

    template <element::Type_t ET>
    bool evaluate(const shared_ptr<op::v0::Ceiling>& op,
                  const HostTensorVector& outputs,
                  const HostTensorVector& inputs)
    {
        using T = typename element_type_traits<ET>::value_type;
        runtime::reference::ceiling<T>(inputs[0]->get_data_ptr<T>(),
                                       outputs[0]->get_data_ptr<T>(),
                                       shape_size(inputs[0]->get_shape()));
        return true;
    }

    template <element::Type_t ET>
    bool evaluate(const shared_ptr<op::v0::Gelu>& op,
                  const HostTensorVector& outputs,
                  const HostTensorVector& inputs)
    {
        using T = typename element_type_traits<ET>::value_type;
        runtime::reference::gelu<T>(inputs[0]->get_data_ptr<T>(),
                                    outputs[0]->get_data_ptr<T>(),
                                    op::GeluApproximationMode::ERF,
                                    shape_size(inputs[0]->get_shape()));
        return true;
    }

    template <element::Type_t ET>
    bool evaluate(const shared_ptr<op::v7::Gelu>& op,
                  const HostTensorVector& outputs,
                  const HostTensorVector& inputs)
    {
        using T = typename element_type_traits<ET>::value_type;
        runtime::reference::gelu<T>(inputs[0]->get_data_ptr<T>(),
                                    outputs[0]->get_data_ptr<T>(),
                                    op->get_approximation_mode(),
                                    shape_size(inputs[0]->get_shape()));
        return true;
    }

    template <element::Type_t ET>
    bool evaluate(const shared_ptr<op::v0::Relu>& op,
                  const HostTensorVector& outputs,
                  const HostTensorVector& inputs)
    {
        using T = typename element_type_traits<ET>::value_type;
        runtime::reference::relu<T>(inputs[0]->get_data_ptr<T>(),
                                    outputs[0]->get_data_ptr<T>(),
                                    shape_size(inputs[0]->get_shape()));
        return true;
    }

    template <element::Type_t ET>
    bool evaluate(const shared_ptr<op::v0::Sign>& op,
                  const HostTensorVector& outputs,
                  const HostTensorVector& inputs)
    {
        using T = typename element_type_traits<ET>::value_type;
        runtime::reference::sign<T>(inputs[0]->get_data_ptr<T>(),
                                    outputs[0]->get_data_ptr<T>(),
                                    shape_size(inputs[0]->get_shape()));
        return true;
    }

    template <element::Type_t ET>
    bool evaluate(const shared_ptr<op::v0::Abs>& op,
                  const HostTensorVector& outputs,
                  const HostTensorVector& inputs)
    {
        using T = typename element_type_traits<ET>::value_type;
        runtime::reference::abs<T>(inputs[0]->get_data_ptr<T>(),
                                   outputs[0]->get_data_ptr<T>(),
                                   shape_size(inputs[0]->get_shape()));
        return true;
    }

    namespace ctc_loss_v4
    {
        template <element::Type_t t1, element::Type_t t2>
        inline void evaluate(const shared_ptr<op::v4::CTCLoss>& op,
                             const HostTensorVector& outputs,
                             const HostTensorVector& inputs)
        {
            using T1 = typename element_type_traits<t1>::value_type;
            using T2 = typename element_type_traits<t2>::value_type;
            runtime::reference::CTCLoss<T1, T2>(inputs[0]->get_data_ptr<T1>(),
                                                inputs[0]->get_shape(),
                                                inputs[1]->get_data_ptr<T2>(),
                                                inputs[2]->get_data_ptr<T2>(),
                                                inputs[3]->get_data_ptr<T2>(),
                                                inputs[4]->get_data_ptr<T2>(),
                                                op->get_preprocess_collapse_repeated(),
                                                op->get_ctc_merge_repeated(),
                                                op->get_unique(),
                                                outputs[0]->get_data_ptr<T1>());
        }
    } // namespace ctc_loss_v4

    template <element::Type_t ET>
    bool evaluate(const shared_ptr<op::v4::CTCLoss>& op,
                  const HostTensorVector& outputs,
                  const HostTensorVector& inputs)
    {
        switch (inputs[1]->get_element_type())
        {
        case element::Type_t::i32:
            ctc_loss_v4::evaluate<ET, element::Type_t::i32>(op, outputs, inputs);
            break;
        case element::Type_t::i64:
            ctc_loss_v4::evaluate<ET, element::Type_t::i64>(op, outputs, inputs);
            break;
        default: return false;
        }
        return true;
    }

    template <element::Type_t ET>
    bool evaluate(const shared_ptr<op::v0::BatchNormInference>& op,
                  const HostTensorVector& outputs,
                  const HostTensorVector& inputs)
    {
        using T = typename element_type_traits<ET>::value_type;
        runtime::reference::batch_norm_inference<T>(op->get_eps_value(),
                                                    inputs[2]->get_data_ptr<T>(),
                                                    inputs[0]->get_data_ptr<T>(),
                                                    inputs[1]->get_data_ptr<T>(),
                                                    inputs[3]->get_data_ptr<T>(),
                                                    inputs[4]->get_data_ptr<T>(),
                                                    outputs[0]->get_data_ptr<T>(),
                                                    inputs[2]->get_shape());
        return true;
    }

    template <element::Type_t ET>
    bool evaluate(const shared_ptr<op::v5::BatchNormInference>& op,
                  const HostTensorVector& outputs,
                  const HostTensorVector& inputs)
    {
        using T = typename element_type_traits<ET>::value_type;
        runtime::reference::batch_norm_inference<T>(op->get_eps_value(),
                                                    inputs[0]->get_data_ptr<const T>(),
                                                    inputs[1]->get_data_ptr<const T>(),
                                                    inputs[2]->get_data_ptr<const T>(),
                                                    inputs[3]->get_data_ptr<const T>(),
                                                    inputs[4]->get_data_ptr<const T>(),
                                                    outputs[0]->get_data_ptr<T>(),
                                                    op->get_input_shape(0));
        return true;
    }

    namespace reverse_sequence_v0
    {
        template <element::Type_t t1, element::Type_t t2>
        inline void evaluate(const shared_ptr<op::v0::ReverseSequence>& op,
                             const HostTensorVector& outputs,
                             const HostTensorVector& inputs)
        {
            using T1 = typename element_type_traits<t1>::value_type;
            using T2 = typename element_type_traits<t2>::value_type;
            runtime::reference::reverse_sequence<T1, T2>(inputs[0]->get_data_ptr<T1>(),
                                                         outputs[0]->get_data_ptr<T1>(),
                                                         inputs[0]->get_shape(),
                                                         op->get_batch_axis(),
                                                         op->get_sequence_axis(),
                                                         inputs[1]->get_data_ptr<T2>());
        }
    } // namespace reverse_sequence_v0

    template <element::Type_t ET>
    bool evaluate(const shared_ptr<op::v0::ReverseSequence>& op,
                  const HostTensorVector& outputs,
                  const HostTensorVector& inputs)
    {
        switch (inputs[1]->get_element_type())
        {
        case element::Type_t::boolean:
            reverse_sequence_v0::evaluate<ET, element::Type_t::boolean>(op, outputs, inputs);
            break;
        case element::Type_t::i8:
            reverse_sequence_v0::evaluate<ET, element::Type_t::i8>(op, outputs, inputs);
            break;
        case element::Type_t::i16:
            reverse_sequence_v0::evaluate<ET, element::Type_t::i16>(op, outputs, inputs);
            break;
        case element::Type_t::i32:
            reverse_sequence_v0::evaluate<ET, element::Type_t::i32>(op, outputs, inputs);
            break;
        case element::Type_t::i64:
            reverse_sequence_v0::evaluate<ET, element::Type_t::i64>(op, outputs, inputs);
            break;
        case element::Type_t::u8:
            reverse_sequence_v0::evaluate<ET, element::Type_t::u8>(op, outputs, inputs);
            break;
        case element::Type_t::u16:
            reverse_sequence_v0::evaluate<ET, element::Type_t::u16>(op, outputs, inputs);
            break;
        case element::Type_t::u32:
            reverse_sequence_v0::evaluate<ET, element::Type_t::u32>(op, outputs, inputs);
            break;
        case element::Type_t::u64:
            reverse_sequence_v0::evaluate<ET, element::Type_t::u64>(op, outputs, inputs);
            break;
        case element::Type_t::f16:
            reverse_sequence_v0::evaluate<ET, element::Type_t::f16>(op, outputs, inputs);
            break;
        case element::Type_t::f32:
            reverse_sequence_v0::evaluate<ET, element::Type_t::f32>(op, outputs, inputs);
            break;
        case element::Type_t::f64:
            reverse_sequence_v0::evaluate<ET, element::Type_t::f64>(op, outputs, inputs);
            break;
        default: return false;
        }
        return true;
    }

    template <element::Type_t ET>
    bool evaluate(const shared_ptr<op::v3::ExtractImagePatches>& op,
                  const HostTensorVector& outputs,
                  const HostTensorVector& inputs)
    {
        using T = typename element_type_traits<ET>::value_type;
        runtime::reference::extract_image_patches<T>(op,
                                                     inputs[0]->get_data_ptr<T>(),
                                                     outputs[0]->get_data_ptr<T>(),
                                                     inputs[0]->get_shape(),
                                                     outputs[0]->get_shape());
        return true;
    }

    namespace convert_like_v1
    {
        template <element::Type_t ti, element::Type_t to>
        inline void evaluate(const shared_ptr<op::v1::ConvertLike>& op,
                             const HostTensorVector& outputs,
                             const HostTensorVector& inputs)
        {
            outputs[0]->set_shape(inputs[0]->get_shape());
            size_t element_count = shape_size(outputs[0]->get_shape());

            if (((ti == element::u1) || (to == element::u1)) ||
            ((ti == element::u4) || (to == element::u4)) ||
            ((ti == element::i4) || (to == element::i4)))
            {
                runtime::reference::detail::lp_convert(inputs[0]->get_data_ptr<ti>(),
                                                       outputs[0]->get_data_ptr<to>(),
                                                       element_count,
                                                       ti,
                                                       to);
            }
            else
            {
                runtime::reference::convert(
                    inputs[0]->get_data_ptr<ti>(), outputs[0]->get_data_ptr<to>(), element_count);
            }
        }
    } // namespace convert_like_v1

    template <element::Type_t OUT_ET>
    bool evaluate(const shared_ptr<op::v1::ConvertLike>& op,
                  const HostTensorVector& outputs,
                  const HostTensorVector& inputs)
    {
        switch (inputs[0]->get_element_type())
        {
        case element::Type_t::boolean:
            convert_like_v1::evaluate<element::Type_t::boolean, OUT_ET>(op, outputs, inputs);
            break;
        case element::Type_t::u1:
            convert_like_v1::evaluate<element::Type_t::u1, OUT_ET>(op, outputs, inputs);
            break;
        case element::Type_t::u4:
            convert_like_v1::evaluate<element::Type_t::u4, OUT_ET>(op, outputs, inputs);
            break;
        case element::Type_t::u8:
            convert_like_v1::evaluate<element::Type_t::u8, OUT_ET>(op, outputs, inputs);
            break;
        case element::Type_t::u16:
            convert_like_v1::evaluate<element::Type_t::u16, OUT_ET>(op, outputs, inputs);
            break;
        case element::Type_t::u32:
            convert_like_v1::evaluate<element::Type_t::u32, OUT_ET>(op, outputs, inputs);
            break;
        case element::Type_t::u64:
            convert_like_v1::evaluate<element::Type_t::u64, OUT_ET>(op, outputs, inputs);
            break;
        case element::Type_t::i4:
            convert_like_v1::evaluate<element::Type_t::i4, OUT_ET>(op, outputs, inputs);
            break;
        case element::Type_t::i8:
            convert_like_v1::evaluate<element::Type_t::i8, OUT_ET>(op, outputs, inputs);
            break;
        case element::Type_t::i16:
            convert_like_v1::evaluate<element::Type_t::i16, OUT_ET>(op, outputs, inputs);
            break;
        case element::Type_t::i32:
            convert_like_v1::evaluate<element::Type_t::i32, OUT_ET>(op, outputs, inputs);
            break;
        case element::Type_t::i64:
            convert_like_v1::evaluate<element::Type_t::i64, OUT_ET>(op, outputs, inputs);
            break;
        case element::Type_t::bf16:
            convert_like_v1::evaluate<element::Type_t::bf16, OUT_ET>(op, outputs, inputs);
            break;
        case element::Type_t::f16:
            convert_like_v1::evaluate<element::Type_t::f16, OUT_ET>(op, outputs, inputs);
            break;
        case element::Type_t::f32:
            convert_like_v1::evaluate<element::Type_t::f32, OUT_ET>(op, outputs, inputs);
            break;
        default: return false;
        }
        return true;
    }
    template <element::Type_t ET>
    bool evaluate(const shared_ptr<op::v0::RNNCell>& op,
                  const HostTensorVector& outputs,
                  const HostTensorVector& inputs)
    {
        using T = typename element_type_traits<ET>::value_type;
        runtime::reference::rnn_cell<T>(inputs[0]->get_data_ptr<ET>(),
                                        inputs[0]->get_shape(),
                                        inputs[1]->get_data_ptr<ET>(),
                                        inputs[1]->get_shape(),
                                        inputs[2]->get_data_ptr<ET>(),
                                        inputs[2]->get_shape(),
                                        inputs[3]->get_data_ptr<ET>(),
                                        inputs[3]->get_shape(),
                                        inputs[4]->get_data_ptr<ET>(),
                                        inputs[4]->get_shape(),
                                        outputs[0]->get_data_ptr<ET>(),
                                        op->get_activations().front(),
                                        op->get_clip());
        return true;
    }

    template <element::Type_t ET>
    bool evaluate(const shared_ptr<op::v4::LSTMCell>& op,
                  const HostTensorVector& outputs,
                  const HostTensorVector& inputs)
    {
        using T = typename element_type_traits<ET>::value_type;
        runtime::reference::lstm_cell<T>(inputs[0]->get_data_ptr<ET>(),
                                         inputs[0]->get_shape(),
                                         inputs[1]->get_data_ptr<ET>(),
                                         inputs[1]->get_shape(),
                                         inputs[2]->get_data_ptr<ET>(),
                                         inputs[2]->get_shape(),
                                         inputs[3]->get_data_ptr<ET>(),
                                         inputs[3]->get_shape(),
                                         inputs[4]->get_data_ptr<ET>(),
                                         inputs[4]->get_shape(),
                                         inputs[5]->get_data_ptr<ET>(),
                                         inputs[5]->get_shape(),
                                         outputs[0]->get_data_ptr<ET>(),
                                         outputs[1]->get_data_ptr<ET>(),
                                         op->get_activations()[0],
                                         op->get_activations()[1],
                                         op->get_activations()[2],
                                         op->get_clip());
        return true;
    }

    template <element::Type_t ET>
    bool evaluate(const shared_ptr<op::v3::GRUCell>& op,
                  const HostTensorVector& outputs,
                  const HostTensorVector& inputs)
    {
        using T = typename element_type_traits<ET>::value_type;
        runtime::reference::gru_cell<T>(inputs[0]->get_data_ptr<ET>(),
                                        inputs[0]->get_shape(),
                                        inputs[1]->get_data_ptr<ET>(),
                                        inputs[1]->get_shape(),
                                        inputs[2]->get_data_ptr<ET>(),
                                        inputs[2]->get_shape(),
                                        inputs[3]->get_data_ptr<ET>(),
                                        inputs[3]->get_shape(),
                                        inputs[4]->get_data_ptr<ET>(),
                                        inputs[4]->get_shape(),
                                        outputs[0]->get_data_ptr<ET>(),
                                        op->get_activations()[0],
                                        op->get_activations()[1],
                                        op->get_clip(),
                                        op->get_linear_before_reset());
        return true;
    }

    namespace rnn_seq_v5
    {
        template <element::Type_t t1, element::Type_t t2>
        inline void evaluate(const shared_ptr<op::v5::RNNSequence>& op,
                             const HostTensorVector& outputs,
                             const HostTensorVector& inputs)
        {
            using T1 = typename element_type_traits<t1>::value_type;
            using T2 = typename element_type_traits<t2>::value_type;
            runtime::reference::rnn_sequence<T1, T2>(inputs[0]->get_data_ptr<char>(),
                                                     inputs[0]->get_shape(),
                                                     inputs[1]->get_data_ptr<char>(),
                                                     inputs[1]->get_shape(),
                                                     inputs[2]->get_data_ptr<char>(),
                                                     inputs[2]->get_shape(),
                                                     inputs[3]->get_data_ptr<char>(),
                                                     inputs[3]->get_shape(),
                                                     inputs[4]->get_data_ptr<char>(),
                                                     inputs[4]->get_shape(),
                                                     inputs[5]->get_data_ptr<char>(),
                                                     inputs[5]->get_shape(),
                                                     outputs[0]->get_data_ptr<char>(),
                                                     outputs[1]->get_data_ptr<char>(),
                                                     op->get_activations()[0],
                                                     op->get_clip(),
                                                     op->get_direction());
        }
    } // namespace rnn_seq_v5

    template <element::Type_t ET>
    bool evaluate(const shared_ptr<op::v5::RNNSequence>& op,
                  const HostTensorVector& outputs,
                  const HostTensorVector& inputs)
    {
        switch (inputs[2]->get_element_type())
        {
        case element::Type_t::i64:
        case element::Type_t::u64:
            rnn_seq_v5::evaluate<ET, element::Type_t::i64>(op, outputs, inputs);
            break;
        case element::Type_t::i32:
        case element::Type_t::u32:
            rnn_seq_v5::evaluate<ET, element::Type_t::i32>(op, outputs, inputs);
            break;
        default: return false;
        }
        return true;
    }

    namespace lstm_seq_v5
    {
        template <element::Type_t t1, element::Type_t t2>
        inline void evaluate(const shared_ptr<op::v5::LSTMSequence>& op,
                             const HostTensorVector& outputs,
                             const HostTensorVector& inputs)
        {
            using T1 = typename element_type_traits<t1>::value_type;
            using T2 = typename element_type_traits<t2>::value_type;
            runtime::reference::lstm_sequence<T1, T2>(inputs[0]->get_data_ptr<char>(),
                                                      inputs[0]->get_shape(),
                                                      inputs[1]->get_data_ptr<char>(),
                                                      inputs[1]->get_shape(),
                                                      inputs[2]->get_data_ptr<char>(),
                                                      inputs[2]->get_shape(),
                                                      inputs[3]->get_data_ptr<char>(),
                                                      inputs[3]->get_shape(),
                                                      inputs[4]->get_data_ptr<char>(),
                                                      inputs[4]->get_shape(),
                                                      inputs[5]->get_data_ptr<char>(),
                                                      inputs[5]->get_shape(),
                                                      inputs[6]->get_data_ptr<char>(),
                                                      inputs[6]->get_shape(),
                                                      outputs[0]->get_data_ptr<char>(),
                                                      outputs[1]->get_data_ptr<char>(),
                                                      outputs[2]->get_data_ptr<char>(),
                                                      op->get_activations()[0],
                                                      op->get_activations()[1],
                                                      op->get_activations()[2],
                                                      op->get_clip(),
                                                      op->get_direction());
        }
    } // namespace lstm_seq_v5

    template <element::Type_t ET>
    bool evaluate(const shared_ptr<op::v5::LSTMSequence>& op,
                  const HostTensorVector& outputs,
                  const HostTensorVector& inputs)
    {
        switch (inputs[3]->get_element_type())
        {
        case element::Type_t::i64:
        case element::Type_t::u64:
            lstm_seq_v5::evaluate<ET, element::Type_t::i64>(op, outputs, inputs);
            break;
        case element::Type_t::i32:
        case element::Type_t::u32:
            lstm_seq_v5::evaluate<ET, element::Type_t::i32>(op, outputs, inputs);
            break;
        default: return false;
        }
        return true;
    }

    namespace ti_v0
    {
        runtime::reference::custom_evaluate_function evaluate =
            [](const std::shared_ptr<ngraph::Function>& function,
               const HostTensorVector& inputs,
               HostTensorVector& outputs) -> void {
            const auto& parameters = function->get_parameters();
            const auto& parametersNumber = parameters.size();
            const auto& inputsNumber = inputs.size();
            NGRAPH_CHECK(parametersNumber == inputsNumber,
                         "Got function (",
                         function->get_friendly_name(),
                         ") with ",
                         parametersNumber,
                         " parameters, but ",
                         inputsNumber,
                         " input blobs");

            auto inputTensors = std::vector<std::shared_ptr<runtime::Tensor>>{};
            for (const auto& parameter : parameters)
            {
                const auto& parameterIndex = function->get_parameter_index(parameter);
                const auto& parameterShape = parameter->get_shape();
                const auto& parameterType = parameter->get_element_type();
                const auto& parameterSize = shape_size(parameterShape) * parameterType.size();

                const auto& input = inputs[parameterIndex];
                const auto& inputSize = input->get_size_in_bytes();
                NGRAPH_CHECK(parameterSize == inputSize,
                             "Got parameter (",
                             parameter->get_friendly_name(),
                             ") of size ",
                             parameterSize,
                             " bytes, but corresponding input with index ",
                             parameterIndex,
                             " has ",
                             inputSize,
                             " bytes");

                auto tensor = std::make_shared<runtime::HostTensor>(parameterType, parameterShape);
                tensor->write(input->get_data_ptr(), parameterSize);
                inputTensors.push_back(tensor);
            }

            const auto& results = function->get_results();
            std::vector<std::shared_ptr<ngraph::runtime::Tensor>> outputTensors;
            outputTensors.reserve(results.size());
            for (size_t i = 0; i < results.size(); ++i)
            {
                outputTensors.push_back(std::make_shared<HostTensor>());
            }
            runtime::Backend::set_backend_shared_library_search_directory("");
            auto backend = runtime::Backend::create("INTERPRETER");
            auto handle = backend->compile(function);
            handle->call_with_validate(outputTensors, inputTensors);

            outputs.reserve(outputTensors.size());
            for (const auto& tensor : outputTensors)
            {
                auto host_tensor = static_pointer_cast<runtime::HostTensor>(tensor);
                outputs.push_back(host_tensor);
            }
        };
    } // namespace ti_v0

    template <element::Type_t ET>
    bool evaluate(const shared_ptr<op::v0::TensorIterator>& op,
                  const HostTensorVector& outputs,
                  const HostTensorVector& inputs)
    {
        runtime::reference::tensor_iterator(op->get_num_iterations(),
                                            op->get_function(),
                                            op->get_output_descriptions(),
                                            op->get_input_descriptions(),
                                            outputs,
                                            inputs,
                                            ti_v0::evaluate);
        return true;
    }

    namespace gru_seq_v5
    {
        template <element::Type_t t1, element::Type_t t2>
        inline void evaluate(const shared_ptr<op::v5::GRUSequence>& op,
                             const HostTensorVector& outputs,
                             const HostTensorVector& inputs)
        {
            using T1 = typename element_type_traits<t1>::value_type;
            using T2 = typename element_type_traits<t2>::value_type;
            runtime::reference::gru_sequence<T1, T2>(inputs[0]->get_data_ptr<char>(),
                                                     inputs[0]->get_shape(),
                                                     inputs[1]->get_data_ptr<char>(),
                                                     inputs[1]->get_shape(),
                                                     inputs[2]->get_data_ptr<char>(),
                                                     inputs[2]->get_shape(),
                                                     inputs[3]->get_data_ptr<char>(),
                                                     inputs[3]->get_shape(),
                                                     inputs[4]->get_data_ptr<char>(),
                                                     inputs[4]->get_shape(),
                                                     inputs[5]->get_data_ptr<char>(),
                                                     inputs[5]->get_shape(),
                                                     outputs[0]->get_data_ptr<char>(),
                                                     outputs[1]->get_data_ptr<char>(),
                                                     op->get_activations()[0],
                                                     op->get_activations()[1],
                                                     op->get_clip(),
                                                     op->get_direction(),
                                                     op->get_linear_before_reset());
        }
    } // namespace gru_seq_v5

    template <element::Type_t ET>
    bool evaluate(const shared_ptr<op::v5::GRUSequence>& op,
                  const HostTensorVector& outputs,
                  const HostTensorVector& inputs)
    {
        switch (inputs[2]->get_element_type())
        {
        case element::Type_t::i64:
        case element::Type_t::u64:
            gru_seq_v5::evaluate<ET, element::Type_t::i64>(op, outputs, inputs);
            break;
        case element::Type_t::i32:
        case element::Type_t::u32:
            gru_seq_v5::evaluate<ET, element::Type_t::i32>(op, outputs, inputs);
            break;
        default: return false;
        }
        return true;
    }
    template <element::Type_t ET>
    bool evaluate(const shared_ptr<op::v0::ROIPooling>& op,
                  const HostTensorVector& outputs,
                  const HostTensorVector& inputs)
    {
        using T = typename element_type_traits<ET>::value_type;
        runtime::reference::roi_pooling<T>(inputs[0]->get_data_ptr<const T>(),
                                           inputs[1]->get_data_ptr<const T>(),
                                           outputs[0]->get_data_ptr<T>(),
                                           op->get_input_shape(0),
                                           op->get_input_shape(1),
                                           op->get_output_shape(0),
                                           op->get_spatial_scale(),
                                           op->get_method());
        return true;
    }
    template <element::Type_t ET>
    bool evaluate(const shared_ptr<op::v0::ReorgYolo>& op,
                  const HostTensorVector& outputs,
                  const HostTensorVector& inputs)
    {
        runtime::reference::reorg_yolo(inputs[0]->get_data_ptr<char>(),
                                       outputs[0]->get_data_ptr<char>(),
                                       inputs[0]->get_shape(),
                                       op->get_strides().at(0),
                                       inputs[0]->get_element_type().size());
        return true;
    }

    template <element::Type_t ET>
    bool evaluate(const shared_ptr<op::v0::RegionYolo>& op,
                  const HostTensorVector& outputs,
                  const HostTensorVector& inputs)
    {
        using T = typename element_type_traits<ET>::value_type;
        runtime::reference::region_yolo<T>(inputs[0]->get_data_ptr<const T>(),
                                           outputs[0]->get_data_ptr<T>(),
                                           inputs[0]->get_shape(),
                                           op->get_num_coords(),
                                           op->get_num_classes(),
                                           op->get_num_regions(),
                                           op->get_do_softmax(),
                                           op->get_mask());
        return true;
    }

    template <element::Type_t ET>
    bool evaluate(const shared_ptr<op::v1::Pad>& op,
                  const HostTensorVector& outputs,
                  const HostTensorVector& inputs)
    {
        runtime::reference::pad(inputs[0]->get_data_ptr<char>(),
                                inputs[1]->get_data_ptr<char>(),
                                outputs[0]->get_data_ptr<char>(),
                                shape_size(inputs[0]->get_shape()),
                                inputs[1]->get_shape(),
                                outputs[0]->get_shape(),
                                op->get_pads_end(),
                                op->get_pads_begin(),
                                op->get_pad_mode());
        return true;
    }

    template <element::Type_t ET>
    bool evaluate(const shared_ptr<op::v1::GatherTree>& op,
                  const HostTensorVector& outputs,
                  const HostTensorVector& inputs)
    {
        runtime::reference::gather_tree(inputs[0]->get_data_ptr<const char>(),
                                        inputs[1]->get_data_ptr<const char>(),
                                        inputs[2]->get_data_ptr<const char>(),
                                        inputs[3]->get_data_ptr<const char>(),
                                        outputs[0]->get_data_ptr<char>(),
                                        op->get_input_shape(0),
                                        op->get_input_shape(1),
                                        op->get_input_shape(2),
                                        op->get_input_shape(3),
                                        inputs[1]->get_element_type());
        return true;
    }

    template <element::Type_t ET>
    bool evaluate(const shared_ptr<op::v0::NormalizeL2>& op,
                  const HostTensorVector& outputs,
                  const HostTensorVector& inputs)
    {
        using T = typename element_type_traits<ET>::value_type;
        runtime::reference::normalize_l2<T>(inputs[0]->get_data_ptr<const T>(),
                                            outputs[0]->get_data_ptr<T>(),
                                            op->get_input_shape(0),
                                            op->get_reduction_axes(),
                                            op->get_eps(),
                                            op->get_eps_mode());
        return true;
    }

    template <element::Type_t ET>
    bool evaluate(const shared_ptr<op::v0::CTCGreedyDecoder>& op,
                  const HostTensorVector& outputs,
                  const HostTensorVector& inputs)
    {
        using T = typename element_type_traits<ET>::value_type;
        runtime::reference::ctc_greedy_decoder<T>(inputs[0]->get_data_ptr<const T>(),
                                                  inputs[1]->get_data_ptr<const T>(),
                                                  outputs[0]->get_data_ptr<T>(),
                                                  inputs[0]->get_shape(),
                                                  inputs[1]->get_shape(),
                                                  outputs[0]->get_shape(),
                                                  op->get_ctc_merge_repeated());
        return true;
    }

    namespace ctc_greedy_decoder_v6
    {
        template <element::Type_t T1, element::Type_t T2, element::Type_t TOUT>
        inline void evaluate(const shared_ptr<op::v6::CTCGreedyDecoderSeqLen>& op,
                             const HostTensorVector& outputs,
                             const HostTensorVector& inputs)
        {
            using TF = typename element_type_traits<T1>::value_type;
            using TI = typename element_type_traits<T2>::value_type;
            using TIND1 = typename element_type_traits<TOUT>::value_type;
            TI blank_index_val = inputs[0]->get_shape().back() - 1;
            const TI *blank_index = &blank_index_val;
            if (inputs.size() == 3) {
                blank_index = inputs[2]->get_data_ptr<const TI>();
            }
            if (op->get_sequence_length_type() == element::i32)
            {
                runtime::reference::ctc_greedy_decoder_seq_len<TF>(
                    inputs[0]->get_data_ptr<const TF>(),
                    inputs[1]->get_data_ptr<const TI>(),
                    blank_index,
                    outputs[0]->get_data_ptr<TIND1>(),
                    outputs[1]->get_data_ptr<int32_t>(),
                    inputs[0]->get_shape(),
                    outputs[0]->get_shape(),
                    op->get_merge_repeated());
            }
            else if (op->get_sequence_length_type() == element::i64)
            {
                runtime::reference::ctc_greedy_decoder_seq_len<TF>(
                    inputs[0]->get_data_ptr<const TF>(),
                    inputs[1]->get_data_ptr<const TI>(),
                    blank_index,
                    outputs[0]->get_data_ptr<TIND1>(),
                    outputs[1]->get_data_ptr<int64_t>(),
                    inputs[0]->get_shape(),
                    outputs[0]->get_shape(),
                    op->get_merge_repeated());
            }
        }
    } // ctc_greedy_decoder_v6
    template <element::Type_t ET>
    bool evaluate(const shared_ptr<op::v6::CTCGreedyDecoderSeqLen>& op,
                  const HostTensorVector& outputs,
                  const HostTensorVector& inputs)
    {
        const auto& dataType = inputs[0]->get_element_type();
        const auto& seqLenType = inputs[1]->get_element_type();
        if (dataType == element::Type_t::f16 && seqLenType == element::Type_t::i32)
        {
            ctc_greedy_decoder_v6::evaluate<element::Type_t::f16, element::Type_t::i32, ET>(
                op, outputs, inputs);
        }
        else if (dataType == element::Type_t::f32 && seqLenType == element::Type_t::i32)
        {
            ctc_greedy_decoder_v6::evaluate<element::Type_t::f32, element::Type_t::i32, ET>(
                op, outputs, inputs);
        }
        else if (dataType == element::Type_t::f64 && seqLenType == element::Type_t::i32)
        {
            ctc_greedy_decoder_v6::evaluate<element::Type_t::f64, element::Type_t::i32, ET>(
                op, outputs, inputs);
        }
        else if (dataType == element::Type_t::f16 && seqLenType == element::Type_t::i64)
        {
            ctc_greedy_decoder_v6::evaluate<element::Type_t::f16, element::Type_t::i64, ET>(
                op, outputs, inputs);
        }
        else if (dataType == element::Type_t::f32 && seqLenType == element::Type_t::i64)
        {
            ctc_greedy_decoder_v6::evaluate<element::Type_t::f32, element::Type_t::i64, ET>(
                op, outputs, inputs);
        }
        else if (dataType == element::Type_t::f64 && seqLenType == element::Type_t::i64)
        {
            ctc_greedy_decoder_v6::evaluate<element::Type_t::f64, element::Type_t::i64, ET>(
                op, outputs, inputs);
        }
        else
        {
            return false;
        }
        return true;
    }

    template <element::Type_t ET>
    bool evaluate(const shared_ptr<op::v6::ExperimentalDetectronTopKROIs>& op,
                  const HostTensorVector& outputs,
                  const HostTensorVector& inputs)
    {
        using T = typename element_type_traits<ET>::value_type;
        size_t max_rois = op->get_max_rois();
        outputs[0]->set_shape(Shape{max_rois, 4});
        runtime::reference::experimental_detectron_topk_rois<T>(inputs[0]->get_data_ptr<const T>(),
                                                                inputs[1]->get_data_ptr<const T>(),
                                                                inputs[0]->get_shape(),
                                                                inputs[1]->get_shape(),
                                                                max_rois,
                                                                outputs[0]->get_data_ptr<T>());
        return true;
    }

    template <element::Type_t ET>
    bool evaluate(const shared_ptr<op::v6::ExperimentalDetectronGenerateProposalsSingleImage>& op,
                  const HostTensorVector& outputs,
                  const HostTensorVector& inputs)
    {
        const auto attrs = op->get_attrs();

        size_t post_nms_count = 0;
        if (attrs.post_nms_count < 0)
        {
            throw ngraph_error("The attribute post_nms_count of the operation "
                               "ExperimentalDetectronGenerateProposalsSingleImage must be a "
                               "nonnegative integer.");
        }
        else
        {
            post_nms_count = static_cast<size_t>(attrs.post_nms_count);
        }

        const Shape output_rois_shape = Shape{post_nms_count, 4};
        const Shape output_scores_shape = Shape{post_nms_count};

        const auto output_type = op->get_input_element_type(0);

        const auto im_info_shape = inputs[0]->get_shape();
        const auto anchors_shape = inputs[1]->get_shape();
        const auto deltas_shape = inputs[2]->get_shape();
        const auto scores_shape = inputs[3]->get_shape();

        const auto im_info_data = get_floats(inputs[0], im_info_shape);
        const auto anchors_data = get_floats(inputs[1], anchors_shape);
        const auto deltas_data = get_floats(inputs[2], deltas_shape);
        const auto scores_data = get_floats(inputs[3], scores_shape);

        std::vector<float> output_rois(shape_size(output_rois_shape));
        std::vector<float> output_scores(shape_size(output_scores_shape));

        outputs[0]->set_element_type(output_type);
        outputs[0]->set_shape(output_rois_shape);
        outputs[1]->set_element_type(output_type);
        outputs[1]->set_shape(output_scores_shape);

        runtime::reference::experimental_detectron_proposals_single_image(im_info_data.data(),
                                                                          anchors_data.data(),
                                                                          deltas_data.data(),
                                                                          scores_data.data(),
                                                                          attrs,
                                                                          im_info_shape,
                                                                          anchors_shape,
                                                                          deltas_shape,
                                                                          scores_shape,
                                                                          output_rois.data(),
                                                                          output_scores.data());
        runtime::reference::experimental_detectron_proposals_single_image_postprocessing(
            outputs[0]->get_data_ptr(),
            outputs[1]->get_data_ptr(),
            output_type,
            output_rois,
            output_scores,
            output_rois_shape,
            output_scores_shape);

        return true;
    }

    template <element::Type_t ET>
    bool evaluate(const shared_ptr<op::v0::SquaredDifference>& op,
                  const HostTensorVector& outputs,
                  const HostTensorVector& inputs)
    {
        using T = typename element_type_traits<ET>::value_type;
        runtime::reference::squared_difference<T>(inputs[0]->get_data_ptr<const T>(),
                                                  inputs[1]->get_data_ptr<const T>(),
                                                  outputs[0]->get_data_ptr<T>(),
                                                  inputs[0]->get_shape(),
                                                  inputs[1]->get_shape(),
                                                  op->get_autob());
        return true;
    }

    template <element::Type_t ET>
    bool evaluate(const shared_ptr<op::v6::GatherElements>& op,
                  const HostTensorVector& outputs,
                  const HostTensorVector& inputs)
    {
        using T = typename element_type_traits<ET>::value_type;
        Shape params_shape = inputs[0]->get_shape();
        Shape indices_shape = inputs[1]->get_shape();

        outputs[0]->set_shape(indices_shape);

        if (inputs[1]->get_element_type() == element::i64)
        {
            runtime::reference::gather_elements<T, int64_t>(inputs[0]->get_data_ptr<ET>(),
                                                            inputs[1]->get_data_ptr<int64_t>(),
                                                            outputs[0]->get_data_ptr<ET>(),
                                                            inputs[0]->get_shape(),
                                                            inputs[1]->get_shape(),
                                                            outputs[0]->get_shape(),
                                                            op->get_axis());
        }
        else if (inputs[1]->get_element_type() == element::i32)
        {
            runtime::reference::gather_elements<T, int32_t>(inputs[0]->get_data_ptr<ET>(),
                                                            inputs[1]->get_data_ptr<int32_t>(),
                                                            outputs[0]->get_data_ptr<ET>(),
                                                            inputs[0]->get_shape(),
                                                            inputs[1]->get_shape(),
                                                            outputs[0]->get_shape(),
                                                            op->get_axis());
        }
        else
        {
            throw ngraph_error("Unexpected indices type");
        }

        return true;
    }

    template <element::Type_t ET>
    bool evaluate(const shared_ptr<op::v5::GatherND>& op,
                  const HostTensorVector& outputs,
                  const HostTensorVector& inputs)
    {
        using T = typename element_type_traits<ET>::value_type;
        if (op->get_input_element_type(1) == element::i64)
        {
            runtime::reference::gather_nd<T, int64_t>(inputs[0]->get_data_ptr<T>(),
                                                      inputs[1]->get_data_ptr<int64_t>(),
                                                      outputs[0]->get_data_ptr<T>(),
                                                      op->get_input_shape(0),
                                                      op->get_input_shape(1),
                                                      op->get_output_shape(0),
                                                      op->get_batch_dims());
        }
        else if (op->get_input_element_type(1) == element::i32)
        {
            runtime::reference::gather_nd<T, int32_t>(inputs[0]->get_data_ptr<T>(),
                                                      inputs[1]->get_data_ptr<int32_t>(),
                                                      outputs[0]->get_data_ptr<T>(),
                                                      op->get_input_shape(0),
                                                      op->get_input_shape(1),
                                                      op->get_output_shape(0),
                                                      op->get_batch_dims());
        }
        else
        {
            throw ngraph_error("Unexpected indices type for GatherND operation");
        }
        return true;
    }

    template <element::Type_t ET>
    bool evaluate(const shared_ptr<op::v5::LogSoftmax>& op,
                  const HostTensorVector& outputs,
                  const HostTensorVector& inputs)
    {
        using T = typename element_type_traits<ET>::value_type;
        int64_t i_axis = op->get_axis();
        if (i_axis < 0)
        {
            i_axis += inputs[0]->get_partial_shape().rank().get_length();
        }
        runtime::reference::log_softmax<T>(inputs[0]->get_data_ptr<const T>(),
                                           outputs[0]->get_data_ptr<T>(),
                                           op->get_output_shape(0),
                                           AxisSet{(size_t)i_axis});
        return true;
    }

    template <element::Type_t ET>
    bool evaluate(const shared_ptr<op::PSROIPooling>& op,
                  const HostTensorVector& outputs,
                  const HostTensorVector& inputs)
    {
        using T = typename element_type_traits<ET>::value_type;
        runtime::reference::psroi_pooling<T>(inputs[0]->get_data_ptr<T>(),
                                             inputs[0]->get_shape(),
                                             inputs[1]->get_data_ptr<T>(),
                                             inputs[1]->get_shape(),
                                             outputs[0]->get_data_ptr<T>(),
                                             outputs[0]->get_shape(),
                                             op->get_mode(),
                                             op->get_spatial_scale(),
                                             op->get_spatial_bins_x(),
                                             op->get_spatial_bins_y());

        return true;
    }
    template <element::Type_t ET>
    bool evaluate(const shared_ptr<op::v1::DeformablePSROIPooling>& op,
                  const HostTensorVector& outputs,
                  const HostTensorVector& inputs)
    {
        using T = typename element_type_traits<ET>::value_type;
        NGRAPH_CHECK(inputs.size() > 1 && inputs[1]->get_shape().size() == 2,
                     "2D tensor must be provided as second input. ");
        outputs[0]->set_shape({inputs[1]->get_shape()[0],
                               static_cast<size_t>(op->get_output_dim()),
                               static_cast<size_t>(op->get_group_size()),
                               static_cast<size_t>(op->get_group_size())});

        const bool has_offset_intput = inputs.size() == 3;
        if (has_offset_intput)
        {
            runtime::reference::deformable_psroi_pooling<T>(inputs[0]->get_data_ptr<T>(),
                                                inputs[0]->get_shape(),
                                                inputs[1]->get_data_ptr<T>(),
                                                inputs[1]->get_shape(),
                                                inputs[2]->get_data_ptr<T>(),
                                                inputs[2]->get_shape(),
                                                outputs[0]->get_data_ptr<T>(),
                                                outputs[0]->get_shape(),
                                                op->get_mode(),
                                                op->get_spatial_scale(),
                                                op->get_spatial_bins_x(),
                                                op->get_spatial_bins_y(),
                                                op->get_trans_std(),
                                                op->get_part_size());
        }
        else
        {
           runtime::reference::deformable_psroi_pooling<T>(inputs[0]->get_data_ptr<T>(),
                                                inputs[0]->get_shape(),
                                                inputs[1]->get_data_ptr<T>(),
                                                inputs[1]->get_shape(),
                                                nullptr,
                                                ngraph::Shape(),
                                                outputs[0]->get_data_ptr<T>(),
                                                outputs[0]->get_shape(),
                                                op->get_mode(),
                                                op->get_spatial_scale(),
                                                op->get_spatial_bins_x(),
                                                op->get_spatial_bins_y(),
                                                op->get_trans_std(),
                                                op->get_part_size());
        }
        return true;
    }

    template <element::Type_t ET>
    bool evaluate(const shared_ptr<op::v7::Roll>& op,
                  const HostTensorVector& outputs,
                  const HostTensorVector& inputs)
    {
        const auto& shiftType = inputs[1]->get_element_type();
        std::vector<int64_t> shift_int64;
        if (shiftType == element::Type_t::i32)
        {
            auto shift = inputs[1]->get_data_ptr<const int32_t>();
            shift_int64.resize(shape_size(inputs[1]->get_shape()));
            std::transform(shift,
                           shift + shape_size(inputs[1]->get_shape()),
                           shift_int64.begin(),
                           [](const int32_t& elem) { return static_cast<int64_t>(elem); });
        }
        const auto& axesType = inputs[2]->get_element_type();
        std::vector<int64_t> axes_int64;
        if (axesType == element::Type_t::i32)
        {
            auto axes = inputs[2]->get_data_ptr<const int32_t>();
            axes_int64.resize(shape_size(inputs[2]->get_shape()));
            std::transform(axes,
                           axes + shape_size(inputs[2]->get_shape()),
                           axes_int64.begin(),
                           [](const int32_t& elem) { return static_cast<int64_t>(elem); });
        }
        runtime::reference::roll(inputs[0]->get_data_ptr<const char>(),
                                 inputs[1]->get_element_type() != element::Type_t::i64
                                     ? shift_int64.data()
                                     : inputs[1]->get_data_ptr<const int64_t>(),
                                 inputs[2]->get_element_type() != element::Type_t::i64
                                     ? axes_int64.data()
                                     : inputs[2]->get_data_ptr<const int64_t>(),
                                 outputs[0]->get_data_ptr<char>(),
                                 inputs[0]->get_shape(),
                                 inputs[1]->get_shape(),
                                 inputs[2]->get_shape(),
                                 inputs[0]->get_element_type().size());
        return true;
    }

    template <element::Type_t ET>
    bool evaluate(const shared_ptr<op::v7::Einsum>& op,
                  const HostTensorVector& outputs,
                  const HostTensorVector& inputs)
    {
        const auto equation = op->get_equation();
        runtime::reference::einsum(outputs, inputs, equation);
        return true;
    }

    template <element::Type_t ET>
    bool evaluate(const shared_ptr<op::v8::AdaptiveAvgPool>& op,
                  const HostTensorVector& outputs,
                  const HostTensorVector& inputs)
    {
        using T = typename element_type_traits<ET>::value_type;
        runtime::reference::adaptive_avg_pool(inputs[0]->get_data_ptr<T>(),
                                              outputs[0]->get_data_ptr<T>(),
                                              inputs[0]->get_shape(),
                                              op->get_output_shape(0));
        return true;
    }

    template <element::Type_t ET>
    bool evaluate(const shared_ptr<op::v8::AdaptiveMaxPool>& op,
                  const HostTensorVector& outputs,
                  const HostTensorVector& inputs)
    {
        using T = typename element_type_traits<ET>::value_type;
        if (op->get_index_element_type() == element::i32) {
            runtime::reference::adaptive_max_pool(inputs[0]->get_data_ptr<T>(),
                                                  outputs[0]->get_data_ptr<T>(),
                                                  outputs[1]->get_data_ptr<int32_t>(),
                                                  inputs[0]->get_shape(),
                                                  op->get_output_shape(0));
        } else if (op->get_index_element_type() == element::i64) {
            runtime::reference::adaptive_max_pool(inputs[0]->get_data_ptr<T>(),
                                                  outputs[0]->get_data_ptr<T>(),
                                                  outputs[1]->get_data_ptr<int64_t>(),
                                                  inputs[0]->get_shape(),
                                                  op->get_output_shape(0));
        }
        return true;
    }

    template <element::Type_t ET>
    bool evaluate(const shared_ptr<op::v8::Gather>& op,
                  const HostTensorVector& outputs,
                  const HostTensorVector& inputs) {
        using T = typename element_type_traits<ET>::value_type;
        if (op->get_input_element_type(1) == element::i64) {
            runtime::reference::gather<T, int64_t>(inputs[0]->get_data_ptr<T>(),
                                                   inputs[1]->get_data_ptr<int64_t>(),
                                                   outputs[0]->get_data_ptr<T>(),
                                                   op->get_input_shape(0),
                                                   op->get_input_shape(1),
                                                   op->get_output_shape(0),
                                                   op->get_axis(),
                                                   op->get_batch_dims());
        } else if (op->get_input_element_type(1) == element::i32) {
            runtime::reference::gather<T, int32_t>(inputs[0]->get_data_ptr<T>(),
                                                   inputs[1]->get_data_ptr<int32_t>(),
                                                   outputs[0]->get_data_ptr<T>(),
                                                   op->get_input_shape(0),
                                                   op->get_input_shape(1),
                                                   op->get_output_shape(0),
                                                   op->get_axis(),
                                                   op->get_batch_dims());
        } else {
            throw ngraph_error("Unexpected indices type for Gather operation");
        }
        return true;
    }

    template <element::Type_t ET>
    bool evaluate(const shared_ptr<op::v8::MaxPool>& op,
                  const HostTensorVector& outputs,
                  const HostTensorVector& inputs)
    {
        using T = typename element_type_traits<ET>::value_type;
        if (op->get_index_element_type() == element::i32)
        {
            runtime::reference::max_pool(inputs[0]->get_data_ptr<const T>(),
                                         outputs[0]->get_data_ptr<T>(),
                                         outputs[1]->get_data_ptr<int32_t>(),
                                         inputs[0]->get_shape(),
                                         outputs[0]->get_shape(),
                                         op->get_kernel(),
                                         op->get_strides(),
                                         op->get_dilations(),
                                         op->get_pads_begin(),
                                         op->get_pads_end(),
                                         op->get_axis());
        }
        else if (op->get_index_element_type() == element::i64)
        {
            runtime::reference::max_pool(inputs[0]->get_data_ptr<const T>(),
                                         outputs[0]->get_data_ptr<T>(),
                                         outputs[1]->get_data_ptr<int64_t>(),
                                         inputs[0]->get_shape(),
                                         outputs[0]->get_shape(),
                                         op->get_kernel(),
                                         op->get_strides(),
                                         op->get_dilations(),
                                         op->get_pads_begin(),
                                         op->get_pads_end(),
                                         op->get_axis());
        }
        else
        {
            return false;
        }
        return true;
    }

    template <typename T>
    bool evaluate_node(std::shared_ptr<Node> node,
                       const HostTensorVector& outputs,
                       const HostTensorVector& inputs)
    {
        auto element_type = node->get_output_element_type(0);
        if (ov::is_type<op::v1::Select>(node))
        {
            element_type = node->get_input_element_type(1);
        }
        else if (ov::is_type<op::v0::PriorBox>(node))
        {
            element_type = node->get_input_element_type(0);
        }
<<<<<<< HEAD
        for (size_t i = 1; i < node->outputs().size(); i++)
        {
            if ((ov::is_type<op::v5::NonMaxSuppression>(node) ||
                 ov::is_type<op::v8::MulticlassNms>(node) ||
                 ov::is_type<op::v8::MatrixNms>(node) ||
                 ov::is_type<op::v6::ExperimentalDetectronDetectionOutput>(node) ||
                 ov::is_type<op::v8::AdaptiveMaxPool>(node)) &&
                 i == 1)
            {
                continue;
            }
        }
=======

>>>>>>> f7d3f791
        switch (element_type)
        {
        case element::Type_t::boolean:
            return evaluate<element::Type_t::boolean>(ov::as_type_ptr<T>(node), outputs, inputs);
        case element::Type_t::bf16:
            return evaluate<element::Type_t::bf16>(ov::as_type_ptr<T>(node), outputs, inputs);
        case element::Type_t::f16:
            return evaluate<element::Type_t::f16>(ov::as_type_ptr<T>(node), outputs, inputs);
        case element::Type_t::f64:
            return evaluate<element::Type_t::f64>(ov::as_type_ptr<T>(node), outputs, inputs);
        case element::Type_t::f32:
            return evaluate<element::Type_t::f32>(ov::as_type_ptr<T>(node), outputs, inputs);
        case element::Type_t::i4:
            return evaluate<element::Type_t::i4>(ov::as_type_ptr<T>(node), outputs, inputs);
        case element::Type_t::i8:
            return evaluate<element::Type_t::i8>(ov::as_type_ptr<T>(node), outputs, inputs);
        case element::Type_t::i16:
            return evaluate<element::Type_t::i16>(ov::as_type_ptr<T>(node), outputs, inputs);
        case element::Type_t::i32:
            return evaluate<element::Type_t::i32>(ov::as_type_ptr<T>(node), outputs, inputs);
        case element::Type_t::i64:
            return evaluate<element::Type_t::i64>(ov::as_type_ptr<T>(node), outputs, inputs);
        case element::Type_t::u1:
            return evaluate<element::Type_t::u1>(ov::as_type_ptr<T>(node), outputs, inputs);
        case element::Type_t::u4:
            return evaluate<element::Type_t::u4>(ov::as_type_ptr<T>(node), outputs, inputs);
        case element::Type_t::u8:
            return evaluate<element::Type_t::u8>(ov::as_type_ptr<T>(node), outputs, inputs);
        case element::Type_t::u16:
            return evaluate<element::Type_t::u16>(ov::as_type_ptr<T>(node), outputs, inputs);
        case element::Type_t::u32:
            return evaluate<element::Type_t::u32>(ov::as_type_ptr<T>(node), outputs, inputs);
        case element::Type_t::u64:
            return evaluate<element::Type_t::u64>(ov::as_type_ptr<T>(node), outputs, inputs);
        default:
            throw ngraph_error(std::string("Unhandled data type ") +
                               node->get_element_type().get_type_name() +
                               std::string("in evaluate_node()"));
        }
    }
} // namespace

runtime::interpreter::EvaluatorsMap& runtime::interpreter::get_evaluators_map()
{
    static runtime::interpreter::EvaluatorsMap evaluatorsMap{
#define NGRAPH_OP(NAME, NAMESPACE) {NAMESPACE::NAME::type_info, evaluate_node<NAMESPACE::NAME>},

#include "opset_int_tbl.hpp"

#undef NGRAPH_OP
    };
    return evaluatorsMap;
}<|MERGE_RESOLUTION|>--- conflicted
+++ resolved
@@ -2978,22 +2978,7 @@
         {
             element_type = node->get_input_element_type(0);
         }
-<<<<<<< HEAD
-        for (size_t i = 1; i < node->outputs().size(); i++)
-        {
-            if ((ov::is_type<op::v5::NonMaxSuppression>(node) ||
-                 ov::is_type<op::v8::MulticlassNms>(node) ||
-                 ov::is_type<op::v8::MatrixNms>(node) ||
-                 ov::is_type<op::v6::ExperimentalDetectronDetectionOutput>(node) ||
-                 ov::is_type<op::v8::AdaptiveMaxPool>(node)) &&
-                 i == 1)
-            {
-                continue;
-            }
-        }
-=======
-
->>>>>>> f7d3f791
+
         switch (element_type)
         {
         case element::Type_t::boolean:
