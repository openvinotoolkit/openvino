--- conflicted
+++ resolved
@@ -2742,17 +2742,10 @@
             {
                 continue;
             }
-<<<<<<< HEAD
-//            if (element_type != node->get_output_element_type(i))
-//            {
-//                throw std::logic_error("Output node element types is not equal");
-//            }
-=======
             //if (element_type != node->get_output_element_type(i))
             //{
             //    throw std::logic_error("Output node element types is not equal");
             //}
->>>>>>> 8559224f
         }
         switch (element_type)
         {
