// Copyright (C) 2018-2021 Intel Corporation
// SPDX-License-Identifier: Apache-2.0
//

#include "evaluates_map.hpp"

#include "backend.hpp"
#include "ngraph/ops.hpp"

#include <ngraph/runtime/reference/abs.hpp>
#include <ngraph/runtime/reference/avg_pool.hpp>
#include <ngraph/runtime/reference/batch_norm.hpp>
#include <ngraph/runtime/reference/binary_convolution.hpp>
#include <ngraph/runtime/reference/bucketize.hpp>
#include <ngraph/runtime/reference/ceiling.hpp>
#include <ngraph/runtime/reference/convert.hpp>
#include <ngraph/runtime/reference/convolution.hpp>
#include <ngraph/runtime/reference/convolution_backprop_data.hpp>
#include <ngraph/runtime/reference/ctc_greedy_decoder.hpp>
#include <ngraph/runtime/reference/ctc_greedy_decoder_seq_len.hpp>
#include <ngraph/runtime/reference/ctc_loss.hpp>
#include <ngraph/runtime/reference/cum_sum.hpp>
#include <ngraph/runtime/reference/deformable_convolution.hpp>
#include <ngraph/runtime/reference/detection_output.hpp>
#include <ngraph/runtime/reference/elu.hpp>
#include <ngraph/runtime/reference/embedding_bag_offsets_sum.hpp>
#include <ngraph/runtime/reference/embedding_bag_packed_sum.hpp>
#include <ngraph/runtime/reference/embedding_segments_sum.hpp>
#include <ngraph/runtime/reference/experimental_detectron_detection_output.hpp>
#include <ngraph/runtime/reference/experimental_detectron_prior_grid_generator.hpp>
#include <ngraph/runtime/reference/experimental_detectron_roi_feature_extractor.hpp>
#include <ngraph/runtime/reference/extract_image_patches.hpp>
#include <ngraph/runtime/reference/fake_quantize.hpp>
#include <ngraph/runtime/reference/fft.hpp>
#include <ngraph/runtime/reference/gather_elements.hpp>
#include <ngraph/runtime/reference/gather_nd.hpp>
#include <ngraph/runtime/reference/gather_tree.hpp>
#include <ngraph/runtime/reference/gelu.hpp>
#include <ngraph/runtime/reference/grn.hpp>
#include <ngraph/runtime/reference/group_convolution.hpp>
#include <ngraph/runtime/reference/group_convolution_backprop_data.hpp>
#include <ngraph/runtime/reference/gru_cell.hpp>
#include <ngraph/runtime/reference/hard_sigmoid.hpp>
#include <ngraph/runtime/reference/log_softmax.hpp>
#include <ngraph/runtime/reference/lrn.hpp>
#include <ngraph/runtime/reference/lstm_cell.hpp>
#include <ngraph/runtime/reference/mod.hpp>
#include <ngraph/runtime/reference/mvn.hpp>
#include <ngraph/runtime/reference/non_max_suppression.hpp>
#include <ngraph/runtime/reference/normalize_l2.hpp>
#include <ngraph/runtime/reference/pad.hpp>
#include <ngraph/runtime/reference/prior_box.hpp>
#include <ngraph/runtime/reference/proposal.hpp>
#include <ngraph/runtime/reference/psroi_pooling.hpp>
#include <ngraph/runtime/reference/region_yolo.hpp>
#include <ngraph/runtime/reference/reorg_yolo.hpp>
#include <ngraph/runtime/reference/reverse_sequence.hpp>
#include <ngraph/runtime/reference/rnn_cell.hpp>
#include <ngraph/runtime/reference/roi_pooling.hpp>
#include <ngraph/runtime/reference/roll.hpp>
#include <ngraph/runtime/reference/scatter_nd_update.hpp>
#include <ngraph/runtime/reference/select.hpp>
#include <ngraph/runtime/reference/selu.hpp>
#include <ngraph/runtime/reference/sequences.hpp>
#include <ngraph/runtime/reference/sign.hpp>
#include <ngraph/runtime/reference/squared_difference.hpp>
#include <ngraph/runtime/reference/tensor_iterator.hpp>

using namespace ngraph;
using namespace std;

namespace
{
    template <element::Type_t ET>
    bool evaluate(shared_ptr<Node> op,
                  const HostTensorVector& outputs,
                  const HostTensorVector& inputs)
    {
        return false;
    }

    namespace bucketize_v3
    {
        template <element::Type_t t1, element::Type_t t2, element::Type_t t3>
        inline void evaluate(const shared_ptr<op::v3::Bucketize>& op,
                             const HostTensorVector& outputs,
                             const HostTensorVector& inputs)
        {
            using T1 = typename element_type_traits<t1>::value_type;
            using T2 = typename element_type_traits<t2>::value_type;
            using T3 = typename element_type_traits<t3>::value_type;

            runtime::reference::bucketize<T1, T2, T3>(inputs[0]->get_data_ptr<T1>(),
                                                      inputs[1]->get_data_ptr<T2>(),
                                                      outputs[0]->get_data_ptr<T3>(),
                                                      op->get_input_shape(0),
                                                      op->get_input_shape(1),
                                                      op->get_with_right_bound());
        }

        static inline constexpr uint16_t getElementMask(element::Type_t type1,
                                                        element::Type_t type2)
        {
            return (static_cast<uint8_t>(type1)) | (static_cast<uint8_t>(type2) << 8);
        }

    } // namespace bucketize_v3

    template <element::Type_t ET>
    bool evaluate(const shared_ptr<op::v3::Bucketize>& op,
                  const HostTensorVector& outputs,
                  const HostTensorVector& inputs)
    {
        switch (bucketize_v3::getElementMask(op->get_input_element_type(0),
                                             op->get_input_element_type(1)))
        {
        case bucketize_v3::getElementMask(element::Type_t::f32, element::Type_t::f32):
            bucketize_v3::evaluate<element::Type_t::f32, element::Type_t::f32, ET>(
                op, outputs, inputs);
            break;
        case bucketize_v3::getElementMask(element::Type_t::f32, element::Type_t::f16):
            bucketize_v3::evaluate<element::Type_t::f32, element::Type_t::f16, ET>(
                op, outputs, inputs);
            break;
        case bucketize_v3::getElementMask(element::Type_t::f32, element::Type_t::i32):
            bucketize_v3::evaluate<element::Type_t::f32, element::Type_t::i32, ET>(
                op, outputs, inputs);
            break;
        case bucketize_v3::getElementMask(element::Type_t::f32, element::Type_t::i64):
            bucketize_v3::evaluate<element::Type_t::f32, element::Type_t::i64, ET>(
                op, outputs, inputs);
            break;
        case bucketize_v3::getElementMask(element::Type_t::f16, element::Type_t::f32):
            bucketize_v3::evaluate<element::Type_t::f16, element::Type_t::f32, ET>(
                op, outputs, inputs);
            break;
        case bucketize_v3::getElementMask(element::Type_t::f16, element::Type_t::f16):
            bucketize_v3::evaluate<element::Type_t::f16, element::Type_t::f16, ET>(
                op, outputs, inputs);
            break;
        case bucketize_v3::getElementMask(element::Type_t::f16, element::Type_t::i32):
            bucketize_v3::evaluate<element::Type_t::f16, element::Type_t::i32, ET>(
                op, outputs, inputs);
            break;
        case bucketize_v3::getElementMask(element::Type_t::f16, element::Type_t::i64):
            bucketize_v3::evaluate<element::Type_t::f32, element::Type_t::i64, ET>(
                op, outputs, inputs);
            break;
        case bucketize_v3::getElementMask(element::Type_t::i32, element::Type_t::f32):
            bucketize_v3::evaluate<element::Type_t::i32, element::Type_t::f32, ET>(
                op, outputs, inputs);
            break;
        case bucketize_v3::getElementMask(element::Type_t::i32, element::Type_t::f16):
            bucketize_v3::evaluate<element::Type_t::i32, element::Type_t::f16, ET>(
                op, outputs, inputs);
            break;
        case bucketize_v3::getElementMask(element::Type_t::i32, element::Type_t::i32):
            bucketize_v3::evaluate<element::Type_t::i32, element::Type_t::i32, ET>(
                op, outputs, inputs);
            break;
        case bucketize_v3::getElementMask(element::Type_t::i32, element::Type_t::i64):
            bucketize_v3::evaluate<element::Type_t::i32, element::Type_t::i64, ET>(
                op, outputs, inputs);
            break;
        case bucketize_v3::getElementMask(element::Type_t::i64, element::Type_t::f32):
            bucketize_v3::evaluate<element::Type_t::i64, element::Type_t::f32, ET>(
                op, outputs, inputs);
            break;
        case bucketize_v3::getElementMask(element::Type_t::i64, element::Type_t::f16):
            bucketize_v3::evaluate<element::Type_t::i64, element::Type_t::f16, ET>(
                op, outputs, inputs);
            break;
        case bucketize_v3::getElementMask(element::Type_t::i64, element::Type_t::i32):
            bucketize_v3::evaluate<element::Type_t::i64, element::Type_t::i32, ET>(
                op, outputs, inputs);
            break;
        case bucketize_v3::getElementMask(element::Type_t::i64, element::Type_t::i64):
            bucketize_v3::evaluate<element::Type_t::i64, element::Type_t::i64, ET>(
                op, outputs, inputs);
            break;
        default: return false;
        }
        return true;
    }

    template <element::Type_t ET>
    bool evaluate(const shared_ptr<op::v1::Convolution>& op,
                  const HostTensorVector& outputs,
                  const HostTensorVector& inputs)
    {
        const auto filter_data = inputs[1]->get_data_ptr<ET>();
        auto out_data_ptr = outputs[0]->get_data_ptr<ET>();
        const auto in_data_ptr = inputs[0]->get_data_ptr<ET>();
        const auto& out_shape = outputs[0]->get_shape();
        const auto& in_shape = inputs[0]->get_shape();
        const auto& filter_shape = inputs[1]->get_shape();
        runtime::reference::convolution<typename element_type_traits<ET>::value_type>(
            in_data_ptr,
            filter_data,
            out_data_ptr,
            in_shape,
            filter_shape,
            out_shape,
            op->get_strides(),
            op->get_dilations(),
            op->get_pads_begin(),
            op->get_pads_end());
        return true;
    }

    namespace bin_conv_v1
    {
        template <element::Type_t t_in, element::Type_t t_f>
        inline void evaluate(const shared_ptr<op::v1::BinaryConvolution>& op,
                             const HostTensorVector& outputs,
                             const HostTensorVector& inputs)
        {
            using T_IN = typename element_type_traits<t_in>::value_type;
            using T_F = typename element_type_traits<t_f>::value_type;

            const auto in_data_ptr = inputs[0]->get_data_ptr<T_IN>();
            const auto filter_data_ptr = inputs[1]->get_data_ptr<T_F>();
            auto out_data_ptr = outputs[0]->get_data_ptr<T_IN>();
            const auto in_shape = inputs[0]->get_shape();
            const auto filter_shape = inputs[1]->get_shape();
            const auto out_shape = outputs[0]->get_shape();

            runtime::reference::binary_convolution<T_IN, T_F>(in_data_ptr,
                                                              filter_data_ptr,
                                                              out_data_ptr,
                                                              in_shape,
                                                              filter_shape,
                                                              out_shape,
                                                              op->get_strides(),
                                                              op->get_dilations(),
                                                              op->get_pads_begin(),
                                                              op->get_pads_end(),
                                                              op->get_pad_value());
        }
    } // bin_conv_v1

    template <element::Type_t ET>
    bool evaluate(const shared_ptr<op::v1::BinaryConvolution>& op,
                  const HostTensorVector& outputs,
                  const HostTensorVector& inputs)
    {
        switch (inputs[1]->get_element_type())
        {
        case element::Type_t::u1:
            bin_conv_v1::evaluate<ET, element::Type_t::u8>(op, outputs, inputs);
            break;
        default:
            throw std::runtime_error(
                "BinaryConvolution supports only u1 element type for filters input");
            break;
        }
        return true;
    }

    template <element::Type_t ET>
    bool evaluate(const shared_ptr<op::v1::ConvolutionBackpropData>& op,
                  const HostTensorVector& outputs,
                  const HostTensorVector& inputs)
    {
        const auto filter_data = inputs[1]->get_data_ptr<ET>();
        auto out_data_ptr = outputs[0]->get_data_ptr<ET>();
        const auto in_data_ptr = inputs[0]->get_data_ptr<ET>();
        const auto& out_shape = outputs[0]->get_shape();
        const auto& in_shape = inputs[0]->get_shape();
        const auto& filter_shape = inputs[1]->get_shape();
        Strides in_dilation(std::vector<size_t>(in_shape.size() - 2));
        std::fill(in_dilation.begin(), in_dilation.end(), 1);
        runtime::reference::convolution_backprop_in<typename element_type_traits<ET>::value_type>(
            in_data_ptr,
            filter_data,
            out_data_ptr,
            in_shape,
            filter_shape,
            out_shape,
            in_dilation,
            op->get_dilations(),
            op->get_pads_begin(),
            op->get_pads_end(),
            op->get_strides());
        return true;
    }

    template <element::Type_t ET>
    bool evaluate(const shared_ptr<op::v1::GroupConvolution>& op,
                  const HostTensorVector& outputs,
                  const HostTensorVector& inputs)
    {
        const auto filter_data = inputs[1]->get_data_ptr<ET>();
        auto out_data_ptr = outputs[0]->get_data_ptr<ET>();
        const auto in_data_ptr = inputs[0]->get_data_ptr<ET>();
        const auto& out_shape = outputs[0]->get_shape();
        const auto& in_shape = inputs[0]->get_shape();
        const auto& filter_shape = inputs[1]->get_shape();
        runtime::reference::group_convolution<typename element_type_traits<ET>::value_type>(
            in_data_ptr,
            filter_data,
            out_data_ptr,
            in_shape,
            filter_shape,
            out_shape,
            op->get_strides(),
            op->get_dilations(),
            op->get_pads_begin(),
            op->get_pads_end());
        return true;
    }

    template <element::Type_t ET>
    bool evaluate(const shared_ptr<op::v1::GroupConvolutionBackpropData>& op,
                  const HostTensorVector& outputs,
                  const HostTensorVector& inputs)
    {
        const auto in_data_ptr = inputs[0]->get_data_ptr<ET>();
        const auto filter_data_ptr = inputs[1]->get_data_ptr<ET>();
        const auto out_data_ptr = outputs[0]->get_data_ptr<ET>();
        const auto in_shape = inputs[0]->get_shape();
        const auto filter_shape = inputs[1]->get_shape();
        const auto out_shape = outputs[0]->get_shape();
        runtime::reference::group_convolution_backprop_data<
            typename element_type_traits<ET>::value_type>(in_data_ptr,
                                                          filter_data_ptr,
                                                          out_data_ptr,
                                                          in_shape,
                                                          filter_shape,
                                                          out_shape,
                                                          op->get_strides(),
                                                          op->get_dilations(),
                                                          op->get_pads_begin(),
                                                          op->get_pads_end());
        return true;
    }

    template <element::Type_t ET>
    bool evaluate(const shared_ptr<op::v1::DeformableConvolution>& op,
                  const HostTensorVector& outputs,
                  const HostTensorVector& inputs)
    {
        const auto in_data_ptr = inputs[0]->get_data_ptr<ET>();
        const auto offset_data_ptr = inputs[1]->get_data_ptr<ET>();
        const auto filter_data_ptr = inputs[2]->get_data_ptr<ET>();
        auto out_data_ptr = outputs[0]->get_data_ptr<ET>();
        const auto& out_shape = outputs[0]->get_shape();
        const auto& in_shape = inputs[0]->get_shape();
        const auto& offset_shape = inputs[1]->get_shape();
        const auto& filter_shape = inputs[2]->get_shape();
        runtime::reference::deformable_convolution<typename element_type_traits<ET>::value_type>(
            in_data_ptr,
            offset_data_ptr,
            filter_data_ptr,
            out_data_ptr,
            in_shape,
            offset_shape,
            filter_shape,
            out_shape,
            op->get_strides(),
            op->get_dilations(),
            op->get_pads_begin(),
            op->get_pads_end(),
            op->get_group(),
            op->get_deformable_group());
        return true;
    }

    namespace cum_sum_v0
    {
        template <element::Type_t t1, element::Type_t t2>
        inline void evaluate(const shared_ptr<op::v0::CumSum>& op,
                             const HostTensorVector& outputs,
                             const HostTensorVector& inputs)
        {
            using T1 = typename element_type_traits<t1>::value_type;
            using T2 = typename element_type_traits<t2>::value_type;
            runtime::reference::cumsum<T1, T2>(inputs[0]->get_data_ptr<T1>(),
                                               inputs[1]->get_data_ptr<T2>(),
                                               outputs[0]->get_data_ptr<T1>(),
                                               inputs[0]->get_shape(),
                                               op->is_exclusive(),
                                               op->is_reverse());
        }
    } // namespace cum_sum_v0

    template <element::Type_t ET>
    bool evaluate(const shared_ptr<op::v0::CumSum>& op,
                  const HostTensorVector& outputs,
                  const HostTensorVector& inputs)
    {
        switch (inputs[1]->get_element_type())
        {
        case element::Type_t::i64:
            cum_sum_v0::evaluate<ET, element::Type_t::i64>(op, outputs, inputs);
            break;
        default: cum_sum_v0::evaluate<ET, element::Type_t::i32>(op, outputs, inputs); break;
        }
        return true;
    }

    namespace embedding_offsets_sum_v3
    {
        template <element::Type_t t1, element::Type_t t2>
        inline void evaluate(const shared_ptr<op::v3::EmbeddingSegmentsSum>& op,
                             const HostTensorVector& outputs,
                             const HostTensorVector& inputs)
        {
            using T1 = typename element_type_traits<t1>::value_type;
            using T2 = typename element_type_traits<t2>::value_type;
            runtime::reference::embeddingSegmentsSum<T1, T2>(
                inputs[0]->get_data_ptr<T1>(),
                inputs[1]->get_data_ptr<T2>(),
                inputs[2]->get_data_ptr<T2>(),
                inputs.size() > 4 ? inputs[4]->get_data_ptr<T2>() : nullptr,
                inputs.size() > 5 ? inputs[5]->get_data_ptr<T1>() : nullptr,
                outputs[0]->get_data_ptr<T1>(),
                inputs[0]->get_shape(),
                inputs[1]->get_shape(),
                outputs[0]->get_shape());
        }
    } // namespace embedding_offsets_sum_v3

    template <element::Type_t ET>
    bool evaluate(const shared_ptr<op::v3::EmbeddingSegmentsSum>& op,
                  const HostTensorVector& outputs,
                  const HostTensorVector& inputs)
    {
        switch (inputs[1]->get_element_type())
        {
        case element::Type_t::i32:
            embedding_offsets_sum_v3::evaluate<ET, element::Type_t::i32>(op, outputs, inputs);
            break;
        case element::Type_t::i64:
            embedding_offsets_sum_v3::evaluate<ET, element::Type_t::i64>(op, outputs, inputs);
            break;
        default: return false;
        }
        return true;
    }

    namespace embedding_bag_offsets_sum_v3
    {
        template <element::Type_t t1, element::Type_t t2>
        inline void evaluate(const shared_ptr<op::v3::EmbeddingBagOffsetsSum>& op,
                             const HostTensorVector& outputs,
                             const HostTensorVector& inputs)
        {
            using T1 = typename element_type_traits<t1>::value_type;
            using T2 = typename element_type_traits<t2>::value_type;
            runtime::reference::embeddingBagOffsetsSum<T1, T2>(
                inputs[0]->get_data_ptr<T1>(),
                inputs[1]->get_data_ptr<T2>(),
                inputs[2]->get_data_ptr<T2>(),
                inputs.size() > 3 ? inputs[3]->get_data_ptr<T2>() : nullptr,
                inputs.size() > 4 ? inputs[4]->get_data_ptr<T1>() : nullptr,
                outputs[0]->get_data_ptr<T1>(),
                shape_size(inputs[1]->get_shape()),
                outputs[0]->get_shape());
        }
    } // namespace embedding_bag_offsets_sum_v3

    template <element::Type_t ET>
    bool evaluate(const shared_ptr<op::v3::EmbeddingBagOffsetsSum>& op,
                  const HostTensorVector& outputs,
                  const HostTensorVector& inputs)
    {
        switch (inputs[1]->get_element_type())
        {
        case element::Type_t::i32:
            embedding_bag_offsets_sum_v3::evaluate<ET, element::Type_t::i32>(op, outputs, inputs);
            break;
        case element::Type_t::i64:
            embedding_bag_offsets_sum_v3::evaluate<ET, element::Type_t::i64>(op, outputs, inputs);
            break;
        default: return false;
        }
        return true;
    }

    namespace embedding_bag_packed_sum_v3
    {
        template <element::Type_t t1, element::Type_t t2>
        inline void evaluate(const shared_ptr<op::v3::EmbeddingBagPackedSum>& op,
                             const HostTensorVector& outputs,
                             const HostTensorVector& inputs)
        {
            using T1 = typename element_type_traits<t1>::value_type;
            using T2 = typename element_type_traits<t2>::value_type;
            runtime::reference::embeddingBagPackedSum<T1, T2>(
                inputs[0]->get_data_ptr<T1>(),
                inputs[1]->get_data_ptr<T2>(),
                inputs.size() > 2 ? inputs[2]->get_data_ptr<T1>() : nullptr,
                outputs[0]->get_data_ptr<T1>(),
                inputs[1]->get_shape(),
                outputs[0]->get_shape());
        }
    } // namespace embedding_bag_packed_sum_v3

    template <element::Type_t ET>
    bool evaluate(const shared_ptr<op::v3::EmbeddingBagPackedSum>& op,
                  const HostTensorVector& outputs,
                  const HostTensorVector& inputs)
    {
        switch (inputs[1]->get_element_type())
        {
        case element::Type_t::i32:
            embedding_bag_packed_sum_v3::evaluate<ET, element::Type_t::i32>(op, outputs, inputs);
            break;
        case element::Type_t::i64:
            embedding_bag_packed_sum_v3::evaluate<ET, element::Type_t::i64>(op, outputs, inputs);
            break;
        default: return false;
        }

        return true;
    }

    template <element::Type_t ET>
    bool evaluate(const shared_ptr<op::v0::MVN>& op,
                  const HostTensorVector& outputs,
                  const HostTensorVector& inputs)
    {
        using T = typename element_type_traits<ET>::value_type;
        runtime::reference::mvn<T>(inputs[0]->get_data_ptr<ET>(),
                                   outputs[0]->get_data_ptr<ET>(),
                                   inputs[0]->get_shape(),
                                   op->get_normalize_variance(),
                                   op->get_reduction_axes(),
                                   op->get_eps());
        return true;
    }

    namespace mvn_6_axes
    {
        template <typename T>
        AxisSet mvn_6_reduction_axes(const HostTensorPtr& axes_input, size_t rank)
        {
            T* a = axes_input->get_data_ptr<T>();
            auto v = std::vector<T>(a, a + axes_input->get_shape()[0]);
            std::vector<size_t> axes(v.size(), 0);
            for (size_t i = 0; i < v.size(); i++)
            {
                if (v[i] < 0)
                {
                    if (rank + v[i] < 0)
                    {
                        throw ngraph_error("Unexpected axis");
                    }
                    axes[i] = (size_t)(rank + v[i]);
                }
                else
                {
                    axes[i] = (size_t)(v[i]);
                }
            }
            return AxisSet(axes);
        }
    } // mvn_6_axes

    template <element::Type_t ET>
    bool evaluate(const shared_ptr<op::v6::MVN>& op,
                  const HostTensorVector& outputs,
                  const HostTensorVector& inputs)
    {
        using T = typename element_type_traits<ET>::value_type;
        AxisSet reduction_axes;
        auto rank = inputs[0]->get_shape().size();
        if (inputs[1]->get_element_type() == element::i64)
        {
            reduction_axes = mvn_6_axes::mvn_6_reduction_axes<int64_t>(inputs[1], rank);
        }
        else if (inputs[1]->get_element_type() == element::i32)
        {
            reduction_axes = mvn_6_axes::mvn_6_reduction_axes<int32_t>(inputs[1], rank);
        }
        else
        {
            throw ngraph_error("Unexpected indices type");
        }
        runtime::reference::mvn_6<T>(inputs[0]->get_data_ptr<ET>(),
                                     outputs[0]->get_data_ptr<ET>(),
                                     inputs[0]->get_shape(),
                                     reduction_axes,
                                     op->get_normalize_variance(),
                                     op->get_eps(),
                                     op->get_eps_mode());
        return true;
    }

    namespace nms_v5
    {
        using V5BoxEncoding = op::v5::NonMaxSuppression::BoxEncodingType;

        struct InfoForNMS5
        {
            int64_t max_output_boxes_per_class;
            float iou_threshold;
            float score_threshold;
            float soft_nms_sigma;
            Shape out_shape;
            Shape boxes_shape;
            Shape scores_shape;
            std::vector<float> boxes_data;
            std::vector<float> scores_data;
            size_t out_shape_size;
            bool sort_result_descending;
            ngraph::element::Type output_type;
        };

        constexpr size_t boxes_port = 0;
        constexpr size_t scores_port = 1;

        PartialShape
            infer_selected_indices_shape(const std::vector<std::shared_ptr<HostTensor>>& inputs,
                                         int64_t max_output_boxes_per_class)
        {
            const auto boxes_ps = inputs[boxes_port]->get_partial_shape();
            const auto scores_ps = inputs[scores_port]->get_partial_shape();

            // NonMaxSuppression produces triplets
            // that have the following format: [batch_index, class_index, box_index]
            PartialShape result = {Dimension::dynamic(), 3};

            if (boxes_ps.rank().is_static() && scores_ps.rank().is_static())
            {
                const auto num_boxes_boxes = boxes_ps[1];
                if (num_boxes_boxes.is_static() && scores_ps[0].is_static() &&
                    scores_ps[1].is_static())
                {
                    const auto num_boxes = num_boxes_boxes.get_length();
                    const auto num_classes = scores_ps[1].get_length();

                    result[0] = std::min(num_boxes, max_output_boxes_per_class) * num_classes *
                                scores_ps[0].get_length();
                }
            }
            return result;
        }

        std::vector<int64_t> get_integers(const std::shared_ptr<HostTensor>& input,
                                          const Shape& shape)
        {
            size_t input_size = shape_size(shape);
            std::vector<int64_t> result(input_size);

            switch (input->get_element_type())
            {
            case element::Type_t::i8:
            {
                auto p = input->get_data_ptr<int8_t>();
                for (size_t i = 0; i < input_size; ++i)
                {
                    result[i] = int64_t(p[i]);
                }
            }
            break;
            case element::Type_t::i16:
            {
                auto p = input->get_data_ptr<int16_t>();
                for (size_t i = 0; i < input_size; ++i)
                {
                    result[i] = int64_t(p[i]);
                }
            }
            break;
            case element::Type_t::i32:
            {
                auto p = input->get_data_ptr<int32_t>();
                for (size_t i = 0; i < input_size; ++i)
                {
                    result[i] = int64_t(p[i]);
                }
            }
            break;
            case element::Type_t::i64:
            {
                auto p = input->get_data_ptr<int64_t>();
                for (size_t i = 0; i < input_size; ++i)
                {
                    result[i] = int64_t(p[i]);
                }
            }
            break;
            case element::Type_t::u8:
            {
                auto p = input->get_data_ptr<uint8_t>();
                for (size_t i = 0; i < input_size; ++i)
                {
                    result[i] = int64_t(p[i]);
                }
            }
            break;
            case element::Type_t::u16:
            {
                auto p = input->get_data_ptr<uint16_t>();
                for (size_t i = 0; i < input_size; ++i)
                {
                    result[i] = int64_t(p[i]);
                }
            }
            break;
            case element::Type_t::u32:
            {
                auto p = input->get_data_ptr<uint32_t>();
                for (size_t i = 0; i < input_size; ++i)
                {
                    result[i] = int64_t(p[i]);
                }
            }
            break;
            case element::Type_t::u64:
            {
                auto p = input->get_data_ptr<uint64_t>();
                for (size_t i = 0; i < input_size; ++i)
                {
                    result[i] = int64_t(p[i]);
                }
            }
            break;
            default:
                throw std::runtime_error("Unsupported data type in op NonMaxSuppression-5");
                break;
            }

            return result;
        }

        std::vector<float> get_floats(const std::shared_ptr<HostTensor>& input, const Shape& shape)
        {
            size_t input_size = shape_size(shape);
            std::vector<float> result(input_size);

            switch (input->get_element_type())
            {
            case element::Type_t::bf16:
            {
                bfloat16* p = input->get_data_ptr<bfloat16>();
                for (size_t i = 0; i < input_size; ++i)
                {
                    result[i] = float(p[i]);
                }
            }
            break;
            case element::Type_t::f16:
            {
                float16* p = input->get_data_ptr<float16>();
                for (size_t i = 0; i < input_size; ++i)
                {
                    result[i] = float(p[i]);
                }
            }
            break;
            case element::Type_t::f32:
            {
                float* p = input->get_data_ptr<float>();
                memcpy(result.data(), p, input_size * sizeof(float));
            }
            break;
            default: throw std::runtime_error("Unsupported data type."); break;
            }

            return result;
        }

        void normalize_corner(float* boxes, const Shape& boxes_shape)
        {
            size_t total_num_of_boxes = shape_size(boxes_shape) / 4;
            for (size_t i = 0; i < total_num_of_boxes; ++i)
            {
                float* current_box = boxes + 4 * i;

                float y1 = current_box[0];
                float x1 = current_box[1];
                float y2 = current_box[2];
                float x2 = current_box[3];

                float ymin = std::min(y1, y2);
                float ymax = std::max(y1, y2);
                float xmin = std::min(x1, x2);
                float xmax = std::max(x1, x2);

                current_box[0] = ymin;
                current_box[1] = xmin;
                current_box[2] = ymax;
                current_box[3] = xmax;
            }
        }

        void normalize_center(float* boxes, const Shape& boxes_shape)
        {
            size_t total_num_of_boxes = shape_size(boxes_shape) / 4;
            for (size_t i = 0; i < total_num_of_boxes; ++i)
            {
                float* current_box = boxes + 4 * i;

                float x_center = current_box[0];
                float y_center = current_box[1];
                float width = current_box[2];
                float height = current_box[3];

                float y1 = y_center - height / 2.0;
                float x1 = x_center - width / 2.0;
                float y2 = y_center + height / 2.0;
                float x2 = x_center + width / 2.0;

                current_box[0] = y1;
                current_box[1] = x1;
                current_box[2] = y2;
                current_box[3] = x2;
            }
        }

        void normalize_box_encoding(float* boxes,
                                    const Shape& boxes_shape,
                                    const V5BoxEncoding box_encoding)
        {
            if (box_encoding == V5BoxEncoding::CORNER)
            {
                normalize_corner(boxes, boxes_shape);
            }
            else
            {
                normalize_center(boxes, boxes_shape);
            }
        }

        std::vector<float> prepare_boxes_data(const std::shared_ptr<HostTensor>& boxes,
                                              const Shape& boxes_shape,
                                              const V5BoxEncoding box_encoding)
        {
            auto result = get_floats(boxes, boxes_shape);
            normalize_box_encoding(result.data(), boxes_shape, box_encoding);
            return result;
        }

        std::vector<float> prepare_scores_data(const std::shared_ptr<HostTensor>& scores,
                                               const Shape& scores_shape)
        {
            auto result = get_floats(scores, scores_shape);
            return result;
        }

        InfoForNMS5 get_info_for_nms5_eval(const std::shared_ptr<op::v5::NonMaxSuppression>& nms5,
                                           const std::vector<std::shared_ptr<HostTensor>>& inputs)
        {
            InfoForNMS5 result;

            result.max_output_boxes_per_class =
                inputs.size() > 2 ? get_integers(inputs[2], Shape({}))[0] : 0;
            result.iou_threshold = inputs.size() > 3 ? get_floats(inputs[3], Shape({}))[0] : 0.0f;
            result.score_threshold = inputs.size() > 4 ? get_floats(inputs[4], Shape({}))[0] : 0.0f;
            result.soft_nms_sigma = inputs.size() > 5 ? get_floats(inputs[5], Shape({}))[0] : 0.0f;

            auto selected_indices_shape =
                infer_selected_indices_shape(inputs, result.max_output_boxes_per_class);
            result.out_shape = selected_indices_shape.to_shape();

            result.boxes_shape = inputs[boxes_port]->get_shape();
            result.scores_shape = inputs[scores_port]->get_shape();

            result.boxes_data = prepare_boxes_data(
                inputs[boxes_port], result.boxes_shape, nms5->get_box_encoding());
            result.scores_data = prepare_scores_data(inputs[scores_port], result.scores_shape);

            result.out_shape_size = shape_size(result.out_shape);

            result.sort_result_descending = nms5->get_sort_result_descending();

            result.output_type = nms5->get_output_type();

            return result;
        }

    } // namespace nms_v5

    template <element::Type_t ET>
    bool evaluate(const shared_ptr<op::v5::NonMaxSuppression>& op,
                  const HostTensorVector& outputs,
                  const HostTensorVector& inputs)
    {
        auto info = nms_v5::get_info_for_nms5_eval(op, inputs);

        std::vector<int64_t> selected_indices(info.out_shape_size);
        std::vector<float> selected_scores(info.out_shape_size);
        int64_t valid_outputs = 0;

        runtime::reference::non_max_suppression(info.boxes_data.data(),
                                                info.boxes_shape,
                                                info.scores_data.data(),
                                                info.scores_shape,
                                                info.max_output_boxes_per_class,
                                                info.iou_threshold,
                                                info.score_threshold,
                                                info.soft_nms_sigma,
                                                selected_indices.data(),
                                                info.out_shape,
                                                selected_scores.data(),
                                                info.out_shape,
                                                &valid_outputs,
                                                info.sort_result_descending);

        auto selected_scores_type =
            (inputs.size() < 4) ? element::f32 : inputs[3]->get_element_type();

        runtime::reference::nms5_postprocessing(outputs,
                                                info.output_type,
                                                selected_indices,
                                                selected_scores,
                                                valid_outputs,
                                                selected_scores_type);
        return true;
    }

<<<<<<< HEAD
    namespace experimental_prior_grid
    {
        struct InfoForEDPriorGrid
        {
            ngraph::element::Type output_type;
            std::vector<float> priors_data;
            Shape priors_shape;
            Shape feature_map_shape;
            Shape im_data_shape;
            Shape output_shape;
            int64_t grid_h;
            int64_t grid_w;
            float stride_h;
            float stride_w;
        };

        constexpr size_t priors_port = 0;
        constexpr size_t feature_map_port = 1;
        constexpr size_t im_data_port = 2;

        PartialShape infer_output_shape(const std::vector<std::shared_ptr<HostTensor>>& inputs,
                                        bool flatten)
        {
            PartialShape out_shape = {
                Dimension::dynamic(), Dimension::dynamic(), Dimension::dynamic(), 4};

            if (flatten)
            {
                out_shape = PartialShape{Dimension::dynamic(), 4};
            }

            const auto priors_shape = inputs[priors_port]->get_partial_shape();
            const auto feature_map_shape = inputs[feature_map_port]->get_partial_shape();

            if (priors_shape.rank().is_dynamic() || feature_map_shape.rank().is_dynamic())
            {
                return out_shape;
            }

            auto num_priors = priors_shape[0];
            auto featmap_height = feature_map_shape[2];
            auto featmap_width = feature_map_shape[3];

            if (flatten)
            {
                out_shape = PartialShape{featmap_height * featmap_width * num_priors, 4};
            }
            else
            {
                out_shape = PartialShape{featmap_height, featmap_width, num_priors, 4};
            }

            return out_shape;
        }

        InfoForEDPriorGrid get_info_for_ed_prior_grid_eval(
            const std::shared_ptr<op::v6::ExperimentalDetectronPriorGridGenerator>& prior_grid,
            const std::vector<std::shared_ptr<HostTensor>>& inputs)
        {
            InfoForEDPriorGrid result;

            auto attrs = prior_grid->get_attrs();

            result.grid_h = attrs.h;
            result.grid_w = attrs.w;
            result.stride_h = attrs.stride_y;
            result.stride_w = attrs.stride_x;
            result.priors_shape = inputs[priors_port]->get_shape();
            result.feature_map_shape = inputs[feature_map_port]->get_shape();
            result.im_data_shape = inputs[im_data_port]->get_shape();
            result.output_type = prior_grid->get_input_element_type(0);
            result.priors_data = nms_v5::get_floats(inputs[priors_port], result.priors_shape);

            auto output_rois_shape = infer_output_shape(inputs, attrs.flatten);
            result.output_shape = output_rois_shape.to_shape();

            return result;
        }
    } // namespace experimental_prior_grid

    template <element::Type_t ET>
    bool evaluate(const shared_ptr<op::v6::ExperimentalDetectronPriorGridGenerator>& op,
                  const HostTensorVector& outputs,
                  const HostTensorVector& inputs)
    {
        auto info = experimental_prior_grid::get_info_for_ed_prior_grid_eval(op, inputs);

        std::vector<float> output_rois(shape_size(info.output_shape));

        runtime::reference::experimental_detectron_prior_grid_generator(info.priors_data.data(),
                                                                        info.priors_shape,
                                                                        info.feature_map_shape,
                                                                        info.im_data_shape,
                                                                        output_rois.data(),
                                                                        info.grid_h,
                                                                        info.grid_w,
                                                                        info.stride_h,
                                                                        info.stride_w);

        runtime::reference::experimental_detectron_prior_grid_generator_postprocessing(
            outputs, info.output_type, output_rois, info.output_shape);

        return true;
    }

    template <element::Type_t ET>
    bool evaluate(const shared_ptr<op::v6::ExperimentalDetectronDetectionOutput>& op,
                  const HostTensorVector& outputs,
                  const HostTensorVector& inputs)
    {
        const auto attrs = op->get_attrs();
        size_t rois_num = attrs.max_detections_per_image;

        const Shape output_boxes_shape = Shape{rois_num, 4};
        const Shape output_classes_shape = Shape{rois_num};
        const Shape output_scores_shape = Shape{rois_num};

        const auto output_type = op->get_input_element_type(0);

        const auto boxes_data = nms_v5::get_floats(inputs[0], inputs[0]->get_shape());
        const auto input_deltas_data = nms_v5::get_floats(inputs[1], inputs[1]->get_shape());
        const auto input_scores_data = nms_v5::get_floats(inputs[2], inputs[2]->get_shape());
        const auto input_im_info_data = nms_v5::get_floats(inputs[3], inputs[3]->get_shape());

        std::vector<float> output_boxes(shape_size(output_boxes_shape));
        std::vector<int32_t> output_classes(shape_size(output_classes_shape));
        std::vector<float> output_scores(shape_size(output_scores_shape));

        runtime::reference::experimental_detectron_detection_output(boxes_data.data(),
                                                                    input_deltas_data.data(),
                                                                    input_scores_data.data(),
                                                                    input_im_info_data.data(),
                                                                    attrs,
                                                                    output_boxes.data(),
                                                                    output_scores.data(),
                                                                    output_classes.data());

        runtime::reference::experimental_detectron_detection_output_postprocessing(
            outputs,
            output_type,
            output_boxes,
            output_classes,
            output_scores,
            output_boxes_shape,
            output_classes_shape,
            output_scores_shape);

        return true;
    }

    namespace experimental_roi_feature
    {
        struct EDROIFeatureOutputShapes
        {
            PartialShape output_rois_features_shape;
            PartialShape output_rois_shape;
        };

        struct InfoForEDROIFeature
        {
            ngraph::element::Type output_type;
            std::vector<std::vector<float>> input_data;
            std::vector<Shape> input_shapes;
            op::v6::ExperimentalDetectronROIFeatureExtractor::Attributes attrs;
            Shape output_rois_features_shape;
            Shape output_rois_shape;
        };

        EDROIFeatureOutputShapes
            infer_output_shapes(const std::vector<std::shared_ptr<HostTensor>>& inputs,
                                int64_t output_size)
        {
            EDROIFeatureOutputShapes result = {
                {Dimension::dynamic(), Dimension::dynamic(), output_size, output_size},
                {Dimension::dynamic(), 4}};

            auto rois_shape = inputs[0]->get_partial_shape();

            if (rois_shape.rank().is_static())
            {
                result.output_rois_features_shape[0] = rois_shape[0];
                result.output_rois_shape[0] = rois_shape[0];
            }

            size_t num_of_inputs = inputs.size();
            Dimension channels_intersection;

            for (size_t i = 1; i < num_of_inputs; i++)
            {
                auto current_shape = inputs[i]->get_partial_shape();
                auto current_rank = current_shape.rank();

                if (current_rank.is_static())
                {
                    channels_intersection &= current_shape[1];
                }
            }

            result.output_rois_features_shape[1] = channels_intersection;

            return result;
        }

        InfoForEDROIFeature get_info_for_ed_roi_feature_eval(
            const std::shared_ptr<op::v6::ExperimentalDetectronROIFeatureExtractor>& ed_roi,
            const std::vector<std::shared_ptr<HostTensor>>& inputs)
        {
            InfoForEDROIFeature result;

            auto attrs = ed_roi->get_attrs();
            auto out_shapes = infer_output_shapes(inputs, attrs.output_size);

            result.attrs = attrs;
            result.output_rois_features_shape = out_shapes.output_rois_features_shape.to_shape();
            result.output_rois_shape = out_shapes.output_rois_shape.to_shape();

            for (const auto& input : inputs)
            {
                auto current_input_shape = input->get_shape();
                auto current_input_value = nms_v5::get_floats(input, current_input_shape);

                result.input_shapes.push_back(current_input_shape);
                result.input_data.push_back(current_input_value);
            }

            result.output_type = ed_roi->get_input_element_type(0);

            return result;
        }
    } // namespace experimental_roi_feature

    template <element::Type_t ET>
    bool evaluate(const shared_ptr<op::v6::ExperimentalDetectronROIFeatureExtractor>& op,
                  const HostTensorVector& outputs,
                  const HostTensorVector& inputs)
    {
        auto info = experimental_roi_feature::get_info_for_ed_roi_feature_eval(op, inputs);

        const auto& output_rois_features_shape = info.output_rois_features_shape;
        const auto& output_rois_shape = info.output_rois_shape;
        const auto& output_type = info.output_type;

        std::vector<float*> data_ptrs(info.input_data.size());
        for (size_t i = 0; i < inputs.size(); ++i)
        {
            data_ptrs[i] = info.input_data[i].data();
        }

        std::vector<float> output_rois_features(shape_size(output_rois_features_shape));
        std::vector<float> output_rois(shape_size(output_rois_shape));

        runtime::reference::experimental_detectron_roi_feature_extractor(
            data_ptrs,
            info.input_shapes,
            info.attrs,
            output_rois_features.data(),
            output_rois.data());

        runtime::reference::experimental_detectron_roi_feature_extractor_postprocessing(
            outputs,
            output_type,
            output_rois_features,
            output_rois,
            output_rois_features_shape,
            output_rois_shape);

=======
    namespace fft_v7
    {
        struct InfoForFFT7
        {
            std::vector<float> input_data;
            std::vector<int64_t> axes_data;
            Shape input_data_shape;
            Shape axes_data_shape;
            Shape output_shape;
        };

        std::vector<int64_t> get_signal_size(
            const std::vector<std::shared_ptr<HostTensor>>& inputs, size_t num_of_axes)
        {
            if (inputs.size() == 3)
            {
                return nms_v5::get_integers(inputs[2], inputs[2]->get_shape());
            }

            return std::vector<int64_t>(num_of_axes, static_cast<int64_t>(-1));
        }

        InfoForFFT7 get_info_for_fft7_eval(const std::vector<std::shared_ptr<HostTensor>>& inputs)
        {
            InfoForFFT7 result;

            result.input_data_shape = inputs[0]->get_shape();
            result.axes_data_shape = inputs[1]->get_shape();
            result.input_data = nms_v5::get_floats(inputs[0], result.input_data_shape);
            result.axes_data = nms_v5::get_integers(inputs[1], result.axes_data_shape);

            auto output_shape = result.input_data_shape;

            int64_t input_rank = static_cast<int64_t>(result.input_data_shape.size());
            int64_t complex_data_rank = input_rank - 1;
            auto canonicalized_axes = runtime::reference::canonicalize_axes(result.axes_data.data(),
                                                                            result.axes_data_shape,
                                                                            complex_data_rank);

            size_t num_of_axes = result.axes_data.size();
            auto signal_size = get_signal_size(inputs, num_of_axes);

            for (size_t i = 0; i < num_of_axes; ++i)
            {
                int64_t current_axis = canonicalized_axes[i];
                int64_t current_signal_size = signal_size[i];
                if (current_signal_size != -1)
                {
                    output_shape[current_axis] = current_signal_size;
                }
            }

            result.output_shape = output_shape;

            return result;
        }
    } // namespace fft_v7

    template <element::Type_t ET>
    bool evaluate(const shared_ptr<op::v7::DFT>& op,
                  const HostTensorVector& outputs,
                  const HostTensorVector& inputs)
    {
        auto info = fft_v7::get_info_for_fft7_eval(inputs);

        std::vector<float> fft_result(shape_size(info.output_shape), 0.0f);
        runtime::reference::fft(info.input_data.data(),
                                info.input_data_shape,
                                info.axes_data.data(),
                                info.axes_data_shape,
                                fft_result.data(),
                                info.output_shape,
                                runtime::reference::FFTKind::Forward);

        const auto output_type = op->get_input_element_type(0);
        runtime::reference::fft_postprocessing(outputs, output_type, fft_result);
        return true;
    }

    template <element::Type_t ET>
    bool evaluate(const shared_ptr<op::v7::IDFT>& op,
                  const HostTensorVector& outputs,
                  const HostTensorVector& inputs)
    {
        auto info = fft_v7::get_info_for_fft7_eval(inputs);

        std::vector<float> fft_result(shape_size(info.output_shape), 0.0f);
        runtime::reference::fft(info.input_data.data(),
                                info.input_data_shape,
                                info.axes_data.data(),
                                info.axes_data_shape,
                                fft_result.data(),
                                info.output_shape,
                                runtime::reference::FFTKind::Inverse);

        const auto output_type = op->get_input_element_type(0);
        runtime::reference::fft_postprocessing(outputs, output_type, fft_result);
>>>>>>> ef70e518
        return true;
    }

    template <element::Type_t ET>
    bool evaluate(const shared_ptr<op::v0::LRN>& op,
                  const HostTensorVector& outputs,
                  const HostTensorVector& inputs)
    {
        using T = typename element_type_traits<ET>::value_type;
        runtime::reference::lrn<T>(inputs[0]->get_data_ptr<ET>(),
                                   op->get_reduction_axes(),
                                   outputs[0]->get_data_ptr<ET>(),
                                   inputs[0]->get_shape(),
                                   op->get_alpha(),
                                   op->get_beta(),
                                   op->get_bias(),
                                   op->get_nsize());
        return true;
    }

    template <element::Type_t ET>
    bool evaluate(const shared_ptr<op::v0::GRN>& op,
                  const HostTensorVector& outputs,
                  const HostTensorVector& inputs)
    {
        using T = typename element_type_traits<ET>::value_type;
        runtime::reference::grn<T>(inputs[0]->get_data_ptr<ET>(),
                                   outputs[0]->get_data_ptr<ET>(),
                                   op->get_bias(),
                                   inputs[0]->get_shape());
        return true;
    }

    template <element::Type_t ET>
    bool evaluate(const shared_ptr<op::v0::DetectionOutput>& op,
                  const HostTensorVector& outputs,
                  const HostTensorVector& inputs)
    {
        using T = typename element_type_traits<ET>::value_type;
        runtime::reference::referenceDetectionOutput<T> refDetOut(op->get_attrs(),
                                                                  op->get_input_shape(0),
                                                                  op->get_input_shape(2),
                                                                  op->get_output_shape(0));
        if (op->get_input_size() == 3)
        {
            refDetOut.run(inputs[0]->get_data_ptr<const T>(),
                          inputs[1]->get_data_ptr<const T>(),
                          inputs[2]->get_data_ptr<const T>(),
                          nullptr,
                          nullptr,
                          outputs[0]->get_data_ptr<T>());
        }
        else if (op->get_input_size() == 5)
        {
            refDetOut.run(inputs[0]->get_data_ptr<const T>(),
                          inputs[1]->get_data_ptr<const T>(),
                          inputs[2]->get_data_ptr<const T>(),
                          inputs[3]->get_data_ptr<const T>(),
                          inputs[4]->get_data_ptr<const T>(),
                          outputs[0]->get_data_ptr<T>());
        }
        else
        {
            throw ngraph_error("DetectionOutput layer supports only 3 or 5 inputs");
        }
        return true;
    }

    template <element::Type_t ET>
    bool evaluate(const shared_ptr<op::v3::ScatterNDUpdate>& op,
                  const HostTensorVector& outputs,
                  const HostTensorVector& inputs)
    {
        using T = typename element_type_traits<ET>::value_type;
        auto idxType = op->get_input_element_type(1);
        if (idxType == element::i32)
        {
            runtime::reference::scatterNdUpdate<T, int32_t>(
                inputs[0]->get_data_ptr<const T>(),
                inputs[1]->get_data_ptr<const int32_t>(),
                inputs[2]->get_data_ptr<const T>(),
                outputs[0]->get_data_ptr<T>(),
                op->get_input_shape(0),
                op->get_input_shape(1),
                op->get_input_shape(2));
        }
        else if (idxType == element::i64)
        {
            runtime::reference::scatterNdUpdate<T, int64_t>(
                inputs[0]->get_data_ptr<const T>(),
                inputs[1]->get_data_ptr<const int64_t>(),
                inputs[2]->get_data_ptr<const T>(),
                outputs[0]->get_data_ptr<T>(),
                op->get_input_shape(0),
                op->get_input_shape(1),
                op->get_input_shape(2));
        }
        else
        {
            throw ngraph_error(
                "ScatterNDUpdate layer support only i32 and i64 'indices' input precision!");
        }
        return true;
    }

    template <element::Type_t ET>
    bool evaluate(const shared_ptr<op::v1::Select>& op,
                  const HostTensorVector& outputs,
                  const HostTensorVector& inputs)
    {
        using T = typename element_type_traits<ET>::value_type;

        runtime::reference::select<T>(inputs[0]->get_data_ptr<const char>(),
                                      inputs[1]->get_data_ptr<const T>(),
                                      inputs[2]->get_data_ptr<const T>(),
                                      outputs[0]->get_data_ptr<T>(),
                                      op->get_input_shape(0),
                                      op->get_input_shape(1),
                                      op->get_input_shape(2),
                                      op->get_auto_broadcast());
        return true;
    }

    template <element::Type_t ET>
    bool evaluate(const shared_ptr<op::v1::AvgPool>& op,
                  const HostTensorVector& outputs,
                  const HostTensorVector& inputs)
    {
        using T = typename element_type_traits<ET>::value_type;
        runtime::reference::avg_pool<T>(inputs[0]->get_data_ptr<T>(),
                                        outputs[0]->get_data_ptr<T>(),
                                        inputs[0]->get_shape(),
                                        op->get_output_shape(0),
                                        op->get_kernel(),
                                        op->get_strides(),
                                        op->get_pads_begin(),
                                        op->get_pads_end(),
                                        !op->get_exclude_pad());
        return true;
    }

    template <element::Type_t ET>
    bool evaluate(const shared_ptr<op::v0::HardSigmoid>& op,
                  const HostTensorVector& outputs,
                  const HostTensorVector& inputs)
    {
        using T = typename element_type_traits<ET>::value_type;
        runtime::reference::hard_sigmoid<T>(inputs[0]->get_data_ptr<T>(),
                                            inputs[1]->get_data_ptr<const T>()[0],
                                            inputs[2]->get_data_ptr<const T>()[0],
                                            outputs[0]->get_data_ptr<T>(),
                                            shape_size(outputs[0]->get_shape()));
        return true;
    }

    template <element::Type_t ET>
    bool evaluate(const shared_ptr<op::v0::Elu>& op,
                  const HostTensorVector& outputs,
                  const HostTensorVector& inputs)
    {
        using T = typename element_type_traits<ET>::value_type;
        runtime::reference::elu<T>(inputs[0]->get_data_ptr<T>(),
                                   outputs[0]->get_data_ptr<T>(),
                                   shape_size(inputs[0]->get_shape()),
                                   op->get_alpha());
        return true;
    }

    template <element::Type_t ET>
    bool evaluate(const shared_ptr<op::v0::PriorBox>& op,
                  const HostTensorVector& outputs,
                  const HostTensorVector& inputs)
    {
        using T = typename element_type_traits<ET>::value_type;
        runtime::reference::prior_box<T>(inputs[0]->get_data_ptr<T>(),
                                         inputs[1]->get_data_ptr<T>(),
                                         outputs[0]->get_data_ptr<float>(),
                                         outputs[0]->get_shape(),
                                         op->get_attrs());
        return true;
    }

    template <element::Type_t ET>
    bool evaluate(const shared_ptr<op::v0::Proposal>& op,
                  const HostTensorVector& outputs,
                  const HostTensorVector& inputs)
    {
        using T = typename element_type_traits<ET>::value_type;
        runtime::reference::proposal_v0<T>(inputs[0]->get_data_ptr<T>(),
                                           inputs[1]->get_data_ptr<T>(),
                                           inputs[2]->get_data_ptr<T>(),
                                           outputs[0]->get_data_ptr<T>(),
                                           inputs[0]->get_shape(),
                                           inputs[1]->get_shape(),
                                           inputs[2]->get_shape(),
                                           outputs[0]->get_shape(),
                                           op.get()->get_attrs());
        return true;
    }

    template <element::Type_t ET>
    bool evaluate(const shared_ptr<op::v4::Proposal>& op,
                  const HostTensorVector& outputs,
                  const HostTensorVector& inputs)
    {
        using T = typename element_type_traits<ET>::value_type;
        runtime::reference::proposal_v4<T>(inputs[0]->get_data_ptr<T>(),
                                           inputs[1]->get_data_ptr<T>(),
                                           inputs[2]->get_data_ptr<T>(),
                                           outputs[0]->get_data_ptr<T>(),
                                           outputs[1]->get_data_ptr<T>(),
                                           inputs[0]->get_shape(),
                                           inputs[1]->get_shape(),
                                           inputs[2]->get_shape(),
                                           outputs[0]->get_shape(),
                                           outputs[1]->get_shape(),
                                           op.get()->get_attrs());
        return true;
    }

    template <element::Type_t ET>
    bool evaluate(const shared_ptr<op::v1::Mod>& op,
                  const HostTensorVector& outputs,
                  const HostTensorVector& inputs)
    {
        using T = typename element_type_traits<ET>::value_type;
        runtime::reference::mod<T>(inputs[0]->get_data_ptr<T>(),
                                   inputs[1]->get_data_ptr<T>(),
                                   outputs[0]->get_data_ptr<T>(),
                                   inputs[0]->get_shape(),
                                   inputs[1]->get_shape(),
                                   op->get_autob());
        return true;
    }

    template <element::Type_t ET>
    bool evaluate(const shared_ptr<op::v0::Selu>& op,
                  const HostTensorVector& outputs,
                  const HostTensorVector& inputs)
    {
        using T = typename element_type_traits<ET>::value_type;
        runtime::reference::selu<T>(inputs[0]->get_data_ptr<T>(),
                                    inputs[1]->get_data_ptr<T>(),
                                    inputs[2]->get_data_ptr<T>(),
                                    outputs[0]->get_data_ptr<T>(),
                                    shape_size(inputs[0]->get_shape()),
                                    shape_size(inputs[1]->get_shape()),
                                    shape_size(inputs[2]->get_shape()));
        return true;
    }

    template <element::Type_t ET>
    bool evaluate(const shared_ptr<op::v0::Ceiling>& op,
                  const HostTensorVector& outputs,
                  const HostTensorVector& inputs)
    {
        using T = typename element_type_traits<ET>::value_type;
        runtime::reference::ceiling<T>(inputs[0]->get_data_ptr<T>(),
                                       outputs[0]->get_data_ptr<T>(),
                                       shape_size(inputs[0]->get_shape()));
        return true;
    }

    template <element::Type_t ET>
    bool evaluate(const shared_ptr<op::v0::Gelu>& op,
                  const HostTensorVector& outputs,
                  const HostTensorVector& inputs)
    {
        using T = typename element_type_traits<ET>::value_type;
        runtime::reference::gelu<T>(inputs[0]->get_data_ptr<T>(),
                                    outputs[0]->get_data_ptr<T>(),
                                    op::GeluApproximationMode::ERF,
                                    shape_size(inputs[0]->get_shape()));
        return true;
    }

    template <element::Type_t ET>
    bool evaluate(const shared_ptr<op::v7::Gelu>& op,
                  const HostTensorVector& outputs,
                  const HostTensorVector& inputs)
    {
        using T = typename element_type_traits<ET>::value_type;
        runtime::reference::gelu<T>(inputs[0]->get_data_ptr<T>(),
                                    outputs[0]->get_data_ptr<T>(),
                                    op->get_approximation_mode(),
                                    shape_size(inputs[0]->get_shape()));
        return true;
    }

    template <element::Type_t ET>
    bool evaluate(const shared_ptr<op::v0::Relu>& op,
                  const HostTensorVector& outputs,
                  const HostTensorVector& inputs)
    {
        using T = typename element_type_traits<ET>::value_type;
        runtime::reference::relu<T>(inputs[0]->get_data_ptr<T>(),
                                    outputs[0]->get_data_ptr<T>(),
                                    shape_size(inputs[0]->get_shape()));
        return true;
    }

    template <element::Type_t ET>
    bool evaluate(const shared_ptr<op::v0::Sign>& op,
                  const HostTensorVector& outputs,
                  const HostTensorVector& inputs)
    {
        using T = typename element_type_traits<ET>::value_type;
        runtime::reference::sign<T>(inputs[0]->get_data_ptr<T>(),
                                    outputs[0]->get_data_ptr<T>(),
                                    shape_size(inputs[0]->get_shape()));
        return true;
    }

    template <element::Type_t ET>
    bool evaluate(const shared_ptr<op::v0::Abs>& op,
                  const HostTensorVector& outputs,
                  const HostTensorVector& inputs)
    {
        using T = typename element_type_traits<ET>::value_type;
        runtime::reference::abs<T>(inputs[0]->get_data_ptr<T>(),
                                   outputs[0]->get_data_ptr<T>(),
                                   shape_size(inputs[0]->get_shape()));
        return true;
    }

    namespace ctc_loss_v4
    {
        template <element::Type_t t1, element::Type_t t2>
        inline void evaluate(const shared_ptr<op::v4::CTCLoss>& op,
                             const HostTensorVector& outputs,
                             const HostTensorVector& inputs)
        {
            using T1 = typename element_type_traits<t1>::value_type;
            using T2 = typename element_type_traits<t2>::value_type;
            runtime::reference::CTCLoss<T1, T2>(inputs[0]->get_data_ptr<T1>(),
                                                inputs[0]->get_shape(),
                                                inputs[1]->get_data_ptr<T2>(),
                                                inputs[2]->get_data_ptr<T2>(),
                                                inputs[3]->get_data_ptr<T2>(),
                                                inputs[4]->get_data_ptr<T2>(),
                                                op->get_preprocess_collapse_repeated(),
                                                op->get_ctc_merge_repeated(),
                                                op->get_unique(),
                                                outputs[0]->get_data_ptr<T1>());
        }
    } // namespace ctc_loss_v4

    template <element::Type_t ET>
    bool evaluate(const shared_ptr<op::v4::CTCLoss>& op,
                  const HostTensorVector& outputs,
                  const HostTensorVector& inputs)
    {
        switch (inputs[1]->get_element_type())
        {
        case element::Type_t::i32:
            ctc_loss_v4::evaluate<ET, element::Type_t::i32>(op, outputs, inputs);
            break;
        case element::Type_t::i64:
            ctc_loss_v4::evaluate<ET, element::Type_t::i64>(op, outputs, inputs);
            break;
        default: return false;
        }
        return true;
    }

    template <element::Type_t ET>
    bool evaluate(const shared_ptr<op::v0::BatchNormInference>& op,
                  const HostTensorVector& outputs,
                  const HostTensorVector& inputs)
    {
        using T = typename element_type_traits<ET>::value_type;
        runtime::reference::batch_norm_inference<T>(op->get_eps_value(),
                                                    inputs[0]->get_data_ptr<T>(),
                                                    inputs[1]->get_data_ptr<T>(),
                                                    inputs[2]->get_data_ptr<T>(),
                                                    inputs[3]->get_data_ptr<T>(),
                                                    inputs[4]->get_data_ptr<T>(),
                                                    outputs[0]->get_data_ptr<T>(),
                                                    inputs[2]->get_shape());
        return true;
    }

    template <element::Type_t ET>
    bool evaluate(const shared_ptr<op::v5::BatchNormInference>& op,
                  const HostTensorVector& outputs,
                  const HostTensorVector& inputs)
    {
        using T = typename element_type_traits<ET>::value_type;
        runtime::reference::batch_norm_inference<T>(op->get_eps_value(),
                                                    inputs[1]->get_data_ptr<const T>(),
                                                    inputs[2]->get_data_ptr<const T>(),
                                                    inputs[0]->get_data_ptr<const T>(),
                                                    inputs[3]->get_data_ptr<const T>(),
                                                    inputs[4]->get_data_ptr<const T>(),
                                                    outputs[0]->get_data_ptr<T>(),
                                                    op->get_input_shape(0));
        return true;
    }

    namespace reverse_sequence_v0
    {
        template <element::Type_t t1, element::Type_t t2>
        inline void evaluate(const shared_ptr<op::v0::ReverseSequence>& op,
                             const HostTensorVector& outputs,
                             const HostTensorVector& inputs)
        {
            using T1 = typename element_type_traits<t1>::value_type;
            using T2 = typename element_type_traits<t2>::value_type;
            runtime::reference::reverse_sequence<T1, T2>(inputs[0]->get_data_ptr<T1>(),
                                                         outputs[0]->get_data_ptr<T1>(),
                                                         inputs[0]->get_shape(),
                                                         op->get_batch_axis(),
                                                         op->get_sequence_axis(),
                                                         inputs[1]->get_data_ptr<T2>());
        }
    } // namespace reverse_sequence_v0

    template <element::Type_t ET>
    bool evaluate(const shared_ptr<op::v0::ReverseSequence>& op,
                  const HostTensorVector& outputs,
                  const HostTensorVector& inputs)
    {
        switch (inputs[1]->get_element_type())
        {
        case element::Type_t::boolean:
            reverse_sequence_v0::evaluate<ET, element::Type_t::boolean>(op, outputs, inputs);
            break;
        case element::Type_t::i8:
            reverse_sequence_v0::evaluate<ET, element::Type_t::i8>(op, outputs, inputs);
            break;
        case element::Type_t::i16:
            reverse_sequence_v0::evaluate<ET, element::Type_t::i16>(op, outputs, inputs);
            break;
        case element::Type_t::i32:
            reverse_sequence_v0::evaluate<ET, element::Type_t::i32>(op, outputs, inputs);
            break;
        case element::Type_t::i64:
            reverse_sequence_v0::evaluate<ET, element::Type_t::i64>(op, outputs, inputs);
            break;
        case element::Type_t::u8:
            reverse_sequence_v0::evaluate<ET, element::Type_t::u8>(op, outputs, inputs);
            break;
        case element::Type_t::u16:
            reverse_sequence_v0::evaluate<ET, element::Type_t::u16>(op, outputs, inputs);
            break;
        case element::Type_t::u32:
            reverse_sequence_v0::evaluate<ET, element::Type_t::u32>(op, outputs, inputs);
            break;
        case element::Type_t::u64:
            reverse_sequence_v0::evaluate<ET, element::Type_t::u64>(op, outputs, inputs);
            break;
        case element::Type_t::f16:
            reverse_sequence_v0::evaluate<ET, element::Type_t::f16>(op, outputs, inputs);
            break;
        case element::Type_t::f32:
            reverse_sequence_v0::evaluate<ET, element::Type_t::f32>(op, outputs, inputs);
            break;
        case element::Type_t::f64:
            reverse_sequence_v0::evaluate<ET, element::Type_t::f64>(op, outputs, inputs);
            break;
        default: return false;
        }
#undef REF_CALL
        return true;
    }

    template <element::Type_t ET>
    bool evaluate(const shared_ptr<op::v3::ExtractImagePatches>& op,
                  const HostTensorVector& outputs,
                  const HostTensorVector& inputs)
    {
        using T = typename element_type_traits<ET>::value_type;
        runtime::reference::extract_image_patches<T>(op,
                                                     inputs[0]->get_data_ptr<T>(),
                                                     outputs[0]->get_data_ptr<T>(),
                                                     inputs[0]->get_shape(),
                                                     outputs[0]->get_shape());
        return true;
    }

    namespace convert_v0
    {
        template <element::Type_t ti, element::Type_t to>
        inline void evaluate(const shared_ptr<op::v0::Convert>& op,
                             const HostTensorVector& outputs,
                             const HostTensorVector& inputs)
        {
            using TI = typename element_type_traits<ti>::value_type;
            using TO = typename element_type_traits<to>::value_type;
            runtime::reference::convert<TI, TO>(inputs[0]->get_data_ptr<TI>(),
                                                outputs[0]->get_data_ptr<TO>(),
                                                shape_size(inputs[0]->get_shape()));
        }
    } // namespace convert_v0

    template <element::Type_t OUT_ET>
    bool evaluate(const shared_ptr<op::v0::Convert>& op,
                  const HostTensorVector& outputs,
                  const HostTensorVector& inputs)
    {
        switch (inputs[0]->get_element_type())
        {
        case element::Type_t::boolean:
            convert_v0::evaluate<element::Type_t::boolean, OUT_ET>(op, outputs, inputs);
            break;
        case element::Type_t::i8:
            convert_v0::evaluate<element::Type_t::i8, OUT_ET>(op, outputs, inputs);
            break;
        case element::Type_t::i16:
            convert_v0::evaluate<element::Type_t::i16, OUT_ET>(op, outputs, inputs);
            break;
        case element::Type_t::i32:
            convert_v0::evaluate<element::Type_t::i32, OUT_ET>(op, outputs, inputs);
            break;
        case element::Type_t::i64:
            convert_v0::evaluate<element::Type_t::i64, OUT_ET>(op, outputs, inputs);
            break;
        case element::Type_t::u8:
            convert_v0::evaluate<element::Type_t::u8, OUT_ET>(op, outputs, inputs);
            break;
        case element::Type_t::u16:
            convert_v0::evaluate<element::Type_t::u16, OUT_ET>(op, outputs, inputs);
            break;
        case element::Type_t::u32:
            convert_v0::evaluate<element::Type_t::u32, OUT_ET>(op, outputs, inputs);
            break;
        case element::Type_t::u64:
            convert_v0::evaluate<element::Type_t::u64, OUT_ET>(op, outputs, inputs);
            break;
        case element::Type_t::f16:
            convert_v0::evaluate<element::Type_t::f16, OUT_ET>(op, outputs, inputs);
            break;
        case element::Type_t::f32:
            convert_v0::evaluate<element::Type_t::f32, OUT_ET>(op, outputs, inputs);
            break;
        case element::Type_t::f64:
            convert_v0::evaluate<element::Type_t::f64, OUT_ET>(op, outputs, inputs);
            break;
        default: return false;
        }
        return true;
    }

    namespace convert_like_v1
    {
        template <element::Type_t ti, element::Type_t to>
        inline void evaluate(const shared_ptr<op::v1::ConvertLike>& op,
                             const HostTensorVector& outputs,
                             const HostTensorVector& inputs)
        {
            using TI = typename element_type_traits<ti>::value_type;
            using TO = typename element_type_traits<to>::value_type;
            runtime::reference::convert<TI, TO>(inputs[0]->get_data_ptr<TI>(),
                                                outputs[0]->get_data_ptr<TO>(),
                                                shape_size(inputs[0]->get_shape()));
        }

    } // namespace convert_like_v1

    template <element::Type_t OUT_ET>
    bool evaluate(const shared_ptr<op::v1::ConvertLike>& op,
                  const HostTensorVector& outputs,
                  const HostTensorVector& inputs)
    {
        switch (inputs[0]->get_element_type())
        {
        case element::Type_t::boolean:
            convert_like_v1::evaluate<element::Type_t::boolean, OUT_ET>(op, outputs, inputs);
            break;
        case element::Type_t::u8:
            convert_like_v1::evaluate<element::Type_t::u8, OUT_ET>(op, outputs, inputs);
            break;
        case element::Type_t::u16:
            convert_like_v1::evaluate<element::Type_t::u16, OUT_ET>(op, outputs, inputs);
            break;
        case element::Type_t::u32:
            convert_like_v1::evaluate<element::Type_t::u32, OUT_ET>(op, outputs, inputs);
            break;
        case element::Type_t::u64:
            convert_like_v1::evaluate<element::Type_t::u64, OUT_ET>(op, outputs, inputs);
            break;
        case element::Type_t::i8:
            convert_like_v1::evaluate<element::Type_t::i8, OUT_ET>(op, outputs, inputs);
            break;
        case element::Type_t::i16:
            convert_like_v1::evaluate<element::Type_t::i16, OUT_ET>(op, outputs, inputs);
            break;
        case element::Type_t::i32:
            convert_like_v1::evaluate<element::Type_t::i32, OUT_ET>(op, outputs, inputs);
            break;
        case element::Type_t::i64:
            convert_like_v1::evaluate<element::Type_t::i64, OUT_ET>(op, outputs, inputs);
            break;
        case element::Type_t::bf16:
            convert_like_v1::evaluate<element::Type_t::bf16, OUT_ET>(op, outputs, inputs);
            break;
        case element::Type_t::f16:
            convert_like_v1::evaluate<element::Type_t::f16, OUT_ET>(op, outputs, inputs);
            break;
        case element::Type_t::f32:
            convert_like_v1::evaluate<element::Type_t::f32, OUT_ET>(op, outputs, inputs);
            break;
        default: return false;
        }
        return true;
    }
    template <element::Type_t ET>
    bool evaluate(const shared_ptr<op::v0::RNNCell>& op,
                  const HostTensorVector& outputs,
                  const HostTensorVector& inputs)
    {
        using T = typename element_type_traits<ET>::value_type;
        runtime::reference::rnn_cell<T>(inputs[0]->get_data_ptr<ET>(),
                                        inputs[0]->get_shape(),
                                        inputs[1]->get_data_ptr<ET>(),
                                        inputs[1]->get_shape(),
                                        inputs[2]->get_data_ptr<ET>(),
                                        inputs[2]->get_shape(),
                                        inputs[3]->get_data_ptr<ET>(),
                                        inputs[3]->get_shape(),
                                        inputs[4]->get_data_ptr<ET>(),
                                        inputs[4]->get_shape(),
                                        outputs[0]->get_data_ptr<ET>(),
                                        op->get_activations().front(),
                                        op->get_clip());
        return true;
    }

    template <element::Type_t ET>
    bool evaluate(const shared_ptr<op::v4::LSTMCell>& op,
                  const HostTensorVector& outputs,
                  const HostTensorVector& inputs)
    {
        using T = typename element_type_traits<ET>::value_type;
        runtime::reference::lstm_cell<T>(inputs[0]->get_data_ptr<ET>(),
                                         inputs[0]->get_shape(),
                                         inputs[1]->get_data_ptr<ET>(),
                                         inputs[1]->get_shape(),
                                         inputs[2]->get_data_ptr<ET>(),
                                         inputs[2]->get_shape(),
                                         inputs[3]->get_data_ptr<ET>(),
                                         inputs[3]->get_shape(),
                                         inputs[4]->get_data_ptr<ET>(),
                                         inputs[4]->get_shape(),
                                         inputs[5]->get_data_ptr<ET>(),
                                         inputs[5]->get_shape(),
                                         outputs[0]->get_data_ptr<ET>(),
                                         outputs[1]->get_data_ptr<ET>(),
                                         op->get_activations()[0],
                                         op->get_activations()[1],
                                         op->get_activations()[2],
                                         op->get_clip());
        return true;
    }

    template <element::Type_t ET>
    bool evaluate(const shared_ptr<op::v3::GRUCell>& op,
                  const HostTensorVector& outputs,
                  const HostTensorVector& inputs)
    {
        using T = typename element_type_traits<ET>::value_type;
        runtime::reference::gru_cell<T>(inputs[0]->get_data_ptr<ET>(),
                                        inputs[0]->get_shape(),
                                        inputs[1]->get_data_ptr<ET>(),
                                        inputs[1]->get_shape(),
                                        inputs[2]->get_data_ptr<ET>(),
                                        inputs[2]->get_shape(),
                                        inputs[3]->get_data_ptr<ET>(),
                                        inputs[3]->get_shape(),
                                        inputs[4]->get_data_ptr<ET>(),
                                        inputs[4]->get_shape(),
                                        outputs[0]->get_data_ptr<ET>(),
                                        op->get_activations()[0],
                                        op->get_activations()[1],
                                        op->get_clip(),
                                        op->get_linear_before_reset());
        return true;
    }

    namespace rnn_seq_v5
    {
        template <element::Type_t t1, element::Type_t t2>
        inline void evaluate(const shared_ptr<op::v5::RNNSequence>& op,
                             const HostTensorVector& outputs,
                             const HostTensorVector& inputs)
        {
            using T1 = typename element_type_traits<t1>::value_type;
            using T2 = typename element_type_traits<t2>::value_type;
            runtime::reference::rnn_sequence<T1, T2>(inputs[0]->get_data_ptr<char>(),
                                                     inputs[0]->get_shape(),
                                                     inputs[1]->get_data_ptr<char>(),
                                                     inputs[1]->get_shape(),
                                                     inputs[2]->get_data_ptr<char>(),
                                                     inputs[2]->get_shape(),
                                                     inputs[3]->get_data_ptr<char>(),
                                                     inputs[3]->get_shape(),
                                                     inputs[4]->get_data_ptr<char>(),
                                                     inputs[4]->get_shape(),
                                                     inputs[5]->get_data_ptr<char>(),
                                                     inputs[5]->get_shape(),
                                                     outputs[0]->get_data_ptr<char>(),
                                                     outputs[1]->get_data_ptr<char>(),
                                                     op->get_activations()[0],
                                                     op->get_clip(),
                                                     op->get_direction());
        }
    } // namespace rnn_seq_v5

    template <element::Type_t ET>
    bool evaluate(const shared_ptr<op::v5::RNNSequence>& op,
                  const HostTensorVector& outputs,
                  const HostTensorVector& inputs)
    {
        switch (inputs[2]->get_element_type())
        {
        case element::Type_t::i64:
        case element::Type_t::u64:
            rnn_seq_v5::evaluate<ET, element::Type_t::i64>(op, outputs, inputs);
            break;
        case element::Type_t::i32:
        case element::Type_t::u32:
            rnn_seq_v5::evaluate<ET, element::Type_t::i32>(op, outputs, inputs);
            break;
        default: return false;
        }
        return true;
    }

    namespace lstm_seq_v5
    {
        template <element::Type_t t1, element::Type_t t2>
        inline void evaluate(const shared_ptr<op::v5::LSTMSequence>& op,
                             const HostTensorVector& outputs,
                             const HostTensorVector& inputs)
        {
            using T1 = typename element_type_traits<t1>::value_type;
            using T2 = typename element_type_traits<t2>::value_type;
            runtime::reference::lstm_sequence<T1, T2>(inputs[0]->get_data_ptr<char>(),
                                                      inputs[0]->get_shape(),
                                                      inputs[1]->get_data_ptr<char>(),
                                                      inputs[1]->get_shape(),
                                                      inputs[2]->get_data_ptr<char>(),
                                                      inputs[2]->get_shape(),
                                                      inputs[3]->get_data_ptr<char>(),
                                                      inputs[3]->get_shape(),
                                                      inputs[4]->get_data_ptr<char>(),
                                                      inputs[4]->get_shape(),
                                                      inputs[5]->get_data_ptr<char>(),
                                                      inputs[5]->get_shape(),
                                                      inputs[6]->get_data_ptr<char>(),
                                                      inputs[6]->get_shape(),
                                                      outputs[0]->get_data_ptr<char>(),
                                                      outputs[1]->get_data_ptr<char>(),
                                                      outputs[2]->get_data_ptr<char>(),
                                                      op->get_activations()[0],
                                                      op->get_activations()[1],
                                                      op->get_activations()[2],
                                                      op->get_clip(),
                                                      op->get_direction());
        }
    } // namespace lstm_seq_v5

    template <element::Type_t ET>
    bool evaluate(const shared_ptr<op::v5::LSTMSequence>& op,
                  const HostTensorVector& outputs,
                  const HostTensorVector& inputs)
    {
        switch (inputs[3]->get_element_type())
        {
        case element::Type_t::i64:
        case element::Type_t::u64:
            lstm_seq_v5::evaluate<ET, element::Type_t::i64>(op, outputs, inputs);
            break;
        case element::Type_t::i32:
        case element::Type_t::u32:
            lstm_seq_v5::evaluate<ET, element::Type_t::i32>(op, outputs, inputs);
            break;
        default: return false;
        }
        return true;
    }

    namespace ti_v0
    {
        runtime::reference::custom_evaluate_function evaluate =
            [](const std::shared_ptr<ngraph::Function>& function,
               const HostTensorVector& inputs,
               HostTensorVector& outputs) -> void {
            const auto& parameters = function->get_parameters();
            const auto& parametersNumber = parameters.size();
            const auto& inputsNumber = inputs.size();
            NGRAPH_CHECK(parametersNumber == inputsNumber,
                         "Got function (",
                         function->get_friendly_name(),
                         ") with ",
                         parametersNumber,
                         " parameters, but ",
                         inputsNumber,
                         " input blobs");

            auto inputTensors = std::vector<std::shared_ptr<runtime::Tensor>>{};
            for (const auto& parameter : parameters)
            {
                const auto& parameterIndex = function->get_parameter_index(parameter);
                const auto& parameterShape = parameter->get_shape();
                const auto& parameterType = parameter->get_element_type();
                const auto& parameterSize = shape_size(parameterShape) * parameterType.size();

                const auto& input = inputs[parameterIndex];
                const auto& inputSize = input->get_size_in_bytes();
                NGRAPH_CHECK(parameterSize == inputSize,
                             "Got parameter (",
                             parameter->get_friendly_name(),
                             ") of size ",
                             parameterSize,
                             " bytes, but corresponding input with index ",
                             parameterIndex,
                             " has ",
                             inputSize,
                             " bytes");

                auto tensor = std::make_shared<runtime::HostTensor>(parameterType, parameterShape);
                tensor->write(input->get_data_ptr(), parameterSize);
                inputTensors.push_back(tensor);
            }

            const auto& results = function->get_results();
            std::vector<std::shared_ptr<ngraph::runtime::Tensor>> outputTensors;
            outputTensors.reserve(results.size());
            for (size_t i = 0; i < results.size(); ++i)
            {
                outputTensors.push_back(std::make_shared<HostTensor>());
            }
            runtime::Backend::set_backend_shared_library_search_directory("");
            auto backend = runtime::Backend::create("INTERPRETER");
            auto handle = backend->compile(function);
            handle->call_with_validate(outputTensors, inputTensors);

            outputs.reserve(outputTensors.size());
            for (const auto& tensor : outputTensors)
            {
                auto host_tensor = static_pointer_cast<runtime::HostTensor>(tensor);
                outputs.push_back(host_tensor);
            }
        };
    } // namespace ti_v0

    template <element::Type_t ET>
    bool evaluate(const shared_ptr<op::v0::TensorIterator>& op,
                  const HostTensorVector& outputs,
                  const HostTensorVector& inputs)
    {
        runtime::reference::tensor_iterator(op->get_num_iterations(),
                                            op->get_function(),
                                            op->get_output_descriptions(),
                                            op->get_input_descriptions(),
                                            outputs,
                                            inputs,
                                            ti_v0::evaluate);
        return true;
    }

    namespace gru_seq_v5
    {
        template <element::Type_t t1, element::Type_t t2>
        inline void evaluate(const shared_ptr<op::v5::GRUSequence>& op,
                             const HostTensorVector& outputs,
                             const HostTensorVector& inputs)
        {
            using T1 = typename element_type_traits<t1>::value_type;
            using T2 = typename element_type_traits<t2>::value_type;
            runtime::reference::gru_sequence<T1, T2>(inputs[0]->get_data_ptr<char>(),
                                                     inputs[0]->get_shape(),
                                                     inputs[1]->get_data_ptr<char>(),
                                                     inputs[1]->get_shape(),
                                                     inputs[2]->get_data_ptr<char>(),
                                                     inputs[2]->get_shape(),
                                                     inputs[3]->get_data_ptr<char>(),
                                                     inputs[3]->get_shape(),
                                                     inputs[4]->get_data_ptr<char>(),
                                                     inputs[4]->get_shape(),
                                                     inputs[5]->get_data_ptr<char>(),
                                                     inputs[5]->get_shape(),
                                                     outputs[0]->get_data_ptr<char>(),
                                                     outputs[1]->get_data_ptr<char>(),
                                                     op->get_activations()[0],
                                                     op->get_activations()[1],
                                                     op->get_clip(),
                                                     op->get_direction(),
                                                     op->get_linear_before_reset());
        }
    } // namespace gru_seq_v5

    template <element::Type_t ET>
    bool evaluate(const shared_ptr<op::v5::GRUSequence>& op,
                  const HostTensorVector& outputs,
                  const HostTensorVector& inputs)
    {
        switch (inputs[2]->get_element_type())
        {
        case element::Type_t::i64:
        case element::Type_t::u64:
            gru_seq_v5::evaluate<ET, element::Type_t::i64>(op, outputs, inputs);
            break;
        case element::Type_t::i32:
        case element::Type_t::u32:
            gru_seq_v5::evaluate<ET, element::Type_t::i32>(op, outputs, inputs);
            break;
        default: return false;
        }
        return true;
    }
    template <element::Type_t ET>
    bool evaluate(const shared_ptr<op::v0::ROIPooling>& op,
                  const HostTensorVector& outputs,
                  const HostTensorVector& inputs)
    {
        using T = typename element_type_traits<ET>::value_type;
        runtime::reference::roi_pooling<T>(inputs[0]->get_data_ptr<const T>(),
                                           inputs[1]->get_data_ptr<const T>(),
                                           outputs[0]->get_data_ptr<T>(),
                                           op->get_input_shape(0),
                                           op->get_input_shape(1),
                                           op->get_output_shape(0),
                                           op->get_spatial_scale(),
                                           op->get_method());
        return true;
    }
    template <element::Type_t ET>
    bool evaluate(const shared_ptr<op::v0::ReorgYolo>& op,
                  const HostTensorVector& outputs,
                  const HostTensorVector& inputs)
    {
        runtime::reference::reorg_yolo(inputs[0]->get_data_ptr<char>(),
                                       outputs[0]->get_data_ptr<char>(),
                                       inputs[0]->get_shape(),
                                       op->get_strides().at(0),
                                       inputs[0]->get_element_type().size());
        return true;
    }

    template <element::Type_t ET>
    bool evaluate(const shared_ptr<op::v0::RegionYolo>& op,
                  const HostTensorVector& outputs,
                  const HostTensorVector& inputs)
    {
        using T = typename element_type_traits<ET>::value_type;
        runtime::reference::region_yolo<T>(inputs[0]->get_data_ptr<const T>(),
                                           outputs[0]->get_data_ptr<T>(),
                                           inputs[0]->get_shape(),
                                           op->get_num_coords(),
                                           op->get_num_classes(),
                                           op->get_num_regions(),
                                           op->get_do_softmax(),
                                           op->get_mask());
        return true;
    }

    template <element::Type_t ET>
    bool evaluate(const shared_ptr<op::v1::Pad>& op,
                  const HostTensorVector& outputs,
                  const HostTensorVector& inputs)
    {
        using T = typename element_type_traits<ET>::value_type;
        runtime::reference::pad(inputs[0]->get_data_ptr<char>(),
                                inputs[1]->get_data_ptr<char>(),
                                outputs[0]->get_data_ptr<char>(),
                                shape_size(inputs[0]->get_shape()),
                                inputs[1]->get_shape(),
                                outputs[0]->get_shape(),
                                op->get_pads_end(),
                                op->get_pads_begin(),
                                op->get_pad_mode());
        return true;
    }

    template <element::Type_t ET>
    bool evaluate(const shared_ptr<op::v1::GatherTree>& op,
                  const HostTensorVector& outputs,
                  const HostTensorVector& inputs)
    {
        using T = typename element_type_traits<ET>::value_type;
        runtime::reference::gather_tree(inputs[0]->get_data_ptr<const char>(),
                                        inputs[1]->get_data_ptr<const char>(),
                                        inputs[2]->get_data_ptr<const char>(),
                                        inputs[3]->get_data_ptr<const char>(),
                                        outputs[0]->get_data_ptr<char>(),
                                        op->get_input_shape(0),
                                        op->get_input_shape(1),
                                        op->get_input_shape(2),
                                        op->get_input_shape(3),
                                        inputs[1]->get_element_type());
        return true;
    }

    template <element::Type_t ET>
    bool evaluate(const shared_ptr<op::v0::FakeQuantize>& op,
                  const HostTensorVector& outputs,
                  const HostTensorVector& inputs)
    {
        using T = typename element_type_traits<ET>::value_type;
        runtime::reference::fake_quantize<T>(inputs[0]->get_data_ptr<const T>(),
                                             inputs[1]->get_data_ptr<const T>(),
                                             inputs[2]->get_data_ptr<const T>(),
                                             inputs[3]->get_data_ptr<const T>(),
                                             inputs[4]->get_data_ptr<const T>(),
                                             outputs[0]->get_data_ptr<T>(),
                                             op->get_input_shape(0),
                                             op->get_input_shape(1),
                                             op->get_input_shape(2),
                                             op->get_input_shape(3),
                                             op->get_input_shape(4),
                                             op->get_levels());
        return true;
    }

    template <element::Type_t ET>
    bool evaluate(const shared_ptr<op::v0::NormalizeL2>& op,
                  const HostTensorVector& outputs,
                  const HostTensorVector& inputs)
    {
        using T = typename element_type_traits<ET>::value_type;
        runtime::reference::normalize_l2<T>(inputs[0]->get_data_ptr<const T>(),
                                            outputs[0]->get_data_ptr<T>(),
                                            op->get_input_shape(0),
                                            op->get_reduction_axes(),
                                            op->get_eps(),
                                            op->get_eps_mode());
        return true;
    }

    template <element::Type_t ET>
    bool evaluate(const shared_ptr<op::v0::CTCGreedyDecoder>& op,
                  const HostTensorVector& outputs,
                  const HostTensorVector& inputs)
    {
        using T = typename element_type_traits<ET>::value_type;
        runtime::reference::ctc_greedy_decoder<T>(inputs[0]->get_data_ptr<const T>(),
                                                  inputs[1]->get_data_ptr<const T>(),
                                                  outputs[0]->get_data_ptr<T>(),
                                                  inputs[0]->get_shape(),
                                                  inputs[1]->get_shape(),
                                                  outputs[0]->get_shape(),
                                                  op->get_ctc_merge_repeated());
        return true;
    }

    namespace ctc_greedy_decoder_v6
    {
        template <element::Type_t T1, element::Type_t T2, element::Type_t TOUT>
        inline void evaluate(const shared_ptr<op::v6::CTCGreedyDecoderSeqLen>& op,
                             const HostTensorVector& outputs,
                             const HostTensorVector& inputs)
        {
            using TF = typename element_type_traits<T1>::value_type;
            using TI = typename element_type_traits<T2>::value_type;
            using TIND1 = typename element_type_traits<TOUT>::value_type;
            if (op->get_sequence_length_type() == element::i32)
            {
                runtime::reference::ctc_greedy_decoder_seq_len<TF>(
                    inputs[0]->get_data_ptr<const TF>(),
                    inputs[1]->get_data_ptr<const TI>(),
                    inputs[2]->get_data_ptr<const TI>(),
                    outputs[0]->get_data_ptr<TIND1>(),
                    outputs[1]->get_data_ptr<int32_t>(),
                    inputs[0]->get_shape(),
                    outputs[0]->get_shape(),
                    op->get_merge_repeated());
            }
            else if (op->get_sequence_length_type() == element::i64)
            {
                runtime::reference::ctc_greedy_decoder_seq_len<TF>(
                    inputs[0]->get_data_ptr<const TF>(),
                    inputs[1]->get_data_ptr<const TI>(),
                    inputs[2]->get_data_ptr<const TI>(),
                    outputs[0]->get_data_ptr<TIND1>(),
                    outputs[1]->get_data_ptr<int64_t>(),
                    inputs[0]->get_shape(),
                    outputs[0]->get_shape(),
                    op->get_merge_repeated());
            }
        }
    }
    template <element::Type_t ET>
    bool evaluate(const shared_ptr<op::v6::CTCGreedyDecoderSeqLen>& op,
                  const HostTensorVector& outputs,
                  const HostTensorVector& inputs)
    {
        const auto& dataType = inputs[0]->get_element_type();
        const auto& seqLenType = inputs[1]->get_element_type();
        if (dataType == element::Type_t::f16 && seqLenType == element::Type_t::i32)
        {
            ctc_greedy_decoder_v6::evaluate<element::Type_t::f16, element::Type_t::i32, ET>(
                op, outputs, inputs);
        }
        else if (dataType == element::Type_t::f32 && seqLenType == element::Type_t::i32)
        {
            ctc_greedy_decoder_v6::evaluate<element::Type_t::f32, element::Type_t::i32, ET>(
                op, outputs, inputs);
        }
        else if (dataType == element::Type_t::f64 && seqLenType == element::Type_t::i32)
        {
            ctc_greedy_decoder_v6::evaluate<element::Type_t::f64, element::Type_t::i32, ET>(
                op, outputs, inputs);
        }
        else if (dataType == element::Type_t::f16 && seqLenType == element::Type_t::i64)
        {
            ctc_greedy_decoder_v6::evaluate<element::Type_t::f16, element::Type_t::i64, ET>(
                op, outputs, inputs);
        }
        else if (dataType == element::Type_t::f32 && seqLenType == element::Type_t::i64)
        {
            ctc_greedy_decoder_v6::evaluate<element::Type_t::f32, element::Type_t::i64, ET>(
                op, outputs, inputs);
        }
        else if (dataType == element::Type_t::f64 && seqLenType == element::Type_t::i64)
        {
            ctc_greedy_decoder_v6::evaluate<element::Type_t::f64, element::Type_t::i64, ET>(
                op, outputs, inputs);
        }
        else
        {
            return false;
        }
        return true;
    }

    template <element::Type_t ET>
    bool evaluate(const shared_ptr<op::v0::SquaredDifference>& op,
                  const HostTensorVector& outputs,
                  const HostTensorVector& inputs)
    {
        using T = typename element_type_traits<ET>::value_type;
        runtime::reference::squared_difference<T>(inputs[0]->get_data_ptr<const T>(),
                                                  inputs[1]->get_data_ptr<const T>(),
                                                  outputs[0]->get_data_ptr<T>(),
                                                  inputs[0]->get_shape(),
                                                  inputs[1]->get_shape(),
                                                  op->get_autob());
        return true;
    }

    template <element::Type_t ET>
    bool evaluate(const shared_ptr<op::v6::GatherElements>& op,
                  const HostTensorVector& outputs,
                  const HostTensorVector& inputs)
    {
        using T = typename element_type_traits<ET>::value_type;
        Shape params_shape = inputs[0]->get_shape();
        Shape indices_shape = inputs[1]->get_shape();

        outputs[0]->set_shape(indices_shape);

        if (inputs[1]->get_element_type() == element::i64)
        {
            runtime::reference::gather_elements<T, int64_t>(inputs[0]->get_data_ptr<ET>(),
                                                            inputs[1]->get_data_ptr<int64_t>(),
                                                            outputs[0]->get_data_ptr<ET>(),
                                                            inputs[0]->get_shape(),
                                                            inputs[1]->get_shape(),
                                                            outputs[0]->get_shape(),
                                                            op->get_axis());
        }
        else if (inputs[1]->get_element_type() == element::i32)
        {
            runtime::reference::gather_elements<T, int32_t>(inputs[0]->get_data_ptr<ET>(),
                                                            inputs[1]->get_data_ptr<int32_t>(),
                                                            outputs[0]->get_data_ptr<ET>(),
                                                            inputs[0]->get_shape(),
                                                            inputs[1]->get_shape(),
                                                            outputs[0]->get_shape(),
                                                            op->get_axis());
        }
        else
        {
            throw ngraph_error("Unexpected indices type");
        }

        return true;
    }

    template <element::Type_t ET>
    bool evaluate(const shared_ptr<op::v5::GatherND>& op,
                  const HostTensorVector& outputs,
                  const HostTensorVector& inputs)
    {
        using T = typename element_type_traits<ET>::value_type;
        if (op->get_input_element_type(1) == element::i64)
        {
            runtime::reference::gather_nd<T, int64_t>(inputs[0]->get_data_ptr<T>(),
                                                      inputs[1]->get_data_ptr<int64_t>(),
                                                      outputs[0]->get_data_ptr<T>(),
                                                      op->get_input_shape(0),
                                                      op->get_input_shape(1),
                                                      op->get_output_shape(0),
                                                      op->get_batch_dims());
        }
        else if (op->get_input_element_type(1) == element::i32)
        {
            runtime::reference::gather_nd<T, int32_t>(inputs[0]->get_data_ptr<T>(),
                                                      inputs[1]->get_data_ptr<int32_t>(),
                                                      outputs[0]->get_data_ptr<T>(),
                                                      op->get_input_shape(0),
                                                      op->get_input_shape(1),
                                                      op->get_output_shape(0),
                                                      op->get_batch_dims());
        }
        else
        {
            throw ngraph_error("Unexpected indices type for GatherND operation");
        }
        return true;
    }

    template <element::Type_t ET>
    bool evaluate(const shared_ptr<op::v5::LogSoftmax>& op,
                  const HostTensorVector& outputs,
                  const HostTensorVector& inputs)
    {
        using T = typename element_type_traits<ET>::value_type;
        int64_t i_axis = op->get_axis();
        if (i_axis < 0)
        {
            i_axis += inputs[0]->get_partial_shape().rank().get_length();
        }
        runtime::reference::log_softmax<T>(inputs[0]->get_data_ptr<const T>(),
                                           outputs[0]->get_data_ptr<T>(),
                                           op->get_output_shape(0),
                                           AxisSet{(size_t)i_axis});
        return true;
    }

    template <element::Type_t ET>
    bool evaluate(const shared_ptr<op::PSROIPooling>& op,
                  const HostTensorVector& outputs,
                  const HostTensorVector& inputs)
    {
        using T = typename element_type_traits<ET>::value_type;
        runtime::reference::psroi_pooling<T>(inputs[0]->get_data_ptr<T>(),
                                             inputs[0]->get_shape(),
                                             inputs[1]->get_data_ptr<T>(),
                                             inputs[1]->get_shape(),
                                             outputs[0]->get_data_ptr<T>(),
                                             outputs[0]->get_shape(),
                                             op->get_mode(),
                                             op->get_spatial_scale(),
                                             op->get_spatial_bins_x(),
                                             op->get_spatial_bins_y());

        return true;
    }

    template <element::Type_t ET>
    bool evaluate(const shared_ptr<op::v7::Roll>& op,
                  const HostTensorVector& outputs,
                  const HostTensorVector& inputs)
    {
        const auto& shiftType = inputs[1]->get_element_type();
        std::vector<int64_t> shift_int64;
        if (shiftType == element::Type_t::i32)
        {
            auto shift = inputs[1]->get_data_ptr<const int32_t>();
            shift_int64.resize(shape_size(inputs[1]->get_shape()));
            std::transform(shift,
                           shift + shape_size(inputs[1]->get_shape()),
                           shift_int64.begin(),
                           [](const int32_t& elem) { return static_cast<int64_t>(elem); });
        }
        const auto& axesType = inputs[2]->get_element_type();
        std::vector<int64_t> axes_int64;
        if (axesType == element::Type_t::i32)
        {
            auto axes = inputs[2]->get_data_ptr<const int32_t>();
            axes_int64.resize(shape_size(inputs[2]->get_shape()));
            std::transform(axes,
                           axes + shape_size(inputs[2]->get_shape()),
                           axes_int64.begin(),
                           [](const int32_t& elem) { return static_cast<int64_t>(elem); });
        }
        runtime::reference::roll(inputs[0]->get_data_ptr<const char>(),
                                 inputs[1]->get_element_type() != element::Type_t::i64
                                     ? shift_int64.data()
                                     : inputs[1]->get_data_ptr<const int64_t>(),
                                 inputs[2]->get_element_type() != element::Type_t::i64
                                     ? axes_int64.data()
                                     : inputs[2]->get_data_ptr<const int64_t>(),
                                 outputs[0]->get_data_ptr<char>(),
                                 inputs[0]->get_shape(),
                                 inputs[1]->get_shape(),
                                 inputs[2]->get_shape(),
                                 inputs[0]->get_element_type().size());
        return true;
    }

    template <typename T>
    bool evaluate_node(std::shared_ptr<Node> node,
                       const HostTensorVector& outputs,
                       const HostTensorVector& inputs)
    {
        auto element_type = node->get_output_element_type(0);
        if (is_type<op::v1::Select>(node))
        {
            element_type = node->get_input_element_type(1);
        }
        else if (is_type<op::v0::PriorBox>(node))
        {
            element_type = node->get_input_element_type(0);
        }
        for (size_t i = 1; i < node->outputs().size(); i++)
        {
            if ((is_type<op::v5::NonMaxSuppression>(node) ||
                 is_type<op::v6::ExperimentalDetectronDetectionOutput>(node)) && i == 1)
            {
                continue;
            }
            if (element_type != node->get_output_element_type(i))
            {
                throw std::logic_error("Output node element types is not equal");
            }
        }
        switch (element_type)
        {
        case element::Type_t::boolean:
            return evaluate<element::Type_t::boolean>(as_type_ptr<T>(node), outputs, inputs);
        case element::Type_t::bf16:
            return evaluate<element::Type_t::bf16>(as_type_ptr<T>(node), outputs, inputs);
        case element::Type_t::f16:
            return evaluate<element::Type_t::f16>(as_type_ptr<T>(node), outputs, inputs);
        case element::Type_t::f64:
            return evaluate<element::Type_t::f64>(as_type_ptr<T>(node), outputs, inputs);
        case element::Type_t::f32:
            return evaluate<element::Type_t::f32>(as_type_ptr<T>(node), outputs, inputs);
        case element::Type_t::i8:
            return evaluate<element::Type_t::i8>(as_type_ptr<T>(node), outputs, inputs);
        case element::Type_t::i16:
            return evaluate<element::Type_t::i16>(as_type_ptr<T>(node), outputs, inputs);
        case element::Type_t::i32:
            return evaluate<element::Type_t::i32>(as_type_ptr<T>(node), outputs, inputs);
        case element::Type_t::i64:
            return evaluate<element::Type_t::i64>(as_type_ptr<T>(node), outputs, inputs);
        case element::Type_t::u8:
            return evaluate<element::Type_t::u8>(as_type_ptr<T>(node), outputs, inputs);
        case element::Type_t::u16:
            return evaluate<element::Type_t::u16>(as_type_ptr<T>(node), outputs, inputs);
        case element::Type_t::u32:
            return evaluate<element::Type_t::u32>(as_type_ptr<T>(node), outputs, inputs);
        case element::Type_t::u64:
            return evaluate<element::Type_t::u64>(as_type_ptr<T>(node), outputs, inputs);
        default:
            throw ngraph_error(std::string("Unhandled data type ") +
                               node->get_element_type().get_type_name() +
                               std::string("in evaluate_node()"));
        }
    }
} // namespace

runtime::interpreter::EvaluatorsMap& runtime::interpreter::get_evaluators_map()
{
    static runtime::interpreter::EvaluatorsMap evaluatorsMap{
#define NGRAPH_OP(NAME, NAMESPACE) {NAMESPACE::NAME::type_info, evaluate_node<NAMESPACE::NAME>},

#include "opset_int_tbl.hpp"

#undef NGRAPH_OP
    };
    return evaluatorsMap;
}<|MERGE_RESOLUTION|>--- conflicted
+++ resolved
@@ -912,7 +912,6 @@
         return true;
     }
 
-<<<<<<< HEAD
     namespace experimental_prior_grid
     {
         struct InfoForEDPriorGrid
@@ -1179,7 +1178,9 @@
             output_rois_features_shape,
             output_rois_shape);
 
-=======
+        return true;
+    }
+
     namespace fft_v7
     {
         struct InfoForFFT7
@@ -1277,7 +1278,6 @@
 
         const auto output_type = op->get_input_element_type(0);
         runtime::reference::fft_postprocessing(outputs, output_type, fft_result);
->>>>>>> ef70e518
         return true;
     }
 
