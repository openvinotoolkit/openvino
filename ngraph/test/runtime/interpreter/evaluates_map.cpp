// Copyright (C) 2018-2021 Intel Corporation
// SPDX-License-Identifier: Apache-2.0
//

#include "evaluates_map.hpp"

#include "backend.hpp"
#include "ngraph/ops.hpp"

#include <ngraph/runtime/reference/abs.hpp>
#include <ngraph/runtime/reference/avg_pool.hpp>
#include <ngraph/runtime/reference/batch_norm.hpp>
#include <ngraph/runtime/reference/binary_convolution.hpp>
#include <ngraph/runtime/reference/bucketize.hpp>
#include <ngraph/runtime/reference/ceiling.hpp>
#include <ngraph/runtime/reference/convert.hpp>
#include <ngraph/runtime/reference/convolution.hpp>
#include <ngraph/runtime/reference/convolution_backprop_data.hpp>
#include <ngraph/runtime/reference/ctc_greedy_decoder.hpp>
#include <ngraph/runtime/reference/ctc_greedy_decoder_seq_len.hpp>
#include <ngraph/runtime/reference/ctc_loss.hpp>
#include <ngraph/runtime/reference/cum_sum.hpp>
#include <ngraph/runtime/reference/deformable_convolution.hpp>
#include <ngraph/runtime/reference/deformable_psroi_pooling.hpp>
#include <ngraph/runtime/reference/detection_output.hpp>
#include <ngraph/runtime/reference/einsum.hpp>
#include <ngraph/runtime/reference/elu.hpp>
#include <ngraph/runtime/reference/embedding_bag_offsets_sum.hpp>
#include <ngraph/runtime/reference/embedding_bag_packed_sum.hpp>
#include <ngraph/runtime/reference/embedding_segments_sum.hpp>
#include <ngraph/runtime/reference/experimental_detectron_detection_output.hpp>
#include <ngraph/runtime/reference/experimental_detectron_prior_grid_generator.hpp>
#include <ngraph/runtime/reference/experimental_detectron_topk_rois.hpp>
#include <ngraph/runtime/reference/extract_image_patches.hpp>
#include <ngraph/runtime/reference/fake_quantize.hpp>
#include <ngraph/runtime/reference/fft.hpp>
#include <ngraph/runtime/reference/gather_elements.hpp>
#include <ngraph/runtime/reference/gather_nd.hpp>
#include <ngraph/runtime/reference/gather_tree.hpp>
#include <ngraph/runtime/reference/gelu.hpp>
#include <ngraph/runtime/reference/grn.hpp>
#include <ngraph/runtime/reference/group_convolution.hpp>
#include <ngraph/runtime/reference/group_convolution_backprop_data.hpp>
#include <ngraph/runtime/reference/gru_cell.hpp>
#include <ngraph/runtime/reference/hard_sigmoid.hpp>
#include <ngraph/runtime/reference/log_softmax.hpp>
#include <ngraph/runtime/reference/lrn.hpp>
#include <ngraph/runtime/reference/lstm_cell.hpp>
#include <ngraph/runtime/reference/mod.hpp>
#include <ngraph/runtime/reference/matrix_nms.hpp>
#include <ngraph/runtime/reference/multiclass_nms.hpp>
#include <ngraph/runtime/reference/mvn.hpp>
#include <ngraph/runtime/reference/non_max_suppression.hpp>
#include <ngraph/runtime/reference/normalize_l2.hpp>
#include <ngraph/runtime/reference/pad.hpp>
#include <ngraph/runtime/reference/prior_box.hpp>
#include <ngraph/runtime/reference/proposal.hpp>
#include <ngraph/runtime/reference/psroi_pooling.hpp>
#include <ngraph/runtime/reference/region_yolo.hpp>
#include <ngraph/runtime/reference/reorg_yolo.hpp>
#include <ngraph/runtime/reference/reverse_sequence.hpp>
#include <ngraph/runtime/reference/rnn_cell.hpp>
#include <ngraph/runtime/reference/roi_pooling.hpp>
#include <ngraph/runtime/reference/roll.hpp>
#include <ngraph/runtime/reference/scatter_nd_update.hpp>
#include <ngraph/runtime/reference/select.hpp>
#include <ngraph/runtime/reference/selu.hpp>
#include <ngraph/runtime/reference/sequences.hpp>
#include <ngraph/runtime/reference/sign.hpp>
#include <ngraph/runtime/reference/squared_difference.hpp>
#include <ngraph/runtime/reference/tensor_iterator.hpp>

using namespace ngraph;
using namespace std;

namespace
{
    template <element::Type_t ET>
    bool evaluate(shared_ptr<Node> op,
                  const HostTensorVector& outputs,
                  const HostTensorVector& inputs)
    {
        return false;
    }

    namespace bucketize_v3
    {
        template <element::Type_t t1, element::Type_t t2, element::Type_t t3>
        inline void evaluate(const shared_ptr<op::v3::Bucketize>& op,
                             const HostTensorVector& outputs,
                             const HostTensorVector& inputs)
        {
            using T1 = typename element_type_traits<t1>::value_type;
            using T2 = typename element_type_traits<t2>::value_type;
            using T3 = typename element_type_traits<t3>::value_type;

            runtime::reference::bucketize<T1, T2, T3>(inputs[0]->get_data_ptr<T1>(),
                                                      inputs[1]->get_data_ptr<T2>(),
                                                      outputs[0]->get_data_ptr<T3>(),
                                                      op->get_input_shape(0),
                                                      op->get_input_shape(1),
                                                      op->get_with_right_bound());
        }

        static inline constexpr uint16_t getElementMask(element::Type_t type1,
                                                        element::Type_t type2)
        {
            return (static_cast<uint8_t>(type1)) | (static_cast<uint8_t>(type2) << 8);
        }

    } // namespace bucketize_v3

    template <element::Type_t ET>
    bool evaluate(const shared_ptr<op::v3::Bucketize>& op,
                  const HostTensorVector& outputs,
                  const HostTensorVector& inputs)
    {
        switch (bucketize_v3::getElementMask(op->get_input_element_type(0),
                                             op->get_input_element_type(1)))
        {
        case bucketize_v3::getElementMask(element::Type_t::f32, element::Type_t::f32):
            bucketize_v3::evaluate<element::Type_t::f32, element::Type_t::f32, ET>(
                op, outputs, inputs);
            break;
        case bucketize_v3::getElementMask(element::Type_t::f32, element::Type_t::f16):
            bucketize_v3::evaluate<element::Type_t::f32, element::Type_t::f16, ET>(
                op, outputs, inputs);
            break;
        case bucketize_v3::getElementMask(element::Type_t::f32, element::Type_t::i32):
            bucketize_v3::evaluate<element::Type_t::f32, element::Type_t::i32, ET>(
                op, outputs, inputs);
            break;
        case bucketize_v3::getElementMask(element::Type_t::f32, element::Type_t::i64):
            bucketize_v3::evaluate<element::Type_t::f32, element::Type_t::i64, ET>(
                op, outputs, inputs);
            break;
        case bucketize_v3::getElementMask(element::Type_t::f16, element::Type_t::f32):
            bucketize_v3::evaluate<element::Type_t::f16, element::Type_t::f32, ET>(
                op, outputs, inputs);
            break;
        case bucketize_v3::getElementMask(element::Type_t::f16, element::Type_t::f16):
            bucketize_v3::evaluate<element::Type_t::f16, element::Type_t::f16, ET>(
                op, outputs, inputs);
            break;
        case bucketize_v3::getElementMask(element::Type_t::f16, element::Type_t::i32):
            bucketize_v3::evaluate<element::Type_t::f16, element::Type_t::i32, ET>(
                op, outputs, inputs);
            break;
        case bucketize_v3::getElementMask(element::Type_t::f16, element::Type_t::i64):
            bucketize_v3::evaluate<element::Type_t::f32, element::Type_t::i64, ET>(
                op, outputs, inputs);
            break;
        case bucketize_v3::getElementMask(element::Type_t::i32, element::Type_t::f32):
            bucketize_v3::evaluate<element::Type_t::i32, element::Type_t::f32, ET>(
                op, outputs, inputs);
            break;
        case bucketize_v3::getElementMask(element::Type_t::i32, element::Type_t::f16):
            bucketize_v3::evaluate<element::Type_t::i32, element::Type_t::f16, ET>(
                op, outputs, inputs);
            break;
        case bucketize_v3::getElementMask(element::Type_t::i32, element::Type_t::i32):
            bucketize_v3::evaluate<element::Type_t::i32, element::Type_t::i32, ET>(
                op, outputs, inputs);
            break;
        case bucketize_v3::getElementMask(element::Type_t::i32, element::Type_t::i64):
            bucketize_v3::evaluate<element::Type_t::i32, element::Type_t::i64, ET>(
                op, outputs, inputs);
            break;
        case bucketize_v3::getElementMask(element::Type_t::i64, element::Type_t::f32):
            bucketize_v3::evaluate<element::Type_t::i64, element::Type_t::f32, ET>(
                op, outputs, inputs);
            break;
        case bucketize_v3::getElementMask(element::Type_t::i64, element::Type_t::f16):
            bucketize_v3::evaluate<element::Type_t::i64, element::Type_t::f16, ET>(
                op, outputs, inputs);
            break;
        case bucketize_v3::getElementMask(element::Type_t::i64, element::Type_t::i32):
            bucketize_v3::evaluate<element::Type_t::i64, element::Type_t::i32, ET>(
                op, outputs, inputs);
            break;
        case bucketize_v3::getElementMask(element::Type_t::i64, element::Type_t::i64):
            bucketize_v3::evaluate<element::Type_t::i64, element::Type_t::i64, ET>(
                op, outputs, inputs);
            break;
        default: return false;
        }
        return true;
    }

    template <element::Type_t ET>
    bool evaluate(const shared_ptr<op::v1::Convolution>& op,
                  const HostTensorVector& outputs,
                  const HostTensorVector& inputs)
    {
        const auto filter_data = inputs[1]->get_data_ptr<ET>();
        auto out_data_ptr = outputs[0]->get_data_ptr<ET>();
        const auto in_data_ptr = inputs[0]->get_data_ptr<ET>();
        const auto& out_shape = outputs[0]->get_shape();
        const auto& in_shape = inputs[0]->get_shape();
        const auto& filter_shape = inputs[1]->get_shape();
        runtime::reference::convolution<typename element_type_traits<ET>::value_type>(
            in_data_ptr,
            filter_data,
            out_data_ptr,
            in_shape,
            filter_shape,
            out_shape,
            op->get_strides(),
            op->get_dilations(),
            op->get_pads_begin(),
            op->get_pads_end());
        return true;
    }

    namespace bin_conv_v1
    {
        template <element::Type_t t_in, element::Type_t t_f>
        inline void evaluate(const shared_ptr<op::v1::BinaryConvolution>& op,
                             const HostTensorVector& outputs,
                             const HostTensorVector& inputs)
        {
            using T_IN = typename element_type_traits<t_in>::value_type;
            using T_F = typename element_type_traits<t_f>::value_type;

            const auto in_data_ptr = inputs[0]->get_data_ptr<T_IN>();
            const auto filter_data_ptr = inputs[1]->get_data_ptr<T_F>();
            auto out_data_ptr = outputs[0]->get_data_ptr<T_IN>();
            const auto in_shape = inputs[0]->get_shape();
            const auto filter_shape = inputs[1]->get_shape();
            const auto out_shape = outputs[0]->get_shape();

            runtime::reference::binary_convolution<T_IN, T_F>(in_data_ptr,
                                                              filter_data_ptr,
                                                              out_data_ptr,
                                                              in_shape,
                                                              filter_shape,
                                                              out_shape,
                                                              op->get_strides(),
                                                              op->get_dilations(),
                                                              op->get_pads_begin(),
                                                              op->get_pads_end(),
                                                              op->get_pad_value());
        }
    } // bin_conv_v1

    template <element::Type_t ET>
    bool evaluate(const shared_ptr<op::v1::BinaryConvolution>& op,
                  const HostTensorVector& outputs,
                  const HostTensorVector& inputs)
    {
        switch (inputs[1]->get_element_type())
        {
        case element::Type_t::u1:
            bin_conv_v1::evaluate<ET, element::Type_t::u8>(op, outputs, inputs);
            break;
        default:
            throw std::runtime_error(
                "BinaryConvolution supports only u1 element type for filters input");
            break;
        }
        return true;
    }

    template <element::Type_t ET>
    bool evaluate(const shared_ptr<op::v1::ConvolutionBackpropData>& op,
                  const HostTensorVector& outputs,
                  const HostTensorVector& inputs)
    {
        const auto filter_data = inputs[1]->get_data_ptr<ET>();
        auto out_data_ptr = outputs[0]->get_data_ptr<ET>();
        const auto in_data_ptr = inputs[0]->get_data_ptr<ET>();
        const auto& out_shape = outputs[0]->get_shape();
        const auto& in_shape = inputs[0]->get_shape();
        const auto& filter_shape = inputs[1]->get_shape();
        Strides in_dilation(std::vector<size_t>(in_shape.size() - 2));
        std::fill(in_dilation.begin(), in_dilation.end(), 1);
        runtime::reference::convolution_backprop_in<typename element_type_traits<ET>::value_type>(
            in_data_ptr,
            filter_data,
            out_data_ptr,
            in_shape,
            filter_shape,
            out_shape,
            in_dilation,
            op->get_dilations(),
            op->get_pads_begin(),
            op->get_pads_end(),
            op->get_strides(),
            op->get_output_padding());
        return true;
    }

    template <element::Type_t ET>
    bool evaluate(const shared_ptr<op::v1::GroupConvolution>& op,
                  const HostTensorVector& outputs,
                  const HostTensorVector& inputs)
    {
        const auto filter_data = inputs[1]->get_data_ptr<ET>();
        auto out_data_ptr = outputs[0]->get_data_ptr<ET>();
        const auto in_data_ptr = inputs[0]->get_data_ptr<ET>();
        const auto& out_shape = outputs[0]->get_shape();
        const auto& in_shape = inputs[0]->get_shape();
        const auto& filter_shape = inputs[1]->get_shape();
        runtime::reference::group_convolution<typename element_type_traits<ET>::value_type>(
            in_data_ptr,
            filter_data,
            out_data_ptr,
            in_shape,
            filter_shape,
            out_shape,
            op->get_strides(),
            op->get_dilations(),
            op->get_pads_begin(),
            op->get_pads_end());
        return true;
    }

    template <element::Type_t ET>
    bool evaluate(const shared_ptr<op::v1::GroupConvolutionBackpropData>& op,
                  const HostTensorVector& outputs,
                  const HostTensorVector& inputs)
    {
        const auto in_data_ptr = inputs[0]->get_data_ptr<ET>();
        const auto filter_data_ptr = inputs[1]->get_data_ptr<ET>();
        const auto out_data_ptr = outputs[0]->get_data_ptr<ET>();
        const auto in_shape = inputs[0]->get_shape();
        const auto filter_shape = inputs[1]->get_shape();
        const auto out_shape = outputs[0]->get_shape();
        runtime::reference::group_convolution_backprop_data<
            typename element_type_traits<ET>::value_type>(in_data_ptr,
                                                          filter_data_ptr,
                                                          out_data_ptr,
                                                          in_shape,
                                                          filter_shape,
                                                          out_shape,
                                                          op->get_strides(),
                                                          op->get_dilations(),
                                                          op->get_pads_begin(),
                                                          op->get_pads_end());
        return true;
    }

    template <element::Type_t ET>
    bool evaluate(const shared_ptr<op::v1::DeformableConvolution>& op,
                  const HostTensorVector& outputs,
                  const HostTensorVector& inputs)
    {
        const auto in_data_ptr = inputs[0]->get_data_ptr<ET>();
        const auto offset_data_ptr = inputs[1]->get_data_ptr<ET>();
        const auto filter_data_ptr = inputs[2]->get_data_ptr<ET>();
        auto out_data_ptr = outputs[0]->get_data_ptr<ET>();
        const auto& out_shape = outputs[0]->get_shape();
        const auto& in_shape = inputs[0]->get_shape();
        const auto& offset_shape = inputs[1]->get_shape();
        const auto& filter_shape = inputs[2]->get_shape();
        runtime::reference::deformable_convolution<typename element_type_traits<ET>::value_type>(
            in_data_ptr,
            offset_data_ptr,
            filter_data_ptr,
            out_data_ptr,
            in_shape,
            offset_shape,
            filter_shape,
            out_shape,
            op->get_strides(),
            op->get_dilations(),
            op->get_pads_begin(),
            op->get_pads_end(),
            op->get_group(),
            op->get_deformable_group());
        return true;
    }

    namespace cum_sum_v0
    {
        template <element::Type_t t1, element::Type_t t2>
        inline void evaluate(const shared_ptr<op::v0::CumSum>& op,
                             const HostTensorVector& outputs,
                             const HostTensorVector& inputs)
        {
            using T1 = typename element_type_traits<t1>::value_type;
            using T2 = typename element_type_traits<t2>::value_type;
            runtime::reference::cumsum<T1, T2>(inputs[0]->get_data_ptr<T1>(),
                                               inputs[1]->get_data_ptr<T2>(),
                                               outputs[0]->get_data_ptr<T1>(),
                                               inputs[0]->get_shape(),
                                               op->is_exclusive(),
                                               op->is_reverse());
        }
    } // namespace cum_sum_v0

    template <element::Type_t ET>
    bool evaluate(const shared_ptr<op::v0::CumSum>& op,
                  const HostTensorVector& outputs,
                  const HostTensorVector& inputs)
    {
        switch (inputs[1]->get_element_type())
        {
        case element::Type_t::i64:
            cum_sum_v0::evaluate<ET, element::Type_t::i64>(op, outputs, inputs);
            break;
        default: cum_sum_v0::evaluate<ET, element::Type_t::i32>(op, outputs, inputs); break;
        }
        return true;
    }

    namespace embedding_offsets_sum_v3
    {
        template <element::Type_t t1, element::Type_t t2>
        inline void evaluate(const shared_ptr<op::v3::EmbeddingSegmentsSum>& op,
                             const HostTensorVector& outputs,
                             const HostTensorVector& inputs)
        {
            using T1 = typename element_type_traits<t1>::value_type;
            using T2 = typename element_type_traits<t2>::value_type;
            runtime::reference::embeddingSegmentsSum<T1, T2>(
                inputs[0]->get_data_ptr<T1>(),
                inputs[1]->get_data_ptr<T2>(),
                inputs[2]->get_data_ptr<T2>(),
                inputs.size() > 4 ? inputs[4]->get_data_ptr<T2>() : nullptr,
                inputs.size() > 5 ? inputs[5]->get_data_ptr<T1>() : nullptr,
                outputs[0]->get_data_ptr<T1>(),
                inputs[0]->get_shape(),
                inputs[1]->get_shape(),
                outputs[0]->get_shape());
        }
    } // namespace embedding_offsets_sum_v3

    template <element::Type_t ET>
    bool evaluate(const shared_ptr<op::v3::EmbeddingSegmentsSum>& op,
                  const HostTensorVector& outputs,
                  const HostTensorVector& inputs)
    {
        switch (inputs[1]->get_element_type())
        {
        case element::Type_t::i32:
            embedding_offsets_sum_v3::evaluate<ET, element::Type_t::i32>(op, outputs, inputs);
            break;
        case element::Type_t::i64:
            embedding_offsets_sum_v3::evaluate<ET, element::Type_t::i64>(op, outputs, inputs);
            break;
        default: return false;
        }
        return true;
    }

    namespace embedding_bag_offsets_sum_v3
    {
        template <element::Type_t t1, element::Type_t t2>
        inline void evaluate(const shared_ptr<op::v3::EmbeddingBagOffsetsSum>& op,
                             const HostTensorVector& outputs,
                             const HostTensorVector& inputs)
        {
            using T1 = typename element_type_traits<t1>::value_type;
            using T2 = typename element_type_traits<t2>::value_type;
            runtime::reference::embeddingBagOffsetsSum<T1, T2>(
                inputs[0]->get_data_ptr<T1>(),
                inputs[1]->get_data_ptr<T2>(),
                inputs[2]->get_data_ptr<T2>(),
                inputs.size() > 3 ? inputs[3]->get_data_ptr<T2>() : nullptr,
                inputs.size() > 4 ? inputs[4]->get_data_ptr<T1>() : nullptr,
                outputs[0]->get_data_ptr<T1>(),
                shape_size(inputs[1]->get_shape()),
                outputs[0]->get_shape());
        }
    } // namespace embedding_bag_offsets_sum_v3

    template <element::Type_t ET>
    bool evaluate(const shared_ptr<op::v3::EmbeddingBagOffsetsSum>& op,
                  const HostTensorVector& outputs,
                  const HostTensorVector& inputs)
    {
        switch (inputs[1]->get_element_type())
        {
        case element::Type_t::i32:
            embedding_bag_offsets_sum_v3::evaluate<ET, element::Type_t::i32>(op, outputs, inputs);
            break;
        case element::Type_t::i64:
            embedding_bag_offsets_sum_v3::evaluate<ET, element::Type_t::i64>(op, outputs, inputs);
            break;
        default: return false;
        }
        return true;
    }

    namespace embedding_bag_packed_sum_v3
    {
        template <element::Type_t t1, element::Type_t t2>
        inline void evaluate(const shared_ptr<op::v3::EmbeddingBagPackedSum>& op,
                             const HostTensorVector& outputs,
                             const HostTensorVector& inputs)
        {
            using T1 = typename element_type_traits<t1>::value_type;
            using T2 = typename element_type_traits<t2>::value_type;
            runtime::reference::embeddingBagPackedSum<T1, T2>(
                inputs[0]->get_data_ptr<T1>(),
                inputs[1]->get_data_ptr<T2>(),
                inputs.size() > 2 ? inputs[2]->get_data_ptr<T1>() : nullptr,
                outputs[0]->get_data_ptr<T1>(),
                inputs[1]->get_shape(),
                outputs[0]->get_shape());
        }
    } // namespace embedding_bag_packed_sum_v3

    template <element::Type_t ET>
    bool evaluate(const shared_ptr<op::v3::EmbeddingBagPackedSum>& op,
                  const HostTensorVector& outputs,
                  const HostTensorVector& inputs)
    {
        switch (inputs[1]->get_element_type())
        {
        case element::Type_t::i32:
            embedding_bag_packed_sum_v3::evaluate<ET, element::Type_t::i32>(op, outputs, inputs);
            break;
        case element::Type_t::i64:
            embedding_bag_packed_sum_v3::evaluate<ET, element::Type_t::i64>(op, outputs, inputs);
            break;
        default: return false;
        }

        return true;
    }

    template <element::Type_t ET>
    bool evaluate(const shared_ptr<op::v0::MVN>& op,
                  const HostTensorVector& outputs,
                  const HostTensorVector& inputs)
    {
        using T = typename element_type_traits<ET>::value_type;
        runtime::reference::mvn<T>(inputs[0]->get_data_ptr<ET>(),
                                   outputs[0]->get_data_ptr<ET>(),
                                   inputs[0]->get_shape(),
                                   op->get_normalize_variance(),
                                   op->get_reduction_axes(),
                                   op->get_eps());
        return true;
    }

    namespace mvn_6_axes
    {
        template <typename T>
        AxisSet mvn_6_reduction_axes(const HostTensorPtr& axes_input, size_t rank)
        {
            T* a = axes_input->get_data_ptr<T>();
            auto v = std::vector<T>(a, a + axes_input->get_shape()[0]);
            std::vector<size_t> axes(v.size(), 0);
            for (size_t i = 0; i < v.size(); i++)
            {
                if (v[i] < 0)
                {
                    if (rank + v[i] < 0)
                    {
                        throw ngraph_error("Unexpected axis");
                    }
                    axes[i] = (size_t)(rank + v[i]);
                }
                else
                {
                    axes[i] = (size_t)(v[i]);
                }
            }
            return AxisSet(axes);
        }
    } // mvn_6_axes

    template <element::Type_t ET>
    bool evaluate(const shared_ptr<op::v6::MVN>& op,
                  const HostTensorVector& outputs,
                  const HostTensorVector& inputs)
    {
        using T = typename element_type_traits<ET>::value_type;
        AxisSet reduction_axes;
        auto rank = inputs[0]->get_shape().size();
        if (inputs[1]->get_element_type() == element::i64)
        {
            reduction_axes = mvn_6_axes::mvn_6_reduction_axes<int64_t>(inputs[1], rank);
        }
        else if (inputs[1]->get_element_type() == element::i32)
        {
            reduction_axes = mvn_6_axes::mvn_6_reduction_axes<int32_t>(inputs[1], rank);
        }
        else
        {
            throw ngraph_error("Unexpected indices type");
        }
        runtime::reference::mvn_6<T>(inputs[0]->get_data_ptr<ET>(),
                                     outputs[0]->get_data_ptr<ET>(),
                                     inputs[0]->get_shape(),
                                     reduction_axes,
                                     op->get_normalize_variance(),
                                     op->get_eps(),
                                     op->get_eps_mode());
        return true;
    }

    namespace
    {
        std::vector<float> get_floats(const std::shared_ptr<HostTensor>& input, const Shape& shape)
        {
            size_t input_size = shape_size(shape);
            std::vector<float> result(input_size);

            switch (input->get_element_type())
            {
            case element::Type_t::bf16:
            {
                bfloat16* p = input->get_data_ptr<bfloat16>();
                for (size_t i = 0; i < input_size; ++i)
                {
                    result[i] = float(p[i]);
                }
            }
            break;
            case element::Type_t::f16:
            {
                float16* p = input->get_data_ptr<float16>();
                for (size_t i = 0; i < input_size; ++i)
                {
                    result[i] = float(p[i]);
                }
            }
            break;
            case element::Type_t::f32:
            {
                float* p = input->get_data_ptr<float>();
                memcpy(result.data(), p, input_size * sizeof(float));
            }
            break;
            default: throw std::runtime_error("Unsupported data type."); break;
            }

            return result;
        }

        std::vector<int64_t> get_integers(const std::shared_ptr<HostTensor>& input,
                                          const Shape& shape)
        {
            size_t input_size = shape_size(shape);
            std::vector<int64_t> result(input_size);

            switch (input->get_element_type())
            {
            case element::Type_t::i8:
            {
                auto p = input->get_data_ptr<int8_t>();
                for (size_t i = 0; i < input_size; ++i)
                {
                    result[i] = int64_t(p[i]);
                }
            }
            break;
            case element::Type_t::i16:
            {
                auto p = input->get_data_ptr<int16_t>();
                for (size_t i = 0; i < input_size; ++i)
                {
                    result[i] = int64_t(p[i]);
                }
            }
            break;
            case element::Type_t::i32:
            {
                auto p = input->get_data_ptr<int32_t>();
                for (size_t i = 0; i < input_size; ++i)
                {
                    result[i] = int64_t(p[i]);
                }
            }
            break;
            case element::Type_t::i64:
            {
                auto p = input->get_data_ptr<int64_t>();
                for (size_t i = 0; i < input_size; ++i)
                {
                    result[i] = int64_t(p[i]);
                }
            }
            break;
            case element::Type_t::u8:
            {
                auto p = input->get_data_ptr<uint8_t>();
                for (size_t i = 0; i < input_size; ++i)
                {
                    result[i] = int64_t(p[i]);
                }
            }
            break;
            case element::Type_t::u16:
            {
                auto p = input->get_data_ptr<uint16_t>();
                for (size_t i = 0; i < input_size; ++i)
                {
                    result[i] = int64_t(p[i]);
                }
            }
            break;
            case element::Type_t::u32:
            {
                auto p = input->get_data_ptr<uint32_t>();
                for (size_t i = 0; i < input_size; ++i)
                {
                    result[i] = int64_t(p[i]);
                }
            }
            break;
            case element::Type_t::u64:
            {
                auto p = input->get_data_ptr<uint64_t>();
                for (size_t i = 0; i < input_size; ++i)
                {
                    result[i] = int64_t(p[i]);
                }
            }
            break;
            default:
                throw std::runtime_error("Unsupported data type in op NonMaxSuppression-5");
                break;
            }

            return result;
        }
    } // namespace

    namespace nms_v5
    {
        using V5BoxEncoding = op::v5::NonMaxSuppression::BoxEncodingType;

        struct InfoForNMS5
        {
            int64_t max_output_boxes_per_class;
            float iou_threshold;
            float score_threshold;
            float soft_nms_sigma;
            Shape out_shape;
            Shape boxes_shape;
            Shape scores_shape;
            std::vector<float> boxes_data;
            std::vector<float> scores_data;
            size_t out_shape_size;
            bool sort_result_descending;
            ngraph::element::Type output_type;
        };

        constexpr size_t boxes_port = 0;
        constexpr size_t scores_port = 1;

        PartialShape
            infer_selected_indices_shape(const std::vector<std::shared_ptr<HostTensor>>& inputs,
                                         int64_t max_output_boxes_per_class)
        {
            const auto boxes_ps = inputs[boxes_port]->get_partial_shape();
            const auto scores_ps = inputs[scores_port]->get_partial_shape();

            // NonMaxSuppression produces triplets
            // that have the following format: [batch_index, class_index, box_index]
            PartialShape result = {Dimension::dynamic(), 3};

            if (boxes_ps.rank().is_static() && scores_ps.rank().is_static())
            {
                const auto num_boxes_boxes = boxes_ps[1];
                if (num_boxes_boxes.is_static() && scores_ps[0].is_static() &&
                    scores_ps[1].is_static())
                {
                    const auto num_boxes = num_boxes_boxes.get_length();
                    const auto num_classes = scores_ps[1].get_length();

                    result[0] = std::min(num_boxes, max_output_boxes_per_class) * num_classes *
                                scores_ps[0].get_length();
                }
            }
            return result;
        }

        void normalize_corner(float* boxes, const Shape& boxes_shape)
        {
            size_t total_num_of_boxes = shape_size(boxes_shape) / 4;
            for (size_t i = 0; i < total_num_of_boxes; ++i)
            {
                float* current_box = boxes + 4 * i;

                float y1 = current_box[0];
                float x1 = current_box[1];
                float y2 = current_box[2];
                float x2 = current_box[3];

                float ymin = std::min(y1, y2);
                float ymax = std::max(y1, y2);
                float xmin = std::min(x1, x2);
                float xmax = std::max(x1, x2);

                current_box[0] = ymin;
                current_box[1] = xmin;
                current_box[2] = ymax;
                current_box[3] = xmax;
            }
        }

        void normalize_center(float* boxes, const Shape& boxes_shape)
        {
            size_t total_num_of_boxes = shape_size(boxes_shape) / 4;
            for (size_t i = 0; i < total_num_of_boxes; ++i)
            {
                float* current_box = boxes + 4 * i;

                float x_center = current_box[0];
                float y_center = current_box[1];
                float width = current_box[2];
                float height = current_box[3];

                float y1 = y_center - height / 2.0;
                float x1 = x_center - width / 2.0;
                float y2 = y_center + height / 2.0;
                float x2 = x_center + width / 2.0;

                current_box[0] = y1;
                current_box[1] = x1;
                current_box[2] = y2;
                current_box[3] = x2;
            }
        }

        void normalize_box_encoding(float* boxes,
                                    const Shape& boxes_shape,
                                    const V5BoxEncoding box_encoding)
        {
            if (box_encoding == V5BoxEncoding::CORNER)
            {
                normalize_corner(boxes, boxes_shape);
            }
            else
            {
                normalize_center(boxes, boxes_shape);
            }
        }

        std::vector<float> prepare_boxes_data(const std::shared_ptr<HostTensor>& boxes,
                                              const Shape& boxes_shape,
                                              const V5BoxEncoding box_encoding)
        {
            auto result = get_floats(boxes, boxes_shape);
            normalize_box_encoding(result.data(), boxes_shape, box_encoding);
            return result;
        }

        std::vector<float> prepare_scores_data(const std::shared_ptr<HostTensor>& scores,
                                               const Shape& scores_shape)
        {
            auto result = get_floats(scores, scores_shape);
            return result;
        }

        InfoForNMS5 get_info_for_nms5_eval(const std::shared_ptr<op::v5::NonMaxSuppression>& nms5,
                                           const std::vector<std::shared_ptr<HostTensor>>& inputs)
        {
            InfoForNMS5 result;

            result.max_output_boxes_per_class =
                inputs.size() > 2 ? get_integers(inputs[2], Shape({}))[0] : 0;
            result.iou_threshold = inputs.size() > 3 ? get_floats(inputs[3], Shape({}))[0] : 0.0f;
            result.score_threshold = inputs.size() > 4 ? get_floats(inputs[4], Shape({}))[0] : 0.0f;
            result.soft_nms_sigma = inputs.size() > 5 ? get_floats(inputs[5], Shape({}))[0] : 0.0f;

            auto selected_indices_shape =
                infer_selected_indices_shape(inputs, result.max_output_boxes_per_class);
            result.out_shape = selected_indices_shape.to_shape();

            result.boxes_shape = inputs[boxes_port]->get_shape();
            result.scores_shape = inputs[scores_port]->get_shape();

            result.boxes_data = prepare_boxes_data(
                inputs[boxes_port], result.boxes_shape, nms5->get_box_encoding());
            result.scores_data = prepare_scores_data(inputs[scores_port], result.scores_shape);

            result.out_shape_size = shape_size(result.out_shape);

            result.sort_result_descending = nms5->get_sort_result_descending();

            result.output_type = nms5->get_output_type();

            return result;
        }

    } // namespace nms_v5

    template <element::Type_t ET>
    bool evaluate(const shared_ptr<op::v5::NonMaxSuppression>& op,
                  const HostTensorVector& outputs,
                  const HostTensorVector& inputs)
    {
        auto info = nms_v5::get_info_for_nms5_eval(op, inputs);

        std::vector<int64_t> selected_indices(info.out_shape_size);
        std::vector<float> selected_scores(info.out_shape_size);
        int64_t valid_outputs = 0;

        runtime::reference::non_max_suppression(info.boxes_data.data(),
                                                info.boxes_shape,
                                                info.scores_data.data(),
                                                info.scores_shape,
                                                info.max_output_boxes_per_class,
                                                info.iou_threshold,
                                                info.score_threshold,
                                                info.soft_nms_sigma,
                                                selected_indices.data(),
                                                info.out_shape,
                                                selected_scores.data(),
                                                info.out_shape,
                                                &valid_outputs,
                                                info.sort_result_descending);

        auto selected_scores_type =
            (inputs.size() < 4) ? element::f32 : inputs[3]->get_element_type();

        runtime::reference::nms5_postprocessing(outputs,
                                                info.output_type,
                                                selected_indices,
                                                selected_scores,
                                                valid_outputs,
                                                selected_scores_type);
        return true;
    }

    namespace matrix_nms_v8
    {
        using SortResultType = op::v8::MatrixNms::SortResultType;
        struct InfoForNMS
        {
            Shape selected_outputs_shape;
            Shape selected_indices_shape;
            Shape boxes_shape;
            Shape scores_shape;
            std::vector<float> boxes_data;
            std::vector<float> scores_data;
            size_t selected_outputs_shape_size;
            size_t selected_indices_shape_size;
        };

        constexpr size_t boxes_port = 0;
        constexpr size_t scores_port = 1;

        PartialShape
            infer_selected_outputs_shape(const std::vector<std::shared_ptr<HostTensor>>& inputs,
                                         int nms_top_k, int keep_top_k)
        {
            const auto boxes_ps = inputs[boxes_port]->get_partial_shape();
            const auto scores_ps = inputs[scores_port]->get_partial_shape();

            PartialShape result = {Dimension::dynamic(), 6};

            if (boxes_ps.rank().is_static() && scores_ps.rank().is_static())
            {
                const auto num_boxes_boxes = boxes_ps[1];
                if (num_boxes_boxes.is_static() && scores_ps[0].is_static() && scores_ps[1].is_static())
                {
                    const auto num_boxes = num_boxes_boxes.get_length();
                    const auto num_classes = scores_ps[1].get_length();
                    int64_t max_output_boxes_per_class = 0;
                    if (nms_top_k >= 0)
                        max_output_boxes_per_class = std::min(num_boxes, (int64_t)nms_top_k);
                    else
                        max_output_boxes_per_class = num_boxes;

                    auto max_output_boxes_per_batch = max_output_boxes_per_class * num_classes;
                    if (keep_top_k >= 0)
                        max_output_boxes_per_batch =
                            std::min(max_output_boxes_per_batch, (int64_t)keep_top_k);

                    result[0] = max_output_boxes_per_batch * scores_ps[0].get_length();
                }
            }

            return result;
        }

        std::vector<float> prepare_boxes_data(const std::shared_ptr<HostTensor>& boxes,
                                              const Shape& boxes_shape)
        {
            auto result = get_floats(boxes, boxes_shape);
            return result;
        }

        std::vector<float> prepare_scores_data(const std::shared_ptr<HostTensor>& scores,
                                               const Shape& scores_shape)
        {
            auto result = get_floats(scores, scores_shape);
            return result;
        }

        InfoForNMS get_info_for_nms_eval(const std::shared_ptr<op::v8::MatrixNms>& nms,
                                           const std::vector<std::shared_ptr<HostTensor>>& inputs)
        {
            InfoForNMS result;

            auto selected_outputs_shape =
                infer_selected_outputs_shape(inputs, nms->get_nms_top_k(), nms->get_keep_top_k());
            result.selected_outputs_shape = selected_outputs_shape.to_shape();
            result.selected_indices_shape = {result.selected_outputs_shape[0], 1};

            result.boxes_shape = inputs[boxes_port]->get_shape();
            result.scores_shape = inputs[scores_port]->get_shape();

            result.boxes_data = prepare_boxes_data(inputs[boxes_port], result.boxes_shape);
            result.scores_data = prepare_scores_data(inputs[scores_port], result.scores_shape);

            result.selected_outputs_shape_size = shape_size(result.selected_outputs_shape);
            result.selected_indices_shape_size = shape_size(result.selected_indices_shape);

            return result;
        }
    } // namespace matrix_nms_v8

    template <element::Type_t ET>
    bool evaluate(const shared_ptr<op::v8::MatrixNms>& op,
                  const HostTensorVector& outputs,
                  const HostTensorVector& inputs)
    {
        auto info = matrix_nms_v8::get_info_for_nms_eval(op, inputs);

        std::vector<float> selected_outputs(info.selected_outputs_shape_size);
        std::vector<int64_t> selected_indices(info.selected_indices_shape_size);
        std::vector<int64_t> valid_outputs(info.boxes_shape[0]);

        runtime::reference::matrix_nms(info.boxes_data.data(),
                                                info.boxes_shape,
                                                info.scores_data.data(),
                                                info.scores_shape,
                                                op->get_sort_result_type(),
                                                op->get_sort_result_across_batch(),
                                                op->get_score_threshold(),
                                                op->get_nms_top_k(),
                                                op->get_keep_top_k(),
                                                op->get_background_class(),
                                                op->get_decay_function(),
                                                op->get_gaussian_sigma(),
                                                op->get_post_threshold(),
                                                selected_outputs.data(),
                                                info.selected_outputs_shape,
                                                selected_indices.data(),
                                                info.selected_indices_shape,
                                                valid_outputs.data());

        runtime::reference::matrix_nms_postprocessing(outputs,
                                                op->get_output_type(),
                                                selected_outputs,
                                                selected_indices,
                                                valid_outputs);
        return true;
    }

    namespace multiclass_nms_v8
    {
        using SortResultType = op::v8::MulticlassNms::SortResultType;
        struct InfoForNMS
        {
            Shape selected_outputs_shape;
            Shape selected_indices_shape;
            Shape boxes_shape;
            Shape scores_shape;
            std::vector<float> boxes_data;
            std::vector<float> scores_data;
            size_t selected_outputs_shape_size;
            size_t selected_indices_shape_size;
        };

        constexpr size_t boxes_port = 0;
        constexpr size_t scores_port = 1;

        PartialShape
            infer_selected_outputs_shape(const std::vector<std::shared_ptr<HostTensor>>& inputs,
                                         int nms_top_k, int keep_top_k)
        {
            const auto boxes_ps = inputs[boxes_port]->get_partial_shape();
            const auto scores_ps = inputs[scores_port]->get_partial_shape();

            PartialShape result = {Dimension::dynamic(), 6};

            if (boxes_ps.rank().is_static() && scores_ps.rank().is_static())
            {
                const auto num_boxes_boxes = boxes_ps[1];
                if (num_boxes_boxes.is_static() && scores_ps[0].is_static() && scores_ps[1].is_static())
                {
                    const auto num_boxes = num_boxes_boxes.get_length();
                    const auto num_classes = scores_ps[1].get_length();
                    int64_t max_output_boxes_per_class = 0;
                    if (nms_top_k >= 0)
                        max_output_boxes_per_class = std::min(num_boxes, (int64_t)nms_top_k);
                    else
                        max_output_boxes_per_class = num_boxes;

                    auto max_output_boxes_per_batch = max_output_boxes_per_class * num_classes;
                    if (keep_top_k >= 0)
                        max_output_boxes_per_batch =
                            std::min(max_output_boxes_per_batch, (int64_t)keep_top_k);

                    result[0] = max_output_boxes_per_batch * scores_ps[0].get_length();
                }
            }

            return result;
        }

        std::vector<float> prepare_boxes_data(const std::shared_ptr<HostTensor>& boxes,
                                              const Shape& boxes_shape)
        {
            auto result = get_floats(boxes, boxes_shape);
            return result;
        }

        std::vector<float> prepare_scores_data(const std::shared_ptr<HostTensor>& scores,
                                               const Shape& scores_shape)
        {
            auto result = get_floats(scores, scores_shape);
            return result;
        }

        InfoForNMS get_info_for_nms_eval(const std::shared_ptr<op::v8::MulticlassNms>& nms,
                                           const std::vector<std::shared_ptr<HostTensor>>& inputs)
        {
            InfoForNMS result;

            auto selected_outputs_shape =
                infer_selected_outputs_shape(inputs, nms->get_nms_top_k(), nms->get_keep_top_k());
            result.selected_outputs_shape = selected_outputs_shape.to_shape();
            result.selected_indices_shape = {result.selected_outputs_shape[0], 1};

            result.boxes_shape = inputs[boxes_port]->get_shape();
            result.scores_shape = inputs[scores_port]->get_shape();

            result.boxes_data = prepare_boxes_data(inputs[boxes_port], result.boxes_shape);
            result.scores_data = prepare_scores_data(inputs[scores_port], result.scores_shape);

            result.selected_outputs_shape_size = shape_size(result.selected_outputs_shape);
            result.selected_indices_shape_size = shape_size(result.selected_indices_shape);

            return result;
        }
    } // namespace multiclass_nms_v8

    template <element::Type_t ET>
    bool evaluate(const shared_ptr<op::v8::MulticlassNms>& op,
                  const HostTensorVector& outputs,
                  const HostTensorVector& inputs)
    {
        auto info = multiclass_nms_v8::get_info_for_nms_eval(op, inputs);

        std::vector<float> selected_outputs(info.selected_outputs_shape_size);
        std::vector<int64_t> selected_indices(info.selected_indices_shape_size);
        std::vector<int64_t> valid_outputs(inputs[0]->get_shape()[0]);

        runtime::reference::multiclass_nms(info.boxes_data.data(),
                                                info.boxes_shape,
                                                info.scores_data.data(),
                                                info.scores_shape,
                                                op->get_sort_result_type(),
                                                op->get_sort_result_across_batch(),
                                                op->get_iou_threshold(),
                                                op->get_score_threshold(),
                                                op->get_nms_top_k(),
                                                op->get_keep_top_k(),
                                                op->get_background_class(),
                                                op->get_nms_eta(),
                                                selected_outputs.data(),
                                                info.selected_outputs_shape,
                                                selected_indices.data(),
                                                info.selected_indices_shape,
                                                valid_outputs.data());                                                  

        auto selected_scores_type = element::f32; // FIXME

        runtime::reference::multiclass_nms_postprocessing(outputs,
                                                op->get_output_type(),
                                                selected_outputs,
                                                selected_indices,
                                                valid_outputs,
                                                selected_scores_type);

        return true;
    }

    namespace experimental_prior_grid
    {
        struct InfoForEDPriorGrid
        {
            Shape output_shape;
            int64_t grid_h;
            int64_t grid_w;
            float stride_h;
            float stride_w;
        };

        constexpr size_t priors_port = 0;
        constexpr size_t feature_map_port = 1;

        PartialShape infer_output_shape(const std::vector<std::shared_ptr<HostTensor>>& inputs,
                                        bool flatten)
        {
            PartialShape out_shape = {
                Dimension::dynamic(), Dimension::dynamic(), Dimension::dynamic(), 4};

            if (flatten)
            {
                out_shape = PartialShape{Dimension::dynamic(), 4};
            }

            const auto priors_shape = inputs[priors_port]->get_partial_shape();
            const auto feature_map_shape = inputs[feature_map_port]->get_partial_shape();

            if (priors_shape.rank().is_dynamic() || feature_map_shape.rank().is_dynamic())
            {
                return out_shape;
            }

            auto num_priors = priors_shape[0];
            auto featmap_height = feature_map_shape[2];
            auto featmap_width = feature_map_shape[3];

            if (flatten)
            {
                out_shape = PartialShape{featmap_height * featmap_width * num_priors, 4};
            }
            else
            {
                out_shape = PartialShape{featmap_height, featmap_width, num_priors, 4};
            }

            return out_shape;
        }

        InfoForEDPriorGrid get_info_for_ed_prior_grid_eval(
            const std::shared_ptr<op::v6::ExperimentalDetectronPriorGridGenerator>& prior_grid,
            const std::vector<std::shared_ptr<HostTensor>>& inputs)
        {
            InfoForEDPriorGrid result;

            auto attrs = prior_grid->get_attrs();

            result.grid_h = attrs.h;
            result.grid_w = attrs.w;
            result.stride_h = attrs.stride_y;
            result.stride_w = attrs.stride_x;

            auto output_rois_shape = infer_output_shape(inputs, attrs.flatten);
            result.output_shape = output_rois_shape.to_shape();

            return result;
        }
    } // namespace experimental_prior_grid

    template <element::Type_t ET>
    bool evaluate(const shared_ptr<op::v6::ExperimentalDetectronPriorGridGenerator>& op,
                  const HostTensorVector& outputs,
                  const HostTensorVector& inputs)
    {
        auto info = experimental_prior_grid::get_info_for_ed_prior_grid_eval(op, inputs);

        using T = typename element_type_traits<ET>::value_type;
        outputs[0]->set_shape(info.output_shape);
        runtime::reference::experimental_detectron_prior_grid_generator<T>(
            inputs[0]->get_data_ptr<const T>(),
            inputs[0]->get_shape(),
            inputs[1]->get_shape(),
            inputs[2]->get_shape(),
            outputs[0]->get_data_ptr<T>(),
            info.grid_h,
            info.grid_w,
            info.stride_h,
            info.stride_w);

        return true;
    }

    template <element::Type_t ET>
    bool evaluate(const shared_ptr<op::v6::ExperimentalDetectronDetectionOutput>& op,
                  const HostTensorVector& outputs,
                  const HostTensorVector& inputs)
    {
        const auto attrs = op->get_attrs();
        size_t rois_num = attrs.max_detections_per_image;

        const Shape output_boxes_shape = Shape{rois_num, 4};
        const Shape output_classes_shape = Shape{rois_num};
        const Shape output_scores_shape = Shape{rois_num};

        const auto output_type = op->get_input_element_type(0);

        const auto boxes_data = get_floats(inputs[0], inputs[0]->get_shape());
        const auto input_deltas_data = get_floats(inputs[1], inputs[1]->get_shape());
        const auto input_scores_data = get_floats(inputs[2], inputs[2]->get_shape());
        const auto input_im_info_data = get_floats(inputs[3], inputs[3]->get_shape());

        std::vector<float> output_boxes(shape_size(output_boxes_shape));
        std::vector<int32_t> output_classes(shape_size(output_classes_shape));
        std::vector<float> output_scores(shape_size(output_scores_shape));

        outputs[0]->set_element_type(output_type);
        outputs[0]->set_shape(output_boxes_shape);
        outputs[1]->set_element_type(element::Type_t::i32);
        outputs[1]->set_shape(output_classes_shape);
        outputs[2]->set_element_type(output_type);
        outputs[2]->set_shape(output_scores_shape);

        runtime::reference::experimental_detectron_detection_output(boxes_data.data(),
                                                                    input_deltas_data.data(),
                                                                    input_scores_data.data(),
                                                                    input_im_info_data.data(),
                                                                    attrs,
                                                                    output_boxes.data(),
                                                                    output_scores.data(),
                                                                    output_classes.data());

        runtime::reference::experimental_detectron_detection_output_postprocessing(
            outputs[0]->get_data_ptr(),
            outputs[1]->get_data_ptr(),
            outputs[2]->get_data_ptr(),
            output_type,
            output_boxes,
            output_classes,
            output_scores,
            output_boxes_shape,
            output_classes_shape,
            output_scores_shape);

        return true;
    }

    namespace fft_v7
    {
        struct InfoForFFT7
        {
            std::vector<float> input_data;
            std::vector<int64_t> axes_data;
            Shape input_data_shape;
            Shape axes_data_shape;
            Shape output_shape;
        };

        std::vector<int64_t> get_signal_size(const std::vector<std::shared_ptr<HostTensor>>& inputs,
                                             size_t num_of_axes)
        {
            if (inputs.size() == 3)
            {
                return get_integers(inputs[2], inputs[2]->get_shape());
            }

            return std::vector<int64_t>(num_of_axes, static_cast<int64_t>(-1));
        }

        InfoForFFT7 get_info_for_fft7_eval(const std::vector<std::shared_ptr<HostTensor>>& inputs)
        {
            InfoForFFT7 result;

            result.input_data_shape = inputs[0]->get_shape();
            result.axes_data_shape = inputs[1]->get_shape();
            result.input_data = get_floats(inputs[0], result.input_data_shape);
            result.axes_data = get_integers(inputs[1], result.axes_data_shape);

            auto output_shape = result.input_data_shape;

            int64_t input_rank = static_cast<int64_t>(result.input_data_shape.size());
            int64_t complex_data_rank = input_rank - 1;
            auto canonicalized_axes = runtime::reference::canonicalize_axes(
                result.axes_data.data(), result.axes_data_shape, complex_data_rank);

            size_t num_of_axes = result.axes_data.size();
            auto signal_size = get_signal_size(inputs, num_of_axes);

            for (size_t i = 0; i < num_of_axes; ++i)
            {
                int64_t current_axis = canonicalized_axes[i];
                int64_t current_signal_size = signal_size[i];
                if (current_signal_size != -1)
                {
                    output_shape[current_axis] = current_signal_size;
                }
            }

            result.output_shape = output_shape;

            return result;
        }
    } // namespace fft_v7

    template <element::Type_t ET>
    bool evaluate(const shared_ptr<op::v7::DFT>& op,
                  const HostTensorVector& outputs,
                  const HostTensorVector& inputs)
    {
        auto info = fft_v7::get_info_for_fft7_eval(inputs);
        outputs[0]->set_shape(info.output_shape);

        std::vector<float> fft_result(shape_size(info.output_shape), 0.0f);
        runtime::reference::fft(info.input_data.data(),
                                info.input_data_shape,
                                info.axes_data.data(),
                                info.axes_data_shape,
                                fft_result.data(),
                                info.output_shape,
                                runtime::reference::FFTKind::Forward);

        const auto output_type = op->get_input_element_type(0);
        runtime::reference::fft_postprocessing(outputs, output_type, fft_result);
        return true;
    }

    template <element::Type_t ET>
    bool evaluate(const shared_ptr<op::v7::IDFT>& op,
                  const HostTensorVector& outputs,
                  const HostTensorVector& inputs)
    {
        auto info = fft_v7::get_info_for_fft7_eval(inputs);
        outputs[0]->set_shape(info.output_shape);

        std::vector<float> fft_result(shape_size(info.output_shape), 0.0f);
        runtime::reference::fft(info.input_data.data(),
                                info.input_data_shape,
                                info.axes_data.data(),
                                info.axes_data_shape,
                                fft_result.data(),
                                info.output_shape,
                                runtime::reference::FFTKind::Inverse);

        const auto output_type = op->get_input_element_type(0);
        runtime::reference::fft_postprocessing(outputs, output_type, fft_result);
        return true;
    }

    template <element::Type_t ET>
    bool evaluate(const shared_ptr<op::v0::LRN>& op,
                  const HostTensorVector& outputs,
                  const HostTensorVector& inputs)
    {
        using T = typename element_type_traits<ET>::value_type;
        runtime::reference::lrn<T>(inputs[0]->get_data_ptr<ET>(),
                                   op->get_reduction_axes(),
                                   outputs[0]->get_data_ptr<ET>(),
                                   inputs[0]->get_shape(),
                                   op->get_alpha(),
                                   op->get_beta(),
                                   op->get_bias(),
                                   op->get_nsize());
        return true;
    }

    template <element::Type_t ET>
    bool evaluate(const shared_ptr<op::v0::GRN>& op,
                  const HostTensorVector& outputs,
                  const HostTensorVector& inputs)
    {
        using T = typename element_type_traits<ET>::value_type;
        runtime::reference::grn<T>(inputs[0]->get_data_ptr<ET>(),
                                   outputs[0]->get_data_ptr<ET>(),
                                   op->get_bias(),
                                   inputs[0]->get_shape());
        return true;
    }

    template <element::Type_t ET>
    bool evaluate(const shared_ptr<op::v0::DetectionOutput>& op,
                  const HostTensorVector& outputs,
                  const HostTensorVector& inputs)
    {
        using T = typename element_type_traits<ET>::value_type;
        runtime::reference::referenceDetectionOutput<T> refDetOut(op->get_attrs(),
                                                                  op->get_input_shape(0),
                                                                  op->get_input_shape(2),
                                                                  op->get_output_shape(0));
        if (op->get_input_size() == 3)
        {
            refDetOut.run(inputs[0]->get_data_ptr<const T>(),
                          inputs[1]->get_data_ptr<const T>(),
                          inputs[2]->get_data_ptr<const T>(),
                          nullptr,
                          nullptr,
                          outputs[0]->get_data_ptr<T>());
        }
        else if (op->get_input_size() == 5)
        {
            refDetOut.run(inputs[0]->get_data_ptr<const T>(),
                          inputs[1]->get_data_ptr<const T>(),
                          inputs[2]->get_data_ptr<const T>(),
                          inputs[3]->get_data_ptr<const T>(),
                          inputs[4]->get_data_ptr<const T>(),
                          outputs[0]->get_data_ptr<T>());
        }
        else
        {
            throw ngraph_error("DetectionOutput layer supports only 3 or 5 inputs");
        }
        return true;
    }

    template <element::Type_t ET>
    bool evaluate(const shared_ptr<op::v3::ScatterNDUpdate>& op,
                  const HostTensorVector& outputs,
                  const HostTensorVector& inputs)
    {
        using T = typename element_type_traits<ET>::value_type;
        auto idxType = op->get_input_element_type(1);
        if (idxType == element::i32)
        {
            runtime::reference::scatterNdUpdate<T, int32_t>(
                inputs[0]->get_data_ptr<const T>(),
                inputs[1]->get_data_ptr<const int32_t>(),
                inputs[2]->get_data_ptr<const T>(),
                outputs[0]->get_data_ptr<T>(),
                op->get_input_shape(0),
                op->get_input_shape(1),
                op->get_input_shape(2));
        }
        else if (idxType == element::i64)
        {
            runtime::reference::scatterNdUpdate<T, int64_t>(
                inputs[0]->get_data_ptr<const T>(),
                inputs[1]->get_data_ptr<const int64_t>(),
                inputs[2]->get_data_ptr<const T>(),
                outputs[0]->get_data_ptr<T>(),
                op->get_input_shape(0),
                op->get_input_shape(1),
                op->get_input_shape(2));
        }
        else
        {
            throw ngraph_error(
                "ScatterNDUpdate layer support only i32 and i64 'indices' input precision!");
        }
        return true;
    }

    template <element::Type_t ET>
    bool evaluate(const shared_ptr<op::v1::Select>& op,
                  const HostTensorVector& outputs,
                  const HostTensorVector& inputs)
    {
        using T = typename element_type_traits<ET>::value_type;

        runtime::reference::select<T>(inputs[0]->get_data_ptr<const char>(),
                                      inputs[1]->get_data_ptr<const T>(),
                                      inputs[2]->get_data_ptr<const T>(),
                                      outputs[0]->get_data_ptr<T>(),
                                      op->get_input_shape(0),
                                      op->get_input_shape(1),
                                      op->get_input_shape(2),
                                      op->get_auto_broadcast());
        return true;
    }

    template <element::Type_t ET>
    bool evaluate(const shared_ptr<op::v1::AvgPool>& op,
                  const HostTensorVector& outputs,
                  const HostTensorVector& inputs)
    {
        using T = typename element_type_traits<ET>::value_type;
        runtime::reference::avg_pool<T>(inputs[0]->get_data_ptr<T>(),
                                        outputs[0]->get_data_ptr<T>(),
                                        inputs[0]->get_shape(),
                                        op->get_output_shape(0),
                                        op->get_kernel(),
                                        op->get_strides(),
                                        op->get_pads_begin(),
                                        op->get_pads_end(),
                                        !op->get_exclude_pad());
        return true;
    }

    template <element::Type_t ET>
    bool evaluate(const shared_ptr<op::v0::HardSigmoid>& op,
                  const HostTensorVector& outputs,
                  const HostTensorVector& inputs)
    {
        using T = typename element_type_traits<ET>::value_type;
        runtime::reference::hard_sigmoid<T>(inputs[0]->get_data_ptr<T>(),
                                            inputs[1]->get_data_ptr<const T>()[0],
                                            inputs[2]->get_data_ptr<const T>()[0],
                                            outputs[0]->get_data_ptr<T>(),
                                            shape_size(outputs[0]->get_shape()));
        return true;
    }

    template <element::Type_t ET>
    bool evaluate(const shared_ptr<op::v0::Elu>& op,
                  const HostTensorVector& outputs,
                  const HostTensorVector& inputs)
    {
        using T = typename element_type_traits<ET>::value_type;
        runtime::reference::elu<T>(inputs[0]->get_data_ptr<T>(),
                                   outputs[0]->get_data_ptr<T>(),
                                   shape_size(inputs[0]->get_shape()),
                                   op->get_alpha());
        return true;
    }

    template <element::Type_t ET>
    bool evaluate(const shared_ptr<op::v0::PriorBox>& op,
                  const HostTensorVector& outputs,
                  const HostTensorVector& inputs)
    {
        using T = typename element_type_traits<ET>::value_type;
        runtime::reference::prior_box<T>(inputs[0]->get_data_ptr<T>(),
                                         inputs[1]->get_data_ptr<T>(),
                                         outputs[0]->get_data_ptr<float>(),
                                         outputs[0]->get_shape(),
                                         op->get_attrs());
        return true;
    }

    template <element::Type_t ET>
    bool evaluate(const shared_ptr<op::v0::Proposal>& op,
                  const HostTensorVector& outputs,
                  const HostTensorVector& inputs)
    {
        using T = typename element_type_traits<ET>::value_type;
        runtime::reference::proposal_v0<T>(inputs[0]->get_data_ptr<T>(),
                                           inputs[1]->get_data_ptr<T>(),
                                           inputs[2]->get_data_ptr<T>(),
                                           outputs[0]->get_data_ptr<T>(),
                                           inputs[0]->get_shape(),
                                           inputs[1]->get_shape(),
                                           inputs[2]->get_shape(),
                                           outputs[0]->get_shape(),
                                           op.get()->get_attrs());
        return true;
    }

    template <element::Type_t ET>
    bool evaluate(const shared_ptr<op::v4::Proposal>& op,
                  const HostTensorVector& outputs,
                  const HostTensorVector& inputs)
    {
        using T = typename element_type_traits<ET>::value_type;
        runtime::reference::proposal_v4<T>(inputs[0]->get_data_ptr<T>(),
                                           inputs[1]->get_data_ptr<T>(),
                                           inputs[2]->get_data_ptr<T>(),
                                           outputs[0]->get_data_ptr<T>(),
                                           outputs[1]->get_data_ptr<T>(),
                                           inputs[0]->get_shape(),
                                           inputs[1]->get_shape(),
                                           inputs[2]->get_shape(),
                                           outputs[0]->get_shape(),
                                           outputs[1]->get_shape(),
                                           op.get()->get_attrs());
        return true;
    }

    template <element::Type_t ET>
    bool evaluate(const shared_ptr<op::v1::Mod>& op,
                  const HostTensorVector& outputs,
                  const HostTensorVector& inputs)
    {
        using T = typename element_type_traits<ET>::value_type;
        runtime::reference::mod<T>(inputs[0]->get_data_ptr<T>(),
                                   inputs[1]->get_data_ptr<T>(),
                                   outputs[0]->get_data_ptr<T>(),
                                   inputs[0]->get_shape(),
                                   inputs[1]->get_shape(),
                                   op->get_autob());
        return true;
    }

    template <element::Type_t ET>
    bool evaluate(const shared_ptr<op::v0::Selu>& op,
                  const HostTensorVector& outputs,
                  const HostTensorVector& inputs)
    {
        using T = typename element_type_traits<ET>::value_type;
        runtime::reference::selu<T>(inputs[0]->get_data_ptr<T>(),
                                    inputs[1]->get_data_ptr<T>(),
                                    inputs[2]->get_data_ptr<T>(),
                                    outputs[0]->get_data_ptr<T>(),
                                    shape_size(inputs[0]->get_shape()),
                                    shape_size(inputs[1]->get_shape()),
                                    shape_size(inputs[2]->get_shape()));
        return true;
    }

    template <element::Type_t ET>
    bool evaluate(const shared_ptr<op::v0::Ceiling>& op,
                  const HostTensorVector& outputs,
                  const HostTensorVector& inputs)
    {
        using T = typename element_type_traits<ET>::value_type;
        runtime::reference::ceiling<T>(inputs[0]->get_data_ptr<T>(),
                                       outputs[0]->get_data_ptr<T>(),
                                       shape_size(inputs[0]->get_shape()));
        return true;
    }

    template <element::Type_t ET>
    bool evaluate(const shared_ptr<op::v0::Gelu>& op,
                  const HostTensorVector& outputs,
                  const HostTensorVector& inputs)
    {
        using T = typename element_type_traits<ET>::value_type;
        runtime::reference::gelu<T>(inputs[0]->get_data_ptr<T>(),
                                    outputs[0]->get_data_ptr<T>(),
                                    op::GeluApproximationMode::ERF,
                                    shape_size(inputs[0]->get_shape()));
        return true;
    }

    template <element::Type_t ET>
    bool evaluate(const shared_ptr<op::v7::Gelu>& op,
                  const HostTensorVector& outputs,
                  const HostTensorVector& inputs)
    {
        using T = typename element_type_traits<ET>::value_type;
        runtime::reference::gelu<T>(inputs[0]->get_data_ptr<T>(),
                                    outputs[0]->get_data_ptr<T>(),
                                    op->get_approximation_mode(),
                                    shape_size(inputs[0]->get_shape()));
        return true;
    }

    template <element::Type_t ET>
    bool evaluate(const shared_ptr<op::v0::Relu>& op,
                  const HostTensorVector& outputs,
                  const HostTensorVector& inputs)
    {
        using T = typename element_type_traits<ET>::value_type;
        runtime::reference::relu<T>(inputs[0]->get_data_ptr<T>(),
                                    outputs[0]->get_data_ptr<T>(),
                                    shape_size(inputs[0]->get_shape()));
        return true;
    }

    template <element::Type_t ET>
    bool evaluate(const shared_ptr<op::v0::Sign>& op,
                  const HostTensorVector& outputs,
                  const HostTensorVector& inputs)
    {
        using T = typename element_type_traits<ET>::value_type;
        runtime::reference::sign<T>(inputs[0]->get_data_ptr<T>(),
                                    outputs[0]->get_data_ptr<T>(),
                                    shape_size(inputs[0]->get_shape()));
        return true;
    }

    template <element::Type_t ET>
    bool evaluate(const shared_ptr<op::v0::Abs>& op,
                  const HostTensorVector& outputs,
                  const HostTensorVector& inputs)
    {
        using T = typename element_type_traits<ET>::value_type;
        runtime::reference::abs<T>(inputs[0]->get_data_ptr<T>(),
                                   outputs[0]->get_data_ptr<T>(),
                                   shape_size(inputs[0]->get_shape()));
        return true;
    }

    namespace ctc_loss_v4
    {
        template <element::Type_t t1, element::Type_t t2>
        inline void evaluate(const shared_ptr<op::v4::CTCLoss>& op,
                             const HostTensorVector& outputs,
                             const HostTensorVector& inputs)
        {
            using T1 = typename element_type_traits<t1>::value_type;
            using T2 = typename element_type_traits<t2>::value_type;
            runtime::reference::CTCLoss<T1, T2>(inputs[0]->get_data_ptr<T1>(),
                                                inputs[0]->get_shape(),
                                                inputs[1]->get_data_ptr<T2>(),
                                                inputs[2]->get_data_ptr<T2>(),
                                                inputs[3]->get_data_ptr<T2>(),
                                                inputs[4]->get_data_ptr<T2>(),
                                                op->get_preprocess_collapse_repeated(),
                                                op->get_ctc_merge_repeated(),
                                                op->get_unique(),
                                                outputs[0]->get_data_ptr<T1>());
        }
    } // namespace ctc_loss_v4

    template <element::Type_t ET>
    bool evaluate(const shared_ptr<op::v4::CTCLoss>& op,
                  const HostTensorVector& outputs,
                  const HostTensorVector& inputs)
    {
        switch (inputs[1]->get_element_type())
        {
        case element::Type_t::i32:
            ctc_loss_v4::evaluate<ET, element::Type_t::i32>(op, outputs, inputs);
            break;
        case element::Type_t::i64:
            ctc_loss_v4::evaluate<ET, element::Type_t::i64>(op, outputs, inputs);
            break;
        default: return false;
        }
        return true;
    }

    template <element::Type_t ET>
    bool evaluate(const shared_ptr<op::v0::BatchNormInference>& op,
                  const HostTensorVector& outputs,
                  const HostTensorVector& inputs)
    {
        using T = typename element_type_traits<ET>::value_type;
        runtime::reference::batch_norm_inference<T>(op->get_eps_value(),
                                                    inputs[2]->get_data_ptr<T>(),
                                                    inputs[0]->get_data_ptr<T>(),
                                                    inputs[1]->get_data_ptr<T>(),
                                                    inputs[3]->get_data_ptr<T>(),
                                                    inputs[4]->get_data_ptr<T>(),
                                                    outputs[0]->get_data_ptr<T>(),
                                                    inputs[2]->get_shape());
        return true;
    }

    template <element::Type_t ET>
    bool evaluate(const shared_ptr<op::v5::BatchNormInference>& op,
                  const HostTensorVector& outputs,
                  const HostTensorVector& inputs)
    {
        using T = typename element_type_traits<ET>::value_type;
        runtime::reference::batch_norm_inference<T>(op->get_eps_value(),
                                                    inputs[0]->get_data_ptr<const T>(),
                                                    inputs[1]->get_data_ptr<const T>(),
                                                    inputs[2]->get_data_ptr<const T>(),
                                                    inputs[3]->get_data_ptr<const T>(),
                                                    inputs[4]->get_data_ptr<const T>(),
                                                    outputs[0]->get_data_ptr<T>(),
                                                    op->get_input_shape(0));
        return true;
    }

    namespace reverse_sequence_v0
    {
        template <element::Type_t t1, element::Type_t t2>
        inline void evaluate(const shared_ptr<op::v0::ReverseSequence>& op,
                             const HostTensorVector& outputs,
                             const HostTensorVector& inputs)
        {
            using T1 = typename element_type_traits<t1>::value_type;
            using T2 = typename element_type_traits<t2>::value_type;
            runtime::reference::reverse_sequence<T1, T2>(inputs[0]->get_data_ptr<T1>(),
                                                         outputs[0]->get_data_ptr<T1>(),
                                                         inputs[0]->get_shape(),
                                                         op->get_batch_axis(),
                                                         op->get_sequence_axis(),
                                                         inputs[1]->get_data_ptr<T2>());
        }
    } // namespace reverse_sequence_v0

    template <element::Type_t ET>
    bool evaluate(const shared_ptr<op::v0::ReverseSequence>& op,
                  const HostTensorVector& outputs,
                  const HostTensorVector& inputs)
    {
        switch (inputs[1]->get_element_type())
        {
        case element::Type_t::boolean:
            reverse_sequence_v0::evaluate<ET, element::Type_t::boolean>(op, outputs, inputs);
            break;
        case element::Type_t::i8:
            reverse_sequence_v0::evaluate<ET, element::Type_t::i8>(op, outputs, inputs);
            break;
        case element::Type_t::i16:
            reverse_sequence_v0::evaluate<ET, element::Type_t::i16>(op, outputs, inputs);
            break;
        case element::Type_t::i32:
            reverse_sequence_v0::evaluate<ET, element::Type_t::i32>(op, outputs, inputs);
            break;
        case element::Type_t::i64:
            reverse_sequence_v0::evaluate<ET, element::Type_t::i64>(op, outputs, inputs);
            break;
        case element::Type_t::u8:
            reverse_sequence_v0::evaluate<ET, element::Type_t::u8>(op, outputs, inputs);
            break;
        case element::Type_t::u16:
            reverse_sequence_v0::evaluate<ET, element::Type_t::u16>(op, outputs, inputs);
            break;
        case element::Type_t::u32:
            reverse_sequence_v0::evaluate<ET, element::Type_t::u32>(op, outputs, inputs);
            break;
        case element::Type_t::u64:
            reverse_sequence_v0::evaluate<ET, element::Type_t::u64>(op, outputs, inputs);
            break;
        case element::Type_t::f16:
            reverse_sequence_v0::evaluate<ET, element::Type_t::f16>(op, outputs, inputs);
            break;
        case element::Type_t::f32:
            reverse_sequence_v0::evaluate<ET, element::Type_t::f32>(op, outputs, inputs);
            break;
        case element::Type_t::f64:
            reverse_sequence_v0::evaluate<ET, element::Type_t::f64>(op, outputs, inputs);
            break;
        default: return false;
        }
        return true;
    }

    template <element::Type_t ET>
    bool evaluate(const shared_ptr<op::v3::ExtractImagePatches>& op,
                  const HostTensorVector& outputs,
                  const HostTensorVector& inputs)
    {
        using T = typename element_type_traits<ET>::value_type;
        runtime::reference::extract_image_patches<T>(op,
                                                     inputs[0]->get_data_ptr<T>(),
                                                     outputs[0]->get_data_ptr<T>(),
                                                     inputs[0]->get_shape(),
                                                     outputs[0]->get_shape());
        return true;
    }

    namespace convert_like_v1
    {
        template <element::Type_t ti, element::Type_t to>
        inline void evaluate(const shared_ptr<op::v1::ConvertLike>& op,
                             const HostTensorVector& outputs,
                             const HostTensorVector& inputs)
        {
            using TI = typename element_type_traits<ti>::value_type;
            using TO = typename element_type_traits<to>::value_type;
            runtime::reference::convert<TI, TO>(inputs[0]->get_data_ptr<TI>(),
                                                outputs[0]->get_data_ptr<TO>(),
                                                shape_size(inputs[0]->get_shape()));
        }

    } // namespace convert_like_v1

    template <element::Type_t OUT_ET>
    bool evaluate(const shared_ptr<op::v1::ConvertLike>& op,
                  const HostTensorVector& outputs,
                  const HostTensorVector& inputs)
    {
        switch (inputs[0]->get_element_type())
        {
        case element::Type_t::boolean:
            convert_like_v1::evaluate<element::Type_t::boolean, OUT_ET>(op, outputs, inputs);
            break;
        case element::Type_t::u8:
            convert_like_v1::evaluate<element::Type_t::u8, OUT_ET>(op, outputs, inputs);
            break;
        case element::Type_t::u16:
            convert_like_v1::evaluate<element::Type_t::u16, OUT_ET>(op, outputs, inputs);
            break;
        case element::Type_t::u32:
            convert_like_v1::evaluate<element::Type_t::u32, OUT_ET>(op, outputs, inputs);
            break;
        case element::Type_t::u64:
            convert_like_v1::evaluate<element::Type_t::u64, OUT_ET>(op, outputs, inputs);
            break;
        case element::Type_t::i8:
            convert_like_v1::evaluate<element::Type_t::i8, OUT_ET>(op, outputs, inputs);
            break;
        case element::Type_t::i16:
            convert_like_v1::evaluate<element::Type_t::i16, OUT_ET>(op, outputs, inputs);
            break;
        case element::Type_t::i32:
            convert_like_v1::evaluate<element::Type_t::i32, OUT_ET>(op, outputs, inputs);
            break;
        case element::Type_t::i64:
            convert_like_v1::evaluate<element::Type_t::i64, OUT_ET>(op, outputs, inputs);
            break;
        case element::Type_t::bf16:
            convert_like_v1::evaluate<element::Type_t::bf16, OUT_ET>(op, outputs, inputs);
            break;
        case element::Type_t::f16:
            convert_like_v1::evaluate<element::Type_t::f16, OUT_ET>(op, outputs, inputs);
            break;
        case element::Type_t::f32:
            convert_like_v1::evaluate<element::Type_t::f32, OUT_ET>(op, outputs, inputs);
            break;
        default: return false;
        }
        return true;
    }
    template <element::Type_t ET>
    bool evaluate(const shared_ptr<op::v0::RNNCell>& op,
                  const HostTensorVector& outputs,
                  const HostTensorVector& inputs)
    {
        using T = typename element_type_traits<ET>::value_type;
        runtime::reference::rnn_cell<T>(inputs[0]->get_data_ptr<ET>(),
                                        inputs[0]->get_shape(),
                                        inputs[1]->get_data_ptr<ET>(),
                                        inputs[1]->get_shape(),
                                        inputs[2]->get_data_ptr<ET>(),
                                        inputs[2]->get_shape(),
                                        inputs[3]->get_data_ptr<ET>(),
                                        inputs[3]->get_shape(),
                                        inputs[4]->get_data_ptr<ET>(),
                                        inputs[4]->get_shape(),
                                        outputs[0]->get_data_ptr<ET>(),
                                        op->get_activations().front(),
                                        op->get_clip());
        return true;
    }

    template <element::Type_t ET>
    bool evaluate(const shared_ptr<op::v4::LSTMCell>& op,
                  const HostTensorVector& outputs,
                  const HostTensorVector& inputs)
    {
        using T = typename element_type_traits<ET>::value_type;
        runtime::reference::lstm_cell<T>(inputs[0]->get_data_ptr<ET>(),
                                         inputs[0]->get_shape(),
                                         inputs[1]->get_data_ptr<ET>(),
                                         inputs[1]->get_shape(),
                                         inputs[2]->get_data_ptr<ET>(),
                                         inputs[2]->get_shape(),
                                         inputs[3]->get_data_ptr<ET>(),
                                         inputs[3]->get_shape(),
                                         inputs[4]->get_data_ptr<ET>(),
                                         inputs[4]->get_shape(),
                                         inputs[5]->get_data_ptr<ET>(),
                                         inputs[5]->get_shape(),
                                         outputs[0]->get_data_ptr<ET>(),
                                         outputs[1]->get_data_ptr<ET>(),
                                         op->get_activations()[0],
                                         op->get_activations()[1],
                                         op->get_activations()[2],
                                         op->get_clip());
        return true;
    }

    template <element::Type_t ET>
    bool evaluate(const shared_ptr<op::v3::GRUCell>& op,
                  const HostTensorVector& outputs,
                  const HostTensorVector& inputs)
    {
        using T = typename element_type_traits<ET>::value_type;
        runtime::reference::gru_cell<T>(inputs[0]->get_data_ptr<ET>(),
                                        inputs[0]->get_shape(),
                                        inputs[1]->get_data_ptr<ET>(),
                                        inputs[1]->get_shape(),
                                        inputs[2]->get_data_ptr<ET>(),
                                        inputs[2]->get_shape(),
                                        inputs[3]->get_data_ptr<ET>(),
                                        inputs[3]->get_shape(),
                                        inputs[4]->get_data_ptr<ET>(),
                                        inputs[4]->get_shape(),
                                        outputs[0]->get_data_ptr<ET>(),
                                        op->get_activations()[0],
                                        op->get_activations()[1],
                                        op->get_clip(),
                                        op->get_linear_before_reset());
        return true;
    }

    namespace rnn_seq_v5
    {
        template <element::Type_t t1, element::Type_t t2>
        inline void evaluate(const shared_ptr<op::v5::RNNSequence>& op,
                             const HostTensorVector& outputs,
                             const HostTensorVector& inputs)
        {
            using T1 = typename element_type_traits<t1>::value_type;
            using T2 = typename element_type_traits<t2>::value_type;
            runtime::reference::rnn_sequence<T1, T2>(inputs[0]->get_data_ptr<char>(),
                                                     inputs[0]->get_shape(),
                                                     inputs[1]->get_data_ptr<char>(),
                                                     inputs[1]->get_shape(),
                                                     inputs[2]->get_data_ptr<char>(),
                                                     inputs[2]->get_shape(),
                                                     inputs[3]->get_data_ptr<char>(),
                                                     inputs[3]->get_shape(),
                                                     inputs[4]->get_data_ptr<char>(),
                                                     inputs[4]->get_shape(),
                                                     inputs[5]->get_data_ptr<char>(),
                                                     inputs[5]->get_shape(),
                                                     outputs[0]->get_data_ptr<char>(),
                                                     outputs[1]->get_data_ptr<char>(),
                                                     op->get_activations()[0],
                                                     op->get_clip(),
                                                     op->get_direction());
        }
    } // namespace rnn_seq_v5

    template <element::Type_t ET>
    bool evaluate(const shared_ptr<op::v5::RNNSequence>& op,
                  const HostTensorVector& outputs,
                  const HostTensorVector& inputs)
    {
        switch (inputs[2]->get_element_type())
        {
        case element::Type_t::i64:
        case element::Type_t::u64:
            rnn_seq_v5::evaluate<ET, element::Type_t::i64>(op, outputs, inputs);
            break;
        case element::Type_t::i32:
        case element::Type_t::u32:
            rnn_seq_v5::evaluate<ET, element::Type_t::i32>(op, outputs, inputs);
            break;
        default: return false;
        }
        return true;
    }

    namespace lstm_seq_v5
    {
        template <element::Type_t t1, element::Type_t t2>
        inline void evaluate(const shared_ptr<op::v5::LSTMSequence>& op,
                             const HostTensorVector& outputs,
                             const HostTensorVector& inputs)
        {
            using T1 = typename element_type_traits<t1>::value_type;
            using T2 = typename element_type_traits<t2>::value_type;
            runtime::reference::lstm_sequence<T1, T2>(inputs[0]->get_data_ptr<char>(),
                                                      inputs[0]->get_shape(),
                                                      inputs[1]->get_data_ptr<char>(),
                                                      inputs[1]->get_shape(),
                                                      inputs[2]->get_data_ptr<char>(),
                                                      inputs[2]->get_shape(),
                                                      inputs[3]->get_data_ptr<char>(),
                                                      inputs[3]->get_shape(),
                                                      inputs[4]->get_data_ptr<char>(),
                                                      inputs[4]->get_shape(),
                                                      inputs[5]->get_data_ptr<char>(),
                                                      inputs[5]->get_shape(),
                                                      inputs[6]->get_data_ptr<char>(),
                                                      inputs[6]->get_shape(),
                                                      outputs[0]->get_data_ptr<char>(),
                                                      outputs[1]->get_data_ptr<char>(),
                                                      outputs[2]->get_data_ptr<char>(),
                                                      op->get_activations()[0],
                                                      op->get_activations()[1],
                                                      op->get_activations()[2],
                                                      op->get_clip(),
                                                      op->get_direction());
        }
    } // namespace lstm_seq_v5

    template <element::Type_t ET>
    bool evaluate(const shared_ptr<op::v5::LSTMSequence>& op,
                  const HostTensorVector& outputs,
                  const HostTensorVector& inputs)
    {
        switch (inputs[3]->get_element_type())
        {
        case element::Type_t::i64:
        case element::Type_t::u64:
            lstm_seq_v5::evaluate<ET, element::Type_t::i64>(op, outputs, inputs);
            break;
        case element::Type_t::i32:
        case element::Type_t::u32:
            lstm_seq_v5::evaluate<ET, element::Type_t::i32>(op, outputs, inputs);
            break;
        default: return false;
        }
        return true;
    }

    namespace ti_v0
    {
        runtime::reference::custom_evaluate_function evaluate =
            [](const std::shared_ptr<ngraph::Function>& function,
               const HostTensorVector& inputs,
               HostTensorVector& outputs) -> void {
            const auto& parameters = function->get_parameters();
            const auto& parametersNumber = parameters.size();
            const auto& inputsNumber = inputs.size();
            NGRAPH_CHECK(parametersNumber == inputsNumber,
                         "Got function (",
                         function->get_friendly_name(),
                         ") with ",
                         parametersNumber,
                         " parameters, but ",
                         inputsNumber,
                         " input blobs");

            auto inputTensors = std::vector<std::shared_ptr<runtime::Tensor>>{};
            for (const auto& parameter : parameters)
            {
                const auto& parameterIndex = function->get_parameter_index(parameter);
                const auto& parameterShape = parameter->get_shape();
                const auto& parameterType = parameter->get_element_type();
                const auto& parameterSize = shape_size(parameterShape) * parameterType.size();

                const auto& input = inputs[parameterIndex];
                const auto& inputSize = input->get_size_in_bytes();
                NGRAPH_CHECK(parameterSize == inputSize,
                             "Got parameter (",
                             parameter->get_friendly_name(),
                             ") of size ",
                             parameterSize,
                             " bytes, but corresponding input with index ",
                             parameterIndex,
                             " has ",
                             inputSize,
                             " bytes");

                auto tensor = std::make_shared<runtime::HostTensor>(parameterType, parameterShape);
                tensor->write(input->get_data_ptr(), parameterSize);
                inputTensors.push_back(tensor);
            }

            const auto& results = function->get_results();
            std::vector<std::shared_ptr<ngraph::runtime::Tensor>> outputTensors;
            outputTensors.reserve(results.size());
            for (size_t i = 0; i < results.size(); ++i)
            {
                outputTensors.push_back(std::make_shared<HostTensor>());
            }
            runtime::Backend::set_backend_shared_library_search_directory("");
            auto backend = runtime::Backend::create("INTERPRETER");
            auto handle = backend->compile(function);
            handle->call_with_validate(outputTensors, inputTensors);

            outputs.reserve(outputTensors.size());
            for (const auto& tensor : outputTensors)
            {
                auto host_tensor = static_pointer_cast<runtime::HostTensor>(tensor);
                outputs.push_back(host_tensor);
            }
        };
    } // namespace ti_v0

    template <element::Type_t ET>
    bool evaluate(const shared_ptr<op::v0::TensorIterator>& op,
                  const HostTensorVector& outputs,
                  const HostTensorVector& inputs)
    {
        runtime::reference::tensor_iterator(op->get_num_iterations(),
                                            op->get_function(),
                                            op->get_output_descriptions(),
                                            op->get_input_descriptions(),
                                            outputs,
                                            inputs,
                                            ti_v0::evaluate);
        return true;
    }

    namespace gru_seq_v5
    {
        template <element::Type_t t1, element::Type_t t2>
        inline void evaluate(const shared_ptr<op::v5::GRUSequence>& op,
                             const HostTensorVector& outputs,
                             const HostTensorVector& inputs)
        {
            using T1 = typename element_type_traits<t1>::value_type;
            using T2 = typename element_type_traits<t2>::value_type;
            runtime::reference::gru_sequence<T1, T2>(inputs[0]->get_data_ptr<char>(),
                                                     inputs[0]->get_shape(),
                                                     inputs[1]->get_data_ptr<char>(),
                                                     inputs[1]->get_shape(),
                                                     inputs[2]->get_data_ptr<char>(),
                                                     inputs[2]->get_shape(),
                                                     inputs[3]->get_data_ptr<char>(),
                                                     inputs[3]->get_shape(),
                                                     inputs[4]->get_data_ptr<char>(),
                                                     inputs[4]->get_shape(),
                                                     inputs[5]->get_data_ptr<char>(),
                                                     inputs[5]->get_shape(),
                                                     outputs[0]->get_data_ptr<char>(),
                                                     outputs[1]->get_data_ptr<char>(),
                                                     op->get_activations()[0],
                                                     op->get_activations()[1],
                                                     op->get_clip(),
                                                     op->get_direction(),
                                                     op->get_linear_before_reset());
        }
    } // namespace gru_seq_v5

    template <element::Type_t ET>
    bool evaluate(const shared_ptr<op::v5::GRUSequence>& op,
                  const HostTensorVector& outputs,
                  const HostTensorVector& inputs)
    {
        switch (inputs[2]->get_element_type())
        {
        case element::Type_t::i64:
        case element::Type_t::u64:
            gru_seq_v5::evaluate<ET, element::Type_t::i64>(op, outputs, inputs);
            break;
        case element::Type_t::i32:
        case element::Type_t::u32:
            gru_seq_v5::evaluate<ET, element::Type_t::i32>(op, outputs, inputs);
            break;
        default: return false;
        }
        return true;
    }
    template <element::Type_t ET>
    bool evaluate(const shared_ptr<op::v0::ROIPooling>& op,
                  const HostTensorVector& outputs,
                  const HostTensorVector& inputs)
    {
        using T = typename element_type_traits<ET>::value_type;
        runtime::reference::roi_pooling<T>(inputs[0]->get_data_ptr<const T>(),
                                           inputs[1]->get_data_ptr<const T>(),
                                           outputs[0]->get_data_ptr<T>(),
                                           op->get_input_shape(0),
                                           op->get_input_shape(1),
                                           op->get_output_shape(0),
                                           op->get_spatial_scale(),
                                           op->get_method());
        return true;
    }
    template <element::Type_t ET>
    bool evaluate(const shared_ptr<op::v0::ReorgYolo>& op,
                  const HostTensorVector& outputs,
                  const HostTensorVector& inputs)
    {
        runtime::reference::reorg_yolo(inputs[0]->get_data_ptr<char>(),
                                       outputs[0]->get_data_ptr<char>(),
                                       inputs[0]->get_shape(),
                                       op->get_strides().at(0),
                                       inputs[0]->get_element_type().size());
        return true;
    }

    template <element::Type_t ET>
    bool evaluate(const shared_ptr<op::v0::RegionYolo>& op,
                  const HostTensorVector& outputs,
                  const HostTensorVector& inputs)
    {
        using T = typename element_type_traits<ET>::value_type;
        runtime::reference::region_yolo<T>(inputs[0]->get_data_ptr<const T>(),
                                           outputs[0]->get_data_ptr<T>(),
                                           inputs[0]->get_shape(),
                                           op->get_num_coords(),
                                           op->get_num_classes(),
                                           op->get_num_regions(),
                                           op->get_do_softmax(),
                                           op->get_mask());
        return true;
    }

    template <element::Type_t ET>
    bool evaluate(const shared_ptr<op::v1::Pad>& op,
                  const HostTensorVector& outputs,
                  const HostTensorVector& inputs)
    {
        runtime::reference::pad(inputs[0]->get_data_ptr<char>(),
                                inputs[1]->get_data_ptr<char>(),
                                outputs[0]->get_data_ptr<char>(),
                                shape_size(inputs[0]->get_shape()),
                                inputs[1]->get_shape(),
                                outputs[0]->get_shape(),
                                op->get_pads_end(),
                                op->get_pads_begin(),
                                op->get_pad_mode());
        return true;
    }

    template <element::Type_t ET>
    bool evaluate(const shared_ptr<op::v1::GatherTree>& op,
                  const HostTensorVector& outputs,
                  const HostTensorVector& inputs)
    {
        runtime::reference::gather_tree(inputs[0]->get_data_ptr<const char>(),
                                        inputs[1]->get_data_ptr<const char>(),
                                        inputs[2]->get_data_ptr<const char>(),
                                        inputs[3]->get_data_ptr<const char>(),
                                        outputs[0]->get_data_ptr<char>(),
                                        op->get_input_shape(0),
                                        op->get_input_shape(1),
                                        op->get_input_shape(2),
                                        op->get_input_shape(3),
                                        inputs[1]->get_element_type());
        return true;
    }

    template <element::Type_t ET>
    bool evaluate(const shared_ptr<op::v0::FakeQuantize>& op,
                  const HostTensorVector& outputs,
                  const HostTensorVector& inputs)
    {
        using T = typename element_type_traits<ET>::value_type;
        runtime::reference::fake_quantize<T>(inputs[0]->get_data_ptr<const T>(),
                                             inputs[1]->get_data_ptr<const T>(),
                                             inputs[2]->get_data_ptr<const T>(),
                                             inputs[3]->get_data_ptr<const T>(),
                                             inputs[4]->get_data_ptr<const T>(),
                                             outputs[0]->get_data_ptr<T>(),
                                             op->get_input_shape(0),
                                             op->get_input_shape(1),
                                             op->get_input_shape(2),
                                             op->get_input_shape(3),
                                             op->get_input_shape(4),
                                             op->get_levels());
        return true;
    }

    template <element::Type_t ET>
    bool evaluate(const shared_ptr<op::v0::NormalizeL2>& op,
                  const HostTensorVector& outputs,
                  const HostTensorVector& inputs)
    {
        using T = typename element_type_traits<ET>::value_type;
        runtime::reference::normalize_l2<T>(inputs[0]->get_data_ptr<const T>(),
                                            outputs[0]->get_data_ptr<T>(),
                                            op->get_input_shape(0),
                                            op->get_reduction_axes(),
                                            op->get_eps(),
                                            op->get_eps_mode());
        return true;
    }

    template <element::Type_t ET>
    bool evaluate(const shared_ptr<op::v0::CTCGreedyDecoder>& op,
                  const HostTensorVector& outputs,
                  const HostTensorVector& inputs)
    {
        using T = typename element_type_traits<ET>::value_type;
        runtime::reference::ctc_greedy_decoder<T>(inputs[0]->get_data_ptr<const T>(),
                                                  inputs[1]->get_data_ptr<const T>(),
                                                  outputs[0]->get_data_ptr<T>(),
                                                  inputs[0]->get_shape(),
                                                  inputs[1]->get_shape(),
                                                  outputs[0]->get_shape(),
                                                  op->get_ctc_merge_repeated());
        return true;
    }

    namespace ctc_greedy_decoder_v6
    {
        template <element::Type_t T1, element::Type_t T2, element::Type_t TOUT>
        inline void evaluate(const shared_ptr<op::v6::CTCGreedyDecoderSeqLen>& op,
                             const HostTensorVector& outputs,
                             const HostTensorVector& inputs)
        {
            using TF = typename element_type_traits<T1>::value_type;
            using TI = typename element_type_traits<T2>::value_type;
            using TIND1 = typename element_type_traits<TOUT>::value_type;
            TI blank_index_val = inputs[0]->get_shape().back() - 1;
            const TI *blank_index = &blank_index_val;
            if (inputs.size() == 3) {
                blank_index = inputs[2]->get_data_ptr<const TI>();
            }
            if (op->get_sequence_length_type() == element::i32)
            {
                runtime::reference::ctc_greedy_decoder_seq_len<TF>(
                    inputs[0]->get_data_ptr<const TF>(),
                    inputs[1]->get_data_ptr<const TI>(),
                    blank_index,
                    outputs[0]->get_data_ptr<TIND1>(),
                    outputs[1]->get_data_ptr<int32_t>(),
                    inputs[0]->get_shape(),
                    outputs[0]->get_shape(),
                    op->get_merge_repeated());
            }
            else if (op->get_sequence_length_type() == element::i64)
            {
                runtime::reference::ctc_greedy_decoder_seq_len<TF>(
                    inputs[0]->get_data_ptr<const TF>(),
                    inputs[1]->get_data_ptr<const TI>(),
                    blank_index,
                    outputs[0]->get_data_ptr<TIND1>(),
                    outputs[1]->get_data_ptr<int64_t>(),
                    inputs[0]->get_shape(),
                    outputs[0]->get_shape(),
                    op->get_merge_repeated());
            }
        }
    }
    template <element::Type_t ET>
    bool evaluate(const shared_ptr<op::v6::CTCGreedyDecoderSeqLen>& op,
                  const HostTensorVector& outputs,
                  const HostTensorVector& inputs)
    {
        const auto& dataType = inputs[0]->get_element_type();
        const auto& seqLenType = inputs[1]->get_element_type();
        if (dataType == element::Type_t::f16 && seqLenType == element::Type_t::i32)
        {
            ctc_greedy_decoder_v6::evaluate<element::Type_t::f16, element::Type_t::i32, ET>(
                op, outputs, inputs);
        }
        else if (dataType == element::Type_t::f32 && seqLenType == element::Type_t::i32)
        {
            ctc_greedy_decoder_v6::evaluate<element::Type_t::f32, element::Type_t::i32, ET>(
                op, outputs, inputs);
        }
        else if (dataType == element::Type_t::f64 && seqLenType == element::Type_t::i32)
        {
            ctc_greedy_decoder_v6::evaluate<element::Type_t::f64, element::Type_t::i32, ET>(
                op, outputs, inputs);
        }
        else if (dataType == element::Type_t::f16 && seqLenType == element::Type_t::i64)
        {
            ctc_greedy_decoder_v6::evaluate<element::Type_t::f16, element::Type_t::i64, ET>(
                op, outputs, inputs);
        }
        else if (dataType == element::Type_t::f32 && seqLenType == element::Type_t::i64)
        {
            ctc_greedy_decoder_v6::evaluate<element::Type_t::f32, element::Type_t::i64, ET>(
                op, outputs, inputs);
        }
        else if (dataType == element::Type_t::f64 && seqLenType == element::Type_t::i64)
        {
            ctc_greedy_decoder_v6::evaluate<element::Type_t::f64, element::Type_t::i64, ET>(
                op, outputs, inputs);
        }
        else
        {
            return false;
        }
        return true;
    }

    template <element::Type_t ET>
    bool evaluate(const shared_ptr<op::v6::ExperimentalDetectronTopKROIs>& op,
                  const HostTensorVector& outputs,
                  const HostTensorVector& inputs)
    {
        using T = typename element_type_traits<ET>::value_type;
        size_t max_rois = op->get_max_rois();
        outputs[0]->set_shape(Shape{max_rois, 4});
        runtime::reference::experimental_detectron_topk_rois<T>(inputs[0]->get_data_ptr<const T>(),
                                                                inputs[1]->get_data_ptr<const T>(),
                                                                inputs[0]->get_shape(),
                                                                inputs[1]->get_shape(),
                                                                max_rois,
                                                                outputs[0]->get_data_ptr<T>());
        return true;
    }

    template <element::Type_t ET>
    bool evaluate(const shared_ptr<op::v0::SquaredDifference>& op,
                  const HostTensorVector& outputs,
                  const HostTensorVector& inputs)
    {
        using T = typename element_type_traits<ET>::value_type;
        runtime::reference::squared_difference<T>(inputs[0]->get_data_ptr<const T>(),
                                                  inputs[1]->get_data_ptr<const T>(),
                                                  outputs[0]->get_data_ptr<T>(),
                                                  inputs[0]->get_shape(),
                                                  inputs[1]->get_shape(),
                                                  op->get_autob());
        return true;
    }

    template <element::Type_t ET>
    bool evaluate(const shared_ptr<op::v6::GatherElements>& op,
                  const HostTensorVector& outputs,
                  const HostTensorVector& inputs)
    {
        using T = typename element_type_traits<ET>::value_type;
        Shape params_shape = inputs[0]->get_shape();
        Shape indices_shape = inputs[1]->get_shape();

        outputs[0]->set_shape(indices_shape);

        if (inputs[1]->get_element_type() == element::i64)
        {
            runtime::reference::gather_elements<T, int64_t>(inputs[0]->get_data_ptr<ET>(),
                                                            inputs[1]->get_data_ptr<int64_t>(),
                                                            outputs[0]->get_data_ptr<ET>(),
                                                            inputs[0]->get_shape(),
                                                            inputs[1]->get_shape(),
                                                            outputs[0]->get_shape(),
                                                            op->get_axis());
        }
        else if (inputs[1]->get_element_type() == element::i32)
        {
            runtime::reference::gather_elements<T, int32_t>(inputs[0]->get_data_ptr<ET>(),
                                                            inputs[1]->get_data_ptr<int32_t>(),
                                                            outputs[0]->get_data_ptr<ET>(),
                                                            inputs[0]->get_shape(),
                                                            inputs[1]->get_shape(),
                                                            outputs[0]->get_shape(),
                                                            op->get_axis());
        }
        else
        {
            throw ngraph_error("Unexpected indices type");
        }

        return true;
    }

    template <element::Type_t ET>
    bool evaluate(const shared_ptr<op::v5::GatherND>& op,
                  const HostTensorVector& outputs,
                  const HostTensorVector& inputs)
    {
        using T = typename element_type_traits<ET>::value_type;
        if (op->get_input_element_type(1) == element::i64)
        {
            runtime::reference::gather_nd<T, int64_t>(inputs[0]->get_data_ptr<T>(),
                                                      inputs[1]->get_data_ptr<int64_t>(),
                                                      outputs[0]->get_data_ptr<T>(),
                                                      op->get_input_shape(0),
                                                      op->get_input_shape(1),
                                                      op->get_output_shape(0),
                                                      op->get_batch_dims());
        }
        else if (op->get_input_element_type(1) == element::i32)
        {
            runtime::reference::gather_nd<T, int32_t>(inputs[0]->get_data_ptr<T>(),
                                                      inputs[1]->get_data_ptr<int32_t>(),
                                                      outputs[0]->get_data_ptr<T>(),
                                                      op->get_input_shape(0),
                                                      op->get_input_shape(1),
                                                      op->get_output_shape(0),
                                                      op->get_batch_dims());
        }
        else
        {
            throw ngraph_error("Unexpected indices type for GatherND operation");
        }
        return true;
    }

    template <element::Type_t ET>
    bool evaluate(const shared_ptr<op::v5::LogSoftmax>& op,
                  const HostTensorVector& outputs,
                  const HostTensorVector& inputs)
    {
        using T = typename element_type_traits<ET>::value_type;
        int64_t i_axis = op->get_axis();
        if (i_axis < 0)
        {
            i_axis += inputs[0]->get_partial_shape().rank().get_length();
        }
        runtime::reference::log_softmax<T>(inputs[0]->get_data_ptr<const T>(),
                                           outputs[0]->get_data_ptr<T>(),
                                           op->get_output_shape(0),
                                           AxisSet{(size_t)i_axis});
        return true;
    }

    template <element::Type_t ET>
    bool evaluate(const shared_ptr<op::PSROIPooling>& op,
                  const HostTensorVector& outputs,
                  const HostTensorVector& inputs)
    {
        using T = typename element_type_traits<ET>::value_type;
        runtime::reference::psroi_pooling<T>(inputs[0]->get_data_ptr<T>(),
                                             inputs[0]->get_shape(),
                                             inputs[1]->get_data_ptr<T>(),
                                             inputs[1]->get_shape(),
                                             outputs[0]->get_data_ptr<T>(),
                                             outputs[0]->get_shape(),
                                             op->get_mode(),
                                             op->get_spatial_scale(),
                                             op->get_spatial_bins_x(),
                                             op->get_spatial_bins_y());

        return true;
    }
    template <element::Type_t ET>
    bool evaluate(const shared_ptr<op::v1::DeformablePSROIPooling>& op,
                  const HostTensorVector& outputs,
                  const HostTensorVector& inputs)
    {
        using T = typename element_type_traits<ET>::value_type;
        NGRAPH_CHECK(inputs.size() > 1 && inputs[1]->get_shape().size() == 2,
                        "2D tensor must be provided as second input. ");
        outputs[0]->set_shape({inputs[1]->get_shape()[0],
                               static_cast<size_t>(op->get_output_dim()),
                               static_cast<size_t>(op->get_group_size()),
                               static_cast<size_t>(op->get_group_size())});

        const bool has_offset_intput = inputs.size() == 3;
        if (has_offset_intput)
        {
            runtime::reference::deformable_psroi_pooling<T>(inputs[0]->get_data_ptr<T>(),
                                                inputs[0]->get_shape(),
                                                inputs[1]->get_data_ptr<T>(),
                                                inputs[1]->get_shape(),
                                                inputs[2]->get_data_ptr<T>(),
                                                inputs[2]->get_shape(),
                                                outputs[0]->get_data_ptr<T>(),
                                                outputs[0]->get_shape(),
                                                op->get_mode(),
                                                op->get_spatial_scale(),
                                                op->get_spatial_bins_x(),
                                                op->get_spatial_bins_y(),
                                                op->get_trans_std(),
                                                op->get_part_size());
        }
        else
        {
           runtime::reference::deformable_psroi_pooling<T>(inputs[0]->get_data_ptr<T>(),
                                                inputs[0]->get_shape(),
                                                inputs[1]->get_data_ptr<T>(),
                                                inputs[1]->get_shape(),
                                                nullptr,
                                                ngraph::Shape(),
                                                outputs[0]->get_data_ptr<T>(),
                                                outputs[0]->get_shape(),
                                                op->get_mode(),
                                                op->get_spatial_scale(),
                                                op->get_spatial_bins_x(),
                                                op->get_spatial_bins_y(),
                                                op->get_trans_std(),
                                                op->get_part_size());
        }
        return true;
    }

    template <element::Type_t ET>
    bool evaluate(const shared_ptr<op::v7::Roll>& op,
                  const HostTensorVector& outputs,
                  const HostTensorVector& inputs)
    {
        const auto& shiftType = inputs[1]->get_element_type();
        std::vector<int64_t> shift_int64;
        if (shiftType == element::Type_t::i32)
        {
            auto shift = inputs[1]->get_data_ptr<const int32_t>();
            shift_int64.resize(shape_size(inputs[1]->get_shape()));
            std::transform(shift,
                           shift + shape_size(inputs[1]->get_shape()),
                           shift_int64.begin(),
                           [](const int32_t& elem) { return static_cast<int64_t>(elem); });
        }
        const auto& axesType = inputs[2]->get_element_type();
        std::vector<int64_t> axes_int64;
        if (axesType == element::Type_t::i32)
        {
            auto axes = inputs[2]->get_data_ptr<const int32_t>();
            axes_int64.resize(shape_size(inputs[2]->get_shape()));
            std::transform(axes,
                           axes + shape_size(inputs[2]->get_shape()),
                           axes_int64.begin(),
                           [](const int32_t& elem) { return static_cast<int64_t>(elem); });
        }
        runtime::reference::roll(inputs[0]->get_data_ptr<const char>(),
                                 inputs[1]->get_element_type() != element::Type_t::i64
                                     ? shift_int64.data()
                                     : inputs[1]->get_data_ptr<const int64_t>(),
                                 inputs[2]->get_element_type() != element::Type_t::i64
                                     ? axes_int64.data()
                                     : inputs[2]->get_data_ptr<const int64_t>(),
                                 outputs[0]->get_data_ptr<char>(),
                                 inputs[0]->get_shape(),
                                 inputs[1]->get_shape(),
                                 inputs[2]->get_shape(),
                                 inputs[0]->get_element_type().size());
        return true;
    }

    template <element::Type_t ET>
    bool evaluate(const shared_ptr<op::v7::Einsum>& op,
                  const HostTensorVector& outputs,
                  const HostTensorVector& inputs)
    {
        const auto equation = op->get_equation();
        runtime::reference::einsum(outputs, inputs, equation);
        return true;
    }

    template <typename T>
    bool evaluate_node(std::shared_ptr<Node> node,
                       const HostTensorVector& outputs,
                       const HostTensorVector& inputs)
    {
        auto element_type = node->get_output_element_type(0);
        if (is_type<op::v1::Select>(node))
        {
            element_type = node->get_input_element_type(1);
        }
        else if (is_type<op::v0::PriorBox>(node))
        {
            element_type = node->get_input_element_type(0);
        }
        for (size_t i = 1; i < node->outputs().size(); i++)
        {
            if ((is_type<op::v5::NonMaxSuppression>(node) ||
                 is_type<op::v8::MulticlassNms>(node) ||
                 is_type<op::v8::MatrixNms>(node) ||
                 is_type<op::v6::ExperimentalDetectronDetectionOutput>(node)) && i == 1)
            {
                continue;
            }
<<<<<<< HEAD
            //if (element_type != node->get_output_element_type(i))
            //{
            //    throw std::logic_error("Output node element types is not equal");
            //}
=======
>>>>>>> 903773cb
        }
        switch (element_type)
        {
        case element::Type_t::boolean:
            return evaluate<element::Type_t::boolean>(as_type_ptr<T>(node), outputs, inputs);
        case element::Type_t::bf16:
            return evaluate<element::Type_t::bf16>(as_type_ptr<T>(node), outputs, inputs);
        case element::Type_t::f16:
            return evaluate<element::Type_t::f16>(as_type_ptr<T>(node), outputs, inputs);
        case element::Type_t::f64:
            return evaluate<element::Type_t::f64>(as_type_ptr<T>(node), outputs, inputs);
        case element::Type_t::f32:
            return evaluate<element::Type_t::f32>(as_type_ptr<T>(node), outputs, inputs);
        case element::Type_t::i8:
            return evaluate<element::Type_t::i8>(as_type_ptr<T>(node), outputs, inputs);
        case element::Type_t::i16:
            return evaluate<element::Type_t::i16>(as_type_ptr<T>(node), outputs, inputs);
        case element::Type_t::i32:
            return evaluate<element::Type_t::i32>(as_type_ptr<T>(node), outputs, inputs);
        case element::Type_t::i64:
            return evaluate<element::Type_t::i64>(as_type_ptr<T>(node), outputs, inputs);
        case element::Type_t::u8:
            return evaluate<element::Type_t::u8>(as_type_ptr<T>(node), outputs, inputs);
        case element::Type_t::u16:
            return evaluate<element::Type_t::u16>(as_type_ptr<T>(node), outputs, inputs);
        case element::Type_t::u32:
            return evaluate<element::Type_t::u32>(as_type_ptr<T>(node), outputs, inputs);
        case element::Type_t::u64:
            return evaluate<element::Type_t::u64>(as_type_ptr<T>(node), outputs, inputs);
        default:
            throw ngraph_error(std::string("Unhandled data type ") +
                               node->get_element_type().get_type_name() +
                               std::string("in evaluate_node()"));
        }
    }
} // namespace

runtime::interpreter::EvaluatorsMap& runtime::interpreter::get_evaluators_map()
{
    static runtime::interpreter::EvaluatorsMap evaluatorsMap{
#define NGRAPH_OP(NAME, NAMESPACE) {NAMESPACE::NAME::type_info, evaluate_node<NAMESPACE::NAME>},

#include "opset_int_tbl.hpp"

#undef NGRAPH_OP
    };
    return evaluatorsMap;
}<|MERGE_RESOLUTION|>--- conflicted
+++ resolved
@@ -2754,13 +2754,6 @@
             {
                 continue;
             }
-<<<<<<< HEAD
-            //if (element_type != node->get_output_element_type(i))
-            //{
-            //    throw std::logic_error("Output node element types is not equal");
-            //}
-=======
->>>>>>> 903773cb
         }
         switch (element_type)
         {
