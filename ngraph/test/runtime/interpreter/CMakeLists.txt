# ******************************************************************************
# Copyright 2017-2020 Intel Corporation
#
# Licensed under the Apache License, Version 2.0 (the "License");
# you may not use this file except in compliance with the License.
# You may obtain a copy of the License at
#
#     http://www.apache.org/licenses/LICENSE-2.0
#
# Unless required by applicable law or agreed to in writing, software
# distributed under the License is distributed on an "AS IS" BASIS,
# WITHOUT WARRANTIES OR CONDITIONS OF ANY KIND, either express or implied.
# See the License for the specific language governing permissions and
# limitations under the License.
# ******************************************************************************

if (NGRAPH_INTERPRETER_ENABLE)
<<<<<<< HEAD
    add_library(interpreter_backend ${LIBRARY_TYPE} int_backend.cpp int_executable.cpp evaluates_map.cpp)
=======
    add_library(interpreter_backend SHARED int_backend.cpp int_executable.cpp)
>>>>>>> 5ffa2cd5

    if(COMMAND ie_faster_build)
        ie_faster_build(interpreter_backend
                UNITY
                )
    endif()

    if(COMMAND ie_add_vs_version_file)
        ie_add_vs_version_file(NAME interpreter_backend
                               FILEDESCRIPTION "nGraph interpreter backend library")
    endif()

    target_compile_definitions(interpreter_backend PRIVATE INTERPRETER_BACKEND_EXPORTS)
    if(NGRAPH_LIB_VERSIONING_ENABLE)
        set_target_properties(interpreter_backend PROPERTIES
            VERSION ${NGRAPH_VERSION}
            SOVERSION ${NGRAPH_API_VERSION})
    endif()
    target_link_libraries(interpreter_backend PUBLIC ngraph_backend)
    install(TARGETS interpreter_backend
        LIBRARY DESTINATION "${NGRAPH_INSTALL_LIB}"
        ARCHIVE DESTINATION "${NGRAPH_INSTALL_LIB}"
        RUNTIME DESTINATION "${NGRAPH_INSTALL_LIB}"
    )
endif()<|MERGE_RESOLUTION|>--- conflicted
+++ resolved
@@ -15,16 +15,17 @@
 # ******************************************************************************
 
 if (NGRAPH_INTERPRETER_ENABLE)
-<<<<<<< HEAD
-    add_library(interpreter_backend ${LIBRARY_TYPE} int_backend.cpp int_executable.cpp evaluates_map.cpp)
-=======
-    add_library(interpreter_backend SHARED int_backend.cpp int_executable.cpp)
->>>>>>> 5ffa2cd5
+    add_library(interpreter_backend SHARED int_backend.cpp int_executable.cpp evaluates_map.cpp)
 
     if(COMMAND ie_faster_build)
         ie_faster_build(interpreter_backend
-                UNITY
-                )
+            UNITY
+        )
+        endif()
+
+    if(COMMAND ie_add_vs_version_file)
+        ie_add_vs_version_file(NAME interpreter_backend
+                               FILEDESCRIPTION "nGraph interpreter backend library")
     endif()
 
     if(COMMAND ie_add_vs_version_file)
