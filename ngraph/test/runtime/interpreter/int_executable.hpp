--- conflicted
+++ resolved
@@ -523,25 +523,6 @@
             }
             break;
         }
-<<<<<<< HEAD
-=======
-        case OP_TYPEID::Convolution:
-        {
-            const op::Convolution* c = static_cast<const op::Convolution*>(&node);
-            reference::convolution<T>(args[0]->get_data_ptr<const T>(),
-                                      args[1]->get_data_ptr<const T>(),
-                                      out[0]->get_data_ptr<T>(),
-                                      node.get_input_shape(0),
-                                      node.get_input_shape(1),
-                                      node.get_output_shape(0),
-                                      c->get_window_movement_strides(),
-                                      c->get_window_dilation_strides(),
-                                      c->get_padding_below(),
-                                      c->get_padding_above(),
-                                      c->get_data_dilation_strides());
-
-            break;
-        }
         case OP_TYPEID::ConvolutionBackpropData:
         {
             // Note that args[1] and args[0] are switched here from the usual order.
@@ -560,7 +541,6 @@
                                                   c->get_window_movement_strides_forward());
             break;
         }
->>>>>>> 9e455ae6
         case OP_TYPEID::Cos:
         {
             size_t element_count = shape_size(node.get_output_shape(0));
@@ -1246,7 +1226,6 @@
             }
             break;
         }
-<<<<<<< HEAD
 
         case OP_TYPEID::ReluBackprop:
         {
@@ -1255,13 +1234,6 @@
                                         args[1]->get_data_ptr<const T>(),
                                         out[0]->get_data_ptr<T>(),
                                         element_count);
-=======
-        case OP_TYPEID::Relu:
-        {
-            size_t element_count = shape_size(node.get_output_shape(0));
-            reference::relu<T>(
-                args[0]->get_data_ptr<const T>(), out[0]->get_data_ptr<T>(), element_count);
->>>>>>> 9e455ae6
             break;
         }
         case OP_TYPEID::ReplaceSlice:
