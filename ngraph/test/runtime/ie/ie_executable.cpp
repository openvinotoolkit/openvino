// Copyright (C) 2018-2021 Intel Corporation
// SPDX-License-Identifier: Apache-2.0
//

#include "ie_executable.hpp"
#include "ie_tensor.hpp"
#include "ngraph/opsets/opset.hpp"
#include "ngraph/pass/manager.hpp"
#include "ngraph/shape.hpp"
#include "ngraph/type/element_type.hpp"
#include "pass/opset1_upgrade.hpp"

using namespace std;
using namespace ngraph;

NGRAPH_SUPPRESS_DEPRECATED_START

namespace
{
    InferenceEngine::Blob::Ptr fill_blob(InferenceEngine::SizeVector shape,
                                         const void* data,
                                         size_t data_size,
                                         const element::Type& elem_type)
    {
        InferenceEngine::Layout layout;
        switch (shape.size())
        {
        case 0: layout = InferenceEngine::Layout::SCALAR; break;
        case 1: layout = InferenceEngine::Layout::C; break;
        case 2: layout = InferenceEngine::Layout::NC; break;
        case 3: layout = InferenceEngine::Layout::CHW; break;
        case 4: layout = InferenceEngine::Layout::NCHW; break;
        case 5: layout = InferenceEngine::Layout::NCDHW; break;
        case 6: layout = InferenceEngine::Layout::GOIDHW; break;
        default: IE_THROW() << "Can't convert dims " << shape.size() << " to Layout!";
        }

        InferenceEngine::MemoryBlob::Ptr blob;

#define MAKE_IE_TBLOB(type_, precision_, shape_, layout_)                                          \
    make_shared<InferenceEngine::TBlob<type_>>(                                                    \
        InferenceEngine::TensorDesc{InferenceEngine::Precision::precision_, shape_, layout_})

        switch (elem_type)
        {
        case element::Type_t::f32: blob = MAKE_IE_TBLOB(float, FP32, shape, layout); break;
        case element::Type_t::f64: blob = MAKE_IE_TBLOB(double, FP64, shape, layout); break;
        case element::Type_t::i16: blob = MAKE_IE_TBLOB(int16_t, I16, shape, layout); break;
        case element::Type_t::u8: blob = MAKE_IE_TBLOB(uint8_t, U8, shape, layout); break;
        case element::Type_t::i8: blob = MAKE_IE_TBLOB(int8_t, I8, shape, layout); break;
        case element::Type_t::u16: blob = MAKE_IE_TBLOB(uint16_t, U16, shape, layout); break;
        case element::Type_t::i32: blob = MAKE_IE_TBLOB(int32_t, I32, shape, layout); break;
        case element::Type_t::u32: blob = MAKE_IE_TBLOB(uint32_t, U32, shape, layout); break;
        case element::Type_t::i64: blob = MAKE_IE_TBLOB(int64_t, I64, shape, layout); break;
        case element::Type_t::u64: blob = MAKE_IE_TBLOB(uint64_t, U64, shape, layout); break;
        case element::Type_t::boolean: blob = MAKE_IE_TBLOB(uint8_t, BOOL, shape, layout); break;
        default: IE_THROW() << "Can't convert type " << elem_type << " to IE Precision!";
        }
#undef MAKE_IE_TBLOB

        blob->allocate();
        uint8_t* blob_ptr = blob->rwmap().as<uint8_t*>();
        memcpy(blob_ptr, data, data_size * elem_type.size());
        return blob;
    }
}

namespace
{
    std::set<NodeTypeInfo> get_ie_ops()
    {
        std::set<NodeTypeInfo> ie_ops = get_opset1().get_type_info_set();
        auto& opset2 = get_opset2().get_type_info_set();
        ie_ops.insert(opset2.begin(), opset2.end());
        auto& opset3 = get_opset3().get_type_info_set();
        ie_ops.insert(opset3.begin(), opset3.end());
        auto& opset4 = get_opset4().get_type_info_set();
        ie_ops.insert(opset4.begin(), opset4.end());
        auto& opset5 = get_opset5().get_type_info_set();
        ie_ops.insert(opset5.begin(), opset5.end());
<<<<<<< HEAD
        auto& opset6 = get_opset6().get_type_info_set();
        ie_ops.insert(opset6.begin(), opset6.end());
=======
        auto& opset6= get_opset6().get_type_info_set();
        ie_ops.insert(opset6.begin(), opset6.end());
        auto& opset7= get_opset7().get_type_info_set();
        ie_ops.insert(opset7.begin(), opset7.end());
>>>>>>> 4b860890
        return ie_ops;
    }
}

runtime::ie::IE_Executable::IE_Executable(shared_ptr<Function> func, string device)
    : m_device{device}
{
    static std::set<NodeTypeInfo> ie_ops = get_ie_ops();
    pass::Manager passes;
    passes.register_pass<pass::Opset1Upgrade>();
    passes.run_passes(func);

    for (const auto& node : func->get_ops())
    {
        if (ie_ops.find(node->get_type_info()) == ie_ops.end())
        {
            cout << "UNSUPPORTED OP DETECTED: " << node->get_type_info().name << endl;
            IE_THROW() << "Detected op not belonging to opset1!";
        }
    }

#ifdef NGRAPH_DEBUG_ENABLE
    cout << "Nodes in test: ";
    for (const auto& node : func->get_ops())
    {
        cout << node << endl;
    }
    cout << endl;
#endif

    m_network = InferenceEngine::CNNNetwork(func);
    set_parameters_and_results(*func);
}

bool runtime::ie::IE_Executable::call(const vector<shared_ptr<runtime::Tensor>>& outputs,
                                      const vector<shared_ptr<runtime::Tensor>>& inputs)
{
    InferenceEngine::Core ie;

    //  Loading model to the plugin (BACKEND_NAME)
    InferenceEngine::ExecutableNetwork exe_network = ie.LoadNetwork(m_network, m_device);
    //  Create infer request
    InferenceEngine::InferRequest infer_request = exe_network.CreateInferRequest();
    //  Prepare input and output blobs
    InferenceEngine::InputsDataMap input_info = m_network.getInputsInfo();

    if (input_info.size() != inputs.size())
    {
        IE_THROW() << "Function inputs number differ from number of given inputs";
    }

    size_t i = 0;
    for (const auto& it : input_info)
    {
        shared_ptr<runtime::ie::IETensor> tv =
            static_pointer_cast<runtime::ie::IETensor>(inputs[i]);
        infer_request.SetBlob(it.first,
                              fill_blob(it.second->getTensorDesc().getDims(),
                                        tv->get_data_ptr(),
                                        tv->get_element_count(),
                                        tv->get_element_type()));
        i++;
    }

    //  Prepare output blobs
    auto outInfo = m_network.getOutputsInfo();
    if (outInfo.size() != 1)
        IE_THROW() << "Networks should contain only one output!";
    string output_name = outInfo.begin()->first;

    infer_request.Infer();
    InferenceEngine::Blob::Ptr output = infer_request.GetBlob(output_name);

    InferenceEngine::MemoryBlob::Ptr moutput =
        InferenceEngine::as<InferenceEngine::MemoryBlob>(output);
    if (!moutput)
    {
        IE_THROW() << "Cannot get output MemoryBlob in call_with_validate()";
    }

    auto lm = moutput->rmap();
    uint8_t* output_ptr = lm.as<uint8_t*>();
    outputs[0]->write(output_ptr, moutput->byteSize());
    return true;
}<|MERGE_RESOLUTION|>--- conflicted
+++ resolved
@@ -78,15 +78,10 @@
         ie_ops.insert(opset4.begin(), opset4.end());
         auto& opset5 = get_opset5().get_type_info_set();
         ie_ops.insert(opset5.begin(), opset5.end());
-<<<<<<< HEAD
-        auto& opset6 = get_opset6().get_type_info_set();
-        ie_ops.insert(opset6.begin(), opset6.end());
-=======
         auto& opset6= get_opset6().get_type_info_set();
         ie_ops.insert(opset6.begin(), opset6.end());
         auto& opset7= get_opset7().get_type_info_set();
         ie_ops.insert(opset7.begin(), opset7.end());
->>>>>>> 4b860890
         return ie_ops;
     }
 }
