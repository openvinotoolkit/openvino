# Copyright (C) 2018-2021 Intel Corporation
# SPDX-License-Identifier: Apache-2.0
#

<<<<<<< HEAD
set (SRC
    all_close_f.cpp
    engine/ie_engines.cpp
    engine/interpreter_engine.cpp
    engine/shared_utils.cpp
    float_util.cpp
    test_tools.cpp
    test_case.cpp
    test_control.cpp
    visitor.cpp
    visitor.hpp
    provenance_enabler.hpp
)
if (NGRAPH_ONNX_FRONTEND_ENABLE)
    list(APPEND SRC onnx_test_util.cpp)
endif()
=======
file(GLOB_RECURSE UTIL_SRC "${CMAKE_CURRENT_SOURCE_DIR}/*.cpp" "${CMAKE_CURRENT_SOURCE_DIR}/*.hpp")
>>>>>>> a84d01cb

add_library(ngraph_test_util STATIC ${UTIL_SRC})

ie_faster_build(ngraph_test_util UNITY)

target_link_libraries(ngraph_test_util PUBLIC ngraph gtest gmock)
target_include_directories(ngraph_test_util PUBLIC ${CMAKE_CURRENT_SOURCE_DIR})

file(GLOB_RECURSE all_util_src "${CMAKE_CURRENT_SOURCE_DIR}/*.cpp" "${CMAKE_CURRENT_SOURCE_DIR}/*.hpp")
add_clang_format_target(ngraph_test_util_clang FOR_SOURCES ${all_util_src})

set_source_files_properties(${all_util_src} PROPERTIES INCLUDE_DIRECTORIES ${CMAKE_CURRENT_SOURCE_DIR}/../../core/src/)

# developer package
openvino_developer_export_targets(COMPONENT ngraph TARGETS ngraph_test_util)<|MERGE_RESOLUTION|>--- conflicted
+++ resolved
@@ -2,26 +2,7 @@
 # SPDX-License-Identifier: Apache-2.0
 #
 
-<<<<<<< HEAD
-set (SRC
-    all_close_f.cpp
-    engine/ie_engines.cpp
-    engine/interpreter_engine.cpp
-    engine/shared_utils.cpp
-    float_util.cpp
-    test_tools.cpp
-    test_case.cpp
-    test_control.cpp
-    visitor.cpp
-    visitor.hpp
-    provenance_enabler.hpp
-)
-if (NGRAPH_ONNX_FRONTEND_ENABLE)
-    list(APPEND SRC onnx_test_util.cpp)
-endif()
-=======
 file(GLOB_RECURSE UTIL_SRC "${CMAKE_CURRENT_SOURCE_DIR}/*.cpp" "${CMAKE_CURRENT_SOURCE_DIR}/*.hpp")
->>>>>>> a84d01cb
 
 add_library(ngraph_test_util STATIC ${UTIL_SRC})
 
