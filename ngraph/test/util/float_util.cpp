// Copyright (C) 2018-2021 Intel Corporation
// SPDX-License-Identifier: Apache-2.0
//

<<<<<<< HEAD
#include <bitset>

#include "ngraph/except.hpp"
#include "util/float_util.hpp"
=======
#include "float_util.hpp"
>>>>>>> a84d01cb

std::string ngraph::test::bfloat16_to_bits(bfloat16 f) {
    std::stringstream ss;
    ss << std::bitset<16>(f.to_bits());
    std::string unformatted = ss.str();
    std::string formatted;
    formatted.reserve(41);
    // Sign
    formatted.push_back(unformatted[0]);
    formatted.append("  ");
    // Exponent
    formatted.append(unformatted, 1, 8);
    formatted.append("  ");
    // Mantissa
    formatted.append(unformatted, 9, 3);
    for (int i = 12; i < 16; i += 4) {
        formatted.push_back(' ');
        formatted.append(unformatted, i, 4);
    }
    return formatted;
}

std::string ngraph::test::float16_to_bits(float16 f) {
    std::stringstream ss;
    ss << std::bitset<16>(f.to_bits());
    std::string unformatted = ss.str();
    std::string formatted;
    formatted.reserve(41);
    // Sign
    formatted.push_back(unformatted[0]);
    formatted.append("  ");
    // Exponent
    formatted.append(unformatted, 1, 5);
    formatted.append("  ");
    // Mantissa
    formatted.append(unformatted, 6, 2);
    for (int i = 8; i < 16; i += 4) {
        formatted.push_back(' ');
        formatted.append(unformatted, i, 4);
    }
    return formatted;
}

std::string ngraph::test::float_to_bits(float f) {
    FloatUnion fu{f};
    std::stringstream ss;
    ss << std::bitset<32>(fu.i);
    std::string unformatted = ss.str();
    std::string formatted;
    formatted.reserve(41);
    // Sign
    formatted.push_back(unformatted[0]);
    formatted.append("  ");
    // Exponent
    formatted.append(unformatted, 1, 8);
    formatted.append("  ");
    // Mantissa
    formatted.append(unformatted, 9, 3);
    for (int i = 12; i < 32; i += 4) {
        formatted.push_back(' ');
        formatted.append(unformatted, i, 4);
    }
    return formatted;
}

std::string ngraph::test::double_to_bits(double d) {
    DoubleUnion du{d};
    std::stringstream ss;
    ss << std::bitset<64>(du.i);
    std::string unformatted = ss.str();
    std::string formatted;
    formatted.reserve(80);
    // Sign
    formatted.push_back(unformatted[0]);
    formatted.append("  ");
    // Exponent
    formatted.append(unformatted, 1, 11);
    formatted.push_back(' ');
    // Mantissa
    for (int i = 12; i < 64; i += 4) {
        formatted.push_back(' ');
        formatted.append(unformatted, i, 4);
    }
    return formatted;
}

ngraph::bfloat16 ngraph::test::bits_to_bfloat16(const std::string& s) {
    std::string unformatted = s;
    unformatted.erase(remove_if(unformatted.begin(), unformatted.end(), ::isspace), unformatted.end());

    if (unformatted.size() != 16) {
        throw ngraph_error("Input length must be 16");
    }
    std::bitset<16> bs(unformatted);
    return bfloat16::from_bits(static_cast<uint16_t>(bs.to_ulong()));
}

ngraph::float16 ngraph::test::bits_to_float16(const std::string& s) {
    std::string unformatted = s;
    unformatted.erase(remove_if(unformatted.begin(), unformatted.end(), ::isspace), unformatted.end());

    if (unformatted.size() != 16) {
        throw ngraph_error("Input length must be 16");
    }
    std::bitset<16> bs(unformatted);
    return float16::from_bits(static_cast<uint16_t>(bs.to_ulong()));
}

float ngraph::test::bits_to_float(const std::string& s) {
    std::string unformatted = s;
    unformatted.erase(remove_if(unformatted.begin(), unformatted.end(), ::isspace), unformatted.end());

    if (unformatted.size() != 32) {
        throw ngraph_error("Input length must be 32");
    }
    std::bitset<32> bs(unformatted);
    FloatUnion fu;
    fu.i = static_cast<uint32_t>(bs.to_ulong());
    return fu.f;
}

double ngraph::test::bits_to_double(const std::string& s) {
    std::string unformatted = s;
    unformatted.erase(remove_if(unformatted.begin(), unformatted.end(), ::isspace), unformatted.end());

    if (unformatted.size() != 64) {
        throw ngraph_error("Input length must be 64");
    }
    std::bitset<64> bs(unformatted);
    DoubleUnion du;
    du.i = static_cast<uint64_t>(bs.to_ullong());
    return du.d;
}<|MERGE_RESOLUTION|>--- conflicted
+++ resolved
@@ -2,14 +2,10 @@
 // SPDX-License-Identifier: Apache-2.0
 //
 
-<<<<<<< HEAD
 #include <bitset>
 
 #include "ngraph/except.hpp"
-#include "util/float_util.hpp"
-=======
 #include "float_util.hpp"
->>>>>>> a84d01cb
 
 std::string ngraph::test::bfloat16_to_bits(bfloat16 f) {
     std::stringstream ss;
