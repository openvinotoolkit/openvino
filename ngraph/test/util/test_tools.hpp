--- conflicted
+++ resolved
@@ -54,29 +54,4 @@
     file_content.resize(size / sizeof(T));
     inputs_fs.read(reinterpret_cast<char*>(file_content.data()), size);
     return file_content;
-<<<<<<< HEAD
-}
-
-testing::AssertionResult test_ordered_ops(std::shared_ptr<ngraph::Function> f,
-                                          const ngraph::NodeVector& required_ops);
-
-template <ngraph::element::Type_t ET>
-ngraph::HostTensorPtr make_host_tensor(const ngraph::Shape& shape)
-{
-    auto host_tensor = std::make_shared<ngraph::HostTensor>(ET, shape);
-    static std::default_random_engine engine(2112);
-    random_init(host_tensor.get(), engine);
-    return host_tensor;
-}
-
-template<typename T = int32_t>
-std::vector<T> gen_range(const size_t elements, const T start = T{0})
-{
-    std::vector<T> range;
-    range.resize(elements);
-    std::iota(range.begin(), range.end(), start);
-
-    return range;
-=======
->>>>>>> 6a97decf
 }