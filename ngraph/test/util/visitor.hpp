// Copyright (C) 2018-2021 Intel Corporation
// SPDX-License-Identifier: Apache-2.0
//

#pragma once

#include <mutex>
#include <string>
#include <unordered_map>
#include <vector>

#include "ngraph/attribute_visitor.hpp"
#include "ngraph/factory.hpp"
#include "ngraph/ops.hpp"
#include "ngraph/runtime/host_tensor.hpp"

namespace ngraph
{
    namespace test
    {
        class ValueHolder
        {
            template <typename T>
            T& invalid()
            {
                NGRAPH_CHECK(false, "Invalid type access");
            }

        public:
            virtual ~ValueHolder() {}
            virtual operator bool&() { NGRAPH_CHECK(false, "Invalid type access"); }
            virtual operator float&() { NGRAPH_CHECK(false, "Invalid type access"); }
            virtual operator double&() { NGRAPH_CHECK(false, "Invalid type access"); }
            virtual operator std::string&() { NGRAPH_CHECK(false, "Invalid type access"); }
            virtual operator int8_t&() { NGRAPH_CHECK(false, "Invalid type access"); }
            virtual operator int16_t&() { NGRAPH_CHECK(false, "Invalid type access"); }
            virtual operator int32_t&() { NGRAPH_CHECK(false, "Invalid type access"); }
            virtual operator int64_t&() { NGRAPH_CHECK(false, "Invalid type access"); }
            virtual operator uint8_t&() { NGRAPH_CHECK(false, "Invalid type access"); }
            virtual operator uint16_t&() { NGRAPH_CHECK(false, "Invalid type access"); }
            virtual operator uint32_t&() { NGRAPH_CHECK(false, "Invalid type access"); }
            virtual operator uint64_t&() { NGRAPH_CHECK(false, "Invalid type access"); }
            virtual operator std::vector<std::string>&()
            {
                NGRAPH_CHECK(false, "Invalid type access");
            }
            virtual operator std::vector<float>&() { NGRAPH_CHECK(false, "Invalid type access"); }
            virtual operator std::vector<double>&() { NGRAPH_CHECK(false, "Invalid type access"); }
            virtual operator std::vector<int8_t>&() { NGRAPH_CHECK(false, "Invalid type access"); }
            virtual operator std::vector<int16_t>&() { NGRAPH_CHECK(false, "Invalid type access"); }
            virtual operator std::vector<int32_t>&() { NGRAPH_CHECK(false, "Invalid type access"); }
            virtual operator std::vector<int64_t>&() { NGRAPH_CHECK(false, "Invalid type access"); }
            virtual operator std::vector<uint8_t>&() { NGRAPH_CHECK(false, "Invalid type access"); }
            virtual operator std::vector<uint16_t>&()
            {
                NGRAPH_CHECK(false, "Invalid type access");
            }
            virtual operator std::vector<uint32_t>&()
            {
                NGRAPH_CHECK(false, "Invalid type access");
            }
            virtual operator std::vector<uint64_t>&()
            {
                NGRAPH_CHECK(false, "Invalid type access");
            }
            virtual operator HostTensorPtr&() { NGRAPH_CHECK(false, "Invalid type access"); }
            uint64_t get_index() { return m_index; }

        protected:
            uint64_t m_index{0};
        };

        template <typename T>
        class ValueHolderImp : public ValueHolder
        {
        public:
            ValueHolderImp(const T& value, uint64_t index)
                : m_value(value)
            {
                m_index = index;
            }
            operator T&() override { return m_value; }

        protected:
            T m_value;
        };

        class ValueMap
        {
            using map_type = std::unordered_map<std::string, std::shared_ptr<ValueHolder>>;

        public:
            /// \brief Set to print serialization information
            void set_print(bool value) { m_print = value; }
            template <typename T>
            void insert(const std::string& name, const T& value)
            {
                std::pair<map_type::iterator, bool> result = m_values.insert(map_type::value_type(
                    name, std::make_shared<ValueHolderImp<T>>(value, m_write_count++)));
                NGRAPH_CHECK(result.second, name, " is already in use");
            }
            template <typename T>
            void insert_scalar(const std::string& name, const T& value)
            {
                std::pair<map_type::iterator, bool> result = m_values.insert(map_type::value_type(
                    name, std::make_shared<ValueHolderImp<T>>(value, m_write_count++)));
                NGRAPH_CHECK(result.second, name, " is already in use");
                if (m_print)
                {
                    std::cerr << "SER: " << name << " = " << value << std::endl;
                }
            }
            template <typename T>
            void insert_vector(const std::string& name, const T& value)
            {
                std::pair<map_type::iterator, bool> result = m_values.insert(map_type::value_type(
                    name, std::make_shared<ValueHolderImp<T>>(value, m_write_count++)));
                NGRAPH_CHECK(result.second, name, " is already in use");
                if (m_print)
                {
                    std::cerr << "SER: " << name << " = [";
                    std::string comma = "";
                    for (auto val : value)
                    {
                        std::cerr << comma << val;
                        comma = ", ";
                    }
                    std::cerr << "]" << std::endl;
                }
            }

<<<<<<< HEAD
            std::size_t get_value_map_size()
=======
            std::size_t get_value_map_size() const
>>>>>>> 8395ce1b
            {
                return m_values.size();
            }

            template <typename T>
            T& get(const std::string& name)
            {
                auto& value_holder = *m_values.at(name);
                NGRAPH_CHECK(m_read_count++ == value_holder.get_index());
                return static_cast<T&>(*m_values.at(name));
            }

        protected:
            map_type m_values;
            uint64_t m_write_count{0};
            uint64_t m_read_count{0};
            bool m_print{false};
        };

        class DeserializeAttributeVisitor : public AttributeVisitor
        {
        public:
            DeserializeAttributeVisitor(ValueMap& value_map)
                : m_values(value_map)
            {
            }
            void on_adapter(const std::string& name, ValueAccessor<void>& adapter) override
            {
                if (auto a = ::ngraph::as_type<::ngraph::AttributeAdapter<
                        std::shared_ptr<ngraph::runtime::AlignedBuffer>>>(&adapter))
                {
                    auto& data = m_values.get<HostTensorPtr>(name);
                    data->read(a->get()->get_ptr(), a->get()->size());
                }
                else
                {
                    NGRAPH_CHECK(false, "Attribute \"", name, "\" cannot be unmarshalled");
                }
            }
            // The remaining adapter methods fall back on the void adapter if not implemented
            void on_adapter(const std::string& name, ValueAccessor<std::string>& adapter) override
            {
                adapter.set(m_values.get<std::string>(name));
            };
            void on_adapter(const std::string& name, ValueAccessor<bool>& adapter) override
            {
                adapter.set(m_values.get<bool>(name));
            };
            void on_adapter(const std::string& name, ValueAccessor<int64_t>& adapter) override
            {
                adapter.set(m_values.get<int64_t>(name));
            }
            void on_adapter(const std::string& name, ValueAccessor<double>& adapter) override
            {
                adapter.set(m_values.get<double>(name));
            }

            void on_adapter(const std::string& name,
                            ValueAccessor<std::vector<int8_t>>& adapter) override
            {
                adapter.set(m_values.get<std::vector<int8_t>>(name));
            }
            void on_adapter(const std::string& name,
                            ValueAccessor<std::vector<int16_t>>& adapter) override
            {
                adapter.set(m_values.get<std::vector<int16_t>>(name));
            }
            void on_adapter(const std::string& name,
                            ValueAccessor<std::vector<int32_t>>& adapter) override
            {
                adapter.set(m_values.get<std::vector<int32_t>>(name));
            }
            void on_adapter(const std::string& name,
                            ValueAccessor<std::vector<int64_t>>& adapter) override
            {
                adapter.set(m_values.get<std::vector<int64_t>>(name));
            }
            void on_adapter(const std::string& name,
                            ValueAccessor<std::vector<uint8_t>>& adapter) override
            {
                adapter.set(m_values.get<std::vector<uint8_t>>(name));
            }
            void on_adapter(const std::string& name,
                            ValueAccessor<std::vector<uint16_t>>& adapter) override
            {
                adapter.set(m_values.get<std::vector<uint16_t>>(name));
            }
            void on_adapter(const std::string& name,
                            ValueAccessor<std::vector<uint32_t>>& adapter) override
            {
                adapter.set(m_values.get<std::vector<uint32_t>>(name));
            }
            void on_adapter(const std::string& name,
                            ValueAccessor<std::vector<uint64_t>>& adapter) override
            {
                adapter.set(m_values.get<std::vector<uint64_t>>(name));
            }
            void on_adapter(const std::string& name,
                            ValueAccessor<std::vector<std::string>>& adapter) override
            {
                adapter.set(m_values.get<std::vector<std::string>>(name));
            }
            void on_adapter(const std::string& name,
                            ValueAccessor<std::vector<float>>& adapter) override
            {
                adapter.set(m_values.get<std::vector<float>>(name));
            }
            void on_adapter(const std::string& name,
                            ValueAccessor<std::vector<double>>& adapter) override
            {
                adapter.set(m_values.get<std::vector<double>>(name));
            }
            void on_adapter(const std::string& name, ValueAccessor<void*>& adapter) override
            {
                HostTensorPtr& data = m_values.get<HostTensorPtr>(name);
                data->read(adapter.get_ptr(), adapter.size());
            }

        protected:
            ValueMap& m_values;
        };

        class SerializeAttributeVisitor : public AttributeVisitor
        {
        public:
            SerializeAttributeVisitor(ValueMap& value_map)
                : m_values(value_map)
            {
            }

            void on_adapter(const std::string& name, ValueAccessor<void>& adapter) override
            {
                if (auto a = ::ngraph::as_type<::ngraph::AttributeAdapter<
                        std::shared_ptr<ngraph::runtime::AlignedBuffer>>>(&adapter))
                {
                    HostTensorPtr data =
                        std::make_shared<HostTensor>(element::u8, Shape{a->get()->size()});
                    data->write(a->get()->get_ptr(), a->get()->size());
                    m_values.insert(name, data);
                }
                else
                {
                    NGRAPH_CHECK(false, "Attribute \"", name, "\" cannot be marshalled");
                }
            }
            // The remaining adapter methods fall back on the void adapter if not implemented
            void on_adapter(const std::string& name, ValueAccessor<std::string>& adapter) override
            {
                m_values.insert_scalar(name, adapter.get());
            };
            void on_adapter(const std::string& name, ValueAccessor<bool>& adapter) override
            {
                m_values.insert_scalar(name, adapter.get());
            };

            void on_adapter(const std::string& name, ValueAccessor<int64_t>& adapter) override
            {
                m_values.insert_scalar(name, adapter.get());
            }
            void on_adapter(const std::string& name, ValueAccessor<double>& adapter) override
            {
                m_values.insert_scalar(name, adapter.get());
            }
            void on_adapter(const std::string& name,
                            ValueAccessor<std::vector<std::string>>& adapter) override
            {
                m_values.insert_vector(name, adapter.get());
            }
            void on_adapter(const std::string& name,
                            ValueAccessor<std::vector<float>>& adapter) override
            {
                m_values.insert_vector(name, adapter.get());
            }
            void on_adapter(const std::string& name,
                            ValueAccessor<std::vector<double>>& adapter) override
            {
                m_values.insert_vector(name, adapter.get());
            }
            void on_adapter(const std::string& name,
                            ValueAccessor<std::vector<int8_t>>& adapter) override
            {
                m_values.insert_vector(name, adapter.get());
            }
            void on_adapter(const std::string& name,
                            ValueAccessor<std::vector<int16_t>>& adapter) override
            {
                m_values.insert_vector(name, adapter.get());
            }
            void on_adapter(const std::string& name,
                            ValueAccessor<std::vector<int32_t>>& adapter) override
            {
                m_values.insert_vector(name, adapter.get());
            }
            void on_adapter(const std::string& name,
                            ValueAccessor<std::vector<int64_t>>& adapter) override
            {
                m_values.insert_vector(name, adapter.get());
            }
            void on_adapter(const std::string& name,
                            ValueAccessor<std::vector<uint8_t>>& adapter) override
            {
                m_values.insert_vector(name, adapter.get());
            }
            void on_adapter(const std::string& name,
                            ValueAccessor<std::vector<uint16_t>>& adapter) override
            {
                m_values.insert_vector(name, adapter.get());
            }
            void on_adapter(const std::string& name,
                            ValueAccessor<std::vector<uint32_t>>& adapter) override
            {
                m_values.insert_vector(name, adapter.get());
            }
            void on_adapter(const std::string& name,
                            ValueAccessor<std::vector<uint64_t>>& adapter) override
            {
                m_values.insert_vector(name, adapter.get());
            }
            void on_adapter(const std::string& name, ValueAccessor<void*>& adapter) override
            {
                HostTensorPtr data =
                    std::make_shared<HostTensor>(element::u8, Shape{adapter.size()});
                data->write(adapter.get_ptr(), adapter.size());
                m_values.insert(name, data);
            }

        protected:
            ValueMap& m_values;
        };

        class NodeBuilder : public ValueMap, public DeserializeAttributeVisitor
        {
        public:
            NodeBuilder()
                : DeserializeAttributeVisitor(static_cast<ValueMap&>(*this))
                , m_serializer(*this)
            {
            }

            NodeBuilder(const std::shared_ptr<Node>& node)
                : DeserializeAttributeVisitor(static_cast<ValueMap&>(*this))
                , m_serializer(*this)
            {
                save_node(node);
            }

            void save_node(std::shared_ptr<Node> node)
            {
                m_node_type_info = node->get_type_info();
                node->visit_attributes(m_serializer);
            }

            // Does not validate, since inputs aren't set
            std::shared_ptr<Node> create()
            {
                std::shared_ptr<Node> node(get_ops().create(m_node_type_info));
                node->visit_attributes(*this);
                return node;
            }
            AttributeVisitor& get_node_saver() { return m_serializer; }
            AttributeVisitor& get_node_loader() { return *this; }
            static FactoryRegistry<Node>& get_ops()
            {
                static std::shared_ptr<FactoryRegistry<Node>> registry;
                static std::mutex init_guard;
                if (!registry)
                {
                    std::lock_guard<std::mutex> guard(init_guard);
                    if (!registry)
                    {
                        registry = std::make_shared<FactoryRegistry<Node>>();
#define NGRAPH_OP(NAME, NAMESPACE, VERSION) registry->register_factory<NAMESPACE::NAME>();
#include "op_version_tbl.hpp"
#undef NGRAPH_OP
                    }
                }
                return *registry;
            }

        protected:
            Node::type_info_t m_node_type_info;
            SerializeAttributeVisitor m_serializer;
        };
    }
}<|MERGE_RESOLUTION|>--- conflicted
+++ resolved
@@ -129,11 +129,7 @@
                 }
             }
 
-<<<<<<< HEAD
-            std::size_t get_value_map_size()
-=======
             std::size_t get_value_map_size() const
->>>>>>> 8395ce1b
             {
                 return m_values.size();
             }
