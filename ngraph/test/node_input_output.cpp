//*****************************************************************************
// Copyright 2017-2020 Intel Corporation
//
// Licensed under the Apache License, Version 2.0 (the "License");
// you may not use this file except in compliance with the License.
// You may obtain a copy of the License at
//
//     http://www.apache.org/licenses/LICENSE-2.0
//
// Unless required by applicable law or agreed to in writing, software
// distributed under the License is distributed on an "AS IS" BASIS,
// WITHOUT WARRANTIES OR CONDITIONS OF ANY KIND, either express or implied.
// See the License for the specific language governing permissions and
// limitations under the License.
//*****************************************************************************

#include <memory>
#include <sstream>
#include <string>
#include <vector>

#include "gtest/gtest.h"

#include "ngraph/ngraph.hpp"

NGRAPH_SUPPRESS_DEPRECATED_START

using namespace ngraph;
using namespace std;

TEST(node_input_output, input_create)
{
<<<<<<< HEAD
    auto x = make_shared<op::Parameter>(element::f32, Shape{1, 2, 3, 4});
    auto y = make_shared<op::Parameter>(element::f32, Shape{1, 2, 3, 4});
    auto add = make_shared<op::v1::Add>(x, y);
=======
    auto x = make_shared<op::Parameter>(element::Type_t::f32, Shape{1, 2, 3, 4});
    auto y = make_shared<op::Parameter>(element::Type_t::f32, Shape{1, 2, 3, 4});
    auto add = make_shared<op::Add>(x, y);
>>>>>>> 8344c290

    auto add_in_0 = add->input(0);
    auto add_in_1 = add->input(1);

    EXPECT_EQ(add_in_0.get_node(), add.get());
    EXPECT_EQ(add_in_0.get_index(), 0);
    EXPECT_EQ(add_in_0.get_element_type(), element::Type_t::f32);
    EXPECT_EQ(add_in_0.get_shape(), (Shape{1, 2, 3, 4}));
    EXPECT_TRUE(add_in_0.get_partial_shape().same_scheme(PartialShape{1, 2, 3, 4}));
    EXPECT_EQ(add_in_0.get_source_output(), Output<Node>(x, 0));

    EXPECT_EQ(add_in_1.get_node(), add.get());
    EXPECT_EQ(add_in_1.get_index(), 1);
    EXPECT_EQ(add_in_1.get_element_type(), element::Type_t::f32);
    EXPECT_EQ(add_in_1.get_shape(), (Shape{1, 2, 3, 4}));
    EXPECT_TRUE(add_in_1.get_partial_shape().same_scheme(PartialShape{1, 2, 3, 4}));
    EXPECT_EQ(add_in_1.get_source_output(), Output<Node>(y, 0));

    EXPECT_THROW(add->input(2), std::out_of_range);
}

TEST(node_input_output, input_create_const)
{
<<<<<<< HEAD
    auto x = make_shared<op::Parameter>(element::f32, Shape{1, 2, 3, 4});
    auto y = make_shared<op::Parameter>(element::f32, Shape{1, 2, 3, 4});
    auto add = make_shared<const op::v1::Add>(x, y);
=======
    auto x = make_shared<op::Parameter>(element::Type_t::f32, Shape{1, 2, 3, 4});
    auto y = make_shared<op::Parameter>(element::Type_t::f32, Shape{1, 2, 3, 4});
    auto add = make_shared<const op::Add>(x, y);
>>>>>>> 8344c290

    auto add_in_0 = add->input(0);
    auto add_in_1 = add->input(1);

    EXPECT_EQ(add_in_0.get_node(), add.get());
    EXPECT_EQ(add_in_0.get_index(), 0);
    EXPECT_EQ(add_in_0.get_element_type(), element::Type_t::f32);
    EXPECT_EQ(add_in_0.get_shape(), (Shape{1, 2, 3, 4}));
    EXPECT_TRUE(add_in_0.get_partial_shape().same_scheme(PartialShape{1, 2, 3, 4}));
    EXPECT_EQ(add_in_0.get_source_output(), Output<Node>(x, 0));

    EXPECT_EQ(add_in_1.get_node(), add.get());
    EXPECT_EQ(add_in_1.get_index(), 1);
    EXPECT_EQ(add_in_1.get_element_type(), element::Type_t::f32);
    EXPECT_EQ(add_in_1.get_shape(), (Shape{1, 2, 3, 4}));
    EXPECT_TRUE(add_in_1.get_partial_shape().same_scheme(PartialShape{1, 2, 3, 4}));
    EXPECT_EQ(add_in_1.get_source_output(), Output<Node>(y, 0));

    EXPECT_THROW(add->input(2), std::out_of_range);
}

TEST(node_input_output, output_create)
{
<<<<<<< HEAD
    auto x = make_shared<op::Parameter>(element::f32, Shape{1, 2, 3, 4});
    auto y = make_shared<op::Parameter>(element::f32, Shape{1, 2, 3, 4});
    auto add = make_shared<op::v1::Add>(x, y);
=======
    auto x = make_shared<op::Parameter>(element::Type_t::f32, Shape{1, 2, 3, 4});
    auto y = make_shared<op::Parameter>(element::Type_t::f32, Shape{1, 2, 3, 4});
    auto add = make_shared<op::Add>(x, y);
>>>>>>> 8344c290

    auto add_out_0 = add->output(0);

    EXPECT_EQ(add_out_0.get_node(), add.get());
    EXPECT_EQ(add_out_0.get_index(), 0);
    EXPECT_EQ(add_out_0.get_element_type(), element::Type_t::f32);
    EXPECT_EQ(add_out_0.get_shape(), (Shape{1, 2, 3, 4}));
    EXPECT_TRUE(add_out_0.get_partial_shape().same_scheme(PartialShape{1, 2, 3, 4}));

    EXPECT_THROW(add->output(1), std::out_of_range);
}

TEST(node_input_output, output_create_const)
{
<<<<<<< HEAD
    auto x = make_shared<op::Parameter>(element::f32, Shape{1, 2, 3, 4});
    auto y = make_shared<op::Parameter>(element::f32, Shape{1, 2, 3, 4});
    auto add = make_shared<const op::v1::Add>(x, y);
=======
    auto x = make_shared<op::Parameter>(element::Type_t::f32, Shape{1, 2, 3, 4});
    auto y = make_shared<op::Parameter>(element::Type_t::f32, Shape{1, 2, 3, 4});
    auto add = make_shared<const op::Add>(x, y);
>>>>>>> 8344c290

    auto add_out_0 = add->output(0);

    EXPECT_EQ(add_out_0.get_node(), add.get());
    EXPECT_EQ(add_out_0.get_index(), 0);
    EXPECT_EQ(add_out_0.get_element_type(), element::Type_t::f32);
    EXPECT_EQ(add_out_0.get_shape(), (Shape{1, 2, 3, 4}));
    EXPECT_TRUE(add_out_0.get_partial_shape().same_scheme(PartialShape{1, 2, 3, 4}));

    EXPECT_THROW(add->output(1), std::out_of_range);
}<|MERGE_RESOLUTION|>--- conflicted
+++ resolved
@@ -30,15 +30,9 @@
 
 TEST(node_input_output, input_create)
 {
-<<<<<<< HEAD
-    auto x = make_shared<op::Parameter>(element::f32, Shape{1, 2, 3, 4});
-    auto y = make_shared<op::Parameter>(element::f32, Shape{1, 2, 3, 4});
-    auto add = make_shared<op::v1::Add>(x, y);
-=======
     auto x = make_shared<op::Parameter>(element::Type_t::f32, Shape{1, 2, 3, 4});
     auto y = make_shared<op::Parameter>(element::Type_t::f32, Shape{1, 2, 3, 4});
-    auto add = make_shared<op::Add>(x, y);
->>>>>>> 8344c290
+    auto add = make_shared<op::v1::Add>(x, y);
 
     auto add_in_0 = add->input(0);
     auto add_in_1 = add->input(1);
@@ -62,15 +56,9 @@
 
 TEST(node_input_output, input_create_const)
 {
-<<<<<<< HEAD
-    auto x = make_shared<op::Parameter>(element::f32, Shape{1, 2, 3, 4});
-    auto y = make_shared<op::Parameter>(element::f32, Shape{1, 2, 3, 4});
-    auto add = make_shared<const op::v1::Add>(x, y);
-=======
     auto x = make_shared<op::Parameter>(element::Type_t::f32, Shape{1, 2, 3, 4});
     auto y = make_shared<op::Parameter>(element::Type_t::f32, Shape{1, 2, 3, 4});
-    auto add = make_shared<const op::Add>(x, y);
->>>>>>> 8344c290
+    auto add = make_shared<const op::v1::Add>(x, y);
 
     auto add_in_0 = add->input(0);
     auto add_in_1 = add->input(1);
@@ -94,15 +82,9 @@
 
 TEST(node_input_output, output_create)
 {
-<<<<<<< HEAD
-    auto x = make_shared<op::Parameter>(element::f32, Shape{1, 2, 3, 4});
-    auto y = make_shared<op::Parameter>(element::f32, Shape{1, 2, 3, 4});
-    auto add = make_shared<op::v1::Add>(x, y);
-=======
     auto x = make_shared<op::Parameter>(element::Type_t::f32, Shape{1, 2, 3, 4});
     auto y = make_shared<op::Parameter>(element::Type_t::f32, Shape{1, 2, 3, 4});
-    auto add = make_shared<op::Add>(x, y);
->>>>>>> 8344c290
+    auto add = make_shared<op::v1::Add>(x, y);
 
     auto add_out_0 = add->output(0);
 
@@ -117,15 +99,9 @@
 
 TEST(node_input_output, output_create_const)
 {
-<<<<<<< HEAD
-    auto x = make_shared<op::Parameter>(element::f32, Shape{1, 2, 3, 4});
-    auto y = make_shared<op::Parameter>(element::f32, Shape{1, 2, 3, 4});
-    auto add = make_shared<const op::v1::Add>(x, y);
-=======
     auto x = make_shared<op::Parameter>(element::Type_t::f32, Shape{1, 2, 3, 4});
     auto y = make_shared<op::Parameter>(element::Type_t::f32, Shape{1, 2, 3, 4});
-    auto add = make_shared<const op::Add>(x, y);
->>>>>>> 8344c290
+    auto add = make_shared<const op::v1::Add>(x, y);
 
     auto add_out_0 = add->output(0);
 
