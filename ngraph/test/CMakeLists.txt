--- conflicted
+++ resolved
@@ -611,7 +611,6 @@
 target_link_libraries(unit-test PRIVATE frontend_manager)
 
 add_subdirectory(frontend)
-<<<<<<< HEAD
 
 ### END FRONTEND ###
 
@@ -637,7 +636,4 @@
     add_dependencies(unit-test paddlepaddle_ngraph_frontend)
 
     target_link_libraries(unit-test PRIVATE libnpy)
-endif()
-=======
-### END FRONTEND ###
->>>>>>> 713e4e1e
+endif()