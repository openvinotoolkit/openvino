# Copyright (C) 2018-2021 Intel Corporation
# SPDX-License-Identifier: Apache-2.0
#

add_definitions("-DSERIALIZED_ZOO=\"${CMAKE_CURRENT_SOURCE_DIR}/models\"")
set(NGRAPH_ONNX_NAMESPACE ngraph_onnx)

add_subdirectory(runtime)

if(NOT NGRAPH_UNIT_TEST_ENABLE)
    message(STATUS "unit tests disabled")
    return()
endif()

message(STATUS "unit tests enabled")

if(LINUX)
    set(CMAKE_BUILD_WITH_INSTALL_RPATH FALSE)
endif()

if(CMAKE_CXX_COMPILER_ID STREQUAL "Clang")
    if(CMAKE_CXX_COMPILER_VERSION VERSION_GREATER "4.0.0")
        # gtest has issues with this with v1.8.x
        # gtest issue is supposed to be addressed after v1.8.x
        add_compile_options(-Wno-zero-as-null-pointer-constant)
    endif()
endif()

set(SRC
    aligned_buffer.cpp
    all_close_f.cpp
    bfloat16.cpp
    build_graph.cpp
    builder_autobroadcast.cpp
    check.cpp
    conditional_compilation/ngraph_cc_collect.cpp
    conditional_compilation/ngraph_cc_off.cpp
    conditional_compilation/ngraph_cc_on.cpp
    constant.cpp
    constant_folding.cpp
    control_dependencies.cpp
    convert_u1_to_string.cpp
    coordinate.cpp
    coordinate_range.cpp
    copy.cpp
    element_type.cpp
    eval.cpp
    file_util.cpp
    float16.cpp
    graph_rewrite.cpp
    includes.cpp
    input_output_assign.cpp
    int4.cpp
    intervals.cpp
    main.cpp
    matcher_pass.cpp
    misc.cpp
    ngraph_api.cpp
    node_input_output.cpp
    op.cpp
    op_eval/binary_convolution.cpp
    op_eval/bucketize.cpp
    op_eval/clamp.cpp
    op_eval/floor_mod.cpp
    op_eval/gelu.cpp
    op_eval/hsigmoid.cpp
    op_eval/hswish.cpp
    op_eval/interpolate.cpp
    op_eval/matmul.cpp
    op_eval/mish.cpp
    op_eval/non_zero.cpp
    op_eval/reduce_l1.cpp
    op_eval/reduce_l2.cpp
    op_eval/roi_align.cpp
    op_eval/roi_pooling.cpp
    op_eval/round.cpp
    op_eval/softplus.cpp
    op_eval/split.cpp
    op_eval/swish.cpp
    op_eval/strided_slice.cpp
    op_eval/transpose.cpp
    op_eval/variadic_split.cpp
    op_is.cpp
    opset1.cpp
    partial_shape.cpp
    pass_config.cpp
    pass_liveness.cpp
    pass_manager.cpp
    pass_shape_relevance.cpp
    pattern.cpp
    provenance.cpp
    replace_node.cpp
    shape.cpp
    span.cpp
    specialize_function.cpp
    tensor.cpp
    type_prop/assign.cpp
    type_prop/avg_pool.cpp
    type_prop/batch_norm.cpp
    type_prop/batch_to_space.cpp
    type_prop/binary_convolution.cpp
    type_prop/binary_elementwise.cpp
    type_prop/broadcast.cpp
    type_prop/bucketize.cpp
    type_prop/clamp.cpp
    type_prop/concat.cpp
    type_prop/constant.cpp
    type_prop/convert.cpp
    type_prop/convolution.cpp
    type_prop/convolution_backprop_data.cpp
    type_prop/ctc_greedy_decoder.cpp
    type_prop/ctc_greedy_decoder_seq_len.cpp
    type_prop/ctc_loss.cpp
    type_prop/deformable_convolution.cpp
    type_prop/deformable_psroi_pooling.cpp
    type_prop/detection_output.cpp
    type_prop/depth_to_space.cpp
    type_prop/dft.cpp
    type_prop/dyn_reshape.cpp
    type_prop/einsum.cpp
    type_prop/experimental_detectron_generate_proposals.cpp
    type_prop/experimental_detectron_roi_feature_extractor.cpp
    type_prop/experimental_detectron_topkrois.cpp
    type_prop/strided_slice.cpp
    type_prop/elu.cpp
    type_prop/embeddingbag_offsetssum.cpp
    type_prop/experimental_detectron_detection_output.cpp
    type_prop/experimental_detectron_prior_grid_generator.cpp
    type_prop/extractimagepatches.cpp
    type_prop/embeddingbag_packedsum.cpp
    type_prop/embedding_segments_sum.cpp
    type_prop/fake_quantize.cpp
    type_prop/floor_mod.cpp
    type_prop/gather.cpp
    type_prop/gather_elements.cpp
    type_prop/gather_nd.cpp
    type_prop/gather_tree.cpp
    type_prop/grn.cpp
    type_prop/group_convolution.cpp
    type_prop/group_convolution_backprop_data.cpp
    type_prop/gru_cell.cpp
    type_prop/gru_sequence.cpp
    type_prop/hard_sigmoid.cpp
    type_prop/hsigmoid.cpp
    type_prop/hswish.cpp
    type_prop/idft.cpp
    type_prop/interpolate.cpp
    type_prop/lrn.cpp
    type_prop/lstm_cell.cpp
    type_prop/lstm_sequence.cpp
    type_prop/loop.cpp
    type_prop/matmul.cpp
    type_prop/maximum.cpp
    type_prop/max_pool.cpp
    type_prop/minimum.cpp
    type_prop/mish.cpp
    type_prop/mod.cpp
    type_prop/mvn.cpp
    type_prop/non_max_suppression.cpp
    type_prop/non_zero.cpp
    type_prop/normalize.cpp
    type_prop/one_hot.cpp
    type_prop/pad.cpp
    type_prop/parameter.cpp
    type_prop/power.cpp
    type_prop/prelu.cpp
    type_prop/proposal.cpp
    type_prop/psroi_pooling.cpp
    type_prop/range.cpp
    type_prop/read_value.cpp
    type_prop/reduce_l1.cpp
    type_prop/reduce_l2.cpp
    type_prop/reorg_yolo.cpp
    type_prop/reshape.cpp
    type_prop/reverse.cpp
    type_prop/reverse_sequence.cpp
    type_prop/roi_align.cpp
    type_prop/roi_pooling.cpp
    type_prop/roll.cpp
    type_prop/round.cpp
    type_prop/rnn_cell.cpp
    type_prop/rnn_sequence.cpp
    type_prop/round.cpp
    type_prop/scatter_elements_update.cpp
    type_prop/scatter_nd_update.cpp
    type_prop/scatter_update.cpp
    type_prop/select.cpp
    type_prop/shape_of.cpp
    type_prop/shuffle_channels.cpp
    type_prop/softmax.cpp
    type_prop/softplus.cpp
    type_prop/space_to_batch.cpp
    type_prop/space_to_depth.cpp
    type_prop/split.cpp
    type_prop/squared_difference.cpp
    type_prop/squeeze.cpp
    type_prop/swish.cpp
    type_prop/reduce_mean.cpp
    type_prop/reduce_prod.cpp
    type_prop/reduce_sum.cpp
    type_prop/ti.cpp
    type_prop/tile.cpp
    type_prop/top_k.cpp
    type_prop/transpose.cpp
    type_prop/unary_elementwise.cpp
    type_prop/unary_ops.cpp
    type_prop/unsqueeze.cpp
    type_prop/variadic_split.cpp
    type_prop_layers.cpp
    visitors/partial_shape.cpp
    visitors/user_op.cpp
    visitors/value_map.cpp
    visitors/op/broadcast.cpp
    visitors/op/bucketize.cpp
    visitors/op/constant.cpp
<<<<<<< HEAD
    visitors/op/convolution_backprop.cpp
=======
    visitors/op/convert.cpp
>>>>>>> 1e3b06f4
    visitors/op/cum_sum.cpp
    visitors/op/detection_output.cpp
    visitors/op/elu.cpp
    visitors/op/extractimagepatches.cpp
    visitors/op/fake_quantize.cpp
    visitors/op/grn.cpp
    visitors/op/group_conv.cpp
    visitors/op/interpolate.cpp
    visitors/op/logical_xor.cpp
    visitors/op/lrn.cpp
    visitors/op/lstm_cell.cpp
    visitors/op/lstm_sequence.cpp
    visitors/op/matmul.cpp
    visitors/op/max_pool.cpp
    visitors/op/mod.cpp
    visitors/op/mvn.cpp
    visitors/op/non_max_suppression.cpp
    visitors/op/normalize_l2.cpp
    visitors/op/one_hot.cpp
    visitors/op/pad.cpp
    visitors/op/prior_box.cpp
    visitors/op/proposal.cpp
    visitors/op/psroi_pooling.cpp
    visitors/op/reduce_logical_and.cpp
    visitors/op/reduce_logical_or.cpp
    visitors/op/reduce_max.cpp
    visitors/op/reduce_mean.cpp
    visitors/op/reduce_min.cpp
    visitors/op/reduce_prod.cpp
    visitors/op/reduce_sum.cpp
    visitors/op/region_yolo.cpp
    visitors/op/reorg_yolo.cpp
    visitors/op/reshape.cpp
    visitors/op/reverse.cpp
    visitors/op/reverse_sequence.cpp
    visitors/op/rnn_cell.cpp
    visitors/op/roi_pooling.cpp
    visitors/op/shuffle_channels.cpp
    visitors/op/softmax.cpp
    visitors/op/space_to_depth.cpp
    visitors/op/split.cpp
    visitors/op/squared_difference.cpp
    visitors/op/squeeze.cpp
    visitors/op/sqrt.cpp
    visitors/op/strided_slice.cpp
    visitors/op/tanh.cpp
    visitors/op/topk.cpp
    visitors/op/transpose.cpp
    uint4.cpp
    util.cpp
)

set_source_files_properties(includes.cpp PROPERTIES COMPILE_DEFINITIONS
    NGRAPH_INCLUDES="${PROJECT_SOURCE_DIR}/src/ngraph")

if (ENABLE_MKL_DNN)
    message(STATUS "NGRAPH_TESTS: IE:CPU enabled")
    set(ACTIVE_BACKEND_LIST ${ACTIVE_BACKEND_LIST} "IE:CPU")
    list(APPEND UNIT_TESTS_DEPENDENCIES MKLDNNPlugin)
endif()

if (ENABLE_CLDNN)
    message(STATUS "NGRAPH_TESTS: IE:GPU enabled")
    set(ACTIVE_BACKEND_LIST ${ACTIVE_BACKEND_LIST} "IE:GPU")
    list(APPEND UNIT_TESTS_DEPENDENCIES clDNNPlugin)
endif()

if (NGRAPH_INTERPRETER_ENABLE)
    list(APPEND SRC
        builder.cpp
        backend_api.cpp)
    set(ACTIVE_BACKEND_LIST ${ACTIVE_BACKEND_LIST} INTERPRETER)
endif()

add_definitions("-DTEST_FILES=\"${CMAKE_CURRENT_SOURCE_DIR}/files\"")
add_subdirectory(util)

# backend specific test files must meet the following requirements:
# 1) The must be named <name>.in.cpp
# 2) They must be in the `test/backend` directory
# 3) Include "util/test_control.hpp" in your cpp file
# 4) add the line `static string s_manifest = "${MANIFEST}";` to your cpp file
# 5) Use the `NGRAPH_TEST` macro in place of `TEST`.
# All such files are configured via cmake which replaces all instances of cmake variables
# such as ${BACKEND_NAME} with their values, such as CPU, GPU, or INTERPRETER.

set(MULTI_TEST_SRC
    backend/abc.in.cpp
    backend/abs.in.cpp
    backend/acos.in.cpp
    backend/acosh.in.cpp
    backend/add.in.cpp
    backend/aliased_output.in.cpp
    backend/api.in.cpp
    backend/asin.in.cpp
    backend/asinh.in.cpp
    backend/atan.in.cpp
    backend/atanh.in.cpp
    backend/auto_broadcast.in.cpp
    backend/avg_pool.in.cpp
    backend/batch_norm.in.cpp
    backend/broadcast.in.cpp
    backend/bucketize.in.cpp
    backend/builder_reduce_ops_opset1.in.cpp
    backend/ceiling.in.cpp
    backend/comparison.in.cpp
    backend/concat.in.cpp
    backend/constant.in.cpp
    backend/convert.in.cpp
    backend/convert_like.in.cpp
    backend/convolution.in.cpp
    backend/binary_convolution.in.cpp
    backend/clamp.in.cpp
    backend/cos.in.cpp
    backend/cosh.in.cpp
    backend/ctc_greedy_decoder.in.cpp
    backend/ctc_greedy_decoder_seq_len.in.cpp
    backend/cum_sum.in.cpp
    backend/detection_output.in.cpp
    backend/dft.in.cpp
    backend/divide.in.cpp
    backend/deformable_convolution.in.cpp
    backend/dyn_reshape.in.cpp
    backend/strided_slice.in.cpp
    backend/dynamic.in.cpp
    backend/elu.in.cpp
    backend/erf.in.cpp
    backend/exp.in.cpp
    backend/floor.in.cpp
    backend/floor_mod.in.cpp
    backend/function_name.in.cpp
    backend/fused_op.in.cpp
    backend/gather.in.cpp
    backend/gather_elements.in.cpp
    backend/gather_nd.in.cpp
    backend/gelu.in.cpp
    backend/group_convolution.in.cpp
    backend/group_convolution_backprop_data.in.cpp
    backend/hard_sigmoid.in.cpp
    backend/idft.in.cpp
    backend/interpolate.in.cpp
    backend/log.in.cpp
    backend/log_softmax.in.cpp
    backend/logical_and.in.cpp
    backend/logical_not.in.cpp
    backend/logical_or.in.cpp
    backend/logical_xor.in.cpp
    backend/lrn.in.cpp
    backend/matmul.in.cpp
    backend/maximum.in.cpp
    backend/max_pool.in.cpp
    backend/minimum.in.cpp
    backend/mod.in.cpp
    backend/multiple_backends.in.cpp
    backend/multiple_result.in.cpp
    backend/multiply.in.cpp
    backend/mvn.in.cpp
    backend/negative.in.cpp
    backend/node_name.in.cpp
    backend/normalize_l2.in.cpp
    backend/non_max_suppression.in.cpp
    backend/non_zero.in.cpp
    backend/numeric.in.cpp
    backend/one_hot.in.cpp
    backend/pad.in.cpp
    backend/parameter_as_output.in.cpp
    backend/power.in.cpp
    backend/proposal.in.cpp
    backend/psroi_pooling.in.cpp
    backend/range.in.cpp
    backend/recurrent_cells.in.cpp
    backend/reduce_max.in.cpp
    backend/reduce_mean.in.cpp
    backend/reduce_min.in.cpp
    backend/reduce_prod.in.cpp
    backend/reduce_sum.in.cpp
    backend/region_yolo.in.cpp
    backend/relu.in.cpp
    backend/reorg_yolo.in.cpp
    backend/reshape.in.cpp
    backend/reverse_sequence.in.cpp
    backend/reverse.in.cpp
    backend/roi_pooling.in.cpp
    backend/roll.in.cpp
    backend/round.in.cpp
    backend/scatter_nd_update.in.cpp
    backend/select.in.cpp
    backend/shape_of.in.cpp
    backend/sigmoid.in.cpp
    backend/sign.in.cpp
    backend/sin.in.cpp
    backend/sinh.in.cpp
    backend/softmax.in.cpp
    backend/split.in.cpp
    backend/sqrt.in.cpp
    backend/squared_difference.in.cpp
    backend/squeeze.in.cpp
    backend/subtract.in.cpp
    backend/tan.in.cpp
    backend/tanh.in.cpp
    backend/tile.in.cpp
    backend/topk.in.cpp
    backend/transpose.in.cpp
    backend/unhandled_op.in.cpp
    backend/validate_call.in.cpp
    backend/zero_sized.in.cpp
)

if (NGRAPH_ONNX_IMPORT_ENABLE AND NOT NGRAPH_USE_PROTOBUF_LITE)
    list(APPEND MULTI_TEST_SRC
            onnx/onnx_import.in.cpp
            onnx/onnx_import_controlflow.in.cpp
            onnx/onnx_import_const_folding.in.cpp
            onnx/onnx_import_convpool.in.cpp
            onnx/onnx_import_dyn_shapes.in.cpp
            onnx/onnx_import_external_data.in.cpp
            onnx/onnx_import_org_openvino.in.cpp
            onnx/onnx_import_provenance.in.cpp
            onnx/onnx_import_reshape.in.cpp
            onnx/onnx_import_rnn.in.cpp
            onnx/onnx_import_quant.in.cpp)
    list(APPEND SRC
            onnx/onnx_import_exceptions.cpp
            onnx/onnx_import_library.cpp
            onnx/onnx_tensor_names.cpp)
endif()

if (NGRAPH_ONNX_EDITOR_ENABLE)
    list(APPEND SRC onnx/onnx_editor.cpp)
    list(APPEND MULTI_TEST_SRC
        onnx/onnx_test_utils.in.cpp
        onnx/onnx_import_with_editor.in.cpp)
endif()

add_clang_format_target(unit-test_clang FOR_SOURCES ${SRC} ${MULTI_TEST_SRC})

foreach(BACKEND_NAME ${ACTIVE_BACKEND_LIST})
    string(TOLOWER ${BACKEND_NAME} BACKEND_DIR)
    string(REGEX REPLACE "([a-z0-9]+):(.*)" "\\1" BACKEND_DIR ${BACKEND_DIR})
    set(MANIFEST ${CMAKE_CURRENT_SOURCE_DIR}/runtime/${BACKEND_DIR}/unit_test.manifest)

    foreach(TEST_SRC ${MULTI_TEST_SRC})
        string(REPLACE ":" "_" BACKEND_NAME ${BACKEND_NAME})
        string(REPLACE ".in." "_${BACKEND_NAME}." TARGET_NAME ${TEST_SRC})
        configure_file(${TEST_SRC} ${TARGET_NAME})
        set(SRC ${CMAKE_CURRENT_BINARY_DIR}/${TARGET_NAME} ${SRC})
    endforeach()

    message(STATUS "Adding unit test for backend ${BACKEND_NAME}")
endforeach()

add_executable(unit-test ${SRC})

target_include_directories(unit-test PRIVATE ".")
target_include_directories(unit-test PRIVATE ${CMAKE_CURRENT_SOURCE_DIR}/runtime)

add_definitions("-DCURDIR=\"${CMAKE_CURRENT_SOURCE_DIR}\"")
add_definitions("-DJSON_INCLUDES=\"${JSON_INCLUDE_DIR}\"")

if(UNIT_TESTS_DEPENDENCIES)
    add_dependencies(unit-test ${UNIT_TESTS_DEPENDENCIES})
endif()

if(NGRAPH_ADDRESS_SANITIZER)
    add_compile_options(-g -fsanitize=address -fno-omit-frame-pointer)
endif()

target_link_libraries(unit-test PRIVATE ngraph_test_util
                                        ngraph::builder
                                        openvino::conditional_compilation)

# Protobuf-lite does not support parsing files from prototxt format
# Since most of the onnx models are stored in this format it have to be disabled
if (NGRAPH_ONNX_IMPORT_ENABLE AND NOT NGRAPH_USE_PROTOBUF_LITE)
    # It's needed by onnx_import_library.cpp and onnx_import_exceptions.cpp tests to include onnx_pb.h.
    # Not linking statically to libprotobuf (linked into libonnx) avoids false-failing onnx_editor tests.
    target_include_directories(unit-test
        SYSTEM PRIVATE
            $<TARGET_PROPERTY:onnx,INTERFACE_INCLUDE_DIRECTORIES>
            $<TARGET_PROPERTY:onnx_proto,INTERFACE_INCLUDE_DIRECTORIES>
            ${Protobuf_INCLUDE_DIRS})
    target_compile_definitions(unit-test
        PRIVATE $<TARGET_PROPERTY:onnx,INTERFACE_COMPILE_DEFINITIONS>)

    get_target_property(ONNX_IMPORTER_SRC_DIR onnx_importer SOURCE_DIR)
    target_include_directories(unit-test PRIVATE ${ONNX_IMPORTER_SRC_DIR}/src)
endif()

target_compile_definitions(unit-test PRIVATE NGRAPH_VERSION_LABEL="${NGRAPH_VERSION_LABEL}")
if(NOT WIN32)
    target_link_libraries(unit-test PRIVATE pthread)
endif()
target_link_libraries(unit-test PRIVATE ${CMAKE_DL_LIBS})

if (NOT CMAKE_CXX_COMPILER_ID STREQUAL "MSVC")
    target_compile_options(unit-test PRIVATE -Wno-missing-braces)
endif()

if ("${CMAKE_CXX_COMPILER_ID}" MATCHES "^(Apple)?Clang$")
    target_compile_options(unit-test PRIVATE -Wno-undef -Wno-reserved-id-macro)
endif()

# So many type_prop tests these days that we need to set /bigobj flag for MSVC.
# We should probably split up type_prop.cpp.
if (MSVC)
    target_compile_options(unit-test PRIVATE "/bigobj")
endif()

target_link_libraries(unit-test PRIVATE ie_backend)

if (NGRAPH_ONNX_IMPORT_ENABLE)
    target_link_libraries(unit-test PRIVATE onnx_importer)
endif()

if (NGRAPH_ONNX_EDITOR_ENABLE)
    target_link_libraries(unit-test PRIVATE onnx_editor)
endif()

if (NGRAPH_INTERPRETER_ENABLE)
    target_compile_definitions(unit-test PRIVATE NGRAPH_INTERPRETER_ENABLE)
    target_link_libraries(unit-test PRIVATE interpreter_backend)
endif()<|MERGE_RESOLUTION|>--- conflicted
+++ resolved
@@ -213,11 +213,8 @@
     visitors/op/broadcast.cpp
     visitors/op/bucketize.cpp
     visitors/op/constant.cpp
-<<<<<<< HEAD
+    visitors/op/convert.cpp
     visitors/op/convolution_backprop.cpp
-=======
-    visitors/op/convert.cpp
->>>>>>> 1e3b06f4
     visitors/op/cum_sum.cpp
     visitors/op/detection_output.cpp
     visitors/op/elu.cpp
