--- conflicted
+++ resolved
@@ -71,11 +71,8 @@
     op_eval/memory.cpp
     op_eval/mish.cpp
     op_eval/non_zero.cpp
-<<<<<<< HEAD
+    op_eval/reduce_max.cpp
     op_eval/reduce_min.cpp
-=======
-    op_eval/reduce_max.cpp
->>>>>>> b4e6028f
     op_eval/reduce_prod.cpp
     op_eval/reduce_sum.cpp
     op_eval/roi_align.cpp
