# Copyright (C) 2018-2021 Intel Corporation
# SPDX-License-Identifier: Apache-2.0
#

add_definitions("-DSERIALIZED_ZOO=\"${CMAKE_CURRENT_SOURCE_DIR}/models\"")
set(NGRAPH_ONNX_NAMESPACE ngraph_onnx)

add_subdirectory(runtime)

if(NOT NGRAPH_UNIT_TEST_ENABLE)
    message(STATUS "unit tests disabled")
    return()
endif()

message(STATUS "unit tests enabled")

if(LINUX)
    set(CMAKE_BUILD_WITH_INSTALL_RPATH FALSE)
endif()

if(CMAKE_CXX_COMPILER_ID STREQUAL "Clang")
    if(CMAKE_CXX_COMPILER_VERSION VERSION_GREATER "4.0.0")
        # gtest has issues with this with v1.8.x
        # gtest issue is supposed to be addressed after v1.8.x
        add_compile_options(-Wno-zero-as-null-pointer-constant)
    endif()
endif()

set(SRC
    aligned_buffer.cpp
    all_close_f.cpp
    bfloat16.cpp
    build_graph.cpp
    builder_autobroadcast.cpp
    check.cpp
    conditional_compilation/ngraph_cc_collect.cpp
    conditional_compilation/ngraph_cc_off.cpp
    conditional_compilation/ngraph_cc_on.cpp
    constant.cpp
    constant_folding.cpp
    control_dependencies.cpp
    convert_u1_to_string.cpp
    coordinate.cpp
    coordinate_range.cpp
    copy.cpp
    element_type.cpp
    eval.cpp
    file_util.cpp
    float16.cpp
    graph_rewrite.cpp
    includes.cpp
    input_output_assign.cpp
    int4.cpp
    intervals.cpp
    main.cpp
    matcher_pass.cpp
    misc.cpp
    ngraph_api.cpp
    node_input_output.cpp
    op.cpp
    op_eval/binary_convolution.cpp
    op_eval/bucketize.cpp
    op_eval/clamp.cpp
    op_eval/floor_mod.cpp
    op_eval/gelu.cpp
    op_eval/hsigmoid.cpp
    op_eval/hswish.cpp
    op_eval/interpolate.cpp
    op_eval/matmul.cpp
    op_eval/mish.cpp
    op_eval/non_zero.cpp
    op_eval/reduce_l1.cpp
    op_eval/reduce_l2.cpp
    op_eval/roi_align.cpp
    op_eval/roi_pooling.cpp
    op_eval/round.cpp
    op_eval/softplus.cpp
    op_eval/split.cpp
    op_eval/swish.cpp
    op_eval/strided_slice.cpp
    op_eval/transpose.cpp
    op_eval/variadic_split.cpp
    op_is.cpp
    opset1.cpp
    partial_shape.cpp
    pass_config.cpp
    pass_liveness.cpp
    pass_manager.cpp
    pass_shape_relevance.cpp
    pattern.cpp
    provenance.cpp
    replace_node.cpp
    shape.cpp
    span.cpp
    specialize_function.cpp
    tensor.cpp
    type_prop/assign.cpp
    type_prop/avg_pool.cpp
    type_prop/batch_norm.cpp
    type_prop/batch_to_space.cpp
    type_prop/binary_convolution.cpp
    type_prop/binary_elementwise.cpp
    type_prop/broadcast.cpp
    type_prop/bucketize.cpp
    type_prop/clamp.cpp
    type_prop/concat.cpp
    type_prop/constant.cpp
    type_prop/convert.cpp
    type_prop/convolution.cpp
    type_prop/convolution_backprop_data.cpp
    type_prop/ctc_greedy_decoder.cpp
    type_prop/ctc_greedy_decoder_seq_len.cpp
    type_prop/ctc_loss.cpp
    type_prop/deformable_convolution.cpp
    type_prop/deformable_psroi_pooling.cpp
    type_prop/detection_output.cpp
    type_prop/depth_to_space.cpp
    type_prop/dft.cpp
    type_prop/dyn_reshape.cpp
    type_prop/einsum.cpp
    type_prop/experimental_detectron_generate_proposals.cpp
    type_prop/experimental_detectron_roi_feature_extractor.cpp
    type_prop/experimental_detectron_topkrois.cpp
    type_prop/strided_slice.cpp
    type_prop/elu.cpp
    type_prop/embeddingbag_offsetssum.cpp
    type_prop/experimental_detectron_detection_output.cpp
    type_prop/experimental_detectron_prior_grid_generator.cpp
    type_prop/extractimagepatches.cpp
    type_prop/embeddingbag_packedsum.cpp
    type_prop/embedding_segments_sum.cpp
    type_prop/fake_quantize.cpp
    type_prop/floor_mod.cpp
    type_prop/gather.cpp
    type_prop/gather_elements.cpp
    type_prop/gather_nd.cpp
    type_prop/gather_tree.cpp
    type_prop/gelu.cpp
    type_prop/grn.cpp
    type_prop/group_convolution.cpp
    type_prop/group_convolution_backprop_data.cpp
    type_prop/gru_cell.cpp
    type_prop/gru_sequence.cpp
    type_prop/hard_sigmoid.cpp
    type_prop/hsigmoid.cpp
    type_prop/hswish.cpp
    type_prop/idft.cpp
    type_prop/interpolate.cpp
    type_prop/lrn.cpp
    type_prop/lstm_cell.cpp
    type_prop/lstm_sequence.cpp
    type_prop/loop.cpp
    type_prop/matmul.cpp
    type_prop/maximum.cpp
    type_prop/max_pool.cpp
    type_prop/minimum.cpp
    type_prop/mish.cpp
    type_prop/mod.cpp
    type_prop/mvn.cpp
    type_prop/non_max_suppression.cpp
    type_prop/non_zero.cpp
    type_prop/normalize.cpp
    type_prop/one_hot.cpp
    type_prop/pad.cpp
    type_prop/parameter.cpp
    type_prop/power.cpp
    type_prop/prelu.cpp
    type_prop/proposal.cpp
    type_prop/psroi_pooling.cpp
    type_prop/range.cpp
    type_prop/read_value.cpp
    type_prop/reduce_l1.cpp
    type_prop/reduce_l2.cpp
    type_prop/reorg_yolo.cpp
    type_prop/reshape.cpp
    type_prop/reverse.cpp
    type_prop/reverse_sequence.cpp
    type_prop/roi_align.cpp
    type_prop/roi_pooling.cpp
    type_prop/roll.cpp
    type_prop/round.cpp
    type_prop/rnn_cell.cpp
    type_prop/rnn_sequence.cpp
    type_prop/round.cpp
    type_prop/scatter_elements_update.cpp
    type_prop/scatter_nd_update.cpp
    type_prop/scatter_update.cpp
    type_prop/select.cpp
    type_prop/shape_of.cpp
    type_prop/shuffle_channels.cpp
    type_prop/softmax.cpp
    type_prop/softplus.cpp
    type_prop/space_to_batch.cpp
    type_prop/space_to_depth.cpp
    type_prop/split.cpp
    type_prop/squared_difference.cpp
    type_prop/squeeze.cpp
    type_prop/swish.cpp
    type_prop/reduce_mean.cpp
    type_prop/reduce_prod.cpp
    type_prop/reduce_sum.cpp
    type_prop/ti.cpp
    type_prop/tile.cpp
    type_prop/top_k.cpp
    type_prop/transpose.cpp
    type_prop/unary_elementwise.cpp
    type_prop/unary_ops.cpp
    type_prop/unsqueeze.cpp
    type_prop/variadic_split.cpp
    type_prop_layers.cpp
    visitors/partial_shape.cpp
    visitors/user_op.cpp
    visitors/value_map.cpp
    visitors/op/batch_norm.cpp
    visitors/op/broadcast.cpp
    visitors/op/bucketize.cpp
    visitors/op/constant.cpp
    visitors/op/convert.cpp
    visitors/op/cum_sum.cpp
    visitors/op/detection_output.cpp
    visitors/op/elu.cpp
    visitors/op/extractimagepatches.cpp
    visitors/op/fake_quantize.cpp
<<<<<<< HEAD
    visitors/op/gelu.cpp
=======
    visitors/op/gather.cpp
>>>>>>> f458bd43
    visitors/op/grn.cpp
    visitors/op/group_conv.cpp
    visitors/op/interpolate.cpp
    visitors/op/logical_xor.cpp
    visitors/op/lrn.cpp
    visitors/op/lstm_cell.cpp
    visitors/op/lstm_sequence.cpp
    visitors/op/matmul.cpp
    visitors/op/max_pool.cpp
    visitors/op/mod.cpp
    visitors/op/mvn.cpp
    visitors/op/non_max_suppression.cpp
    visitors/op/normalize_l2.cpp
    visitors/op/one_hot.cpp
    visitors/op/pad.cpp
    visitors/op/prior_box.cpp
    visitors/op/proposal.cpp
    visitors/op/psroi_pooling.cpp
    visitors/op/reduce_l1.cpp
    visitors/op/reduce_l2.cpp
    visitors/op/reduce_logical_and.cpp
    visitors/op/reduce_logical_or.cpp
    visitors/op/reduce_max.cpp
    visitors/op/reduce_mean.cpp
    visitors/op/reduce_min.cpp
    visitors/op/reduce_prod.cpp
    visitors/op/reduce_sum.cpp
    visitors/op/region_yolo.cpp
    visitors/op/reorg_yolo.cpp
    visitors/op/reshape.cpp
    visitors/op/reverse.cpp
    visitors/op/reverse_sequence.cpp
    visitors/op/rnn_cell.cpp
    visitors/op/roi_pooling.cpp
    visitors/op/shuffle_channels.cpp
    visitors/op/softmax.cpp
    visitors/op/space_to_depth.cpp
    visitors/op/split.cpp
    visitors/op/squared_difference.cpp
    visitors/op/squeeze.cpp
    visitors/op/sqrt.cpp
    visitors/op/strided_slice.cpp
    visitors/op/tanh.cpp
    visitors/op/topk.cpp
    visitors/op/transpose.cpp
    uint4.cpp
    util.cpp
)

set_source_files_properties(includes.cpp PROPERTIES COMPILE_DEFINITIONS
    NGRAPH_INCLUDES="${PROJECT_SOURCE_DIR}/src/ngraph")

if (ENABLE_MKL_DNN)
    message(STATUS "NGRAPH_TESTS: IE:CPU enabled")
    set(ACTIVE_BACKEND_LIST ${ACTIVE_BACKEND_LIST} "IE:CPU")
    list(APPEND UNIT_TESTS_DEPENDENCIES MKLDNNPlugin)
endif()

if (ENABLE_CLDNN)
    message(STATUS "NGRAPH_TESTS: IE:GPU enabled")
    set(ACTIVE_BACKEND_LIST ${ACTIVE_BACKEND_LIST} "IE:GPU")
    list(APPEND UNIT_TESTS_DEPENDENCIES clDNNPlugin)
endif()

if (NGRAPH_INTERPRETER_ENABLE)
    list(APPEND SRC
        builder.cpp
        backend_api.cpp)
    set(ACTIVE_BACKEND_LIST ${ACTIVE_BACKEND_LIST} INTERPRETER)
endif()

add_definitions("-DTEST_FILES=\"${CMAKE_CURRENT_SOURCE_DIR}/files\"")
add_subdirectory(util)

# backend specific test files must meet the following requirements:
# 1) The must be named <name>.in.cpp
# 2) They must be in the `test/backend` directory
# 3) Include "util/test_control.hpp" in your cpp file
# 4) add the line `static string s_manifest = "${MANIFEST}";` to your cpp file
# 5) Use the `NGRAPH_TEST` macro in place of `TEST`.
# All such files are configured via cmake which replaces all instances of cmake variables
# such as ${BACKEND_NAME} with their values, such as CPU, GPU, or INTERPRETER.

set(MULTI_TEST_SRC
    backend/abc.in.cpp
    backend/abs.in.cpp
    backend/acos.in.cpp
    backend/acosh.in.cpp
    backend/add.in.cpp
    backend/aliased_output.in.cpp
    backend/api.in.cpp
    backend/asin.in.cpp
    backend/asinh.in.cpp
    backend/atan.in.cpp
    backend/atanh.in.cpp
    backend/auto_broadcast.in.cpp
    backend/avg_pool.in.cpp
    backend/batch_norm.in.cpp
    backend/broadcast.in.cpp
    backend/bucketize.in.cpp
    backend/builder_reduce_ops_opset1.in.cpp
    backend/ceiling.in.cpp
    backend/comparison.in.cpp
    backend/concat.in.cpp
    backend/constant.in.cpp
    backend/convert.in.cpp
    backend/convert_like.in.cpp
    backend/convolution.in.cpp
    backend/binary_convolution.in.cpp
    backend/clamp.in.cpp
    backend/cos.in.cpp
    backend/cosh.in.cpp
    backend/ctc_greedy_decoder.in.cpp
    backend/ctc_greedy_decoder_seq_len.in.cpp
    backend/cum_sum.in.cpp
    backend/detection_output.in.cpp
    backend/dft.in.cpp
    backend/divide.in.cpp
    backend/deformable_convolution.in.cpp
    backend/dyn_reshape.in.cpp
    backend/strided_slice.in.cpp
    backend/dynamic.in.cpp
    backend/elu.in.cpp
    backend/erf.in.cpp
    backend/exp.in.cpp
    backend/floor.in.cpp
    backend/floor_mod.in.cpp
    backend/function_name.in.cpp
    backend/fused_op.in.cpp
    backend/gather.in.cpp
    backend/gather_elements.in.cpp
    backend/gather_nd.in.cpp
    backend/gelu.in.cpp
    backend/group_convolution.in.cpp
    backend/group_convolution_backprop_data.in.cpp
    backend/hard_sigmoid.in.cpp
    backend/idft.in.cpp
    backend/interpolate.in.cpp
    backend/log.in.cpp
    backend/log_softmax.in.cpp
    backend/logical_and.in.cpp
    backend/logical_not.in.cpp
    backend/logical_or.in.cpp
    backend/logical_xor.in.cpp
    backend/lrn.in.cpp
    backend/matmul.in.cpp
    backend/maximum.in.cpp
    backend/max_pool.in.cpp
    backend/minimum.in.cpp
    backend/mod.in.cpp
    backend/multiple_backends.in.cpp
    backend/multiple_result.in.cpp
    backend/multiply.in.cpp
    backend/mvn.in.cpp
    backend/negative.in.cpp
    backend/node_name.in.cpp
    backend/normalize_l2.in.cpp
    backend/non_max_suppression.in.cpp
    backend/non_zero.in.cpp
    backend/numeric.in.cpp
    backend/one_hot.in.cpp
    backend/pad.in.cpp
    backend/parameter_as_output.in.cpp
    backend/power.in.cpp
    backend/proposal.in.cpp
    backend/psroi_pooling.in.cpp
    backend/range.in.cpp
    backend/recurrent_cells.in.cpp
    backend/reduce_max.in.cpp
    backend/reduce_mean.in.cpp
    backend/reduce_min.in.cpp
    backend/reduce_prod.in.cpp
    backend/reduce_sum.in.cpp
    backend/region_yolo.in.cpp
    backend/relu.in.cpp
    backend/reorg_yolo.in.cpp
    backend/reshape.in.cpp
    backend/reverse_sequence.in.cpp
    backend/reverse.in.cpp
    backend/roi_pooling.in.cpp
    backend/roll.in.cpp
    backend/round.in.cpp
    backend/scatter_nd_update.in.cpp
    backend/select.in.cpp
    backend/shape_of.in.cpp
    backend/sigmoid.in.cpp
    backend/sign.in.cpp
    backend/sin.in.cpp
    backend/sinh.in.cpp
    backend/softmax.in.cpp
    backend/split.in.cpp
    backend/sqrt.in.cpp
    backend/squared_difference.in.cpp
    backend/squeeze.in.cpp
    backend/subtract.in.cpp
    backend/tan.in.cpp
    backend/tanh.in.cpp
    backend/tile.in.cpp
    backend/topk.in.cpp
    backend/transpose.in.cpp
    backend/unhandled_op.in.cpp
    backend/validate_call.in.cpp
    backend/zero_sized.in.cpp
)

if (NGRAPH_ONNX_IMPORT_ENABLE AND NOT NGRAPH_USE_PROTOBUF_LITE)
    list(APPEND MULTI_TEST_SRC
            onnx/onnx_import.in.cpp
            onnx/onnx_import_controlflow.in.cpp
            onnx/onnx_import_const_folding.in.cpp
            onnx/onnx_import_convpool.in.cpp
            onnx/onnx_import_dyn_shapes.in.cpp
            onnx/onnx_import_external_data.in.cpp
            onnx/onnx_import_org_openvino.in.cpp
            onnx/onnx_import_provenance.in.cpp
            onnx/onnx_import_reshape.in.cpp
            onnx/onnx_import_rnn.in.cpp
            onnx/onnx_import_quant.in.cpp)
    list(APPEND SRC
            onnx/onnx_import_exceptions.cpp
            onnx/onnx_import_library.cpp
            onnx/onnx_tensor_names.cpp)
endif()

if (NGRAPH_ONNX_EDITOR_ENABLE)
    list(APPEND SRC onnx/onnx_editor.cpp)
    list(APPEND MULTI_TEST_SRC
        onnx/onnx_test_utils.in.cpp
        onnx/onnx_import_with_editor.in.cpp)
endif()

add_clang_format_target(unit-test_clang FOR_SOURCES ${SRC} ${MULTI_TEST_SRC})

foreach(BACKEND_NAME ${ACTIVE_BACKEND_LIST})
    string(TOLOWER ${BACKEND_NAME} BACKEND_DIR)
    string(REGEX REPLACE "([a-z0-9]+):(.*)" "\\1" BACKEND_DIR ${BACKEND_DIR})
    set(MANIFEST ${CMAKE_CURRENT_SOURCE_DIR}/runtime/${BACKEND_DIR}/unit_test.manifest)

    foreach(TEST_SRC ${MULTI_TEST_SRC})
        string(REPLACE ":" "_" BACKEND_NAME ${BACKEND_NAME})
        string(REPLACE ".in." "_${BACKEND_NAME}." TARGET_NAME ${TEST_SRC})
        configure_file(${TEST_SRC} ${TARGET_NAME})
        set(SRC ${CMAKE_CURRENT_BINARY_DIR}/${TARGET_NAME} ${SRC})
    endforeach()

    message(STATUS "Adding unit test for backend ${BACKEND_NAME}")
endforeach()

add_executable(unit-test ${SRC})

target_include_directories(unit-test PRIVATE ".")
target_include_directories(unit-test PRIVATE ${CMAKE_CURRENT_SOURCE_DIR}/runtime)

add_definitions("-DCURDIR=\"${CMAKE_CURRENT_SOURCE_DIR}\"")
add_definitions("-DJSON_INCLUDES=\"${JSON_INCLUDE_DIR}\"")

if(UNIT_TESTS_DEPENDENCIES)
    add_dependencies(unit-test ${UNIT_TESTS_DEPENDENCIES})
endif()

if(NGRAPH_ADDRESS_SANITIZER)
    add_compile_options(-g -fsanitize=address -fno-omit-frame-pointer)
endif()

target_link_libraries(unit-test PRIVATE ngraph_test_util
                                        ngraph::builder
                                        openvino::conditional_compilation)

# Protobuf-lite does not support parsing files from prototxt format
# Since most of the onnx models are stored in this format it have to be disabled
if (NGRAPH_ONNX_IMPORT_ENABLE AND NOT NGRAPH_USE_PROTOBUF_LITE)
    # It's needed by onnx_import_library.cpp and onnx_import_exceptions.cpp tests to include onnx_pb.h.
    # Not linking statically to libprotobuf (linked into libonnx) avoids false-failing onnx_editor tests.
    target_include_directories(unit-test
        SYSTEM PRIVATE
            $<TARGET_PROPERTY:onnx,INTERFACE_INCLUDE_DIRECTORIES>
            $<TARGET_PROPERTY:onnx_proto,INTERFACE_INCLUDE_DIRECTORIES>
            ${Protobuf_INCLUDE_DIRS})
    target_compile_definitions(unit-test
        PRIVATE $<TARGET_PROPERTY:onnx,INTERFACE_COMPILE_DEFINITIONS>)

    get_target_property(ONNX_IMPORTER_SRC_DIR onnx_importer SOURCE_DIR)
    target_include_directories(unit-test PRIVATE ${ONNX_IMPORTER_SRC_DIR}/src)
endif()

target_compile_definitions(unit-test PRIVATE NGRAPH_VERSION_LABEL="${NGRAPH_VERSION_LABEL}")
if(NOT WIN32)
    target_link_libraries(unit-test PRIVATE pthread)
endif()
target_link_libraries(unit-test PRIVATE ${CMAKE_DL_LIBS})

if (NOT CMAKE_CXX_COMPILER_ID STREQUAL "MSVC")
    target_compile_options(unit-test PRIVATE -Wno-missing-braces)
endif()

if ("${CMAKE_CXX_COMPILER_ID}" MATCHES "^(Apple)?Clang$")
    target_compile_options(unit-test PRIVATE -Wno-undef -Wno-reserved-id-macro)
endif()

# So many type_prop tests these days that we need to set /bigobj flag for MSVC.
# We should probably split up type_prop.cpp.
if (MSVC)
    target_compile_options(unit-test PRIVATE "/bigobj")
endif()

target_link_libraries(unit-test PRIVATE ie_backend)

if (NGRAPH_ONNX_IMPORT_ENABLE)
    target_link_libraries(unit-test PRIVATE onnx_importer)
endif()

if (NGRAPH_ONNX_EDITOR_ENABLE)
    target_link_libraries(unit-test PRIVATE onnx_editor)
endif()

if (NGRAPH_INTERPRETER_ENABLE)
    target_compile_definitions(unit-test PRIVATE NGRAPH_INTERPRETER_ENABLE)
    target_link_libraries(unit-test PRIVATE interpreter_backend)
endif()<|MERGE_RESOLUTION|>--- conflicted
+++ resolved
@@ -135,7 +135,6 @@
     type_prop/gather_elements.cpp
     type_prop/gather_nd.cpp
     type_prop/gather_tree.cpp
-    type_prop/gelu.cpp
     type_prop/grn.cpp
     type_prop/group_convolution.cpp
     type_prop/group_convolution_backprop_data.cpp
@@ -221,11 +220,7 @@
     visitors/op/elu.cpp
     visitors/op/extractimagepatches.cpp
     visitors/op/fake_quantize.cpp
-<<<<<<< HEAD
-    visitors/op/gelu.cpp
-=======
     visitors/op/gather.cpp
->>>>>>> f458bd43
     visitors/op/grn.cpp
     visitors/op/group_conv.cpp
     visitors/op/interpolate.cpp
