# ******************************************************************************
# Copyright 2017-2020 Intel Corporation
#
# Licensed under the Apache License, Version 2.0 (the "License");
# you may not use this file except in compliance with the License.
# You may obtain a copy of the License at
#
#     http://www.apache.org/licenses/LICENSE-2.0
#
# Unless required by applicable law or agreed to in writing, software
# distributed under the License is distributed on an "AS IS" BASIS,
# WITHOUT WARRANTIES OR CONDITIONS OF ANY KIND, either express or implied.
# See the License for the specific language governing permissions and
# limitations under the License.
# ******************************************************************************

add_definitions("-DSERIALIZED_ZOO=\"${CMAKE_CURRENT_SOURCE_DIR}/models\"")
set(NGRAPH_ONNX_NAMESPACE ngraph_onnx)

set(ONNX_LIBRARIES onnx onnx_proto)

add_subdirectory(runtime)

if(NOT NGRAPH_UNIT_TEST_ENABLE)
    message(STATUS "unit tests disabled")
    add_subdirectory(util)
    return()
endif()

message(STATUS "unit tests enabled")

if(LINUX)
    set(CMAKE_BUILD_WITH_INSTALL_RPATH FALSE)
endif()

if(CMAKE_CXX_COMPILER_ID STREQUAL "Clang")
    if(CMAKE_CXX_COMPILER_VERSION VERSION_GREATER "4.0.0")
        # gtest has issues with this with v1.8.x
        # gtest issue is supposed to be addressed after v1.8.x
        add_compile_options(-Wno-zero-as-null-pointer-constant)
    endif()
endif()

set(SRC
    aligned_buffer.cpp
    all_close_f.cpp
    attributes.cpp
    bfloat16.cpp
    build_graph.cpp
    builder_autobroadcast.cpp
    check.cpp
    constant.cpp
    constant_folding.cpp
    control_dependencies.cpp
    convert_u1_to_string.cpp
    coordinate.cpp
    copy.cpp
    element_type.cpp
    eval.cpp
    file_util.cpp
    float16.cpp
    graph_rewrite.cpp
    includes.cpp
    input_output_assign.cpp
    intervals.cpp
    main.cpp
    matcher_pass.cpp
    misc.cpp
    ngraph_api.cpp
    node_input_output.cpp
    op.cpp
    op_eval/floor_mod.cpp
    op_eval/hsigmoid.cpp
    op_eval/hswish.cpp
    op_eval/interpolate.cpp
    op_eval/matmul.cpp
    op_eval/mish.cpp
    op_eval/non_zero.cpp
    op_eval/reduce_l1.cpp
    op_eval/reduce_l2.cpp
    op_eval/roi_align.cpp
    op_eval/round.cpp
    op_eval/softplus.cpp
    op_eval/split.cpp
    op_eval/swish.cpp
    op_eval/strided_slice.cpp
    op_eval/variadic_split.cpp
    op_is.cpp
    opset1.cpp
    partial_shape.cpp
    pass_liveness.cpp
    pass_manager.cpp
    pass_shape_relevance.cpp
    pattern.cpp
    provenance.cpp
    replace_node.cpp
    shape.cpp
    specialize_function.cpp
    tensor.cpp
    type_prop/assign.cpp
    type_prop/avg_pool.cpp
    type_prop/batch_norm.cpp
    type_prop/batch_to_space.cpp
    type_prop/binary_convolution.cpp
    type_prop/binary_elementwise.cpp
    type_prop/broadcast.cpp
    type_prop/bucketize.cpp
    type_prop/clamp.cpp
    type_prop/concat.cpp
    type_prop/constant.cpp
    type_prop/convert.cpp
    type_prop/convolution.cpp
    type_prop/ctc_loss.cpp
    type_prop/deformable_convolution.cpp
    type_prop/deformable_psroi_pooling.cpp
    type_prop/depth_to_space.cpp
    type_prop/dot.cpp
    type_prop/dyn_reshape.cpp
    type_prop/strided_slice.cpp
    type_prop/elu.cpp
    type_prop/embeddingbag_offsetssum.cpp
    type_prop/extractimagepatches.cpp
    type_prop/embeddingbag_packedsum.cpp
    type_prop/embedding_segments_sum.cpp
    type_prop/fake_quantize.cpp
    type_prop/gather.cpp
    type_prop/gather_nd.cpp
    type_prop/gather_tree.cpp
    type_prop/grn.cpp
    type_prop/group_convolution.cpp
    type_prop/group_convolution_backprop_data.cpp
    type_prop/gru_cell.cpp
    type_prop/gru_sequence.cpp
    type_prop/hard_sigmoid.cpp
    type_prop/hsigmoid.cpp
    type_prop/hswish.cpp
    type_prop/interpolate.cpp
    type_prop/lrn.cpp
    type_prop/lstm_cell.cpp
    type_prop/lstm_sequence.cpp
    type_prop/loop.cpp
    type_prop/matmul.cpp
    type_prop/max_pool.cpp
    type_prop/mish.cpp
    type_prop/mvn.cpp
    type_prop/non_max_suppression.cpp
    type_prop/non_zero.cpp
    type_prop/normalize.cpp
    type_prop/one_hot.cpp
    type_prop/pad.cpp
    type_prop/parameter.cpp
    type_prop/prelu.cpp
    type_prop/proposal.cpp
    type_prop/quantize.cpp
    type_prop/quantized_convolution.cpp
    type_prop/quantized_dot.cpp
    type_prop/range.cpp
    type_prop/read_value.cpp
    type_prop/reduce_l1.cpp
    type_prop/reduce_l2.cpp
    type_prop/reorg_yolo.cpp
    type_prop/reshape.cpp
    type_prop/reverse.cpp
    type_prop/reverse_sequence.cpp
    type_prop/roi_align.cpp
    type_prop/round.cpp
    type_prop/rnn_cell.cpp
    type_prop/rnn_sequence.cpp
    type_prop/round.cpp
    type_prop/scatter_elements_update.cpp
    type_prop/scatter_nd_update.cpp
    type_prop/scatter_update.cpp
    type_prop/select.cpp
    type_prop/shape_of.cpp
    type_prop/shuffle_channels.cpp
    type_prop/slice.cpp
    type_prop/softplus.cpp
    type_prop/space_to_batch.cpp
    type_prop/space_to_depth.cpp
    type_prop/split.cpp
    type_prop/squared_difference.cpp
    type_prop/squeeze.cpp
    type_prop/sum.cpp
    type_prop/swish.cpp
    type_prop/reduce_prod.cpp
    type_prop/reduce_sum.cpp
    type_prop/ti.cpp
    type_prop/tile.cpp
    type_prop/top_k.cpp
    type_prop/transpose.cpp
    type_prop/unary_elementwise.cpp
    type_prop/unsqueeze.cpp
    type_prop/variadic_split.cpp
    type_prop_layers.cpp
    util.cpp
)

# This code generates one source file per header file under ngraph/src where the source file
# has just a single #include statement. This checks that each header in the source tree is
# complete and self-contained so it can be included without requiring any other includes.
set(DIRECTORIES_IGNORED runtime frontend)
set(NGRAPH_MAIN_SRC_DIR "${CMAKE_SOURCE_DIR}/src/ngraph")
file(GLOB_RECURSE LIST_RECURSE
    "${NGRAPH_MAIN_SRC_DIR}/builder/*.hpp"
    "${NGRAPH_MAIN_SRC_DIR}/codegen/*.hpp"
    "${NGRAPH_MAIN_SRC_DIR}/descriptor/*.hpp"
    "${NGRAPH_MAIN_SRC_DIR}/distributed/*.hpp"
    "${NGRAPH_MAIN_SRC_DIR}/op/*.hpp"
    "${NGRAPH_MAIN_SRC_DIR}/pass/*.hpp"
    "${NGRAPH_MAIN_SRC_DIR}/state*.hpp")
file(GLOB LIST
    "${NGRAPH_MAIN_SRC_DIR}/*.hpp"
    "${CMAKE_CURRENT_SOURCE_DIR}/runtime/*.hpp")
set(NGRAPH_HEADER_LIST ${LIST_RECURSE} ${LIST})
list(APPEND NGRAPH_HEADER_LIST ${LIST})
foreach(HEADER ${NGRAPH_HEADER_LIST})
    file(RELATIVE_PATH OUT_PATH ${NGRAPH_MAIN_SRC_DIR} ${HEADER})
    string(REGEX REPLACE "hpp$" "cpp" OUT_PATH ${OUT_PATH})
    set(OUT_FILE "${CMAKE_CURRENT_BINARY_DIR}/include_test/${OUT_PATH}")
    configure_file("header_standalone.in.cpp" ${OUT_FILE})
    list(APPEND SRC ${OUT_FILE})
endforeach()

set_source_files_properties(includes.cpp PROPERTIES COMPILE_DEFINITIONS
    NGRAPH_INCLUDES="${PROJECT_SOURCE_DIR}/src/ngraph")

if (ENABLE_MKL_DNN)
    message(STATUS "NGRAPH_TESTS: IE:CPU enabled")
    set(ACTIVE_BACKEND_LIST ${ACTIVE_BACKEND_LIST} "IE:CPU")
endif()
if (ENABLE_CLDNN)
    message(STATUS "NGRAPH_TESTS: IE:GPU enabled")
    set(ACTIVE_BACKEND_LIST ${ACTIVE_BACKEND_LIST} "IE:GPU")
endif()

if (NGRAPH_INTERPRETER_ENABLE)
    list(APPEND SRC
        backend_debug_api.cpp
        builder.cpp
        backend_api.cpp)
    set(ACTIVE_BACKEND_LIST ${ACTIVE_BACKEND_LIST} INTERPRETER)
endif()

add_definitions("-DTEST_FILES=\"${CMAKE_CURRENT_SOURCE_DIR}/files\"")
add_subdirectory(util)

# backend specific test files must meet the following requirements:
# 1) The must be named <name>.in.cpp
# 2) They must be in the `test/backend` directory
# 3) Include "util/test_control.hpp" in your cpp file
# 4) add the line `static string s_manifest = "${MANIFEST}";` to your cpp file
# 5) Use the `NGRAPH_TEST` macro in place of `TEST`.
# All such files are configured via cmake which replaces all instances of cmake variables
# such as ${BACKEND_NAME} with their values, such as CPU, GPU, or INTERPRETER.

set(MULTI_TEST_SRC
    backend/abc.in.cpp
    backend/abs.in.cpp
    backend/acos.in.cpp
    backend/acosh.in.cpp
    backend/add.in.cpp
    backend/aliased_output.in.cpp
    backend/api.in.cpp
    backend/asin.in.cpp
    backend/asinh.in.cpp
    backend/atan.in.cpp
    backend/atanh.in.cpp
    backend/auto_broadcast.in.cpp
    backend/batch_norm.in.cpp
    backend/broadcast.in.cpp
    backend/builder_reduce_ops_opset1.in.cpp
    backend/ceiling.in.cpp
    backend/comparison.in.cpp
    backend/concat.in.cpp
    backend/constant.in.cpp
    backend/convert.in.cpp
    backend/convolution.in.cpp
    backend/cos.in.cpp
    backend/cosh.in.cpp
    backend/ctc_greedy_decoder.in.cpp
    backend/cum_sum.in.cpp
    backend/divide.in.cpp
    backend/dot.in.cpp
    backend/dyn_reshape.in.cpp
    backend/strided_slice.in.cpp
    backend/dynamic.in.cpp
    backend/erf.in.cpp
    backend/exp.in.cpp
    backend/floor.in.cpp
    backend/function_name.in.cpp
    backend/fused_op.in.cpp
    backend/gather.in.cpp
    backend/gather_nd.in.cpp
    backend/gelu.in.cpp
    backend/group_convolution.in.cpp
    backend/interpolate.in.cpp
    backend/log.in.cpp
    backend/log_softmax.in.cpp
    backend/logical_not.in.cpp
    backend/logical_or.in.cpp
    backend/logical_xor.in.cpp
    backend/lrn.in.cpp
    backend/matmul.in.cpp
    backend/maximum.in.cpp
    backend/minimum.in.cpp
    backend/multiple_backends.in.cpp
    backend/multiple_result.in.cpp
    backend/multiply.in.cpp
    backend/negative.in.cpp
    backend/node_name.in.cpp
    backend/normalize_l2.in.cpp
<<<<<<< HEAD
    backend/not.in.cpp
    backend/non_max_suppression.in.cpp
=======
>>>>>>> 8ee263e7
    backend/non_zero.in.cpp
    backend/numeric.in.cpp
    backend/one_hot.in.cpp
    backend/pad.in.cpp
    backend/parameter_as_output.in.cpp
    backend/power.in.cpp
    backend/quantize_dequantize.in.cpp
    backend/quantized_convolution.in.cpp
    backend/quantized_dot.in.cpp
    backend/range.in.cpp
    backend/reduce_max.in.cpp
    backend/reduce_mean.in.cpp
    backend/reduce_min.in.cpp
    backend/reduce_prod.in.cpp
    backend/reduce_sum.in.cpp
    backend/region_yolo.in.cpp
    backend/relu.in.cpp
    backend/reorg_yolo.in.cpp
    backend/reshape.in.cpp
    backend/reverse_sequence.in.cpp
    backend/reverse.in.cpp
    backend/round.in.cpp
    backend/select.in.cpp
    backend/shape_of.in.cpp
    backend/sigmoid.in.cpp
    backend/sign.in.cpp
    backend/sin.in.cpp
    backend/sinh.in.cpp
    backend/slice.in.cpp
    backend/softmax.in.cpp
    backend/sqrt.in.cpp
    backend/subtract.in.cpp
    backend/sum.in.cpp
    backend/tan.in.cpp
    backend/tanh.in.cpp
    backend/tile.in.cpp
    backend/topk.in.cpp
    backend/transpose.in.cpp
    backend/unhandled_op.in.cpp
    backend/validate_call.in.cpp
    backend/zero_sized.in.cpp
)

if (NGRAPH_ONNX_IMPORT_ENABLE AND NOT NGRAPH_USE_PROTOBUF_LITE)
    list(APPEND MULTI_TEST_SRC
            onnx/onnx_import.in.cpp
            onnx/onnx_import_controlflow.in.cpp
            onnx/onnx_import_const_folding.in.cpp
            onnx/onnx_import_convpool.in.cpp
            onnx/onnx_import_dyn_shapes.in.cpp
            onnx/onnx_import_external_data.in.cpp
            onnx/onnx_import_provenance.in.cpp
            onnx/onnx_import_reshape.in.cpp
            onnx/onnx_import_rnn.in.cpp
            onnx/onnx_import_quant.in.cpp)
    list(APPEND SRC
            onnx/onnx_import_exceptions.cpp
            onnx/onnx_import_library.cpp)
endif()

foreach(BACKEND_NAME ${ACTIVE_BACKEND_LIST})
    if(${BACKEND_NAME} MATCHES ^INTERPRETER$)
        set(TEST_LOOPS 100)
    else()
        set(TEST_LOOPS 2)
    endif()

    string(TOLOWER ${BACKEND_NAME} BACKEND_DIR)
    string(REGEX REPLACE "([a-z0-9]+):(.*)" "\\1" BACKEND_DIR ${BACKEND_DIR})
    set(MANIFEST ${CMAKE_CURRENT_SOURCE_DIR}/runtime/${BACKEND_DIR}/unit_test.manifest)

    foreach(TEST_SRC ${MULTI_TEST_SRC})
        string(REPLACE ":" "_" BACKEND_NAME ${BACKEND_NAME})
        string(REPLACE ".in." "_${BACKEND_NAME}." TARGET_NAME ${TEST_SRC})
        configure_file(${TEST_SRC} ${TARGET_NAME})
        set(SRC ${CMAKE_CURRENT_BINARY_DIR}/${TARGET_NAME} ${SRC})
    endforeach()

    message(STATUS "Adding unit test for backend ${BACKEND_NAME}")
endforeach()

add_executable(unit-test ${SRC})

target_include_directories(unit-test PRIVATE ".")
target_include_directories(unit-test PRIVATE ${CMAKE_CURRENT_SOURCE_DIR}/runtime)

add_definitions("-DCURDIR=\"${CMAKE_CURRENT_SOURCE_DIR}\"")
add_definitions("-DJSON_INCLUDES=\"${JSON_INCLUDE_DIR}\"")

if(NGRAPH_ADDRESS_SANITIZER)
    add_compile_options(-g -fsanitize=address -fno-omit-frame-pointer)
endif()

target_link_libraries(unit-test PRIVATE ngraph_test_util
                                        ngraph
                                        ngraph::builder
                                        ngraph_backend
                                        libgtest)

# Protobuf-lite does not support parsing files from prototxt format
# Since most of the onnx models are stored in this format it have to be disabled
if (NGRAPH_ONNX_IMPORT_ENABLE AND NOT NGRAPH_USE_PROTOBUF_LITE)
    target_include_directories(unit-test
        SYSTEM PRIVATE ${ONNX_INCLUDE_DIR} ${ONNX_PROTO_INCLUDE_DIR} ${Protobuf_INCLUDE_DIRS})
    target_link_libraries(unit-test PRIVATE ${Protobuf_LIBRARIES} ${ONNX_LIBRARIES})
endif()

target_compile_definitions(unit-test PRIVATE NGRAPH_VERSION_LABEL="${NGRAPH_VERSION_LABEL}")
if(NOT WIN32)
    target_link_libraries(unit-test PRIVATE pthread)
endif()
target_link_libraries(unit-test PRIVATE ${CMAKE_DL_LIBS})

if ("${CMAKE_CXX_COMPILER_ID}" MATCHES "^(Apple)?Clang$")
    target_compile_options(unit-test PRIVATE -Wno-undef -Wno-reserved-id-macro)
endif()

# So many type_prop tests these days that we need to set /bigobj flag for MSVC.
# We should probably split up type_prop.cpp.
if (MSVC)
    target_compile_options(unit-test PRIVATE "/bigobj")
endif()

if (TARGET inference_engine)
    target_link_libraries(unit-test PRIVATE inference_engine)
endif()

if (NGRAPH_ONNX_IMPORT_ENABLE)
    target_link_libraries(unit-test PRIVATE onnx_importer)
endif()

target_link_libraries(unit-test PRIVATE ie_backend)

if (NGRAPH_INTERPRETER_ENABLE)
    target_compile_definitions(unit-test PRIVATE NGRAPH_INTERPRETER_ENABLE)
    target_link_libraries(unit-test PRIVATE interpreter_backend)
endif()<|MERGE_RESOLUTION|>--- conflicted
+++ resolved
@@ -309,11 +309,7 @@
     backend/negative.in.cpp
     backend/node_name.in.cpp
     backend/normalize_l2.in.cpp
-<<<<<<< HEAD
-    backend/not.in.cpp
     backend/non_max_suppression.in.cpp
-=======
->>>>>>> 8ee263e7
     backend/non_zero.in.cpp
     backend/numeric.in.cpp
     backend/one_hot.in.cpp
