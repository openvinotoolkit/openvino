--- conflicted
+++ resolved
@@ -315,13 +315,6 @@
     backend/pad.in.cpp
     backend/parameter_as_output.in.cpp
     backend/power.in.cpp
-<<<<<<< HEAD
-    backend/product.in.cpp
-=======
-    backend/quantize_dequantize.in.cpp
-    backend/quantized_convolution.in.cpp
-    backend/quantized_dot.in.cpp
->>>>>>> 50645bef
     backend/range.in.cpp
     backend/reduce_max.in.cpp
     backend/reduce_mean.in.cpp
