--- conflicted
+++ resolved
@@ -464,12 +464,6 @@
     backend/builder_reduce_ops_opset1.in.cpp
     backend/ceiling.in.cpp
     backend/concat.in.cpp
-<<<<<<< HEAD
-    backend/convolution_backprop.in.cpp
-    backend/binary_convolution.in.cpp
-=======
-    backend/constant.in.cpp
->>>>>>> ae2913d3
     backend/ctc_greedy_decoder.in.cpp
     backend/ctc_greedy_decoder_seq_len.in.cpp
     backend/deformable_psroi_pooling.in.cpp
