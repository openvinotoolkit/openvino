--- conflicted
+++ resolved
@@ -77,11 +77,8 @@
     op_eval/non_zero.cpp
     op_eval/reduce_l1.cpp
     op_eval/reduce_l2.cpp
-<<<<<<< HEAD
     op_eval/reorg_yolo.cpp
-=======
     op_eval/roi_align.cpp
->>>>>>> 193bdb31
     op_eval/softplus.cpp
     op_eval/split.cpp
     op_eval/swish.cpp
