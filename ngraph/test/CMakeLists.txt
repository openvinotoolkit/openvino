# Copyright (C) 2018-2021 Intel Corporation
# SPDX-License-Identifier: Apache-2.0
#

add_definitions(-DSERIALIZED_ZOO=\"${TEST_MODEL_ZOO}/ngraph/models\")
set(NGRAPH_ONNX_NAMESPACE ngraph_onnx)

add_subdirectory(runtime)

if(NOT NGRAPH_UNIT_TEST_ENABLE)
    message(STATUS "nGraph unit tests disabled")
    return()
endif()

message(STATUS "nGraph unit tests enabled")

if(LINUX)
    set(CMAKE_BUILD_WITH_INSTALL_RPATH FALSE)
endif()

set(SRC
    aligned_buffer.cpp
    all_close_f.cpp
    bfloat16.cpp
    build_graph.cpp
    builder_autobroadcast.cpp
    check.cpp
    conditional_compilation/ngraph_cc_collect.cpp
    conditional_compilation/ngraph_cc_off.cpp
    conditional_compilation/ngraph_cc_on.cpp
    constant.cpp
    constant_folding.cpp
    control_dependencies.cpp
    convert_u1_to_string.cpp
    coordinate.cpp
    coordinate_range.cpp
    copy.cpp
    element_type.cpp
    eval.cpp
    file_util.cpp
    float16.cpp
    framework_node.cpp
    function.cpp
    graph_rewrite.cpp
    includes.cpp
    input_output_assign.cpp
    int4.cpp
    intervals.cpp
    layout.cpp
    main.cpp
    matcher_pass.cpp
    misc.cpp
    rtti.cpp
    node_input_output.cpp
    rtti.cpp
    op.cpp
    opset.cpp
    op_eval/binary_convolution.cpp
    op_eval/bucketize.cpp
    op_eval/clamp.cpp
    op_eval/einsum.cpp
    op_eval/floor_mod.cpp
    op_eval/gelu.cpp
    op_eval/hsigmoid.cpp
    op_eval/hswish.cpp
    op_eval/interpolate.cpp
    op_eval/matmul.cpp
    op_eval/memory.cpp
    op_eval/mish.cpp
    op_eval/non_zero.cpp
    op_eval/roi_align.cpp
    op_eval/roi_pooling.cpp
    op_eval/round.cpp
    op_eval/softplus.cpp
    op_eval/split.cpp
    op_eval/swish.cpp
    op_eval/strided_slice.cpp
    op_eval/transpose.cpp
    op_eval/variadic_split.cpp
    opset1.cpp
    ov_default_allocator_test.cpp
    ov_tensor_test.cpp
    partial_shape.cpp
    pass_config.cpp
    pass_manager.cpp
    pass/serialization/cleanup.cpp
    pass/serialization/const_compression.cpp
    pass/serialization/deterministicity.cpp
    pass/serialization/serialize.cpp
    pattern.cpp
    preprocess.cpp
    replace_node.cpp
    reshape_opt_kernel.cpp
    shape.cpp
    span.cpp
    specialize_function.cpp
    tensor.cpp
    threading.cpp
    type_info.cpp
    type_prop/abs.cpp
    type_prop/acos.cpp
    type_prop/adaptive_avg_pool.cpp
    type_prop/adaptive_max_pool.cpp
    type_prop/add.cpp
    type_prop/asin.cpp
    type_prop/asinh.cpp
    type_prop/assign.cpp
    type_prop/atan.cpp
    type_prop/atanh.cpp
    type_prop/avg_pool.cpp
    type_prop/batch_norm.cpp
    type_prop/batch_to_space.cpp
    type_prop/binary_convolution.cpp
    type_prop/binary_elementwise.cpp
    type_prop/broadcast.cpp
    type_prop/bucketize.cpp
    type_prop/ceiling.cpp
    type_prop/clamp.cpp
    type_prop/concat.cpp
    type_prop/constant.cpp
    type_prop/convert.cpp
    type_prop/convert_color_nv12.cpp
    type_prop/convolution.cpp
    type_prop/convolution_backprop_data.cpp
    type_prop/cos.cpp
    type_prop/cosh.cpp
    type_prop/ctc_greedy_decoder.cpp
    type_prop/ctc_greedy_decoder_seq_len.cpp
    type_prop/ctc_loss.cpp
    type_prop/cum_sum.cpp
    type_prop/deformable_convolution.cpp
    type_prop/deformable_convolution_opset8.cpp
    type_prop/deformable_psroi_pooling.cpp
    type_prop/detection_output.cpp
    type_prop/depth_to_space.cpp
    type_prop/dft.cpp
    type_prop/dyn_reshape.cpp
    type_prop/einsum.cpp
    type_prop/erf.cpp
    type_prop/exp.cpp
    type_prop/experimental_detectron_generate_proposals.cpp
    type_prop/experimental_detectron_roi_feature_extractor.cpp
    type_prop/experimental_detectron_topkrois.cpp
    type_prop/strided_slice.cpp
    type_prop/elu.cpp
    type_prop/embeddingbag_offsetssum.cpp
    type_prop/experimental_detectron_detection_output.cpp
    type_prop/experimental_detectron_prior_grid_generator.cpp
    type_prop/extractimagepatches.cpp
    type_prop/embeddingbag_packedsum.cpp
    type_prop/embedding_segments_sum.cpp
    type_prop/fake_quantize.cpp
    type_prop/floor.cpp
    type_prop/floor_mod.cpp
    type_prop/framework_node.cpp
    type_prop/gather.cpp
    type_prop/gather_elements.cpp
    type_prop/gather_nd.cpp
    type_prop/gather_tree.cpp
    type_prop/gelu.cpp
    type_prop/grn.cpp
    type_prop/group_convolution.cpp
    type_prop/group_convolution_backprop_data.cpp
    type_prop/gru_cell.cpp
    type_prop/gru_sequence.cpp
    type_prop/hard_sigmoid.cpp
    type_prop/hsigmoid.cpp
    type_prop/hswish.cpp
    type_prop/idft.cpp
    type_prop/interpolate.cpp
    type_prop/logical_and.cpp
    type_prop/logical_not.cpp
    type_prop/logical_or.cpp
    type_prop/logical_xor.cpp
    type_prop/lrn.cpp
    type_prop/lstm_cell.cpp
    type_prop/lstm_sequence.cpp
    type_prop/loop.cpp
    type_prop/matmul.cpp
    type_prop/matrix_nms.cpp
    type_prop/maximum.cpp
    type_prop/max_pool.cpp
    type_prop/minimum.cpp
    type_prop/mish.cpp
    type_prop/mod.cpp
    type_prop/multiclass_nms.cpp
    type_prop/mvn.cpp
    type_prop/negative.cpp
    type_prop/non_max_suppression.cpp
    type_prop/non_zero.cpp
    type_prop/normalize_l2.cpp
    type_prop/one_hot.cpp
    type_prop/pad.cpp
    type_prop/parameter.cpp
    type_prop/power.cpp
    type_prop/prelu.cpp
    type_prop/prior_box.cpp
    type_prop/proposal.cpp
    type_prop/psroi_pooling.cpp
    type_prop/prior_box_clustered.cpp
    type_prop/random_uniform.cpp
    type_prop/range.cpp
    type_prop/read_value.cpp
    type_prop/reduce_l1.cpp
    type_prop/reduce_l2.cpp
    type_prop/reduce_logical_and.cpp
    type_prop/reduce_logical_or.cpp
    type_prop/reduce_max.cpp
    type_prop/reduce_mean.cpp
    type_prop/reduce_min.cpp
    type_prop/reduce_prod.cpp
    type_prop/reduce_sum.cpp
    type_prop/relu.cpp
    type_prop/reorg_yolo.cpp
    type_prop/reshape.cpp
    type_prop/result.cpp
    type_prop/reverse.cpp
    type_prop/reverse_sequence.cpp
    type_prop/roi_align.cpp
    type_prop/roi_pooling.cpp
    type_prop/roll.cpp
    type_prop/round.cpp
    type_prop/rnn_cell.cpp
    type_prop/rnn_sequence.cpp
    type_prop/round.cpp
    type_prop/scatter_elements_update.cpp
    type_prop/scatter_nd_update.cpp
    type_prop/scatter_update.cpp
    type_prop/select.cpp
    type_prop/selu.cpp
    type_prop/shape_of.cpp
    type_prop/shuffle_channels.cpp
    type_prop/sigmoid.cpp
    type_prop/sign.cpp
    type_prop/sin.cpp
    type_prop/sinh.cpp
    type_prop/slice.cpp
    type_prop/softmax.cpp
    type_prop/softplus.cpp
    type_prop/space_to_batch.cpp
    type_prop/space_to_depth.cpp
    type_prop/split.cpp
    type_prop/sqrt.cpp
    type_prop/squared_difference.cpp
    type_prop/squeeze.cpp
    type_prop/swish.cpp
    type_prop/tan.cpp
    type_prop/tanh.cpp
    type_prop/ti.cpp
    type_prop/tile.cpp
    type_prop/top_k.cpp
    type_prop/transpose.cpp
    type_prop/unary_elementwise.cpp
    type_prop/unsqueeze.cpp
    type_prop/variadic_split.cpp
    type_prop_layers.cpp
    visitors/partial_shape.cpp
    visitors/user_op.cpp
    visitors/value_map.cpp
    visitors/op/acos.cpp
    visitors/op/acosh.cpp
    visitors/op/adaptive_avg_pool.cpp
    visitors/op/adaptive_max_pool.cpp
    visitors/op/add.cpp
    visitors/op/asin.cpp
    visitors/op/asinh.cpp
    visitors/op/atan.cpp
    visitors/op/atanh.cpp
    visitors/op/avg_pool.cpp
    visitors/op/batch_norm.cpp
    visitors/op/batch_to_space.cpp
    visitors/op/binary_convolution.cpp
    visitors/op/broadcast.cpp
    visitors/op/bucketize.cpp
    visitors/op/ceiling.cpp
    visitors/op/clamp.cpp
    visitors/op/constant.cpp
    visitors/op/convert.cpp
    visitors/op/convert_color_nv12.cpp
    visitors/op/convolution_backprop.cpp
    visitors/op/convolution.cpp
    visitors/op/cos.cpp
    visitors/op/cosh.cpp
    visitors/op/ctc_loss.cpp
    visitors/op/cum_sum.cpp
    visitors/op/deformable_convolution.cpp
    visitors/op/deformable_psroi_pooling.cpp
    visitors/op/depth_to_space.cpp
    visitors/op/detection_output.cpp
    visitors/op/dft.cpp
    visitors/op/divide.cpp
    visitors/op/einsum.cpp
    visitors/op/elu.cpp
    visitors/op/equal.cpp
    visitors/op/erf.cpp
    visitors/op/exp.cpp
    visitors/op/extractimagepatches.cpp
    visitors/op/fake_quantize.cpp
    visitors/op/floor_mod.cpp
    visitors/op/floor.cpp
    visitors/op/gather.cpp
    visitors/op/gather_tree.cpp
    visitors/op/gelu.cpp
    visitors/op/greater_equal.cpp
    visitors/op/greater.cpp
    visitors/op/grn.cpp
    visitors/op/gru_cell.cpp
    visitors/op/gru_sequence.cpp
    visitors/op/group_conv.cpp
    visitors/op/hard_sigmoid.cpp
    visitors/op/hsigmoid.cpp
    visitors/op/hswish.cpp
    visitors/op/interpolate.cpp
    visitors/op/if.cpp
    visitors/op/idft.cpp
    visitors/op/less_equal.cpp
    visitors/op/less.cpp
    visitors/op/log.cpp
    visitors/op/log_softmax.cpp
    visitors/op/logical_and.cpp
    visitors/op/logical_or.cpp
    visitors/op/logical_not.cpp
    visitors/op/logical_xor.cpp
    visitors/op/lrn.cpp
    visitors/op/lstm_cell.cpp
    visitors/op/lstm_sequence.cpp
    visitors/op/matmul.cpp
    visitors/op/matrix_nms.cpp
    visitors/op/max_pool.cpp
    visitors/op/maximum.cpp
    visitors/op/minimum.cpp
    visitors/op/mish.cpp
    visitors/op/mod.cpp
    visitors/op/multiclass_nms.cpp
    visitors/op/multiply.cpp
    visitors/op/mvn.cpp
    visitors/op/negative.cpp
    visitors/op/non_max_suppression.cpp
    visitors/op/non_zero.cpp
    visitors/op/normalize_l2.cpp
    visitors/op/not_equal.cpp
    visitors/op/one_hot.cpp
    visitors/op/pad.cpp
    visitors/op/parameter.cpp
    visitors/op/power.cpp
    visitors/op/prelu.cpp
    visitors/op/prior_box.cpp
    visitors/op/prior_box_clustered.cpp
    visitors/op/proposal.cpp
    visitors/op/psroi_pooling.cpp
    visitors/op/random_uniform.cpp
    visitors/op/reduce_l1.cpp
    visitors/op/reduce_l2.cpp
    visitors/op/reduce_logical_and.cpp
    visitors/op/reduce_logical_or.cpp
    visitors/op/reduce_max.cpp
    visitors/op/reduce_mean.cpp
    visitors/op/reduce_min.cpp
    visitors/op/reduce_prod.cpp
    visitors/op/reduce_sum.cpp
    visitors/op/region_yolo.cpp
    visitors/op/relu.cpp
    visitors/op/reorg_yolo.cpp
    visitors/op/reshape.cpp
    visitors/op/result.cpp
    visitors/op/reverse.cpp
    visitors/op/reverse_sequence.cpp
    visitors/op/rnn_cell.cpp
    visitors/op/rnn_sequence.cpp
    visitors/op/roi_pooling.cpp
    visitors/op/round.cpp
    visitors/op/scatter_elements_update.cpp
    visitors/op/scatter_update.cpp
    visitors/op/select.cpp
    visitors/op/space_to_depth.cpp
    visitors/op/selu.cpp
    visitors/op/shape_of.cpp
    visitors/op/shuffle_channels.cpp
    visitors/op/sigmoid.cpp
    visitors/op/sign.cpp
    visitors/op/sin.cpp
    visitors/op/sinh.cpp
    visitors/op/slice.cpp
    visitors/op/softmax.cpp
    visitors/op/softplus.cpp
    visitors/op/space_to_batch.cpp
    visitors/op/space_to_depth.cpp
    visitors/op/split.cpp
    visitors/op/sqrt.cpp
    visitors/op/squared_difference.cpp
    visitors/op/squeeze.cpp
    visitors/op/strided_slice.cpp
    visitors/op/subtract.cpp
    visitors/op/swish.cpp
    visitors/op/tan.cpp
    visitors/op/tanh.cpp
    visitors/op/topk.cpp
    visitors/op/transpose.cpp
    visitors/op/unsqueeze.cpp
    visitors/op/variadic_split.cpp
    uint4.cpp
    util.cpp
)

if(SUGGEST_OVERRIDE_SUPPORTED)
    set_source_files_properties(ov_tensor_test.cpp
                                PROPERTIES COMPILE_OPTIONS -Wno-suggest-override)
endif()

set_source_files_properties(includes.cpp PROPERTIES COMPILE_DEFINITIONS
    NGRAPH_INCLUDES="${PROJECT_SOURCE_DIR}/src/ngraph")

if (ENABLE_MKL_DNN AND NGRAPH_UNIT_TEST_BACKENDS_ENABLE)
    message(STATUS "NGRAPH_TESTS: IE:CPU enabled")
    set(ACTIVE_BACKEND_LIST ${ACTIVE_BACKEND_LIST} "IE:CPU")
    if (ENABLE_STRICT_DEPENDENCIES)
        # For convinience add a runtime dependency to build along with this target.
        # Warning: Parallel build with -GNinja may not be efficient.
        list(APPEND UNIT_TESTS_DEPENDENCIES MKLDNNPlugin)
    endif()
endif()

if (ENABLE_CLDNN AND NGRAPH_UNIT_TEST_BACKENDS_ENABLE)
    message(STATUS "NGRAPH_TESTS: IE:GPU enabled")
    set(ACTIVE_BACKEND_LIST ${ACTIVE_BACKEND_LIST} "IE:GPU")
    if (ENABLE_STRICT_DEPENDENCIES)
        # For convinience add a runtime dependency to build along with this target.
        # Warning: Parallel build with -GNinja may not be efficient.
        list(APPEND UNIT_TESTS_DEPENDENCIES clDNNPlugin)
    endif()
endif()

if (NGRAPH_UNIT_TEST_BACKENDS_ENABLE)
    list(APPEND SRC
        builder.cpp
        backend_api.cpp)
    set(ACTIVE_BACKEND_LIST ${ACTIVE_BACKEND_LIST} INTERPRETER)
endif()

add_definitions("-DTEST_FILES=\"${TEST_MODEL_ZOO}/ngraph/files\"")
add_subdirectory(util)
add_subdirectory(engines_util)
if (NGRAPH_ONNX_FRONTEND_ENABLE)
    add_subdirectory(onnx_test_util)
endif()


# backend specific test files must meet the following requirements:
# 1) The must be named <name>.in.cpp
# 2) They must be in the `test/backend` directory
# 3) Include "util/test_control.hpp" in your cpp file
# 4) add the line `static string s_manifest = "${MANIFEST}";` to your cpp file
# 5) Use the `NGRAPH_TEST` macro in place of `TEST`.
# All such files are configured via cmake which replaces all instances of cmake variables
# such as ${BACKEND_NAME} with their values, such as CPU, GPU, or INTERPRETER.

set(MULTI_TEST_SRC
    backend/abc.in.cpp
    backend/aliased_output.in.cpp
    backend/api.in.cpp
    backend/auto_broadcast.in.cpp
    backend/batch_to_space.in.cpp
    backend/broadcast.in.cpp
    backend/builder_reduce_ops_opset1.in.cpp
    backend/concat.in.cpp
    backend/constant.in.cpp
    backend/ctc_greedy_decoder.in.cpp
    backend/ctc_greedy_decoder_seq_len.in.cpp
<<<<<<< HEAD
    backend/deformable_psroi_pooling.in.cpp
=======
    backend/detection_output.in.cpp
>>>>>>> f912a810
    backend/depth_to_space.in.cpp
    backend/dyn_reshape.in.cpp
    backend/experimental_detectron_generate_proposals.in.cpp
    backend/experimental_detectron_topk_rois.in.cpp
    backend/strided_slice.in.cpp
    backend/dynamic.in.cpp
    backend/experimental_detectron_detection_output.in.cpp
    backend/experimental_detectron_prior_grid.in.cpp
    backend/function_name.in.cpp
    backend/gather.in.cpp
    backend/gather_elements.in.cpp
    backend/gather_nd.in.cpp
    backend/interpolate.in.cpp
    backend/matrix_nms.in.cpp
    backend/multiclass_nms.in.cpp
    backend/multiple_backends.in.cpp
    backend/multiple_result.in.cpp
    backend/node_name.in.cpp
    backend/non_max_suppression.in.cpp
    backend/one_hot.in.cpp
    backend/pad.in.cpp
    backend/prior_box_clustered.in.cpp
    backend/prior_box.in.cpp
    backend/recurrent_cells.in.cpp
    backend/region_yolo.in.cpp
    backend/reorg_yolo.in.cpp
    backend/roll.in.cpp
    backend/space_to_depth.in.cpp
    backend/shuffle_channels.in.cpp
    backend/space_to_batch.in.cpp
    backend/sqrt.in.cpp
    backend/tile.in.cpp
    backend/topk.in.cpp
    backend/transpose.in.cpp
    backend/unhandled_op.in.cpp
    backend/validate_call.in.cpp
    backend/variadic_split.in.cpp
    backend/zero_sized.in.cpp
)

if (NGRAPH_ONNX_FRONTEND_ENABLE)
    list(APPEND MULTI_TEST_SRC
            onnx/onnx_import.in.cpp
            onnx/onnx_import_com_microsoft.in.cpp
            onnx/onnx_import_controlflow.in.cpp
            onnx/onnx_import_const_folding.in.cpp
            onnx/onnx_import_convpool.in.cpp
            onnx/onnx_import_deprecated.in.cpp
            onnx/onnx_import_dyn_shapes.in.cpp
            onnx/onnx_import_external_data.in.cpp
            onnx/onnx_import_org_openvino.in.cpp
            onnx/onnx_import_reshape.in.cpp
            onnx/onnx_import_rnn.in.cpp
            onnx/onnx_import_quant.in.cpp)
    list(APPEND SRC
            onnx/onnx_import_exceptions.cpp
            onnx/onnx_import_library.cpp
            onnx/onnx_tensor_names.cpp
            onnx/onnx_transformations.cpp)
endif()

if (NGRAPH_ONNX_FRONTEND_ENABLE)
    list(APPEND SRC onnx/onnx_editor.cpp)
    list(APPEND MULTI_TEST_SRC
        onnx/onnx_test_utils.in.cpp
        onnx/onnx_import_with_editor.in.cpp)
endif()

# SOURCE FOR FRONTEND TESTING
file(GLOB FRONTEND_TESTS_SRC ${CMAKE_CURRENT_SOURCE_DIR}/frontend/frontend_manager.cpp)
list(APPEND SRC ${FRONTEND_TESTS_SRC})

foreach(src IN LISTS SRC MULTI_TEST_SRC)
    if(IS_ABSOLUTE "${src}")
        list(APPEND full_src_names ${src})
    else()
        list(APPEND full_src_names "${CMAKE_CURRENT_SOURCE_DIR}/${src}")
    endif()
endforeach()
add_clang_format_target(unit-test_clang FOR_SOURCES ${full_src_names})

foreach(BACKEND_NAME ${ACTIVE_BACKEND_LIST})
    string(TOLOWER ${BACKEND_NAME} BACKEND_DIR)
    string(REGEX REPLACE "([a-z0-9]+):(.*)" "\\1" BACKEND_DIR ${BACKEND_DIR})
    set(MANIFEST ${CMAKE_CURRENT_SOURCE_DIR}/runtime/${BACKEND_DIR}/unit_test.manifest)

    foreach(TEST_SRC ${MULTI_TEST_SRC})
        string(REPLACE ":" "_" BACKEND_NAME ${BACKEND_NAME})
        string(REPLACE ".in." "_${BACKEND_NAME}." TARGET_NAME ${TEST_SRC})
        configure_file(${TEST_SRC} ${TARGET_NAME})
        set(SRC ${CMAKE_CURRENT_BINARY_DIR}/${TARGET_NAME} ${SRC})
    endforeach()

    message(STATUS "Adding unit test for backend ${BACKEND_NAME}")
endforeach()

add_executable(unit-test ${SRC})

add_dependencies(unit-test template_extension)

target_include_directories(unit-test PRIVATE ".")
target_include_directories(unit-test PRIVATE ${CMAKE_CURRENT_SOURCE_DIR}/runtime)

get_target_property(NGRAPH_SRC_DIR openvino::core SOURCE_DIR)
target_include_directories(unit-test PRIVATE ${NGRAPH_SRC_DIR}/src)

add_definitions("-DCURDIR=\"${CMAKE_CURRENT_SOURCE_DIR}\"")
add_definitions("-DJSON_INCLUDES=\"${JSON_INCLUDE_DIR}\"")

if(UNIT_TESTS_DEPENDENCIES)
    add_dependencies(unit-test ${UNIT_TESTS_DEPENDENCIES})
endif()

target_link_libraries(unit-test PRIVATE ngraph_test_util
                                        engines_test_util
                                        ngraph::builder
                                        openvino::util
                                        pugixml::static
                                        ${CMAKE_DL_LIBS}
                                        ie_backend
                                        interpreter_backend
                                        Threads::Threads
                                        openvino::conditional_compilation
                                        frontend_manager)

# Protobuf-lite does not support parsing files from prototxt format
# Since most of the onnx models are stored in this format it have to be disabled
if (NGRAPH_ONNX_FRONTEND_ENABLE)
    # It's needed by onnx_import_library.cpp and onnx_import_exceptions.cpp tests to include onnx_pb.h.
    # Not linking statically to libprotobuf (linked into libonnx) avoids false-failing onnx_editor tests.
    target_include_directories(unit-test
        SYSTEM PRIVATE
            $<TARGET_PROPERTY:onnx,INTERFACE_INCLUDE_DIRECTORIES>
            $<TARGET_PROPERTY:onnx_proto,INTERFACE_INCLUDE_DIRECTORIES>
            ${Protobuf_INCLUDE_DIRS})
    target_compile_definitions(unit-test
        PRIVATE $<TARGET_PROPERTY:onnx,INTERFACE_COMPILE_DEFINITIONS>)
    target_compile_definitions(unit-test PRIVATE NGRAPH_ONNX_FRONTEND_ENABLE)
endif()

if (OV_COMPILER_IS_CLANG)
    target_compile_options(unit-test PRIVATE -Wno-undef -Wno-reserved-id-macro)
endif()

if (NGRAPH_ONNX_FRONTEND_ENABLE)
    get_target_property(ONNX_FRONTEND_SRC_DIR onnx_ngraph_frontend SOURCE_DIR)
    target_include_directories(unit-test PRIVATE ${ONNX_FRONTEND_SRC_DIR}/src)
    target_link_libraries(unit-test PRIVATE onnx_ngraph_frontend onnx_test_util)
    if (LINUX)
        target_link_options(unit-test PRIVATE -Wl,--exclude-libs,ALL)
    elseif(APPLE)
        target_link_options(unit-test PRIVATE -Wl,-dead_strip)
    endif()
endif()

if(NGRAPH_IR_FRONTEND_ENABLE)
    add_dependencies(unit-test ir_ngraph_frontend)
endif()

install(TARGETS unit-test
        RUNTIME DESTINATION tests
        COMPONENT tests
        EXCLUDE_FROM_ALL)

add_subdirectory(frontend)

# process models
add_dependencies(unit-test test_model_zoo)<|MERGE_RESOLUTION|>--- conflicted
+++ resolved
@@ -466,11 +466,6 @@
     backend/constant.in.cpp
     backend/ctc_greedy_decoder.in.cpp
     backend/ctc_greedy_decoder_seq_len.in.cpp
-<<<<<<< HEAD
-    backend/deformable_psroi_pooling.in.cpp
-=======
-    backend/detection_output.in.cpp
->>>>>>> f912a810
     backend/depth_to_space.in.cpp
     backend/dyn_reshape.in.cpp
     backend/experimental_detectron_generate_proposals.in.cpp
