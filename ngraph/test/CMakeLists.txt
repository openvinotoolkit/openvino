# Copyright (C) 2018-2021 Intel Corporation
# SPDX-License-Identifier: Apache-2.0
#

add_definitions("-DSERIALIZED_ZOO=\"${CMAKE_CURRENT_SOURCE_DIR}/models\"")
set(NGRAPH_ONNX_NAMESPACE ngraph_onnx)

add_subdirectory(runtime)

if(NOT NGRAPH_UNIT_TEST_ENABLE)
    message(STATUS "unit tests disabled")
    return()
endif()

message(STATUS "unit tests enabled")

if(LINUX)
    set(CMAKE_BUILD_WITH_INSTALL_RPATH FALSE)
endif()

set(SRC
    aligned_buffer.cpp
    all_close_f.cpp
    bfloat16.cpp
    build_graph.cpp
    builder_autobroadcast.cpp
    check.cpp
    conditional_compilation/ngraph_cc_collect.cpp
    conditional_compilation/ngraph_cc_off.cpp
    conditional_compilation/ngraph_cc_on.cpp
    constant.cpp
    constant_folding.cpp
    control_dependencies.cpp
    convert_u1_to_string.cpp
    coordinate.cpp
    coordinate_range.cpp
    copy.cpp
    element_type.cpp
    eval.cpp
    file_util.cpp
    float16.cpp
    graph_rewrite.cpp
    includes.cpp
    input_output_assign.cpp
    int4.cpp
    intervals.cpp
    main.cpp
    matcher_pass.cpp
    misc.cpp
    node_input_output.cpp
    op.cpp
    op_eval/binary_convolution.cpp
    op_eval/bucketize.cpp
    op_eval/clamp.cpp
    op_eval/einsum.cpp
    op_eval/floor_mod.cpp
    op_eval/gelu.cpp
    op_eval/hsigmoid.cpp
    op_eval/hswish.cpp
    op_eval/interpolate.cpp
    op_eval/matmul.cpp
    op_eval/memory.cpp
    op_eval/mish.cpp
    op_eval/non_zero.cpp
    op_eval/reduce_max.cpp
    op_eval/reduce_min.cpp
    op_eval/reduce_prod.cpp
    op_eval/reduce_sum.cpp
    op_eval/roi_align.cpp
    op_eval/roi_pooling.cpp
    op_eval/round.cpp
    op_eval/softplus.cpp
    op_eval/split.cpp
    op_eval/swish.cpp
    op_eval/strided_slice.cpp
    op_eval/transpose.cpp
    op_eval/variadic_split.cpp
    opset1.cpp
    partial_shape.cpp
    pass_config.cpp
    pass_manager.cpp
    pattern.cpp
    provenance.cpp
    replace_node.cpp
    reshape_opt_kernel.cpp
    shape.cpp
    span.cpp
    specialize_function.cpp
    tensor.cpp
    type_prop/abs.cpp
    type_prop/acos.cpp
    type_prop/adaptive_avg_pool.cpp
    type_prop/adaptive_max_pool.cpp
    type_prop/asin.cpp
    type_prop/asinh.cpp
    type_prop/assign.cpp
    type_prop/atan.cpp
    type_prop/avg_pool.cpp
    type_prop/batch_norm.cpp
    type_prop/batch_to_space.cpp
    type_prop/binary_convolution.cpp
    type_prop/binary_elementwise.cpp
    type_prop/broadcast.cpp
    type_prop/bucketize.cpp
    type_prop/ceiling.cpp
    type_prop/clamp.cpp
    type_prop/concat.cpp
    type_prop/constant.cpp
    type_prop/convert.cpp
    type_prop/convolution.cpp
    type_prop/convolution_backprop_data.cpp
    type_prop/cos.cpp
    type_prop/cosh.cpp
    type_prop/ctc_greedy_decoder.cpp
    type_prop/ctc_greedy_decoder_seq_len.cpp
    type_prop/ctc_loss.cpp
    type_prop/deformable_convolution.cpp
    type_prop/deformable_convolution_opset8.cpp
    type_prop/deformable_psroi_pooling.cpp
    type_prop/detection_output.cpp
    type_prop/depth_to_space.cpp
    type_prop/dft.cpp
    type_prop/dyn_reshape.cpp
    type_prop/einsum.cpp
    type_prop/exp.cpp
    type_prop/experimental_detectron_generate_proposals.cpp
    type_prop/experimental_detectron_roi_feature_extractor.cpp
    type_prop/experimental_detectron_topkrois.cpp
    type_prop/strided_slice.cpp
    type_prop/elu.cpp
    type_prop/embeddingbag_offsetssum.cpp
    type_prop/experimental_detectron_detection_output.cpp
    type_prop/experimental_detectron_prior_grid_generator.cpp
    type_prop/extractimagepatches.cpp
    type_prop/embeddingbag_packedsum.cpp
    type_prop/embedding_segments_sum.cpp
    type_prop/fake_quantize.cpp
    type_prop/floor.cpp
    type_prop/floor_mod.cpp
    type_prop/gather.cpp
    type_prop/gather_elements.cpp
    type_prop/gather_nd.cpp
    type_prop/gather_tree.cpp
    type_prop/grn.cpp
    type_prop/group_convolution.cpp
    type_prop/group_convolution_backprop_data.cpp
    type_prop/gru_cell.cpp
    type_prop/gru_sequence.cpp
    type_prop/hard_sigmoid.cpp
    type_prop/hsigmoid.cpp
    type_prop/hswish.cpp
    type_prop/idft.cpp
    type_prop/interpolate.cpp
    type_prop/lrn.cpp
    type_prop/lstm_cell.cpp
    type_prop/lstm_sequence.cpp
    type_prop/loop.cpp
    type_prop/matmul.cpp
    type_prop/matrix_nms.cpp    
    type_prop/maximum.cpp
    type_prop/max_pool.cpp
    type_prop/minimum.cpp
    type_prop/mish.cpp
    type_prop/mod.cpp
    type_prop/multiclass_nms.cpp
    type_prop/mvn.cpp
    type_prop/negative.cpp
    type_prop/non_max_suppression.cpp
    type_prop/non_zero.cpp
    type_prop/normalize_l2.cpp
    type_prop/one_hot.cpp
    type_prop/pad.cpp
    type_prop/parameter.cpp
    type_prop/power.cpp
    type_prop/prelu.cpp
    type_prop/prior_box.cpp
    type_prop/proposal.cpp
    type_prop/psroi_pooling.cpp
    type_prop/prior_box_clustered.cpp
    type_prop/range.cpp
    type_prop/read_value.cpp
    type_prop/reduce_l1.cpp
    type_prop/reduce_l2.cpp
    type_prop/reduce_logical_and.cpp
    type_prop/reduce_logical_or.cpp
    type_prop/reduce_max.cpp
    type_prop/reduce_mean.cpp
    type_prop/reduce_min.cpp
    type_prop/reduce_prod.cpp
    type_prop/reduce_sum.cpp
    type_prop/reorg_yolo.cpp
    type_prop/reshape.cpp
    type_prop/result.cpp
    type_prop/reverse.cpp
    type_prop/reverse_sequence.cpp
    type_prop/roi_align.cpp
    type_prop/roi_pooling.cpp
    type_prop/roll.cpp
    type_prop/round.cpp
    type_prop/rnn_cell.cpp
    type_prop/rnn_sequence.cpp
    type_prop/round.cpp
    type_prop/scatter_elements_update.cpp
    type_prop/scatter_nd_update.cpp
    type_prop/scatter_update.cpp
    type_prop/select.cpp
    type_prop/selu.cpp
    type_prop/shape_of.cpp
    type_prop/shuffle_channels.cpp
    type_prop/sin.cpp
    type_prop/sinh.cpp
    type_prop/softmax.cpp
    type_prop/softplus.cpp
    type_prop/space_to_batch.cpp
    type_prop/space_to_depth.cpp
    type_prop/split.cpp
    type_prop/sqrt.cpp
    type_prop/squared_difference.cpp
    type_prop/squeeze.cpp
    type_prop/swish.cpp
    type_prop/ti.cpp
    type_prop/tile.cpp
    type_prop/top_k.cpp
    type_prop/transpose.cpp
    type_prop/unary_elementwise.cpp
    type_prop/unsqueeze.cpp
    type_prop/variadic_split.cpp
    type_prop_layers.cpp
    visitors/partial_shape.cpp
    visitors/user_op.cpp
    visitors/value_map.cpp
    visitors/op/adaptive_avg_pool.cpp
    visitors/op/adaptive_max_pool.cpp
    visitors/op/asinh.cpp
    visitors/op/atan.cpp
    visitors/op/batch_norm.cpp
    visitors/op/batch_to_space.cpp
    visitors/op/broadcast.cpp
    visitors/op/bucketize.cpp
    visitors/op/ceiling.cpp
    visitors/op/constant.cpp
    visitors/op/convert.cpp
    visitors/op/convolution_backprop.cpp
    visitors/op/cos.cpp
    visitors/op/cosh.cpp
    visitors/op/cum_sum.cpp
    visitors/op/deformable_convolution.cpp
    visitors/op/deformable_psroi_pooling.cpp
    visitors/op/depth_to_space.cpp
    visitors/op/detection_output.cpp
    visitors/op/einsum.cpp
    visitors/op/elu.cpp
    visitors/op/extractimagepatches.cpp
    visitors/op/fake_quantize.cpp
    visitors/op/floor.cpp
    visitors/op/gather.cpp
    visitors/op/gelu.cpp
    visitors/op/grn.cpp
    visitors/op/group_conv.cpp
    visitors/op/interpolate.cpp
    visitors/op/log.cpp
    visitors/op/logical_xor.cpp
    visitors/op/lrn.cpp
    visitors/op/lstm_cell.cpp
    visitors/op/lstm_sequence.cpp
    visitors/op/matmul.cpp
    visitors/op/matrix_nms.cpp
    visitors/op/max_pool.cpp
    visitors/op/mish.cpp
    visitors/op/mod.cpp
    visitors/op/multiclass_nms.cpp
    visitors/op/mvn.cpp
    visitors/op/negative.cpp
    visitors/op/non_max_suppression.cpp
    visitors/op/non_zero.cpp
    visitors/op/normalize_l2.cpp
    visitors/op/one_hot.cpp
    visitors/op/pad.cpp
    visitors/op/parameter.cpp
    visitors/op/prior_box.cpp
    visitors/op/prior_box_clustered.cpp
    visitors/op/proposal.cpp
    visitors/op/psroi_pooling.cpp
    visitors/op/reduce_l1.cpp
    visitors/op/reduce_l2.cpp
    visitors/op/reduce_logical_and.cpp
    visitors/op/reduce_logical_or.cpp
    visitors/op/reduce_max.cpp
    visitors/op/reduce_mean.cpp
    visitors/op/reduce_min.cpp
    visitors/op/reduce_prod.cpp
    visitors/op/reduce_sum.cpp
    visitors/op/region_yolo.cpp
    visitors/op/reorg_yolo.cpp
    visitors/op/reshape.cpp
    visitors/op/result.cpp
    visitors/op/reverse.cpp
    visitors/op/reverse_sequence.cpp
    visitors/op/rnn_cell.cpp
    visitors/op/roi_pooling.cpp
    visitors/op/round.cpp
    visitors/op/space_to_depth.cpp
    visitors/op/selu.cpp
    visitors/op/shuffle_channels.cpp
    visitors/op/sinh.cpp
    visitors/op/softmax.cpp
    visitors/op/softplus.cpp
    visitors/op/space_to_batch.cpp
    visitors/op/space_to_depth.cpp
    visitors/op/split.cpp
    visitors/op/squared_difference.cpp
    visitors/op/squeeze.cpp
    visitors/op/sqrt.cpp
    visitors/op/strided_slice.cpp
    visitors/op/swish.cpp
    visitors/op/tanh.cpp
    visitors/op/topk.cpp
    visitors/op/transpose.cpp
    visitors/op/unsqueeze.cpp
    visitors/op/variadic_split.cpp
    uint4.cpp
    util.cpp
)

set_source_files_properties(includes.cpp PROPERTIES COMPILE_DEFINITIONS
    NGRAPH_INCLUDES="${PROJECT_SOURCE_DIR}/src/ngraph")

if (ENABLE_MKL_DNN AND NGRAPH_UNIT_TEST_BACKENDS_ENABLE)
    message(STATUS "NGRAPH_TESTS: IE:CPU enabled")
    set(ACTIVE_BACKEND_LIST ${ACTIVE_BACKEND_LIST} "IE:CPU")
    if (ENABLE_STRICT_DEPENDENCIES)
        # For convinience add a runtime dependency to build along with this target.
        # Warning: Parallel build with -GNinja may not be efficient.
        list(APPEND UNIT_TESTS_DEPENDENCIES MKLDNNPlugin)
    endif()
endif()

if (ENABLE_CLDNN AND NGRAPH_UNIT_TEST_BACKENDS_ENABLE)
    message(STATUS "NGRAPH_TESTS: IE:GPU enabled")
    set(ACTIVE_BACKEND_LIST ${ACTIVE_BACKEND_LIST} "IE:GPU")
    if (ENABLE_STRICT_DEPENDENCIES)
        # For convinience add a runtime dependency to build along with this target.
        # Warning: Parallel build with -GNinja may not be efficient.
        list(APPEND UNIT_TESTS_DEPENDENCIES clDNNPlugin)
    endif()
endif()

if (NGRAPH_UNIT_TEST_BACKENDS_ENABLE)
    list(APPEND SRC
        builder.cpp
        backend_api.cpp)
    set(ACTIVE_BACKEND_LIST ${ACTIVE_BACKEND_LIST} INTERPRETER)
endif()

add_definitions("-DTEST_FILES=\"${CMAKE_CURRENT_SOURCE_DIR}/files\"")
add_subdirectory(util)

# backend specific test files must meet the following requirements:
# 1) The must be named <name>.in.cpp
# 2) They must be in the `test/backend` directory
# 3) Include "util/test_control.hpp" in your cpp file
# 4) add the line `static string s_manifest = "${MANIFEST}";` to your cpp file
# 5) Use the `NGRAPH_TEST` macro in place of `TEST`.
# All such files are configured via cmake which replaces all instances of cmake variables
# such as ${BACKEND_NAME} with their values, such as CPU, GPU, or INTERPRETER.

set(MULTI_TEST_SRC
    backend/abc.in.cpp
    backend/abs.in.cpp
    backend/acos.in.cpp
    backend/acosh.in.cpp
    backend/adaptive_avg_pool.in.cpp
    backend/adaptive_max_pool.in.cpp
    backend/add.in.cpp
    backend/aliased_output.in.cpp
    backend/api.in.cpp
    backend/asin.in.cpp
    backend/asinh.in.cpp
    backend/atan.in.cpp
    backend/atanh.in.cpp
    backend/auto_broadcast.in.cpp
    backend/avg_pool.in.cpp
    backend/batch_norm.in.cpp
    backend/batch_to_space.in.cpp
    backend/broadcast.in.cpp
    backend/bucketize.in.cpp
    backend/builder_reduce_ops_opset1.in.cpp
    backend/ceiling.in.cpp
    backend/comparison.in.cpp
    backend/concat.in.cpp
    backend/constant.in.cpp
    backend/convert_like.in.cpp
    backend/convolution_backprop.in.cpp
    backend/convolution.in.cpp
    backend/binary_convolution.in.cpp
    backend/clamp.in.cpp
    backend/cos.in.cpp
    backend/cosh.in.cpp
    backend/ctc_greedy_decoder.in.cpp
    backend/ctc_greedy_decoder_seq_len.in.cpp
    backend/cum_sum.in.cpp
    backend/deformable_psroi_pooling.in.cpp
    backend/detection_output.in.cpp
    backend/dft.in.cpp
    backend/divide.in.cpp
    backend/deformable_convolution.in.cpp
    backend/deformable_convolution_opset8.in.cpp
    backend/depth_to_space.in.cpp
    backend/dyn_reshape.in.cpp
    backend/experimental_detectron_generate_proposals.in.cpp
    backend/experimental_detectron_topk_rois.in.cpp
    backend/strided_slice.in.cpp
    backend/dynamic.in.cpp
    backend/elu.in.cpp
    backend/erf.in.cpp
    backend/exp.in.cpp
    backend/experimental_detectron_detection_output.in.cpp
    backend/experimental_detectron_prior_grid.in.cpp
    backend/floor.in.cpp
    backend/floor_mod.in.cpp
    backend/function_name.in.cpp
    backend/fused_op.in.cpp
    backend/gather.in.cpp
    backend/gather_elements.in.cpp
    backend/gather_nd.in.cpp
    backend/gelu.in.cpp
    backend/group_convolution.in.cpp
    backend/group_convolution_backprop_data.in.cpp
    backend/hard_sigmoid.in.cpp
    backend/idft.in.cpp
    backend/interpolate.in.cpp
    backend/log.in.cpp
    backend/log_softmax.in.cpp
    backend/logical_and.in.cpp
    backend/logical_not.in.cpp
    backend/logical_or.in.cpp
    backend/logical_xor.in.cpp
    backend/lrn.in.cpp
    backend/matmul.in.cpp
    backend/matrix_nms.in.cpp
    backend/maximum.in.cpp
    backend/max_pool.in.cpp
    backend/minimum.in.cpp
    backend/mish.in.cpp
    backend/mod.in.cpp
    backend/multiclass_nms.in.cpp
    backend/multiple_backends.in.cpp
    backend/multiple_result.in.cpp
    backend/multiply.in.cpp
    backend/mvn.in.cpp
    backend/negative.in.cpp
    backend/node_name.in.cpp
    backend/normalize_l2.in.cpp
    backend/non_max_suppression.in.cpp
    backend/non_zero.in.cpp
    backend/numeric.in.cpp
    backend/one_hot.in.cpp
    backend/pad.in.cpp
    backend/parameter_as_output.in.cpp
    backend/power.in.cpp
    backend/prelu.in.cpp
    backend/prior_box_clustered.in.cpp
    backend/prior_box.in.cpp
    backend/proposal.in.cpp
    backend/psroi_pooling.in.cpp
    backend/range.in.cpp
    backend/recurrent_cells.in.cpp
    backend/reduce_l1.in.cpp
    backend/reduce_l2.in.cpp
    backend/reduce_max.in.cpp
    backend/reduce_mean.in.cpp
    backend/reduce_min.in.cpp
    backend/reduce_prod.in.cpp
    backend/reduce_sum.in.cpp
    backend/region_yolo.in.cpp
    backend/relu.in.cpp
    backend/reorg_yolo.in.cpp
    backend/reshape.in.cpp
    backend/result.in.cpp
    backend/reverse_sequence.in.cpp
    backend/reverse.in.cpp
    backend/roi_pooling.in.cpp
    backend/roll.in.cpp
    backend/round.in.cpp
    backend/scatter_nd_update.in.cpp
    backend/space_to_depth.in.cpp
    backend/select.in.cpp
    backend/selu.in.cpp
    backend/shape_of.in.cpp
    backend/shuffle_channels.in.cpp
    backend/sigmoid.in.cpp
    backend/sign.in.cpp
    backend/sin.in.cpp
    backend/sinh.in.cpp
    backend/softmax.in.cpp
    backend/softplus.in.cpp
    backend/space_to_batch.in.cpp
    backend/split.in.cpp
    backend/sqrt.in.cpp
    backend/squared_difference.in.cpp
    backend/squeeze.in.cpp
    backend/subtract.in.cpp
    backend/swish.in.cpp
    backend/tan.in.cpp
    backend/tanh.in.cpp
    backend/tile.in.cpp
    backend/topk.in.cpp
    backend/transpose.in.cpp
    backend/unhandled_op.in.cpp
    backend/unsqueeze.in.cpp
    backend/validate_call.in.cpp
    backend/variadic_split.in.cpp
    backend/zero_sized.in.cpp
)

if (NGRAPH_ONNX_IMPORT_ENABLE AND NOT NGRAPH_USE_PROTOBUF_LITE)
    list(APPEND MULTI_TEST_SRC
            onnx/onnx_import.in.cpp
            onnx/onnx_import_controlflow.in.cpp
            onnx/onnx_import_const_folding.in.cpp
            onnx/onnx_import_convpool.in.cpp
            onnx/onnx_import_dyn_shapes.in.cpp
            onnx/onnx_import_external_data.in.cpp
            onnx/onnx_import_org_openvino.in.cpp
            onnx/onnx_import_provenance.in.cpp
            onnx/onnx_import_reshape.in.cpp
            onnx/onnx_import_rnn.in.cpp
            onnx/onnx_import_quant.in.cpp)
    list(APPEND SRC
            onnx/onnx_import_exceptions.cpp
            onnx/onnx_import_library.cpp
            onnx/onnx_tensor_names.cpp)
endif()

<<<<<<< HEAD
if (NGRAPH_ONNX_FRONTEND_ENABLE)
=======
if (NGRAPH_ONNX_IMPORT_ENABLE)
>>>>>>> 4373b0cb
    list(APPEND SRC onnx/onnx_editor.cpp)
    list(APPEND MULTI_TEST_SRC
        onnx/onnx_test_utils.in.cpp
        onnx/onnx_import_with_editor.in.cpp)
endif()

# SOURCE FOR FRONTEND TESTING

file(GLOB FRONTEND_TESTS_SRC ${CMAKE_CURRENT_SOURCE_DIR}/frontend/frontend_manager.cpp)
set(SRC ${FRONTEND_TESTS_SRC} ${SRC})

file(GLOB FRONTEND_SHARED_TESTS_SRC ${CMAKE_CURRENT_SOURCE_DIR}/frontend/shared/src/*.cpp)
file(GLOB FRONTEND_SHARED_TESTS_HDR ${CMAKE_CURRENT_SOURCE_DIR}/frontend/shared/include/*.hpp)
set(SRC ${FRONTEND_SHARED_TESTS_SRC} ${SRC})

# ---- PaddlePaddle FrontEnd testing ------
if (NGRAPH_PDPD_FRONTEND_ENABLE)
    ie_check_pip_package(paddlepaddle WARNING)

    if(paddlepaddle_FOUND)
        file(GLOB FRONTEND_PDPD_TESTS_SRC ${CMAKE_CURRENT_SOURCE_DIR}/frontend/paddlepaddle/*.cpp)
        set(SRC ${FRONTEND_PDPD_TESTS_SRC} ${SRC})
        set(TEST_PDPD_MODELS ${CMAKE_CURRENT_BINARY_DIR}/pdpd_test_models/)
        add_definitions("-DTEST_PDPD_MODELS=\"${TEST_PDPD_MODELS}\"")
    endif()
endif()
# ---- End PaddlePaddle FrontEnd testing ------

add_clang_format_target(unit-test_clang FOR_SOURCES ${SRC} ${MULTI_TEST_SRC} ${FRONTEND_SHARED_TESTS_HDR})

foreach(BACKEND_NAME ${ACTIVE_BACKEND_LIST})
    string(TOLOWER ${BACKEND_NAME} BACKEND_DIR)
    string(REGEX REPLACE "([a-z0-9]+):(.*)" "\\1" BACKEND_DIR ${BACKEND_DIR})
    set(MANIFEST ${CMAKE_CURRENT_SOURCE_DIR}/runtime/${BACKEND_DIR}/unit_test.manifest)

    foreach(TEST_SRC ${MULTI_TEST_SRC})
        string(REPLACE ":" "_" BACKEND_NAME ${BACKEND_NAME})
        string(REPLACE ".in." "_${BACKEND_NAME}." TARGET_NAME ${TEST_SRC})
        configure_file(${TEST_SRC} ${TARGET_NAME})
        set(SRC ${CMAKE_CURRENT_BINARY_DIR}/${TARGET_NAME} ${SRC})
    endforeach()

    message(STATUS "Adding unit test for backend ${BACKEND_NAME}")
endforeach()

add_executable(unit-test ${SRC})

target_include_directories(unit-test PRIVATE ".")
target_include_directories(unit-test PRIVATE ${CMAKE_CURRENT_SOURCE_DIR}/runtime)
target_include_directories(unit-test PRIVATE ${CMAKE_CURRENT_SOURCE_DIR}/frontend/shared/include)

add_definitions("-DCURDIR=\"${CMAKE_CURRENT_SOURCE_DIR}\"")
add_definitions("-DJSON_INCLUDES=\"${JSON_INCLUDE_DIR}\"")

if(UNIT_TESTS_DEPENDENCIES)
    add_dependencies(unit-test ${UNIT_TESTS_DEPENDENCIES})
endif()

target_link_libraries(unit-test PRIVATE ngraph_test_util
                                        ngraph::builder
                                        ${CMAKE_DL_LIBS}
                                        ie_backend
                                        interpreter_backend
                                        Threads::Threads
                                        openvino::conditional_compilation)

# Protobuf-lite does not support parsing files from prototxt format
# Since most of the onnx models are stored in this format it have to be disabled
if (NGRAPH_ONNX_IMPORT_ENABLE AND NOT NGRAPH_USE_PROTOBUF_LITE)
    # It's needed by onnx_import_library.cpp and onnx_import_exceptions.cpp tests to include onnx_pb.h.
    # Not linking statically to libprotobuf (linked into libonnx) avoids false-failing onnx_editor tests.
    target_include_directories(unit-test
        SYSTEM PRIVATE
            $<TARGET_PROPERTY:onnx,INTERFACE_INCLUDE_DIRECTORIES>
            $<TARGET_PROPERTY:onnx_proto,INTERFACE_INCLUDE_DIRECTORIES>
            ${Protobuf_INCLUDE_DIRS})
    target_compile_definitions(unit-test
        PRIVATE $<TARGET_PROPERTY:onnx,INTERFACE_COMPILE_DEFINITIONS>)

    get_target_property(ONNX_IMPORTER_SRC_DIR onnx_importer SOURCE_DIR)
    target_include_directories(unit-test PRIVATE ${ONNX_IMPORTER_SRC_DIR}/src)
endif()

if (CMAKE_CXX_COMPILER_ID MATCHES "^(Apple)?Clang$")
    target_compile_options(unit-test PRIVATE -Wno-undef -Wno-reserved-id-macro)
endif()

if (NGRAPH_ONNX_IMPORT_ENABLE)
    target_link_libraries(unit-test PRIVATE onnx_importer)
endif()

<<<<<<< HEAD
if (NGRAPH_ONNX_FRONTEND_ENABLE)
    target_link_libraries(unit-test PRIVATE onnx_editor)
endif()

target_link_libraries(unit-test PRIVATE interpreter_backend)

=======
>>>>>>> 4373b0cb
install(TARGETS unit-test
        RUNTIME DESTINATION tests
        COMPONENT tests
        EXCLUDE_FROM_ALL)

############ FRONTEND ############
target_link_libraries(unit-test PRIVATE frontend_manager cnpy)

add_subdirectory(frontend)
### END FRONTEND ###

#PaddlePaddle - test models generator
if (NGRAPH_PDPD_FRONTEND_ENABLE AND paddlepaddle_FOUND)
    file(GLOB_RECURSE PDPD_GEN_SCRIPTS ${CMAKE_CURRENT_SOURCE_DIR}/files/paddlepaddle/gen_scripts/generate_*.py)
    set(OUT_FILES "")
    foreach(GEN_SCRIPT ${PDPD_GEN_SCRIPTS})
        get_filename_component(FILE_WE ${GEN_SCRIPT} NAME_WE)
        set(OUT_DONE_FILE ${TEST_PDPD_MODELS}/${FILE_WE}_done.txt)
        set(OUT_FILES ${OUT_DONE_FILE} ${OUT_FILES})
        add_custom_command(OUTPUT ${OUT_DONE_FILE}
                COMMAND ${PYTHON_EXECUTABLE}
                        ${CMAKE_CURRENT_SOURCE_DIR}/files/paddlepaddle/gen_wrapper.py
                        ${GEN_SCRIPT}
                        ${TEST_PDPD_MODELS}
                        ${OUT_DONE_FILE}
                DEPENDS ${GEN_SCRIPT} ${CMAKE_CURRENT_SOURCE_DIR}/files/paddlepaddle/gen_wrapper.py
                )
    endforeach()
    add_custom_target(pdpd_test_models DEPENDS ${OUT_FILES})
    add_dependencies(unit-test pdpd_test_models)
    add_dependencies(unit-test paddlepaddle_ngraph_frontend)
endif()<|MERGE_RESOLUTION|>--- conflicted
+++ resolved
@@ -532,11 +532,7 @@
             onnx/onnx_tensor_names.cpp)
 endif()
 
-<<<<<<< HEAD
-if (NGRAPH_ONNX_FRONTEND_ENABLE)
-=======
 if (NGRAPH_ONNX_IMPORT_ENABLE)
->>>>>>> 4373b0cb
     list(APPEND SRC onnx/onnx_editor.cpp)
     list(APPEND MULTI_TEST_SRC
         onnx/onnx_test_utils.in.cpp
@@ -628,15 +624,6 @@
     target_link_libraries(unit-test PRIVATE onnx_importer)
 endif()
 
-<<<<<<< HEAD
-if (NGRAPH_ONNX_FRONTEND_ENABLE)
-    target_link_libraries(unit-test PRIVATE onnx_editor)
-endif()
-
-target_link_libraries(unit-test PRIVATE interpreter_backend)
-
-=======
->>>>>>> 4373b0cb
 install(TARGETS unit-test
         RUNTIME DESTINATION tests
         COMPONENT tests
