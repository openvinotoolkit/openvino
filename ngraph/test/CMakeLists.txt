# Copyright (C) 2018-2021 Intel Corporation
# SPDX-License-Identifier: Apache-2.0
#

add_definitions(-DSERIALIZED_ZOO=\"${TEST_MODEL_ZOO}/ngraph/models\")
set(NGRAPH_ONNX_NAMESPACE ngraph_onnx)

add_subdirectory(runtime)

if(NOT NGRAPH_UNIT_TEST_ENABLE)
    message(STATUS "nGraph unit tests disabled")
    return()
endif()

message(STATUS "nGraph unit tests enabled")

if(LINUX)
    set(CMAKE_BUILD_WITH_INSTALL_RPATH FALSE)
endif()

set(SRC
    aligned_buffer.cpp
    all_close_f.cpp
    bfloat16.cpp
    build_graph.cpp
    builder_autobroadcast.cpp
    check.cpp
    conditional_compilation/ngraph_cc_collect.cpp
    conditional_compilation/ngraph_cc_off.cpp
    conditional_compilation/ngraph_cc_on.cpp
    constant.cpp
    constant_folding.cpp
    control_dependencies.cpp
    convert_u1_to_string.cpp
    coordinate.cpp
    coordinate_range.cpp
    copy.cpp
    element_type.cpp
    eval.cpp
    file_util.cpp
    float16.cpp
    framework_node.cpp
    function.cpp
    graph_rewrite.cpp
    includes.cpp
    input_output_assign.cpp
    int4.cpp
    intervals.cpp
    layout.cpp
    main.cpp
    matcher_pass.cpp
    misc.cpp
    rtti.cpp
    node_input_output.cpp
    rtti.cpp
    op.cpp
    opset.cpp
    op_eval/binary_convolution.cpp
    op_eval/bucketize.cpp
    op_eval/clamp.cpp
    op_eval/einsum.cpp
    op_eval/floor_mod.cpp
    op_eval/gelu.cpp
    op_eval/hsigmoid.cpp
    op_eval/hswish.cpp
    op_eval/interpolate.cpp
    op_eval/matmul.cpp
    op_eval/memory.cpp
    op_eval/mish.cpp
    op_eval/non_zero.cpp
    op_eval/roi_align.cpp
    op_eval/roi_pooling.cpp
    op_eval/round.cpp
    op_eval/softplus.cpp
    op_eval/split.cpp
    op_eval/swish.cpp
    op_eval/strided_slice.cpp
    op_eval/transpose.cpp
    op_eval/variadic_split.cpp
    opset1.cpp
    ov_default_allocator_test.cpp
    ov_tensor_test.cpp
    partial_shape.cpp
    pass_config.cpp
    pass_manager.cpp
    pass/serialization/cleanup.cpp
    pass/serialization/const_compression.cpp
    pass/serialization/deterministicity.cpp
    pass/serialization/serialize.cpp
    pattern.cpp
    preprocess.cpp
    replace_node.cpp
    reshape_opt_kernel.cpp
    shape.cpp
    span.cpp
    specialize_function.cpp
    tensor.cpp
    threading.cpp
    type_info.cpp
    type_prop/abs.cpp
    type_prop/acos.cpp
    type_prop/adaptive_avg_pool.cpp
    type_prop/adaptive_max_pool.cpp
    type_prop/add.cpp
    type_prop/asin.cpp
    type_prop/asinh.cpp
    type_prop/assign.cpp
    type_prop/atan.cpp
    type_prop/atanh.cpp
    type_prop/avg_pool.cpp
    type_prop/batch_norm.cpp
    type_prop/batch_to_space.cpp
    type_prop/binary_convolution.cpp
    type_prop/binary_elementwise.cpp
    type_prop/broadcast.cpp
    type_prop/bucketize.cpp
    type_prop/ceiling.cpp
    type_prop/clamp.cpp
    type_prop/concat.cpp
    type_prop/constant.cpp
    type_prop/convert.cpp
    type_prop/convert_color_nv12.cpp
    type_prop/convolution.cpp
    type_prop/convolution_backprop_data.cpp
    type_prop/cos.cpp
    type_prop/cosh.cpp
    type_prop/ctc_greedy_decoder.cpp
    type_prop/ctc_greedy_decoder_seq_len.cpp
    type_prop/ctc_loss.cpp
    type_prop/cum_sum.cpp
    type_prop/deformable_convolution.cpp
    type_prop/deformable_convolution_opset8.cpp
    type_prop/deformable_psroi_pooling.cpp
    type_prop/detection_output.cpp
    type_prop/depth_to_space.cpp
    type_prop/dft.cpp
    type_prop/dyn_reshape.cpp
    type_prop/einsum.cpp
    type_prop/erf.cpp
    type_prop/exp.cpp
    type_prop/experimental_detectron_generate_proposals.cpp
    type_prop/experimental_detectron_roi_feature_extractor.cpp
    type_prop/experimental_detectron_topkrois.cpp
    type_prop/strided_slice.cpp
    type_prop/elu.cpp
    type_prop/embeddingbag_offsetssum.cpp
    type_prop/experimental_detectron_detection_output.cpp
    type_prop/experimental_detectron_prior_grid_generator.cpp
    type_prop/extractimagepatches.cpp
    type_prop/embeddingbag_packedsum.cpp
    type_prop/embedding_segments_sum.cpp
    type_prop/fake_quantize.cpp
    type_prop/floor.cpp
    type_prop/floor_mod.cpp
    type_prop/framework_node.cpp
    type_prop/gather.cpp
    type_prop/gather_elements.cpp
    type_prop/gather_nd.cpp
    type_prop/gather_tree.cpp
    type_prop/gelu.cpp
    type_prop/grn.cpp
    type_prop/group_convolution.cpp
    type_prop/group_convolution_backprop_data.cpp
    type_prop/gru_cell.cpp
    type_prop/gru_sequence.cpp
    type_prop/hard_sigmoid.cpp
    type_prop/hsigmoid.cpp
    type_prop/hswish.cpp
    type_prop/idft.cpp
    type_prop/interpolate.cpp
    type_prop/logical_and.cpp
    type_prop/logical_not.cpp
    type_prop/logical_or.cpp
    type_prop/logical_xor.cpp
    type_prop/lrn.cpp
    type_prop/lstm_cell.cpp
    type_prop/lstm_sequence.cpp
    type_prop/loop.cpp
    type_prop/matmul.cpp
    type_prop/matrix_nms.cpp
    type_prop/maximum.cpp
    type_prop/max_pool.cpp
    type_prop/minimum.cpp
    type_prop/mish.cpp
    type_prop/mod.cpp
    type_prop/multiclass_nms.cpp
    type_prop/mvn.cpp
    type_prop/negative.cpp
    type_prop/non_max_suppression.cpp
    type_prop/non_zero.cpp
    type_prop/normalize_l2.cpp
    type_prop/one_hot.cpp
    type_prop/pad.cpp
    type_prop/parameter.cpp
    type_prop/power.cpp
    type_prop/prelu.cpp
    type_prop/prior_box.cpp
    type_prop/proposal.cpp
    type_prop/psroi_pooling.cpp
    type_prop/prior_box_clustered.cpp
    type_prop/random_uniform.cpp
    type_prop/range.cpp
    type_prop/read_value.cpp
    type_prop/reduce_l1.cpp
    type_prop/reduce_l2.cpp
    type_prop/reduce_logical_and.cpp
    type_prop/reduce_logical_or.cpp
    type_prop/reduce_max.cpp
    type_prop/reduce_mean.cpp
    type_prop/reduce_min.cpp
    type_prop/reduce_prod.cpp
    type_prop/reduce_sum.cpp
    type_prop/relu.cpp
    type_prop/reorg_yolo.cpp
    type_prop/reshape.cpp
    type_prop/result.cpp
    type_prop/reverse.cpp
    type_prop/reverse_sequence.cpp
    type_prop/roi_align.cpp
    type_prop/roi_pooling.cpp
    type_prop/roll.cpp
    type_prop/round.cpp
    type_prop/rnn_cell.cpp
    type_prop/rnn_sequence.cpp
    type_prop/round.cpp
    type_prop/scatter_elements_update.cpp
    type_prop/scatter_nd_update.cpp
    type_prop/scatter_update.cpp
    type_prop/select.cpp
    type_prop/selu.cpp
    type_prop/shape_of.cpp
    type_prop/shuffle_channels.cpp
    type_prop/sigmoid.cpp
    type_prop/sign.cpp
    type_prop/sin.cpp
    type_prop/sinh.cpp
    type_prop/slice.cpp
    type_prop/softmax.cpp
    type_prop/softplus.cpp
    type_prop/space_to_batch.cpp
    type_prop/space_to_depth.cpp
    type_prop/split.cpp
    type_prop/sqrt.cpp
    type_prop/squared_difference.cpp
    type_prop/squeeze.cpp
    type_prop/swish.cpp
    type_prop/tan.cpp
    type_prop/tanh.cpp
    type_prop/ti.cpp
    type_prop/tile.cpp
    type_prop/top_k.cpp
    type_prop/transpose.cpp
    type_prop/unary_elementwise.cpp
    type_prop/unsqueeze.cpp
    type_prop/variadic_split.cpp
    type_prop_layers.cpp
    visitors/partial_shape.cpp
    visitors/user_op.cpp
    visitors/value_map.cpp
    visitors/op/acos.cpp
    visitors/op/acosh.cpp
    visitors/op/adaptive_avg_pool.cpp
    visitors/op/adaptive_max_pool.cpp
    visitors/op/add.cpp
    visitors/op/asin.cpp
    visitors/op/asinh.cpp
    visitors/op/atan.cpp
    visitors/op/atanh.cpp
    visitors/op/avg_pool.cpp
    visitors/op/batch_norm.cpp
    visitors/op/batch_to_space.cpp
    visitors/op/binary_convolution.cpp
    visitors/op/broadcast.cpp
    visitors/op/bucketize.cpp
    visitors/op/ceiling.cpp
    visitors/op/clamp.cpp
    visitors/op/constant.cpp
    visitors/op/convert.cpp
    visitors/op/convert_color_nv12.cpp
    visitors/op/convolution_backprop.cpp
    visitors/op/convolution.cpp
    visitors/op/cos.cpp
    visitors/op/cosh.cpp
    visitors/op/ctc_loss.cpp
    visitors/op/cum_sum.cpp
    visitors/op/deformable_convolution.cpp
    visitors/op/deformable_psroi_pooling.cpp
    visitors/op/depth_to_space.cpp
    visitors/op/detection_output.cpp
    visitors/op/dft.cpp
    visitors/op/divide.cpp
    visitors/op/einsum.cpp
    visitors/op/elu.cpp
    visitors/op/equal.cpp
    visitors/op/erf.cpp
    visitors/op/exp.cpp
    visitors/op/extractimagepatches.cpp
    visitors/op/fake_quantize.cpp
    visitors/op/floor_mod.cpp
    visitors/op/floor.cpp
    visitors/op/gather.cpp
    visitors/op/gather_tree.cpp
    visitors/op/gelu.cpp
    visitors/op/greater_equal.cpp
    visitors/op/greater.cpp
    visitors/op/grn.cpp
    visitors/op/gru_cell.cpp
    visitors/op/gru_sequence.cpp
    visitors/op/group_conv.cpp
    visitors/op/hard_sigmoid.cpp
    visitors/op/hsigmoid.cpp
    visitors/op/hswish.cpp
    visitors/op/interpolate.cpp
    visitors/op/if.cpp
    visitors/op/idft.cpp
    visitors/op/less_equal.cpp
    visitors/op/less.cpp
    visitors/op/log.cpp
    visitors/op/log_softmax.cpp
    visitors/op/logical_and.cpp
    visitors/op/logical_or.cpp
    visitors/op/logical_not.cpp
    visitors/op/logical_xor.cpp
    visitors/op/lrn.cpp
    visitors/op/lstm_cell.cpp
    visitors/op/lstm_sequence.cpp
    visitors/op/matmul.cpp
    visitors/op/matrix_nms.cpp
    visitors/op/max_pool.cpp
    visitors/op/maximum.cpp
    visitors/op/minimum.cpp
    visitors/op/mish.cpp
    visitors/op/mod.cpp
    visitors/op/multiclass_nms.cpp
    visitors/op/multiply.cpp
    visitors/op/mvn.cpp
    visitors/op/negative.cpp
    visitors/op/non_max_suppression.cpp
    visitors/op/non_zero.cpp
    visitors/op/normalize_l2.cpp
    visitors/op/not_equal.cpp
    visitors/op/one_hot.cpp
    visitors/op/pad.cpp
    visitors/op/parameter.cpp
    visitors/op/power.cpp
    visitors/op/prelu.cpp
    visitors/op/prior_box.cpp
    visitors/op/prior_box_clustered.cpp
    visitors/op/proposal.cpp
    visitors/op/psroi_pooling.cpp
    visitors/op/random_uniform.cpp
    visitors/op/reduce_l1.cpp
    visitors/op/reduce_l2.cpp
    visitors/op/reduce_logical_and.cpp
    visitors/op/reduce_logical_or.cpp
    visitors/op/reduce_max.cpp
    visitors/op/reduce_mean.cpp
    visitors/op/reduce_min.cpp
    visitors/op/reduce_prod.cpp
    visitors/op/reduce_sum.cpp
    visitors/op/region_yolo.cpp
    visitors/op/relu.cpp
    visitors/op/reorg_yolo.cpp
    visitors/op/reshape.cpp
    visitors/op/result.cpp
    visitors/op/reverse.cpp
    visitors/op/reverse_sequence.cpp
    visitors/op/rnn_cell.cpp
    visitors/op/rnn_sequence.cpp
    visitors/op/roi_pooling.cpp
    visitors/op/round.cpp
    visitors/op/scatter_elements_update.cpp
    visitors/op/scatter_update.cpp
    visitors/op/select.cpp
    visitors/op/space_to_depth.cpp
    visitors/op/selu.cpp
    visitors/op/shape_of.cpp
    visitors/op/shuffle_channels.cpp
    visitors/op/sigmoid.cpp
    visitors/op/sign.cpp
    visitors/op/sin.cpp
    visitors/op/sinh.cpp
    visitors/op/slice.cpp
    visitors/op/softmax.cpp
    visitors/op/softplus.cpp
    visitors/op/space_to_batch.cpp
    visitors/op/space_to_depth.cpp
    visitors/op/split.cpp
    visitors/op/sqrt.cpp
    visitors/op/squared_difference.cpp
    visitors/op/squeeze.cpp
    visitors/op/strided_slice.cpp
    visitors/op/subtract.cpp
    visitors/op/swish.cpp
    visitors/op/tan.cpp
    visitors/op/tanh.cpp
    visitors/op/topk.cpp
    visitors/op/transpose.cpp
    visitors/op/unsqueeze.cpp
    visitors/op/variadic_split.cpp
    uint4.cpp
    util.cpp
)

if(SUGGEST_OVERRIDE_SUPPORTED)
    set_source_files_properties(ov_tensor_test.cpp
                                PROPERTIES COMPILE_OPTIONS -Wno-suggest-override)
endif()

set_source_files_properties(includes.cpp PROPERTIES COMPILE_DEFINITIONS
    NGRAPH_INCLUDES="${PROJECT_SOURCE_DIR}/src/ngraph")

if (ENABLE_MKL_DNN AND NGRAPH_UNIT_TEST_BACKENDS_ENABLE)
    message(STATUS "NGRAPH_TESTS: IE:CPU enabled")
    set(ACTIVE_BACKEND_LIST ${ACTIVE_BACKEND_LIST} "IE:CPU")
    if (ENABLE_STRICT_DEPENDENCIES)
        # For convinience add a runtime dependency to build along with this target.
        # Warning: Parallel build with -GNinja may not be efficient.
        list(APPEND UNIT_TESTS_DEPENDENCIES MKLDNNPlugin)
    endif()
endif()

if (ENABLE_CLDNN AND NGRAPH_UNIT_TEST_BACKENDS_ENABLE)
    message(STATUS "NGRAPH_TESTS: IE:GPU enabled")
    set(ACTIVE_BACKEND_LIST ${ACTIVE_BACKEND_LIST} "IE:GPU")
    if (ENABLE_STRICT_DEPENDENCIES)
        # For convinience add a runtime dependency to build along with this target.
        # Warning: Parallel build with -GNinja may not be efficient.
        list(APPEND UNIT_TESTS_DEPENDENCIES clDNNPlugin)
    endif()
endif()

if (NGRAPH_UNIT_TEST_BACKENDS_ENABLE)
    list(APPEND SRC
        builder.cpp
        backend_api.cpp)
    set(ACTIVE_BACKEND_LIST ${ACTIVE_BACKEND_LIST} INTERPRETER)
endif()

add_definitions("-DTEST_FILES=\"${TEST_MODEL_ZOO}/ngraph/files\"")
add_subdirectory(util)
add_subdirectory(engines_util)
if (NGRAPH_ONNX_FRONTEND_ENABLE)
    add_subdirectory(onnx_test_util)
endif()


# backend specific test files must meet the following requirements:
# 1) The must be named <name>.in.cpp
# 2) They must be in the `test/backend` directory
# 3) Include "util/test_control.hpp" in your cpp file
# 4) add the line `static string s_manifest = "${MANIFEST}";` to your cpp file
# 5) Use the `NGRAPH_TEST` macro in place of `TEST`.
# All such files are configured via cmake which replaces all instances of cmake variables
# such as ${BACKEND_NAME} with their values, such as CPU, GPU, or INTERPRETER.

set(MULTI_TEST_SRC
    backend/abc.in.cpp
    backend/aliased_output.in.cpp
    backend/api.in.cpp
    backend/auto_broadcast.in.cpp
    backend/batch_to_space.in.cpp
    backend/broadcast.in.cpp
    backend/builder_reduce_ops_opset1.in.cpp
    backend/concat.in.cpp
    backend/constant.in.cpp
    backend/ctc_greedy_decoder.in.cpp
    backend/ctc_greedy_decoder_seq_len.in.cpp
    backend/detection_output.in.cpp
    backend/depth_to_space.in.cpp
    backend/dyn_reshape.in.cpp
    backend/experimental_detectron_generate_proposals.in.cpp
    backend/experimental_detectron_topk_rois.in.cpp
    backend/strided_slice.in.cpp
    backend/dynamic.in.cpp
    backend/experimental_detectron_detection_output.in.cpp
    backend/experimental_detectron_prior_grid.in.cpp
    backend/function_name.in.cpp
    backend/gather.in.cpp
    backend/gather_elements.in.cpp
    backend/gather_nd.in.cpp
    backend/interpolate.in.cpp
    backend/matrix_nms.in.cpp
    backend/multiclass_nms.in.cpp
    backend/multiple_backends.in.cpp
    backend/multiple_result.in.cpp
    backend/node_name.in.cpp
    backend/non_max_suppression.in.cpp
    backend/one_hot.in.cpp
    backend/pad.in.cpp
<<<<<<< HEAD
    backend/proposal.in.cpp
    backend/psroi_pooling.in.cpp
=======
    backend/prior_box_clustered.in.cpp
    backend/prior_box.in.cpp
>>>>>>> ff713a5e
    backend/recurrent_cells.in.cpp
    backend/region_yolo.in.cpp
    backend/roll.in.cpp
    backend/space_to_depth.in.cpp
    backend/shuffle_channels.in.cpp
    backend/space_to_batch.in.cpp
    backend/sqrt.in.cpp
    backend/tile.in.cpp
    backend/topk.in.cpp
    backend/unhandled_op.in.cpp
    backend/validate_call.in.cpp
    backend/zero_sized.in.cpp
)

if (NGRAPH_ONNX_FRONTEND_ENABLE)
    list(APPEND MULTI_TEST_SRC
            onnx/onnx_import.in.cpp
            onnx/onnx_import_com_microsoft.in.cpp
            onnx/onnx_import_controlflow.in.cpp
            onnx/onnx_import_const_folding.in.cpp
            onnx/onnx_import_convpool.in.cpp
            onnx/onnx_import_deprecated.in.cpp
            onnx/onnx_import_dyn_shapes.in.cpp
            onnx/onnx_import_external_data.in.cpp
            onnx/onnx_import_org_openvino.in.cpp
            onnx/onnx_import_reshape.in.cpp
            onnx/onnx_import_rnn.in.cpp
            onnx/onnx_import_quant.in.cpp)
    list(APPEND SRC
            onnx/onnx_import_exceptions.cpp
            onnx/onnx_import_library.cpp
            onnx/onnx_tensor_names.cpp
            onnx/onnx_transformations.cpp)
endif()

if (NGRAPH_ONNX_FRONTEND_ENABLE)
    list(APPEND SRC onnx/onnx_editor.cpp)
    list(APPEND MULTI_TEST_SRC
        onnx/onnx_test_utils.in.cpp
        onnx/onnx_import_with_editor.in.cpp)
endif()

# SOURCE FOR FRONTEND TESTING
file(GLOB FRONTEND_TESTS_SRC ${CMAKE_CURRENT_SOURCE_DIR}/frontend/frontend_manager.cpp)
list(APPEND SRC ${FRONTEND_TESTS_SRC})

foreach(src IN LISTS SRC MULTI_TEST_SRC)
    if(IS_ABSOLUTE "${src}")
        list(APPEND full_src_names ${src})
    else()
        list(APPEND full_src_names "${CMAKE_CURRENT_SOURCE_DIR}/${src}")
    endif()
endforeach()
add_clang_format_target(unit-test_clang FOR_SOURCES ${full_src_names})

foreach(BACKEND_NAME ${ACTIVE_BACKEND_LIST})
    string(TOLOWER ${BACKEND_NAME} BACKEND_DIR)
    string(REGEX REPLACE "([a-z0-9]+):(.*)" "\\1" BACKEND_DIR ${BACKEND_DIR})
    set(MANIFEST ${CMAKE_CURRENT_SOURCE_DIR}/runtime/${BACKEND_DIR}/unit_test.manifest)

    foreach(TEST_SRC ${MULTI_TEST_SRC})
        string(REPLACE ":" "_" BACKEND_NAME ${BACKEND_NAME})
        string(REPLACE ".in." "_${BACKEND_NAME}." TARGET_NAME ${TEST_SRC})
        configure_file(${TEST_SRC} ${TARGET_NAME})
        set(SRC ${CMAKE_CURRENT_BINARY_DIR}/${TARGET_NAME} ${SRC})
    endforeach()

    message(STATUS "Adding unit test for backend ${BACKEND_NAME}")
endforeach()

add_executable(unit-test ${SRC})

add_dependencies(unit-test template_extension)

target_include_directories(unit-test PRIVATE ".")
target_include_directories(unit-test PRIVATE ${CMAKE_CURRENT_SOURCE_DIR}/runtime)

get_target_property(NGRAPH_SRC_DIR openvino::core SOURCE_DIR)
target_include_directories(unit-test PRIVATE ${NGRAPH_SRC_DIR}/src)

add_definitions("-DCURDIR=\"${CMAKE_CURRENT_SOURCE_DIR}\"")
add_definitions("-DJSON_INCLUDES=\"${JSON_INCLUDE_DIR}\"")

if(UNIT_TESTS_DEPENDENCIES)
    add_dependencies(unit-test ${UNIT_TESTS_DEPENDENCIES})
endif()

target_link_libraries(unit-test PRIVATE ngraph_test_util
                                        engines_test_util
                                        ngraph::builder
                                        openvino::util
                                        pugixml::static
                                        ${CMAKE_DL_LIBS}
                                        ie_backend
                                        interpreter_backend
                                        Threads::Threads
                                        openvino::conditional_compilation
                                        frontend_manager)

# Protobuf-lite does not support parsing files from prototxt format
# Since most of the onnx models are stored in this format it have to be disabled
if (NGRAPH_ONNX_FRONTEND_ENABLE)
    # It's needed by onnx_import_library.cpp and onnx_import_exceptions.cpp tests to include onnx_pb.h.
    # Not linking statically to libprotobuf (linked into libonnx) avoids false-failing onnx_editor tests.
    target_include_directories(unit-test
        SYSTEM PRIVATE
            $<TARGET_PROPERTY:onnx,INTERFACE_INCLUDE_DIRECTORIES>
            $<TARGET_PROPERTY:onnx_proto,INTERFACE_INCLUDE_DIRECTORIES>
            ${Protobuf_INCLUDE_DIRS})
    target_compile_definitions(unit-test
        PRIVATE $<TARGET_PROPERTY:onnx,INTERFACE_COMPILE_DEFINITIONS>)
    target_compile_definitions(unit-test PRIVATE NGRAPH_ONNX_FRONTEND_ENABLE)
endif()

if (OV_COMPILER_IS_CLANG)
    target_compile_options(unit-test PRIVATE -Wno-undef -Wno-reserved-id-macro)
endif()

if (NGRAPH_ONNX_FRONTEND_ENABLE)
    get_target_property(ONNX_FRONTEND_SRC_DIR onnx_ngraph_frontend SOURCE_DIR)
    target_include_directories(unit-test PRIVATE ${ONNX_FRONTEND_SRC_DIR}/src)
    target_link_libraries(unit-test PRIVATE onnx_ngraph_frontend onnx_test_util)
    if (LINUX)
        target_link_options(unit-test PRIVATE -Wl,--exclude-libs,ALL)
    elseif(APPLE)
        target_link_options(unit-test PRIVATE -Wl,-dead_strip)
    endif()
endif()

if(NGRAPH_IR_FRONTEND_ENABLE)
    add_dependencies(unit-test ir_ngraph_frontend)
endif()

install(TARGETS unit-test
        RUNTIME DESTINATION tests
        COMPONENT tests
        EXCLUDE_FROM_ALL)

add_subdirectory(frontend)

# process models
add_dependencies(unit-test test_model_zoo)<|MERGE_RESOLUTION|>--- conflicted
+++ resolved
@@ -488,13 +488,6 @@
     backend/non_max_suppression.in.cpp
     backend/one_hot.in.cpp
     backend/pad.in.cpp
-<<<<<<< HEAD
-    backend/proposal.in.cpp
-    backend/psroi_pooling.in.cpp
-=======
-    backend/prior_box_clustered.in.cpp
-    backend/prior_box.in.cpp
->>>>>>> ff713a5e
     backend/recurrent_cells.in.cpp
     backend/region_yolo.in.cpp
     backend/roll.in.cpp
