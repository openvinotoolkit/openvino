# Copyright (C) 2018-2021 Intel Corporation
# SPDX-License-Identifier: Apache-2.0
#

add_definitions("-DSERIALIZED_ZOO=\"${CMAKE_CURRENT_SOURCE_DIR}/models\"")
set(NGRAPH_ONNX_NAMESPACE ngraph_onnx)

add_subdirectory(runtime)

if(NOT NGRAPH_UNIT_TEST_ENABLE)
    message(STATUS "unit tests disabled")
    return()
endif()

message(STATUS "unit tests enabled")

if(LINUX)
    set(CMAKE_BUILD_WITH_INSTALL_RPATH FALSE)
endif()

if(CMAKE_CXX_COMPILER_ID STREQUAL "Clang")
    if(CMAKE_CXX_COMPILER_VERSION VERSION_GREATER "4.0.0")
        # gtest has issues with this with v1.8.x
        # gtest issue is supposed to be addressed after v1.8.x
        add_compile_options(-Wno-zero-as-null-pointer-constant)
    endif()
endif()

set(SRC
    aligned_buffer.cpp
    all_close_f.cpp
    bfloat16.cpp
    build_graph.cpp
    builder_autobroadcast.cpp
    check.cpp
    conditional_compilation/ngraph_cc_collect.cpp
    conditional_compilation/ngraph_cc_off.cpp
    conditional_compilation/ngraph_cc_on.cpp
    constant.cpp
    constant_folding.cpp
    control_dependencies.cpp
    convert_u1_to_string.cpp
    coordinate.cpp
    coordinate_range.cpp
    copy.cpp
    element_type.cpp
    eval.cpp
    file_util.cpp
    float16.cpp
    graph_rewrite.cpp
    includes.cpp
    input_output_assign.cpp
    int4.cpp
    intervals.cpp
    main.cpp
    matcher_pass.cpp
    misc.cpp
    ngraph_api.cpp
    node_input_output.cpp
    op.cpp
    op_eval/atan.cpp
    op_eval/binary_convolution.cpp
    op_eval/bucketize.cpp
    op_eval/clamp.cpp
    op_eval/einsum.cpp
    op_eval/floor_mod.cpp
    op_eval/gelu.cpp
    op_eval/hsigmoid.cpp
    op_eval/hswish.cpp
    op_eval/interpolate.cpp
    op_eval/matmul.cpp
    op_eval/memory.cpp
    op_eval/mish.cpp
    op_eval/non_zero.cpp
    op_eval/reduce_max.cpp
    op_eval/reduce_min.cpp
    op_eval/reduce_prod.cpp
    op_eval/reduce_sum.cpp
    op_eval/roi_align.cpp
    op_eval/roi_pooling.cpp
    op_eval/round.cpp
    op_eval/softplus.cpp
    op_eval/split.cpp
    op_eval/swish.cpp
    op_eval/strided_slice.cpp
    op_eval/transpose.cpp
    op_eval/variadic_split.cpp
    op_is.cpp
    opset1.cpp
    partial_shape.cpp
    pass_config.cpp
    pass_liveness.cpp
    pass_manager.cpp
    pass_shape_relevance.cpp
    pattern.cpp
    provenance.cpp
    replace_node.cpp
    reshape_opt_kernel.cpp
    shape.cpp
    span.cpp
    specialize_function.cpp
    tensor.cpp
    type_prop/abs.cpp
    type_prop/acos.cpp
    type_prop/adaptive_avg_pool.cpp
    type_prop/adaptive_max_pool.cpp
    type_prop/asin.cpp
    type_prop/assign.cpp
    type_prop/avg_pool.cpp
    type_prop/batch_norm.cpp
    type_prop/batch_to_space.cpp
    type_prop/binary_convolution.cpp
    type_prop/binary_elementwise.cpp
    type_prop/broadcast.cpp
    type_prop/bucketize.cpp
    type_prop/ceiling.cpp
    type_prop/clamp.cpp
    type_prop/concat.cpp
    type_prop/constant.cpp
    type_prop/convert.cpp
    type_prop/convolution.cpp
    type_prop/convolution_backprop_data.cpp
    type_prop/ctc_greedy_decoder.cpp
    type_prop/ctc_greedy_decoder_seq_len.cpp
    type_prop/ctc_loss.cpp
    type_prop/deformable_convolution.cpp
    type_prop/deformable_psroi_pooling.cpp
    type_prop/detection_output.cpp
    type_prop/depth_to_space.cpp
    type_prop/dft.cpp
    type_prop/dyn_reshape.cpp
    type_prop/einsum.cpp
    type_prop/exp.cpp
    type_prop/experimental_detectron_generate_proposals.cpp
    type_prop/experimental_detectron_roi_feature_extractor.cpp
    type_prop/experimental_detectron_topkrois.cpp
    type_prop/strided_slice.cpp
    type_prop/elu.cpp
    type_prop/embeddingbag_offsetssum.cpp
    type_prop/experimental_detectron_detection_output.cpp
    type_prop/experimental_detectron_prior_grid_generator.cpp
    type_prop/extractimagepatches.cpp
    type_prop/embeddingbag_packedsum.cpp
    type_prop/embedding_segments_sum.cpp
    type_prop/fake_quantize.cpp
    type_prop/floor.cpp
    type_prop/floor_mod.cpp
    type_prop/gather.cpp
    type_prop/gather_elements.cpp
    type_prop/gather_nd.cpp
    type_prop/gather_tree.cpp
    type_prop/grn.cpp
    type_prop/group_convolution.cpp
    type_prop/group_convolution_backprop_data.cpp
    type_prop/gru_cell.cpp
    type_prop/gru_sequence.cpp
    type_prop/hard_sigmoid.cpp
    type_prop/hsigmoid.cpp
    type_prop/hswish.cpp
    type_prop/idft.cpp
    type_prop/interpolate.cpp
    type_prop/lrn.cpp
    type_prop/lstm_cell.cpp
    type_prop/lstm_sequence.cpp
    type_prop/loop.cpp
    type_prop/matmul.cpp
    type_prop/maximum.cpp
    type_prop/max_pool.cpp
    type_prop/minimum.cpp
    type_prop/mish.cpp
    type_prop/mod.cpp
    type_prop/mvn.cpp
    type_prop/negative.cpp
    type_prop/non_max_suppression.cpp
    type_prop/non_zero.cpp
    type_prop/normalize.cpp
    type_prop/one_hot.cpp
    type_prop/pad.cpp
    type_prop/parameter.cpp
    type_prop/power.cpp
    type_prop/prelu.cpp
    type_prop/proposal.cpp
    type_prop/psroi_pooling.cpp
    type_prop/range.cpp
    type_prop/read_value.cpp
    type_prop/reduce_l1.cpp
    type_prop/reduce_l2.cpp
    type_prop/reduce_logical_and.cpp
    type_prop/reduce_logical_or.cpp
    type_prop/reduce_max.cpp
    type_prop/reduce_mean.cpp
    type_prop/reduce_min.cpp
    type_prop/reduce_prod.cpp
    type_prop/reduce_sum.cpp
    type_prop/reorg_yolo.cpp
    type_prop/reshape.cpp
    type_prop/result.cpp
    type_prop/reverse.cpp
    type_prop/reverse_sequence.cpp
    type_prop/roi_align.cpp
    type_prop/roi_pooling.cpp
    type_prop/roll.cpp
    type_prop/round.cpp
    type_prop/rnn_cell.cpp
    type_prop/rnn_sequence.cpp
    type_prop/round.cpp
    type_prop/scatter_elements_update.cpp
    type_prop/scatter_nd_update.cpp
    type_prop/scatter_update.cpp
    type_prop/select.cpp
    type_prop/selu.cpp
    type_prop/shape_of.cpp
    type_prop/shuffle_channels.cpp
    type_prop/sin.cpp
    type_prop/softmax.cpp
    type_prop/softplus.cpp
    type_prop/space_to_batch.cpp
    type_prop/space_to_depth.cpp
    type_prop/split.cpp
    type_prop/sqrt.cpp
    type_prop/squared_difference.cpp
    type_prop/squeeze.cpp
    type_prop/swish.cpp
    type_prop/ti.cpp
    type_prop/tile.cpp
    type_prop/top_k.cpp
    type_prop/transpose.cpp
    type_prop/unary_elementwise.cpp
    type_prop/unsqueeze.cpp
    type_prop/variadic_split.cpp
    type_prop_layers.cpp
    visitors/partial_shape.cpp
    visitors/user_op.cpp
    visitors/value_map.cpp
<<<<<<< HEAD
    visitors/op/atan.cpp
=======
    visitors/op/adaptive_avg_pool.cpp
    visitors/op/adaptive_max_pool.cpp
>>>>>>> 19b551e0
    visitors/op/batch_norm.cpp
    visitors/op/broadcast.cpp
    visitors/op/bucketize.cpp
    visitors/op/ceiling.cpp
    visitors/op/constant.cpp
    visitors/op/convert.cpp
    visitors/op/convolution_backprop.cpp
    visitors/op/cum_sum.cpp
    visitors/op/deformable_psroi_pooling.cpp
    visitors/op/detection_output.cpp
    visitors/op/einsum.cpp
    visitors/op/elu.cpp
    visitors/op/extractimagepatches.cpp
    visitors/op/fake_quantize.cpp
    visitors/op/floor.cpp
    visitors/op/gather.cpp
    visitors/op/gelu.cpp
    visitors/op/grn.cpp
    visitors/op/group_conv.cpp
    visitors/op/interpolate.cpp
    visitors/op/log.cpp
    visitors/op/logical_xor.cpp
    visitors/op/lrn.cpp
    visitors/op/lstm_cell.cpp
    visitors/op/lstm_sequence.cpp
    visitors/op/matmul.cpp
    visitors/op/max_pool.cpp
    visitors/op/mod.cpp
    visitors/op/mvn.cpp
    visitors/op/negative.cpp
    visitors/op/non_max_suppression.cpp
    visitors/op/normalize_l2.cpp
    visitors/op/one_hot.cpp
    visitors/op/pad.cpp
    visitors/op/parameter.cpp
    visitors/op/prior_box.cpp
    visitors/op/proposal.cpp
    visitors/op/psroi_pooling.cpp
    visitors/op/reduce_l1.cpp
    visitors/op/reduce_l2.cpp
    visitors/op/reduce_logical_and.cpp
    visitors/op/reduce_logical_or.cpp
    visitors/op/reduce_max.cpp
    visitors/op/reduce_mean.cpp
    visitors/op/reduce_min.cpp
    visitors/op/reduce_prod.cpp
    visitors/op/reduce_sum.cpp
    visitors/op/region_yolo.cpp
    visitors/op/reorg_yolo.cpp
    visitors/op/reshape.cpp
    visitors/op/result.cpp
    visitors/op/reverse.cpp
    visitors/op/reverse_sequence.cpp
    visitors/op/rnn_cell.cpp
    visitors/op/roi_pooling.cpp
    visitors/op/round.cpp
    visitors/op/selu.cpp
    visitors/op/shuffle_channels.cpp
    visitors/op/softmax.cpp
    visitors/op/softplus.cpp
    visitors/op/space_to_batch.cpp
    visitors/op/space_to_depth.cpp
    visitors/op/split.cpp
    visitors/op/squared_difference.cpp
    visitors/op/squeeze.cpp
    visitors/op/sqrt.cpp
    visitors/op/strided_slice.cpp
    visitors/op/swish.cpp
    visitors/op/tanh.cpp
    visitors/op/topk.cpp
    visitors/op/transpose.cpp
    visitors/op/unsqueeze.cpp
    visitors/op/variadic_split.cpp
    uint4.cpp
    util.cpp
)

set_source_files_properties(includes.cpp PROPERTIES COMPILE_DEFINITIONS
    NGRAPH_INCLUDES="${PROJECT_SOURCE_DIR}/src/ngraph")

if (ENABLE_MKL_DNN AND NGRAPH_UNIT_TEST_BACKENDS_ENABLE)
    message(STATUS "NGRAPH_TESTS: IE:CPU enabled")
    set(ACTIVE_BACKEND_LIST ${ACTIVE_BACKEND_LIST} "IE:CPU")
    if (ENABLE_STRICT_DEPENDENCIES)
        # For convinience add a runtime dependency to build along with this target.
        # Warning: Parallel build with -GNinja may not be efficient.
        list(APPEND UNIT_TESTS_DEPENDENCIES MKLDNNPlugin)
    endif()
endif()

if (ENABLE_CLDNN AND NGRAPH_UNIT_TEST_BACKENDS_ENABLE)
    message(STATUS "NGRAPH_TESTS: IE:GPU enabled")
    set(ACTIVE_BACKEND_LIST ${ACTIVE_BACKEND_LIST} "IE:GPU")
    if (ENABLE_STRICT_DEPENDENCIES)
        # For convinience add a runtime dependency to build along with this target.
        # Warning: Parallel build with -GNinja may not be efficient.
        list(APPEND UNIT_TESTS_DEPENDENCIES clDNNPlugin)
    endif()
endif()

if (NGRAPH_INTERPRETER_ENABLE AND NGRAPH_UNIT_TEST_BACKENDS_ENABLE)
    list(APPEND SRC
        builder.cpp
        backend_api.cpp)
    set(ACTIVE_BACKEND_LIST ${ACTIVE_BACKEND_LIST} INTERPRETER)
endif()

add_definitions("-DTEST_FILES=\"${CMAKE_CURRENT_SOURCE_DIR}/files\"")
add_subdirectory(util)

# backend specific test files must meet the following requirements:
# 1) The must be named <name>.in.cpp
# 2) They must be in the `test/backend` directory
# 3) Include "util/test_control.hpp" in your cpp file
# 4) add the line `static string s_manifest = "${MANIFEST}";` to your cpp file
# 5) Use the `NGRAPH_TEST` macro in place of `TEST`.
# All such files are configured via cmake which replaces all instances of cmake variables
# such as ${BACKEND_NAME} with their values, such as CPU, GPU, or INTERPRETER.

set(MULTI_TEST_SRC
    backend/abc.in.cpp
    backend/abs.in.cpp
    backend/acos.in.cpp
    backend/acosh.in.cpp
    backend/add.in.cpp
    backend/aliased_output.in.cpp
    backend/api.in.cpp
    backend/asin.in.cpp
    backend/asinh.in.cpp
    backend/atan.in.cpp
    backend/atanh.in.cpp
    backend/auto_broadcast.in.cpp
    backend/avg_pool.in.cpp
    backend/batch_norm.in.cpp
    backend/broadcast.in.cpp
    backend/bucketize.in.cpp
    backend/builder_reduce_ops_opset1.in.cpp
    backend/ceiling.in.cpp
    backend/comparison.in.cpp
    backend/concat.in.cpp
    backend/constant.in.cpp
    backend/convert.in.cpp
    backend/convert_like.in.cpp
    backend/convolution_backprop.in.cpp
    backend/convolution.in.cpp
    backend/binary_convolution.in.cpp
    backend/clamp.in.cpp
    backend/cos.in.cpp
    backend/cosh.in.cpp
    backend/ctc_greedy_decoder.in.cpp
    backend/ctc_greedy_decoder_seq_len.in.cpp
    backend/cum_sum.in.cpp
    backend/deformable_psroi_pooling.in.cpp
    backend/detection_output.in.cpp
    backend/dft.in.cpp
    backend/divide.in.cpp
    backend/deformable_convolution.in.cpp
    backend/dyn_reshape.in.cpp
    backend/experimental_detectron_topk_rois.in.cpp
    backend/strided_slice.in.cpp
    backend/dynamic.in.cpp
    backend/elu.in.cpp
    backend/erf.in.cpp
    backend/exp.in.cpp
    backend/experimental_detectron_detection_output.in.cpp
    backend/experimental_detectron_prior_grid.in.cpp
    backend/floor.in.cpp
    backend/floor_mod.in.cpp
    backend/function_name.in.cpp
    backend/fused_op.in.cpp
    backend/gather.in.cpp
    backend/gather_elements.in.cpp
    backend/gather_nd.in.cpp
    backend/gelu.in.cpp
    backend/group_convolution.in.cpp
    backend/group_convolution_backprop_data.in.cpp
    backend/hard_sigmoid.in.cpp
    backend/idft.in.cpp
    backend/interpolate.in.cpp
    backend/log.in.cpp
    backend/log_softmax.in.cpp
    backend/logical_and.in.cpp
    backend/logical_not.in.cpp
    backend/logical_or.in.cpp
    backend/logical_xor.in.cpp
    backend/lrn.in.cpp
    backend/matmul.in.cpp
    backend/maximum.in.cpp
    backend/max_pool.in.cpp
    backend/minimum.in.cpp
    backend/mod.in.cpp
    backend/multiple_backends.in.cpp
    backend/multiple_result.in.cpp
    backend/multiply.in.cpp
    backend/mvn.in.cpp
    backend/negative.in.cpp
    backend/node_name.in.cpp
    backend/normalize_l2.in.cpp
    backend/non_max_suppression.in.cpp
    backend/non_zero.in.cpp
    backend/numeric.in.cpp
    backend/one_hot.in.cpp
    backend/pad.in.cpp
    backend/parameter_as_output.in.cpp
    backend/power.in.cpp
    backend/prelu.in.cpp
    backend/proposal.in.cpp
    backend/psroi_pooling.in.cpp
    backend/range.in.cpp
    backend/recurrent_cells.in.cpp
    backend/reduce_l1.in.cpp
    backend/reduce_l2.in.cpp
    backend/reduce_max.in.cpp
    backend/reduce_mean.in.cpp
    backend/reduce_min.in.cpp
    backend/reduce_prod.in.cpp
    backend/reduce_sum.in.cpp
    backend/region_yolo.in.cpp
    backend/relu.in.cpp
    backend/reorg_yolo.in.cpp
    backend/reshape.in.cpp
    backend/result.in.cpp
    backend/reverse_sequence.in.cpp
    backend/reverse.in.cpp
    backend/roi_pooling.in.cpp
    backend/roll.in.cpp
    backend/round.in.cpp
    backend/scatter_nd_update.in.cpp
    backend/select.in.cpp
    backend/selu.in.cpp
    backend/shape_of.in.cpp
    backend/shuffle_channels.in.cpp
    backend/sigmoid.in.cpp
    backend/sign.in.cpp
    backend/sin.in.cpp
    backend/sinh.in.cpp
    backend/softmax.in.cpp
    backend/softplus.in.cpp
    backend/space_to_batch.in.cpp
    backend/split.in.cpp
    backend/sqrt.in.cpp
    backend/squared_difference.in.cpp
    backend/squeeze.in.cpp
    backend/subtract.in.cpp
    backend/swish.in.cpp
    backend/tan.in.cpp
    backend/tanh.in.cpp
    backend/tile.in.cpp
    backend/topk.in.cpp
    backend/transpose.in.cpp
    backend/unhandled_op.in.cpp
    backend/unsqueeze.in.cpp
    backend/validate_call.in.cpp
    backend/variadic_split.in.cpp
    backend/zero_sized.in.cpp
)

if (NGRAPH_ONNX_IMPORT_ENABLE AND NOT NGRAPH_USE_PROTOBUF_LITE)
    list(APPEND MULTI_TEST_SRC
            onnx/onnx_import.in.cpp
            onnx/onnx_import_controlflow.in.cpp
            onnx/onnx_import_const_folding.in.cpp
            onnx/onnx_import_convpool.in.cpp
            onnx/onnx_import_dyn_shapes.in.cpp
            onnx/onnx_import_external_data.in.cpp
            onnx/onnx_import_org_openvino.in.cpp
            onnx/onnx_import_provenance.in.cpp
            onnx/onnx_import_reshape.in.cpp
            onnx/onnx_import_rnn.in.cpp
            onnx/onnx_import_quant.in.cpp)
    list(APPEND SRC
            onnx/onnx_import_exceptions.cpp
            onnx/onnx_import_library.cpp
            onnx/onnx_tensor_names.cpp)
endif()

if (NGRAPH_ONNX_EDITOR_ENABLE)
    list(APPEND SRC onnx/onnx_editor.cpp)
    list(APPEND MULTI_TEST_SRC
        onnx/onnx_test_utils.in.cpp
        onnx/onnx_import_with_editor.in.cpp)
endif()

# SOURCE AND HEADERS FOR FRONTEND TESTING
file(GLOB FRONTEND_TESTS_SRC ${CMAKE_CURRENT_SOURCE_DIR}/frontend/frontend_manager.cpp)
set(SRC ${FRONTEND_TESTS_SRC} ${SRC})

file(GLOB FRONTEND_SHARED_TESTS_SRC ${CMAKE_CURRENT_SOURCE_DIR}/frontend/shared/src/*.cpp)
file(GLOB FRONTEND_SHARED_TESTS_HDR ${CMAKE_CURRENT_SOURCE_DIR}/frontend/shared/include/*.hpp)
set(SRC ${FRONTEND_SHARED_TESTS_SRC} ${SRC})

add_clang_format_target(unit-test_clang FOR_SOURCES ${SRC} ${MULTI_TEST_SRC} ${FRONTEND_SHARED_TESTS_HDR})

foreach(BACKEND_NAME ${ACTIVE_BACKEND_LIST})
    string(TOLOWER ${BACKEND_NAME} BACKEND_DIR)
    string(REGEX REPLACE "([a-z0-9]+):(.*)" "\\1" BACKEND_DIR ${BACKEND_DIR})
    set(MANIFEST ${CMAKE_CURRENT_SOURCE_DIR}/runtime/${BACKEND_DIR}/unit_test.manifest)

    foreach(TEST_SRC ${MULTI_TEST_SRC})
        string(REPLACE ":" "_" BACKEND_NAME ${BACKEND_NAME})
        string(REPLACE ".in." "_${BACKEND_NAME}." TARGET_NAME ${TEST_SRC})
        configure_file(${TEST_SRC} ${TARGET_NAME})
        set(SRC ${CMAKE_CURRENT_BINARY_DIR}/${TARGET_NAME} ${SRC})
    endforeach()

    message(STATUS "Adding unit test for backend ${BACKEND_NAME}")
endforeach()

add_executable(unit-test ${SRC})

target_include_directories(unit-test PRIVATE ".")
target_include_directories(unit-test PRIVATE ${CMAKE_CURRENT_SOURCE_DIR}/runtime)

add_definitions("-DCURDIR=\"${CMAKE_CURRENT_SOURCE_DIR}\"")
add_definitions("-DJSON_INCLUDES=\"${JSON_INCLUDE_DIR}\"")

if(UNIT_TESTS_DEPENDENCIES)
    add_dependencies(unit-test ${UNIT_TESTS_DEPENDENCIES})
endif()

if(NGRAPH_ADDRESS_SANITIZER)
    add_compile_options(-g -fsanitize=address -fno-omit-frame-pointer)
endif()

target_link_libraries(unit-test PRIVATE ngraph_test_util
                                        ngraph::builder
                                        openvino::conditional_compilation)

# Protobuf-lite does not support parsing files from prototxt format
# Since most of the onnx models are stored in this format it have to be disabled
if (NGRAPH_ONNX_IMPORT_ENABLE AND NOT NGRAPH_USE_PROTOBUF_LITE)
    # It's needed by onnx_import_library.cpp and onnx_import_exceptions.cpp tests to include onnx_pb.h.
    # Not linking statically to libprotobuf (linked into libonnx) avoids false-failing onnx_editor tests.
    target_include_directories(unit-test
        SYSTEM PRIVATE
            $<TARGET_PROPERTY:onnx,INTERFACE_INCLUDE_DIRECTORIES>
            $<TARGET_PROPERTY:onnx_proto,INTERFACE_INCLUDE_DIRECTORIES>
            ${Protobuf_INCLUDE_DIRS})
    target_compile_definitions(unit-test
        PRIVATE $<TARGET_PROPERTY:onnx,INTERFACE_COMPILE_DEFINITIONS>)

    get_target_property(ONNX_IMPORTER_SRC_DIR onnx_importer SOURCE_DIR)
    target_include_directories(unit-test PRIVATE ${ONNX_IMPORTER_SRC_DIR}/src)
endif()

target_compile_definitions(unit-test PRIVATE NGRAPH_VERSION_LABEL="${NGRAPH_VERSION_LABEL}")
if(NOT WIN32)
    target_link_libraries(unit-test PRIVATE pthread)
endif()
target_link_libraries(unit-test PRIVATE ${CMAKE_DL_LIBS})

if (NOT CMAKE_CXX_COMPILER_ID STREQUAL "MSVC")
    target_compile_options(unit-test PRIVATE -Wno-missing-braces)
endif()

if ("${CMAKE_CXX_COMPILER_ID}" MATCHES "^(Apple)?Clang$")
    target_compile_options(unit-test PRIVATE -Wno-undef -Wno-reserved-id-macro)
endif()

# So many type_prop tests these days that we need to set /bigobj flag for MSVC.
# We should probably split up type_prop.cpp.
if (MSVC)
    target_compile_options(unit-test PRIVATE "/bigobj")
endif()

target_link_libraries(unit-test PRIVATE ie_backend)

if (NGRAPH_ONNX_IMPORT_ENABLE)
    target_link_libraries(unit-test PRIVATE onnx_importer)
endif()

if (NGRAPH_ONNX_EDITOR_ENABLE)
    target_link_libraries(unit-test PRIVATE onnx_editor)
endif()

if (NGRAPH_INTERPRETER_ENABLE)
    target_compile_definitions(unit-test PRIVATE NGRAPH_INTERPRETER_ENABLE)
    target_link_libraries(unit-test PRIVATE interpreter_backend)
endif()

############ FRONTEND ############
target_include_directories(unit-test PRIVATE ${FRONTEND_INCLUDE_PATH})
target_link_libraries(unit-test PRIVATE frontend_manager)

add_subdirectory(frontend)
### END FRONTEND ###<|MERGE_RESOLUTION|>--- conflicted
+++ resolved
@@ -232,12 +232,9 @@
     visitors/partial_shape.cpp
     visitors/user_op.cpp
     visitors/value_map.cpp
-<<<<<<< HEAD
-    visitors/op/atan.cpp
-=======
     visitors/op/adaptive_avg_pool.cpp
     visitors/op/adaptive_max_pool.cpp
->>>>>>> 19b551e0
+    visitors/op/atan.cpp
     visitors/op/batch_norm.cpp
     visitors/op/broadcast.cpp
     visitors/op/bucketize.cpp
