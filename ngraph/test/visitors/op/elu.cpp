// Copyright (C) 2018-2021 Intel Corporation
// SPDX-License-Identifier: Apache-2.0
//

#include "ngraph/op/elu.hpp"

#include "gtest/gtest.h"
#include "util/visitor.hpp"

using namespace std;
using namespace ngraph;
using ngraph::test::NodeBuilder;
using ngraph::test::ValueMap;

TEST(attributes, elu_op) {
    NodeBuilder::get_ops().register_factory<op::v0::Elu>();
    auto data = make_shared<op::Parameter>(element::f32, Shape{2, 4});

    double alpha = 0.1;

    const auto elu = make_shared<op::v0::Elu>(data, alpha);
    NodeBuilder builder(elu);
<<<<<<< HEAD
    auto g_elu = as_type_ptr<op::v0::Elu>(builder.create());
=======
    auto g_elu = ov::as_type_ptr<opset1::Elu>(builder.create());
>>>>>>> a84d01cb

    EXPECT_EQ(g_elu->get_alpha(), elu->get_alpha());
}<|MERGE_RESOLUTION|>--- conflicted
+++ resolved
@@ -20,11 +20,7 @@
 
     const auto elu = make_shared<op::v0::Elu>(data, alpha);
     NodeBuilder builder(elu);
-<<<<<<< HEAD
-    auto g_elu = as_type_ptr<op::v0::Elu>(builder.create());
-=======
-    auto g_elu = ov::as_type_ptr<opset1::Elu>(builder.create());
->>>>>>> a84d01cb
+    auto g_elu = ov::as_type_ptr<op::v0::Elu>(builder.create());
 
     EXPECT_EQ(g_elu->get_alpha(), elu->get_alpha());
 }