--- conflicted
+++ resolved
@@ -31,11 +31,7 @@
 
     auto nms = make_shared<op::v8::MulticlassNms>(boxes, scores, attrs);
     NodeBuilder builder(nms);
-<<<<<<< HEAD
-    auto g_nms = as_type_ptr<op::v8::MulticlassNms>(builder.create());
-=======
-    auto g_nms = ov::as_type_ptr<opset8::MulticlassNms>(builder.create());
->>>>>>> a84d01cb
+    auto g_nms = ov::as_type_ptr<op::v8::MulticlassNms>(builder.create());
     const auto expected_attr_count = 10;
     EXPECT_EQ(builder.get_value_map_size(), expected_attr_count);
 
@@ -72,11 +68,7 @@
 
     auto nms = make_shared<op::v8::MulticlassNms>(boxes, scores, op::v8::MulticlassNms::Attributes());
     NodeBuilder builder(nms);
-<<<<<<< HEAD
-    auto g_nms = as_type_ptr<op::v8::MulticlassNms>(builder.create());
-=======
-    auto g_nms = ov::as_type_ptr<opset8::MulticlassNms>(builder.create());
->>>>>>> a84d01cb
+    auto g_nms = ov::as_type_ptr<op::v8::MulticlassNms>(builder.create());
     const auto expected_attr_count = 10;
     EXPECT_EQ(builder.get_value_map_size(), expected_attr_count);
 
