--- conflicted
+++ resolved
@@ -23,11 +23,7 @@
 
     auto topk = make_shared<op::v1::TopK>(data, k, axis, mode, sort_type);
     NodeBuilder builder(topk);
-<<<<<<< HEAD
-    auto g_topk = as_type_ptr<op::v1::TopK>(builder.create());
-=======
-    auto g_topk = ov::as_type_ptr<opset1::TopK>(builder.create());
->>>>>>> a84d01cb
+    auto g_topk = ov::as_type_ptr<op::v1::TopK>(builder.create());
 
     EXPECT_EQ(g_topk->get_axis(), topk->get_axis());
     EXPECT_EQ(g_topk->get_mode(), topk->get_mode());
