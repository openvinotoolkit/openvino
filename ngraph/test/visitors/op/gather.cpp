--- conflicted
+++ resolved
@@ -21,11 +21,7 @@
 
     auto gather = make_shared<op::v7::Gather>(data, indices, axis, batch_dims);
     NodeBuilder builder(gather);
-<<<<<<< HEAD
-    auto g_gather = as_type_ptr<op::v7::Gather>(builder.create());
-=======
-    auto g_gather = ov::as_type_ptr<opset7::Gather>(builder.create());
->>>>>>> a84d01cb
+    auto g_gather = ov::as_type_ptr<op::v7::Gather>(builder.create());
 
     EXPECT_EQ(g_gather->get_batch_dims(), gather->get_batch_dims());
 }
@@ -39,11 +35,7 @@
 
     auto gather = make_shared<op::v8::Gather>(data, indices, axis, batch_dims);
     NodeBuilder builder(gather);
-<<<<<<< HEAD
-    auto g_gather = as_type_ptr<op::v8::Gather>(builder.create());
-=======
-    auto g_gather = ov::as_type_ptr<opset8::Gather>(builder.create());
->>>>>>> a84d01cb
+    auto g_gather = ov::as_type_ptr<op::v8::Gather>(builder.create());
 
     EXPECT_EQ(g_gather->get_batch_dims(), gather->get_batch_dims());
 }