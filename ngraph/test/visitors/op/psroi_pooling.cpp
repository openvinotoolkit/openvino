// Copyright (C) 2018-2021 Intel Corporation
// SPDX-License-Identifier: Apache-2.0
//

#include "ngraph/op/psroi_pooling.hpp"

#include "gtest/gtest.h"
#include "util/visitor.hpp"

using namespace std;
using namespace ngraph;
using ngraph::test::NodeBuilder;
using ngraph::test::ValueMap;

TEST(attributes, psroi_pooling_op) {
    NodeBuilder::get_ops().register_factory<op::v0::PSROIPooling>();
    auto input = make_shared<op::Parameter>(element::f32, Shape{1, 1024, 63, 38});
    auto coords = make_shared<op::Parameter>(element::f32, Shape{300, 5});

    const int64_t output_dim = 64;
    const int64_t group_size = 4;
    const float spatial_scale = 0.0625;
    int spatial_bins_x = 1;
    int spatial_bins_y = 1;
    string mode = "average";

    auto psroi_pool = make_shared<op::v0::PSROIPooling>(input,
                                                        coords,
                                                        output_dim,
                                                        group_size,
                                                        spatial_scale,
                                                        spatial_bins_x,
                                                        spatial_bins_y,
                                                        mode);
    NodeBuilder builder(psroi_pool);
<<<<<<< HEAD
    auto g_psroi_pool = as_type_ptr<op::v0::PSROIPooling>(builder.create());
=======
    auto g_psroi_pool = ov::as_type_ptr<opset1::PSROIPooling>(builder.create());
>>>>>>> a84d01cb

    EXPECT_EQ(g_psroi_pool->get_output_dim(), psroi_pool->get_output_dim());
    EXPECT_EQ(g_psroi_pool->get_group_size(), psroi_pool->get_group_size());
    EXPECT_EQ(g_psroi_pool->get_spatial_scale(), psroi_pool->get_spatial_scale());
    EXPECT_EQ(g_psroi_pool->get_spatial_bins_x(), psroi_pool->get_spatial_bins_x());
    EXPECT_EQ(g_psroi_pool->get_spatial_bins_y(), psroi_pool->get_spatial_bins_y());
    EXPECT_EQ(g_psroi_pool->get_mode(), psroi_pool->get_mode());
}<|MERGE_RESOLUTION|>--- conflicted
+++ resolved
@@ -33,11 +33,7 @@
                                                         spatial_bins_y,
                                                         mode);
     NodeBuilder builder(psroi_pool);
-<<<<<<< HEAD
-    auto g_psroi_pool = as_type_ptr<op::v0::PSROIPooling>(builder.create());
-=======
-    auto g_psroi_pool = ov::as_type_ptr<opset1::PSROIPooling>(builder.create());
->>>>>>> a84d01cb
+    auto g_psroi_pool = ov::as_type_ptr<op::v0::PSROIPooling>(builder.create());
 
     EXPECT_EQ(g_psroi_pool->get_output_dim(), psroi_pool->get_output_dim());
     EXPECT_EQ(g_psroi_pool->get_group_size(), psroi_pool->get_group_size());
