--- conflicted
+++ resolved
@@ -19,11 +19,7 @@
 
     auto reverse = make_shared<op::v1::Reverse>(data, reversed_axes, op::v1::Reverse::Mode::INDEX);
     NodeBuilder builder(reverse);
-<<<<<<< HEAD
-    auto g_reverse = as_type_ptr<op::v1::Reverse>(builder.create());
-=======
-    auto g_reverse = ov::as_type_ptr<opset1::Reverse>(builder.create());
->>>>>>> a84d01cb
+    auto g_reverse = ov::as_type_ptr<op::v1::Reverse>(builder.create());
 
     EXPECT_EQ(g_reverse->get_mode(), reverse->get_mode());
 }
@@ -37,11 +33,7 @@
 
     auto reverse = make_shared<op::v1::Reverse>(data, reversed_axes, mode);
     NodeBuilder builder(reverse);
-<<<<<<< HEAD
-    auto g_reverse = as_type_ptr<op::v1::Reverse>(builder.create());
-=======
-    auto g_reverse = ov::as_type_ptr<opset1::Reverse>(builder.create());
->>>>>>> a84d01cb
+    auto g_reverse = ov::as_type_ptr<op::v1::Reverse>(builder.create());
 
     EXPECT_EQ(g_reverse->get_mode(), reverse->get_mode());
 }