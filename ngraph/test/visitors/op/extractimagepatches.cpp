// Copyright (C) 2018-2021 Intel Corporation
// SPDX-License-Identifier: Apache-2.0
//

#include "ngraph/op/extractimagepatches.hpp"

#include "gtest/gtest.h"
#include "util/visitor.hpp"

using namespace std;
using namespace ngraph;
using ngraph::test::NodeBuilder;
using ngraph::test::ValueMap;

TEST(attributes, extractimagepatches_op) {
    NodeBuilder::get_ops().register_factory<op::v3::ExtractImagePatches>();
    auto data = make_shared<op::Parameter>(element::i32, Shape{64, 3, 10, 10});

    auto sizes = Shape{3, 3};
    auto strides = Strides{5, 5};
    auto rates = Shape{1, 1};
    auto padtype_padding = ngraph::op::PadType::VALID;

    auto extractimagepatches = make_shared<op::v3::ExtractImagePatches>(data, sizes, strides, rates, padtype_padding);
    NodeBuilder builder(extractimagepatches);
<<<<<<< HEAD
    auto g_extractimagepatches = as_type_ptr<op::v3::ExtractImagePatches>(builder.create());
=======
    auto g_extractimagepatches = ov::as_type_ptr<opset3::ExtractImagePatches>(builder.create());
>>>>>>> a84d01cb

    const auto expected_attr_count = 4;
    EXPECT_EQ(builder.get_value_map_size(), expected_attr_count);
    EXPECT_EQ(g_extractimagepatches->get_sizes(), sizes);
    EXPECT_EQ(g_extractimagepatches->get_strides(), strides);
    EXPECT_EQ(g_extractimagepatches->get_rates(), rates);
    EXPECT_EQ(g_extractimagepatches->get_auto_pad(), padtype_padding);
}<|MERGE_RESOLUTION|>--- conflicted
+++ resolved
@@ -23,11 +23,7 @@
 
     auto extractimagepatches = make_shared<op::v3::ExtractImagePatches>(data, sizes, strides, rates, padtype_padding);
     NodeBuilder builder(extractimagepatches);
-<<<<<<< HEAD
-    auto g_extractimagepatches = as_type_ptr<op::v3::ExtractImagePatches>(builder.create());
-=======
-    auto g_extractimagepatches = ov::as_type_ptr<opset3::ExtractImagePatches>(builder.create());
->>>>>>> a84d01cb
+    auto g_extractimagepatches = ov::as_type_ptr<op::v3::ExtractImagePatches>(builder.create());
 
     const auto expected_attr_count = 4;
     EXPECT_EQ(builder.get_value_map_size(), expected_attr_count);
