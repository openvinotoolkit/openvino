// Copyright (C) 2018-2021 Intel Corporation
// SPDX-License-Identifier: Apache-2.0
//

#include "ngraph/op/space_to_depth.hpp"

#include "gtest/gtest.h"
#include "util/visitor.hpp"

using namespace std;
using namespace ngraph;
using ngraph::test::NodeBuilder;
using ngraph::test::ValueMap;

TEST(attributes, space_to_depth_op) {
    NodeBuilder::get_ops().register_factory<op::v0::SpaceToDepth>();
    auto data = make_shared<op::Parameter>(element::i32, Shape{2, 3, 50, 50});

    auto block_size = 2;
    auto mode = op::v0::SpaceToDepth::SpaceToDepthMode::BLOCKS_FIRST;

    auto space_to_depth = make_shared<op::v0::SpaceToDepth>(data, mode, block_size);
    NodeBuilder builder(space_to_depth);
<<<<<<< HEAD
    auto g_space_to_depth = as_type_ptr<op::v0::SpaceToDepth>(builder.create());
=======
    auto g_space_to_depth = ov::as_type_ptr<opset1::SpaceToDepth>(builder.create());
>>>>>>> a84d01cb

    // attribute count
    const auto expected_attr_count = 2;
    EXPECT_EQ(builder.get_value_map_size(), expected_attr_count);

    // space_to_depth attributes
    EXPECT_EQ(g_space_to_depth->get_block_size(), space_to_depth->get_block_size());
    EXPECT_EQ(g_space_to_depth->get_mode(), space_to_depth->get_mode());
}<|MERGE_RESOLUTION|>--- conflicted
+++ resolved
@@ -21,11 +21,7 @@
 
     auto space_to_depth = make_shared<op::v0::SpaceToDepth>(data, mode, block_size);
     NodeBuilder builder(space_to_depth);
-<<<<<<< HEAD
-    auto g_space_to_depth = as_type_ptr<op::v0::SpaceToDepth>(builder.create());
-=======
-    auto g_space_to_depth = ov::as_type_ptr<opset1::SpaceToDepth>(builder.create());
->>>>>>> a84d01cb
+    auto g_space_to_depth = ov::as_type_ptr<op::v0::SpaceToDepth>(builder.create());
 
     // attribute count
     const auto expected_attr_count = 2;
