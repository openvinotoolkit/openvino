// Copyright (C) 2018-2021 Intel Corporation
// SPDX-License-Identifier: Apache-2.0
//

#include "ngraph/op/split.hpp"

#include "gtest/gtest.h"
#include "util/visitor.hpp"

using namespace std;
using namespace ngraph;
using ngraph::test::NodeBuilder;
using ngraph::test::ValueMap;

TEST(attributes, split_op) {
    NodeBuilder::get_ops().register_factory<op::v1::Split>();
    auto data = make_shared<op::Parameter>(element::i32, Shape{200});
    auto axis = make_shared<op::Parameter>(element::i32, Shape{});
    auto num_splits = 2;
    auto split = make_shared<op::v1::Split>(data, axis, num_splits);
    NodeBuilder builder(split);
<<<<<<< HEAD
    auto g_split = as_type_ptr<op::v1::Split>(builder.create());
=======
    auto g_split = ov::as_type_ptr<opset1::Split>(builder.create());
>>>>>>> a84d01cb

    EXPECT_EQ(g_split->get_num_splits(), split->get_num_splits());
}<|MERGE_RESOLUTION|>--- conflicted
+++ resolved
@@ -19,11 +19,7 @@
     auto num_splits = 2;
     auto split = make_shared<op::v1::Split>(data, axis, num_splits);
     NodeBuilder builder(split);
-<<<<<<< HEAD
-    auto g_split = as_type_ptr<op::v1::Split>(builder.create());
-=======
-    auto g_split = ov::as_type_ptr<opset1::Split>(builder.create());
->>>>>>> a84d01cb
+    auto g_split = ov::as_type_ptr<op::v1::Split>(builder.create());
 
     EXPECT_EQ(g_split->get_num_splits(), split->get_num_splits());
 }