// Copyright (C) 2018-2021 Intel Corporation
// SPDX-License-Identifier: Apache-2.0
//

#include "ngraph/op/grn.hpp"

#include "gtest/gtest.h"
#include "util/visitor.hpp"

using namespace std;
using namespace ngraph;
using ngraph::test::NodeBuilder;

TEST(attributes, grn_op) {
    NodeBuilder::get_ops().register_factory<op::v0::GRN>();
    auto data = make_shared<op::Parameter>(element::f32, Shape{2, 3, 4, 5});

    float bias = 1.25f;

    auto grn = make_shared<op::v0::GRN>(data, bias);
    NodeBuilder builder(grn);
<<<<<<< HEAD
    auto g_grn = as_type_ptr<op::v0::GRN>(builder.create());
=======
    auto g_grn = ov::as_type_ptr<opset1::GRN>(builder.create());
>>>>>>> a84d01cb

    const auto expected_attr_count = 1;
    EXPECT_EQ(builder.get_value_map_size(), expected_attr_count);

    EXPECT_EQ(g_grn->get_bias(), grn->get_bias());
}<|MERGE_RESOLUTION|>--- conflicted
+++ resolved
@@ -19,11 +19,7 @@
 
     auto grn = make_shared<op::v0::GRN>(data, bias);
     NodeBuilder builder(grn);
-<<<<<<< HEAD
-    auto g_grn = as_type_ptr<op::v0::GRN>(builder.create());
-=======
-    auto g_grn = ov::as_type_ptr<opset1::GRN>(builder.create());
->>>>>>> a84d01cb
+    auto g_grn = ov::as_type_ptr<op::v0::GRN>(builder.create());
 
     const auto expected_attr_count = 1;
     EXPECT_EQ(builder.get_value_map_size(), expected_attr_count);
