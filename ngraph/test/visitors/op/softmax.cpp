// Copyright (C) 2018-2021 Intel Corporation
// SPDX-License-Identifier: Apache-2.0
//

#include "ngraph/op/softmax.hpp"

#include "gtest/gtest.h"
#include "util/visitor.hpp"

using namespace std;
using namespace ngraph;
using ngraph::test::NodeBuilder;
using ngraph::test::ValueMap;

TEST(attributes, softmax_op) {
    NodeBuilder::get_ops().register_factory<op::v1::Softmax>();
    auto data = make_shared<op::Parameter>(element::i32, Shape{200});
    auto axis = 0;
    auto softmax = make_shared<op::v1::Softmax>(data, axis);
    NodeBuilder builder(softmax);
<<<<<<< HEAD
    auto g_softmax = as_type_ptr<op::v1::Softmax>(builder.create());
=======
    auto g_softmax = ov::as_type_ptr<opset1::Softmax>(builder.create());
>>>>>>> a84d01cb

    EXPECT_EQ(g_softmax->get_axis(), softmax->get_axis());
}<|MERGE_RESOLUTION|>--- conflicted
+++ resolved
@@ -18,11 +18,7 @@
     auto axis = 0;
     auto softmax = make_shared<op::v1::Softmax>(data, axis);
     NodeBuilder builder(softmax);
-<<<<<<< HEAD
-    auto g_softmax = as_type_ptr<op::v1::Softmax>(builder.create());
-=======
-    auto g_softmax = ov::as_type_ptr<opset1::Softmax>(builder.create());
->>>>>>> a84d01cb
+    auto g_softmax = ov::as_type_ptr<op::v1::Softmax>(builder.create());
 
     EXPECT_EQ(g_softmax->get_axis(), softmax->get_axis());
 }