// Copyright (C) 2018-2021 Intel Corporation
// SPDX-License-Identifier: Apache-2.0
//

#include "ngraph/op/random_uniform.hpp"

#include "gtest/gtest.h"
#include "util/visitor.hpp"

using namespace std;
using namespace ngraph;
using ngraph::test::NodeBuilder;
using ngraph::test::ValueMap;

TEST(attributes, random_uniform_op) {
    NodeBuilder::get_ops().register_factory<op::v8::RandomUniform>();
    auto out_shape = make_shared<op::v0::Constant>(element::i64, Shape{3}, vector<int64_t>{3, 2, 4});
    auto min_val = make_shared<op::v0::Constant>(element::f32, Shape{}, 0);
    auto max_val = make_shared<op::v0::Constant>(element::f32, Shape{}, 1);

    const auto random_uniform =
        make_shared<op::v8::RandomUniform>(out_shape, min_val, max_val, element::Type_t::f32, 150, 10);
    NodeBuilder builder(random_uniform);
<<<<<<< HEAD
    auto g_random_uniform = as_type_ptr<op::v8::RandomUniform>(builder.create());
=======
    auto g_random_uniform = ov::as_type_ptr<opset8::RandomUniform>(builder.create());
>>>>>>> a84d01cb

    const auto expected_attr_count = 3;
    EXPECT_EQ(builder.get_value_map_size(), expected_attr_count);
    EXPECT_EQ(g_random_uniform->get_global_seed(), random_uniform->get_global_seed());
    EXPECT_EQ(g_random_uniform->get_op_seed(), random_uniform->get_op_seed());
    EXPECT_EQ(g_random_uniform->get_out_type(), random_uniform->get_out_type());
}<|MERGE_RESOLUTION|>--- conflicted
+++ resolved
@@ -21,11 +21,7 @@
     const auto random_uniform =
         make_shared<op::v8::RandomUniform>(out_shape, min_val, max_val, element::Type_t::f32, 150, 10);
     NodeBuilder builder(random_uniform);
-<<<<<<< HEAD
-    auto g_random_uniform = as_type_ptr<op::v8::RandomUniform>(builder.create());
-=======
-    auto g_random_uniform = ov::as_type_ptr<opset8::RandomUniform>(builder.create());
->>>>>>> a84d01cb
+    auto g_random_uniform = ov::as_type_ptr<op::v8::RandomUniform>(builder.create());
 
     const auto expected_attr_count = 3;
     EXPECT_EQ(builder.get_value_map_size(), expected_attr_count);
