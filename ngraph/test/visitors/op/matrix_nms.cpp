// Copyright (C) 2018-2021 Intel Corporation
// SPDX-License-Identifier: Apache-2.0
//

#include "ngraph/op/matrix_nms.hpp"

#include "gtest/gtest.h"
#include "util/visitor.hpp"

using namespace std;
using namespace ngraph;
using ngraph::test::NodeBuilder;
using ngraph::test::ValueMap;

TEST(attributes, matrix_nms_v8_op_custom_attributes) {
    NodeBuilder::get_ops().register_factory<op::v8::MatrixNms>();
    auto boxes = make_shared<op::Parameter>(element::f32, Shape{1, 1, 4});
    auto scores = make_shared<op::Parameter>(element::f32, Shape{1, 1, 1});

    op::v8::MatrixNms::Attributes attrs;
    attrs.sort_result_type = op::v8::MatrixNms::SortResultType::SCORE;
    attrs.output_type = ngraph::element::i32;
    attrs.nms_top_k = 100;
    attrs.keep_top_k = 10;
    attrs.sort_result_across_batch = true;
    attrs.score_threshold = 0.1f;
    attrs.background_class = 2;
    attrs.decay_function = op::v8::MatrixNms::DecayFunction::GAUSSIAN;
    attrs.gaussian_sigma = 0.2f;
    attrs.post_threshold = 0.3f;
    attrs.normalized = false;

    auto nms = make_shared<op::v8::MatrixNms>(boxes, scores, attrs);
    NodeBuilder builder(nms);
<<<<<<< HEAD
    auto g_nms = as_type_ptr<op::v8::MatrixNms>(builder.create());
=======
    auto g_nms = ov::as_type_ptr<opset8::MatrixNms>(builder.create());
>>>>>>> a84d01cb
    const auto expected_attr_count = 11;
    EXPECT_EQ(builder.get_value_map_size(), expected_attr_count);

    auto& g_nms_attrs = g_nms->get_attrs();
    auto& nms_attrs = nms->get_attrs();

    EXPECT_EQ(g_nms_attrs.sort_result_type, nms_attrs.sort_result_type);
    EXPECT_EQ(g_nms_attrs.output_type, nms_attrs.output_type);
    EXPECT_EQ(g_nms_attrs.nms_top_k, nms_attrs.nms_top_k);
    EXPECT_EQ(g_nms_attrs.keep_top_k, nms_attrs.keep_top_k);
    EXPECT_EQ(g_nms_attrs.sort_result_across_batch, nms_attrs.sort_result_across_batch);
    EXPECT_EQ(g_nms_attrs.score_threshold, nms_attrs.score_threshold);
    EXPECT_EQ(g_nms_attrs.background_class, nms_attrs.background_class);
    EXPECT_EQ(g_nms_attrs.decay_function, nms_attrs.decay_function);
    EXPECT_EQ(g_nms_attrs.gaussian_sigma, nms_attrs.gaussian_sigma);
    EXPECT_EQ(g_nms_attrs.post_threshold, nms_attrs.post_threshold);
    EXPECT_EQ(g_nms_attrs.normalized, nms_attrs.normalized);

    EXPECT_EQ(attrs.sort_result_type, nms_attrs.sort_result_type);
    EXPECT_EQ(attrs.output_type, nms_attrs.output_type);
    EXPECT_EQ(attrs.nms_top_k, nms_attrs.nms_top_k);
    EXPECT_EQ(attrs.keep_top_k, nms_attrs.keep_top_k);
    EXPECT_EQ(attrs.sort_result_across_batch, nms_attrs.sort_result_across_batch);
    EXPECT_EQ(attrs.score_threshold, nms_attrs.score_threshold);
    EXPECT_EQ(attrs.background_class, nms_attrs.background_class);
    EXPECT_EQ(attrs.decay_function, nms_attrs.decay_function);
    EXPECT_EQ(attrs.gaussian_sigma, nms_attrs.gaussian_sigma);
    EXPECT_EQ(attrs.post_threshold, nms_attrs.post_threshold);
    EXPECT_EQ(attrs.normalized, nms_attrs.normalized);
}

TEST(attributes, matrix_nms_v8_op_default_attributes) {
    NodeBuilder::get_ops().register_factory<op::v8::MatrixNms>();
    auto boxes = make_shared<op::Parameter>(element::f32, Shape{1, 1, 4});
    auto scores = make_shared<op::Parameter>(element::f32, Shape{1, 1, 1});

    auto nms = make_shared<op::v8::MatrixNms>(boxes, scores, op::v8::MatrixNms::Attributes());
    NodeBuilder builder(nms);
<<<<<<< HEAD
    auto g_nms = as_type_ptr<op::v8::MatrixNms>(builder.create());
=======
    auto g_nms = ov::as_type_ptr<opset8::MatrixNms>(builder.create());
>>>>>>> a84d01cb
    const auto expected_attr_count = 11;
    EXPECT_EQ(builder.get_value_map_size(), expected_attr_count);

    auto& g_nms_attrs = g_nms->get_attrs();
    auto& nms_attrs = nms->get_attrs();

    EXPECT_EQ(g_nms_attrs.sort_result_type, nms_attrs.sort_result_type);
    EXPECT_EQ(g_nms_attrs.output_type, nms_attrs.output_type);
    EXPECT_EQ(g_nms_attrs.nms_top_k, nms_attrs.nms_top_k);
    EXPECT_EQ(g_nms_attrs.keep_top_k, nms_attrs.keep_top_k);
    EXPECT_EQ(g_nms_attrs.sort_result_across_batch, nms_attrs.sort_result_across_batch);
    EXPECT_EQ(g_nms_attrs.score_threshold, nms_attrs.score_threshold);
    EXPECT_EQ(g_nms_attrs.background_class, nms_attrs.background_class);
    EXPECT_EQ(g_nms_attrs.decay_function, nms_attrs.decay_function);
    EXPECT_EQ(g_nms_attrs.gaussian_sigma, nms_attrs.gaussian_sigma);
    EXPECT_EQ(g_nms_attrs.post_threshold, nms_attrs.post_threshold);
    EXPECT_EQ(g_nms_attrs.normalized, nms_attrs.normalized);
}<|MERGE_RESOLUTION|>--- conflicted
+++ resolved
@@ -32,11 +32,7 @@
 
     auto nms = make_shared<op::v8::MatrixNms>(boxes, scores, attrs);
     NodeBuilder builder(nms);
-<<<<<<< HEAD
-    auto g_nms = as_type_ptr<op::v8::MatrixNms>(builder.create());
-=======
-    auto g_nms = ov::as_type_ptr<opset8::MatrixNms>(builder.create());
->>>>>>> a84d01cb
+    auto g_nms = ov::as_type_ptr<op::v8::MatrixNms>(builder.create());
     const auto expected_attr_count = 11;
     EXPECT_EQ(builder.get_value_map_size(), expected_attr_count);
 
@@ -75,11 +71,7 @@
 
     auto nms = make_shared<op::v8::MatrixNms>(boxes, scores, op::v8::MatrixNms::Attributes());
     NodeBuilder builder(nms);
-<<<<<<< HEAD
-    auto g_nms = as_type_ptr<op::v8::MatrixNms>(builder.create());
-=======
-    auto g_nms = ov::as_type_ptr<opset8::MatrixNms>(builder.create());
->>>>>>> a84d01cb
+    auto g_nms = ov::as_type_ptr<op::v8::MatrixNms>(builder.create());
     const auto expected_attr_count = 11;
     EXPECT_EQ(builder.get_value_map_size(), expected_attr_count);
 
