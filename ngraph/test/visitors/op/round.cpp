// Copyright (C) 2018-2021 Intel Corporation
// SPDX-License-Identifier: Apache-2.0
//

#include "ngraph/op/round.hpp"

#include "gtest/gtest.h"
#include "util/visitor.hpp"

using namespace std;
using namespace ngraph;
using ngraph::test::NodeBuilder;
using ngraph::test::ValueMap;

void static test_mode(op::v5::Round::RoundMode mode) {
    NodeBuilder::get_ops().register_factory<op::v5::Round>();
    auto data = make_shared<op::Parameter>(element::f32, Shape{200});
    auto round = make_shared<op::v5::Round>(data, mode);
    NodeBuilder builder(round);
<<<<<<< HEAD
    auto g_round = as_type_ptr<op::v5::Round>(builder.create());
=======
    auto g_round = ov::as_type_ptr<opset5::Round>(builder.create());
>>>>>>> a84d01cb

    EXPECT_EQ(g_round->get_mode(), round->get_mode());
}

TEST(attributes, round_op_enum_mode_half_to_even) {
    test_mode(op::v5::Round::RoundMode::HALF_TO_EVEN);
}

TEST(attributes, round_op_enum_mode_half_away_from_zero) {
    test_mode(op::v5::Round::RoundMode::HALF_AWAY_FROM_ZERO);
}<|MERGE_RESOLUTION|>--- conflicted
+++ resolved
@@ -17,11 +17,7 @@
     auto data = make_shared<op::Parameter>(element::f32, Shape{200});
     auto round = make_shared<op::v5::Round>(data, mode);
     NodeBuilder builder(round);
-<<<<<<< HEAD
-    auto g_round = as_type_ptr<op::v5::Round>(builder.create());
-=======
-    auto g_round = ov::as_type_ptr<opset5::Round>(builder.create());
->>>>>>> a84d01cb
+    auto g_round = ov::as_type_ptr<op::v5::Round>(builder.create());
 
     EXPECT_EQ(g_round->get_mode(), round->get_mode());
 }
