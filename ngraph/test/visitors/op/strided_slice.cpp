// Copyright (C) 2018-2021 Intel Corporation
// SPDX-License-Identifier: Apache-2.0
//

#include "ngraph/op/strided_slice.hpp"

#include "gtest/gtest.h"
#include "util/visitor.hpp"

using namespace std;
using namespace ngraph;
using ngraph::test::NodeBuilder;
using ngraph::test::ValueMap;

TEST(attributes, strided_slice_op) {
    NodeBuilder::get_ops().register_factory<op::v1::StridedSlice>();
    auto data = make_shared<op::Parameter>(element::i32, Shape{2, 3, 4, 5});
    auto begin = make_shared<op::Parameter>(element::i32, Shape{2});
    auto end = make_shared<op::Parameter>(element::i32, Shape{2});
    auto stride = make_shared<op::Parameter>(element::i32, Shape{2});

    auto begin_mask = std::vector<int64_t>{0, 0};
    auto end_mask = std::vector<int64_t>{0, 0};
    auto new_axis_mask = std::vector<int64_t>{0, 0};
    auto shrink_axis_mask = std::vector<int64_t>{0, 0};
    auto ellipsis_mask = std::vector<int64_t>{0, 0};

    auto strided_slice = make_shared<op::v1::StridedSlice>(data,
                                                           begin,
                                                           end,
                                                           stride,
                                                           begin_mask,
                                                           end_mask,
                                                           new_axis_mask,
                                                           shrink_axis_mask,
                                                           ellipsis_mask);
    NodeBuilder builder(strided_slice);
<<<<<<< HEAD
    auto g_strided_slice = as_type_ptr<op::v1::StridedSlice>(builder.create());
=======
    auto g_strided_slice = ov::as_type_ptr<opset1::StridedSlice>(builder.create());
>>>>>>> a84d01cb

    EXPECT_EQ(g_strided_slice->get_begin_mask(), strided_slice->get_begin_mask());
    EXPECT_EQ(g_strided_slice->get_end_mask(), strided_slice->get_end_mask());
    EXPECT_EQ(g_strided_slice->get_new_axis_mask(), strided_slice->get_new_axis_mask());
    EXPECT_EQ(g_strided_slice->get_shrink_axis_mask(), strided_slice->get_shrink_axis_mask());
    EXPECT_EQ(g_strided_slice->get_ellipsis_mask(), strided_slice->get_ellipsis_mask());
}<|MERGE_RESOLUTION|>--- conflicted
+++ resolved
@@ -35,11 +35,7 @@
                                                            shrink_axis_mask,
                                                            ellipsis_mask);
     NodeBuilder builder(strided_slice);
-<<<<<<< HEAD
-    auto g_strided_slice = as_type_ptr<op::v1::StridedSlice>(builder.create());
-=======
-    auto g_strided_slice = ov::as_type_ptr<opset1::StridedSlice>(builder.create());
->>>>>>> a84d01cb
+    auto g_strided_slice = ov::as_type_ptr<op::v1::StridedSlice>(builder.create());
 
     EXPECT_EQ(g_strided_slice->get_begin_mask(), strided_slice->get_begin_mask());
     EXPECT_EQ(g_strided_slice->get_end_mask(), strided_slice->get_end_mask());
