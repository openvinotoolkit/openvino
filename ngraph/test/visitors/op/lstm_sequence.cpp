// Copyright (C) 2018-2021 Intel Corporation
// SPDX-License-Identifier: Apache-2.0
//

#include "ngraph/op/lstm_sequence.hpp"

#include "gtest/gtest.h"
#include "util/visitor.hpp"

using namespace std;
using namespace ngraph;
using ngraph::test::NodeBuilder;
using ngraph::test::ValueMap;

TEST(attributes, lstm_sequence_op) {
    NodeBuilder::get_ops().register_factory<op::v5::LSTMSequence>();

    const size_t batch_size = 4;
    const size_t num_directions = 2;
    const size_t seq_length = 8;
    const size_t input_size = 16;
    const size_t hidden_size = 64;

    const auto X = make_shared<op::Parameter>(element::f32, Shape{batch_size, seq_length, input_size});
    const auto initial_hidden_state =
        make_shared<op::Parameter>(element::f32, Shape{batch_size, num_directions, hidden_size});
    const auto initial_cell_state =
        make_shared<op::Parameter>(element::f32, Shape{batch_size, num_directions, hidden_size});
    const auto sequence_lengths = make_shared<op::Parameter>(element::i32, Shape{batch_size});
    const auto W = make_shared<op::Parameter>(element::f32, Shape{num_directions, 4 * hidden_size, input_size});
    const auto R = make_shared<op::Parameter>(element::f32, Shape{num_directions, 4 * hidden_size, hidden_size});
    const auto B = make_shared<op::Parameter>(element::f32, Shape{num_directions, 4 * hidden_size});

    const auto lstm_direction = op::RecurrentSequenceDirection::BIDIRECTIONAL;
    const std::vector<float> activations_alpha = {1, 2, 3};
    const std::vector<float> activations_beta = {4, 5, 6};
    const std::vector<std::string> activations = {"tanh", "sigmoid", "tanh"};
    const float clip_threshold = 0.5f;

    const auto lstm_sequence = make_shared<op::v5::LSTMSequence>(X,
                                                                 initial_hidden_state,
                                                                 initial_cell_state,
                                                                 sequence_lengths,
                                                                 W,
                                                                 R,
                                                                 B,
                                                                 hidden_size,
                                                                 lstm_direction,
                                                                 activations_alpha,
                                                                 activations_beta,
                                                                 activations,
                                                                 clip_threshold);
    NodeBuilder builder(lstm_sequence);
<<<<<<< HEAD
    auto g_lstm_sequence = as_type_ptr<op::v5::LSTMSequence>(builder.create());
=======
    auto g_lstm_sequence = ov::as_type_ptr<opset5::LSTMSequence>(builder.create());
>>>>>>> a84d01cb

    EXPECT_EQ(g_lstm_sequence->get_hidden_size(), lstm_sequence->get_hidden_size());
    EXPECT_EQ(g_lstm_sequence->get_activations(), lstm_sequence->get_activations());
    EXPECT_EQ(g_lstm_sequence->get_activations_alpha(), lstm_sequence->get_activations_alpha());
    EXPECT_EQ(g_lstm_sequence->get_activations_beta(), lstm_sequence->get_activations_beta());
    EXPECT_EQ(g_lstm_sequence->get_clip(), lstm_sequence->get_clip());
    EXPECT_EQ(g_lstm_sequence->get_direction(), lstm_sequence->get_direction());
}<|MERGE_RESOLUTION|>--- conflicted
+++ resolved
@@ -51,11 +51,7 @@
                                                                  activations,
                                                                  clip_threshold);
     NodeBuilder builder(lstm_sequence);
-<<<<<<< HEAD
-    auto g_lstm_sequence = as_type_ptr<op::v5::LSTMSequence>(builder.create());
-=======
-    auto g_lstm_sequence = ov::as_type_ptr<opset5::LSTMSequence>(builder.create());
->>>>>>> a84d01cb
+    auto g_lstm_sequence = ov::as_type_ptr<op::v5::LSTMSequence>(builder.create());
 
     EXPECT_EQ(g_lstm_sequence->get_hidden_size(), lstm_sequence->get_hidden_size());
     EXPECT_EQ(g_lstm_sequence->get_activations(), lstm_sequence->get_activations());
