--- conflicted
+++ resolved
@@ -227,55 +227,30 @@
 
 TEST(type_prop, eltwise_auto_bcast)
 {
-<<<<<<< HEAD
-    test_binary_eltwise_numpy<op::v1::Add>(element::f32, op::AutoBroadcastType::NUMPY);
-    test_binary_eltwise_numpy<op::v1::Divide>(element::f32, op::AutoBroadcastType::NUMPY);
-    test_binary_eltwise_numpy<op::v1::Equal>(element::f32, op::AutoBroadcastType::NUMPY);
-    test_binary_eltwise_numpy<op::v1::Greater>(element::f32, op::AutoBroadcastType::NUMPY);
-    test_binary_eltwise_numpy<op::v1::GreaterEqual>(element::f32, op::AutoBroadcastType::NUMPY);
-    test_binary_eltwise_numpy<op::v1::Less>(element::f32, op::AutoBroadcastType::NUMPY);
-    test_binary_eltwise_numpy<op::v1::LessEqual>(element::f32, op::AutoBroadcastType::NUMPY);
-    test_binary_eltwise_numpy<op::v1::Maximum>(element::f32, op::AutoBroadcastType::NUMPY);
-    test_binary_eltwise_numpy<op::v1::Minimum>(element::f32, op::AutoBroadcastType::NUMPY);
-    test_binary_eltwise_numpy<op::v1::Multiply>(element::f32, op::AutoBroadcastType::NUMPY);
-    test_binary_eltwise_numpy<op::v1::NotEqual>(element::f32, op::AutoBroadcastType::NUMPY);
-    test_binary_eltwise_numpy<op::v1::LogicalOr>(element::boolean, op::AutoBroadcastType::NUMPY);
-    test_binary_eltwise_numpy<op::v1::Power>(element::f32, op::AutoBroadcastType::NUMPY);
-    test_binary_eltwise_numpy<op::v1::Subtract>(element::f32, op::AutoBroadcastType::NUMPY);
-    test_binary_eltwise_numpy<op::Xor>(element::boolean, op::AutoBroadcastType::NUMPY);
-=======
     test_binary_eltwise_numpy<op::v1::Add>(element::Type_t::f32, op::AutoBroadcastType::NUMPY);
-    test_binary_eltwise_numpy<op::Divide>(element::Type_t::f32, op::AutoBroadcastType::NUMPY);
-    test_binary_eltwise_numpy<op::Equal>(element::Type_t::f32, op::AutoBroadcastType::NUMPY);
-    test_binary_eltwise_numpy<op::Greater>(element::Type_t::f32, op::AutoBroadcastType::NUMPY);
-    test_binary_eltwise_numpy<op::GreaterEq>(element::Type_t::f32, op::AutoBroadcastType::NUMPY);
-    test_binary_eltwise_numpy<op::Less>(element::Type_t::f32, op::AutoBroadcastType::NUMPY);
-    test_binary_eltwise_numpy<op::LessEq>(element::Type_t::f32, op::AutoBroadcastType::NUMPY);
-    test_binary_eltwise_numpy<op::Maximum>(element::Type_t::f32, op::AutoBroadcastType::NUMPY);
-    test_binary_eltwise_numpy<op::Minimum>(element::Type_t::f32, op::AutoBroadcastType::NUMPY);
-    test_binary_eltwise_numpy<op::Multiply>(element::Type_t::f32, op::AutoBroadcastType::NUMPY);
-    test_binary_eltwise_numpy<op::NotEqual>(element::Type_t::f32, op::AutoBroadcastType::NUMPY);
+    test_binary_eltwise_numpy<op::v1::Divide>(element::Type_t::f32, op::AutoBroadcastType::NUMPY);
+    test_binary_eltwise_numpy<op::v1::Equal>(element::Type_t::f32, op::AutoBroadcastType::NUMPY);
+    test_binary_eltwise_numpy<op::v1::Greater>(element::Type_t::f32, op::AutoBroadcastType::NUMPY);
+    test_binary_eltwise_numpy<op::v1::GreaterEqual>(element::Type_t::f32, op::AutoBroadcastType::NUMPY);
+    test_binary_eltwise_numpy<op::v1::Less>(element::Type_t::f32, op::AutoBroadcastType::NUMPY);
+    test_binary_eltwise_numpy<op::v1::LessEqual>(element::Type_t::f32, op::AutoBroadcastType::NUMPY);
+    test_binary_eltwise_numpy<op::v1::Maximum>(element::Type_t::f32, op::AutoBroadcastType::NUMPY);
+    test_binary_eltwise_numpy<op::v1::Minimum>(element::Type_t::f32, op::AutoBroadcastType::NUMPY);
+    test_binary_eltwise_numpy<op::v1::Multiply>(element::Type_t::f32, op::AutoBroadcastType::NUMPY);
+    test_binary_eltwise_numpy<op::v1::NotEqual>(element::Type_t::f32, op::AutoBroadcastType::NUMPY);
     test_binary_eltwise_numpy<op::v1::LogicalOr>(element::Type_t::boolean,
                                                  op::AutoBroadcastType::NUMPY);
-    test_binary_eltwise_numpy<op::Power>(element::Type_t::f32, op::AutoBroadcastType::NUMPY);
-    test_binary_eltwise_numpy<op::Subtract>(element::Type_t::f32, op::AutoBroadcastType::NUMPY);
+    test_binary_eltwise_numpy<op::v1::Power>(element::Type_t::f32, op::AutoBroadcastType::NUMPY);
+    test_binary_eltwise_numpy<op::v1::Subtract>(element::Type_t::f32, op::AutoBroadcastType::NUMPY);
     test_binary_eltwise_numpy<op::Xor>(element::Type_t::boolean, op::AutoBroadcastType::NUMPY);
->>>>>>> 8344c290
 }
 
 TEST(type_prop, comparison_good)
 {
-<<<<<<< HEAD
-    auto tv0_2_4_param_0 = make_shared<op::Parameter>(element::f32, Shape{2, 4});
-    auto tv0_2_4_param_1 = make_shared<op::Parameter>(element::f32, Shape{2, 4});
-    auto eq = make_shared<op::v1::Equal>(tv0_2_4_param_0, tv0_2_4_param_1);
-    EXPECT_EQ(eq->get_element_type(), element::boolean);
-=======
     auto tv0_2_4_param_0 = make_shared<op::Parameter>(element::Type_t::f32, Shape{2, 4});
     auto tv0_2_4_param_1 = make_shared<op::Parameter>(element::Type_t::f32, Shape{2, 4});
-    auto eq = make_shared<op::Equal>(tv0_2_4_param_0, tv0_2_4_param_1);
+    auto eq = make_shared<op::v1::Equal>(tv0_2_4_param_0, tv0_2_4_param_1);
     EXPECT_EQ(eq->get_element_type(), element::Type_t::boolean);
->>>>>>> 8344c290
     EXPECT_EQ(eq->get_shape(), (Shape{2, 4}));
 }
 
@@ -302,32 +277,18 @@
 
 TEST(type_prop, binary_elementwise_arithmetic_both_dynamic)
 {
-<<<<<<< HEAD
-    auto a = make_shared<op::Parameter>(element::f32, PartialShape::dynamic());
-    auto b = make_shared<op::Parameter>(element::f32, PartialShape::dynamic());
-    auto add = make_shared<op::v1::Add>(a, b);
-=======
     auto a = make_shared<op::Parameter>(element::Type_t::f32, PartialShape::dynamic());
     auto b = make_shared<op::Parameter>(element::Type_t::f32, PartialShape::dynamic());
-    auto add = make_shared<op::Add>(a, b);
->>>>>>> 8344c290
+    auto add = make_shared<op::v1::Add>(a, b);
 
     ASSERT_TRUE(add->get_output_partial_shape(0).rank().is_dynamic());
 }
 
-<<<<<<< HEAD
-TEST(type_prop,
-     binary_elementwise_arithmetic_left_rank_static_dynamic_right_rank_static_dynamic_result_static)
-{
-    auto a = make_shared<op::Parameter>(element::f32, PartialShape{1, Dimension::dynamic(), 3});
-    auto b = make_shared<op::Parameter>(element::f32, PartialShape{1, 2, Dimension::dynamic()});
-    auto add = make_shared<op::v1::Add>(a, b);
-=======
 TEST(type_prop, binary_elementwise_arithmetic_left_rank_dynamic_right_static)
 {
     auto a = make_shared<op::Parameter>(element::Type_t::f32, PartialShape::dynamic());
     auto b = make_shared<op::Parameter>(element::Type_t::f32, Shape{1, 2, 3});
-    auto add = make_shared<op::Add>(a, b);
+    auto add = make_shared<op::v1::Add>(a, b);
 
     ASSERT_TRUE(add->get_output_partial_shape(0).is_static());
     ASSERT_EQ(add->get_shape(), (Shape{1, 2, 3}));
@@ -337,7 +298,7 @@
 {
     auto a = make_shared<op::Parameter>(element::Type_t::f32, Shape{1, 2, 3});
     auto b = make_shared<op::Parameter>(element::Type_t::f32, PartialShape::dynamic());
-    auto add = make_shared<op::Add>(a, b);
+    auto add = make_shared<op::v1::Add>(a, b);
 
     ASSERT_TRUE(add->get_output_partial_shape(0).is_static());
     ASSERT_EQ(add->get_shape(), (Shape{1, 2, 3}));
@@ -348,7 +309,7 @@
     auto a =
         make_shared<op::Parameter>(element::Type_t::f32, PartialShape{1, Dimension::dynamic(), 3});
     auto b = make_shared<op::Parameter>(element::Type_t::f32, PartialShape::dynamic());
-    auto add = make_shared<op::Add>(a, b);
+    auto add = make_shared<op::v1::Add>(a, b);
 
     ASSERT_TRUE(add->get_output_partial_shape(0).rank().is_static());
     ASSERT_TRUE(add->get_output_partial_shape(0).is_dynamic());
@@ -361,7 +322,7 @@
     auto a = make_shared<op::Parameter>(element::Type_t::f32, PartialShape::dynamic());
     auto b =
         make_shared<op::Parameter>(element::Type_t::f32, PartialShape{1, Dimension::dynamic(), 3});
-    auto add = make_shared<op::Add>(a, b);
+    auto add = make_shared<op::v1::Add>(a, b);
 
     ASSERT_TRUE(add->get_output_partial_shape(0).rank().is_static());
     ASSERT_TRUE(add->get_output_partial_shape(0).is_dynamic());
@@ -376,8 +337,7 @@
         make_shared<op::Parameter>(element::Type_t::f32, PartialShape{1, Dimension::dynamic(), 3});
     auto b =
         make_shared<op::Parameter>(element::Type_t::f32, PartialShape{1, 2, Dimension::dynamic()});
-    auto add = make_shared<op::Add>(a, b);
->>>>>>> 8344c290
+    auto add = make_shared<op::v1::Add>(a, b);
 
     ASSERT_TRUE(add->get_output_partial_shape(0).is_static());
     ASSERT_EQ(add->get_shape(), (Shape{1, 2, 3}));
@@ -388,16 +348,10 @@
     binary_elementwise_arithmetic_left_rank_static_dynamic_right_rank_static_dynamic_result_rank_static_dynamic)
 {
     auto a = make_shared<op::Parameter>(
-<<<<<<< HEAD
-        element::f32, PartialShape{1, Dimension::dynamic(), Dimension::dynamic()});
-    auto b = make_shared<op::Parameter>(element::f32, PartialShape{1, 2, Dimension::dynamic()});
-    auto add = make_shared<op::v1::Add>(a, b);
-=======
         element::Type_t::f32, PartialShape{1, Dimension::dynamic(), Dimension::dynamic()});
     auto b =
         make_shared<op::Parameter>(element::Type_t::f32, PartialShape{1, 2, Dimension::dynamic()});
-    auto add = make_shared<op::Add>(a, b);
->>>>>>> 8344c290
+    auto add = make_shared<op::v1::Add>(a, b);
 
     ASSERT_TRUE(add->get_output_partial_shape(0).rank().is_static());
     ASSERT_TRUE(add->get_output_partial_shape(0).is_dynamic());
@@ -407,16 +361,10 @@
 
 TEST(type_prop, binary_elementwise_arithmetic_left_static_right_rank_static_dynamic)
 {
-<<<<<<< HEAD
-    auto a = make_shared<op::Parameter>(element::f32, PartialShape{1, 2, 3});
-    auto b = make_shared<op::Parameter>(element::f32, PartialShape{1, 2, Dimension::dynamic()});
-    auto add = make_shared<op::v1::Add>(a, b);
-=======
     auto a = make_shared<op::Parameter>(element::Type_t::f32, PartialShape{1, 2, 3});
     auto b =
         make_shared<op::Parameter>(element::Type_t::f32, PartialShape{1, 2, Dimension::dynamic()});
-    auto add = make_shared<op::Add>(a, b);
->>>>>>> 8344c290
+    auto add = make_shared<op::v1::Add>(a, b);
 
     ASSERT_TRUE(add->get_output_partial_shape(0).is_static());
     ASSERT_EQ(add->get_shape(), (Shape{1, 2, 3}));
@@ -424,16 +372,10 @@
 
 TEST(type_prop, binary_elementwise_arithmetic_left_rank_static_dynamic_right_static)
 {
-<<<<<<< HEAD
-    auto a = make_shared<op::Parameter>(element::f32, PartialShape{1, 2, Dimension::dynamic()});
-    auto b = make_shared<op::Parameter>(element::f32, PartialShape{1, 2, 3});
-    auto add = make_shared<op::v1::Add>(a, b);
-=======
     auto a =
         make_shared<op::Parameter>(element::Type_t::f32, PartialShape{1, 2, Dimension::dynamic()});
     auto b = make_shared<op::Parameter>(element::Type_t::f32, PartialShape{1, 2, 3});
-    auto add = make_shared<op::Add>(a, b);
->>>>>>> 8344c290
+    auto add = make_shared<op::v1::Add>(a, b);
 
     ASSERT_TRUE(add->get_output_partial_shape(0).is_static());
     ASSERT_EQ(add->get_shape(), (Shape{1, 2, 3}));
@@ -569,45 +511,27 @@
 
 TEST(type_prop, binary_elementwise_arithmetic_both_et_dynamic)
 {
-<<<<<<< HEAD
-    auto a = make_shared<op::Parameter>(element::dynamic, Shape{1, 2, 3, 4});
-    auto b = make_shared<op::Parameter>(element::dynamic, Shape{1, 2, 3, 4});
-    auto add = make_shared<op::v1::Add>(a, b);
-=======
     auto a = make_shared<op::Parameter>(element::Type_t::dynamic, Shape{1, 2, 3, 4});
     auto b = make_shared<op::Parameter>(element::Type_t::dynamic, Shape{1, 2, 3, 4});
-    auto add = make_shared<op::Add>(a, b);
->>>>>>> 8344c290
+    auto add = make_shared<op::v1::Add>(a, b);
 
     ASSERT_TRUE(add->get_output_element_type(0).is_dynamic());
 }
 
 TEST(type_prop, binary_elementwise_arithmetic_left_et_dynamic)
 {
-<<<<<<< HEAD
-    auto a = make_shared<op::Parameter>(element::dynamic, Shape{1, 2, 3, 4});
-    auto b = make_shared<op::Parameter>(element::u32, Shape{1, 2, 3, 4});
-    auto add = make_shared<op::v1::Add>(a, b);
-=======
     auto a = make_shared<op::Parameter>(element::Type_t::dynamic, Shape{1, 2, 3, 4});
     auto b = make_shared<op::Parameter>(element::Type_t::u32, Shape{1, 2, 3, 4});
-    auto add = make_shared<op::Add>(a, b);
->>>>>>> 8344c290
+    auto add = make_shared<op::v1::Add>(a, b);
 
     ASSERT_EQ(add->get_output_element_type(0), element::Type_t::u32);
 }
 
 TEST(type_prop, binary_elementwise_arithmetic_right_et_dynamic)
 {
-<<<<<<< HEAD
-    auto a = make_shared<op::Parameter>(element::i64, Shape{1, 2, 3, 4});
-    auto b = make_shared<op::Parameter>(element::dynamic, Shape{1, 2, 3, 4});
-    auto add = make_shared<op::v1::Add>(a, b);
-=======
     auto a = make_shared<op::Parameter>(element::Type_t::i64, Shape{1, 2, 3, 4});
     auto b = make_shared<op::Parameter>(element::Type_t::dynamic, Shape{1, 2, 3, 4});
-    auto add = make_shared<op::Add>(a, b);
->>>>>>> 8344c290
+    auto add = make_shared<op::v1::Add>(a, b);
 
     ASSERT_EQ(add->get_output_element_type(0), element::Type_t::i64);
 }
