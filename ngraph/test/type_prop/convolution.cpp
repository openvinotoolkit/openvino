// Copyright (C) 2018-2021 Intel Corporation
// SPDX-License-Identifier: Apache-2.0
//

#include "op/convolution.hpp"
#include "gtest/gtest.h"
#include "ngraph/ngraph.hpp"
#include "util/type_prop.hpp"

using namespace std;
using namespace ngraph;

TEST(type_prop, conv_1d_deduce)
{
    // Deduce type
    auto param0 = make_shared<op::Parameter>(element::f32, Shape{64, 3, 100});
    auto param1 = make_shared<op::Parameter>(element::f32, Shape{128, 3, 10});
    auto conv = make_shared<op::v0::Convolution>(param0, param1);
    EXPECT_EQ(conv->get_element_type(), element::f32);
    EXPECT_EQ(conv->get_shape(), (Shape{64, 128, 91}));

    EXPECT_EQ(conv->get_window_movement_strides(), Strides{1});
    EXPECT_EQ(conv->get_window_dilation_strides(), Strides{1});
    EXPECT_EQ(conv->get_data_dilation_strides(), Strides{1});

    EXPECT_EQ(conv->get_padding_below(), CoordinateDiff{0});
    EXPECT_EQ(conv->get_padding_above(), CoordinateDiff{0});
}

TEST(type_prop, conv_1d_deduce_padded)
{
    // Deduce type
    auto param0 = make_shared<op::Parameter>(element::f32, Shape{64, 3, 100});
    auto param1 = make_shared<op::Parameter>(element::f32, Shape{128, 3, 10});
    auto move_strides = Strides{1};
    auto dilation_strides = Strides{1};
    auto padding_below = CoordinateDiff{2};
    auto padding_above = CoordinateDiff{3};
    auto conv = make_shared<op::v0::Convolution>(
        param0, param1, move_strides, dilation_strides, padding_below, padding_above);
    EXPECT_EQ(conv->get_element_type(), element::f32);
    EXPECT_EQ(conv->get_shape(), (Shape{64, 128, 96}));

    EXPECT_EQ(conv->get_window_movement_strides(), Strides{1});
    EXPECT_EQ(conv->get_window_dilation_strides(), Strides{1});
    EXPECT_EQ(conv->get_data_dilation_strides(), Strides{1});

    EXPECT_EQ(conv->get_padding_below(), CoordinateDiff{2});
    EXPECT_EQ(conv->get_padding_above(), CoordinateDiff{3});
}

TEST(type_prop, conv_1d_deduce_strided)
{
    // Deduce type
    auto param0 = make_shared<op::Parameter>(element::f32, Shape{64, 3, 100});
    auto param1 = make_shared<op::Parameter>(element::f32, Shape{128, 3, 10});
    auto move_strides = Strides{2};
    auto conv = make_shared<op::v0::Convolution>(param0, param1, move_strides);
    EXPECT_EQ(conv->get_element_type(), element::f32);
    EXPECT_EQ(conv->get_shape(), (Shape{64, 128, 46}));

    EXPECT_EQ(conv->get_window_movement_strides(), Strides{2});
    EXPECT_EQ(conv->get_window_dilation_strides(), Strides{1});
    EXPECT_EQ(conv->get_data_dilation_strides(), Strides{1});

    EXPECT_EQ(conv->get_padding_below(), CoordinateDiff{0});
    EXPECT_EQ(conv->get_padding_above(), CoordinateDiff{0});
}

TEST(type_prop, conv_1d_deduce_strided_padded)
{
    // Deduce type
    auto param0 = make_shared<op::Parameter>(element::f32, Shape{64, 3, 100});
    auto param1 = make_shared<op::Parameter>(element::f32, Shape{128, 3, 10});
    auto move_strides = Strides{2};
    auto dilation_strides = Strides{1};
    auto padding_below = CoordinateDiff{2};
    auto padding_above = CoordinateDiff{3};
    auto conv = make_shared<op::v0::Convolution>(
        param0, param1, move_strides, dilation_strides, padding_below, padding_above);
    EXPECT_EQ(conv->get_element_type(), element::f32);
    EXPECT_EQ(conv->get_shape(), (Shape{64, 128, 48}));

    EXPECT_EQ(conv->get_window_movement_strides(), Strides{2});
    EXPECT_EQ(conv->get_window_dilation_strides(), Strides{1});
    EXPECT_EQ(conv->get_data_dilation_strides(), Strides{1});

    EXPECT_EQ(conv->get_padding_below(), CoordinateDiff{2});
    EXPECT_EQ(conv->get_padding_above(), CoordinateDiff{3});
}

TEST(type_prop, conv_1d_deduce_strided_small_uneven)
{
    // Deduce type
    auto param0 = make_shared<op::Parameter>(element::f32, Shape{64, 3, 5});
    auto param1 = make_shared<op::Parameter>(element::f32, Shape{128, 3, 2});
    auto move_strides = Strides{2};
    auto conv = make_shared<op::v0::Convolution>(param0, param1, move_strides);
    EXPECT_EQ(conv->get_element_type(), element::f32);
    EXPECT_EQ(conv->get_shape(), (Shape{64, 128, 2}));

    EXPECT_EQ(conv->get_window_movement_strides(), Strides{2});
    EXPECT_EQ(conv->get_window_dilation_strides(), Strides{1});
    EXPECT_EQ(conv->get_data_dilation_strides(), Strides{1});

    EXPECT_EQ(conv->get_padding_below(), CoordinateDiff{0});
    EXPECT_EQ(conv->get_padding_above(), CoordinateDiff{0});
}

TEST(type_prop, conv_1d_deduce_strided_small_even)
{
    // Deduce type
    auto param0 = make_shared<op::Parameter>(element::f32, Shape{64, 3, 6});
    auto param1 = make_shared<op::Parameter>(element::f32, Shape{128, 3, 2});
    auto move_strides = Strides{2};
    auto conv = make_shared<op::v0::Convolution>(param0, param1, move_strides);
    EXPECT_EQ(conv->get_element_type(), element::f32);
    EXPECT_EQ(conv->get_shape(), (Shape{64, 128, 3}));

    EXPECT_EQ(conv->get_window_movement_strides(), Strides{2});
    EXPECT_EQ(conv->get_window_dilation_strides(), Strides{1});
    EXPECT_EQ(conv->get_data_dilation_strides(), Strides{1});

    EXPECT_EQ(conv->get_padding_below(), CoordinateDiff{0});
    EXPECT_EQ(conv->get_padding_above(), CoordinateDiff{0});
}

TEST(type_prop, conv_1d_deduce_window_dilated)
{
    // Deduce type
    auto param0 = make_shared<op::Parameter>(element::f32, Shape{64, 3, 100});
    auto param1 = make_shared<op::Parameter>(element::f32, Shape{128, 3, 10});
    auto move_strides = Strides{1};
    auto dilate_strides = Strides{2};
    auto conv = make_shared<op::v0::Convolution>(param0, param1, move_strides, dilate_strides);
    EXPECT_EQ(conv->get_element_type(), element::f32);
    EXPECT_EQ(conv->get_shape(), (Shape{64, 128, 82}));

    EXPECT_EQ(conv->get_window_movement_strides(), Strides{1});
    EXPECT_EQ(conv->get_window_dilation_strides(), Strides{2});
    EXPECT_EQ(conv->get_data_dilation_strides(), Strides{1});

    EXPECT_EQ(conv->get_padding_below(), CoordinateDiff{0});
    EXPECT_EQ(conv->get_padding_above(), CoordinateDiff{0});
}

TEST(type_prop, conv_1d_deduce_window_dilated_padded)
{
    // Deduce type
    auto param0 = make_shared<op::Parameter>(element::f32, Shape{64, 3, 100});
    auto param1 = make_shared<op::Parameter>(element::f32, Shape{128, 3, 10});
    auto move_strides = Strides{1};
    auto dilate_strides = Strides{2};
    auto padding_below = CoordinateDiff{2};
    auto padding_above = CoordinateDiff{3};
    auto conv = make_shared<op::v0::Convolution>(
        param0, param1, move_strides, dilate_strides, padding_below, padding_above);
    EXPECT_EQ(conv->get_element_type(), element::f32);
    EXPECT_EQ(conv->get_shape(), (Shape{64, 128, 87}));

    EXPECT_EQ(conv->get_window_movement_strides(), Strides{1});
    EXPECT_EQ(conv->get_window_dilation_strides(), Strides{2});
    EXPECT_EQ(conv->get_data_dilation_strides(), Strides{1});

    EXPECT_EQ(conv->get_padding_below(), CoordinateDiff{2});
    EXPECT_EQ(conv->get_padding_above(), CoordinateDiff{3});
}

TEST(type_prop, conv_1d_deduce_window_dilated_data_dilated_padded)
{
    // Deduce type
    auto param0 = make_shared<op::Parameter>(element::f32, Shape{64, 3, 100});
    auto param1 = make_shared<op::Parameter>(element::f32, Shape{128, 3, 10});
    auto move_strides = Strides{1};
    auto dilate_strides = Strides{2};
    auto padding_below = CoordinateDiff{2};
    auto padding_above = CoordinateDiff{3};
    auto data_dilate_strides = Strides{3};
    auto conv = make_shared<op::v0::Convolution>(param0,
                                                 param1,
                                                 move_strides,
                                                 dilate_strides,
                                                 padding_below,
                                                 padding_above,
                                                 data_dilate_strides);
    EXPECT_EQ(conv->get_element_type(), element::f32);
    EXPECT_EQ(conv->get_shape(), (Shape{64, 128, 285}));

    EXPECT_EQ(conv->get_window_movement_strides(), Strides{1});
    EXPECT_EQ(conv->get_window_dilation_strides(), Strides{2});
    EXPECT_EQ(conv->get_data_dilation_strides(), Strides{3});

    EXPECT_EQ(conv->get_padding_below(), CoordinateDiff{2});
    EXPECT_EQ(conv->get_padding_above(), CoordinateDiff{3});
}

TEST(type_prop, conv_2d_deduce)
{
    // Deduce type
    auto param0 = make_shared<op::Parameter>(element::f32, Shape{64, 3, 100, 150});
    auto param1 = make_shared<op::Parameter>(element::f32, Shape{128, 3, 10, 20});
    auto conv = make_shared<op::v0::Convolution>(param0, param1);
    EXPECT_EQ(conv->get_element_type(), element::f32);
    EXPECT_EQ(conv->get_shape(), (Shape{64, 128, 91, 131}));

    EXPECT_EQ(conv->get_window_movement_strides(), (Strides{1, 1}));
    EXPECT_EQ(conv->get_window_dilation_strides(), (Strides{1, 1}));
    EXPECT_EQ(conv->get_data_dilation_strides(), (Strides{1, 1}));

    EXPECT_EQ(conv->get_padding_below(), (CoordinateDiff{0, 0}));
    EXPECT_EQ(conv->get_padding_above(), (CoordinateDiff{0, 0}));
}

TEST(type_prop, conv_2d_deduce_padded)
{
    // Deduce type
    auto param0 = make_shared<op::Parameter>(element::f32, Shape{64, 3, 100, 150});
    auto param1 = make_shared<op::Parameter>(element::f32, Shape{128, 3, 10, 20});
    auto move_strides = Strides{1, 1};
    auto dilate_strides = Strides{1, 1};
    auto padding_below = CoordinateDiff{2, 3};
    auto padding_above = CoordinateDiff{3, 4};
    auto conv = make_shared<op::v0::Convolution>(
        param0, param1, move_strides, dilate_strides, padding_below, padding_above);
    EXPECT_EQ(conv->get_element_type(), element::f32);
    EXPECT_EQ(conv->get_shape(), (Shape{64, 128, 96, 138}));

    EXPECT_EQ(conv->get_window_movement_strides(), (Strides{1, 1}));
    EXPECT_EQ(conv->get_window_dilation_strides(), (Strides{1, 1}));
    EXPECT_EQ(conv->get_data_dilation_strides(), (Strides{1, 1}));

    EXPECT_EQ(conv->get_padding_below(), (CoordinateDiff{2, 3}));
    EXPECT_EQ(conv->get_padding_above(), (CoordinateDiff{3, 4}));
}

TEST(type_prop, conv_2d_deduce_padded_neg)
{
    // Deduce type
    auto param0 = make_shared<op::Parameter>(element::f32, Shape{64, 3, 100, 150});
    auto param1 = make_shared<op::Parameter>(element::f32, Shape{128, 3, 10, 20});
    auto move_strides = Strides{1, 1};
    auto dilate_strides = Strides{1, 1};
    auto padding_below = CoordinateDiff{2, -3};
    auto padding_above = CoordinateDiff{3, -4};
    auto conv = make_shared<op::v0::Convolution>(
        param0, param1, move_strides, dilate_strides, padding_below, padding_above);
    EXPECT_EQ(conv->get_element_type(), element::f32);
    EXPECT_EQ(conv->get_shape(), (Shape{64, 128, 96, 124}));

    EXPECT_EQ(conv->get_window_movement_strides(), (Strides{1, 1}));
    EXPECT_EQ(conv->get_window_dilation_strides(), (Strides{1, 1}));
    EXPECT_EQ(conv->get_data_dilation_strides(), (Strides{1, 1}));

    EXPECT_EQ(conv->get_padding_below(), (CoordinateDiff{2, -3}));
    EXPECT_EQ(conv->get_padding_above(), (CoordinateDiff{3, -4}));
}

struct DeduceAutoPadTest
    : ::testing::TestWithParam<
          std::tuple<Shape, Shape, Strides, Strides, CoordinateDiff, CoordinateDiff>>
{
};

TEST_P(DeduceAutoPadTest, same_lower)
{
    auto image_shape = std::get<0>(GetParam());
    image_shape.insert(image_shape.begin(), {1, 1}); // Add {N, C}
    auto filter_shape = std::get<1>(GetParam());
    filter_shape.insert(filter_shape.begin(), {1, 1}); // Add {O, I}
    auto param0 = make_shared<op::Parameter>(element::f32, image_shape);
    auto param1 = make_shared<op::Parameter>(element::f32, filter_shape);

    auto conv = make_shared<op::v0::Convolution>(param0,
                                                 param1,
                                                 std::get<2>(GetParam()),
                                                 std::get<3>(GetParam()),
                                                 CoordinateDiff(),
                                                 CoordinateDiff(),
                                                 Strides(),
                                                 op::PadType::SAME_LOWER);
    EXPECT_EQ(conv->get_padding_above(), std::get<4>(GetParam()));
    EXPECT_EQ(conv->get_padding_below(), std::get<5>(GetParam()));
}

INSTANTIATE_TEST_CASE_P(type_prop,
                        DeduceAutoPadTest,
                        ::testing::Values(std::make_tuple(Shape{5, 6},
                                                          Shape{3, 4},
                                                          Strides{2, 1},
                                                          Strides{1, 1},
                                                          CoordinateDiff{1, 1},
                                                          CoordinateDiff{1, 2}),
                                          std::make_tuple(Shape{3, 3},
                                                          Shape{2, 2},
                                                          Strides{1, 1},
                                                          Strides{1, 1},
                                                          CoordinateDiff{0, 0},
                                                          CoordinateDiff{1, 1}),
                                          std::make_tuple(Shape{28, 28},
                                                          Shape{3, 3},
                                                          Strides{2, 2},
                                                          Strides{1, 1},
                                                          CoordinateDiff{0, 0},
                                                          CoordinateDiff{1, 1}),
                                          std::make_tuple(Shape{100, 150},
                                                          Shape{10, 20},
                                                          Strides{1, 1},
                                                          Strides{1, 1},
                                                          CoordinateDiff{4, 9},
                                                          CoordinateDiff{5, 10}),
                                          std::make_tuple(Shape{2},
                                                          Shape{1},
                                                          Strides{3},
                                                          Strides{1},
                                                          CoordinateDiff{0},
                                                          CoordinateDiff{0}),
                                          std::make_tuple(Shape{10, 1},
                                                          Shape{4, 1},
                                                          Strides{1, 1},
                                                          Strides{2, 1},
                                                          CoordinateDiff{3, 0},
                                                          CoordinateDiff{3, 0}),
                                          std::make_tuple(Shape{10, 5, 6},
                                                          Shape{3, 3, 4},
                                                          Strides{1, 2, 1},
                                                          Strides{2, 1, 1},
                                                          CoordinateDiff{2, 1, 1},
                                                          CoordinateDiff{2, 1, 2})), );

TEST(type_prop, conv_2d_deduce_strided)
{
    // Deduce type
    auto param0 = make_shared<op::Parameter>(element::f32, Shape{64, 3, 100, 150});
    auto param1 = make_shared<op::Parameter>(element::f32, Shape{128, 3, 10, 20});
    auto move_strides = Strides{2, 3};
    auto conv = make_shared<op::v0::Convolution>(param0, param1, move_strides);
    EXPECT_EQ(conv->get_element_type(), element::f32);
    EXPECT_EQ(conv->get_shape(), (Shape{64, 128, 46, 44}));

    EXPECT_EQ(conv->get_window_movement_strides(), (Strides{2, 3}));
    EXPECT_EQ(conv->get_window_dilation_strides(), (Strides{1, 1}));
    EXPECT_EQ(conv->get_data_dilation_strides(), (Strides{1, 1}));

    EXPECT_EQ(conv->get_padding_below(), (CoordinateDiff{0, 0}));
    EXPECT_EQ(conv->get_padding_above(), (CoordinateDiff{0, 0}));
}

TEST(type_prop, conv_2d_deduce_strided_window_dilated)
{
    // Deduce type
    auto param0 = make_shared<op::Parameter>(element::f32, Shape{64, 3, 100, 150});
    auto param1 = make_shared<op::Parameter>(element::f32, Shape{128, 3, 10, 20});
    auto move_strides = Strides{2, 3};
    auto dilate_strides = Strides{3, 2};
    auto conv = make_shared<op::v0::Convolution>(param0, param1, move_strides, dilate_strides);
    EXPECT_EQ(conv->get_element_type(), element::f32);
    EXPECT_EQ(conv->get_shape(), (Shape{64, 128, 37, 38}));

    EXPECT_EQ(conv->get_window_movement_strides(), (Strides{2, 3}));
    EXPECT_EQ(conv->get_window_dilation_strides(), (Strides{3, 2}));
    EXPECT_EQ(conv->get_data_dilation_strides(), (Strides{1, 1}));

    EXPECT_EQ(conv->get_padding_below(), (CoordinateDiff{0, 0}));
    EXPECT_EQ(conv->get_padding_above(), (CoordinateDiff{0, 0}));
}

TEST(type_prop, conv_2d_deduce_strided_window_dilated_data_dilated)
{
    // Deduce type
    auto param0 = make_shared<op::Parameter>(element::f32, Shape{64, 3, 100, 150});
    auto param1 = make_shared<op::Parameter>(element::f32, Shape{128, 3, 10, 20});
    auto move_strides = Strides{2, 3};
    auto dilate_strides = Strides{3, 2};
    auto padding_below = CoordinateDiff{0, 0};
    auto padding_above = CoordinateDiff{0, 0};
    auto data_dilate_strides = Strides{2, 3};
    auto conv = make_shared<op::v0::Convolution>(param0,
                                                 param1,
                                                 move_strides,
                                                 dilate_strides,
                                                 padding_below,
                                                 padding_above,
                                                 data_dilate_strides);
    EXPECT_EQ(conv->get_element_type(), element::f32);
    EXPECT_EQ(conv->get_shape(), (Shape{64, 128, 86, 137}));

    EXPECT_EQ(conv->get_window_movement_strides(), (Strides{2, 3}));
    EXPECT_EQ(conv->get_window_dilation_strides(), (Strides{3, 2}));
    EXPECT_EQ(conv->get_data_dilation_strides(), (Strides{2, 3}));

    EXPECT_EQ(conv->get_padding_below(), (CoordinateDiff{0, 0}));
    EXPECT_EQ(conv->get_padding_above(), (CoordinateDiff{0, 0}));
}

TEST(type_prop, conv_2d_deduce_strided_window_dilated_small)
{
    // Deduce type
    auto param0 = make_shared<op::Parameter>(element::f32, Shape{64, 3, 7, 8});
    auto param1 = make_shared<op::Parameter>(element::f32, Shape{128, 3, 2, 3});
    auto move_strides = Strides{2, 3};
    auto dilate_strides = Strides{3, 2};
    auto conv = make_shared<op::v0::Convolution>(param0, param1, move_strides, dilate_strides);
    EXPECT_EQ(conv->get_element_type(), element::f32);
    EXPECT_EQ(conv->get_shape(), (Shape{64, 128, 2, 2}));

    EXPECT_EQ(conv->get_window_movement_strides(), (Strides{2, 3}));
    EXPECT_EQ(conv->get_window_dilation_strides(), (Strides{3, 2}));
    EXPECT_EQ(conv->get_data_dilation_strides(), (Strides{1, 1}));

    EXPECT_EQ(conv->get_padding_below(), (CoordinateDiff{0, 0}));
    EXPECT_EQ(conv->get_padding_above(), (CoordinateDiff{0, 0}));
}

TEST(type_prop, conv_3d_deduce_strided_window_dilated_small)
{
    // Deduce type
    auto param0 = make_shared<op::Parameter>(element::f32, Shape{64, 3, 7, 8, 10});
    auto param1 = make_shared<op::Parameter>(element::f32, Shape{128, 3, 2, 3, 2});
    auto move_strides = Strides{2, 3, 4};
    auto dilate_strides = Strides{3, 2, 2};
    auto conv = make_shared<op::v0::Convolution>(param0, param1, move_strides, dilate_strides);
    EXPECT_EQ(conv->get_element_type(), element::f32);
    EXPECT_EQ(conv->get_shape(), (Shape{64, 128, 2, 2, 2}));

    EXPECT_EQ(conv->get_window_movement_strides(), (Strides{2, 3, 4}));
    EXPECT_EQ(conv->get_window_dilation_strides(), (Strides{3, 2, 2}));
    EXPECT_EQ(conv->get_data_dilation_strides(), (Strides{1, 1, 1}));

    EXPECT_EQ(conv->get_padding_below(), (CoordinateDiff{0, 0, 0}));
    EXPECT_EQ(conv->get_padding_above(), (CoordinateDiff{0, 0, 0}));
}

TEST(type_prop, conv_3d_deduce_strided_window_dilated_data_dilated_small)
{
    // Deduce type
    auto param0 = make_shared<op::Parameter>(element::f32, Shape{64, 3, 7, 8, 10});
    auto param1 = make_shared<op::Parameter>(element::f32, Shape{128, 3, 2, 3, 2});
    auto move_strides = Strides{2, 3, 4};
    auto dilate_strides = Strides{3, 2, 2};
    auto padding_below = CoordinateDiff{0, 0, 0};
    auto padding_above = CoordinateDiff{0, 0, 0};
    auto data_dilate_strides = Strides{2, 3, 2};
    auto conv = make_shared<op::v0::Convolution>(param0,
                                                 param1,
                                                 move_strides,
                                                 dilate_strides,
                                                 padding_below,
                                                 padding_above,
                                                 data_dilate_strides);
    EXPECT_EQ(conv->get_element_type(), element::f32);
    EXPECT_EQ(conv->get_shape(), (Shape{64, 128, 5, 6, 5}));

    EXPECT_EQ(conv->get_window_movement_strides(), (Strides{2, 3, 4}));
    EXPECT_EQ(conv->get_window_dilation_strides(), (Strides{3, 2, 2}));
    EXPECT_EQ(conv->get_data_dilation_strides(), (Strides{2, 3, 2}));

    EXPECT_EQ(conv->get_padding_below(), (CoordinateDiff{0, 0, 0}));
    EXPECT_EQ(conv->get_padding_above(), (CoordinateDiff{0, 0, 0}));
}

TEST(type_prop, conv_invalid_element_type_mismatch)
{
    // Deduce type
    auto param0 = make_shared<op::Parameter>(element::f32, Shape{3, 3, 3, 3});
    auto param1 = make_shared<op::Parameter>(element::i32, Shape{3, 3, 2, 2});
    try
    {
        auto conv = make_shared<op::v0::Convolution>(param0, param1);

        // Should have thrown, so fail if it didn't
        FAIL() << "Invalid input with element type mismatch not detected";
    }
    catch (const NodeValidationFailure& error)
    {
        EXPECT_HAS_SUBSTRING(error.what(),
                             std::string("Element types for data batch and filters do not match"));
    }
    catch (...)
    {
        FAIL() << "Deduced type check failed for unexpected reason";
    }
}

TEST(type_prop, conv_invalid_0d_input)
{
    // Deduce type
    auto param0 = make_shared<op::Parameter>(element::f32, Shape{});
    auto param1 = make_shared<op::Parameter>(element::f32, Shape{});
    try
    {
        auto conv = make_shared<op::v0::Convolution>(param0, param1);

        // Should have thrown, so fail if it didn't
        FAIL() << "Invalid 0D input not detected";
    }
    catch (const NodeValidationFailure& error)
    {
        EXPECT_HAS_SUBSTRING(error.what(),
                             std::string("Data batch and filters must have rank of at least 3 "
                                         "(one batch axis, one input-channel axis, "
                                         "and at least one spatial dimension)"));
    }
    catch (...)
    {
        FAIL() << "Deduced type check failed for unexpected reason";
    }
}

TEST(type_prop, conv_invalid_1d_input)
{
    // Deduce type
    auto param0 = make_shared<op::Parameter>(element::f32, Shape{2});
    auto param1 = make_shared<op::Parameter>(element::f32, Shape{2});
    try
    {
        auto conv = make_shared<op::v0::Convolution>(param0, param1);

        // Should have thrown, so fail if it didn't
        FAIL() << "Invalid 1D input not detected";
    }
    catch (const NodeValidationFailure& error)
    {
        EXPECT_HAS_SUBSTRING(error.what(),
                             std::string("Data batch and filters must have rank of at least 3 "
                                         "(one batch axis, one input-channel axis, "
                                         "and at least one spatial dimension)"));
    }
    catch (...)
    {
        FAIL() << "Deduced type check failed for unexpected reason";
    }
}

TEST(type_prop, conv_invalid_2d_input)
{
    // Deduce type
    auto param0 = make_shared<op::Parameter>(element::f32, Shape{2, 6});
    auto param1 = make_shared<op::Parameter>(element::f32, Shape{2, 6});
    try
    {
        auto conv = make_shared<op::v0::Convolution>(param0, param1);

        // Should have thrown, so fail if it didn't
        FAIL() << "Invalid 2D input not detected";
    }
    catch (const NodeValidationFailure& error)
    {
        EXPECT_HAS_SUBSTRING(error.what(),
                             std::string("Data batch and filters must have rank of at least 3 "
                                         "(one batch axis, one input-channel axis, "
                                         "and at least one spatial dimension)"));
    }
    catch (...)
    {
        FAIL() << "Deduced type check failed for unexpected reason";
    }
}

TEST(type_prop, conv_invalid_0_batch_size)
{
    // Deduce type
    auto param0 = make_shared<op::Parameter>(element::f32, Shape{0, 6, 1});
    auto param1 = make_shared<op::Parameter>(element::f32, Shape{0, 6, 1});
    try
    {
        auto conv = make_shared<op::v0::Convolution>(param0, param1);

        // Should have thrown, so fail if it didn't
        FAIL() << "Invalid input with 0 batch size not detected";
    }
    catch (const NodeValidationFailure& error)
    {
        EXPECT_HAS_SUBSTRING(error.what(), std::string("Batch size is zero"));
    }
    catch (...)
    {
        FAIL() << "Deduced type check failed for unexpected reason";
    }
}

TEST(type_prop, conv_invalid_0_input_channels)
{
    // Deduce type
    auto param0 = make_shared<op::Parameter>(element::f32, Shape{6, 0, 1});
    auto param1 = make_shared<op::Parameter>(element::f32, Shape{5, 0, 1});
    try
    {
        auto conv = make_shared<op::v0::Convolution>(param0, param1);

        // Should have thrown, so fail if it didn't
        FAIL() << "Invalid input with 0 input channels not detected";
    }
    catch (const NodeValidationFailure& error)
    {
        EXPECT_HAS_SUBSTRING(
            error.what(),
            std::string("Data batch channel count and/or filter input channel count is zero"));
    }
    catch (...)
    {
        FAIL() << "Deduced type check failed for unexpected reason";
    }
}

TEST(type_prop, conv_invalid_wrong_number_of_filter_dimensions_too_many)
{
    // Deduce type
    auto param0 = make_shared<op::Parameter>(element::f32, Shape{6, 2, 10, 10});
    auto param1 = make_shared<op::Parameter>(element::f32, Shape{5, 2, 3, 3, 3});
    try
    {
        auto conv = make_shared<op::v0::Convolution>(param0, param1);

        // Should have thrown, so fail if it didn't
        FAIL() << "Invalid input with too many filter dimensions not detected";
    }
    catch (const NodeValidationFailure& error)
    {
        EXPECT_HAS_SUBSTRING(error.what(), std::string("Data batch and filters rank do not match"));
    }
    catch (...)
    {
        FAIL() << "Deduced type check failed for unexpected reason";
    }
}

TEST(type_prop, conv_invalid_wrong_number_of_filter_dimensions_too_few)
{
    // Deduce type
    auto param0 = make_shared<op::Parameter>(element::f32, Shape{6, 2, 10, 10});
    auto param1 = make_shared<op::Parameter>(element::f32, Shape{5, 2, 3});
    try
    {
        auto conv = make_shared<op::v0::Convolution>(param0, param1);

        // Should have thrown, so fail if it didn't
        FAIL() << "Invalid input with too few filter dimensions not detected";
    }
    catch (const NodeValidationFailure& error)
    {
        EXPECT_HAS_SUBSTRING(error.what(), std::string("Data batch and filters rank do not match"));
    }
    catch (...)
    {
        FAIL() << "Deduced type check failed for unexpected reason";
    }
}

TEST(type_prop, conv_invalid_0_output_channels)
{
    // Deduce type
    auto param0 = make_shared<op::Parameter>(element::f32, Shape{6, 2, 10, 10});
    auto param1 = make_shared<op::Parameter>(element::f32, Shape{0, 2, 3, 3});
    try
    {
        auto conv = make_shared<op::v0::Convolution>(param0, param1);

        // Should have thrown, so fail if it didn't
        FAIL() << "Invalid input with 0 output channels not detected";
    }
    catch (const NodeValidationFailure& error)
    {
        EXPECT_HAS_SUBSTRING(error.what(), std::string("Filter output channel count is zero"));
    }
    catch (...)
    {
        FAIL() << "Deduced type check failed for unexpected reason";
    }
}

TEST(type_prop, conv_invalid_input_channel_mismatch)
{
    // Deduce type
    auto param0 = make_shared<op::Parameter>(element::f32, Shape{6, 2, 10, 10});
    auto param1 = make_shared<op::Parameter>(element::f32, Shape{6, 3, 3, 3});
    try
    {
        auto conv = make_shared<op::v0::Convolution>(param0, param1);

        // Should have thrown, so fail if it didn't
        FAIL() << "Invalid input with channel count mismatch not detected";
    }
    catch (const NodeValidationFailure& error)
    {
        EXPECT_HAS_SUBSTRING(
            error.what(),
            std::string(
                "Data batch channel count (2) does not match filter input channel count (3)"));
    }
    catch (...)
    {
        FAIL() << "Deduced type check failed for unexpected reason";
    }
}

TEST(type_prop, conv_invalid_movement_stride_rank)
{
    // Deduce type
    auto param0 = make_shared<op::Parameter>(element::f32, Shape{6, 2, 10, 10});
    auto param1 = make_shared<op::Parameter>(element::f32, Shape{6, 2, 3, 3});
    try
    {
        auto conv = make_shared<op::v0::Convolution>(param0, param1, Strides{2, 3, 8});

        // Should have thrown, so fail if it didn't
        FAIL() << "Invalid input with wrong movement stride rank not detected";
    }
    catch (const NodeValidationFailure& error)
    {
        EXPECT_HAS_SUBSTRING(
            error.what(),
            std::string("Ranks for data item shape/filters shape (data batch has shape "
                        "{6,2,10,10}, so data item rank is 2 and filters have shape {6,2,3,3}, so "
                        "filters spatial rank is 2), data dilation (Strides{1, 1}), padding below "
                        "(CoordinateDiff{0, 0}), padding above (CoordinateDiff{0, 0}), filter "
                        "strides (Strides{2, 3, 8}), and filter dilation (Strides{1, 1}) do not "
                        "match"));
    }
    catch (...)
    {
        FAIL() << "Deduced type check failed for unexpected reason";
    }
}

TEST(type_prop, conv_invalid_window_dilation_stride_rank)
{
    // Deduce type
    auto param0 = make_shared<op::Parameter>(element::f32, Shape{6, 2, 10, 10});
    auto param1 = make_shared<op::Parameter>(element::f32, Shape{6, 2, 3, 3});
    try
    {
        auto conv =
            make_shared<op::v0::Convolution>(param0, param1, Strides{2, 3}, Strides{2, 3, 8});

        // Should have thrown, so fail if it didn't
        FAIL() << "Invalid input with wrong window dilation stride rank not detected";
    }
    catch (const NodeValidationFailure& error)
    {
        EXPECT_HAS_SUBSTRING(
            error.what(),
            std::string("Ranks for data item shape/filters shape (data batch has shape "
                        "{6,2,10,10}, so data item rank is 2 and filters have shape {6,2,3,3}, so "
                        "filters spatial rank is 2), data dilation (Strides{1, 1}), padding below "
                        "(CoordinateDiff{0, 0}), padding above (CoordinateDiff{0, 0}), filter "
                        "strides (Strides{2, 3}), and filter dilation (Strides{2, 3, 8}) do not "
                        "match"));
    }
    catch (...)
    {
        FAIL() << "Deduced type check failed for unexpected reason";
    }
}

TEST(type_prop, conv_invalid_data_dilation_stride_rank)
{
    // Deduce type
    auto param0 = make_shared<op::Parameter>(element::f32, Shape{6, 2, 10, 10});
    auto param1 = make_shared<op::Parameter>(element::f32, Shape{6, 2, 3, 3});
    try
    {
        auto conv = make_shared<op::v0::Convolution>(param0,
                                                     param1,
                                                     Strides{2, 3},
                                                     Strides{2, 3},
                                                     CoordinateDiff{0, 0},
                                                     CoordinateDiff{0, 0},
                                                     Strides{2, 3, 8});

        // Should have thrown, so fail if it didn't
        FAIL() << "Invalid input with wrong data dilation stride rank not detected";
    }
    catch (const NodeValidationFailure& error)
    {
        EXPECT_HAS_SUBSTRING(
            error.what(),
            std::string("Ranks for data item shape/filters shape (data batch has shape "
                        "{6,2,10,10}, so data item rank is 2 and filters have shape {6,2,3,3}, so "
                        "filters spatial rank is 2), data dilation (Strides{2, 3, 8}), padding "
                        "below (CoordinateDiff{0, 0}), padding above (CoordinateDiff{0, 0}), "
                        "filter strides (Strides{2, 3}), and filter dilation (Strides{2, 3}) do "
                        "not match"));
    }
    catch (...)
    {
        FAIL() << "Deduced type check failed for unexpected reason";
    }
}

TEST(type_prop, conv_invalid_padding_below_rank)
{
    // Deduce type
    auto param0 = make_shared<op::Parameter>(element::f32, Shape{6, 2, 10, 10});
    auto param1 = make_shared<op::Parameter>(element::f32, Shape{6, 2, 3, 3});
    try
    {
        auto conv = make_shared<op::v0::Convolution>(param0,
                                                     param1,
                                                     Strides{2, 3},
                                                     Strides{1, 1},
                                                     CoordinateDiff{0, 0, 0},
                                                     CoordinateDiff{0, 0});

        // Should have thrown, so fail if it didn't
        FAIL() << "Invalid input with wrong padding-below rank not detected";
    }
    catch (const NodeValidationFailure& error)
    {
        EXPECT_HAS_SUBSTRING(
            error.what(),
            std::string(
                "Ranks for data item shape/filters shape (data batch has shape "
                "{6,2,10,10}, so data item rank is 2 and filters have shape {6,2,3,3}, so "
                "filters spatial rank is 2), data dilation (Strides{1, 1}), padding below "
                "(CoordinateDiff{0, 0, 0}), padding above (CoordinateDiff{0, 0}), filter "
                "strides (Strides{2, 3}), and filter dilation (Strides{1, 1}) do not match"));
    }
    catch (...)
    {
        FAIL() << "Deduced type check failed for unexpected reason";
    }
}

TEST(type_prop, conv_invalid_padding_above_rank)
{
    // Deduce type
    auto param0 = make_shared<op::Parameter>(element::f32, Shape{6, 2, 10, 10});
    auto param1 = make_shared<op::Parameter>(element::f32, Shape{6, 2, 3, 3});
    try
    {
        auto conv = make_shared<op::v0::Convolution>(param0,
                                                     param1,
                                                     Strides{2, 3},
                                                     Strides{2, 3},
                                                     CoordinateDiff{0, 0},
                                                     CoordinateDiff{0, 0, 0});

        // Should have thrown, so fail if it didn't
        FAIL() << "Invalid input with wrong padding-above rank not detected";
    }
    catch (const NodeValidationFailure& error)
    {
        EXPECT_HAS_SUBSTRING(
            error.what(),
            std::string(
                "Ranks for data item shape/filters shape (data batch has shape "
                "{6,2,10,10}, so data item rank is 2 and filters have shape {6,2,3,3}, so "
                "filters spatial rank is 2), data dilation (Strides{1, 1}), padding below "
                "(CoordinateDiff{0, 0}), padding above (CoordinateDiff{0, 0, 0}), filter "
                "strides (Strides{2, 3}), and filter dilation (Strides{2, 3}) do not match"));
    }
    catch (...)
    {
        FAIL() << "Deduced type check failed for unexpected reason";
    }
}

TEST(type_prop, conv_invalid_input_spatial_size_negative_after_padding)
{
    // Deduce type
    auto param0 = make_shared<op::Parameter>(element::f32, Shape{6, 2, 10, 10});
    auto param1 = make_shared<op::Parameter>(element::f32, Shape{6, 2, 3, 3});
    try
    {
        auto conv = make_shared<op::v0::Convolution>(param0,
                                                     param1,
                                                     Strides{1, 1},
                                                     Strides{1, 1},
                                                     CoordinateDiff{-4, 0},
                                                     CoordinateDiff{-7, 0});

        // Should have thrown, so fail if it didn't
        FAIL() << "Invalid input with negative-length post-padding spatial axis not detected";
    }
    catch (const NodeValidationFailure& error)
    {
        EXPECT_HAS_SUBSTRING(error.what(),
                             std::string("Data shape after padding and dilation has dimension less "
                                         "than 1 (dim: -1) at axis 0"));
    }
    catch (...)
    {
        FAIL() << "Deduced type check failed for unexpected reason";
    }
}

TEST(type_prop, conv_invalid_input_spatial_size_zero_after_padding)
{
    // Deduce type
    auto param0 = make_shared<op::Parameter>(element::f32, Shape{6, 2, 10, 10});
    auto param1 = make_shared<op::Parameter>(element::f32, Shape{6, 2, 3, 3});
    try
    {
        auto conv = make_shared<op::v0::Convolution>(param0,
                                                     param1,
                                                     Strides{1, 1},
                                                     Strides{1, 1},
                                                     CoordinateDiff{-4, 0},
                                                     CoordinateDiff{-6, 0});

        // Should have thrown, so fail if it didn't
        FAIL() << "Invalid input with zero-length post-padding spatial axis not detected";
    }
    catch (const NodeValidationFailure& error)
    {
        EXPECT_HAS_SUBSTRING(error.what(),
                             std::string("Data shape after padding and dilation has dimension less "
                                         "than 1 (dim: 0) at axis 0"));
    }
    catch (...)
    {
        FAIL() << "Deduced type check failed for unexpected reason";
    }
}

TEST(type_prop, conv_invalid_input_spatial_size_0)
{
    // Deduce type
    auto param0 = make_shared<op::Parameter>(element::f32, Shape{6, 2, 0, 10});
    auto param1 = make_shared<op::Parameter>(element::f32, Shape{6, 2, 3, 3});
    try
    {
        auto conv = make_shared<op::v0::Convolution>(param0, param1);

        // Should have thrown, so fail if it didn't
        FAIL() << "Invalid input with zero-length spatial axis not detected";
    }
    catch (const NodeValidationFailure& error)
    {
        EXPECT_HAS_SUBSTRING(error.what(),
                             std::string("Data shape after padding and dilation has "
                                         "dimension less than 1 (dim: 0) at axis 0"));
    }
    catch (...)
    {
        FAIL() << "Deduced type check failed for unexpected reason";
    }
}

TEST(type_prop, conv_invalid_window_size_0)
{
    // Deduce type
    auto param0 = make_shared<op::Parameter>(element::f32, Shape{6, 2, 10, 10});
    auto param1 = make_shared<op::Parameter>(element::f32, Shape{6, 2, 3, 0});
    try
    {
        auto conv = make_shared<op::v0::Convolution>(param0, param1);

        // Should have thrown, so fail if it didn't
        FAIL() << "Invalid input with zero-length window axis not detected";
    }
    catch (const NodeValidationFailure& error)
    {
        EXPECT_HAS_SUBSTRING(
            error.what(),
            std::string("Window after dilation has dimension less than 1 (dim: 0) at axis 1"));
    }
    catch (...)
    {
        FAIL() << "Deduced type check failed for unexpected reason";
    }
}

TEST(type_prop, conv_invalid_window_dilation_stride_0)
{
    // Deduce type
    auto param0 = make_shared<op::Parameter>(element::f32, Shape{6, 2, 10, 10});
    auto param1 = make_shared<op::Parameter>(element::f32, Shape{6, 2, 3, 3});
    try
    {
        auto conv = make_shared<op::v0::Convolution>(param0, param1, Strides{2, 3}, Strides{2, 0});

        // Should have thrown, so fail if it didn't
        FAIL() << "Invalid input with wrong 0-length window dilation stride axis not detected";
    }
    catch (const NodeValidationFailure& error)
    {
        EXPECT_HAS_SUBSTRING(
            error.what(),
            std::string("Window dilation (Strides{2, 0}) has zero dimension at axis 1"));
    }
    catch (...)
    {
        FAIL() << "Deduced type check failed for unexpected reason";
    }
}

TEST(type_prop, conv_invalid_data_dilation_stride_0)
{
    // Deduce type
    auto param0 = make_shared<op::Parameter>(element::f32, Shape{6, 2, 10, 10});
    auto param1 = make_shared<op::Parameter>(element::f32, Shape{6, 2, 3, 3});
    try
    {
        auto conv = make_shared<op::v0::Convolution>(param0,
                                                     param1,
                                                     Strides{2, 3},
                                                     Strides{2, 3},
                                                     CoordinateDiff{0, 0},
                                                     CoordinateDiff{0, 0},
                                                     Strides{2, 0});

        // Should have thrown, so fail if it didn't
        FAIL() << "Invalid input with wrong 0-length data dilation stride axis not detected";
    }
    catch (const NodeValidationFailure& error)
    {
        EXPECT_HAS_SUBSTRING(
            error.what(),
            std::string("Data dilation (Strides{2, 0}) has zero dimension at axis 1"));
    }
    catch (...)
    {
        FAIL() << "Deduced type check failed for unexpected reason";
    }
}

TEST(type_prop, conv_invalid_dilated_window_too_large)
{
    // Deduce type
    auto param0 = make_shared<op::Parameter>(element::f32, Shape{6, 2, 8, 8});
    auto param1 = make_shared<op::Parameter>(element::f32, Shape{6, 2, 3, 3});
    try
    {
        auto conv = make_shared<op::v0::Convolution>(param0, param1, Strides{1, 1}, Strides{4, 4});

        // Should have thrown, so fail if it didn't
        FAIL() << "Invalid input with oversized dilated window not detected";
    }
    catch (const NodeValidationFailure& error)
    {
        EXPECT_HAS_SUBSTRING(error.what(),
                             std::string("Window after dilation has dimension (dim: 9) larger than "
                                         "the data shape after padding (dim: 8) at axis 0"));
    }
    catch (...)
    {
        FAIL() << "Deduced type check failed for unexpected reason";
    }
}

TEST(type_prop, conv_invalid_movement_stride_0)
{
    // Deduce type
    auto param0 = make_shared<op::Parameter>(element::f32, Shape{6, 2, 10, 10});
    auto param1 = make_shared<op::Parameter>(element::f32, Shape{6, 2, 3, 3});
    try
    {
        auto conv = make_shared<op::v0::Convolution>(param0, param1, Strides{0, 1});

        // Should have thrown, so fail if it didn't
        FAIL() << "Invalid input with wrong 0-length movement stride axis not detected";
    }
    catch (const NodeValidationFailure& error)
    {
        EXPECT_HAS_SUBSTRING(
            error.what(),
            std::string("Window strides (Strides{0, 1}) has zero dimension at axis 0"));
    }
    catch (...)
    {
        FAIL() << "Deduced type check failed for unexpected reason";
    }
}

TEST(type_prop, conv_partial_rank_dynamic_rank_dynamic_ok)
{
    PartialShape data_batch_shape{PartialShape::dynamic()};
    PartialShape filters_shape{PartialShape::dynamic()};
    Strides window_movement_strides{1, 1};
    Strides window_dilation_strides{1, 1};
    CoordinateDiff padding_below{0, 0};
    CoordinateDiff padding_above{0, 0};
    Strides data_dilation_strides{1, 1};

    auto param0 = make_shared<op::Parameter>(element::f32, data_batch_shape);
    auto param1 = make_shared<op::Parameter>(element::f32, filters_shape);

    auto conv = make_shared<op::v0::Convolution>(param0,
                                                 param1,
                                                 window_movement_strides,
                                                 window_dilation_strides,
                                                 padding_below,
                                                 padding_above,
                                                 data_dilation_strides);

    ASSERT_EQ(conv->get_output_element_type(0), element::f32);
    ASSERT_TRUE(conv->get_output_partial_shape(0).same_scheme(PartialShape::dynamic(4)));
}

TEST(type_prop, conv_partial_rank_dynamic_rank_dynamic_window_strides_rank_wrong)
{
    PartialShape data_batch_shape{PartialShape::dynamic()};
    PartialShape filters_shape{PartialShape::dynamic()};
    Strides window_movement_strides{1, 1, 1};
    Strides window_dilation_strides{1, 1};
    CoordinateDiff padding_below{0, 0};
    CoordinateDiff padding_above{0, 0};
    Strides data_dilation_strides{1, 1};

    auto param0 = make_shared<op::Parameter>(element::f32, data_batch_shape);
    auto param1 = make_shared<op::Parameter>(element::f32, filters_shape);

    try
    {
        auto conv = make_shared<op::v0::Convolution>(param0,
                                                     param1,
                                                     window_movement_strides,
                                                     window_dilation_strides,
                                                     padding_below,
                                                     padding_above,
                                                     data_dilation_strides);

        FAIL() << "Window stride rank mismatch not detected";
    }
    catch (const NodeValidationFailure& error)
    {
        EXPECT_HAS_SUBSTRING(
            error.what(),
            std::string("Ranks for data item shape/filters shape (data batch has shape ?, so data "
                        "item rank is ? and filters have shape ?, so filters spatial rank is ?), "
                        "data dilation (Strides{1, 1}), padding below (CoordinateDiff{0, 0}), "
                        "padding above (CoordinateDiff{0, 0}), filter strides (Strides{1, 1, 1}), "
                        "and filter dilation (Strides{1, 1}) do not match"));
    }
    catch (...)
    {
        FAIL() << "Deduced type check failed for unexpected reason";
    }
}

TEST(type_prop, conv_partial_rank_dynamic_rank_dynamic_window_strides_dim_zero)
{
    PartialShape data_batch_shape{PartialShape::dynamic()};
    PartialShape filters_shape{PartialShape::dynamic()};
    Strides window_movement_strides{1, 0};
    Strides window_dilation_strides{1, 1};
    CoordinateDiff padding_below{0, 0};
    CoordinateDiff padding_above{0, 0};
    Strides data_dilation_strides{1, 1};

    auto param0 = make_shared<op::Parameter>(element::f32, data_batch_shape);
    auto param1 = make_shared<op::Parameter>(element::f32, filters_shape);

    try
    {
        auto conv = make_shared<op::v0::Convolution>(param0,
                                                     param1,
                                                     window_movement_strides,
                                                     window_dilation_strides,
                                                     padding_below,
                                                     padding_above,
                                                     data_dilation_strides);

        FAIL() << "Window stride with dimension zero not detected";
    }
    catch (const NodeValidationFailure& error)
    {
        EXPECT_HAS_SUBSTRING(
            error.what(),
            std::string("Window strides (Strides{1, 0}) has zero dimension at axis 1"));
    }
    catch (...)
    {
        FAIL() << "Deduced type check failed for unexpected reason";
    }
}

TEST(type_prop, conv_partial_rank_dynamic_rank_dynamic_window_dilation_rank_wrong)
{
    PartialShape data_batch_shape{PartialShape::dynamic()};
    PartialShape filters_shape{PartialShape::dynamic()};
    Strides window_movement_strides{1, 1};
    Strides window_dilation_strides{1, 1, 1};
    CoordinateDiff padding_below{0, 0};
    CoordinateDiff padding_above{0, 0};
    Strides data_dilation_strides{1, 1};

    auto param0 = make_shared<op::Parameter>(element::f32, data_batch_shape);
    auto param1 = make_shared<op::Parameter>(element::f32, filters_shape);

    try
    {
        auto conv = make_shared<op::v0::Convolution>(param0,
                                                     param1,
                                                     window_movement_strides,
                                                     window_dilation_strides,
                                                     padding_below,
                                                     padding_above,
                                                     data_dilation_strides);

        FAIL() << "Window dilation rank mismatch not detected";
    }
    catch (const NodeValidationFailure& error)
    {
        EXPECT_HAS_SUBSTRING(
            error.what(),
            std::string("Ranks for data item shape/filters shape (data batch has shape ?, so data "
                        "item rank is ? and filters have shape ?, so filters spatial rank is ?), "
                        "data dilation (Strides{1, 1}), padding below (CoordinateDiff{0, 0}), "
                        "padding above (CoordinateDiff{0, 0}), filter strides (Strides{1, 1}), and "
                        "filter dilation (Strides{1, 1, 1}) do not match"));
    }
    catch (...)
    {
        FAIL() << "Deduced type check failed for unexpected reason";
    }
}

TEST(type_prop, conv_partial_rank_dynamic_rank_dynamic_window_dilation_dim_zero)
{
    PartialShape data_batch_shape{PartialShape::dynamic()};
    PartialShape filters_shape{PartialShape::dynamic()};
    Strides window_movement_strides{1, 1};
    Strides window_dilation_strides{1, 0};
    CoordinateDiff padding_below{0, 0};
    CoordinateDiff padding_above{0, 0};
    Strides data_dilation_strides{1, 1};

    auto param0 = make_shared<op::Parameter>(element::f32, data_batch_shape);
    auto param1 = make_shared<op::Parameter>(element::f32, filters_shape);

    try
    {
        auto conv = make_shared<op::v0::Convolution>(param0,
                                                     param1,
                                                     window_movement_strides,
                                                     window_dilation_strides,
                                                     padding_below,
                                                     padding_above,
                                                     data_dilation_strides);

        FAIL() << "Window dilation with dimension zero not detected";
    }
    catch (const NodeValidationFailure& error)
    {
        EXPECT_HAS_SUBSTRING(
            error.what(),
            std::string("Window dilation (Strides{1, 0}) has zero dimension at axis 1"));
    }
    catch (...)
    {
        FAIL() << "Deduced type check failed for unexpected reason";
    }
}

TEST(type_prop, conv_partial_rank_dynamic_rank_dynamic_padding_below_rank_wrong)
{
    PartialShape data_batch_shape{PartialShape::dynamic()};
    PartialShape filters_shape{PartialShape::dynamic()};
    Strides window_movement_strides{1, 1};
    Strides window_dilation_strides{1, 1};
    CoordinateDiff padding_below{0, 0, 0};
    CoordinateDiff padding_above{0, 0};
    Strides data_dilation_strides{1, 1};

    auto param0 = make_shared<op::Parameter>(element::f32, data_batch_shape);
    auto param1 = make_shared<op::Parameter>(element::f32, filters_shape);

    try
    {
        auto conv = make_shared<op::v0::Convolution>(param0,
                                                     param1,
                                                     window_movement_strides,
                                                     window_dilation_strides,
                                                     padding_below,
                                                     padding_above,
                                                     data_dilation_strides);

        FAIL() << "Padding below rank mismatch not detected";
    }
    catch (const NodeValidationFailure& error)
    {
        EXPECT_HAS_SUBSTRING(
            error.what(),
            std::string("Ranks for data item shape/filters shape (data batch has shape ?, so data "
                        "item rank is ? and filters have shape ?, so filters spatial rank is ?), "
                        "data dilation (Strides{1, 1}), padding below (CoordinateDiff{0, 0, 0}), "
                        "padding above (CoordinateDiff{0, 0}), filter strides (Strides{1, 1}), and "
                        "filter dilation (Strides{1, 1}) do not match"));
    }
    catch (...)
    {
        FAIL() << "Deduced type check failed for unexpected reason";
    }
}

TEST(type_prop, conv_partial_rank_dynamic_rank_dynamic_padding_above_rank_wrong)
{
    PartialShape data_batch_shape{PartialShape::dynamic()};
    PartialShape filters_shape{PartialShape::dynamic()};
    Strides window_movement_strides{1, 1};
    Strides window_dilation_strides{1, 1};
    CoordinateDiff padding_below{0, 0};
    CoordinateDiff padding_above{0, 0, 0};
    Strides data_dilation_strides{1, 1};

    auto param0 = make_shared<op::Parameter>(element::f32, data_batch_shape);
    auto param1 = make_shared<op::Parameter>(element::f32, filters_shape);

    try
    {
        auto conv = make_shared<op::v0::Convolution>(param0,
                                                     param1,
                                                     window_movement_strides,
                                                     window_dilation_strides,
                                                     padding_below,
                                                     padding_above,
                                                     data_dilation_strides);

        FAIL() << "Padding above rank mismatch not detected";
    }
    catch (const NodeValidationFailure& error)
    {
        EXPECT_HAS_SUBSTRING(
            error.what(),
            std::string("Ranks for data item shape/filters shape (data batch has shape ?, so data "
                        "item rank is ? and filters have shape ?, so filters spatial rank is ?), "
                        "data dilation (Strides{1, 1}), padding below (CoordinateDiff{0, 0}), "
                        "padding above (CoordinateDiff{0, 0, 0}), filter strides (Strides{1, 1}), "
                        "and filter dilation (Strides{1, 1}) do not match"));
    }
    catch (...)
    {
        FAIL() << "Deduced type check failed for unexpected reason";
    }
}

TEST(type_prop, conv_partial_rank_dynamic_rank_dynamic_data_dilation_rank_wrong)
{
    PartialShape data_batch_shape{PartialShape::dynamic()};
    PartialShape filters_shape{PartialShape::dynamic()};
    Strides window_movement_strides{1, 1};
    Strides window_dilation_strides{1, 1};
    CoordinateDiff padding_below{0, 0};
    CoordinateDiff padding_above{0, 0};
    Strides data_dilation_strides{1, 1, 1};

    auto param0 = make_shared<op::Parameter>(element::f32, data_batch_shape);
    auto param1 = make_shared<op::Parameter>(element::f32, filters_shape);

    try
    {
        auto conv = make_shared<op::v0::Convolution>(param0,
                                                     param1,
                                                     window_movement_strides,
                                                     window_dilation_strides,
                                                     padding_below,
                                                     padding_above,
                                                     data_dilation_strides);

        FAIL() << "Data dilation rank mismatch not detected";
    }
    catch (const NodeValidationFailure& error)
    {
        EXPECT_HAS_SUBSTRING(
            error.what(),
            std::string("Ranks for data item shape/filters shape (data batch has shape ?, so data "
                        "item rank is ? and filters have shape ?, so filters spatial rank is ?), "
                        "data dilation (Strides{1, 1, 1}), padding below (CoordinateDiff{0, 0}), "
                        "padding above (CoordinateDiff{0, 0}), filter strides (Strides{1, 1}), and "
                        "filter dilation (Strides{1, 1}) do not match"));
    }
    catch (...)
    {
        FAIL() << "Deduced type check failed for unexpected reason";
    }
}

TEST(type_prop, conv_partial_rank_dynamic_rank_dynamic_data_dilation_dim_zero)
{
    PartialShape data_batch_shape{PartialShape::dynamic()};
    PartialShape filters_shape{PartialShape::dynamic()};
    Strides window_movement_strides{1, 1};
    Strides window_dilation_strides{1, 1};
    CoordinateDiff padding_below{0, 0};
    CoordinateDiff padding_above{0, 0};
    Strides data_dilation_strides{1, 0};

    auto param0 = make_shared<op::Parameter>(element::f32, data_batch_shape);
    auto param1 = make_shared<op::Parameter>(element::f32, filters_shape);

    try
    {
        auto conv = make_shared<op::v0::Convolution>(param0,
                                                     param1,
                                                     window_movement_strides,
                                                     window_dilation_strides,
                                                     padding_below,
                                                     padding_above,
                                                     data_dilation_strides);

        FAIL() << "Data dilation with dimension zero not detected";
    }
    catch (const NodeValidationFailure& error)
    {
        EXPECT_HAS_SUBSTRING(
            error.what(),
            std::string("Data dilation (Strides{1, 0}) has zero dimension at axis 1"));
    }
    catch (...)
    {
        FAIL() << "Deduced type check failed for unexpected reason";
    }
}

TEST(type_prop, conv_partial_rank_static_dynamic_rank_dynamic_ok)
{
    PartialShape data_batch_shape{PartialShape::dynamic(4)};
    PartialShape filters_shape{PartialShape::dynamic()};
    Strides window_movement_strides{1, 1};
    Strides window_dilation_strides{1, 1};
    CoordinateDiff padding_below{0, 0};
    CoordinateDiff padding_above{0, 0};
    Strides data_dilation_strides{1, 1};

    auto param0 = make_shared<op::Parameter>(element::f32, data_batch_shape);
    auto param1 = make_shared<op::Parameter>(element::f32, filters_shape);

    auto conv = make_shared<op::v0::Convolution>(param0,
                                                 param1,
                                                 window_movement_strides,
                                                 window_dilation_strides,
                                                 padding_below,
                                                 padding_above,
                                                 data_dilation_strides);

    ASSERT_EQ(conv->get_output_element_type(0), element::f32);
    ASSERT_TRUE(conv->get_output_partial_shape(0).same_scheme(PartialShape::dynamic(4)));
}

TEST(type_prop, conv_partial_rank_static_dynamic_rank_dynamic_data_batch_rank_wrong)
{
    PartialShape data_batch_shape{PartialShape::dynamic(5)};
    PartialShape filters_shape{PartialShape::dynamic()};
    Strides window_movement_strides{1, 1};
    Strides window_dilation_strides{1, 1};
    CoordinateDiff padding_below{0, 0};
    CoordinateDiff padding_above{0, 0};
    Strides data_dilation_strides{1, 1};

    auto param0 = make_shared<op::Parameter>(element::f32, data_batch_shape);
    auto param1 = make_shared<op::Parameter>(element::f32, filters_shape);

    try
    {
        auto conv = make_shared<op::v0::Convolution>(param0,
                                                     param1,
                                                     window_movement_strides,
                                                     window_dilation_strides,
                                                     padding_below,
                                                     padding_above,
                                                     data_dilation_strides);

        FAIL() << "Data batch rank mismatch not detected";
    }
    catch (const NodeValidationFailure& error)
    {
        EXPECT_HAS_SUBSTRING(
            error.what(),
            std::string("Ranks for data item shape/filters shape (data batch has shape "
                        "{?,?,?,?,?}, so data item rank is 3 and filters have shape ?, so filters "
                        "spatial rank is ?), data dilation (Strides{1, 1}), padding below "
                        "(CoordinateDiff{0, 0}), padding above (CoordinateDiff{0, 0}), filter "
                        "strides (Strides{1, 1}), and filter dilation (Strides{1, 1}) do not "
                        "match"));
    }
    catch (...)
    {
        FAIL() << "Deduced type check failed for unexpected reason";
    }
}

TEST(type_prop, conv_partial_rank_static_dynamic_rank_dynamic_batch_size_known_ok)
{
    PartialShape data_batch_shape{
        64, Dimension::dynamic(), Dimension::dynamic(), Dimension::dynamic()};
    PartialShape filters_shape{PartialShape::dynamic()};
    Strides window_movement_strides{1, 1};
    Strides window_dilation_strides{1, 1};
    CoordinateDiff padding_below{0, 0};
    CoordinateDiff padding_above{0, 0};
    Strides data_dilation_strides{1, 1};

    auto param0 = make_shared<op::Parameter>(element::f32, data_batch_shape);
    auto param1 = make_shared<op::Parameter>(element::f32, filters_shape);

    auto conv = make_shared<op::v0::Convolution>(param0,
                                                 param1,
                                                 window_movement_strides,
                                                 window_dilation_strides,
                                                 padding_below,
                                                 padding_above,
                                                 data_dilation_strides);

    ASSERT_EQ(conv->get_output_element_type(0), element::f32);
    ASSERT_TRUE(conv->get_output_partial_shape(0).same_scheme(
        PartialShape{64, Dimension::dynamic(), Dimension::dynamic(), Dimension::dynamic()}));
}

TEST(type_prop, conv_partial_rank_static_dynamic_rank_dynamic_batch_size_known_zero)
{
    PartialShape data_batch_shape{
        0, Dimension::dynamic(), Dimension::dynamic(), Dimension::dynamic()};
    PartialShape filters_shape{PartialShape::dynamic()};
    Strides window_movement_strides{1, 1};
    Strides window_dilation_strides{1, 1};
    CoordinateDiff padding_below{0, 0};
    CoordinateDiff padding_above{0, 0};
    Strides data_dilation_strides{1, 1};

    auto param0 = make_shared<op::Parameter>(element::f32, data_batch_shape);
    auto param1 = make_shared<op::Parameter>(element::f32, filters_shape);

    try
    {
        auto conv = make_shared<op::v0::Convolution>(param0,
                                                     param1,
                                                     window_movement_strides,
                                                     window_dilation_strides,
                                                     padding_below,
                                                     padding_above,
                                                     data_dilation_strides);

        FAIL() << "Zero batch size not detected";
    }
    catch (const NodeValidationFailure& error)
    {
        EXPECT_HAS_SUBSTRING(error.what(), std::string("Batch size is zero"));
    }
    catch (...)
    {
        FAIL() << "Deduced type check failed for unexpected reason";
    }
}

TEST(type_prop, conv_partial_rank_static_dynamic_rank_dynamic_input_channel_count_known_ok)
{
    PartialShape data_batch_shape{
        Dimension::dynamic(), 3, Dimension::dynamic(), Dimension::dynamic()};
    PartialShape filters_shape{PartialShape::dynamic()};
    Strides window_movement_strides{1, 1};
    Strides window_dilation_strides{1, 1};
    CoordinateDiff padding_below{0, 0};
    CoordinateDiff padding_above{0, 0};
    Strides data_dilation_strides{1, 1};

    auto param0 = make_shared<op::Parameter>(element::f32, data_batch_shape);
    auto param1 = make_shared<op::Parameter>(element::f32, filters_shape);

    auto conv = make_shared<op::v0::Convolution>(param0,
                                                 param1,
                                                 window_movement_strides,
                                                 window_dilation_strides,
                                                 padding_below,
                                                 padding_above,
                                                 data_dilation_strides);

    ASSERT_EQ(conv->get_output_element_type(0), element::f32);
    ASSERT_TRUE(conv->get_output_partial_shape(0).same_scheme(PartialShape::dynamic(4)));
}

TEST(type_prop, conv_partial_rank_static_dynamic_rank_dynamic_input_channel_count_known_zero)
{
    PartialShape data_batch_shape{
        Dimension::dynamic(), 0, Dimension::dynamic(), Dimension::dynamic()};
    PartialShape filters_shape{PartialShape::dynamic()};
    Strides window_movement_strides{1, 1};
    Strides window_dilation_strides{1, 1};
    CoordinateDiff padding_below{0, 0};
    CoordinateDiff padding_above{0, 0};
    Strides data_dilation_strides{1, 1};

    auto param0 = make_shared<op::Parameter>(element::f32, data_batch_shape);
    auto param1 = make_shared<op::Parameter>(element::f32, filters_shape);

    try
    {
        auto conv = make_shared<op::v0::Convolution>(param0,
                                                     param1,
                                                     window_movement_strides,
                                                     window_dilation_strides,
                                                     padding_below,
                                                     padding_above,
                                                     data_dilation_strides);

        FAIL() << "Zero input channel count not detected";
    }
    catch (const NodeValidationFailure& error)
    {
        EXPECT_HAS_SUBSTRING(
            error.what(),
            std::string("Data batch channel count and/or filter input channel count is zero"));
    }
    catch (...)
    {
        FAIL() << "Deduced type check failed for unexpected reason";
    }
}

TEST(type_prop, conv_partial_rank_dynamic_rank_static_dynamic_output_channel_count_known_ok)
{
    PartialShape data_batch_shape{PartialShape::dynamic(4)};
    PartialShape filters_shape{
        32, Dimension::dynamic(), Dimension::dynamic(), Dimension::dynamic()};
    Strides window_movement_strides{1, 1};
    Strides window_dilation_strides{1, 1};
    CoordinateDiff padding_below{0, 0};
    CoordinateDiff padding_above{0, 0};
    Strides data_dilation_strides{1, 1};

    auto param0 = make_shared<op::Parameter>(element::f32, data_batch_shape);
    auto param1 = make_shared<op::Parameter>(element::f32, filters_shape);

    auto conv = make_shared<op::v0::Convolution>(param0,
                                                 param1,
                                                 window_movement_strides,
                                                 window_dilation_strides,
                                                 padding_below,
                                                 padding_above,
                                                 data_dilation_strides);

    ASSERT_EQ(conv->get_output_element_type(0), element::f32);
    ASSERT_TRUE(conv->get_output_partial_shape(0).same_scheme(
        PartialShape{Dimension::dynamic(), 32, Dimension::dynamic(), Dimension::dynamic()}));
}

TEST(type_prop, conv_partial_rank_dynamic_rank_static_dynamic_output_channel_count_known_zero)
{
    PartialShape data_batch_shape{PartialShape::dynamic(4)};
    PartialShape filters_shape{0, Dimension::dynamic(), Dimension::dynamic(), Dimension::dynamic()};
    Strides window_movement_strides{1, 1};
    Strides window_dilation_strides{1, 1};
    CoordinateDiff padding_below{0, 0};
    CoordinateDiff padding_above{0, 0};
    Strides data_dilation_strides{1, 1};

    auto param0 = make_shared<op::Parameter>(element::f32, data_batch_shape);
    auto param1 = make_shared<op::Parameter>(element::f32, filters_shape);

    try
    {
        auto conv = make_shared<op::v0::Convolution>(param0,
                                                     param1,
                                                     window_movement_strides,
                                                     window_dilation_strides,
                                                     padding_below,
                                                     padding_above,
                                                     data_dilation_strides);

        FAIL() << "Zero output channel count not detected";
    }
    catch (const NodeValidationFailure& error)
    {
        EXPECT_HAS_SUBSTRING(error.what(), std::string("Filter output channel count is zero"));
    }
    catch (...)
    {
        FAIL() << "Deduced type check failed for unexpected reason";
    }
}

TEST(type_prop, conv_partial_rank_dynamic_rank_static_dynamic_input_channel_count_known_ok)
{
    PartialShape data_batch_shape{PartialShape::dynamic(4)};
    PartialShape filters_shape{Dimension::dynamic(), 4, Dimension::dynamic(), Dimension::dynamic()};
    Strides window_movement_strides{1, 1};
    Strides window_dilation_strides{1, 1};
    CoordinateDiff padding_below{0, 0};
    CoordinateDiff padding_above{0, 0};
    Strides data_dilation_strides{1, 1};

    auto param0 = make_shared<op::Parameter>(element::f32, data_batch_shape);
    auto param1 = make_shared<op::Parameter>(element::f32, filters_shape);

    auto conv = make_shared<op::v0::Convolution>(param0,
                                                 param1,
                                                 window_movement_strides,
                                                 window_dilation_strides,
                                                 padding_below,
                                                 padding_above,
                                                 data_dilation_strides);

    ASSERT_EQ(conv->get_output_element_type(0), element::f32);
    ASSERT_TRUE(conv->get_output_partial_shape(0).same_scheme(PartialShape::dynamic(4)));
}

TEST(type_prop, conv_partial_rank_dynamic_rank_static_dynamic_input_channel_count_known_zero)
{
    PartialShape data_batch_shape{PartialShape::dynamic(4)};
    PartialShape filters_shape{Dimension::dynamic(), 0, Dimension::dynamic(), Dimension::dynamic()};
    Strides window_movement_strides{1, 1};
    Strides window_dilation_strides{1, 1};
    CoordinateDiff padding_below{0, 0};
    CoordinateDiff padding_above{0, 0};
    Strides data_dilation_strides{1, 1};

    auto param0 = make_shared<op::Parameter>(element::f32, data_batch_shape);
    auto param1 = make_shared<op::Parameter>(element::f32, filters_shape);

    try
    {
        auto conv = make_shared<op::v0::Convolution>(param0,
                                                     param1,
                                                     window_movement_strides,
                                                     window_dilation_strides,
                                                     padding_below,
                                                     padding_above,
                                                     data_dilation_strides);

        FAIL() << "Zero input channel count not detected";
    }
    catch (const NodeValidationFailure& error)
    {
        EXPECT_HAS_SUBSTRING(
            error.what(),
            std::string("Data batch channel count and/or filter input channel count is zero"));
    }
    catch (...)
    {
        FAIL() << "Deduced type check failed for unexpected reason";
    }
}

TEST(type_prop, conv_partial_rank_static_dynamic_rank_static_dynamic_ok)
{
    PartialShape data_batch_shape{PartialShape::dynamic(4)};
    PartialShape filters_shape{PartialShape::dynamic(4)};
    Strides window_movement_strides{1, 1};
    Strides window_dilation_strides{1, 1};
    CoordinateDiff padding_below{0, 0};
    CoordinateDiff padding_above{0, 0};
    Strides data_dilation_strides{1, 1};

    auto param0 = make_shared<op::Parameter>(element::f32, data_batch_shape);
    auto param1 = make_shared<op::Parameter>(element::f32, filters_shape);

    auto conv = make_shared<op::v0::Convolution>(param0,
                                                 param1,
                                                 window_movement_strides,
                                                 window_dilation_strides,
                                                 padding_below,
                                                 padding_above,
                                                 data_dilation_strides);

    ASSERT_EQ(conv->get_output_element_type(0), element::f32);
    ASSERT_TRUE(conv->get_output_partial_shape(0).same_scheme(PartialShape::dynamic(4)));
}

TEST(type_prop, conv_partial_rank_static_dynamic_rank_static_dynamic_arg_ranks_mismatch)
{
    PartialShape data_batch_shape{PartialShape::dynamic(5)};
    PartialShape filters_shape{PartialShape::dynamic(4)};
    Strides window_movement_strides{1, 1};
    Strides window_dilation_strides{1, 1};
    CoordinateDiff padding_below{0, 0};
    CoordinateDiff padding_above{0, 0};
    Strides data_dilation_strides{1, 1};

    auto param0 = make_shared<op::Parameter>(element::f32, data_batch_shape);
    auto param1 = make_shared<op::Parameter>(element::f32, filters_shape);

    try
    {
        auto conv = make_shared<op::v0::Convolution>(param0,
                                                     param1,
                                                     window_movement_strides,
                                                     window_dilation_strides,
                                                     padding_below,
                                                     padding_above,
                                                     data_dilation_strides);

        FAIL() << "Argument rank mismatch not detected";
    }
    catch (const NodeValidationFailure& error)
    {
        EXPECT_HAS_SUBSTRING(error.what(),
                             std::string("Data batch and filters rank do not match (data batch "
                                         "shape: {?,?,?,?,?}, filters shape: {?,?,?,?})"));
    }
    catch (...)
    {
        FAIL() << "Deduced type check failed for unexpected reason";
    }
}

TEST(type_prop, conv_partial_rank_static_dynamic_rank_static_dynamic_input_channel_counts_known_ok)
{
    PartialShape data_batch_shape{
        Dimension::dynamic(), 3, Dimension::dynamic(), Dimension::dynamic()};
    PartialShape filters_shape{Dimension::dynamic(), 3, Dimension::dynamic(), Dimension::dynamic()};
    Strides window_movement_strides{1, 1};
    Strides window_dilation_strides{1, 1};
    CoordinateDiff padding_below{0, 0};
    CoordinateDiff padding_above{0, 0};
    Strides data_dilation_strides{1, 1};

    auto param0 = make_shared<op::Parameter>(element::f32, data_batch_shape);
    auto param1 = make_shared<op::Parameter>(element::f32, filters_shape);

    auto conv = make_shared<op::v0::Convolution>(param0,
                                                 param1,
                                                 window_movement_strides,
                                                 window_dilation_strides,
                                                 padding_below,
                                                 padding_above,
                                                 data_dilation_strides);

    ASSERT_EQ(conv->get_output_element_type(0), element::f32);
    ASSERT_TRUE(conv->get_output_partial_shape(0).same_scheme(PartialShape::dynamic(4)));
}

TEST(type_prop, conv_partial_rank_static_dynamic_rank_static_dynamic_input_channel_counts_mismatch)
{
    PartialShape data_batch_shape{
        Dimension::dynamic(), 3, Dimension::dynamic(), Dimension::dynamic()};
    PartialShape filters_shape{
        Dimension::dynamic(), 22, Dimension::dynamic(), Dimension::dynamic()};
    Strides window_movement_strides{1, 1};
    Strides window_dilation_strides{1, 1};
    CoordinateDiff padding_below{0, 0};
    CoordinateDiff padding_above{0, 0};
    Strides data_dilation_strides{1, 1};

    auto param0 = make_shared<op::Parameter>(element::f32, data_batch_shape);
    auto param1 = make_shared<op::Parameter>(element::f32, filters_shape);

    try
    {
        auto conv = make_shared<op::v0::Convolution>(param0,
                                                     param1,
                                                     window_movement_strides,
                                                     window_dilation_strides,
                                                     padding_below,
                                                     padding_above,
                                                     data_dilation_strides);

        FAIL() << "Input channel count mismatch not detected";
    }
    catch (const NodeValidationFailure& error)
    {
        EXPECT_HAS_SUBSTRING(
            error.what(),
            std::string(
                "Data batch channel count (3) does not match filter input channel count (22)"));
    }
    catch (...)
    {
        FAIL() << "Deduced type check failed for unexpected reason";
    }
}

TEST(type_prop, conv_partial_rank_static_dynamic_rank_static_dynamic_all_nonspatial_known_ok)
{
    PartialShape data_batch_shape{64, 3, Dimension::dynamic(), Dimension::dynamic()};
    PartialShape filters_shape{100, 3, Dimension::dynamic(), Dimension::dynamic()};
    Strides window_movement_strides{1, 1};
    Strides window_dilation_strides{1, 1};
    CoordinateDiff padding_below{0, 0};
    CoordinateDiff padding_above{0, 0};
    Strides data_dilation_strides{1, 1};

    auto param0 = make_shared<op::Parameter>(element::f32, data_batch_shape);
    auto param1 = make_shared<op::Parameter>(element::f32, filters_shape);

    auto conv = make_shared<op::v0::Convolution>(param0,
                                                 param1,
                                                 window_movement_strides,
                                                 window_dilation_strides,
                                                 padding_below,
                                                 padding_above,
                                                 data_dilation_strides);

    ASSERT_EQ(conv->get_output_element_type(0), element::f32);
    ASSERT_TRUE(conv->get_output_partial_shape(0).same_scheme(
        PartialShape{64, 100, Dimension::dynamic(), Dimension::dynamic()}));
}

TEST(type_prop,
     conv_partial_rank_static_dynamic_rank_static_dynamic_all_nonspatial_some_spatial_known_ok)
{
    PartialShape data_batch_shape{64, 3, 200, Dimension::dynamic()};
    PartialShape filters_shape{100, 3, 5, Dimension::dynamic()};
    Strides window_movement_strides{1, 1};
    Strides window_dilation_strides{1, 1};
    CoordinateDiff padding_below{0, 0};
    CoordinateDiff padding_above{0, 0};
    Strides data_dilation_strides{1, 1};

    auto param0 = make_shared<op::Parameter>(element::f32, data_batch_shape);
    auto param1 = make_shared<op::Parameter>(element::f32, filters_shape);

    auto conv = make_shared<op::v0::Convolution>(param0,
                                                 param1,
                                                 window_movement_strides,
                                                 window_dilation_strides,
                                                 padding_below,
                                                 padding_above,
                                                 data_dilation_strides);

    ASSERT_EQ(conv->get_output_element_type(0), element::f32);
    ASSERT_TRUE(conv->get_output_partial_shape(0).same_scheme(
        PartialShape{64, 100, 196, Dimension::dynamic()}));
}

TEST(
    type_prop,
    conv_partial_rank_static_dynamic_rank_static_dynamic_all_nonspatial_some_spatial_known_filters_too_big)
{
    PartialShape data_batch_shape{64, 3, 200, Dimension::dynamic()};
    PartialShape filters_shape{100, 3, 201, Dimension::dynamic()};
    Strides window_movement_strides{1, 1};
    Strides window_dilation_strides{1, 1};
    CoordinateDiff padding_below{0, 0};
    CoordinateDiff padding_above{0, 0};
    Strides data_dilation_strides{1, 1};

    auto param0 = make_shared<op::Parameter>(element::f32, data_batch_shape);
    auto param1 = make_shared<op::Parameter>(element::f32, filters_shape);

    try
    {
        auto conv = make_shared<op::v0::Convolution>(param0,
                                                     param1,
                                                     window_movement_strides,
                                                     window_dilation_strides,
                                                     padding_below,
                                                     padding_above,
                                                     data_dilation_strides);

        FAIL() << "Oversize filter not detected";
    }
    catch (const NodeValidationFailure& error)
    {
        EXPECT_HAS_SUBSTRING(error.what(),
                             std::string("Window after dilation has dimension (dim: 201) larger "
                                         "than the data shape after padding (dim: 200) at axis 0"));
    }
    catch (...)
    {
        FAIL() << "Deduced type check failed for unexpected reason";
    }
}

TEST(
    type_prop,
    conv_partial_rank_static_dynamic_rank_static_dynamic_all_nonspatial_some_spatial_known_filters_not_too_big_after_padding)
{
    PartialShape data_batch_shape{64, 3, 200, Dimension::dynamic()};
    PartialShape filters_shape{100, 3, 201, Dimension::dynamic()};
    Strides window_movement_strides{1, 1};
    Strides window_dilation_strides{1, 1};
    CoordinateDiff padding_below{2, 0};
    CoordinateDiff padding_above{-1, 0};
    Strides data_dilation_strides{1, 1};

    auto param0 = make_shared<op::Parameter>(element::f32, data_batch_shape);
    auto param1 = make_shared<op::Parameter>(element::f32, filters_shape);

    auto conv = make_shared<op::v0::Convolution>(param0,
                                                 param1,
                                                 window_movement_strides,
                                                 window_dilation_strides,
                                                 padding_below,
                                                 padding_above,
                                                 data_dilation_strides);

    ASSERT_EQ(conv->get_output_element_type(0), element::f32);
    ASSERT_TRUE(conv->get_output_partial_shape(0).same_scheme(
        PartialShape{64, 100, 1, Dimension::dynamic()}));
}

TEST(
    type_prop,
    conv_partial_rank_static_dynamic_rank_static_dynamic_all_nonspatial_some_spatial_known_filters_not_too_big_after_data_dilation)
{
    PartialShape data_batch_shape{64, 3, 200, Dimension::dynamic()};
    PartialShape filters_shape{100, 3, 201, Dimension::dynamic()};
    Strides window_movement_strides{1, 1};
    Strides window_dilation_strides{1, 1};
    CoordinateDiff padding_below{0, 0};
    CoordinateDiff padding_above{0, 0};
    Strides data_dilation_strides{2, 1};

    auto param0 = make_shared<op::Parameter>(element::f32, data_batch_shape);
    auto param1 = make_shared<op::Parameter>(element::f32, filters_shape);

    auto conv = make_shared<op::v0::Convolution>(param0,
                                                 param1,
                                                 window_movement_strides,
                                                 window_dilation_strides,
                                                 padding_below,
                                                 padding_above,
                                                 data_dilation_strides);

    ASSERT_EQ(conv->get_output_element_type(0), element::f32);
    ASSERT_TRUE(conv->get_output_partial_shape(0).same_scheme(
        PartialShape{64, 100, 199, Dimension::dynamic()}));
}

TEST(
    type_prop,
    conv_partial_rank_static_dynamic_rank_static_dynamic_all_nonspatial_some_spatial_known_filters_not_too_big_after_data_dilation_strided)
{
    PartialShape data_batch_shape{64, 3, 200, Dimension::dynamic()};
    PartialShape filters_shape{100, 3, 201, Dimension::dynamic()};
    Strides window_movement_strides{3, 1};
    Strides window_dilation_strides{1, 1};
    CoordinateDiff padding_below{0, 0};
    CoordinateDiff padding_above{0, 0};
    Strides data_dilation_strides{2, 1};

    auto param0 = make_shared<op::Parameter>(element::f32, data_batch_shape);
    auto param1 = make_shared<op::Parameter>(element::f32, filters_shape);

    auto conv = make_shared<op::v0::Convolution>(param0,
                                                 param1,
                                                 window_movement_strides,
                                                 window_dilation_strides,
                                                 padding_below,
                                                 padding_above,
                                                 data_dilation_strides);

    ASSERT_EQ(conv->get_output_element_type(0), element::f32);
    ASSERT_TRUE(conv->get_output_partial_shape(0).same_scheme(
        PartialShape{64, 100, 67, Dimension::dynamic()}));
}

TEST(
    type_prop,
    conv_partial_rank_static_dynamic_rank_static_dynamic_all_nonspatial_some_spatial_known_filters_too_big_after_filter_dilation)
{
    PartialShape data_batch_shape{64, 3, 200, Dimension::dynamic()};
    PartialShape filters_shape{100, 3, 101, Dimension::dynamic()};
    Strides window_movement_strides{1, 1};
    Strides window_dilation_strides{2, 1};
    CoordinateDiff padding_below{0, 0};
    CoordinateDiff padding_above{0, 0};
    Strides data_dilation_strides{1, 1};

    auto param0 = make_shared<op::Parameter>(element::f32, data_batch_shape);
    auto param1 = make_shared<op::Parameter>(element::f32, filters_shape);

    try
    {
        auto conv = make_shared<op::v0::Convolution>(param0,
                                                     param1,
                                                     window_movement_strides,
                                                     window_dilation_strides,
                                                     padding_below,
                                                     padding_above,
                                                     data_dilation_strides);

        FAIL() << "Oversize filter after window dilation not detected";
    }
    catch (const NodeValidationFailure& error)
    {
        EXPECT_HAS_SUBSTRING(error.what(),
                             std::string("Window after dilation has dimension (dim: 201) larger "
                                         "than the data shape after padding (dim: 200) at axis 0"));
    }
    catch (...)
    {
        FAIL() << "Deduced type check failed for unexpected reason";
    }
}

TEST(
    type_prop,
    conv_partial_rank_static_dynamic_rank_static_dynamic_all_nonspatial_some_spatial_zero_data_batch_dim)
{
    PartialShape data_batch_shape{64, 3, 200, 0};
    PartialShape filters_shape{100, 3, 5, Dimension::dynamic()};
    Strides window_movement_strides{1, 1};
    Strides window_dilation_strides{1, 1};
    CoordinateDiff padding_below{0, 0};
    CoordinateDiff padding_above{0, 0};
    Strides data_dilation_strides{1, 1};

    auto param0 = make_shared<op::Parameter>(element::f32, data_batch_shape);
    auto param1 = make_shared<op::Parameter>(element::f32, filters_shape);

    try
    {
        auto conv = make_shared<op::v0::Convolution>(param0,
                                                     param1,
                                                     window_movement_strides,
                                                     window_dilation_strides,
                                                     padding_below,
                                                     padding_above,
                                                     data_dilation_strides);

        FAIL() << "Zero dimension in data batch not detected";
    }
    catch (const NodeValidationFailure& error)
    {
        EXPECT_HAS_SUBSTRING(error.what(),
                             std::string("Data shape after padding and dilation has "
                                         "dimension less than 1 (dim: 0) at axis 1"));
    }
    catch (...)
    {
        FAIL() << "Deduced type check failed for unexpected reason";
    }
}

TEST(
    type_prop,
    conv_partial_rank_static_dynamic_rank_static_dynamic_all_nonspatial_some_spatial_positive_data_batch_dim_after_padding)
{
    PartialShape data_batch_shape{64, 3, 200, 0};
    PartialShape filters_shape{100, 3, 5, Dimension::dynamic()};
    Strides window_movement_strides{1, 1};
    Strides window_dilation_strides{1, 1};
    CoordinateDiff padding_below{0, 2};
    CoordinateDiff padding_above{0, -1};
    Strides data_dilation_strides{1, 1};

    auto param0 = make_shared<op::Parameter>(element::f32, data_batch_shape);
    auto param1 = make_shared<op::Parameter>(element::f32, filters_shape);

    auto conv = make_shared<op::v0::Convolution>(param0,
                                                 param1,
                                                 window_movement_strides,
                                                 window_dilation_strides,
                                                 padding_below,
                                                 padding_above,
                                                 data_dilation_strides);

    ASSERT_EQ(conv->get_output_element_type(0), element::f32);
    ASSERT_TRUE(conv->get_output_partial_shape(0).same_scheme(
        PartialShape{64, 100, 196, Dimension::dynamic()}));
}

TEST(
    type_prop,
    conv_partial_rank_static_dynamic_rank_static_dynamic_all_nonspatial_some_spatial_zero_data_batch_dim_after_padding)
{
    PartialShape data_batch_shape{64, 3, 200, 20};
    PartialShape filters_shape{100, 3, 5, Dimension::dynamic()};
    Strides window_movement_strides{1, 1};
    Strides window_dilation_strides{1, 1};
    CoordinateDiff padding_below{0, 0};
    CoordinateDiff padding_above{0, -20};
    Strides data_dilation_strides{1, 1};

    auto param0 = make_shared<op::Parameter>(element::f32, data_batch_shape);
    auto param1 = make_shared<op::Parameter>(element::f32, filters_shape);

    try
    {
        auto conv = make_shared<op::v0::Convolution>(param0,
                                                     param1,
                                                     window_movement_strides,
                                                     window_dilation_strides,
                                                     padding_below,
                                                     padding_above,
                                                     data_dilation_strides);

        FAIL() << "Zero padded dimension in data batch not detected";
    }
    catch (const NodeValidationFailure& error)
    {
        EXPECT_HAS_SUBSTRING(error.what(),
                             std::string("Data shape after padding and dilation has "
                                         "dimension less than 1 (dim: 0) at axis 1"));
    }
    catch (...)
    {
        FAIL() << "Deduced type check failed for unexpected reason";
    }
}

TEST(
    type_prop,
    conv_partial_rank_static_dynamic_rank_static_dynamic_all_nonspatial_some_spatial_negative_data_batch_dim_after_padding)
{
    PartialShape data_batch_shape{64, 3, 200, 20};
    PartialShape filters_shape{100, 3, 5, Dimension::dynamic()};
    Strides window_movement_strides{1, 1};
    Strides window_dilation_strides{1, 1};
    CoordinateDiff padding_below{0, -1};
    CoordinateDiff padding_above{0, -20};
    Strides data_dilation_strides{1, 1};

    auto param0 = make_shared<op::Parameter>(element::f32, data_batch_shape);
    auto param1 = make_shared<op::Parameter>(element::f32, filters_shape);

    try
    {
        auto conv = make_shared<op::v0::Convolution>(param0,
                                                     param1,
                                                     window_movement_strides,
                                                     window_dilation_strides,
                                                     padding_below,
                                                     padding_above,
                                                     data_dilation_strides);

        FAIL() << "Negative padded dimension in data batch not detected";
    }
    catch (const NodeValidationFailure& error)
    {
        EXPECT_HAS_SUBSTRING(error.what(),
                             std::string("Data shape after padding and dilation has dimension less "
                                         "than 1 (dim: -1) at axis 1"));
    }
    catch (...)
    {
        FAIL() << "Deduced type check failed for unexpected reason";
    }
}

TEST(type_prop, conv_partial_dynamic_et)
{
    // For this test the exact shape parameters are kind of arbitrary---just copied and pasted
    // from some known-"OK" test above. We're only concerned about the element types.
    PartialShape data_batch_shape{64, 3, 200, Dimension::dynamic()};
    PartialShape filters_shape{100, 3, 201, Dimension::dynamic()};
    Strides window_movement_strides{1, 1};
    Strides window_dilation_strides{1, 1};
    CoordinateDiff padding_below{2, 0};
    CoordinateDiff padding_above{-1, 0};
    Strides data_dilation_strides{1, 1};

    auto param0 = make_shared<op::Parameter>(element::dynamic, data_batch_shape);
    auto param1 = make_shared<op::Parameter>(element::dynamic, filters_shape);

    auto conv = make_shared<op::v0::Convolution>(param0,
                                                 param1,
                                                 window_movement_strides,
                                                 window_dilation_strides,
                                                 padding_below,
                                                 padding_above,
                                                 data_dilation_strides);

    ASSERT_TRUE(conv->get_output_element_type(0).is_dynamic());
    ASSERT_TRUE(conv->get_output_partial_shape(0).same_scheme(
        PartialShape{64, 100, 1, Dimension::dynamic()}));
}

TEST(type_prop, conv_v1_partial_rank)
{
    PartialShape data_batch_shape{PartialShape::dynamic()};
    PartialShape filters_shape{PartialShape::dynamic()};
    Strides window_movement_strides{1, 1};
    Strides window_dilation_strides{1, 1};
    CoordinateDiff padding_below{0, 0};
    CoordinateDiff padding_above{0, 0};

    auto param0 = make_shared<op::Parameter>(element::f32, data_batch_shape);
    auto param1 = make_shared<op::Parameter>(element::f32, filters_shape);

    auto conv = make_shared<op::v1::Convolution>(param0,
                                                 param1,
                                                 window_movement_strides,
                                                 padding_below,
                                                 padding_above,
                                                 window_dilation_strides);

    ASSERT_TRUE(conv->get_output_partial_shape(0).is_dynamic());
}

TEST(type_prop, conv_v1_partial_auto_padding_same)
{
    const PartialShape data_batch_shape{1, 1, 5, 5};
    const PartialShape filters_shape{1, 1, 3, 3};
    Strides strides{1, 1};
    CoordinateDiff pads_begin{0, 0};
    CoordinateDiff pads_end{0, 0};
    Strides dilations{1, 1};
    const auto auto_pad = op::PadType::SAME_LOWER;

    auto data_batch = make_shared<op::Parameter>(element::f32, data_batch_shape);
    auto filters = make_shared<op::Parameter>(element::f32, filters_shape);

    auto conv = make_shared<op::v1::Convolution>(
        data_batch, filters, strides, pads_begin, pads_end, dilations, auto_pad);

    ASSERT_TRUE(conv->get_output_partial_shape(0).same_scheme(PartialShape{1, 1, 5, 5}));
    ASSERT_EQ(conv->get_pads_begin(), (CoordinateDiff{1, 1}));
    ASSERT_EQ(conv->get_pads_end(), (CoordinateDiff{1, 1}));
}

TEST(type_prop, conv_v1_partial_auto_padding_same_nc_dims_dynamic_same_lower)
{
    const PartialShape data_batch_shape{Dimension::dynamic(), Dimension::dynamic(), 5, 5};
    const PartialShape filters_shape{1, 1, 3, 3};
    Strides strides{1, 1};
    CoordinateDiff pads_begin{0, 0};
    CoordinateDiff pads_end{0, 0};
    Strides dilations{1, 1};
    const auto auto_pad = op::PadType::SAME_LOWER;

    auto data_batch = make_shared<op::Parameter>(element::f32, data_batch_shape);
    auto filters = make_shared<op::Parameter>(element::f32, filters_shape);

    auto conv = make_shared<op::v1::Convolution>(
        data_batch, filters, strides, pads_begin, pads_end, dilations, auto_pad);

    ASSERT_TRUE(conv->get_output_partial_shape(0).same_scheme({Dimension::dynamic(), 1, 5, 5}));
    ASSERT_EQ(conv->get_pads_begin(), (CoordinateDiff{1, 1}));
    ASSERT_EQ(conv->get_pads_end(), (CoordinateDiff{1, 1}));
}

TEST(type_prop, conv_v1_partial_auto_padding_same_nc_dims_dynamic_same_upper)
{
    const PartialShape data_batch_shape{Dimension::dynamic(), Dimension::dynamic(), 5, 5};
    const PartialShape filters_shape{1, 1, 2, 2};
    Strides strides{1, 1};
    CoordinateDiff pads_begin{0, 0};
    CoordinateDiff pads_end{0, 0};
    Strides dilations{1, 1};
    const auto auto_pad = op::PadType::SAME_UPPER;

    auto data_batch = make_shared<op::Parameter>(element::f32, data_batch_shape);
    auto filters = make_shared<op::Parameter>(element::f32, filters_shape);

    auto conv = make_shared<op::v1::Convolution>(
        data_batch, filters, strides, pads_begin, pads_end, dilations, auto_pad);

    ASSERT_TRUE(conv->get_output_partial_shape(0).same_scheme({Dimension::dynamic(), 1, 5, 5}));
    ASSERT_EQ(conv->get_pads_begin(), (CoordinateDiff{0, 0}));
    ASSERT_EQ(conv->get_pads_end(), (CoordinateDiff{1, 1}));
}

TEST(type_prop, conv_v1_partial_auto_padding_same_spatial_dims_dynamic)
{
    const PartialShape data_batch_shape{1, 1, Dimension::dynamic(), 5};
    const PartialShape filters_shape{1, 1, 3, 3};
    Strides strides{1, 1};
    CoordinateDiff pads_begin{0, 0};
    CoordinateDiff pads_end{0, 0};
    Strides dilations{1, 1};
    const auto auto_pad = op::PadType::SAME_LOWER;

    auto data_batch = make_shared<op::Parameter>(element::f32, data_batch_shape);
    auto filters = make_shared<op::Parameter>(element::f32, filters_shape);

    auto conv = make_shared<op::v1::Convolution>(
        data_batch, filters, strides, pads_begin, pads_end, dilations, auto_pad);

    ASSERT_TRUE(conv->get_output_partial_shape(0).same_scheme({1, 1, Dimension::dynamic(), 5}));
    ASSERT_EQ(conv->get_pads_begin(), (CoordinateDiff{0, 1}));
    ASSERT_EQ(conv->get_pads_end(), (CoordinateDiff{0, 1}));
}

TEST(type_prop, conv_v1_partial_data_shape_dynamic)
{
    const PartialShape data_batch_shape{PartialShape::dynamic()};
    const PartialShape filters_shape{1, 1, 3, 3};
    Strides strides{1, 1};
    CoordinateDiff pads_begin{0, 0};
    CoordinateDiff pads_end{0, 0};
    Strides dilations{1, 1};
    const auto auto_pad = op::PadType::SAME_LOWER;

    auto data_batch = make_shared<op::Parameter>(element::f32, data_batch_shape);
    auto filters = make_shared<op::Parameter>(element::f32, filters_shape);

    auto conv = make_shared<op::v1::Convolution>(
        data_batch, filters, strides, pads_begin, pads_end, dilations, auto_pad);

    ASSERT_TRUE(conv->get_output_partial_shape(0).same_scheme(
        {Dimension::dynamic(), 1, Dimension::dynamic(), Dimension::dynamic()}));
    ASSERT_EQ(conv->get_pads_begin(), (CoordinateDiff{}));
    ASSERT_EQ(conv->get_pads_end(), (CoordinateDiff{}));
}

<<<<<<< HEAD
TEST(type_prop, deformable_conv_incorrect_group)
{
    const PartialShape data_batch_shape{1, 3, 96, 96};
    const PartialShape deformable_values_shape{1, 50, 5, 5};
    const PartialShape filters_shape{4, 3, 5, 5};

    auto param0 = make_shared<op::Parameter>(element::f32, data_batch_shape);
    auto param1 = make_shared<op::Parameter>(element::f32, deformable_values_shape);
    auto param2 = make_shared<op::Parameter>(element::f32, filters_shape);

    try
    {
        make_shared<op::v1::DeformableConvolution>(param0,
                                                   param1,
                                                   param2,
                                                   Strides{},
                                                   CoordinateDiff{},
                                                   CoordinateDiff{},
                                                   Strides{},
                                                   op::PadType::EXPLICIT,
                                                   2);

        FAIL() << "DeformableConvolution created with incorrect 'group' value";
    }
    catch (const NodeValidationFailure& error)
    {
        EXPECT_HAS_SUBSTRING(error.what(), "input data shape must be evenly divisible");
    }

    try
    {
        make_shared<op::v1::DeformableConvolution>(param0,
                                                   param1,
                                                   param2,
                                                   Strides{},
                                                   CoordinateDiff{},
                                                   CoordinateDiff{},
                                                   Strides{},
                                                   op::PadType::EXPLICIT,
                                                   3);

        FAIL() << "DeformableConvolution created with incorrect 'group' value";
    }
    catch (const NodeValidationFailure& error)
    {
        EXPECT_HAS_SUBSTRING(error.what(), "weights shape must be evenly divisible");
    }
}

TEST(type_prop, deformable_conv_incorrect_deformable_group)
{
    const PartialShape data_batch_shape{1, 3, 96, 96};
    const PartialShape deformable_values_shape{1, 50, 5, 5};
    const PartialShape filters_shape{3, 3, 5, 5};

    auto param0 = make_shared<op::Parameter>(element::f32, data_batch_shape);
    auto param1 = make_shared<op::Parameter>(element::f32, deformable_values_shape);
    auto param2 = make_shared<op::Parameter>(element::f32, filters_shape);

    try
    {
        make_shared<op::v1::DeformableConvolution>(param0,
                                                   param1,
                                                   param2,
                                                   Strides{},
                                                   CoordinateDiff{},
                                                   CoordinateDiff{},
                                                   Strides{},
                                                   op::PadType::EXPLICIT,
                                                   1,
                                                   7);

        FAIL() << "DeformableConvolution created with incorrect 'deformable group' value";
    }
    catch (const NodeValidationFailure& error)
    {
        EXPECT_HAS_SUBSTRING(error.what(), "deformable values input must be evenly divisible");
    }
=======
TEST(type_prop, conv_bprop_v1_partial_auto_padding_upper)
{
    const Shape shape1{1, 512, 1, 37};
    const Shape shape2{512, 256, 1, 1};
    const Shape shape3{2};
    Strides strides{1, 2};
    CoordinateDiff pads_begin{0, 0};
    CoordinateDiff pads_end{0, 0};
    Strides dilations{1, 1};
    const auto auto_pad = op::PadType::SAME_UPPER;

    auto in1 = make_shared<op::Parameter>(element::f32, shape1);
    auto in2 = make_shared<op::Parameter>(element::f32, shape2);
    std::vector<int64_t> data = {1, 74};
    element::Type type = element::i64;
    auto in3 = make_shared<op::Constant>(type, shape3, data);

    auto conv = make_shared<op::v1::ConvolutionBackpropData>(
        in1, in2, in3, strides, pads_begin, pads_end, dilations, auto_pad);
    conv->validate_and_infer_types();

    ASSERT_EQ(conv->get_pads_begin(), (CoordinateDiff{0, 0}));
    ASSERT_EQ(conv->get_pads_end(), (CoordinateDiff{0, 0}));
}

TEST(type_prop, conv_bprop_v1_partial_auto_padding_lower)
{
    const Shape shape1{1, 512, 1, 37};
    const Shape shape2{512, 256, 1, 1};
    const Shape shape3{2};
    Strides strides{1, 2};
    CoordinateDiff pads_begin{0, 0};
    CoordinateDiff pads_end{0, 0};
    Strides dilations{1, 1};
    const auto auto_pad = op::PadType::SAME_LOWER;

    auto in1 = make_shared<op::Parameter>(element::f32, shape1);
    auto in2 = make_shared<op::Parameter>(element::f32, shape2);
    std::vector<int64_t> data = {1, 74};
    element::Type type = element::i64;
    auto in3 = make_shared<op::Constant>(type, shape3, data);

    auto conv = make_shared<op::v1::ConvolutionBackpropData>(
        in1, in2, in3, strides, pads_begin, pads_end, dilations, auto_pad);
    conv->validate_and_infer_types();

    ASSERT_EQ(conv->get_pads_begin(), (CoordinateDiff{0, 0}));
    ASSERT_EQ(conv->get_pads_end(), (CoordinateDiff{0, 0}));
>>>>>>> 7a500e18
}<|MERGE_RESOLUTION|>--- conflicted
+++ resolved
@@ -2364,135 +2364,4 @@
         {Dimension::dynamic(), 1, Dimension::dynamic(), Dimension::dynamic()}));
     ASSERT_EQ(conv->get_pads_begin(), (CoordinateDiff{}));
     ASSERT_EQ(conv->get_pads_end(), (CoordinateDiff{}));
-}
-
-<<<<<<< HEAD
-TEST(type_prop, deformable_conv_incorrect_group)
-{
-    const PartialShape data_batch_shape{1, 3, 96, 96};
-    const PartialShape deformable_values_shape{1, 50, 5, 5};
-    const PartialShape filters_shape{4, 3, 5, 5};
-
-    auto param0 = make_shared<op::Parameter>(element::f32, data_batch_shape);
-    auto param1 = make_shared<op::Parameter>(element::f32, deformable_values_shape);
-    auto param2 = make_shared<op::Parameter>(element::f32, filters_shape);
-
-    try
-    {
-        make_shared<op::v1::DeformableConvolution>(param0,
-                                                   param1,
-                                                   param2,
-                                                   Strides{},
-                                                   CoordinateDiff{},
-                                                   CoordinateDiff{},
-                                                   Strides{},
-                                                   op::PadType::EXPLICIT,
-                                                   2);
-
-        FAIL() << "DeformableConvolution created with incorrect 'group' value";
-    }
-    catch (const NodeValidationFailure& error)
-    {
-        EXPECT_HAS_SUBSTRING(error.what(), "input data shape must be evenly divisible");
-    }
-
-    try
-    {
-        make_shared<op::v1::DeformableConvolution>(param0,
-                                                   param1,
-                                                   param2,
-                                                   Strides{},
-                                                   CoordinateDiff{},
-                                                   CoordinateDiff{},
-                                                   Strides{},
-                                                   op::PadType::EXPLICIT,
-                                                   3);
-
-        FAIL() << "DeformableConvolution created with incorrect 'group' value";
-    }
-    catch (const NodeValidationFailure& error)
-    {
-        EXPECT_HAS_SUBSTRING(error.what(), "weights shape must be evenly divisible");
-    }
-}
-
-TEST(type_prop, deformable_conv_incorrect_deformable_group)
-{
-    const PartialShape data_batch_shape{1, 3, 96, 96};
-    const PartialShape deformable_values_shape{1, 50, 5, 5};
-    const PartialShape filters_shape{3, 3, 5, 5};
-
-    auto param0 = make_shared<op::Parameter>(element::f32, data_batch_shape);
-    auto param1 = make_shared<op::Parameter>(element::f32, deformable_values_shape);
-    auto param2 = make_shared<op::Parameter>(element::f32, filters_shape);
-
-    try
-    {
-        make_shared<op::v1::DeformableConvolution>(param0,
-                                                   param1,
-                                                   param2,
-                                                   Strides{},
-                                                   CoordinateDiff{},
-                                                   CoordinateDiff{},
-                                                   Strides{},
-                                                   op::PadType::EXPLICIT,
-                                                   1,
-                                                   7);
-
-        FAIL() << "DeformableConvolution created with incorrect 'deformable group' value";
-    }
-    catch (const NodeValidationFailure& error)
-    {
-        EXPECT_HAS_SUBSTRING(error.what(), "deformable values input must be evenly divisible");
-    }
-=======
-TEST(type_prop, conv_bprop_v1_partial_auto_padding_upper)
-{
-    const Shape shape1{1, 512, 1, 37};
-    const Shape shape2{512, 256, 1, 1};
-    const Shape shape3{2};
-    Strides strides{1, 2};
-    CoordinateDiff pads_begin{0, 0};
-    CoordinateDiff pads_end{0, 0};
-    Strides dilations{1, 1};
-    const auto auto_pad = op::PadType::SAME_UPPER;
-
-    auto in1 = make_shared<op::Parameter>(element::f32, shape1);
-    auto in2 = make_shared<op::Parameter>(element::f32, shape2);
-    std::vector<int64_t> data = {1, 74};
-    element::Type type = element::i64;
-    auto in3 = make_shared<op::Constant>(type, shape3, data);
-
-    auto conv = make_shared<op::v1::ConvolutionBackpropData>(
-        in1, in2, in3, strides, pads_begin, pads_end, dilations, auto_pad);
-    conv->validate_and_infer_types();
-
-    ASSERT_EQ(conv->get_pads_begin(), (CoordinateDiff{0, 0}));
-    ASSERT_EQ(conv->get_pads_end(), (CoordinateDiff{0, 0}));
-}
-
-TEST(type_prop, conv_bprop_v1_partial_auto_padding_lower)
-{
-    const Shape shape1{1, 512, 1, 37};
-    const Shape shape2{512, 256, 1, 1};
-    const Shape shape3{2};
-    Strides strides{1, 2};
-    CoordinateDiff pads_begin{0, 0};
-    CoordinateDiff pads_end{0, 0};
-    Strides dilations{1, 1};
-    const auto auto_pad = op::PadType::SAME_LOWER;
-
-    auto in1 = make_shared<op::Parameter>(element::f32, shape1);
-    auto in2 = make_shared<op::Parameter>(element::f32, shape2);
-    std::vector<int64_t> data = {1, 74};
-    element::Type type = element::i64;
-    auto in3 = make_shared<op::Constant>(type, shape3, data);
-
-    auto conv = make_shared<op::v1::ConvolutionBackpropData>(
-        in1, in2, in3, strides, pads_begin, pads_end, dilations, auto_pad);
-    conv->validate_and_infer_types();
-
-    ASSERT_EQ(conv->get_pads_begin(), (CoordinateDiff{0, 0}));
-    ASSERT_EQ(conv->get_pads_end(), (CoordinateDiff{0, 0}));
->>>>>>> 7a500e18
 }