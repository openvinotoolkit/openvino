--- conflicted
+++ resolved
@@ -604,17 +604,11 @@
         arg, strides, pads_begin, pads_end, kernel_shape, rounding_mode, auto_pad);
 
     ASSERT_TRUE(mp->get_output_partial_shape(0).same_scheme({1, 3, 32, 32}));
-<<<<<<< HEAD
-}
-
-TEST(type_prop, max_pool_auto_padding_nc_dims_dynamic)
-=======
     ASSERT_EQ(mp->get_pads_begin(), (Shape{1, 1}));
     ASSERT_EQ(mp->get_pads_end(), (Shape{0, 0}));
 }
 
 TEST(type_prop, max_pool_auto_padding_nc_dims_dynamic_same_lower)
->>>>>>> 130238f5
 {
     const PartialShape arg_shape{Dimension::dynamic(), Dimension::dynamic(), 32, 32};
     const Strides strides{1, 1};
@@ -630,8 +624,6 @@
 
     ASSERT_TRUE(mp->get_output_partial_shape(0).same_scheme(
         {Dimension::dynamic(), Dimension::dynamic(), 32, 32}));
-<<<<<<< HEAD
-=======
     ASSERT_EQ(mp->get_pads_begin(), (Shape{1, 1}));
     ASSERT_EQ(mp->get_pads_end(), (Shape{0, 0}));
 }
@@ -654,7 +646,6 @@
         {Dimension::dynamic(), Dimension::dynamic(), 32, 32}));
     ASSERT_EQ(mp->get_pads_begin(), (Shape{0, 0}));
     ASSERT_EQ(mp->get_pads_end(), (Shape{1, 1}));
->>>>>>> 130238f5
 }
 
 TEST(type_prop, max_pool_auto_padding_spatial_dims_dynamic)
@@ -673,9 +664,6 @@
 
     ASSERT_TRUE(mp->get_output_partial_shape(0).same_scheme(
         {1, 3, Dimension::dynamic(), Dimension::dynamic()}));
-<<<<<<< HEAD
-=======
     ASSERT_EQ(mp->get_pads_begin(), (Shape{}));
     ASSERT_EQ(mp->get_pads_end(), (Shape{}));
->>>>>>> 130238f5
 }