--- conflicted
+++ resolved
@@ -7,11 +7,6 @@
 #include "ngraph/ngraph.hpp"
 #include "ngraph/op/ctc_greedy_decoder.hpp"
 #include "ngraph/op/interpolate.hpp"
-<<<<<<< HEAD
-#include "ngraph/op/prior_box.hpp"
-=======
-#include "ngraph/op/prior_box_clustered.hpp"
->>>>>>> 30b4b488
 #include "ngraph/op/region_yolo.hpp"
 #include "ngraph/op/reorg_yolo.hpp"
 #include "ngraph/op/roi_pooling.hpp"
@@ -47,61 +42,6 @@
     EXPECT_TRUE(make_shared<op::v0::Interpolate>(image, dyn_output_shape, attrs)
                     ->get_output_partial_shape(0)
                     .same_scheme(PartialShape{2, 2, Dimension::dynamic(), Dimension::dynamic()}));
-}
-
-<<<<<<< HEAD
-TEST(type_prop_layers, prior_box1)
-{
-    op::PriorBoxAttrs attrs;
-    attrs.min_size = {2.0f, 3.0f};
-    attrs.aspect_ratio = {1.5f, 2.0f, 2.5f};
-    attrs.scale_all_sizes = false;
-
-    auto layer_shape = op::Constant::create<int64_t>(element::i64, Shape{2}, {32, 32});
-    auto image_shape = op::Constant::create<int64_t>(element::i64, Shape{2}, {300, 300});
-    auto pb = make_shared<op::PriorBox>(layer_shape, image_shape, attrs);
-    ASSERT_EQ(pb->get_shape(), (Shape{2, 20480}));
-}
-
-TEST(type_prop_layers, prior_box2)
-{
-    op::PriorBoxAttrs attrs;
-    attrs.min_size = {2.0f, 3.0f};
-    attrs.aspect_ratio = {1.5f, 2.0f, 2.5f};
-    attrs.flip = true;
-    attrs.scale_all_sizes = false;
-
-    auto layer_shape = op::Constant::create<int64_t>(element::i64, Shape{2}, {32, 32});
-    auto image_shape = op::Constant::create<int64_t>(element::i64, Shape{2}, {300, 300});
-    auto pb = make_shared<op::PriorBox>(layer_shape, image_shape, attrs);
-    ASSERT_EQ(pb->get_shape(), (Shape{2, 32768}));
-}
-
-TEST(type_prop_layers, prior_box3)
-{
-    op::PriorBoxAttrs attrs;
-    attrs.min_size = {256.0f};
-    attrs.max_size = {315.0f};
-    attrs.aspect_ratio = {2.0f};
-    attrs.flip = true;
-
-    auto layer_shape = op::Constant::create<int64_t>(element::i64, Shape{2}, {1, 1});
-    auto image_shape = op::Constant::create<int64_t>(element::i64, Shape{2}, {300, 300});
-    auto pb = make_shared<op::PriorBox>(layer_shape, image_shape, attrs);
-    ASSERT_EQ(pb->get_shape(), (Shape{2, 16}));
-=======
-TEST(type_prop_layers, prior_box_clustered)
-{
-    op::PriorBoxClusteredAttrs attrs;
-    attrs.widths = {4.0f, 2.0f, 3.2f};
-    attrs.heights = {1.0f, 2.0f, 1.1f};
-
-    auto layer_shape = op::Constant::create<int64_t>(element::i64, Shape{2}, {19, 19});
-    auto image_shape = op::Constant::create<int64_t>(element::i64, Shape{2}, {300, 300});
-    auto pbc = make_shared<op::PriorBoxClustered>(layer_shape, image_shape, attrs);
-    // Output shape - 4 * 19 * 19 * 3 (attrs.widths.size())
-    ASSERT_EQ(pbc->get_shape(), (Shape{2, 4332}));
->>>>>>> 30b4b488
 }
 
 TEST(type_prop_layers, region_yolo1)
