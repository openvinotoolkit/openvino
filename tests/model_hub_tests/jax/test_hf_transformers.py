--- conflicted
+++ resolved
@@ -27,15 +27,10 @@
         model = FlaxAutoModel.from_pretrained(model_cached)
         if model_name in ['google/vit-base-patch16-224-in21k']:
             url = "http://images.cocodataset.org/val2017/000000039769.jpg"
-<<<<<<< HEAD
             response = requests.get(url, stream=True)
             response.raise_for_status()
             image = Image.open(response.raw)
-            image_processor = AutoImageProcessor.from_pretrained(model_name)
-=======
-            image = Image.open(requests.get(url, stream=True).raw)
             image_processor = AutoImageProcessor.from_pretrained(model_cached)
->>>>>>> 63436505
             self.example = image_processor(images=image, return_tensors="np")
         elif model_name in ['albert/albert-base-v2', 'facebook/bart-base', 'ksmcg/Mistral-tiny']:
             tokenizer = AutoTokenizer.from_pretrained(model_cached)
