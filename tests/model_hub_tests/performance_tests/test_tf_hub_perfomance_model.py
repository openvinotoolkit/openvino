# Copyright (C) 2023 Intel Corporation
# SPDX-License-Identifier: Apache-2.0


import os
import shutil

import gc
<<<<<<< HEAD
import tempfile
=======
import tarfile
>>>>>>> 8b20c587
import pytest
import openvino as ov
import tensorflow_hub as hub
# noinspection PyUnresolvedReferences
import numpy as np

from models_hub_common.test_performance_model import TestModelPerformance
from models_hub_common.utils import get_models_list
from models_hub_common.constants import tf_hub_cache_dir
from models_hub_common.constants import no_clean_cache_dir


def clean_cache():
    if not os.path.exists(tf_hub_cache_dir):
        return
    for file_name in os.listdir(tf_hub_cache_dir):
        file_path = os.path.join(tf_hub_cache_dir, file_name)
        try:
            if os.path.isfile(file_path) or os.path.islink(file_path):
                os.unlink(file_path)
            elif os.path.isdir(file_path):
                shutil.rmtree(file_path)
        except Exception as e:
            pass


class TestTFPerformanceModel(TestModelPerformance):
    def load_model(self, model_name, model_link):
        hub.load(model_link)
        return hub.resolve(model_link)

    def get_inputs_info(self, model_path: str):
        inputs_info = []
        core = ov.Core()
        model = core.read_model(model=model_path)
        for param in model.inputs:
            input_shape = []
            param_shape = param.get_node().get_output_partial_shape(0)
            shape_special_dims = [ov.Dimension(), ov.Dimension(), ov.Dimension(), ov.Dimension(3)]
            if param_shape == ov.PartialShape(shape_special_dims) and param.get_element_type() == ov.Type.f32:
                # image classification case, let us imitate an image
                # that helps to avoid compute output size issue
                input_shape = [1, 200, 200, 3]
            else:
                for dim in param_shape:
                    if dim.is_dynamic:
                        input_shape.append(1)
                    else:
                        input_shape.append(dim.get_length())
            inputs_info.append((param.get_node().get_friendly_name(), input_shape, param.get_element_type()))
        return inputs_info

    def get_converted_model(self, model_path: str):
        return ov.convert_model(model_path)

    def get_read_model(self, model_path: str):
        core = ov.Core()
        return core.read_model(model=model_path)

    def teardown_method(self):
        if not no_clean_cache_dir:
            clean_cache()
        # deallocate memory after each test case
        gc.collect()

    @pytest.mark.parametrize("model_name,model_link,mark,reason",
                             get_models_list(os.path.join(os.path.dirname(__file__), "precommit_models")))
    @pytest.mark.precommit
    def test_convert_model_precommit(self, model_name, model_link, mark, reason, ie_device):
        assert mark is None or mark == 'skip', "Incorrect test case: {}, {}".format(model_name, model_link)
        if mark == 'skip':
            pytest.skip(reason)
        self.run(model_name, model_link, ie_device)
<|MERGE_RESOLUTION|>--- conflicted
+++ resolved
@@ -6,11 +6,7 @@
 import shutil
 
 import gc
-<<<<<<< HEAD
 import tempfile
-=======
-import tarfile
->>>>>>> 8b20c587
 import pytest
 import openvino as ov
 import tensorflow_hub as hub
