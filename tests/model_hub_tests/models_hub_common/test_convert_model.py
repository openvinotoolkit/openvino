--- conflicted
+++ resolved
@@ -4,11 +4,8 @@
 
 import numpy as np
 from models_hub_common.multiprocessing_utils import multiprocessing_run
-<<<<<<< HEAD
 from models_hub_common.utils import compare_two_tensors
-=======
 from openvino import convert_model
->>>>>>> da79964b
 from openvino.runtime import Core
 
 
