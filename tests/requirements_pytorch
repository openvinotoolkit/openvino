--- conflicted
+++ resolved
@@ -3,22 +3,11 @@
 # optimum still requires numpy<2.0.0
 numpy==1.26.4; python_version < "3.12"
 numpy==2.1.1; python_version >= "3.12"
-<<<<<<< HEAD
-torch==2.7.0; platform_system != "Darwin" or platform_machine != "x86_64"
-torch==2.2.2; platform_system == "Darwin" and platform_machine == "x86_64"
+torch==2.7.0
 --extra-index-url https://download.pytorch.org/whl/cpu
 
-torchvision==0.22.0; platform_system != "Darwin" or platform_machine != "x86_64"
-torchvision==0.17.2; platform_system == "Darwin" and platform_machine == "x86_64"
-torchaudio==2.7.0; platform_system != "Darwin" or platform_machine != "x86_64"
-torchaudio==2.2.2; platform_system == "Darwin" and platform_machine == "x86_64"
-=======
-torch==2.6.0
---extra-index-url https://download.pytorch.org/whl/cpu
-
-torchvision==0.21.0
-torchaudio==2.6.0
->>>>>>> 87425bc7
+torchvision==0.22.0
+torchaudio==2.7.0
 # before updating transformers version, make sure no tests (esp. sdpa2pa) are failing
 transformers==4.47.1
 pytest==7.0.1; python_version < '3.10'
