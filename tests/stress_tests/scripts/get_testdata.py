--- conflicted
+++ resolved
@@ -55,12 +55,8 @@
 
     def create(self):
         """Creates virtual environment."""
-<<<<<<< HEAD
         cmd = '"{executable}" -m venv {venv}'.format(executable=sys.executable,
                                                      venv=self.get_venv_dir())
-=======
-        cmd = '{executable} -m venv {venv}'.format(executable=sys.executable, venv=self.get_venv_dir())
->>>>>>> 82f8f19d
         run_in_subprocess(cmd)
         self.is_created = True
 
@@ -151,15 +147,9 @@
         Venv = VirtualEnv("./.stress_venv")
         requirements = [
             args.mo_tool.parent / "requirements.txt",
-<<<<<<< HEAD
-            omz_path / "tools" / "downloader" / "requirements-caffe2.in",
-            omz_path / "tools" / "downloader" / "requirements-pytorch.in"
-=======
-            args.mo_tool.parent / "requirements_dev.txt",
             omz_path / "tools" / "model_tools" / "requirements.in",
             omz_path / "tools" / "model_tools" / "requirements-caffe2.in",
             omz_path / "tools" / "model_tools" / "requirements-pytorch.in"
->>>>>>> 82f8f19d
         ]
         Venv.create_n_install_requirements(*requirements)
         python_executable = Venv.get_venv_executable()
@@ -202,7 +192,7 @@
             args.omz_irs_out_dir / model_rec.attrib["subdirectory"] / precision / (model_rec.attrib["name"] + ".xml"))
 
         # prepare models
-<<<<<<< HEAD
+
         downloader_path = omz_path / "tools" / "downloader" / "downloader.py"
         cmd = '"{executable}" {downloader_path} --name {model_name}' \
               ' --precisions={precision}' \
@@ -212,28 +202,13 @@
                                                 model_name=model_name,
                                                 precision=precision, num_attempts=OMZ_NUM_ATTEMPTS,
                                                 models_dir=args.omz_models_out_dir, cache_dir=args.omz_cache_dir)
-=======
-        downloader_path = omz_path / "tools" / "model_tools" / "downloader.py"
-        cmd = '{downloader_path} --name {model_name}' \
-              ' --precisions={precision}' \
-              ' --num_attempts {num_attempts}' \
-              ' --output_dir {models_dir}' \
-              ' --cache_dir {cache_dir}'.format(downloader_path=downloader_path, precision=precision,
-                                                models_dir=args.omz_models_out_dir,
-                                                num_attempts=OMZ_NUM_ATTEMPTS, model_name=model_name,
-                                                cache_dir=args.omz_cache_dir)
->>>>>>> 82f8f19d
-
         run_in_subprocess(cmd, check_call=not args.skip_omz_errors)
 
         # convert models to IRs
         converter_path = omz_path / "tools" / "model_tools" / "converter.py"
         # NOTE: remove --precisions if both precisions (FP32 & FP16) required
-<<<<<<< HEAD
         cmd = '"{executable}" {converter_path} --name {model_name}' \
-=======
-        cmd = '{executable} {converter_path} --name {model_name}' \
->>>>>>> 82f8f19d
+
               ' -p "{executable}"' \
               ' --precisions={precision}' \
               ' --output_dir {irs_dir}' \
