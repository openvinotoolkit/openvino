--- conflicted
+++ resolved
@@ -15,11 +15,7 @@
 from proc_utils import cmd_exec  # pylint: disable=import-error
 
 
-<<<<<<< HEAD
-def test_cc_collect(test_id, model, sea_runtool, collector_dir, artifacts):
-=======
-def test_cc_collect(test_id, model, sea_runtool, benchmark_app, collector_dir, artifacts, test_info):
->>>>>>> ca993339
+def test_cc_collect(test_id, model, sea_runtool, collector_dir, artifacts, test_info):
     """ Test conditional compilation statistics collection
     :param test_info: custom `test_info` field of built-in `request` pytest fixture.
                       contain a dictionary to store test metadata.
