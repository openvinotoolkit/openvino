--- conflicted
+++ resolved
@@ -77,7 +77,6 @@
 
 if __name__ == "__main__":
     ir_path, device, out_path = cli_parser()
-<<<<<<< HEAD
 
     for model in ir_path:
         result = infer(ir_path=model, device=device)
@@ -85,14 +84,6 @@
         np.savez(out_path / f"{Path(model).name}.npz", **result)
 
         log.info("Path for inference results: {}".format(out_path))
-        log.info("Inference results:")
-        log.info(result)
-        log.info("SUCCESS!")
-=======
-    results = infer(ir_path=ir_path, device=device)
-    np.savez(out_path, **results)
-    log.info("Path for inference results: {}".format(out_path))
-    log.debug("Inference results:")
-    log.debug(results)
-    log.debug("SUCCESS!")
->>>>>>> 37c619b0
+        log.debug("Inference results:")
+        log.debug(result)
+        log.debug("SUCCESS!")