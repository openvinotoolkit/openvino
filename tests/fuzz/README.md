# Fuzzing Test Suite

This test suite contains [fuzzing](https://en.wikipedia.org/wiki/Fuzzing) tests for [libFuzzer](https://llvm.org/docs/LibFuzzer.html) fuzzing engine.

## Getting Started

Each fuzzing test is an executable. It can run fuzzing to search for new
failures and save reproducer in a file. You can later run a fuzzing test with a
reproducer to debug a failure found.

## Pre-requisites

There are no special pre-requisites to reproduce and debug failures.

To run fuzzing you will need [LLVM](https://apt.llvm.org/) components:
- Clang and co.
- libFuzzer
- lld (linker)
- libc++


## Building fuzz tests

1. Build openvino

Build openvino with options `ENABLE_FUZZING` and `ENABLE_SANITIZER` enabled. It
is recommended to use clang compiler.

```bash
(\
mkdir -p build && cd build && \
<<<<<<< HEAD
CC=clang-10 CXX=clang++-10 cmake .. -DENABLE_FUZZING=ON -DENABLE_SANITIZER=ON -DTREAT_WARNING_AS_ERROR=OFF && \
=======
CC=clang CXX=clang++ cmake .. -DENABLE_FUZZING=ON -DENABLE_SANITIZER=ON -DTREAT_WARNING_AS_ERROR=OFF && \
>>>>>>> a16af0d2
cmake --build . \
)
```

2. Build fuzz tests

Build fuzz tests with options `ENABLE_FUZZING` and `ENABLE_SANITIZER` enabled.
You should use the same compiler as was used for the openvino build.

```bash
(\
mkdir -p tests/fuzz/build && cd tests/fuzz/build && \
<<<<<<< HEAD
CC=clang-10 CXX=clang++-10 cmake .. -DENABLE_FUZZING=ON -DENABLE_SANITIZER=ON -DTREAT_WARNING_AS_ERROR=OFF -DInferenceEngine_DIR=$(pwd)/../../../build && \
=======
CC=clang CXX=clang++ cmake .. -DENABLE_FUZZING=ON -DENABLE_SANITIZER=ON -DTREAT_WARNING_AS_ERROR=OFF -DInferenceEngine_DIR=$(pwd)/../../../build && \
>>>>>>> a16af0d2
cmake --build . \
)
```

## Running fuzz tests

1. Prepare fuzzing corpus

Fuzzing engine needs a set of valid inputs to start fuzzing from. Those files
<<<<<<< HEAD
are called a fuzzing corpus. Use tests/fuzz/scripts/init_corpus.py script to
prepare fuzzing corpus.

```bash
tests/fuzz/scripts/init_corpus.py ./pdpd_layer_models/**/*.pdmodel --join pdiparams && \
mkdir -p import_pdpd-corpus && find ./pdpd_layer_models/ -name "*.fuzz" -exec cp \{\} ./import_pdpd-corpus \;
```
=======
are called a fuzzing corpus. Place valid inputs for the fuzzing test into
directory.

Intel employees can get the corpus as described here
https://wiki.ith.intel.com/x/2N42bg. 
>>>>>>> a16af0d2

2. Run fuzzing

```bash
<<<<<<< HEAD
OV_FRONTEND_PATH=$(pwd)/lib ./import_pdpd-fuzzer -max_total_time=600 ./import_pdpd-corpus
=======
./read_network-fuzzer -max_total_time=600 ./read_network-corpus
>>>>>>> a16af0d2
```
Consider adding those useful command line options:
- `-jobs=$(nproc)` runs multiple fuzzing jobs in parallel.
- `-rss_limit_mb=0` to ignore out-of-memory issues.

<<<<<<< HEAD
## Debugging failures
=======
## Analyzing fuzzing quality

### Explore code coverage

To build coverage report after fuzz test execution run:

```
llvm-profdata merge -sparse *.profraw -o default.profdata && \
llvm-cov show ./read_network-fuzzer -instr-profile=default.profdata -format=html -output-dir=read_network-coverage
```

## Reproducing findings
>>>>>>> a16af0d2

Fuzzing run halts on the first issue identified, prints issue details to stdout and save data to reproduce the issue as a file in the current folder. To debug the issue pass reproducer as command line argument to fuzz test

```bash
<<<<<<< HEAD
OV_FRONTEND_PATH=$(pwd)/lib ./import_pdpd-fuzzer crash-409b5eeed46a8445b7f7b7a2ce5b60a9ad895e3b
=======
./read_network-fuzzer crash-409b5eeed46a8445b7f7b7a2ce5b60a9ad895e3b
>>>>>>> a16af0d2
```

It is recommended but not required to use binaries built for fuzzing to debug the issues. A binaries built without `ENABLE_FUZZING` options can also be used to reproduce and debug the issues.<|MERGE_RESOLUTION|>--- conflicted
+++ resolved
@@ -29,11 +29,7 @@
 ```bash
 (\
 mkdir -p build && cd build && \
-<<<<<<< HEAD
-CC=clang-10 CXX=clang++-10 cmake .. -DENABLE_FUZZING=ON -DENABLE_SANITIZER=ON -DTREAT_WARNING_AS_ERROR=OFF && \
-=======
 CC=clang CXX=clang++ cmake .. -DENABLE_FUZZING=ON -DENABLE_SANITIZER=ON -DTREAT_WARNING_AS_ERROR=OFF && \
->>>>>>> a16af0d2
 cmake --build . \
 )
 ```
@@ -46,11 +42,7 @@
 ```bash
 (\
 mkdir -p tests/fuzz/build && cd tests/fuzz/build && \
-<<<<<<< HEAD
-CC=clang-10 CXX=clang++-10 cmake .. -DENABLE_FUZZING=ON -DENABLE_SANITIZER=ON -DTREAT_WARNING_AS_ERROR=OFF -DInferenceEngine_DIR=$(pwd)/../../../build && \
-=======
 CC=clang CXX=clang++ cmake .. -DENABLE_FUZZING=ON -DENABLE_SANITIZER=ON -DTREAT_WARNING_AS_ERROR=OFF -DInferenceEngine_DIR=$(pwd)/../../../build && \
->>>>>>> a16af0d2
 cmake --build . \
 )
 ```
@@ -60,38 +52,21 @@
 1. Prepare fuzzing corpus
 
 Fuzzing engine needs a set of valid inputs to start fuzzing from. Those files
-<<<<<<< HEAD
-are called a fuzzing corpus. Use tests/fuzz/scripts/init_corpus.py script to
-prepare fuzzing corpus.
-
-```bash
-tests/fuzz/scripts/init_corpus.py ./pdpd_layer_models/**/*.pdmodel --join pdiparams && \
-mkdir -p import_pdpd-corpus && find ./pdpd_layer_models/ -name "*.fuzz" -exec cp \{\} ./import_pdpd-corpus \;
-```
-=======
 are called a fuzzing corpus. Place valid inputs for the fuzzing test into
 directory.
 
 Intel employees can get the corpus as described here
 https://wiki.ith.intel.com/x/2N42bg. 
->>>>>>> a16af0d2
 
 2. Run fuzzing
 
 ```bash
-<<<<<<< HEAD
-OV_FRONTEND_PATH=$(pwd)/lib ./import_pdpd-fuzzer -max_total_time=600 ./import_pdpd-corpus
-=======
 ./read_network-fuzzer -max_total_time=600 ./read_network-corpus
->>>>>>> a16af0d2
 ```
 Consider adding those useful command line options:
 - `-jobs=$(nproc)` runs multiple fuzzing jobs in parallel.
 - `-rss_limit_mb=0` to ignore out-of-memory issues.
 
-<<<<<<< HEAD
-## Debugging failures
-=======
 ## Analyzing fuzzing quality
 
 ### Explore code coverage
@@ -104,16 +79,11 @@
 ```
 
 ## Reproducing findings
->>>>>>> a16af0d2
 
 Fuzzing run halts on the first issue identified, prints issue details to stdout and save data to reproduce the issue as a file in the current folder. To debug the issue pass reproducer as command line argument to fuzz test
 
 ```bash
-<<<<<<< HEAD
-OV_FRONTEND_PATH=$(pwd)/lib ./import_pdpd-fuzzer crash-409b5eeed46a8445b7f7b7a2ce5b60a9ad895e3b
-=======
 ./read_network-fuzzer crash-409b5eeed46a8445b7f7b7a2ce5b60a9ad895e3b
->>>>>>> a16af0d2
 ```
 
-It is recommended but not required to use binaries built for fuzzing to debug the issues. A binaries built without `ENABLE_FUZZING` options can also be used to reproduce and debug the issues.+It is recommended but not required to use binaries built for fuzzing to debug the issues. A binaries built without `ENABLE_FUZZING` options can also be used to reproduce and debug the issues.
