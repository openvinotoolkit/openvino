// Copyright (C) 2018-2022 Intel Corporation
// SPDX-License-Identifier: Apache-2.0
//

#pragma once

#include <inference_engine.hpp>

using namespace InferenceEngine;

/**
 * @brief Determine if InferenceEngine blob means image or not
 */
template<typename T>
static bool isImage(const T &blob) {
  auto descriptor = blob->getTensorDesc();
  if (descriptor.getLayout() != InferenceEngine::NCHW) {
    return false;
  }
  auto channels = descriptor.getDims()[1];
  return channels == 3;
}


/**
 * @brief Determine if InferenceEngine blob means image information or not
 */
template<typename T>
static bool isImageInfo(const T &blob) {
  auto descriptor = blob->getTensorDesc();
  if (descriptor.getLayout() != InferenceEngine::NC) {
    return false;
  }
  auto channels = descriptor.getDims()[1];
  return (channels >= 2);
}


/**
 * @brief Return height and width from provided InferenceEngine tensor description
 */
inline std::pair<size_t, size_t> getTensorHeightWidth(const InferenceEngine::TensorDesc& desc) {
  const auto& layout = desc.getLayout();
  const auto& dims = desc.getDims();
  const auto& size = dims.size();
  if ((size >= 2) &&
    (layout == InferenceEngine::Layout::NCHW  ||
     layout == InferenceEngine::Layout::NHWC  ||
     layout == InferenceEngine::Layout::NCDHW ||
     layout == InferenceEngine::Layout::NDHWC ||
     layout == InferenceEngine::Layout::OIHW  ||
     layout == InferenceEngine::Layout::GOIHW ||
     layout == InferenceEngine::Layout::OIDHW ||
     layout == InferenceEngine::Layout::GOIDHW ||
     layout == InferenceEngine::Layout::CHW  ||
     layout == InferenceEngine::Layout::HW)) {
    // Regardless of layout, dimensions are stored in fixed order
    return std::make_pair(dims.back(), dims.at(size - 2));
  } else {
    throw std::logic_error("Tensor does not have height and width dimensions");
  }
}

/**
 * @brief Fill InferenceEngine blob with random values
 */
template<typename T>
void fillBlobRandom(Blob::Ptr& inputBlob) {
  MemoryBlob::Ptr minput = as<MemoryBlob>(inputBlob);
  // locked memory holder should be alive all time while access to its buffer happens
  auto minputHolder = minput->wmap();

  auto inputBlobData = minputHolder.as<T *>();
  for (size_t i = 0; i < inputBlob->size(); i++) {
    auto rand_max = RAND_MAX;
    inputBlobData[i] = (T) rand() / static_cast<T>(rand_max) * 10;
  }
}

/**
 * @brief Fill InferenceEngine tensor with random values
 */
template<typename T>
ov::Tensor fillTensorRandom(const ov::Output<ov::Node>& input) {
    ov::Tensor tensor { input.get_element_type(), input.get_shape() };
    std::vector<T>values(ov::shape_size(input.get_shape()));
    for (size_t i = 0; i < values.size(); ++i) {
        auto rand_max = RAND_MAX;
        values[i] = (T) rand() / static_cast<T>(rand_max) * 10;
    }
    std::memcpy(tensor.data(), values.data(), sizeof(T) * values.size());
    return tensor;
}


/**
 * @brief Fill InferenceEngine blob with image information
 */
template<typename T>
void fillBlobImInfo(Blob::Ptr& inputBlob,
          const size_t& batchSize,
          std::pair<size_t, size_t> image_size) {
  MemoryBlob::Ptr minput = as<MemoryBlob>(inputBlob);
  // locked memory holder should be alive all time while access to its buffer happens
  auto minputHolder = minput->wmap();

  auto inputBlobData = minputHolder.as<T *>();
  for (size_t b = 0; b < batchSize; b++) {
    size_t iminfoSize = inputBlob->size()/batchSize;
    for (size_t i = 0; i < iminfoSize; i++) {
      size_t index = b*iminfoSize + i;
      if (0 == i)
        inputBlobData[index] = static_cast<T>(image_size.first);
      else if (1 == i)
        inputBlobData[index] = static_cast<T>(image_size.second);
      else
        inputBlobData[index] = 1;
    }
  }
}


/**
 * @brief Fill InferRequest blobs with random values or image information
 */
void fillBlobs(InferenceEngine::InferRequest inferRequest,
               const InferenceEngine::ConstInputsDataMap& inputsInfo,
<<<<<<< HEAD
               const size_t& batchSize);

/**
 * @brief Fill InferRequest tensors with random values or image information
 */
void fillTensors(ov::InferRequest &infer_request,
                 const std::vector<ov::Output<ov::Node>>& inputs);
=======
               const size_t& batchSize);
>>>>>>> 4a859824
<|MERGE_RESOLUTION|>--- conflicted
+++ resolved
@@ -125,14 +125,10 @@
  */
 void fillBlobs(InferenceEngine::InferRequest inferRequest,
                const InferenceEngine::ConstInputsDataMap& inputsInfo,
-<<<<<<< HEAD
                const size_t& batchSize);
 
 /**
  * @brief Fill InferRequest tensors with random values or image information
  */
 void fillTensors(ov::InferRequest &infer_request,
-                 const std::vector<ov::Output<ov::Node>>& inputs);
-=======
-               const size_t& batchSize);
->>>>>>> 4a859824
+                 const std::vector<ov::Output<ov::Node>>& inputs);