--- conflicted
+++ resolved
@@ -101,11 +101,8 @@
 
     @pytest.mark.nightly
     @pytest.mark.precommit
-<<<<<<< HEAD
     @pytest.mark.precommit_torch_export
-=======
     @pytest.mark.precommit_fx_backend
->>>>>>> 39418cad
     def test_split_with_sizes(self, ie_device, precision, ir_version):
         self._test(*self.create_model(),
                    ie_device, precision, ir_version, trace_model=True)
