# Copyright (C) 2018-2025 Intel Corporation
# SPDX-License-Identifier: Apache-2.0

import pytest

from pytorch_layer_test_class import PytorchLayerTest, skip_check, skip_if_export


class TestArange(PytorchLayerTest):
    def _prepare_input(self, end, start=None, step=None, dtype="int64", ref_dtype=None):
        import numpy as np
        if start is None and step is None:
            return (np.array(end).astype(dtype),) if not ref_dtype else (np.array(end).astype(dtype), np.zeros(1).astype(ref_dtype))
        if step is None:
            return (np.array(start).astype(dtype), np.array(end).astype(dtype)) if not ref_dtype else (np.array(start).astype(dtype), np.array(end).astype(dtype), np.zeros(1).astype(ref_dtype))
        return (np.array(start).astype(dtype), np.array(end).astype(dtype), np.array(step).astype(dtype)) if not ref_dtype else (np.array(start).astype(dtype), np.array(end).astype(dtype), np.array(step).astype(dtype), np.zeros(1).astype(ref_dtype))

    def create_model(self, dtype=None, num_inputs=1, use_out=False, ref_dtype=False):
        import torch

        dtype_map = {
            "float32": torch.float32,
            "float64": torch.float64,
            "int64": torch.int64,
            "int32": torch.int32,
            "uint8": torch.uint8,
            "int8": torch.int8,
        }

        class aten_arange_end_dtype(torch.nn.Module):
            def __init__(self, dtype) -> None:
                super(aten_arange_end_dtype, self).__init__()
                self.dtype = dtype

            def forward(self, x):
                return torch.arange(x, dtype=self.dtype)

        class aten_arange_start_end_dtype(torch.nn.Module):
            def __init__(self, dtype) -> None:
                super(aten_arange_start_end_dtype, self).__init__()
                self.dtype = dtype

            def forward(self, x, y):
                return torch.arange(start=x, end=y, dtype=self.dtype)

        class aten_arange_start_end_step_dtype(torch.nn.Module):
            def __init__(self, dtype) -> None:
                super(aten_arange_start_end_step_dtype, self).__init__()
                self.dtype = dtype

            def forward(self, x, y, z):
                return torch.arange(start=x, end=y, step=z, dtype=self.dtype)

        class aten_arange_end_out(torch.nn.Module):
            def __init__(self, dtype) -> None:
                super(aten_arange_end_out, self).__init__()
                self.dtype = dtype

            def forward(self, x):
                return torch.arange(x, out=torch.zeros(1, dtype=self.dtype))

        class aten_arange_start_end_out(torch.nn.Module):
            def __init__(self, out) -> None:
                super(aten_arange_start_end_out, self).__init__()
                self.out = out

            def forward(self, x, y):
                return torch.arange(start=x, end=y, out=self.out)

        class aten_arange_start_end_step_out(torch.nn.Module):
            def __init__(self, out) -> None:
                super(aten_arange_start_end_step_out, self).__init__()
                self.out = out

            def forward(self, x, y, z):
                return torch.arange(start=x, end=y, step=z, out=self.out)

        class aten_arange_end_prim_dtype(torch.nn.Module):

            def forward(self, x, y):
                return torch.arange(x, dtype=y.dtype)

        class aten_arange_start_end_prim_dtype(torch.nn.Module):

            def forward(self, x, y, z):
                return torch.arange(start=x, end=y, dtype=z.dtype)

        class aten_arange_start_end_step_prim_dtype(torch.nn.Module):

            def forward(self, x, y, z, d):
                return torch.arange(start=x, end=y, step=z, dtype=d.dtype)

        model_classes = {
            1: (aten_arange_end_dtype, aten_arange_end_out, aten_arange_end_prim_dtype),
            2: (aten_arange_start_end_dtype, aten_arange_start_end_out, aten_arange_start_end_prim_dtype),
            3: (aten_arange_start_end_step_dtype, aten_arange_start_end_step_out, aten_arange_start_end_step_prim_dtype)
        }
        dtype = dtype_map.get(dtype)
        if ref_dtype:
            model_class = model_classes[num_inputs][2]()
        elif not use_out or dtype is None:
            model_class = model_classes[num_inputs][0](dtype)
        else:
            model_class = model_classes[num_inputs][1](dtype)

        ref_net = None

        return model_class, ref_net, "aten::arange"

    @pytest.mark.nightly
    @pytest.mark.precommit_torch_export
    @pytest.mark.parametrize("dtype", [None,
                                       skip_if_export("float32"),
                                       skip_if_export("float64"),
                                       skip_if_export("int32"),
                                       "int64",
                                       skip_if_export("int8"),
                                       skip_if_export("uint8")])
    @pytest.mark.parametrize("end", [1, 2, 3])
    @pytest.mark.parametrize("use_out", [skip_check(True), False])
    def test_arange_end_only(self, dtype, end, use_out, ie_device, precision, ir_version):
        self._test(*self.create_model(dtype, 1, use_out), ie_device, precision, ir_version,
                   kwargs_to_prepare_input={"end": end})

    @pytest.mark.nightly
    @pytest.mark.parametrize("dtype", [None, "float32", "float64", "int32", "int64", "int8"])
    @pytest.mark.parametrize("start,end", [(0, 1), (-1, 1), (1, 5), (0.5, 2.5)])
    def test_arange_start_end(self, dtype, end, start, ie_device, precision, ir_version):
        self._test(*self.create_model(dtype, 2), ie_device, precision, ir_version,
                   kwargs_to_prepare_input={"end": end, "start": start, "dtype": dtype})

    @pytest.mark.nightly
    @pytest.mark.precommit
    @pytest.mark.parametrize("dtype", [None, "float32", "float64", "int32", "int64", "int8"])
    @pytest.mark.parametrize("start,end,step", [(0, 1, 1), (-2, 1, 1.25), (1, -5, -1), (1, 10, 2), (-1, -5, -2)])
    def test_arange_start_end_step(self, dtype, end, start, step, ie_device, precision, ir_version):
        self._test(*self.create_model(dtype, 3), ie_device, precision, ir_version,
                   kwargs_to_prepare_input={"end": end, "start": start, "step": step, "dtype": dtype})

    @pytest.mark.nightly
    @pytest.mark.precommit_torch_export
<<<<<<< HEAD
    @pytest.mark.precommit_fx_backend
=======
>>>>>>> 63fc0abd
    @pytest.mark.parametrize("dtype", [skip_check(None),
                                       skip_if_export("float32"),
                                       skip_if_export("float64"),
                                       skip_if_export("int32"),
                                       "int64",
                                       skip_if_export("int8"),
                                       skip_if_export("uint8")])
    @pytest.mark.parametrize("end", [1, 2, 3])
    def test_arange_end_only_with_prim_dtype(self, dtype, end, ie_device, precision, ir_version):
        self._test(*self.create_model(dtype, 1, False, True), ie_device, precision, ir_version,
                   kwargs_to_prepare_input={"end": end, "ref_dtype": dtype})

    @pytest.mark.nightly
    @pytest.mark.parametrize("dtype", ["float32", "float64", "int32", "int64", "int8"])
    @pytest.mark.parametrize("start,end", [(0, 1), (-1, 1), (1, 5), (0.5, 2.5)])
    def test_arange_start_end_with_prim_dtype(self, dtype, end, start, ie_device, precision, ir_version):
        self._test(*self.create_model(dtype, 2, ref_dtype=True), ie_device, precision, ir_version,
                   kwargs_to_prepare_input={"end": end, "start": start, "ref_dtype": dtype})

    @pytest.mark.nightly
    @pytest.mark.precommit
    @pytest.mark.parametrize("dtype", ["float32", "float64", "int32", "int64", "int8"])
    @pytest.mark.parametrize("start,end,step", [(0, 1, 1), (-2, 1, 1.25), (1, -5, -1), (1, 10, 2), (-1, -5, -2)])
    def test_arange_start_end_step_with_prim_dtype(self, dtype, end, start, step, ie_device, precision, ir_version):
        self._test(*self.create_model(dtype, 3, ref_dtype=True), ie_device, precision, ir_version,
                   kwargs_to_prepare_input={"end": end, "start": start, "step": step, "ref_dtype": dtype})<|MERGE_RESOLUTION|>--- conflicted
+++ resolved
@@ -139,10 +139,6 @@
 
     @pytest.mark.nightly
     @pytest.mark.precommit_torch_export
-<<<<<<< HEAD
-    @pytest.mark.precommit_fx_backend
-=======
->>>>>>> 63fc0abd
     @pytest.mark.parametrize("dtype", [skip_check(None),
                                        skip_if_export("float32"),
                                        skip_if_export("float64"),
