# Copyright (C) 2018-2023 Intel Corporation
# SPDX-License-Identifier: Apache-2.0

import pytest
import torch
import torch.nn.functional as F

from pytorch_layer_test_class import PytorchLayerTest, skip_if_export

OPS = {
    "aten::abs": torch.abs,
    "aten::abs_": torch.abs_,
    "aten::rsqrt": torch.rsqrt,
    "aten::sqrt": torch.sqrt,
    "aten::erf": torch.erf,
    "aten::erf_": torch.erf_,
    "aten::erfc": torch.erfc,
    "aten::erfc_": torch.erfc_,
    "aten::exp": torch.exp,
    "aten::exp_": torch.exp_,
    "aten::expm1": torch.expm1,
    "aten::expm1_": torch.expm1_,
    "aten::relu": torch.relu,
    "aten::relu_": torch.relu_,
    "aten::ceil": torch.ceil,
    "aten::ceil_": torch.ceil_,
    "aten::floor": torch.floor,
    "aten::floor_": torch.floor_,
    "aten::sigmoid": torch.sigmoid,
    "aten::sigmoid_": torch.sigmoid_,
    "aten::reciprocal": torch.reciprocal,
    "aten::reciprocal_": torch.reciprocal_,
    "aten::relu6": F.relu6,
    "aten::selu": F.selu,
    "aten::silu": F.silu,
    "aten::log": torch.log,
    "aten::log_": torch.log_,
    "aten::log2": torch.log2,
    "aten::log2_": torch.log2_,
    "aten::log10": torch.log10,
    "aten::log10_": torch.log10_,
    "aten::log1p": torch.log1p,
    "aten::log1p_": torch.log1p_,
    "aten::log_sigmoid": F.logsigmoid,
    "aten::mish": F.mish,
    "aten::cos": torch.cos,
    "aten::cos_": torch.cos_,
    "aten::sin": torch.sin,
    "aten::sin_": torch.sin_,
    "aten::tan": torch.tan,
    "aten::tan_": torch.tan_,
    "aten::cosh": torch.cosh,
    "aten::cosh_": torch.cosh_,
    "aten::sinh": torch.sinh,
    "aten::sinh_": torch.sinh_,
    "aten::tanh": torch.tanh,
    "aten::tanh_": torch.tanh_,
    "aten::acos": torch.acos,
    "aten::acos_": torch.acos_,
    "aten::asin": torch.asin,
    "aten::asin_": torch.asin_,
    "aten::atan": torch.atan,
    "aten::atan_": torch.atan_,
    "aten::acosh": torch.acosh,
    "aten::acosh_": torch.acosh_,
    "aten::asinh": torch.asinh,
    "aten::asinh_": torch.asinh_,
    "aten::atanh": torch.atanh,
    "aten::atanh_": torch.atanh_,
    "aten::hardswish": F.hardswish
}


class unary_op_net(torch.nn.Module):
    def __init__(self, op, dtype):
        super(unary_op_net, self).__init__()
        self.dtype = dtype
        self.op = op

    def forward(self, x):
        x1 = x.to(self.dtype)
        y = self.op(x1)
        return y, x1


class unary_op_out_net(torch.nn.Module):
    def __init__(self, op, dtype):
        super(unary_op_out_net, self).__init__()
        self.dtype = dtype
        self.op = op

    def forward(self, x):
        x1 = x.to(self.dtype)
        y = self.op(x1)
        z = torch.empty_like(y)
        y1 = self.op(x1, out=z)
        return y1, z


class unary_func_op_inplace_net(torch.nn.Module):
    def __init__(self, op, dtype):
        super(unary_func_op_inplace_net, self).__init__()
        self.dtype = dtype
        self.op = op

    def forward(self, x):
        x1 = x.to(self.dtype)
        y = self.op(x1, inplace=True)
        return y, x1


class TestUnaryOp(PytorchLayerTest):
    def _prepare_input(self):
        # random number in range [1, 11)
        x = torch.rand(2, 10) * 10 + 1
        return (x.to(self.dtype).numpy(),)

    @pytest.mark.nightly
    @pytest.mark.precommit
    @pytest.mark.precommit_torch_export
    @pytest.mark.precommit_fx_backend
    @pytest.mark.parametrize("dtype", [torch.float32, torch.float64, torch.int8, torch.uint8, torch.int32, torch.int64])
    @pytest.mark.parametrize("op_type",
                             [
                                 "aten::abs",
                                 "aten::rsqrt",
                                 "aten::sqrt",
                                 "aten::erf",
                                 "aten::erfc",
                                 "aten::exp",
                                 "aten::expm1",
                                 "aten::relu",
                                 skip_if_export("aten::relu_"),
                                 "aten::ceil",
                                 skip_if_export("aten::ceil_"),
                                 "aten::floor",
                                 skip_if_export("aten::floor_"),
                                 "aten::sigmoid",
                                 "aten::reciprocal",
                                 "aten::log",
                                 "aten::log2",
                                 "aten::log10",
                                 "aten::log1p",
                                 # trigonometry
                                 "aten::cos",
                                 "aten::sin",
                                 "aten::tan",
                                 "aten::cosh",
                                 "aten::sinh",
                                 "aten::tanh",
                                 "aten::acos",
                                 "aten::asin",
                                 "aten::atan",
                                 "aten::acosh",
                                 "aten::asinh",
                                 "aten::atanh"
                             ])
    def test_unary_op(self, op_type, dtype, ie_device, precision, ir_version):
        self.dtype = dtype
        self._test(unary_op_net(OPS[op_type], dtype), None, op_type,
                   ie_device, precision, ir_version)

    @pytest.mark.nightly
    @pytest.mark.precommit
    @pytest.mark.precommit_fx_backend
    @pytest.mark.parametrize("dtype", [torch.float32, torch.float64])
    @pytest.mark.parametrize("op_type",
                             [
                                 # some pytorch inplace ops do not support int
                                 "aten::abs_",
                                 "aten::erf_",
                                 "aten::erfc_",
                                 "aten::exp_",
                                 "aten::expm1_",
                                 "aten::sigmoid_",
                                 "aten::reciprocal_",
                                 "aten::relu6",
                                 "aten::selu",
                                 "aten::silu",
                                 "aten::log_sigmoid",
                                 "aten::log_",
                                 "aten::log2_",
                                 "aten::log10_",
                                 "aten::log1p_",
                                 "aten::mish",
                                 # trigonometry
                                 "aten::cos_",
                                 "aten::sin_",
                                 "aten::tan_",
                                 "aten::cosh_",
                                 "aten::sinh_",
                                 "aten::tanh_",
                                 "aten::acos_",
                                 "aten::asin_",
                                 "aten::atan_",
                                 "aten::acosh_",
                                 "aten::asinh_",
                                 "aten::atanh_",
                                 "aten::hardswish"
                             ])
    def test_unary_op_float(self, op_type, dtype, ie_device, precision, ir_version):
        self.dtype = dtype
        self._test(unary_op_net(OPS[op_type], dtype), None, op_type,
                   ie_device, precision, ir_version)

    @pytest.mark.nightly
    @pytest.mark.precommit
    @pytest.mark.parametrize("dtype", [torch.float32, torch.float64, torch.int8, torch.uint8, torch.int32, torch.int64])
    @pytest.mark.parametrize("op_type",
                             [
                                 "aten::abs",
                                 "aten::rsqrt",
                                 "aten::sqrt",
                                 "aten::erf",
                                 "aten::erfc",
                                 "aten::exp",
                                 "aten::expm1",
                                 "aten::relu",
                                 "aten::ceil",
                                 "aten::floor",
                                 "aten::sigmoid",
                                 "aten::reciprocal",
                                 "aten::log",
                                 "aten::log2",
                                 "aten::log10",
                                 "aten::log1p",
                                 # trigonometry
                                 "aten::cos",
                                 "aten::sin",
                                 "aten::tan",
                                 "aten::cosh",
                                 "aten::sinh",
                                 "aten::tanh",
                                 "aten::acos",
                                 "aten::asin",
                                 "aten::atan",
                                 "aten::acosh",
                                 "aten::asinh",
                                 "aten::atanh"
                             ])
    def test_unary_op_out(self, op_type, dtype, ie_device, precision, ir_version):
        self.dtype = dtype
        self._test(unary_op_out_net(OPS[op_type], dtype), None, op_type,
                   ie_device, precision, ir_version)

    @pytest.mark.nightly
    @pytest.mark.precommit
    @pytest.mark.precommit_fx_backend
    @pytest.mark.parametrize("dtype", [torch.float32, torch.float64])
    @pytest.mark.parametrize("op_type",
                             [
                                 "aten::relu6",
                                 "aten::selu",
                                 "aten::silu",
<<<<<<< HEAD
                                 "aten::hardswish"
=======
                                 "aten::mish",
>>>>>>> f5259bd6
                             ])
    def test_unary_func_op_inplace(self, op_type, dtype, ie_device, precision, ir_version):
        self.dtype = dtype
        self._test(unary_func_op_inplace_net(OPS[op_type], dtype), None, op_type + "_",
                   ie_device, precision, ir_version)<|MERGE_RESOLUTION|>--- conflicted
+++ resolved
@@ -252,11 +252,8 @@
                                  "aten::relu6",
                                  "aten::selu",
                                  "aten::silu",
-<<<<<<< HEAD
                                  "aten::hardswish"
-=======
                                  "aten::mish",
->>>>>>> f5259bd6
                              ])
     def test_unary_func_op_inplace(self, op_type, dtype, ie_device, precision, ir_version):
         self.dtype = dtype
