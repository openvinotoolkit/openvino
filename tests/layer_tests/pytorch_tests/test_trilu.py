# Copyright (C) 2018-2025 Intel Corporation
# SPDX-License-Identifier: Apache-2.0

import pytest

from pytorch_layer_test_class import PytorchLayerTest


class TestTriuTril(PytorchLayerTest):
    def _prepare_input(self, shape, dtype):
        import numpy as np
        return (np.random.randn(*shape).astype(dtype),)

    def create_model(self, op, diagonal):

        import torch

        op_map = {
            "tril": torch.tril,
            "triu": torch.triu
        }

        pt_op = op_map[op]

        class aten_trilu(torch.nn.Module):
            def __init__(self, op, diagonal):
                super(aten_trilu, self).__init__()
                self.op = op
                self.diagonal = diagonal

            def forward(self, x):
                return self.op(x, self.diagonal)

        ref_net = None

        return aten_trilu(pt_op, diagonal), ref_net, f"aten::{op}"

    @pytest.mark.parametrize("dtype", ["float32", "float64", "int32", "int64", "int8", "uint8", "bool"])
    @pytest.mark.parametrize("diagonal", [0, 1, 2, -1, -2])
    @pytest.mark.parametrize("op", ["triu", "tril"])
    @pytest.mark.nightly
    @pytest.mark.precommit
    @pytest.mark.precommit_fx_backend
    def test_trilu(self, dtype, diagonal, op, ie_device, precision, ir_version):
<<<<<<< HEAD
        self._test(*self.create_model(op, diagonal), ie_device, precision, ir_version,
                   kwargs_to_prepare_input={"shape": (4, 6), "dtype": dtype})
=======
        self._test(*self.create_model(op, diagonal), ie_device, precision, ir_version, 
        kwargs_to_prepare_input={"shape": (4, 6), "dtype": dtype})
>>>>>>> 63fc0abd


class TestTriuTrilTensor(PytorchLayerTest):
    def _prepare_input(self, shape, dtype):
        import numpy as np
        return (np.random.randn(*shape).astype(dtype),)

    def create_model(self, op, diagonal):

        import torch

        class aten_trilu(torch.nn.Module):
            def __init__(self, op, diagonal):
                super(aten_trilu, self).__init__()
                op_map = {
                    "tril": self.tril,
                    "tril_": self.tril_,
                    "triu": self.triu,
                    "triu_": self.triu_
                }
                self.diagonal = diagonal
                self.forward = op_map[op]

            def tril(self, x):
                return x.tril(self.diagonal), x

            def tril_(self, x):
                return x.tril_(self.diagonal), x

            def triu(self, x):
                return x.triu(self.diagonal), x

            def triu_(self, x):
                return x.triu_(self.diagonal), x

        ref_net = None

        return aten_trilu(op, diagonal), ref_net, f"aten::{op}"

    @pytest.mark.parametrize("dtype", ["float32", "float64", "int32", "int64", "int8", "uint8", "bool"])
    @pytest.mark.parametrize("diagonal", [0, 1, 2, -1, -2])
    @pytest.mark.parametrize("op", ["triu", "tril", "triu_", "tril_"])
    @pytest.mark.nightly
    @pytest.mark.precommit
    @pytest.mark.precommit_fx_backend
    def test_trilu(self, dtype, diagonal, op, ie_device, precision, ir_version):
<<<<<<< HEAD
        self._test(*self.create_model(op, diagonal), ie_device, precision, ir_version,
                   kwargs_to_prepare_input={"shape": (4, 6), "dtype": dtype})
=======
        self._test(*self.create_model(op, diagonal), ie_device, precision, ir_version, 
        kwargs_to_prepare_input={"shape": (4, 6), "dtype": dtype})
>>>>>>> 63fc0abd
<|MERGE_RESOLUTION|>--- conflicted
+++ resolved
@@ -42,13 +42,8 @@
     @pytest.mark.precommit
     @pytest.mark.precommit_fx_backend
     def test_trilu(self, dtype, diagonal, op, ie_device, precision, ir_version):
-<<<<<<< HEAD
-        self._test(*self.create_model(op, diagonal), ie_device, precision, ir_version,
-                   kwargs_to_prepare_input={"shape": (4, 6), "dtype": dtype})
-=======
         self._test(*self.create_model(op, diagonal), ie_device, precision, ir_version, 
         kwargs_to_prepare_input={"shape": (4, 6), "dtype": dtype})
->>>>>>> 63fc0abd
 
 
 class TestTriuTrilTensor(PytorchLayerTest):
@@ -95,10 +90,5 @@
     @pytest.mark.precommit
     @pytest.mark.precommit_fx_backend
     def test_trilu(self, dtype, diagonal, op, ie_device, precision, ir_version):
-<<<<<<< HEAD
-        self._test(*self.create_model(op, diagonal), ie_device, precision, ir_version,
-                   kwargs_to_prepare_input={"shape": (4, 6), "dtype": dtype})
-=======
         self._test(*self.create_model(op, diagonal), ie_device, precision, ir_version, 
-        kwargs_to_prepare_input={"shape": (4, 6), "dtype": dtype})
->>>>>>> 63fc0abd
+        kwargs_to_prepare_input={"shape": (4, 6), "dtype": dtype})