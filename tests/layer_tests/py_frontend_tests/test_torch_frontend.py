# -*- coding: utf-8 -*-
# Copyright (C) 2018-2024 Intel Corporation
# SPDX-License-Identifier: Apache-2.0

import torch
import numpy as np
from openvino.frontend import FrontEndManager, ConversionExtension, NodeContext
from openvino.runtime import PartialShape, Type
import openvino.runtime.opset10 as ops
import pytest

import glob
import itertools
import math
import os
import re
from pathlib import Path


class aten_relu(torch.nn.Module):
    def forward(self, x):
        return x, torch.nn.functional.relu(x)


class aten_multi_input_output(torch.nn.Module):
    def forward(self, x, y, z):
        x = x.to(torch.float32)
        y = y.to(torch.float32)
        z = z.to(torch.float32)
        return torch.nn.functional.relu(x), x * y, z / x


def get_scripted_model(model):
    with torch.no_grad():
        model = torch.jit.script(model)
        model.eval()
        model = torch.jit.freeze(model)
        print(model.inlined_graph)  # will help debugging
        return model


def test_pytorch_fe_set_input_shape():
    from openvino.frontend.pytorch.ts_decoder import TorchScriptPythonDecoder

    model = get_scripted_model(aten_relu())
    decoder = TorchScriptPythonDecoder(model)
    fe_manager = FrontEndManager()
    fe = fe_manager.load_by_framework("pytorch")
    im = fe.load(decoder)
    place = im.get_place_by_tensor_name("x.1")
    im.set_partial_shape(place, PartialShape([1, 2, 3, 4]))
    om = fe.convert(im)
    assert om.get_parameters()[0].get_partial_shape(
    ) == PartialShape([1, 2, 3, 4])


def test_pytorch_fe_set_input_type():
    from openvino.frontend.pytorch.ts_decoder import TorchScriptPythonDecoder

    model = get_scripted_model(aten_relu())
    decoder = TorchScriptPythonDecoder(model)
    fe_manager = FrontEndManager()
    fe = fe_manager.load_by_framework("pytorch")
    im = fe.load(decoder)
    place = im.get_place_by_tensor_name("x.1")
    im.set_element_type(place, Type.f32)
    om = fe.convert(im)
    assert om.get_parameters()[0].get_element_type() == Type.f32


def test_pytorch_fe_set_input_value():
    from openvino.frontend.pytorch.ts_decoder import TorchScriptPythonDecoder

    model = get_scripted_model(aten_relu())
    decoder = TorchScriptPythonDecoder(model)
    fe_manager = FrontEndManager()
    fe = fe_manager.load_by_framework("pytorch")
    im = fe.load(decoder)
    place = im.get_place_by_tensor_name("x.1")
    im.set_partial_shape(place, PartialShape([1, 2, 3, 4]))
    im.set_element_type(place, Type.f32)
    im.set_tensor_value(place, np.random.randn(1, 2, 3, 4).astype(np.float32))
    om = fe.convert(im)
    assert len(om.get_parameters()) == 0


def test_pytorch_fe_override_all_inputs():
    from openvino.frontend.pytorch.ts_decoder import TorchScriptPythonDecoder

    decoder = TorchScriptPythonDecoder(aten_multi_input_output())
    fe_manager = FrontEndManager()
    fe = fe_manager.load_by_framework("pytorch")
    im = fe.load(decoder)
    inputs = im.get_inputs()
    assert len(inputs) == 3, "Model should have 3 inputs."
    im.override_all_inputs([inputs[1], inputs[2], inputs[0]])
    om = fe.convert(im)
    assert om.get_parameters()[0].friendly_name == "y"
    assert om.get_parameters()[1].friendly_name == "z"
    assert om.get_parameters()[2].friendly_name == "x"


def test_pytorch_fe_removes_input_set_value():
    from openvino.frontend.pytorch.ts_decoder import TorchScriptPythonDecoder

    decoder = TorchScriptPythonDecoder(aten_multi_input_output())
    fe_manager = FrontEndManager()
    fe = fe_manager.load_by_framework("pytorch")
    im = fe.load(decoder)
    assert len(im.get_inputs()) == 3, "Model should have 3 inputs."
    place = im.get_place_by_tensor_name("y")
    im.set_partial_shape(place, PartialShape([1]))
    im.set_element_type(place, Type.f32)
    im.set_tensor_value(place, np.random.randn(1).astype(np.float32))
    assert len(im.get_inputs()) == 2, "Model should have 2 inputs."
    om = fe.convert(im)
    assert om.get_parameters()[0].friendly_name == "x"
    assert om.get_parameters()[1].friendly_name == "z"


def test_conversion_extension():
    from openvino.frontend.pytorch.ts_decoder import TorchScriptPythonDecoder

    class Model(torch.nn.Module):
        def __init__(self):
            super(Model, self).__init__()

        def forward(self, inp):
            elu = torch.nn.functional.elu(inp, alpha=0.123)
            gelu = torch.nn.functional.gelu(elu, approximate="none")
            gelu2 = torch.nn.functional.gelu(gelu, approximate="tanh")
            softmax = torch.nn.functional.softmax(gelu2, dim=-1)
            vn = torch.linalg.vector_norm(softmax, ord=math.inf, dim=None)
            return vn

    model = Model()
    decoder = TorchScriptPythonDecoder(get_scripted_model(model))

    def convert_elu(node: NodeContext):
        inp = node.get_input(0)
        alpha = node.get_input(1)
        zero = ops.constant(np.array([0], dtype=np.float32))
        greater = ops.greater(inp, zero)
        exp = ops.exp(inp)
        one = ops.constant(np.array([0], dtype=np.float32))
        sub = ops.subtract(exp, one)
        mul = ops.multiply(sub, alpha)
        select = ops.select(greater, inp, mul)
        return select.outputs()

    def convert_gelu(node: NodeContext):
        inp = node.get_input(0)
        approximate = node.get_values_from_const_input(1)
        if approximate == "none":
            f = ops.erf(ops.divide(inp, ops.constant(
                np.array([math.sqrt(2.0)], dtype=np.float32))))
        elif approximate == "tanh":
            f = ops.tanh(ops.multiply(ops.constant(np.array([math.sqrt(2.0 / math.pi)], dtype=np.float32)),
                                      ops.add(inp, ops.multiply(ops.constant(np.array([0.044715], dtype=np.float32)),
                                                                ops.power(inp, ops.constant(np.array([3], dtype=np.float32)))))))
        mul = ops.multiply(ops.multiply(ops.constant(np.array([0.5], dtype=np.float32)), inp),
                           ops.add(ops.constant(np.array([1], dtype=np.float32)), f))
        return mul.outputs()

    def convert_softmax(node: NodeContext):
        inp = node.get_input(0)
        dim = node.get_values_from_const_input(1, dtype=np.int32)
        dim_const = ops.constant(np.array([dim], dtype=np.int32))
        reduce_max = ops.reduce_max(inp, dim_const, True)
        sub = ops.subtract(inp, reduce_max)
        exp = ops.exp(sub)
        reduce_sum = ops.reduce_sum(exp, dim_const, True)
        div = ops.divide(exp, reduce_sum)
        return div.outputs()

    def convert_vector_norm(node: NodeContext):
        inp = node.get_input(0)
        ord = node.get_values_from_const_input(1)
        assert ord == math.inf
        dim = node.get_values_from_const_input(2)
        if dim is None:
            inp = ops.reshape(inp, ops.constant(np.array([-1])), False)
            reduce_axes = np.array([0])
        else:
            reduce_axes = np.array(dim)
        rm = ops.reduce_max(ops.abs(inp), reduce_axes, False)
        return rm.outputs()

    fem = FrontEndManager()
    fe = fem.load_by_framework(framework="pytorch")
    assert fe
    fe.add_extension(ConversionExtension("aten::elu", convert_elu))
    fe.add_extension(ConversionExtension("aten::gelu", convert_gelu))
    fe.add_extension(ConversionExtension("aten::softmax", convert_softmax))
    fe.add_extension(ConversionExtension(
        "aten::linalg_vector_norm", convert_vector_norm))
    input_model = fe.load(decoder)
    assert input_model
    converted_model = fe.convert(input_model)
    assert converted_model
    assert [n.get_type_name() for n in converted_model.get_ordered_ops()] == ["Parameter", "Constant", "Constant",
                                                                              "Constant", "Greater", "Exp",
                                                                              "Constant", "Subtract", "Constant",
                                                                              "Multiply", "Select", "Multiply",
                                                                              "Constant", "Constant", "Divide",
                                                                              "Erf", "Add", "Multiply",
                                                                              "Multiply", "Constant", "Constant",
                                                                              "Constant", "Constant", "Power",
                                                                              "Multiply", "Add", "Multiply",
                                                                              "Tanh", "Add", "Multiply",
                                                                              "Constant", "ReduceMax", "Subtract",
                                                                              "Exp", "ReduceSum", "Divide",
                                                                              "Constant", "Reshape", "Abs",
                                                                              "Constant", "ReduceMax", "Result"]


def get_builtin_extensions_path():
    base_paths = [Path(__file__).parent.parent.parent.parent]
    repo_dir = os.environ.get("REPO_DIR")
    if repo_dir:
        base_paths.append(repo_dir)

    for base_path in base_paths:
        paths = glob.glob(os.path.join(
            base_path, "**", "*test_builtin_extensions*"), recursive=True)
        for path in paths:
            if re.search(r"(lib)?test_builtin_extensions.?\.(dll|so)", path):
                return path
    raise RuntimeError("Unable to find test_builtin_extensions")


def test_so_extension():
    from openvino.frontend.pytorch.ts_decoder import TorchScriptPythonDecoder

    class Elu(torch.nn.Module):
        def __init__(self, alpha):
            super(Elu, self).__init__()
            self.alpha = alpha

        def forward(self, inp):
            return torch.nn.functional.elu(inp, self.alpha)

    model = Elu(alpha=0.123)
    decoder = TorchScriptPythonDecoder(get_scripted_model(model))

    fem = FrontEndManager()
    fe = fem.load_by_framework(framework="pytorch")
    assert fe

    input_model = fe.load(decoder)
    assert input_model
    converted_model = fe.convert(input_model)
    assert converted_model
    assert [n.get_type_name() for n in converted_model.get_ordered_ops()] == [
        'Parameter', 'Elu', 'Constant', 'ConvertLike', 'Multiply', 'Result']

    fe.add_extension(get_builtin_extensions_path())
    converted_model = fe.convert(input_model)
    assert converted_model
    assert [n.get_type_name() for n in converted_model.get_ordered_ops()] == [
        "Parameter", "CustomElu", "Result"]

def test_framework_map_macros():
    from openvino.frontend.pytorch.ts_decoder import TorchScriptPythonDecoder

    class Relu(torch.nn.Module):
        def __init__(self):
            super(Relu, self).__init__()

        def forward(self, x):
            return torch.nn.functional.relu(x)

    model = Relu()
    decoder = TorchScriptPythonDecoder(get_scripted_model(model))

    fem = FrontEndManager()
    fe = fem.load_by_framework(framework="pytorch")
    assert fe

    input_model = fe.load(decoder)
    assert input_model
    converted_model = fe.convert(input_model)
    assert converted_model
    assert [n.get_type_name() for n in converted_model.get_ordered_ops()] == [
        "Parameter", "Relu", "Result"]

    fe.add_extension(get_builtin_extensions_path())
    converted_model = fe.convert(input_model)
    assert converted_model
    assert [n.get_type_name() for n in converted_model.get_ordered_ops()] == [
        "Parameter", "ReluCustom", "Result"]


class CosModel(torch.nn.Module):
    def __init__(self):
            super(CosModel, self).__init__()

    def forward(self, x):
            return torch.cos(x.to(torch.float32))

def test_op_extension():
    from openvino.frontend.pytorch.ts_decoder import TorchScriptPythonDecoder
    from openvino.frontend.pytorch import OpExtension

    model = CosModel()
    decoder = TorchScriptPythonDecoder(get_scripted_model(model))

    fem = FrontEndManager()
    fe = fem.load_by_framework(framework="pytorch")
    assert fe

    input_model = fe.load(decoder)
    assert input_model
    converted_model = fe.convert(input_model)
    assert converted_model
    assert [n.get_type_name() for n in converted_model.get_ordered_ops()] == [
        "Parameter", "Convert", "Cos", "Result"]

    fe.add_extension(OpExtension("Sin", "aten::cos"))
    converted_model = fe.convert(input_model)
    assert converted_model
    assert [n.get_type_name() for n in converted_model.get_ordered_ops()] == [
        "Parameter", "Convert", "Sin", "Result"]


def test_op_extension_generic():
    from openvino.frontend.pytorch.ts_decoder import TorchScriptPythonDecoder
    from openvino.frontend import OpExtension

    model = CosModel()
    decoder = TorchScriptPythonDecoder(get_scripted_model(model))

    fem = FrontEndManager()
    fe = fem.load_by_framework(framework="pytorch")
    assert fe

    input_model = fe.load(decoder)
    assert input_model
    converted_model = fe.convert(input_model)
    assert converted_model
    assert [n.get_type_name() for n in converted_model.get_ordered_ops()] == [
        "Parameter", "Convert", "Cos", "Result"]

    fe.add_extension(OpExtension("Sin", "aten::cos"))
    converted_model = fe.convert(input_model)
    assert converted_model
    assert [n.get_type_name() for n in converted_model.get_ordered_ops()] == [
        "Parameter", "Convert", "Sin", "Result"]


def test_module_extension():
    from openvino.frontend.pytorch.ts_decoder import TorchScriptPythonDecoder
    from openvino.frontend.pytorch import ModuleExtension
    from openvino import convert_model

    class ModelWithModule(torch.nn.Module):
        def __init__(self):
            super(ModelWithModule, self).__init__()
            self.cos_module = CosModel()

        def forward(self, x):
            return self.cos_module(x)

    model = ModelWithModule()
    decoder = TorchScriptPythonDecoder(model)
    #print(decoder.graph_element)

    fem = FrontEndManager()
    fe = fem.load_by_framework(framework="pytorch")
    assert fe

    input_model = fe.load(decoder)
    assert input_model
    converted_model = fe.convert(input_model)
    assert converted_model
    assert [n.get_type_name() for n in converted_model.get_ordered_ops()] == [
        "Parameter", "Convert", "Cos", "Result"]
    
    #decoder = TorchScriptPythonDecoder(model, example_input=(torch.randn(100),), module_extensions=[ModuleExtension(CosModel, "aten::sin", evaluate=lambda module, *args, **kwargs: args[0], convert=wrapper)])
    #print(decoder.graph_element)
    #converted_model = fe.convert(input_model)
    converted_model = convert_model(model, example_input=(torch.randn(100),), extension=[ModuleExtension(CosModel, "aten::sin")])
    assert converted_model
    assert [n.get_type_name() for n in converted_model.get_ordered_ops()] == [
        "Parameter", "Sin", "Result"]
    converted_model = convert_model(model, extension=[ModuleExtension(CosModel, "aten::sin")])
    assert converted_model
    assert [n.get_type_name() for n in converted_model.get_ordered_ops()] == [
        "Parameter", "Sin", "Result"]
    assert False


def test_pytorch_telemetry():
    from openvino.frontend import TelemetryExtension
    from openvino.frontend.pytorch.ts_decoder import TorchScriptPythonDecoder

    class MockTelemetry:
        def __init__(self, stat):
            self.stat = stat

        def send_event(self, *arg, **kwargs):
            self.stat["send_event"] += 1

        def send_error(self, *arg, **kwargs):
            self.stat["send_error"] += 1

        def send_stack_trace(self, *arg, **kwargs):
            self.stat["send_stack_trace"] += 1

    def add_ext(front_end, stat):
        tel = MockTelemetry(stat)
        front_end.add_extension(TelemetryExtension("mock",
                                                   tel.send_event,
                                                   tel.send_error,
                                                   tel.send_stack_trace))

    tel_stat = {"send_event": 0, "send_error": 0, "send_stack_trace": 0}
    # Ensure that MockTelemetry object is alive and can receive events (due to callbacks hold the object)
    model = get_scripted_model(aten_relu())
    decoder = TorchScriptPythonDecoder(model)
    fe_manager = FrontEndManager()
    fe = fe_manager.load_by_framework("pytorch")
    add_ext(fe, tel_stat)
    im = fe.load(decoder)
    fe.convert(im)
    assert tel_stat["send_event"] == 2
    assert tel_stat["send_error"] == 0
    assert tel_stat["send_stack_trace"] == 0


class ShareWeghtsConvAndShareLinearModel(torch.nn.Module):
    INPUT_SIZE = [1, 1, 4, 4]

    def __init__(self):
        super().__init__()
        self.conv = torch.nn.Conv2d(1, 1, 1)
        self.linear = torch.nn.Linear(4, 4)
        self.linear.weight.data = torch.randn((4, 4), dtype=torch.float32)
        self.linear.bias.data = torch.randn((1, 4), dtype=torch.float32)

    def forward(self, x):
        for _ in range(2):
            x = self.conv(x)
            x = self.linear(x)
        return x


def test_shared_consts_reused():
    from openvino.frontend.pytorch.ts_decoder import TorchScriptPythonDecoder

    model = ShareWeghtsConvAndShareLinearModel()
    decoder = TorchScriptPythonDecoder(
        model, example_input=(torch.rand(model.INPUT_SIZE),))
    fe_manager = FrontEndManager()
    fe = fe_manager.load_by_framework("pytorch")
    im = fe.load(decoder)
    om = fe.convert(im)
    const_names = ["self.conv.weight",
                   "self.linear.weight", "self.linear.bias"]
    # self.conv.bias is not reused because of ConstantFolding
    for n in om.get_ops():
        if "Constant" in n.get_type_name():
            for name in n.output(0).names:
                if name in const_names:
                    const_names.remove(name)
                    assert len(n.output(0).get_target_inputs()
                               ) == 2, f"Constant {n} is not reused"
    assert len(
        const_names) == 0, f"Not all constants were found: {const_names}"


<<<<<<< HEAD
class ModelTest1(torch.nn.Module):
=======
@pytest.mark.parametrize(
    ("l_type", "r_type"),
    itertools.product(
        [
            float,
            int,
            torch.bool,
            torch.uint8,
            torch.int8,
            torch.int16,
            torch.int32,
            torch.int64,
            torch.bfloat16,
            torch.float16,
            torch.float32,
            torch.float64,
        ],
        repeat=2,
    ),
)
@pytest.mark.parametrize("l_scalar", [True, False])
@pytest.mark.parametrize("r_scalar", [True, False])
def test_pytorch_types_promotion(l_type, r_type, l_scalar, r_scalar):
    from openvino.frontend.pytorch.ts_decoder import (TorchScriptPythonDecoder,
                                                      pt_to_ov_type_map)

    class aten_add_t_t(torch.nn.Module):
        def forward(self, x: torch.Tensor, y: torch.Tensor):
            return torch.add(x, y)

    class aten_add_int_int(torch.nn.Module):
        def forward(self, x: int, y: int):
            return torch.add(x, y)

    class aten_add_float_float(torch.nn.Module):
        def forward(self, x: float, y: float):
            return torch.add(x, y)

    class aten_add_int_float(torch.nn.Module):
        def forward(self, x: int, y: float):
            return torch.add(x, y)

    class aten_add_float_int(torch.nn.Module):
        def forward(self, x: float, y: int):
            return torch.add(x, y)

    class aten_add_t_int(torch.nn.Module):
        def forward(self, x: torch.Tensor, y: int):
            return torch.add(x, y)

    class aten_add_int_t(torch.nn.Module):
        def forward(self, x: int, y: torch.Tensor):
            return torch.add(x, y)

    class aten_add_t_float(torch.nn.Module):
        def forward(self, x: torch.Tensor, y: float):
            return torch.add(x, y)

    class aten_add_float_t(torch.nn.Module):
        def forward(self, x: float, y: torch.Tensor):
            return torch.add(x, y)

    l_t = "t"
    r_t = "t"

    if isinstance(l_type, type):
        ov_lhs = ops.parameter(PartialShape([]), pt_to_ov_type_map.get(l_type.__name__))
        pt_lhs = l_type(5)
        l_t = l_type.__name__
    elif l_scalar:
        ov_lhs = ops.parameter(PartialShape([]), pt_to_ov_type_map.get(str(l_type)))
        pt_lhs = torch.tensor(1, dtype=l_type)
    else:
        ov_lhs = ops.parameter(PartialShape([2, 2]), pt_to_ov_type_map.get(str(l_type)))
        pt_lhs = torch.rand([2, 2]).to(dtype=l_type)

    if isinstance(r_type, type):
        ov_rhs = ops.parameter(PartialShape([]), pt_to_ov_type_map.get(r_type.__name__))
        pt_rhs = r_type(5)
        r_t = r_type.__name__
    elif r_scalar:
        ov_rhs = ops.parameter(PartialShape([]), pt_to_ov_type_map.get(str(r_type)))
        pt_rhs = torch.tensor(1, dtype=r_type)
    else:
        ov_rhs = ops.parameter(PartialShape([2, 2]), pt_to_ov_type_map.get(str(r_type)))
        pt_rhs = torch.rand([2, 2]).to(dtype=r_type)
    model = get_scripted_model(locals().get(f"aten_add_{l_t}_{r_t}")())
    decoder = TorchScriptPythonDecoder(model)
    fe_manager = FrontEndManager()
    fe = fe_manager.load_by_framework("pytorch")
    im = fe.load(decoder)
    lhs_place = im.get_place_by_tensor_name("x.1")
    rhs_place = im.get_place_by_tensor_name("y.1")
    im.set_element_type(lhs_place, ov_lhs.get_output_element_type(0))
    im.set_element_type(rhs_place, ov_rhs.get_output_element_type(0))
    im.set_partial_shape(lhs_place, ov_lhs.get_output_partial_shape(0))
    im.set_partial_shape(rhs_place, ov_rhs.get_output_partial_shape(0))
    om = fe.convert(im)
    pt_out = model(pt_lhs, pt_rhs)
    if isinstance(pt_out, (float, int, bool)):
        pt_out_type = type(pt_out).__name__
        pt_out_shape = []
    else:
        pt_out_type = pt_out.dtype
        pt_out_shape = pt_out.size()
    pt_out_type = pt_to_ov_type_map.get(str(pt_out_type))
    ov_out_type = om.get_output_element_type(0)
    if pt_out_type == Type.i64 and ov_out_type == Type.i32 and "int" in [l_t, r_t]:
        pytest.xfail("Pytorch int-like scalar in OV is converted to i32 instead of i64, mismatch is expected.")
    assert pt_out_type == ov_out_type
    assert PartialShape(pt_out_shape) == om.get_output_partial_shape(0)


class TestModel1(torch.nn.Module):
>>>>>>> d5b81f1c
    def __init__(self, *args, **kwargs) -> None:
        super().__init__(*args, **kwargs)
        self.pool = torch.nn.AdaptiveAvgPool2d(1)

    def forward(self, x):
        return {"x1": self.pool(x), "x2": x * 5}


def test_output_dict_names():
    from openvino.frontend.pytorch.ts_decoder import TorchScriptPythonDecoder

    model = ModelTest1()
    decoder = TorchScriptPythonDecoder(
        model, example_input=(torch.randn(1, 3, 224, 224),))
    fe_manager = FrontEndManager()
    fe = fe_manager.load_by_framework("pytorch")
    im = fe.load(decoder)
    om = fe.convert(im)
    assert om.outputs[0].any_name == "x1" and om.outputs[1].any_name == "x2", "Output dict names are not expected"


class ModelTest2(torch.nn.Module):
    def __init__(self, *args, **kwargs) -> None:
        super().__init__(*args, **kwargs)
        self.pool = torch.nn.AdaptiveAvgPool2d(1)

    def forward(self, x):
        return self.pool(x), x * 5


def test_output_tuple_names():
    from openvino.frontend.pytorch.ts_decoder import TorchScriptPythonDecoder

    model = ModelTest2()
    decoder = TorchScriptPythonDecoder(
        model, example_input=(torch.randn(1, 3, 224, 224),))
    fe_manager = FrontEndManager()
    fe = fe_manager.load_by_framework("pytorch")
    im = fe.load(decoder)
    om = fe.convert(im)
    assert len(om.outputs[0].names) == 0 and len(
        om.outputs[1].names) == 0, "Output tuple names must be empty"<|MERGE_RESOLUTION|>--- conflicted
+++ resolved
@@ -363,7 +363,6 @@
 
     model = ModelWithModule()
     decoder = TorchScriptPythonDecoder(model)
-    #print(decoder.graph_element)
 
     fem = FrontEndManager()
     fe = fem.load_by_framework(framework="pytorch")
@@ -376,18 +375,20 @@
     assert [n.get_type_name() for n in converted_model.get_ordered_ops()] == [
         "Parameter", "Convert", "Cos", "Result"]
     
-    #decoder = TorchScriptPythonDecoder(model, example_input=(torch.randn(100),), module_extensions=[ModuleExtension(CosModel, "aten::sin", evaluate=lambda module, *args, **kwargs: args[0], convert=wrapper)])
-    #print(decoder.graph_element)
-    #converted_model = fe.convert(input_model)
     converted_model = convert_model(model, example_input=(torch.randn(100),), extension=[ModuleExtension(CosModel, "aten::sin")])
     assert converted_model
     assert [n.get_type_name() for n in converted_model.get_ordered_ops()] == [
         "Parameter", "Sin", "Result"]
-    converted_model = convert_model(model, extension=[ModuleExtension(CosModel, "aten::sin")])
+
+    converted_model = convert_model(model, example_input=(torch.randn(100),), extension=[ModuleExtension(model.cos_module, "aten::sin")])
     assert converted_model
     assert [n.get_type_name() for n in converted_model.get_ordered_ops()] == [
         "Parameter", "Sin", "Result"]
-    assert False
+
+    converted_model = convert_model(model, example_input=(torch.randn(100),), extension=[ModuleExtension("cos_module", "aten::sin")])
+    assert converted_model
+    assert [n.get_type_name() for n in converted_model.get_ordered_ops()] == [
+        "Parameter", "Sin", "Result"]
 
 
 def test_pytorch_telemetry():
@@ -469,9 +470,6 @@
         const_names) == 0, f"Not all constants were found: {const_names}"
 
 
-<<<<<<< HEAD
-class ModelTest1(torch.nn.Module):
-=======
 @pytest.mark.parametrize(
     ("l_type", "r_type"),
     itertools.product(
@@ -585,8 +583,7 @@
     assert PartialShape(pt_out_shape) == om.get_output_partial_shape(0)
 
 
-class TestModel1(torch.nn.Module):
->>>>>>> d5b81f1c
+class ModelTest1(torch.nn.Module):
     def __init__(self, *args, **kwargs) -> None:
         super().__init__(*args, **kwargs)
         self.pool = torch.nn.AdaptiveAvgPool2d(1)
