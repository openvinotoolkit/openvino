# Copyright (C) 2018-2025 Intel Corporation
# SPDX-License-Identifier: Apache-2.0

import numpy as np
import pytest
import tensorflow as tf
from common.tf_layer_test_class import CommonTFLayerTest


class TestReverseSequence(CommonTFLayerTest):
    def _prepare_input(self, inputs_info):
        assert 'input:0' in inputs_info
        assert 'seq_lengths:0' in inputs_info
        input_shape = inputs_info['input:0']
        seq_lengths_shape = inputs_info['seq_lengths:0']
        inputs_data = {}
        inputs_data['input:0'] = np.random.randint(-50, 50, input_shape).astype(self.input_type)
        inputs_data['seq_lengths:0'] = np.random.randint(0, self.max_seq_length + 1, seq_lengths_shape).astype(
            self.seq_lengths_type)
        return inputs_data

    def create_reverse_sequence_net(self, input_shape, input_type, seq_lengths_type, seq_dim, batch_dim):
        self.input_type = input_type
        self.seq_lengths_type = seq_lengths_type
        assert 0 <= batch_dim and batch_dim < len(input_shape), "Incorrect `batch_dim` in the test case"
        assert 0 <= seq_dim and seq_dim < len(input_shape), "Incorrect `seq_dim` in the test case"
        self.max_seq_length = input_shape[seq_dim]
        batch_size = input_shape[batch_dim]
        tf.compat.v1.reset_default_graph()
        # Create the graph and model
        with tf.compat.v1.Session() as sess:
            input = tf.compat.v1.placeholder(input_type, input_shape, 'input')
            seq_lengths = tf.compat.v1.placeholder(seq_lengths_type, [batch_size], 'seq_lengths')
            tf.raw_ops.ReverseSequence(input=input, seq_lengths=seq_lengths, seq_dim=seq_dim, batch_dim=batch_dim)
            tf.compat.v1.global_variables_initializer()
            tf_net = sess.graph_def

        return tf_net, None

    test_data_basic = [
        dict(input_shape=[2, 3], input_type=np.int32, seq_lengths_type=np.int64, seq_dim=1, batch_dim=0),
        dict(input_shape=[3, 6, 4], input_type=np.float32, seq_lengths_type=np.int32, seq_dim=2, batch_dim=0),
        dict(input_shape=[6, 3, 4, 2], input_type=np.float32, seq_lengths_type=np.int32, seq_dim=0, batch_dim=3),
    ]

    @pytest.mark.parametrize("params", test_data_basic)
    @pytest.mark.precommit
    @pytest.mark.nightly
    def test_reverse_sequence_basic(self, params, ie_device, precision, ir_version, temp_dir):
        self._test(*self.create_reverse_sequence_net(**params),
<<<<<<< HEAD
                   ie_device, precision, ir_version, temp_dir=temp_dir)


class TestComplexReverseSequence(CommonTFLayerTest):
    def _prepare_input(self, inputs_info):
        assert 'input:0' in inputs_info
        assert 'seq_lengths:0' in inputs_info
        input_shape = inputs_info['input:0']
        seq_lengths_shape = inputs_info['seq_lengths:0']
        inputs_data = {}
        # Generate random complex numbers
        real_part = np.random.randint(-50, 50, input_shape).astype(np.float32)
        imag_part = np.random.randint(-50, 50, input_shape).astype(np.float32)
        inputs_data['input:0'] = real_part + 1j * imag_part
        inputs_data['seq_lengths:0'] = np.random.randint(0, self.max_seq_length + 1, seq_lengths_shape).astype(
            self.seq_lengths_type)
        return inputs_data

    def create_reverse_sequence_net(self, input_shape, seq_lengths_type, seq_dim, batch_dim):
        self.input_type = np.complex64
        self.seq_lengths_type = seq_lengths_type
        # Convert negative indices to positive for TensorFlow
        effective_batch_dim = batch_dim if batch_dim >= 0 else len(input_shape) + batch_dim
        effective_seq_dim = seq_dim if seq_dim >= 0 else len(input_shape) + seq_dim
        assert 0 <= effective_batch_dim and effective_batch_dim < len(input_shape), "Incorrect `batch_dim` in the test case"
        assert 0 <= effective_seq_dim and effective_seq_dim < len(input_shape), "Incorrect `seq_dim` in the test case"
        self.max_seq_length = input_shape[effective_seq_dim]
        batch_size = input_shape[effective_batch_dim]
        tf.compat.v1.reset_default_graph()
        # Create the graph and model
        with tf.compat.v1.Session() as sess:
            input = tf.compat.v1.placeholder(tf.complex64, input_shape, 'input')
            seq_lengths = tf.compat.v1.placeholder(seq_lengths_type, [batch_size], 'seq_lengths')
            tf.raw_ops.ReverseSequence(input=input, seq_lengths=seq_lengths, seq_dim=effective_seq_dim, batch_dim=effective_batch_dim)
            tf.compat.v1.global_variables_initializer()
            tf_net = sess.graph_def

        return tf_net, None
    
    def compare_ie_results_with_framework(self, infer_res, framework_res, framework_eps):
        is_ok = True
        from common.utils.common_utils import allclose
        
        for framework_out_name in framework_res:
            if framework_out_name not in infer_res and len(infer_res) == 1:
                ov_res = list(infer_res.values())[0]
            else:
                ov_res = infer_res[framework_out_name]

            fw_res = np.array(framework_res[framework_out_name])

            # Special handling for complex tensors
            is_complex_tensor = fw_res.dtype == np.complex64 or fw_res.dtype == np.complex128
            
            if not is_complex_tensor:
                # Check output types for non-complex tensors
                assert fw_res.dtype == ov_res.dtype or \
                    ov_res.dtype.type == str or \
                    ov_res.dtype.type == np.str_, 'Outputs types are different: ' \
                                                    'OpenVINO output type - {}, ' \
                                                    'Framework output type - {}'.format(ov_res.dtype, fw_res.dtype)
            else:
                # For complex tensors, OpenVINO returns only the real part
                print("Complex tensor detected: TF type {} vs OpenVINO type {}".format(fw_res.dtype, ov_res.dtype))
                
                # Check shapes match (without considering complex nature)
                assert fw_res.shape == ov_res.shape, 'Output shapes do not match: ' \
                                                    'OpenVINO shape {} vs Framework shape {}'.format(ov_res.shape, fw_res.shape)
                
                # Compare only real parts for complex tensors
                fw_real_part = fw_res.real
                
                # Compare only real parts
                if not allclose(ov_res, fw_real_part,
                            atol=framework_eps,
                            rtol=framework_eps):
                    is_ok = False
                    diff = np.array(abs(ov_res - fw_real_part)).max()
                    print("Complex tensor real part max diff is {}".format(diff))
                else:
                    print("Complex tensor real part validation successful!\n")
                    print("absolute eps: {}, relative eps: {}".format(framework_eps, framework_eps))
                
                continue

            # Check output shapes match
            assert fw_res.shape == ov_res.shape, 'Outputs shapes are different: ' \
                                                'OpenVINO output shape - {}, ' \
                                                'Framework output shape - {}'.format(ov_res.shape, fw_res.shape)

            # Compare output values
            if not allclose(ov_res, fw_res,
                            atol=framework_eps,
                            rtol=framework_eps):
                is_ok = False
                if ov_res.dtype != bool:
                    diff = np.array(abs(ov_res - fw_res)).max()
                    print("Max diff is {}".format(diff))
                else:
                    print("Boolean results are not equal")
            else:
                print("Accuracy validation successful!\n")
                print("absolute eps: {}, relative eps: {}".format(framework_eps, framework_eps))
                
        return is_ok

    test_data_complex = [
        dict(input_shape=[4, 5], seq_lengths_type=np.int32, seq_dim=1, batch_dim=0),
        dict(input_shape=[2, 3, 4], seq_lengths_type=np.int32, seq_dim=1, batch_dim=0),
        dict(input_shape=[4, 5], seq_lengths_type=np.int32, seq_dim=-1, batch_dim=0),
        dict(input_shape=[4, 5], seq_lengths_type=np.int32, seq_dim=1, batch_dim=-2),
        dict(input_shape=[4, 5], seq_lengths_type=np.int32, seq_dim=-1, batch_dim=-2),
        dict(input_shape=[2, 3, 4], seq_lengths_type=np.int32, seq_dim=-2, batch_dim=0),
        dict(input_shape=[2, 3, 4], seq_lengths_type=np.int32, seq_dim=1, batch_dim=-3),
        dict(input_shape=[2, 3, 4], seq_lengths_type=np.int32, seq_dim=-2, batch_dim=-3),
    ]

    @pytest.mark.parametrize("params", test_data_complex)
    @pytest.mark.precommit
    @pytest.mark.nightly
    def test_reverse_sequence_complex(self, params, ie_device, precision, ir_version, temp_dir,
                                      use_legacy_frontend):
        self._test(*self.create_reverse_sequence_net(**params),
=======
>>>>>>> fa7c1049
                   ie_device, precision, ir_version, temp_dir=temp_dir)<|MERGE_RESOLUTION|>--- conflicted
+++ resolved
@@ -48,7 +48,6 @@
     @pytest.mark.nightly
     def test_reverse_sequence_basic(self, params, ie_device, precision, ir_version, temp_dir):
         self._test(*self.create_reverse_sequence_net(**params),
-<<<<<<< HEAD
                    ie_device, precision, ir_version, temp_dir=temp_dir)
 
 
@@ -172,6 +171,4 @@
     def test_reverse_sequence_complex(self, params, ie_device, precision, ir_version, temp_dir,
                                       use_legacy_frontend):
         self._test(*self.create_reverse_sequence_net(**params),
-=======
->>>>>>> fa7c1049
                    ie_device, precision, ir_version, temp_dir=temp_dir)