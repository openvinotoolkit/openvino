--- conflicted
+++ resolved
@@ -76,9 +76,7 @@
         if ie_device == 'GPU':
             pytest.skip("timeout issue on GPU")
         self._test(*self.create_gather_net(**params, params_type=params_type, indices_type=indices_type),
-<<<<<<< HEAD
-                   ie_device, precision, ir_version, temp_dir=temp_dir,
-                   use_legacy_frontend=use_legacy_frontend)
+                   ie_device, precision, ir_version, temp_dir=temp_dir)
 
 
 class TestComplexGather(CommonTFLayerTest):
@@ -150,11 +148,6 @@
     @pytest.mark.parametrize("indices_type", [np.int32, np.int64])
     @pytest.mark.precommit
     @pytest.mark.nightly
-    def test_complex_gather(self, params, params_type, indices_type, ie_device, precision, ir_version, temp_dir,
-                    use_legacy_frontend):
+    def test_complex_gather(self, params, params_type, indices_type, ie_device, precision, ir_version, temp_dir):
         self._test(*self.create_complex_gather_net(**params, params_type=params_type, indices_type=indices_type),
-                   ie_device, precision, ir_version, temp_dir=temp_dir,
-                   use_legacy_frontend=use_legacy_frontend)
-=======
-                   ie_device, precision, ir_version, temp_dir=temp_dir)
->>>>>>> 0d44ddb3
+                   ie_device, precision, ir_version, temp_dir=temp_dir)