--- conflicted
+++ resolved
@@ -8,12 +8,6 @@
 
 rng = np.random.default_rng(325)
 
-<<<<<<< HEAD
-class TestSwish(CommonTFLayerTest):
-    def create_swish_net(self, shape, ir_version):
-        import tensorflow as tf
-=======
->>>>>>> 95750878
 
 class TestSwish(CommonTFLayerTest):
     def _prepare_input(self, inputs_info):
@@ -44,30 +38,11 @@
     @pytest.mark.parametrize("input_shape", [[], [2], [2, 3], [2, 3, 4]])
     @pytest.mark.precommit
     @pytest.mark.nightly
-<<<<<<< HEAD
-    def test_swish_precommit(self, params, ie_device, precision, ir_version, temp_dir):
-        self._test(*self.create_swish_net(**params, ir_version=ir_version),
-                   ie_device, precision, ir_version, temp_dir=temp_dir)
-
-    test_data = [dict(shape=[1]),
-                 dict(shape=[1, 224]),
-                 dict(shape=[1, 3, 224]),
-                 dict(shape=[1, 3, 100, 224]),
-                 dict(shape=[1, 3, 50, 100, 224])]
-
-    @pytest.mark.parametrize("params", test_data)
-    @pytest.mark.nightly
-    def test_swish(self, params, ie_device, precision, ir_version, temp_dir):
-        self._test(*self.create_swish_net(**params, ir_version=ir_version),
-                   ie_device, precision, ir_version, temp_dir=temp_dir)
-=======
     def test_swish(self, input_type, input_shape,
-                   ie_device, precision, ir_version, temp_dir,
-                   use_legacy_frontend):
+                   ie_device, precision, ir_version, temp_dir):
         custom_eps = None
         if input_type == np.float16:
             custom_eps = 3 * 1e-3
         self._test(*self.create_swish_net(input_type, input_shape),
                    ie_device, precision, ir_version, temp_dir=temp_dir,
-                   use_legacy_frontend=use_legacy_frontend, custom_eps=custom_eps)
->>>>>>> 95750878
+                   custom_eps=custom_eps)