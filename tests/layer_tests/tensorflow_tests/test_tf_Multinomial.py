--- conflicted
+++ resolved
@@ -137,11 +137,6 @@
             precision,
             temp_dir=temp_dir,
             ir_version=ir_version,
-<<<<<<< HEAD
             use_new_frontend=use_new_frontend,
             kwargs_to_prepare_input={"input:0": input, "num_samples:0": num_samples},
-=======
-            use_legacy_frontend=use_legacy_frontend,
-            kwargs_to_prepare_input={"input": input, "num_samples": num_samples},
->>>>>>> 558b66dd
         )