# Copyright (C) 2018-2023 Intel Corporation
# SPDX-License-Identifier: Apache-2.0

import numpy
import numpy as np
import openvino.runtime as ov
import os
import pytest
import torch
import unittest
from openvino.runtime import PartialShape, Dimension, Model, Type
from openvino.tools.mo import InputCutInfo
from typing import Tuple

from common.mo_convert_test_class import CommonMOConvertTest


class MyTorchOp(torch.autograd.Function):
    @staticmethod
    def symbolic(g, in_positions):
        return g.op("MyTorchOp", in_positions)

    @staticmethod
    def forward(self, in_positions):
        out_pos = in_positions.reshape(-1)
        return out_pos + 0.5


def make_pt_model_one_input():
    from torch import nn

    class NeuralNetwork(nn.Module):
        def __init__(self):
            super(NeuralNetwork, self).__init__()
            self.linear_relu_stack = nn.Sequential(
                nn.ReLU(),
                nn.Sigmoid(),
            )

        def forward(self, x):
            logits = self.linear_relu_stack(x)
            return logits

    return NeuralNetwork()


def make_pt_model_two_inputs():
    from torch import nn

    class NeuralNetwork(nn.Module):
        def __init__(self):
            super(NeuralNetwork, self).__init__()
            self.linear_relu_stack = nn.Sequential(
                nn.ReLU(),
                nn.Sigmoid(),
            )

        def forward(self, x, y):
            logits = self.linear_relu_stack(x * y)
            return logits

    return NeuralNetwork()


def make_pt_model_with_optional_input():
    from torch import nn

    class NeuralNetwork(nn.Module):
        def __init__(self):
            super(NeuralNetwork, self).__init__()
            self.linear_relu_stack = nn.Sequential(
                nn.ReLU(),
                nn.Sigmoid(),
            )

        def forward(self, x, y=None, z=None):
            logits = None
            if y is None:
                logits = self.linear_relu_stack(x + z)
            if z is None:
                logits = self.linear_relu_stack(x * y)
            return logits

    return NeuralNetwork()


def make_ref_pt_model_one_input(shape, dtype=np.float32):
    shape = PartialShape(shape)
    param1 = ov.opset8.parameter(shape, name="input_0", dtype=dtype)
    relu = ov.opset8.relu(param1)
    if dtype not in [np.float32, Type.dynamic]:
        relu = ov.opset8.convert(relu, np.float32)
    sigm = ov.opset8.sigmoid(relu)

    parameter_list = [param1]
    model = Model([sigm], parameter_list, "test")
    return model


def make_ref_pt_model_two_inputs(shape, dtype=np.float32):
    if len(shape) == 2:
        param1 = ov.opset8.parameter(PartialShape(
            shape[0]), name="input_0", dtype=dtype)
        param2 = ov.opset8.parameter(PartialShape(
            shape[1]), name="input_1", dtype=dtype)
    else:
        shape = PartialShape(shape)
        param1 = ov.opset8.parameter(shape, name="input_0", dtype=dtype)
        param2 = ov.opset8.parameter(shape, name="input_1", dtype=dtype)
    if dtype == Type.dynamic:
        cl = ov.opset8.convert_like(param2, param1)
        mul = ov.opset8.multiply(param1, cl)
    else:
        mul = ov.opset8.multiply(param1, param2)
    relu = ov.opset8.relu(mul)
    if dtype not in [np.float32, Type.dynamic]:
        relu = ov.opset8.convert(relu, np.float32)
    sigm = ov.opset8.sigmoid(relu)

    parameter_list = [param1, param2]
    model = Model([sigm], parameter_list, "test")
    return model


def make_ref_pt_model_with_optional_inputs(shape, dtype=np.float32, z_exist=False):
    if len(shape) == 2:
        param1 = ov.opset8.parameter(PartialShape(
            shape[0]), name="input_0", dtype=dtype)
        param2 = ov.opset8.parameter(PartialShape(
            shape[1]), name="input_1", dtype=dtype)
    else:
        shape = PartialShape(shape)
        param1 = ov.opset8.parameter(shape, name="input_0", dtype=dtype)
        param2 = ov.opset8.parameter(shape, name="input_1", dtype=dtype)

    op = ov.opset8.multiply(
        param1, param2) if not z_exist else ov.opset8.add(param1, param2)
    relu = ov.opset8.relu(op)
    if dtype != np.float32:
        relu = ov.opset8.convert(relu, np.float32)
    sigm = ov.opset8.sigmoid(relu)

    parameter_list = [param1, param2]
    model = Model([sigm], parameter_list, "test")
    return model


def create_pytorch_nn_module_case1(tmp_dir):
    pt_model = make_pt_model_two_inputs()
    ref_model = make_ref_pt_model_two_inputs([-1, -1, -1, -1])

    sample_input1 = torch.zeros(1, 3, 10, 10)
    sample_input2 = torch.zeros(1, 3, 10, 10)
    sample_input = sample_input1, sample_input2

    return pt_model, ref_model, {'example_input': sample_input}


def create_pytorch_nn_module_case2(tmp_dir):
    pt_model = make_pt_model_two_inputs()
    ref_model = make_ref_pt_model_two_inputs([-1, 3, -1, -1])

    sample_input1 = torch.zeros(1, 3, 10, 10)
    sample_input2 = torch.zeros(1, 3, 10, 10)
    sample_input = sample_input1, sample_input2

    return pt_model, ref_model, {'input': [PartialShape("[?,3,?,?]"), PartialShape([-1, 3, -1, -1])],
                                 'example_input': sample_input}


def create_pytorch_nn_module_with_scalar_input(tmp_dir):
    pt_model = make_pt_model_two_inputs()
    ref_model = make_ref_pt_model_two_inputs([[], [-1, 3, -1, -1]])

    sample_input1 = torch.tensor(0.66)
    sample_input2 = torch.zeros(1, 3, 10, 10)
    sample_input = sample_input1, sample_input2

    return pt_model, ref_model, {'input_shape': [PartialShape("[]"), PartialShape([-1, 3, -1, -1])],
                                 'example_input': sample_input}


def create_pytorch_nn_module_case3(tmp_dir):
    pt_model = make_pt_model_two_inputs()
    ref_model = make_ref_pt_model_two_inputs([-1, 3, -1, -1])

    sample_input1 = torch.zeros(1, 3, 10, 10)
    sample_input2 = torch.zeros(1, 3, 10, 10)
    sample_input = tuple([sample_input1, sample_input2])

    return pt_model, ref_model, {'input_shape': "[?,3,?,?],[?,3,?,?]",
                                 'example_input': sample_input}


def create_pytorch_nn_module_case4(tmp_dir):
    pt_model = make_pt_model_one_input()

    sample_input = torch.zeros(1, 3, 10, 10)

    ref_model = make_ref_pt_model_one_input(PartialShape([1, 3, 20, 20]))

    return pt_model, ref_model, {'example_input': sample_input, "input": [1, 3, 20, 20]}


def create_pytorch_nn_module_case5(tmp_dir):
    pt_model = make_pt_model_one_input()
    inp_shape = PartialShape([-1, 3, Dimension(2, -1), Dimension(-1, 10)])
    ref_model = make_ref_pt_model_one_input(inp_shape)

    sample_input = torch.zeros(3, 3, 10, 10)
    return pt_model, ref_model, {'example_input': sample_input,
                                 'input': (inp_shape, np.float32)}


def create_pytorch_nn_module_case6(tmp_dir):
    pt_model = make_pt_model_one_input()
    shape = PartialShape([1, 3, Dimension(2, -1), Dimension(-1, 10)])
    ref_model = make_ref_pt_model_one_input(shape)

    return pt_model, ref_model, {'input': (shape, np.float32)}


def create_pytorch_nn_module_case7(tmp_dir):
    pt_model = make_pt_model_one_input()

    sample_input = torch.zeros(1, 3, 10, 10, dtype=torch.int32)

    ref_model = make_ref_pt_model_one_input(
        PartialShape([1, 3, 20, 20]), dtype=np.int32)

    return pt_model, ref_model, {'example_input': sample_input, "input": ([1, 3, 20, 20], np.int32)}


def create_pytorch_nn_module_torch_size(tmp_dir):
    pt_model = make_pt_model_one_input()
    ref_model = make_ref_pt_model_one_input([1, 3, 2, 10])

    return pt_model, ref_model, {'input': (torch.Size([1, 3, 2, 10]), np.float32)}


def create_pytorch_nn_module_sample_input_int32(tmp_dir):
    pt_model = make_pt_model_one_input()
    shape = PartialShape([-1, 3, Dimension(2, -1), Dimension(-1, 10)])

    sample_input = torch.zeros(1, 3, 10, 10, dtype=torch.int32)

    ref_model = make_ref_pt_model_one_input(shape, dtype=np.int32)

    return pt_model, ref_model, {'example_input': sample_input,
                                 'input': (shape, np.int32)}


def create_pytorch_nn_module_sample_input_int32_two_inputs(tmp_dir):
    pt_model = make_pt_model_two_inputs()
    inp_shapes = [PartialShape("[?,3,?,?]"), PartialShape([-1, 3, -1, -1])]

    sample_input1 = torch.zeros(1, 3, 10, 10, dtype=torch.int32)
    sample_input2 = torch.zeros(1, 3, 10, 10, dtype=torch.int32)
    sample_input = sample_input1, sample_input2
    ref_model = make_ref_pt_model_two_inputs(
        [PartialShape([-1, 3, -1, -1]), inp_shapes[1]], dtype=np.int32)

    return pt_model, ref_model, {'input': [(np.int32, inp_shapes[0]), (np.int32, inp_shapes[1])],
                                 'example_input': sample_input}


def create_pytorch_jit_script_module(tmp_dir):
    import torch

    net = make_pt_model_two_inputs()
    scripted_model = torch.jit.script(net)

    model_ref = make_ref_pt_model_two_inputs([1, 3, 5, 5])
    return scripted_model, model_ref, {'input': [([1, 3, 5, 5], np.float32), ([1, 3, 5, 5], np.float32)]}


def create_pytorch_jit_script_function(tmp_dir):
    import torch

    @torch.jit.script
    def scripted_fn(x: torch.Tensor, y: torch.Tensor):
        return torch.sigmoid(torch.relu(x * y))

    inp_shape = PartialShape([Dimension(1, -1), Dimension(-1, 5), 10])
    ref_model = make_ref_pt_model_two_inputs(inp_shape, dtype=Type.dynamic)
    return scripted_fn, ref_model, {'input': [(inp_shape), (inp_shape)]}


def create_pytorch_nn_module_layout_list(tmp_dir):
    from openvino.runtime import Layout
    pt_model = make_pt_model_two_inputs()
    shape = [1, 3, 10, 10]

    shape = PartialShape(shape)
    ref_model = make_ref_pt_model_two_inputs(shape)
    ref_model.inputs[0].node.layout = Layout('nchw')
    ref_model.inputs[1].node.layout = Layout('nhwc')

    return pt_model, ref_model, {
<<<<<<< HEAD
        'input_shape': [shape, shape], 'layout': ['nchw', Layout('nhwc')]}
=======
        'input': [(shape, np.float32), (shape, np.float32)], 'layout': ['nchw', Layout('nhwc')], 'use_convert_model_from_mo': True
    }
>>>>>>> 9deef148


def create_pytorch_nn_module_layout_list_case2(tmp_dir):
    from openvino.runtime import Layout
    pt_model = make_pt_model_two_inputs()
    shape = [1, 3, 10, 10]

    shape = PartialShape(shape)
    ref_model = make_ref_pt_model_two_inputs(shape)
    ref_model.inputs[0].node.layout = Layout('nchw')
    ref_model.inputs[1].node.layout = Layout('nhwc')

    return pt_model, ref_model, {
<<<<<<< HEAD
        'input_shape': [shape, shape], 'layout': ('nchw', Layout('nhwc'))}


def create_pytorch_nn_module_mean_list(tmp_dir):
    pt_model = make_pt_model_two_inputs()
    shape = [1, 10, 10, 3]

    shape = PartialShape(shape)
    param1 = ov.opset8.parameter(shape)
    param2 = ov.opset8.parameter(shape)
    const1 = ov.opset8.constant([[[[-0.0, -0.0, -0.0]]]], dtype=np.float32)
    const2 = ov.opset8.constant([[[[-0.0, -0.0, -0.0]]]], dtype=np.float32)
    add1 = ov.opset8.add(param1, const1)
    add2 = ov.opset8.add(param2, const2)
    mul = ov.opset8.multiply(add1, add2)
    relu = ov.opset8.relu(mul)
    sigm = ov.opset8.sigmoid(relu)

    parameter_list = [param1, param2]
    ref_model = Model([sigm], parameter_list, "test")

    return pt_model, ref_model, {
        'input_shape': [shape, shape], 'mean_values': [[0, 0, 0], [0, 0, 0]], 'compress_to_fp16': False}
=======
        'input': [(shape, np.float32), (shape, np.float32)], 'layout': ('nchw', Layout('nhwc')), 'use_convert_model_from_mo': True}
>>>>>>> 9deef148


def create_pytorch_nn_module_mean_list_compression_disabled(tmp_dir):
    pt_model = make_pt_model_two_inputs()
    shape = [1, 10, 10, 3]

    shape = PartialShape(shape)
    param1 = ov.opset8.parameter(shape)
    param2 = ov.opset8.parameter(shape)
    const1 = ov.opset8.constant([[[[-0.0, -0.0, -0.0]]]], dtype=np.float32)
    const2 = ov.opset8.constant([[[[-0.0, -0.0, -0.0]]]], dtype=np.float32)
    add1 = ov.opset8.add(param1, const1)
    add2 = ov.opset8.add(param2, const2)
    mul = ov.opset8.multiply(add1, add2)
    relu = ov.opset8.relu(mul)
    sigm = ov.opset8.sigmoid(relu)

    parameter_list = [param1, param2]
    ref_model = Model([sigm], parameter_list, "test")

<<<<<<< HEAD
    return pt_model, ref_model, {'input_shape': [shape, shape], 'mean_values': [[0, 0, 0], [0, 0, 0]],
                                 'compress_to_fp16': False}
=======
    return pt_model, ref_model, {'input': [(shape, np.float32), (shape, np.float32)], 'mean_values': [[0, 0, 0], [0, 0, 0]],
                                 'compress_to_fp16': False, 'use_convert_model_from_mo': True}
>>>>>>> 9deef148


def create_pytorch_nn_module_mean_list_compression_default(tmp_dir):
    # when 'use_convert_model_from_mo': True by default compression in convert_model is disabled
    # therefore decompression Converts will not be present
    pt_model = make_pt_model_two_inputs()
    shape = [1, 10, 10, 3]

    shape = PartialShape(shape)
    param1 = ov.opset8.parameter(shape)
    param2 = ov.opset8.parameter(shape)
    const1 = ov.opset8.constant([[[[-0.0, -0.0, -0.0]]]], dtype=np.float32)
    const2 = ov.opset8.constant([[[[-0.0, -0.0, -0.0]]]], dtype=np.float32)
    add1 = ov.opset8.add(param1, const1)
    add2 = ov.opset8.add(param2, const2)
    mul = ov.opset8.multiply(add1, add2)
    relu = ov.opset8.relu(mul)
    sigm = ov.opset8.sigmoid(relu)

    parameter_list = [param1, param2]
    ref_model = Model([sigm], parameter_list, "test")

<<<<<<< HEAD
    return pt_model, ref_model, {'input_shape': [shape, shape], 'mean_values': [[0, 0, 0], [0, 0, 0]]}
=======
    return pt_model, ref_model, {'input': [(shape, np.float32), (shape, np.float32)], 'mean_values': [[0, 0, 0], [0, 0, 0]],
                                 'use_convert_model_from_mo': True}
>>>>>>> 9deef148


def create_pytorch_nn_module_mean_list_compression_enabled(tmp_dir):
    pt_model = make_pt_model_two_inputs()
    shape = [1, 10, 10, 3]

    shape = PartialShape(shape)
    param1 = ov.opset8.parameter(shape)
    param2 = ov.opset8.parameter(shape)
    const1 = ov.opset8.constant([[[[-0.0, -0.0, -0.0]]]], dtype=np.float16)
    const2 = ov.opset8.constant([[[[-0.0, -0.0, -0.0]]]], dtype=np.float16)
    const1_decompressed = ov.opset8.convert(
        const1, destination_type=np.float32)
    const2_decompressed = ov.opset8.convert(
        const2, destination_type=np.float32)

    add1 = ov.opset8.add(param1, const1_decompressed)
    add2 = ov.opset8.add(param2, const2_decompressed)
    mul = ov.opset8.multiply(add1, add2)
    relu = ov.opset8.relu(mul)
    sigm = ov.opset8.sigmoid(relu)

    parameter_list = [param1, param2]
    ref_model = Model([sigm], parameter_list, "test")

    return pt_model, ref_model, {
<<<<<<< HEAD
        'input_shape': [shape, shape], 'mean_values': [[0, 0, 0], [0, 0, 0]],
        'compress_to_fp16': True}


def create_pytorch_nn_module_scale_list(tmp_dir):
    pt_model = make_pt_model_two_inputs()
    shape = [1, 10, 10, 3]

    shape = PartialShape(shape)
    param1 = ov.opset8.parameter(shape)
    param2 = ov.opset8.parameter(shape)
    const1 = ov.opset8.constant([[[[1, 1, 1]]]], dtype=np.float32)
    const2 = ov.opset8.constant([[[[1, 1, 1]]]], dtype=np.float32)
    sub1 = ov.opset8.multiply(param1, const1)
    sub2 = ov.opset8.multiply(param2, const2)
    mul = ov.opset8.multiply(sub1, sub2)
    relu = ov.opset8.relu(mul)
    sigm = ov.opset8.sigmoid(relu)

    parameter_list = [param1, param2]
    ref_model = Model([sigm], parameter_list, "test")

    return pt_model, ref_model, {'input_shape': [shape, shape], 'scale_values': [[1, 1, 1], [1, 1, 1]], 'compress_to_fp16': False}


=======
        'input': [(shape, np.float32), (shape, np.float32)], 'mean_values': [[0, 0, 0], [0, 0, 0]],
        'compress_to_fp16': True, 'use_convert_model_from_mo': True}


>>>>>>> 9deef148
def create_pytorch_nn_module_scale_list_compression_disabled(tmp_dir):
    pt_model = make_pt_model_two_inputs()
    shape = [1, 10, 10, 3]

    shape = PartialShape(shape)
    param1 = ov.opset8.parameter(shape)
    param2 = ov.opset8.parameter(shape)
    const1 = ov.opset8.constant([[[[1, 1, 1]]]], dtype=np.float32)
    const2 = ov.opset8.constant([[[[1, 1, 1]]]], dtype=np.float32)
    sub1 = ov.opset8.multiply(param1, const1)
    sub2 = ov.opset8.multiply(param2, const2)
    mul = ov.opset8.multiply(sub1, sub2)
    relu = ov.opset8.relu(mul)
    sigm = ov.opset8.sigmoid(relu)

    parameter_list = [param1, param2]
    ref_model = Model([sigm], parameter_list, "test")

<<<<<<< HEAD
    return pt_model, ref_model, {'input_shape': [shape, shape], 'scale_values': [[1, 1, 1], [1, 1, 1]],
                                 'compress_to_fp16': False}
=======
    return pt_model, ref_model, {'input': [(shape, np.float32), (shape, np.float32)],
                                 'scale_values': [[1, 1, 1], [1, 1, 1]],
                                 'compress_to_fp16': False, 'use_convert_model_from_mo': True}
>>>>>>> 9deef148


def create_pytorch_nn_module_scale_list_compression_default(tmp_dir):
    # when 'use_convert_model_from_mo': True by default compression in convert_model is disabled
    # therefore decompression Converts will not be present
    pt_model = make_pt_model_two_inputs()
    shape = [1, 10, 10, 3]

    shape = PartialShape(shape)
    param1 = ov.opset8.parameter(shape)
    param2 = ov.opset8.parameter(shape)
    const1 = ov.opset8.constant([[[[1, 1, 1]]]], dtype=np.float32)
    const2 = ov.opset8.constant([[[[1, 1, 1]]]], dtype=np.float32)
    sub1 = ov.opset8.multiply(param1, const1)
    sub2 = ov.opset8.multiply(param2, const2)
    mul = ov.opset8.multiply(sub1, sub2)
    relu = ov.opset8.relu(mul)
    sigm = ov.opset8.sigmoid(relu)

    parameter_list = [param1, param2]
    ref_model = Model([sigm], parameter_list, "test")

<<<<<<< HEAD
    return pt_model, ref_model, {'input_shape': [shape, shape], 'scale_values': [[1, 1, 1], [1, 1, 1]]}
=======
    return pt_model, ref_model, {'input': [(shape, np.float32), (shape, np.float32)],
                                 'scale_values': [[1, 1, 1], [1, 1, 1]],
                                 'use_convert_model_from_mo': True}
>>>>>>> 9deef148


def create_pytorch_nn_module_scale_list_compression_enabled(tmp_dir):
    pt_model = make_pt_model_two_inputs()
    shape = [1, 10, 10, 3]

    shape = PartialShape(shape)
    param1 = ov.opset8.parameter(shape)
    param2 = ov.opset8.parameter(shape)
    const1 = ov.opset8.constant([[[[1, 1, 1]]]], dtype=np.float16)
    const1_decompressed = ov.opset8.convert(
        const1, destination_type=np.float32)
    const2 = ov.opset8.constant([[[[1, 1, 1]]]], dtype=np.float16)
    const2_decompressed = ov.opset8.convert(
        const2, destination_type=np.float32)
    mul1 = ov.opset8.multiply(param1, const1_decompressed)
    mul2 = ov.opset8.multiply(param2, const2_decompressed)
    mul3 = ov.opset8.multiply(mul1, mul2)
    relu = ov.opset8.relu(mul3)
    sigm = ov.opset8.sigmoid(relu)

    parameter_list = [param1, param2]
    ref_model = Model([sigm], parameter_list, "test")

<<<<<<< HEAD
    return pt_model, ref_model, {'input_shape': [shape, shape], 'scale_values': [[1, 1, 1], [1, 1, 1]],
                                 'compress_to_fp16': True}
=======
    return pt_model, ref_model, {'input': [(shape, np.float32), (shape, np.float32)],
                                 'scale_values': [[1, 1, 1], [1, 1, 1]],
                                 'compress_to_fp16': True, 'use_convert_model_from_mo': True}
>>>>>>> 9deef148


def create_pytorch_nn_module_shapes_list_static(tmp_dir):
    pt_model = make_pt_model_two_inputs()
    ref_model = make_ref_pt_model_two_inputs([1, 3, 20, 20], dtype=Type.dynamic)

    return pt_model, ref_model, {'input_shape': [[1, 3, 20, 20], [1, 3, 20, 20]]}


def create_pytorch_nn_module_shapes_list_static_via_input(tmp_dir):
    pt_model = make_pt_model_two_inputs()
    ref_model = make_ref_pt_model_two_inputs([1, 3, 20, 20])

    return pt_model, ref_model, {'input': [([1, 3, 20, 20], np.float32), ([1, 3, 20, 20], np.float32)]}


def create_pytorch_nn_module_shapes_list_dynamic(tmp_dir):
    pt_model = make_pt_model_two_inputs()
    inp_shapes = [[Dimension(-1), 3, 20, Dimension(20, -1)],
                  [-1, 3, 20, Dimension(-1, 20)]]

    param1 = ov.opset8.parameter(PartialShape(
        inp_shapes[0]), name="x", dtype=Type.dynamic)
    param2 = ov.opset8.parameter(PartialShape(
        inp_shapes[1]), name="y", dtype=Type.dynamic)
    cl = ov.opset8.convert_like(param2, param1)
    mul = ov.opset8.multiply(param1, cl)
    relu = ov.opset8.relu(mul)
    sigm = ov.opset8.sigmoid(relu)

    parameter_list = [param1, param2]
    ref_model = Model([sigm], parameter_list, "test")
    return pt_model, ref_model, {'input': inp_shapes}


def create_pytorch_nn_module_shapes_list_dynamic_via_input(tmp_dir):
    pt_model = make_pt_model_two_inputs()
    inp_shapes = [[Dimension(-1), 3, 20, Dimension(20, -1)],
                  [-1, 3, 20, Dimension(-1, 20)]]

    param1 = ov.opset8.parameter(PartialShape(
        inp_shapes[0]), name="x", dtype=np.float32)
    param2 = ov.opset8.parameter(PartialShape(
        inp_shapes[1]), name="y", dtype=np.float32)
    mul = ov.opset8.multiply(param1, param2)
    relu = ov.opset8.relu(mul)
    sigm = ov.opset8.sigmoid(relu)

    parameter_list = [param1, param2]
    ref_model = Model([sigm], parameter_list, "test")
    return pt_model, ref_model, {'input': [(inp_shapes[0], Type.f32), (inp_shapes[1], Type.f32)]}


def create_pytorch_nn_module_shapes_list_dynamic_single_input(tmp_dir):
    pt_model = make_pt_model_one_input()
    inp_shapes = [[Dimension(-1), 3, 20, Dimension(20, -1)]]
    ref_model = make_ref_pt_model_one_input(inp_shapes[0], dtype=Type.dynamic)
    return pt_model, ref_model, {'input': inp_shapes}


def create_pytorch_nn_module_shapes_list_dynamic_single_input_via_input(tmp_dir):
    pt_model = make_pt_model_one_input()
    inp_shapes = [Dimension(-1), 3, 20, Dimension(20, -1)]
    ref_model = make_ref_pt_model_one_input(inp_shapes)
    return pt_model, ref_model, {'input': InputCutInfo(shape=inp_shapes, type=np.float32)}


def create_pytorch_nn_module_shapes_list_static_single_input(tmp_dir):
    pt_model = make_pt_model_one_input()
    inp_shapes = [[1, 3, 20, 20]]
    ref_model = make_ref_pt_model_one_input(inp_shapes[0], dtype=Type.dynamic)
    return pt_model, ref_model, {'input': inp_shapes}


def create_pytorch_nn_module_shapes_list_static_single_input_via_input(tmp_dir):
    pt_model = make_pt_model_one_input()
    inp_shapes = [1, 3, 20, 20]
    ref_model = make_ref_pt_model_one_input(inp_shapes)
    return pt_model, ref_model, {'input': (inp_shapes, np.float32)}


def create_pytorch_nn_module_convert_pytorch_frontend1(tmp_dir):
    pt_model = make_pt_model_one_input()
    shape = [-1, -1, -1, -1]
    shape = PartialShape(shape)
    param = ov.opset10.parameter(shape)
    relu = ov.opset10.relu(param)
    sigm = ov.opset10.sigmoid(relu)

    parameter_list = [param]
    ref_model = Model([sigm], parameter_list, "test")
    return pt_model, ref_model, {
        "example_input": torch.zeros((1, 3, 10, 10)),
        'input': [InputCutInfo(shape=[-1, -1, -1, -1], type="f32")]
    }


def create_pytorch_nn_module_convert_pytorch_frontend2(tmp_dir):
    pt_model = make_pt_model_one_input()
    shape = [-1, -1, -1, -1]
    shape = PartialShape(shape)
    param = ov.opset10.parameter(shape, Type.i32)
    relu = ov.opset10.relu(param)
    convt = ov.opset10.convert(relu, "f32")
    sigm = ov.opset10.sigmoid(convt)

    parameter_list = [param]
    ref_model = Model([sigm], parameter_list, "test")
    return pt_model, ref_model, {
        "example_input": torch.zeros((1, 3, 10, 10), dtype=torch.int32),
        'input': [InputCutInfo(shape=[-1, -1, -1, -1], type="i32")]
    }


def create_pytorch_nn_module_convert_pytorch_frontend3(tmp_dir):
    pt_model = make_pt_model_two_inputs()
    shape = [-1, -1, -1, -1]
    shape = PartialShape(shape)
    param1 = ov.opset10.parameter(shape, dtype=np.float32)
    param2 = ov.opset10.parameter(shape, dtype=np.float32)
    mul = ov.opset10.multiply(param1, param2)
    relu = ov.opset10.relu(mul)
    sigm = ov.opset10.sigmoid(relu)

    parameter_list = [param1, param2]
    ref_model = Model([sigm], parameter_list, "test")
    return pt_model, ref_model, {
        "example_input": [torch.zeros((1, 3, 10, 10)), torch.ones((1, 3, 10, 10))],
        'input': [InputCutInfo(shape=[-1, -1, -1, -1], type="f32"), InputCutInfo(shape=[-1, -1, -1, -1], type="f32")]
    }


def create_pytorch_nn_module_convert_pytorch_frontend4(tmp_dir):
    pt_model = make_pt_model_two_inputs()
    shape = [-1, -1, -1, -1]
    shape = PartialShape(shape)
    param1 = ov.opset10.parameter(shape, dtype=np.float32)
    param2 = ov.opset10.parameter(shape, dtype=np.float32)
    mul = ov.opset10.multiply(param1, param2)
    relu = ov.opset10.relu(mul)
    sigm = ov.opset10.sigmoid(relu)

    parameter_list = [param1, param2]
    ref_model = Model([sigm], parameter_list, "test")
    return pt_model, ref_model, {
        "example_input": {"x": torch.zeros((1, 3, 10, 10), dtype=torch.float32), "y": torch.ones((1, 3, 10, 10), dtype=torch.float32)},
        'input': [InputCutInfo(shape=[-1, -1, -1, -1], type="f32"), InputCutInfo(shape=[-1, -1, -1, -1], type="f32")]
    }


def create_pytorch_jit_script_module_convert_pytorch_frontend(tmp_dir):
    import torch

    net = make_pt_model_two_inputs()
    scripted_model = torch.jit.script(net)
    shape = [-1, -1, -1, -1]
    shape = PartialShape(shape)
    param1 = ov.opset10.parameter(shape, dtype=np.float32)
    param2 = ov.opset10.parameter(shape, dtype=np.float32)
    mul = ov.opset10.multiply(param1, param2)
    relu = ov.opset10.relu(mul)
    sigm = ov.opset10.sigmoid(relu)
    parameter_list = [param1, param2]
    ref_model = Model([sigm], parameter_list, "test")
    return scripted_model, ref_model,  {
        "example_input": [torch.zeros((1, 3, 10, 10)), torch.ones((1, 3, 10, 10))]}


def create_pytorch_jit_trace_module_convert_pytorch_frontend(tmp_dir):
    import torch

    net = make_pt_model_two_inputs()
    example_input = [torch.zeros((1, 3, 10, 10)), torch.ones((1, 3, 10, 10))]
    scripted_model = torch.jit.trace(net, example_input)
    shape = [-1, -1, -1, -1]
    shape = PartialShape(shape)
    param1 = ov.opset10.parameter(shape, dtype=np.float32)
    param2 = ov.opset10.parameter(shape, dtype=np.float32)
    mul = ov.opset10.multiply(param1, param2)
    relu = ov.opset10.relu(mul)
    sigm = ov.opset10.sigmoid(relu)
    parameter_list = [param1, param2]
    ref_model = Model([sigm], parameter_list, "test")
    return scripted_model, ref_model,  {"example_input": example_input}


def create_pytorch_module_convert_pytorch_frontend_oob(tmp_dir):
    import torch
    import torch.nn.functional as F

    class ConvModel(torch.nn.Module):
        def __init__(self):
            super(ConvModel, self).__init__()
            self.weights = torch.rand([1, 3, 3, 3])

        def forward(self, x):
            return F.conv2d(x, self.weights)

    net = ConvModel()
    shape = PartialShape([-1, 3, -1, -1])
    param1 = ov.opset10.parameter(shape, dtype=np.float32)
    weights = ov.opset10.constant(net.weights.numpy(force=True), dtype=np.float32)
    conv = ov.opset10.convolution(param1, weights, strides=[1, 1],
                                  pads_begin=[0, 0], pads_end=[0, 0],
                                  dilations=[1, 1])
    parameter_list = [param1]
    ref_model = Model([conv], parameter_list, "test")
    return net, ref_model, {}


def create_pytorch_module_with_optional_inputs_case1(tmp_dir):
    net = make_pt_model_with_optional_input()
    example_input = {"x": torch.zeros(
        (1, 3, 10, 10)), "y": torch.ones((1, 3, 10, 10))}
    ref_model = make_ref_pt_model_with_optional_inputs([-1, -1, -1, -1])
    return net, ref_model, {"example_input": example_input}


def create_pytorch_module_with_optional_inputs_case2(tmp_dir):
    net = make_pt_model_with_optional_input()
    example_input = {"x": torch.zeros(
        (1, 3, 10, 10)), "z": torch.ones((1, 3, 10, 10))}
    ref_model = make_ref_pt_model_with_optional_inputs(
        [-1, -1, -1, -1], z_exist=True)
    return net, ref_model, {"example_input": example_input}


def create_pytorch_module_with_optional_inputs_case3(tmp_dir):
    net = make_pt_model_with_optional_input()
    example_input = {"x": torch.zeros(
        (1, 3, 10, 10)), "z": torch.ones((1, 3, 10, 10))}
    ref_model = make_ref_pt_model_with_optional_inputs(
        [3, 3, 3, 3], z_exist=True)
    return net, ref_model, {"example_input": example_input, "input": [[3, 3, 3, 3], [3, 3, 3, 3]]}


def create_pytorch_module_with_compressed_int8_constant_compress_to_fp16_default(tmp_dir):
    import torch
    import torch.nn.functional as F

    class Int8Model(torch.nn.Module):
        def __init__(self):
            super(Int8Model, self).__init__()
            self.weights = torch.randint(-127, 128,
                                         [1, 3, 3, 3], dtype=torch.int8)

        def forward(self, x):
            cast = self.weights.to(torch.float32)
            sub = cast - 0.5
            mul = sub * 0.02
            return F.conv2d(x, mul)

    net = Int8Model()
    example_input = (torch.rand((1, 3, 10, 10)),)
    traced_model = torch.jit.trace(net, example_input)
    shape = [-1, -1, -1, -1]
    shape = PartialShape(shape)
    param1 = ov.opset10.parameter(shape, dtype=np.float32)
    weights = ov.opset10.constant(net.weights.numpy(force=True))
    cast1 = ov.opset10.convert(weights, np.float32)
    sub1_const = np.float32(0.5).reshape(1, 1, 1, 1)
    mul1_const = np.float32(0.02).reshape(1, 1, 1, 1)
    sub1 = ov.opset10.subtract(cast1, sub1_const)
    mul1 = ov.opset10.multiply(sub1, mul1_const)
    conv = ov.opset10.convolution(param1, mul1, strides=[1, 1],
                                  pads_begin=[0, 0], pads_end=[0, 0],
                                  dilations=[1, 1])
    ref_model = Model([conv], [param1], "test")
    return traced_model, ref_model,  {"example_input": example_input}


def create_pytorch_module_with_compressed_int8_constant(tmp_dir):
    import torch
    import torch.nn.functional as F

    class Int8Model(torch.nn.Module):
        def __init__(self):
            super(Int8Model, self).__init__()
            self.weights = torch.randint(-127, 128,
                                         [1, 3, 3, 3], dtype=torch.int8)

        def forward(self, x):
            cast = self.weights.to(torch.float32)
            sub = cast - 0.5
            mul = sub * 0.02
            return F.conv2d(x, mul)

    net = Int8Model()
    example_input = (torch.rand((1, 3, 10, 10)),)
    traced_model = torch.jit.trace(net, example_input)
    shape = [-1, -1, -1, -1]
    shape = PartialShape(shape)
    param1 = ov.opset10.parameter(shape, dtype=np.float32)
    weights = ov.opset10.constant(net.weights.numpy(force=True))
    cast1 = ov.opset10.convert(weights, np.float32)
    sub1 = ov.opset10.subtract(cast1, np.float32(0.5).reshape(1, 1, 1, 1))
    mul1 = ov.opset10.multiply(sub1, np.float32(0.02).reshape(1, 1, 1, 1))
    conv = ov.opset10.convolution(param1, mul1, strides=[1, 1],
                                  pads_begin=[0, 0], pads_end=[0, 0],
                                  dilations=[1, 1])
    ref_model = Model([conv], [param1], "test")
    return traced_model, ref_model,  {"example_input": example_input, "compress_to_fp16": False}


def create_pytorch_module_with_nested_inputs(tmp_dir):
    class PTModel(torch.nn.Module):
        
        def forward(self, z:Tuple[torch.Tensor, torch.Tensor]):
            z1, z2 = z
            zeros1 = torch.zeros((1, 1))
            zeros2 = torch.zeros((1, 5, 1))
            return torch.cat([z1, zeros1], 1), torch.cat([z2, zeros2], 2) 

    net = PTModel()
    constant_zeros1 = ov.opset10.constant(np.zeros((1, 1), dtype=np.float32), dtype=np.float32)
    constant_zeros2 = ov.opset10.constant(np.zeros((1, 5, 1), dtype=np.float32), dtype=np.float32)
    shape1 = PartialShape([1, -1])
    shape2 = PartialShape([1, 5, -1])
    param1 = ov.opset10.parameter(shape1, dtype=np.float32)
    param2 = ov.opset10.parameter(shape2, dtype=np.float32)
    concat1 = ov.opset10.concat([param1, constant_zeros1], 1)
    concat2 = ov.opset10.concat([param2, constant_zeros2], 2)
    ref_model = Model([concat2, concat1], [param1, param2], "test")
    return net, ref_model, {"example_input": {"z": (torch.zeros((1, 10)), torch.ones((1, 5, 2)))},
                            "compress_to_fp16": False}


def create_pytorch_module_with_nested_inputs_compress_to_fp16_default(tmp_dir):
    class PTModel(torch.nn.Module):

        def forward(self, z:Tuple[torch.Tensor, torch.Tensor]):
            z1, z2 = z
            zeros1 = torch.zeros((1, 1))
            zeros2 = torch.zeros((1, 5, 1))
            return torch.cat([z1, zeros1], 1), torch.cat([z2, zeros2], 2)

    net = PTModel()
    constant_zeros1 = ov.opset10.constant(np.zeros((1, 1), dtype=np.float32), dtype=np.float16)
    constant_zeros2 = ov.opset10.constant(np.zeros((1, 5, 1), dtype=np.float32), dtype=np.float16)
    const1_decompress = ov.opset10.convert(constant_zeros1, np.float32)
    const2_decompress = ov.opset10.convert(constant_zeros2, np.float32)
    shape1 = PartialShape([1, -1])
    shape2 = PartialShape([1, 5, -1])
    param1 = ov.opset10.parameter(shape1, dtype=np.float32)
    param2 = ov.opset10.parameter(shape2, dtype=np.float32)
    concat1 = ov.opset10.concat([param1, const1_decompress], 1)
    concat2 = ov.opset10.concat([param2, const2_decompress], 2)
    ref_model = Model([concat2, concat1], [param1, param2], "test")
    return net, ref_model, {"example_input": {"z": (torch.zeros((1, 10)), torch.ones((1, 5, 2)))}}


def create_pytorch_module_with_nested_inputs2(tmp_dir):
    class PTModel(torch.nn.Module):
        
        def forward(self, x:torch.Tensor, z:Tuple[torch.Tensor, torch.Tensor]):
            z1, z2 = z
            zeros1 = torch.zeros((1, 1))
            zeros2 = torch.zeros((1, 5, 1))
            return torch.cat([z1, zeros1], 1) + x, torch.cat([z2, zeros2], 2) 

    net = PTModel()
    constant_zeros1 = ov.opset10.constant(np.zeros((1, 1), dtype=np.float32), dtype=np.float32)
    constant_zeros2 = ov.opset10.constant(np.zeros((1, 5, 1), dtype=np.float32), dtype=np.float32)
    shape1 = PartialShape([1, -1])
    shape2 = PartialShape([1, 5, -1])
    param0 = ov.opset10.parameter(PartialShape([-1, -1]), dtype=np.float32)
    param1 = ov.opset10.parameter(shape1, dtype=np.float32)
    param2 = ov.opset10.parameter(shape2, dtype=np.float32)
    concat1 = ov.opset10.concat([param1, constant_zeros1], 1)
    concat2 = ov.opset10.concat([param2, constant_zeros2], 2)
    add = ov.opset10.add(concat1, param0)
    ref_model = Model([concat2, add], [param0, param1, param2], "test")
    return net, ref_model, {"example_input": {"x":  torch.ones((1, 10)), "z": (torch.zeros((1, 10)), torch.ones((1, 5, 5)))},
                            "compress_to_fp16": False}


def create_pytorch_module_with_nested_inputs3(tmp_dir):
    class PTModel(torch.nn.Module):
        
        def forward(self, z:Tuple[torch.Tensor, torch.Tensor], x:torch.Tensor):
            z1, z2 = z
            zeros1 = torch.zeros((1, 1))
            zeros2 = torch.zeros((1, 5, 1))
            return torch.cat([z1, zeros1], 1) + x, torch.cat([z2, zeros2], 2) 

    net = PTModel()
    shape1 = PartialShape([1, -1])
    shape2 = PartialShape([1, 5, -1])
    constant_zeros1 = ov.opset10.constant(np.zeros((1, 1), dtype=np.float32), dtype=np.float32)
    constant_zeros2 = ov.opset10.constant(np.zeros((1, 5, 1), dtype=np.float32), dtype=np.float32)
    param1 = ov.opset10.parameter(shape1, dtype=np.float32)
    param2 = ov.opset10.parameter(shape2, dtype=np.float32)
    param3 = ov.opset10.parameter(PartialShape([-1, -1]), dtype=np.float32)
    concat1 = ov.opset10.concat([param1, constant_zeros1], 1)
    concat2 = ov.opset10.concat([param2, constant_zeros2], 2)
    add = ov.opset10.add(concat1, param3)
    ref_model = Model([concat2, add], [param1, param2, param3], "test")
    return net, ref_model, {"example_input": {"x":  torch.ones((1, 10)), "z": (torch.zeros((1, 10)), torch.ones((1, 5, 3)))},
                            "compress_to_fp16": False}


def create_pytorch_module_with_nested_inputs4(tmp_dir):
    class PTModel(torch.nn.Module):
        
        def forward(self, x:torch.Tensor, z:Tuple[torch.Tensor, torch.Tensor], y:torch.Tensor):
            z1, z2 = z
            zeros1 = torch.zeros((1, 1))
            zeros2 = torch.zeros((1, 5, 1))
            return torch.cat([z1, zeros1], 1) + x, torch.cat([z2, zeros2], 2)  * y

    net = PTModel()
    constant_zeros1 = ov.opset10.constant(np.zeros((1, 1), dtype=np.float32), dtype=np.float32)
    constant_zeros2 = ov.opset10.constant(np.zeros((1, 5, 1), dtype=np.float32), dtype=np.float32)
    shape1 = PartialShape([1, -1])
    shape2 = PartialShape([1, 5, -1])
    param1 = ov.opset10.parameter(shape1, dtype=np.float32)
    param2 = ov.opset10.parameter(shape2, dtype=np.float32)
    param3 = ov.opset10.parameter(PartialShape([-1, -1]), dtype=np.float32)
    param4 = ov.opset10.parameter(PartialShape([-1]), dtype=np.float32)
    concat1 = ov.opset10.concat([param1, constant_zeros1], 1)
    concat2 = ov.opset10.concat([param2, constant_zeros2], 2)
    add = ov.opset10.add(concat1, param3)
    mul = ov.opset10.multiply(concat2, param4)
    ref_model = Model([mul, add], [param3, param1, param2, param4], "test")
    return net, ref_model, {"example_input": {"x":  torch.ones((1, 10)), "z": (torch.zeros((1, 10)), torch.ones((1, 5, 10))), "y": torch.ones((1,))},
                            "compress_to_fp16": False}


def create_pytorch_module_with_nested_inputs5(tmp_dir):
    class PTModel(torch.nn.Module):
        
        def forward(self, x:torch.Tensor, z:Tuple[torch.Tensor, torch.Tensor], y:torch.Tensor):
            z1, z2 = z
            zeros1 = torch.zeros((1, 1))
            zeros2 = torch.zeros((1, 5, 1))
            return torch.cat([z1, zeros1], 1) + x, torch.cat([z2, zeros2], 2)  * y

    net = PTModel()
    constant_zeros1 = ov.opset10.constant(np.zeros((1, 1), dtype=np.float32), dtype=np.float32)
    constant_zeros2 = ov.opset10.constant(np.zeros((1, 5, 1), dtype=np.float32), dtype=np.float32)
    shape1 = PartialShape([1, -1])
    shape2 = PartialShape([1, 5, -1])
    param0 = ov.opset10.parameter(PartialShape([-1, -1]), dtype=np.float32)
    param1 = ov.opset10.parameter(shape1, dtype=np.float32)
    param2 = ov.opset10.parameter(shape2, dtype=np.float32)
    param4 = ov.opset10.parameter(PartialShape([-1]), dtype=np.float32)
    concat1 = ov.opset10.concat([param1, constant_zeros1], 1)
    concat2 = ov.opset10.concat([param2, constant_zeros2], 2)
    add = ov.opset10.add(concat1, param0)
    mul = ov.opset10.multiply(concat2, param4)
    ref_model = Model([mul, add], [param0, param1, param2, param4], "test")
    return net, ref_model, {"example_input": [torch.ones((1, 10)), (torch.zeros((1, 10)), torch.ones((1, 5, 10))), torch.ones((1,))],
                            "compress_to_fp16": False}


def create_pytorch_module_with_nested_inputs6(tmp_dir):
    class PTModel(torch.nn.Module):
        
        def forward(self, x:torch.Tensor, y:torch.Tensor=None, z:Tuple[torch.Tensor, torch.Tensor]=None):
            z1, z2 = z
            zeros1 = torch.zeros((1, 1))
            zeros2 = torch.zeros((1, 5, 1))
            if y is not None:
                return torch.cat([z1, zeros1], 1) * y, torch.cat([z2, zeros2], 2)  * y
            return torch.cat([z1, zeros1], 1) + x, torch.cat([z2, zeros2], 2)

    net = PTModel()
    constant_zeros1 = ov.opset10.constant(np.zeros((1, 1), dtype=np.float32), dtype=np.float32)
    constant_zeros2 = ov.opset10.constant(np.zeros((1, 5, 1), dtype=np.float32), dtype=np.float32)
    shape1 = PartialShape([1, -1])
    shape2 = PartialShape([1, 5, -1])
    param0 = ov.opset10.parameter(PartialShape([-1, -1]), dtype=np.float32)
    param1 = ov.opset10.parameter(shape1, dtype=np.float32)
    param2 = ov.opset10.parameter(shape2, dtype=np.float32)
    concat1 = ov.opset10.concat([param1, constant_zeros1], 1)
    concat2 = ov.opset10.concat([param2, constant_zeros2], 2)
    add1 = ov.opset10.add(concat1, param0)
    ref_model = Model([concat2, add1], [param0, param1, param2], "test")
    return net, ref_model, {"example_input": {"x": torch.ones((1, 11)), "z": (torch.zeros((1, 10)), torch.ones((1, 5, 10)))},
                            "compress_to_fp16": False}


class TestMoConvertPyTorch(CommonMOConvertTest):
    test_data = [
        create_pytorch_nn_module_case1,
        create_pytorch_nn_module_case2,
        create_pytorch_nn_module_case3,
        create_pytorch_nn_module_case4,
        create_pytorch_nn_module_case5,
        create_pytorch_nn_module_case6,
        create_pytorch_nn_module_case7,
        create_pytorch_nn_module_torch_size,
        create_pytorch_nn_module_sample_input_int32,
        create_pytorch_nn_module_sample_input_int32_two_inputs,
        create_pytorch_jit_script_module,
        create_pytorch_jit_script_function,
        create_pytorch_nn_module_layout_list,
        create_pytorch_nn_module_layout_list_case2,
        create_pytorch_nn_module_mean_list_compression_default,
        create_pytorch_nn_module_mean_list_compression_disabled,
        create_pytorch_nn_module_mean_list_compression_enabled,
        create_pytorch_nn_module_scale_list_compression_default,
        create_pytorch_nn_module_scale_list_compression_disabled,
        create_pytorch_nn_module_scale_list_compression_enabled,
        create_pytorch_nn_module_shapes_list_static,
        create_pytorch_nn_module_shapes_list_static_via_input,
        create_pytorch_nn_module_shapes_list_dynamic,
        create_pytorch_nn_module_shapes_list_dynamic_via_input,
        create_pytorch_nn_module_shapes_list_dynamic_single_input,
        create_pytorch_nn_module_shapes_list_static_single_input,
        create_pytorch_nn_module_shapes_list_dynamic_single_input_via_input,
        create_pytorch_nn_module_shapes_list_static_single_input_via_input,
        create_pytorch_nn_module_convert_pytorch_frontend1,
        create_pytorch_nn_module_convert_pytorch_frontend2,
        create_pytorch_nn_module_convert_pytorch_frontend3,
        create_pytorch_nn_module_convert_pytorch_frontend4,
        create_pytorch_jit_script_module_convert_pytorch_frontend,
        create_pytorch_jit_trace_module_convert_pytorch_frontend,
        create_pytorch_module_convert_pytorch_frontend_oob,
        create_pytorch_module_with_optional_inputs_case1,
        create_pytorch_module_with_optional_inputs_case2,
        create_pytorch_module_with_optional_inputs_case3,
        create_pytorch_nn_module_with_scalar_input,
        create_pytorch_module_with_compressed_int8_constant,
        create_pytorch_module_with_compressed_int8_constant_compress_to_fp16_default,
        create_pytorch_module_with_nested_inputs,
        create_pytorch_module_with_nested_inputs2,
        create_pytorch_module_with_nested_inputs3,
        create_pytorch_module_with_nested_inputs4,
        create_pytorch_module_with_nested_inputs5,
        create_pytorch_module_with_nested_inputs6
    ]

    @ pytest.mark.parametrize("create_model", test_data)
    @ pytest.mark.nightly
    @ pytest.mark.precommit
    def test_mo_import_from_memory(self, create_model, ie_device, precision, ir_version,
                                   temp_dir, use_new_frontend, use_old_api):
        fw_model, graph_ref, mo_params = create_model(temp_dir)

        test_params = {'input_model': fw_model}
        if mo_params is not None:
            test_params.update(mo_params)
        test_params.update({'use_convert_model_from_mo': True})
        self._test_by_ref_graph(temp_dir, test_params,
                                graph_ref, compare_tensor_names=False)


def create_pt_model_with_custom_op():
    #
    #   Create PyTorch model with custom operation
    #
    import torch.nn as nn

    class MyModel(nn.Module):
        def __init__(self):
            super(MyModel, self).__init__()
            self.my_op = MyTorchOp()

        def forward(self, x):
            return self.my_op.apply(x)

    return MyModel()


class ConvertRaises(unittest.TestCase):
    def test_example_inputs(self):
        from openvino.tools.mo import convert_model
        pytorch_model = create_pt_model_with_custom_op()

        # Check that mo raises error message of wrong argument.
        with self.assertRaisesRegex(AssertionError, ".*'example_inputs' argument is not recognized.*"):
            convert_model(pytorch_model, example_inputs=(torch.tensor(1),))

    def test_failed_extension(self):
        from openvino.tools.mo import convert_model
        from openvino.frontend.pytorch import ConversionExtension

        inp_shapes = [1, 3, 20, 20]
        pt_model = make_pt_model_one_input()

        def relu_bad(n):
            assert False, "Something happened"

        # Check that mo raises error message of wrong argument.
        with self.assertRaisesRegex(Exception, ".*Conversion is failed for: aten::relu.*"):
            convert_model(pt_model, input=(inp_shapes, np.float32), extensions=[
                          ConversionExtension("aten::relu", relu_bad)])

    def test_failed_extension(self):
        import tempfile
        from openvino.tools.mo import convert_model

        with self.assertRaisesRegex(Exception, ".*PyTorch Frontend doesn't support provided model type.*"):
            with tempfile.NamedTemporaryFile() as tmpfile:
                convert_model(tmpfile.name, framework="pytorch")<|MERGE_RESOLUTION|>--- conflicted
+++ resolved
@@ -1,17 +1,17 @@
 # Copyright (C) 2018-2023 Intel Corporation
 # SPDX-License-Identifier: Apache-2.0
 
+import os
+
+from typing import Tuple
 import numpy
 import numpy as np
 import openvino.runtime as ov
-import os
 import pytest
 import torch
 import unittest
 from openvino.runtime import PartialShape, Dimension, Model, Type
 from openvino.tools.mo import InputCutInfo
-from typing import Tuple
-
 from common.mo_convert_test_class import CommonMOConvertTest
 
 
@@ -297,12 +297,9 @@
     ref_model.inputs[1].node.layout = Layout('nhwc')
 
     return pt_model, ref_model, {
-<<<<<<< HEAD
-        'input_shape': [shape, shape], 'layout': ['nchw', Layout('nhwc')]}
-=======
-        'input': [(shape, np.float32), (shape, np.float32)], 'layout': ['nchw', Layout('nhwc')], 'use_convert_model_from_mo': True
+        'input': [(shape, np.float32), (shape, np.float32)], 'layout': ['nchw', Layout('nhwc')],
+        'use_convert_model_from_mo': True
     }
->>>>>>> 9deef148
 
 
 def create_pytorch_nn_module_layout_list_case2(tmp_dir):
@@ -316,11 +313,11 @@
     ref_model.inputs[1].node.layout = Layout('nhwc')
 
     return pt_model, ref_model, {
-<<<<<<< HEAD
-        'input_shape': [shape, shape], 'layout': ('nchw', Layout('nhwc'))}
-
-
-def create_pytorch_nn_module_mean_list(tmp_dir):
+        'input': [(shape, np.float32), (shape, np.float32)], 'layout': ('nchw', Layout('nhwc')),
+        'use_convert_model_from_mo': True}
+
+
+def create_pytorch_nn_module_mean_list_compression_disabled(tmp_dir):
     pt_model = make_pt_model_two_inputs()
     shape = [1, 10, 10, 3]
 
@@ -338,14 +335,14 @@
     parameter_list = [param1, param2]
     ref_model = Model([sigm], parameter_list, "test")
 
-    return pt_model, ref_model, {
-        'input_shape': [shape, shape], 'mean_values': [[0, 0, 0], [0, 0, 0]], 'compress_to_fp16': False}
-=======
-        'input': [(shape, np.float32), (shape, np.float32)], 'layout': ('nchw', Layout('nhwc')), 'use_convert_model_from_mo': True}
->>>>>>> 9deef148
-
-
-def create_pytorch_nn_module_mean_list_compression_disabled(tmp_dir):
+    return pt_model, ref_model, {'input': [(shape, np.float32), (shape, np.float32)],
+                                 'mean_values': [[0, 0, 0], [0, 0, 0]],
+                                 'compress_to_fp16': False, 'use_convert_model_from_mo': True}
+
+
+def create_pytorch_nn_module_mean_list_compression_default(tmp_dir):
+    # when 'use_convert_model_from_mo': True by default compression in convert_model is disabled
+    # therefore decompression Converts will not be present
     pt_model = make_pt_model_two_inputs()
     shape = [1, 10, 10, 3]
 
@@ -363,41 +360,9 @@
     parameter_list = [param1, param2]
     ref_model = Model([sigm], parameter_list, "test")
 
-<<<<<<< HEAD
-    return pt_model, ref_model, {'input_shape': [shape, shape], 'mean_values': [[0, 0, 0], [0, 0, 0]],
-                                 'compress_to_fp16': False}
-=======
-    return pt_model, ref_model, {'input': [(shape, np.float32), (shape, np.float32)], 'mean_values': [[0, 0, 0], [0, 0, 0]],
-                                 'compress_to_fp16': False, 'use_convert_model_from_mo': True}
->>>>>>> 9deef148
-
-
-def create_pytorch_nn_module_mean_list_compression_default(tmp_dir):
-    # when 'use_convert_model_from_mo': True by default compression in convert_model is disabled
-    # therefore decompression Converts will not be present
-    pt_model = make_pt_model_two_inputs()
-    shape = [1, 10, 10, 3]
-
-    shape = PartialShape(shape)
-    param1 = ov.opset8.parameter(shape)
-    param2 = ov.opset8.parameter(shape)
-    const1 = ov.opset8.constant([[[[-0.0, -0.0, -0.0]]]], dtype=np.float32)
-    const2 = ov.opset8.constant([[[[-0.0, -0.0, -0.0]]]], dtype=np.float32)
-    add1 = ov.opset8.add(param1, const1)
-    add2 = ov.opset8.add(param2, const2)
-    mul = ov.opset8.multiply(add1, add2)
-    relu = ov.opset8.relu(mul)
-    sigm = ov.opset8.sigmoid(relu)
-
-    parameter_list = [param1, param2]
-    ref_model = Model([sigm], parameter_list, "test")
-
-<<<<<<< HEAD
-    return pt_model, ref_model, {'input_shape': [shape, shape], 'mean_values': [[0, 0, 0], [0, 0, 0]]}
-=======
-    return pt_model, ref_model, {'input': [(shape, np.float32), (shape, np.float32)], 'mean_values': [[0, 0, 0], [0, 0, 0]],
+    return pt_model, ref_model, {'input': [(shape, np.float32), (shape, np.float32)],
+                                 'mean_values': [[0, 0, 0], [0, 0, 0]],
                                  'use_convert_model_from_mo': True}
->>>>>>> 9deef148
 
 
 def create_pytorch_nn_module_mean_list_compression_enabled(tmp_dir):
@@ -424,12 +389,11 @@
     ref_model = Model([sigm], parameter_list, "test")
 
     return pt_model, ref_model, {
-<<<<<<< HEAD
-        'input_shape': [shape, shape], 'mean_values': [[0, 0, 0], [0, 0, 0]],
-        'compress_to_fp16': True}
-
-
-def create_pytorch_nn_module_scale_list(tmp_dir):
+        'input': [(shape, np.float32), (shape, np.float32)], 'mean_values': [[0, 0, 0], [0, 0, 0]],
+        'compress_to_fp16': True, 'use_convert_model_from_mo': True}
+
+
+def create_pytorch_nn_module_scale_list_compression_disabled(tmp_dir):
     pt_model = make_pt_model_two_inputs()
     shape = [1, 10, 10, 3]
 
@@ -447,16 +411,14 @@
     parameter_list = [param1, param2]
     ref_model = Model([sigm], parameter_list, "test")
 
-    return pt_model, ref_model, {'input_shape': [shape, shape], 'scale_values': [[1, 1, 1], [1, 1, 1]], 'compress_to_fp16': False}
-
-
-=======
-        'input': [(shape, np.float32), (shape, np.float32)], 'mean_values': [[0, 0, 0], [0, 0, 0]],
-        'compress_to_fp16': True, 'use_convert_model_from_mo': True}
-
-
->>>>>>> 9deef148
-def create_pytorch_nn_module_scale_list_compression_disabled(tmp_dir):
+    return pt_model, ref_model, {'input': [(shape, np.float32), (shape, np.float32)],
+                                 'scale_values': [[1, 1, 1], [1, 1, 1]],
+                                 'compress_to_fp16': False, 'use_convert_model_from_mo': True}
+
+
+def create_pytorch_nn_module_scale_list_compression_default(tmp_dir):
+    # when 'use_convert_model_from_mo': True by default compression in convert_model is disabled
+    # therefore decompression Converts will not be present
     pt_model = make_pt_model_two_inputs()
     shape = [1, 10, 10, 3]
 
@@ -474,43 +436,9 @@
     parameter_list = [param1, param2]
     ref_model = Model([sigm], parameter_list, "test")
 
-<<<<<<< HEAD
-    return pt_model, ref_model, {'input_shape': [shape, shape], 'scale_values': [[1, 1, 1], [1, 1, 1]],
-                                 'compress_to_fp16': False}
-=======
-    return pt_model, ref_model, {'input': [(shape, np.float32), (shape, np.float32)],
-                                 'scale_values': [[1, 1, 1], [1, 1, 1]],
-                                 'compress_to_fp16': False, 'use_convert_model_from_mo': True}
->>>>>>> 9deef148
-
-
-def create_pytorch_nn_module_scale_list_compression_default(tmp_dir):
-    # when 'use_convert_model_from_mo': True by default compression in convert_model is disabled
-    # therefore decompression Converts will not be present
-    pt_model = make_pt_model_two_inputs()
-    shape = [1, 10, 10, 3]
-
-    shape = PartialShape(shape)
-    param1 = ov.opset8.parameter(shape)
-    param2 = ov.opset8.parameter(shape)
-    const1 = ov.opset8.constant([[[[1, 1, 1]]]], dtype=np.float32)
-    const2 = ov.opset8.constant([[[[1, 1, 1]]]], dtype=np.float32)
-    sub1 = ov.opset8.multiply(param1, const1)
-    sub2 = ov.opset8.multiply(param2, const2)
-    mul = ov.opset8.multiply(sub1, sub2)
-    relu = ov.opset8.relu(mul)
-    sigm = ov.opset8.sigmoid(relu)
-
-    parameter_list = [param1, param2]
-    ref_model = Model([sigm], parameter_list, "test")
-
-<<<<<<< HEAD
-    return pt_model, ref_model, {'input_shape': [shape, shape], 'scale_values': [[1, 1, 1], [1, 1, 1]]}
-=======
     return pt_model, ref_model, {'input': [(shape, np.float32), (shape, np.float32)],
                                  'scale_values': [[1, 1, 1], [1, 1, 1]],
                                  'use_convert_model_from_mo': True}
->>>>>>> 9deef148
 
 
 def create_pytorch_nn_module_scale_list_compression_enabled(tmp_dir):
@@ -535,21 +463,16 @@
     parameter_list = [param1, param2]
     ref_model = Model([sigm], parameter_list, "test")
 
-<<<<<<< HEAD
-    return pt_model, ref_model, {'input_shape': [shape, shape], 'scale_values': [[1, 1, 1], [1, 1, 1]],
-                                 'compress_to_fp16': True}
-=======
     return pt_model, ref_model, {'input': [(shape, np.float32), (shape, np.float32)],
                                  'scale_values': [[1, 1, 1], [1, 1, 1]],
                                  'compress_to_fp16': True, 'use_convert_model_from_mo': True}
->>>>>>> 9deef148
 
 
 def create_pytorch_nn_module_shapes_list_static(tmp_dir):
     pt_model = make_pt_model_two_inputs()
     ref_model = make_ref_pt_model_two_inputs([1, 3, 20, 20], dtype=Type.dynamic)
 
-    return pt_model, ref_model, {'input_shape': [[1, 3, 20, 20], [1, 3, 20, 20]]}
+    return pt_model, ref_model, {'input': [[1, 3, 20, 20], [1, 3, 20, 20]]}
 
 
 def create_pytorch_nn_module_shapes_list_static_via_input(tmp_dir):
@@ -688,7 +611,8 @@
     parameter_list = [param1, param2]
     ref_model = Model([sigm], parameter_list, "test")
     return pt_model, ref_model, {
-        "example_input": {"x": torch.zeros((1, 3, 10, 10), dtype=torch.float32), "y": torch.ones((1, 3, 10, 10), dtype=torch.float32)},
+        "example_input": {"x": torch.zeros((1, 3, 10, 10), dtype=torch.float32),
+                          "y": torch.ones((1, 3, 10, 10), dtype=torch.float32)},
         'input': [InputCutInfo(shape=[-1, -1, -1, -1], type="f32"), InputCutInfo(shape=[-1, -1, -1, -1], type="f32")]
     }
 
@@ -707,7 +631,7 @@
     sigm = ov.opset10.sigmoid(relu)
     parameter_list = [param1, param2]
     ref_model = Model([sigm], parameter_list, "test")
-    return scripted_model, ref_model,  {
+    return scripted_model, ref_model, {
         "example_input": [torch.zeros((1, 3, 10, 10)), torch.ones((1, 3, 10, 10))]}
 
 
@@ -726,7 +650,7 @@
     sigm = ov.opset10.sigmoid(relu)
     parameter_list = [param1, param2]
     ref_model = Model([sigm], parameter_list, "test")
-    return scripted_model, ref_model,  {"example_input": example_input}
+    return scripted_model, ref_model, {"example_input": example_input}
 
 
 def create_pytorch_module_convert_pytorch_frontend_oob(tmp_dir):
@@ -811,7 +735,7 @@
                                   pads_begin=[0, 0], pads_end=[0, 0],
                                   dilations=[1, 1])
     ref_model = Model([conv], [param1], "test")
-    return traced_model, ref_model,  {"example_input": example_input}
+    return traced_model, ref_model, {"example_input": example_input}
 
 
 def create_pytorch_module_with_compressed_int8_constant(tmp_dir):
@@ -844,17 +768,17 @@
                                   pads_begin=[0, 0], pads_end=[0, 0],
                                   dilations=[1, 1])
     ref_model = Model([conv], [param1], "test")
-    return traced_model, ref_model,  {"example_input": example_input, "compress_to_fp16": False}
+    return traced_model, ref_model, {"example_input": example_input, "compress_to_fp16": False}
 
 
 def create_pytorch_module_with_nested_inputs(tmp_dir):
     class PTModel(torch.nn.Module):
-        
-        def forward(self, z:Tuple[torch.Tensor, torch.Tensor]):
+
+        def forward(self, z: Tuple[torch.Tensor, torch.Tensor]):
             z1, z2 = z
             zeros1 = torch.zeros((1, 1))
             zeros2 = torch.zeros((1, 5, 1))
-            return torch.cat([z1, zeros1], 1), torch.cat([z2, zeros2], 2) 
+            return torch.cat([z1, zeros1], 1), torch.cat([z2, zeros2], 2)
 
     net = PTModel()
     constant_zeros1 = ov.opset10.constant(np.zeros((1, 1), dtype=np.float32), dtype=np.float32)
@@ -873,7 +797,7 @@
 def create_pytorch_module_with_nested_inputs_compress_to_fp16_default(tmp_dir):
     class PTModel(torch.nn.Module):
 
-        def forward(self, z:Tuple[torch.Tensor, torch.Tensor]):
+        def forward(self, z: Tuple[torch.Tensor, torch.Tensor]):
             z1, z2 = z
             zeros1 = torch.zeros((1, 1))
             zeros2 = torch.zeros((1, 5, 1))
@@ -896,12 +820,12 @@
 
 def create_pytorch_module_with_nested_inputs2(tmp_dir):
     class PTModel(torch.nn.Module):
-        
-        def forward(self, x:torch.Tensor, z:Tuple[torch.Tensor, torch.Tensor]):
+
+        def forward(self, x: torch.Tensor, z: Tuple[torch.Tensor, torch.Tensor]):
             z1, z2 = z
             zeros1 = torch.zeros((1, 1))
             zeros2 = torch.zeros((1, 5, 1))
-            return torch.cat([z1, zeros1], 1) + x, torch.cat([z2, zeros2], 2) 
+            return torch.cat([z1, zeros1], 1) + x, torch.cat([z2, zeros2], 2)
 
     net = PTModel()
     constant_zeros1 = ov.opset10.constant(np.zeros((1, 1), dtype=np.float32), dtype=np.float32)
@@ -915,18 +839,19 @@
     concat2 = ov.opset10.concat([param2, constant_zeros2], 2)
     add = ov.opset10.add(concat1, param0)
     ref_model = Model([concat2, add], [param0, param1, param2], "test")
-    return net, ref_model, {"example_input": {"x":  torch.ones((1, 10)), "z": (torch.zeros((1, 10)), torch.ones((1, 5, 5)))},
-                            "compress_to_fp16": False}
+    return net, ref_model, {
+        "example_input": {"x": torch.ones((1, 10)), "z": (torch.zeros((1, 10)), torch.ones((1, 5, 5)))},
+        "compress_to_fp16": False}
 
 
 def create_pytorch_module_with_nested_inputs3(tmp_dir):
     class PTModel(torch.nn.Module):
-        
-        def forward(self, z:Tuple[torch.Tensor, torch.Tensor], x:torch.Tensor):
+
+        def forward(self, z: Tuple[torch.Tensor, torch.Tensor], x: torch.Tensor):
             z1, z2 = z
             zeros1 = torch.zeros((1, 1))
             zeros2 = torch.zeros((1, 5, 1))
-            return torch.cat([z1, zeros1], 1) + x, torch.cat([z2, zeros2], 2) 
+            return torch.cat([z1, zeros1], 1) + x, torch.cat([z2, zeros2], 2)
 
     net = PTModel()
     shape1 = PartialShape([1, -1])
@@ -940,18 +865,19 @@
     concat2 = ov.opset10.concat([param2, constant_zeros2], 2)
     add = ov.opset10.add(concat1, param3)
     ref_model = Model([concat2, add], [param1, param2, param3], "test")
-    return net, ref_model, {"example_input": {"x":  torch.ones((1, 10)), "z": (torch.zeros((1, 10)), torch.ones((1, 5, 3)))},
-                            "compress_to_fp16": False}
+    return net, ref_model, {
+        "example_input": {"x": torch.ones((1, 10)), "z": (torch.zeros((1, 10)), torch.ones((1, 5, 3)))},
+        "compress_to_fp16": False}
 
 
 def create_pytorch_module_with_nested_inputs4(tmp_dir):
     class PTModel(torch.nn.Module):
-        
-        def forward(self, x:torch.Tensor, z:Tuple[torch.Tensor, torch.Tensor], y:torch.Tensor):
+
+        def forward(self, x: torch.Tensor, z: Tuple[torch.Tensor, torch.Tensor], y: torch.Tensor):
             z1, z2 = z
             zeros1 = torch.zeros((1, 1))
             zeros2 = torch.zeros((1, 5, 1))
-            return torch.cat([z1, zeros1], 1) + x, torch.cat([z2, zeros2], 2)  * y
+            return torch.cat([z1, zeros1], 1) + x, torch.cat([z2, zeros2], 2) * y
 
     net = PTModel()
     constant_zeros1 = ov.opset10.constant(np.zeros((1, 1), dtype=np.float32), dtype=np.float32)
@@ -967,18 +893,20 @@
     add = ov.opset10.add(concat1, param3)
     mul = ov.opset10.multiply(concat2, param4)
     ref_model = Model([mul, add], [param3, param1, param2, param4], "test")
-    return net, ref_model, {"example_input": {"x":  torch.ones((1, 10)), "z": (torch.zeros((1, 10)), torch.ones((1, 5, 10))), "y": torch.ones((1,))},
-                            "compress_to_fp16": False}
+    return net, ref_model, {
+        "example_input": {"x": torch.ones((1, 10)), "z": (torch.zeros((1, 10)), torch.ones((1, 5, 10))),
+                          "y": torch.ones((1,))},
+        "compress_to_fp16": False}
 
 
 def create_pytorch_module_with_nested_inputs5(tmp_dir):
     class PTModel(torch.nn.Module):
-        
-        def forward(self, x:torch.Tensor, z:Tuple[torch.Tensor, torch.Tensor], y:torch.Tensor):
+
+        def forward(self, x: torch.Tensor, z: Tuple[torch.Tensor, torch.Tensor], y: torch.Tensor):
             z1, z2 = z
             zeros1 = torch.zeros((1, 1))
             zeros2 = torch.zeros((1, 5, 1))
-            return torch.cat([z1, zeros1], 1) + x, torch.cat([z2, zeros2], 2)  * y
+            return torch.cat([z1, zeros1], 1) + x, torch.cat([z2, zeros2], 2) * y
 
     net = PTModel()
     constant_zeros1 = ov.opset10.constant(np.zeros((1, 1), dtype=np.float32), dtype=np.float32)
@@ -994,19 +922,20 @@
     add = ov.opset10.add(concat1, param0)
     mul = ov.opset10.multiply(concat2, param4)
     ref_model = Model([mul, add], [param0, param1, param2, param4], "test")
-    return net, ref_model, {"example_input": [torch.ones((1, 10)), (torch.zeros((1, 10)), torch.ones((1, 5, 10))), torch.ones((1,))],
-                            "compress_to_fp16": False}
+    return net, ref_model, {
+        "example_input": [torch.ones((1, 10)), (torch.zeros((1, 10)), torch.ones((1, 5, 10))), torch.ones((1,))],
+        "compress_to_fp16": False}
 
 
 def create_pytorch_module_with_nested_inputs6(tmp_dir):
     class PTModel(torch.nn.Module):
-        
-        def forward(self, x:torch.Tensor, y:torch.Tensor=None, z:Tuple[torch.Tensor, torch.Tensor]=None):
+
+        def forward(self, x: torch.Tensor, y: torch.Tensor = None, z: Tuple[torch.Tensor, torch.Tensor] = None):
             z1, z2 = z
             zeros1 = torch.zeros((1, 1))
             zeros2 = torch.zeros((1, 5, 1))
             if y is not None:
-                return torch.cat([z1, zeros1], 1) * y, torch.cat([z2, zeros2], 2)  * y
+                return torch.cat([z1, zeros1], 1) * y, torch.cat([z2, zeros2], 2) * y
             return torch.cat([z1, zeros1], 1) + x, torch.cat([z2, zeros2], 2)
 
     net = PTModel()
@@ -1021,8 +950,9 @@
     concat2 = ov.opset10.concat([param2, constant_zeros2], 2)
     add1 = ov.opset10.add(concat1, param0)
     ref_model = Model([concat2, add1], [param0, param1, param2], "test")
-    return net, ref_model, {"example_input": {"x": torch.ones((1, 11)), "z": (torch.zeros((1, 10)), torch.ones((1, 5, 10)))},
-                            "compress_to_fp16": False}
+    return net, ref_model, {
+        "example_input": {"x": torch.ones((1, 11)), "z": (torch.zeros((1, 10)), torch.ones((1, 5, 10)))},
+        "compress_to_fp16": False}
 
 
 class TestMoConvertPyTorch(CommonMOConvertTest):
@@ -1076,17 +1006,17 @@
         create_pytorch_module_with_nested_inputs6
     ]
 
-    @ pytest.mark.parametrize("create_model", test_data)
-    @ pytest.mark.nightly
-    @ pytest.mark.precommit
+    @pytest.mark.parametrize("create_model", test_data)
+    @pytest.mark.nightly
+    @pytest.mark.precommit
     def test_mo_import_from_memory(self, create_model, ie_device, precision, ir_version,
                                    temp_dir, use_new_frontend, use_old_api):
         fw_model, graph_ref, mo_params = create_model(temp_dir)
 
         test_params = {'input_model': fw_model}
+        test_params.update({'use_convert_model_from_mo': True})
         if mo_params is not None:
             test_params.update(mo_params)
-        test_params.update({'use_convert_model_from_mo': True})
         self._test_by_ref_graph(temp_dir, test_params,
                                 graph_ref, compare_tensor_names=False)
 
@@ -1130,7 +1060,7 @@
         # Check that mo raises error message of wrong argument.
         with self.assertRaisesRegex(Exception, ".*Conversion is failed for: aten::relu.*"):
             convert_model(pt_model, input=(inp_shapes, np.float32), extensions=[
-                          ConversionExtension("aten::relu", relu_bad)])
+                ConversionExtension("aten::relu", relu_bad)])
 
     def test_failed_extension(self):
         import tempfile
