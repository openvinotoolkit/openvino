--- conflicted
+++ resolved
@@ -493,14 +493,8 @@
                                         outputBlob =
                                             inferRequest.inferRequest.get_tensor(executableNet.output(outputName));
                                     }
-<<<<<<< HEAD
                                     // locked memory holder should be alive all time while access to its buffer happens
                                     auto byteSize = numScoresPerOutput[next_output] * sizeof(float);
-=======
-                                    // locked memory holder should be alive all time while access to its buffer
-                                    // happens
-                                    auto byteSize = numScoresPerFrame * sizeof(float);
->>>>>>> 198f44fd
                                     std::memcpy(outputFrame, outputBlob.data<float>(), byteSize);
                                 }
                                 if (!FLAGS_r.empty()) {
