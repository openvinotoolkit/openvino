# Copyright (C) 2018-2022 Intel Corporation
# SPDX-License-Identifier: Apache-2.0
#

cmake_minimum_required (VERSION 3.10)

# Enable CMAKE_<LANG>_COMPILER_ID AppleClang
cmake_policy(SET CMP0025 NEW)

project(Samples)

set(CMAKE_BUILD_TYPE "Release" CACHE STRING "CMake build type")
set_property(CACHE CMAKE_BUILD_TYPE PROPERTY STRINGS "Release" "Debug" "RelWithDebInfo" "MinSizeRel")

set_property(GLOBAL PROPERTY USE_FOLDERS ON)

if (NOT BIN_FOLDER)
    string(TOLOWER ${CMAKE_SYSTEM_PROCESSOR} ARCH)
    if(ARCH STREQUAL "x86_64" OR ARCH STREQUAL "amd64") # Windows detects Intel's 64-bit CPU as AMD64
        set(ARCH intel64)
    elseif(ARCH STREQUAL "i386")
        set(ARCH ia32)
    endif()

    set (BIN_FOLDER ${ARCH})

    if(UNIX)
        set(BIN_FOLDER "${BIN_FOLDER}/${CMAKE_BUILD_TYPE}")
    endif()
endif()

if(OpenVINO_SOURCE_DIR)
    # in case if samples are built from IE repo
    set(IE_MAIN_SAMPLES_DIR "${OpenVINO_SOURCE_DIR}")
    set(OpenVINO_DIR "${CMAKE_BINARY_DIR}")
else()
    # in case if samples are built out of IE repo
    set(IE_MAIN_SAMPLES_DIR ${CMAKE_CURRENT_BINARY_DIR})
endif()

if(NOT(UNIX))
    set (CMAKE_LIBRARY_OUTPUT_DIRECTORY ${IE_MAIN_SAMPLES_DIR}/${BIN_FOLDER})
    set (CMAKE_ARCHIVE_OUTPUT_DIRECTORY ${IE_MAIN_SAMPLES_DIR}/${BIN_FOLDER})
else ()
    set (CMAKE_LIBRARY_OUTPUT_DIRECTORY ${IE_MAIN_SAMPLES_DIR}/${BIN_FOLDER}/lib)
    set (CMAKE_ARCHIVE_OUTPUT_DIRECTORY ${IE_MAIN_SAMPLES_DIR}/${BIN_FOLDER}/lib)
endif()
set (CMAKE_COMPILE_PDB_OUTPUT_DIRECTORY ${IE_MAIN_SAMPLES_DIR}/${BIN_FOLDER})
set (CMAKE_PDB_OUTPUT_DIRECTORY ${IE_MAIN_SAMPLES_DIR}/${BIN_FOLDER})
set (CMAKE_RUNTIME_OUTPUT_DIRECTORY ${IE_MAIN_SAMPLES_DIR}/${BIN_FOLDER})

if (WIN32)
    set_property (DIRECTORY APPEND PROPERTY COMPILE_DEFINITIONS _CRT_SECURE_NO_WARNINGS)
    set (CMAKE_CXX_FLAGS "${CMAKE_CXX_FLAGS} -D_SCL_SECURE_NO_WARNINGS")
    set (CMAKE_CXX_FLAGS "${CMAKE_CXX_FLAGS} /EHsc") # no asynchronous structured exception handling
    set (CMAKE_EXE_LINKER_FLAGS "${CMAKE_EXE_LINKER_FLAGS} /LARGEADDRESSAWARE")

    if (TREAT_WARNING_AS_ERROR)
        set (CMAKE_CXX_FLAGS "${CMAKE_CXX_FLAGS} /WX") # treating warnings as errors
    endif ()

    if (CMAKE_CXX_COMPILER_ID STREQUAL "Intel")
        set (CMAKE_CXX_FLAGS "${CMAKE_CXX_FLAGS} /Qdiag-disable:177")
    endif()

    # disable some noisy warnings
    if (CMAKE_CXX_COMPILER_ID STREQUAL "MSVC")
        set (CMAKE_CXX_FLAGS "${CMAKE_CXX_FLAGS} /wd4251 /wd4275 /wd4267 /wd4819")
    endif()
else()
    # treating warnings as errors
    if(TREAT_WARNING_AS_ERROR)
        set (CMAKE_CXX_FLAGS "${CMAKE_CXX_FLAGS} -Werror")
    endif()

    if (CMAKE_CXX_COMPILER_ID STREQUAL "Intel")
        set (CMAKE_CXX_FLAGS "${CMAKE_CXX_FLAGS} -diag-disable:177")
    endif()
endif()

if(APPLE)
    set(CMAKE_MACOSX_RPATH ON)
endif()

if(CMAKE_SYSTEM_PROCESSOR MATCHES "^(arm64.*|aarch64.*|AARCH64.*)")
  set(AARCH64 ON)
elseif(CMAKE_SYSTEM_PROCESSOR MATCHES "^(arm.*|ARM.*)")
  set(ARM ON)
endif()
if(ARM AND NOT CMAKE_CROSSCOMPILING)
    add_compile_options(-march=armv7-a)
endif()

if(NOT COMMAND find_host_package)
    macro(find_host_package)
        find_package(${ARGN})
    endmacro()
endif()

set(CMAKE_POLICY_DEFAULT_CMP0063 NEW)
set(CMAKE_POSITION_INDEPENDENT_CODE ON)
set(CMAKE_CXX_VISIBILITY_PRESET hidden)
set(CMAKE_C_VISIBILITY_PRESET hidden)
set(CMAKE_VISIBILITY_INLINES_HIDDEN ON)

####################################
## to use C++11; can overwritten via cmake command line
if(NOT DEFINED CMAKE_CXX_STANDARD)
    set (CMAKE_CXX_STANDARD 11)
    set (CMAKE_CXX_EXTENSIONS OFF)
    set (CMAKE_CXX_STANDARD_REQUIRED ON)
endif()
####################################

<<<<<<< HEAD
# TODO: add find_package calls for zlib and json

=======
>>>>>>> 86495ceb
if(NOT TARGET gflags)
    find_package(gflags QUIET COMPONENTS nothreads_shared)

    if(gflags_FOUND)
        message(STATUS "gflags (${gflags_VERSION}) is found at ${gflags_DIR}")
    elseif(EXISTS "${CMAKE_CURRENT_SOURCE_DIR}/thirdparty/gflags")
        add_subdirectory(thirdparty/gflags EXCLUDE_FROM_ALL)
    endif()
endif()

if(NOT TARGET zlib::zlib)
<<<<<<< HEAD
    find_package(PkgConfig QUIET)
    if(PkgConfig_FOUND)
        pkg_search_module(zlib QUIET
                          IMPORTED_TARGET
                          zlib)
        if(zlib_FOUND)
            add_library(zlib::zlib ALIAS PkgConfig::zlib)
=======
    if(NOT CMAKE_CROSSCOMPILING)
        find_host_package(PkgConfig QUIET)
        if(PkgConfig_FOUND)
            pkg_search_module(zlib QUIET
                              IMPORTED_TARGET
                              zlib)
            if(zlib_FOUND)
                set_target_properties(PkgConfig::zlib PROPERTIES IMPORTED_GLOBAL ON)
                add_library(zlib::zlib ALIAS PkgConfig::zlib)
            endif()
>>>>>>> 86495ceb
        endif()
    endif()

    if(zlib_FOUND)
        message(STATUS "zlib (${zlib_VERSION}) is found at ${zlib_PREFIX}")
    elseif(EXISTS "${CMAKE_CURRENT_SOURCE_DIR}/thirdparty/zlib")
        add_subdirectory(thirdparty/zlib EXCLUDE_FROM_ALL)
    endif()
endif()

if(EXISTS "${CMAKE_CURRENT_SOURCE_DIR}/thirdparty/cnpy")
    add_subdirectory(thirdparty/cnpy EXCLUDE_FROM_ALL)
endif()

if(NOT TARGET nlohmann_json::nlohmann_json)
    find_package(nlohmann_json QUIET)
    if(nlohmann_json_FOUND)
        message(STATUS "nlohmann_json (${nlohmann_json_VERSION}) is found at ${nlohmann_json_DIR}")
<<<<<<< HEAD
    elseif(EXISTS "${CMAKE_CURRENT_SOURCE_DIR}/thirdparty/nlohmann_json")
=======
    elseif(EXISTS "${CMAKE_CURRENT_SOURCE_DIR}/thirdparty/json")
>>>>>>> 86495ceb
        add_subdirectory(thirdparty/json EXCLUDE_FROM_ALL)
    endif()
endif()

if(EXISTS "${CMAKE_CURRENT_SOURCE_DIR}/common/utils")
    add_subdirectory(common/utils)
endif()

# format reader must be added after find_package(OpenVINO) to get
# exactly the same OpenCV_DIR path which was used for the OpenVINO build
if(EXISTS "${CMAKE_CURRENT_SOURCE_DIR}/common/format_reader")
    add_subdirectory(common/format_reader)
elseif(EXISTS "${CMAKE_CURRENT_SOURCE_DIR}/common/opencv_c_wrapper")
    add_subdirectory(common/opencv_c_wrapper)
endif()

# samples build can be switched off during whole IE build
if (DEFINED OpenVINO_SOURCE_DIR AND NOT ENABLE_SAMPLES)
    return()
endif()

function(add_samples_to_build)
    # check each passed sample subdirectory
    foreach (dir ${ARGN})
        if (IS_DIRECTORY ${CMAKE_CURRENT_SOURCE_DIR}/${dir})
            # check if a subdirectory contains CMakeLists.txt. In this case we can build it.
            file(GLOB is_sample_dir "${CMAKE_CURRENT_SOURCE_DIR}/${dir}/CMakeLists.txt")
            if(is_sample_dir)
                # check if specified sample/demo is found.
                if (BUILD_SAMPLE_NAME)
                    list(FIND BUILD_SAMPLE_NAME ${dir} index)
                endif()
                if (index EQUAL -1)
                    message(STATUS "${dir} SKIPPED")
                else()
                    # Include subdirectory to the project.
                    add_subdirectory(${dir})
                endif()
            endif()
        endif()
    endforeach()
endfunction(add_samples_to_build)

include(CMakeParseArguments)

#
# ie_add_sample(NAME <target name>
#               SOURCES <source files>
#               [HEADERS <header files>]
#               [INCLUDE_DIRECTORIES <include dir>]
#               [DEPENDENCIES <dependencies>]
#               [EXCLUDE_CLANG_FORMAT]
#
macro(ie_add_sample)
    set(options EXCLUDE_CLANG_FORMAT)
    set(oneValueArgs NAME)
    set(multiValueArgs SOURCES HEADERS DEPENDENCIES INCLUDE_DIRECTORIES)
    cmake_parse_arguments(IE_SAMPLE "${options}" "${oneValueArgs}"
                          "${multiValueArgs}" ${ARGN} )

    # Create named folders for the sources within the .vcproj
    # Empty name lists them directly under the .vcproj
    source_group("src" FILES ${IE_SAMPLE_SOURCES})
    if(IE_SAMPLE_HEADERS)
        source_group("include" FILES ${IE_SAMPLE_HEADERS})
    endif()

    # Create executable file from sources
    add_executable(${IE_SAMPLE_NAME} ${IE_SAMPLE_SOURCES} ${IE_SAMPLE_HEADERS})

    set(folder_name cpp_samples)
    if(IE_SAMPLE_NAME MATCHES ".*_c$")
        set(c_sample ON)
        set(folder_name c_samples)
    endif()

    find_package(OpenVINO REQUIRED COMPONENTS Runtime)
    if(c_sample)
        set(ov_link_libraries openvino::runtime::c)
    else()
        set(ov_link_libraries openvino::runtime)
    endif()

    set_target_properties(${IE_SAMPLE_NAME} PROPERTIES FOLDER ${folder_name}
                                                       COMPILE_PDB_NAME ${IE_SAMPLE_NAME})

    if(IE_SAMPLE_INCLUDE_DIRECTORIES)
        target_include_directories(${IE_SAMPLE_NAME} PRIVATE ${IE_SAMPLE_INCLUDE_DIRECTORIES})
    endif()
    target_include_directories(${IE_SAMPLE_NAME} PRIVATE "${CMAKE_CURRENT_SOURCE_DIR}/../common")

    target_link_libraries(${IE_SAMPLE_NAME} PRIVATE ${ov_link_libraries} ${IE_SAMPLE_DEPENDENCIES})
    if(NOT c_sample)
        target_link_libraries(${IE_SAMPLE_NAME} PRIVATE gflags)
    endif()

    install(TARGETS ${IE_SAMPLE_NAME}
            RUNTIME DESTINATION samples_bin/
            COMPONENT samples_bin
            EXCLUDE_FROM_ALL)

    # create global target with all samples / demo apps
    if(NOT TARGET ie_samples)
        add_custom_target(ie_samples ALL)
    endif()
    add_dependencies(ie_samples ${IE_SAMPLE_NAME})

    if(COMMAND add_clang_format_target AND NOT IE_SAMPLE_EXCLUDE_CLANG_FORMAT)
        add_clang_format_target(${IE_SAMPLE_NAME}_clang FOR_SOURCES ${IE_SAMPLE_SOURCES} ${IE_SAMPLE_HEADERS})
    endif()
    if(COMMAND ov_ncc_naming_style AND NOT c_sample)
        ov_ncc_naming_style(FOR_TARGET "${IE_SAMPLE_NAME}"
                            SOURCE_DIRECTORY "${CMAKE_CURRENT_SOURCE_DIR}")
    endif()
endmacro()

# collect all samples subdirectories
file(GLOB samples_dirs RELATIVE ${CMAKE_CURRENT_SOURCE_DIR} *)
# skip building of unnecessary subdirectories
if(EXISTS "${CMAKE_CURRENT_SOURCE_DIR}/thirdparty")
    list(REMOVE_ITEM samples_dirs common thirdparty)
endif()
add_samples_to_build(${samples_dirs})<|MERGE_RESOLUTION|>--- conflicted
+++ resolved
@@ -112,11 +112,6 @@
 endif()
 ####################################
 
-<<<<<<< HEAD
-# TODO: add find_package calls for zlib and json
-
-=======
->>>>>>> 86495ceb
 if(NOT TARGET gflags)
     find_package(gflags QUIET COMPONENTS nothreads_shared)
 
@@ -128,15 +123,6 @@
 endif()
 
 if(NOT TARGET zlib::zlib)
-<<<<<<< HEAD
-    find_package(PkgConfig QUIET)
-    if(PkgConfig_FOUND)
-        pkg_search_module(zlib QUIET
-                          IMPORTED_TARGET
-                          zlib)
-        if(zlib_FOUND)
-            add_library(zlib::zlib ALIAS PkgConfig::zlib)
-=======
     if(NOT CMAKE_CROSSCOMPILING)
         find_host_package(PkgConfig QUIET)
         if(PkgConfig_FOUND)
@@ -147,7 +133,6 @@
                 set_target_properties(PkgConfig::zlib PROPERTIES IMPORTED_GLOBAL ON)
                 add_library(zlib::zlib ALIAS PkgConfig::zlib)
             endif()
->>>>>>> 86495ceb
         endif()
     endif()
 
@@ -166,11 +151,7 @@
     find_package(nlohmann_json QUIET)
     if(nlohmann_json_FOUND)
         message(STATUS "nlohmann_json (${nlohmann_json_VERSION}) is found at ${nlohmann_json_DIR}")
-<<<<<<< HEAD
-    elseif(EXISTS "${CMAKE_CURRENT_SOURCE_DIR}/thirdparty/nlohmann_json")
-=======
     elseif(EXISTS "${CMAKE_CURRENT_SOURCE_DIR}/thirdparty/json")
->>>>>>> 86495ceb
         add_subdirectory(thirdparty/json EXCLUDE_FROM_ALL)
     endif()
 endif()
