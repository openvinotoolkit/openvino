--- conflicted
+++ resolved
@@ -1,10 +1,6 @@
 # Hello NV12 Input Classification C++ Sample {#openvino_inference_engine_samples_hello_nv12_input_classification_README}
 
-<<<<<<< HEAD
 This sample demonstrates how to execute an inference of image classification models with images in NV12 color format using Synchronous Inference Request API.
-=======
-This sample demonstrates how to execute an inference of image classification networks like AlexNet with images in NV12 color format using Synchronous Inference Request API and [input reshape feature](../../../docs/OV_Runtime_UG/ShapeInference.md).
->>>>>>> 74fa60cf
 
 The following Inference Engine C++ API is used in the application:
 
@@ -16,7 +12,6 @@
 
 Basic Inference Engine API is covered by [Hello Classification C++ sample](../hello_classification/README.md).
 
-<<<<<<< HEAD
 | Options | Values |
 | :--- |:--- |
 | Validated Models | [alexnet](@ref omz_models_model_alexnet) |
@@ -24,15 +19,6 @@
 | Validated images | An uncompressed image in the NV12 color format - \*.yuv |
 | Supported devices | [All](../../../docs/IE_DG/supported_plugins/Supported_Devices.md) |
 | Other language realization | [C](../../../samples/c/hello_nv12_input_classification/README.md) |
-=======
-| Options  | Values |
-|:---                              |:---
-| Validated Models                 | [alexnet](@ref omz_models_model_alexnet)
-| Model Format                     | Inference Engine Intermediate Representation (\*.xml + \*.bin), ONNX (\*.onnx)
-| Validated images                 | An uncompressed image in the NV12 color format - \*.yuv
-| Supported devices                | [All](../../../docs/OV_Runtime_UG/supported_plugins/Supported_Devices.md) |
-| Other language realization       | [C](../../../samples/c/hello_nv12_input_classification/README.md) |
->>>>>>> 74fa60cf
 
 ## How It Works
 
