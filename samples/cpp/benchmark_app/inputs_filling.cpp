// Copyright (C) 2018-2021 Intel Corporation
// SPDX-License-Identifier: Apache-2.0
//

#include <algorithm>
#include <fstream>
#include <iomanip>
#include <memory>
#include <random>
#include <string>
#include <utility>
#include <vector>

// clang-format off
#include "samples/slog.hpp"
#include "format_reader_ptr.h"

#include "inputs_filling.hpp"
#include "shared_blob_allocator.hpp"
#include "utils.hpp"
// clang-format on

using namespace InferenceEngine;

#ifdef USE_OPENCV
static const std::vector<std::string> supported_image_extensions =
    {"bmp", "dib", "jpeg", "jpg", "jpe", "jp2", "png", "pbm", "pgm", "ppm", "sr", "ras", "tiff", "tif"};
#else
static const std::vector<std::string> supported_image_extensions = {"bmp"};
#endif
static const std::vector<std::string> supported_binary_extensions = {"bin"};

std::vector<std::string> filterFilesByExtensions(const std::vector<std::string>& filePaths,
                                                 const std::vector<std::string>& extensions) {
    std::vector<std::string> filtered;
    auto getExtension = [](const std::string& name) {
        auto extensionPosition = name.rfind('.', name.size());
        return extensionPosition == std::string::npos ? "" : name.substr(extensionPosition + 1, name.size() - 1);
    };
    for (auto& filePath : filePaths) {
        auto extension = getExtension(filePath);
        std::transform(extension.begin(), extension.end(), extension.begin(), ::tolower);
        if (std::find(extensions.begin(), extensions.end(), extension) != extensions.end()) {
            filtered.push_back(filePath);
        }
    }
    return filtered;
}

template <typename T>
using uniformDistribution = typename std::conditional<
    std::is_floating_point<T>::value,
    std::uniform_real_distribution<T>,
    typename std::conditional<std::is_integral<T>::value, std::uniform_int_distribution<T>, void>::type>::type;

template <typename T>
InferenceEngine::Blob::Ptr createBlobFromImage(const std::vector<std::string>& files,
                                               size_t inputId,
                                               size_t batchSize,
                                               const benchmark_app::InputInfo& inputInfo,
                                               std::string* filenames_used = nullptr) {
    size_t blob_size =
        std::accumulate(inputInfo.dataShape.begin(), inputInfo.dataShape.end(), 1, std::multiplies<int>());
    T* data = new T[blob_size];

    /** Collect images data ptrs **/
    std::vector<std::shared_ptr<uint8_t>> vreader;
    vreader.reserve(batchSize);

    for (size_t b = 0; b < batchSize; ++b) {
        auto inputIndex = (inputId + b) % files.size();
        if (filenames_used) {
            *filenames_used += (filenames_used->empty() ? "" : ", ") + files[inputIndex];
        }
        FormatReader::ReaderPtr reader(files[inputIndex].c_str());
        if (reader.get() == nullptr) {
            slog::warn << "Image " << files[inputIndex] << " cannot be read!" << slog::endl << slog::endl;
            continue;
        }

        /** Getting image data **/
        std::shared_ptr<uint8_t> imageData(reader->getData(inputInfo.width(), inputInfo.height()));
        if (imageData) {
            vreader.push_back(imageData);
        }
    }

    /** Fill input tensor with image. First b channel, then g and r channels **/
    const size_t numChannels = inputInfo.channels();
    const size_t width = inputInfo.width();
    const size_t height = inputInfo.height();
    /** Iterate over all input images **/
    for (size_t b = 0; b < batchSize; ++b) {
        /** Iterate over all width **/
        for (size_t w = 0; w < width; ++w) {
            /** Iterate over all height **/
            for (size_t h = 0; h < height; ++h) {
                /** Iterate over all channels **/
                for (size_t ch = 0; ch < numChannels; ++ch) {
                    /**          [images stride + channels stride + pixel id ] all in
                     * bytes            **/
                    size_t offset = b * numChannels * width * height +
                                    (((inputInfo.layout == "NCHW") || (inputInfo.layout == "CHW"))
                                         ? (ch * width * height + h * width + w)
                                         : (h * width * numChannels + w * numChannels + ch));
                    data[offset] =
                        (static_cast<T>(vreader.at(b).get()[h * width * numChannels + w * numChannels + ch]) -
                         static_cast<T>(inputInfo.mean[ch])) /
                        static_cast<T>(inputInfo.scale[ch]);
                }
            }
        }
    }

    InferenceEngine::TensorDesc tDesc(inputInfo.precision, inputInfo.dataShape, inputInfo.originalLayout);
    auto blob =
        InferenceEngine::make_shared_blob<T>(tDesc,
                                             std::make_shared<SharedBlobAllocator<T>>(data, blob_size * sizeof(T)));
    blob->allocate();
    return blob;
}

template <typename T>
InferenceEngine::Blob::Ptr createBlobImInfo(const std::pair<size_t, size_t>& image_size,
                                            size_t batchSize,
                                            const benchmark_app::InputInfo& inputInfo) {
    size_t blob_size =
        std::accumulate(inputInfo.dataShape.begin(), inputInfo.dataShape.end(), 1, std::multiplies<int>());
    T* data = new T[blob_size];

    for (size_t b = 0; b < batchSize; b++) {
        size_t iminfoSize = blob_size / batchSize;
        for (size_t i = 0; i < iminfoSize; i++) {
            size_t index = b * iminfoSize + i;
            if (0 == i)
                data[index] = static_cast<T>(image_size.first);
            else if (1 == i)
                data[index] = static_cast<T>(image_size.second);
            else
                data[index] = 1;
        }
    }

    InferenceEngine::TensorDesc tDesc(inputInfo.precision, inputInfo.dataShape, inputInfo.originalLayout);
    InferenceEngine::Blob::Ptr blob =
        InferenceEngine::make_shared_blob<T>(tDesc,
                                             std::make_shared<SharedBlobAllocator<T>>(data, blob_size * sizeof(T)));
    blob->allocate();
    return blob;
}

template <typename T>
InferenceEngine::Blob::Ptr createBlobFromBinary(const std::vector<std::string>& files,
                                                size_t inputId,
                                                size_t batchSize,
                                                const benchmark_app::InputInfo& inputInfo,
                                                std::string* filenames_used = nullptr) {
    size_t blob_size =
        std::accumulate(inputInfo.dataShape.begin(), inputInfo.dataShape.end(), 1, std::multiplies<int>());
    char* data = new char[blob_size * sizeof(T)];

    // adjust batch size
    std::stringstream ss;
    ss << inputInfo.originalLayout;
    std::string layout = ss.str();
    if (layout.find("N") == std::string::npos) {
        batchSize = 1;
    } else if (inputInfo.batch() != batchSize) {
        batchSize = inputInfo.batch();
    }

    for (size_t b = 0; b < batchSize; ++b) {
        size_t inputIndex = (inputId + b) % files.size();
        std::ifstream binaryFile(files[inputIndex], std::ios_base::binary | std::ios_base::ate);
        if (!binaryFile) {
            IE_THROW() << "Cannot open " << files[inputIndex];
        }

        auto fileSize = static_cast<std::size_t>(binaryFile.tellg());
        binaryFile.seekg(0, std::ios_base::beg);
        if (!binaryFile.good()) {
            IE_THROW() << "Can not read " << files[inputIndex];
        }
        auto inputSize = blob_size * sizeof(T) / batchSize;
        if (fileSize != inputSize) {
            IE_THROW() << "File " << files[inputIndex] << " contains " << std::to_string(fileSize)
                       << " bytes "
                          "but the network expects "
                       << std::to_string(inputSize);
        }

        if (inputInfo.layout != "CN") {
            binaryFile.read(&data[b * inputSize], inputSize);
        } else {
            for (int i = 0; i < inputInfo.channels(); i++) {
                binaryFile.read(&data[(i * batchSize + b) * sizeof(T)], sizeof(T));
            }
        }

        if (filenames_used) {
            *filenames_used += (filenames_used->empty() ? "" : ", ") + files[inputIndex];
        }
    }

    InferenceEngine::TensorDesc tDesc(inputInfo.precision, inputInfo.dataShape, inputInfo.originalLayout);
    InferenceEngine::Blob::Ptr blob =
        InferenceEngine::make_shared_blob<T>(tDesc,
                                             std::make_shared<SharedBlobAllocator<T>>((T*)data, blob_size * sizeof(T)));
    blob->allocate();
    return blob;
}

template <typename T, typename T2>
InferenceEngine::Blob::Ptr createBlobRandom(const benchmark_app::InputInfo& inputInfo,
                                            T rand_min = std::numeric_limits<uint8_t>::min(),
                                            T rand_max = std::numeric_limits<uint8_t>::max()) {
    size_t blob_size =
        std::accumulate(inputInfo.dataShape.begin(), inputInfo.dataShape.end(), 1, std::multiplies<int>());
    T* data = new T[blob_size];

    std::mt19937 gen(0);
    uniformDistribution<T2> distribution(rand_min, rand_max);
    for (size_t i = 0; i < blob_size; i++) {
        data[i] = static_cast<T>(distribution(gen));
    }

    InferenceEngine::TensorDesc tDesc(inputInfo.precision, inputInfo.dataShape, inputInfo.originalLayout);
    InferenceEngine::Blob::Ptr blob =
        InferenceEngine::make_shared_blob<T>(tDesc,
                                             std::make_shared<SharedBlobAllocator<T>>(data, blob_size * sizeof(T)));
    blob->allocate();
    return blob;
}

InferenceEngine::Blob::Ptr getImageBlob(const std::vector<std::string>& files,
                                        size_t inputId,
                                        size_t batchSize,
                                        const std::pair<std::string, benchmark_app::InputInfo>& inputInfo,
                                        std::string* filenames_used = nullptr) {
    auto precision = inputInfo.second.precision;
    if (precision == InferenceEngine::Precision::FP32) {
        return createBlobFromImage<float>(files, inputId, batchSize, inputInfo.second, filenames_used);
    } else if (precision == InferenceEngine::Precision::FP16) {
        return createBlobFromImage<short>(files, inputId, batchSize, inputInfo.second, filenames_used);
    } else if (precision == InferenceEngine::Precision::I32) {
        return createBlobFromImage<int32_t>(files, inputId, batchSize, inputInfo.second, filenames_used);
    } else if (precision == InferenceEngine::Precision::I64) {
        return createBlobFromImage<int64_t>(files, inputId, batchSize, inputInfo.second, filenames_used);
    } else if (precision == InferenceEngine::Precision::U8) {
        return createBlobFromImage<uint8_t>(files, inputId, batchSize, inputInfo.second, filenames_used);
    } else {
        IE_THROW() << "Input precision is not supported for " << inputInfo.first;
    }
}

InferenceEngine::Blob::Ptr getImInfoBlob(const std::pair<size_t, size_t>& image_size,
                                         size_t batchSize,
                                         const std::pair<std::string, benchmark_app::InputInfo>& inputInfo) {
    auto precision = inputInfo.second.precision;
    if (precision == InferenceEngine::Precision::FP32) {
        return createBlobImInfo<float>(image_size, batchSize, inputInfo.second);
    } else if (precision == InferenceEngine::Precision::FP16) {
        return createBlobImInfo<short>(image_size, batchSize, inputInfo.second);
    } else if (precision == InferenceEngine::Precision::I32) {
        return createBlobImInfo<int32_t>(image_size, batchSize, inputInfo.second);
    } else if (precision == InferenceEngine::Precision::I64) {
        return createBlobImInfo<int64_t>(image_size, batchSize, inputInfo.second);
    } else {
        IE_THROW() << "Input precision is not supported for " << inputInfo.first;
    }
}

InferenceEngine::Blob::Ptr getBinaryBlob(const std::vector<std::string>& files,
                                         size_t inputId,
                                         size_t batchSize,
                                         const std::pair<std::string, benchmark_app::InputInfo>& inputInfo,
                                         std::string* filenames_used = nullptr) {
    auto precision = inputInfo.second.precision;
    if (precision == InferenceEngine::Precision::FP32) {
        return createBlobFromBinary<float>(files, inputId, batchSize, inputInfo.second, filenames_used);
    } else if (precision == InferenceEngine::Precision::FP16) {
        return createBlobFromBinary<short>(files, inputId, batchSize, inputInfo.second, filenames_used);
    } else if (precision == InferenceEngine::Precision::I32) {
        return createBlobFromBinary<int32_t>(files, inputId, batchSize, inputInfo.second, filenames_used);
    } else if (precision == InferenceEngine::Precision::I64) {
        return createBlobFromBinary<int64_t>(files, inputId, batchSize, inputInfo.second, filenames_used);
    } else if ((precision == InferenceEngine::Precision::U8) || (precision == InferenceEngine::Precision::BOOL)) {
        return createBlobFromBinary<uint8_t>(files, inputId, batchSize, inputInfo.second, filenames_used);
    } else {
        IE_THROW() << "Input precision is not supported for " << inputInfo.first;
    }
}

InferenceEngine::Blob::Ptr getRandomBlob(const std::pair<std::string, benchmark_app::InputInfo>& inputInfo) {
    auto precision = inputInfo.second.precision;
    if (precision == InferenceEngine::Precision::FP32) {
        return createBlobRandom<float, float>(inputInfo.second);
    } else if (precision == InferenceEngine::Precision::FP16) {
        return createBlobRandom<short, short>(inputInfo.second);
    } else if (precision == InferenceEngine::Precision::I32) {
        return createBlobRandom<int32_t, int32_t>(inputInfo.second);
    } else if (precision == InferenceEngine::Precision::I64) {
        return createBlobRandom<int64_t, int64_t>(inputInfo.second);
    } else if (precision == InferenceEngine::Precision::U8) {
        // uniform_int_distribution<uint8_t> is not allowed in the C++17
        // standard and vs2017/19
        return createBlobRandom<uint8_t, uint32_t>(inputInfo.second);
    } else if (precision == InferenceEngine::Precision::I8) {
        // uniform_int_distribution<int8_t> is not allowed in the C++17 standard
        // and vs2017/19
        return createBlobRandom<int8_t, int32_t>(inputInfo.second);
    } else if (precision == InferenceEngine::Precision::U16) {
        return createBlobRandom<uint16_t, uint16_t>(inputInfo.second);
    } else if (precision == InferenceEngine::Precision::I16) {
        return createBlobRandom<int16_t, int16_t>(inputInfo.second);
    } else if (precision == InferenceEngine::Precision::BOOL) {
        return createBlobRandom<uint8_t, uint32_t>(inputInfo.second, 0, 1);
    } else {
        IE_THROW() << "Input precision is not supported for " << inputInfo.first;
    }
}

std::string getTestInfoStreamHeader(benchmark_app::InputInfo& inputInfo) {
    std::stringstream strOut;
    strOut << "(" << inputInfo.layout << ", " << inputInfo.precision << ", " << getShapeString(inputInfo.dataShape)
           << ", ";
    if (inputInfo.partialShape.is_dynamic()) {
        strOut << std::string("dyn:") << inputInfo.partialShape << "):\t";
    } else {
        strOut << "static):\t";
    }
    return strOut.str();
}

std::map<std::string, std::vector<InferenceEngine::Blob::Ptr>> getBlobs(
    std::map<std::string, std::vector<std::string>>& inputFiles,
    std::vector<benchmark_app::InputsInfo>& app_inputs_info) {
    std::map<std::string, std::vector<InferenceEngine::Blob::Ptr>> blobs;
    if (app_inputs_info.empty()) {
        throw std::logic_error("Inputs Info for network is empty!");
    }

    if (!inputFiles.empty() && inputFiles.size() != app_inputs_info[0].size()) {
        throw std::logic_error("Number of inputs specified in -i must be equal number of network inputs!");
    }

    // count image type inputs of network
    std::vector<std::pair<size_t, size_t>> net_input_im_sizes;
    for (auto& inputs_info : app_inputs_info) {
        for (auto& input : inputs_info) {
            if (input.second.isImage()) {
                net_input_im_sizes.push_back(std::make_pair(input.second.width(), input.second.height()));
            }
        }
    }

    for (auto& files : inputFiles) {
        if (!files.first.empty() && app_inputs_info[0].find(files.first) == app_inputs_info[0].end()) {
            throw std::logic_error("Input name \"" + files.first +
                                   "\" used in -i parameter doesn't match any network's input");
        }

        std::string input_name = files.first.empty() ? app_inputs_info[0].begin()->first : files.first;
        auto input = app_inputs_info[0].at(input_name);
        if (!files.second.empty() && files.second[0] != "random" && files.second[0] != "image_info") {
            if (input.isImage()) {
                files.second = filterFilesByExtensions(files.second, supported_image_extensions);
            } else if (input.isImageInfo() && net_input_im_sizes.size() == app_inputs_info.size()) {
                slog::info << "Input '" << input_name
                           << "' probably is image info. All files for this input will"
                              " be ignored."
                           << slog::endl;
                files.second = {"image_info"};
                continue;
            } else {
                files.second = filterFilesByExtensions(files.second, supported_binary_extensions);
            }
        }

        if (files.second.empty()) {
            slog::warn << "No suitable files for input found! Random data will be used for input " << input_name
                       << slog::endl;
            files.second = {"random"};
        }

        size_t filesToBeUsed = 0;
        size_t shapesToBeUsed = 0;
        if (files.second.size() > app_inputs_info.size()) {
            shapesToBeUsed = app_inputs_info.size();
            filesToBeUsed = files.second.size() - files.second.size() % app_inputs_info.size();
            if (filesToBeUsed != files.second.size()) {
                slog::warn << "Number of files must be a multiple of the number of shapes for certain input. Only " +
                                  std::to_string(filesToBeUsed) + " files will be added."
                           << slog::endl;
            }
            while (files.second.size() != filesToBeUsed) {
                files.second.pop_back();
            }
        } else {
            shapesToBeUsed = app_inputs_info.size() - app_inputs_info.size() % files.second.size();
            filesToBeUsed = files.second.size();
            if (shapesToBeUsed != app_inputs_info.size()) {
                slog::warn << "Number of data shapes must be a multiple of the number of files. For input "
                           << files.first << " only " + std::to_string(shapesToBeUsed) + " files will be added."
                           << slog::endl;
            }
            while (app_inputs_info.size() != shapesToBeUsed) {
                app_inputs_info.pop_back();
                net_input_im_sizes.pop_back();
            }
        }
    }

    std::vector<std::map<std::string, std::string>> logOutput;
    // All inputs should process equal number of files, so for the case of N, 1, N number of files,
    // second input also should have N blobs cloned from 1 file
    size_t filesNum = 0;
    if (!inputFiles.empty()) {
        filesNum = std::max_element(inputFiles.begin(),
                                    inputFiles.end(),
                                    [](const std::pair<std::string, std::vector<std::string>>& a,
                                       const std::pair<std::string, std::vector<std::string>>& b) {
                                        return a.second.size() < b.second.size();
                                    })
                       ->second.size();
    } else {
        std::vector<std::pair<size_t, size_t>> net_input_im_sizes;
        for (auto& input_info : app_inputs_info[0]) {
            inputFiles[input_info.first] = {"random"};
        }
    }

    for (const auto& files : inputFiles) {
        std::string input_name = files.first.empty() ? app_inputs_info[0].begin()->first : files.first;
        size_t n_shape = 0, m_file = 0;
        while (n_shape < app_inputs_info.size() || m_file < filesNum) {
            size_t batchSize = getBatchSize(app_inputs_info[n_shape % app_inputs_info.size()]);
            size_t inputId = m_file % files.second.size();
            auto input_info = app_inputs_info[n_shape % app_inputs_info.size()].at(input_name);

            std::string blob_src_info;
            if (files.second[0] == "random") {
                // Fill random
                blob_src_info =
                    "random (" + std::string((input_info.isImage() ? "image" : "binary data")) + " is expected)";
                blobs[input_name].push_back(getRandomBlob({input_name, input_info}));
            } else if (files.second[0] == "image_info") {
                // Most likely it is image info: fill with image information
                auto image_size = net_input_im_sizes.at(n_shape % app_inputs_info.size());
                blob_src_info =
                    "Image size blob " + std::to_string(image_size.first) + " x " + std::to_string(image_size.second);
                blobs[input_name].push_back(getImInfoBlob(image_size, batchSize, {input_name, input_info}));
            } else if (input_info.isImage()) {
                // Fill with Images
                blobs[input_name].push_back(
                    getImageBlob(files.second, inputId, batchSize, {input_name, input_info}, &blob_src_info));
            } else {
                // Fill with binary files
                blobs[input_name].push_back(
                    getBinaryBlob(files.second, inputId, batchSize, {input_name, input_info}, &blob_src_info));
            }

            // Preparing info
            std::string strOut = getTestInfoStreamHeader(input_info) + blob_src_info;
            if (n_shape >= logOutput.size()) {
                logOutput.resize(n_shape + 1);
            }
            logOutput[n_shape][input_name] += strOut;

            ++n_shape;
            m_file += batchSize;
        }
    }

    for (int i = 0; i < logOutput.size(); i++) {
        slog::info << "Test Config " << i << slog::endl;
        auto maxNameWidth = std::max_element(logOutput[i].begin(),
                                             logOutput[i].end(),
                                             [](const std::pair<std::string, std::string>& a,
                                                const std::pair<std::string, std::string>& b) {
                                                 return a.first.size() < b.first.size();
                                             })
                                ->first.size();
        for (auto inputLog : logOutput[i]) {
            slog::info << std::left << std::setw(maxNameWidth + 2) << inputLog.first << inputLog.second << slog::endl;
        }
    }

    return blobs;
}

std::map<std::string, std::vector<InferenceEngine::Blob::Ptr>> getBlobsStaticCase(
    const std::vector<std::string>& inputFiles,
    const size_t& batchSize,
    benchmark_app::InputsInfo& app_inputs_info,
    size_t requestsNum) {
    std::map<std::string, std::vector<InferenceEngine::Blob::Ptr>> blobs;

    std::vector<std::pair<size_t, size_t>> net_input_im_sizes;
    for (auto& item : app_inputs_info) {
        if (item.second.isImage()) {
            net_input_im_sizes.push_back(std::make_pair(item.second.width(), item.second.height()));
        }
    }

    size_t imageInputsNum = net_input_im_sizes.size();
    size_t binaryInputsNum = app_inputs_info.size() - imageInputsNum;

    std::vector<std::string> binaryFiles;
    std::vector<std::string> imageFiles;

    if (inputFiles.empty()) {
        slog::warn << "No input files were given: all inputs will be filled with "
                      "random values!"
                   << slog::endl;
    } else {
        binaryFiles = filterFilesByExtensions(inputFiles, supported_binary_extensions);
        std::sort(std::begin(binaryFiles), std::end(binaryFiles));

        auto binaryToBeUsed = binaryInputsNum * batchSize * requestsNum;
        if (binaryToBeUsed > 0 && binaryFiles.empty()) {
            std::stringstream ss;
            for (auto& ext : supported_binary_extensions) {
                if (!ss.str().empty()) {
                    ss << ", ";
                }
                ss << ext;
            }
            slog::warn << "No supported binary inputs found! Please check your file "
                          "extensions: "
                       << ss.str() << slog::endl;
        } else if (binaryToBeUsed > binaryFiles.size()) {
            slog::warn << "Some binary input files will be duplicated: " << binaryToBeUsed
                       << " files are required but only " << binaryFiles.size() << " are provided" << slog::endl;
        } else if (binaryToBeUsed < binaryFiles.size()) {
            slog::warn << "Some binary input files will be ignored: only " << binaryToBeUsed << " are required from "
                       << binaryFiles.size() << slog::endl;
        }

        imageFiles = filterFilesByExtensions(inputFiles, supported_image_extensions);
        std::sort(std::begin(imageFiles), std::end(imageFiles));

        auto imagesToBeUsed = imageInputsNum * batchSize * requestsNum;
        if (imagesToBeUsed > 0 && imageFiles.empty()) {
            std::stringstream ss;
            for (auto& ext : supported_image_extensions) {
                if (!ss.str().empty()) {
                    ss << ", ";
                }
                ss << ext;
            }
            slog::warn << "No supported image inputs found! Please check your file "
                          "extensions: "
                       << ss.str() << slog::endl;
        } else if (imagesToBeUsed > imageFiles.size()) {
            slog::warn << "Some image input files will be duplicated: " << imagesToBeUsed
                       << " files are required but only " << imageFiles.size() << " are provided" << slog::endl;
        } else if (imagesToBeUsed < imageFiles.size()) {
            slog::warn << "Some image input files will be ignored: only " << imagesToBeUsed << " are required from "
                       << imageFiles.size() << slog::endl;
        }
    }

<<<<<<< HEAD
    for (size_t requestId = 0; requestId < requests.size(); requestId++) {
        // slog::info << "Infer Request " << requestId << " filling" << slog::endl;
=======
    std::map<std::string, std::vector<std::string>> mappedFiles;
    size_t imageInputsCount = 0;
    size_t binaryInputsCount = 0;
    for (auto& input : app_inputs_info) {
        if (input.second.isImage()) {
            mappedFiles[input.first] = {};
            for (size_t i = 0; i < imageFiles.size(); i += imageInputsNum) {
                mappedFiles[input.first].push_back(
                    imageFiles[(imageInputsCount + i) * imageInputsNum % imageFiles.size()]);
            }
            ++imageInputsCount;
        } else {
            mappedFiles[input.first] = {};
            if (!binaryFiles.empty()) {
                for (size_t i = 0; i < binaryFiles.size(); i += binaryInputsNum) {
                    mappedFiles[input.first].push_back(binaryFiles[(binaryInputsCount + i) % binaryFiles.size()]);
                }
            }
            ++binaryInputsCount;
        }
    }
>>>>>>> ba480255

    size_t filesNum = 0;
    if (!inputFiles.empty()) {
        filesNum = std::max_element(mappedFiles.begin(),
                                    mappedFiles.end(),
                                    [](const std::pair<std::string, std::vector<std::string>>& a,
                                       const std::pair<std::string, std::vector<std::string>>& b) {
                                        return a.second.size() < b.second.size();
                                    })
                       ->second.size();
    }
    size_t test_configs_num = filesNum / batchSize == 0 ? 1 : filesNum / batchSize;
    std::vector<std::map<std::string, std::string>> logOutput(test_configs_num);
    for (const auto& files : mappedFiles) {
        size_t imageInputId = 0;
        size_t binaryInputId = 0;
        auto input_name = files.first;
        auto input_info = app_inputs_info.at(files.first);

        for (size_t i = 0; i < test_configs_num; ++i) {
            std::string blob_src_info;
            if (input_info.isImage()) {
                if (!imageFiles.empty()) {
                    // Fill with Images
                    blobs[input_name].push_back(
                        getImageBlob(files.second, imageInputId, batchSize, {input_name, input_info}, &blob_src_info));
                    imageInputId = (imageInputId + batchSize) % files.second.size();
                    logOutput[i][input_name] += getTestInfoStreamHeader(input_info) + blob_src_info;
                    continue;
                }
            } else {
                if (!binaryFiles.empty()) {
                    // Fill with binary files
                    blobs[input_name].push_back(getBinaryBlob(files.second,
                                                              binaryInputId,
                                                              batchSize,
                                                              {input_name, input_info},
                                                              &blob_src_info));
                    binaryInputId = (binaryInputId + batchSize) % files.second.size();
                    logOutput[i][input_name] += getTestInfoStreamHeader(input_info) + blob_src_info;
                    continue;
                }
                if (input_info.isImageInfo() && (net_input_im_sizes.size() == 1)) {
                    // Most likely it is image info: fill with image information
                    auto image_size = net_input_im_sizes.at(0);
                    blob_src_info = "Image size blob " + std::to_string(image_size.first) + " x " +
                                    std::to_string(image_size.second);
                    blobs[input_name].push_back(getImInfoBlob(image_size, batchSize, {input_name, input_info}));
                    logOutput[i][input_name] += getTestInfoStreamHeader(input_info) + blob_src_info;
                    continue;
                }
            }
            // Fill random
<<<<<<< HEAD
            //            slog::info << "Fill input '" << item.first << "' with random values ("
            //                       << std::string((app_info.isImage() ? "image" : "some binary data")) << " is
            //                       expected)"
            //                       << slog::endl;
            if (precision == InferenceEngine::Precision::FP32) {
                fillBlobRandom<float, float>(inputBlob);
            } else if (precision == InferenceEngine::Precision::FP16) {
                fillBlobRandom<short, short>(inputBlob);
            } else if (precision == InferenceEngine::Precision::I32) {
                fillBlobRandom<int32_t, int32_t>(inputBlob);
            } else if (precision == InferenceEngine::Precision::I64) {
                fillBlobRandom<int64_t, int64_t>(inputBlob);
            } else if (precision == InferenceEngine::Precision::U8) {
                // uniform_int_distribution<uint8_t> is not allowed in the C++17
                // standard and vs2017/19
                fillBlobRandom<uint8_t, uint32_t>(inputBlob);
            } else if (precision == InferenceEngine::Precision::I8) {
                // uniform_int_distribution<int8_t> is not allowed in the C++17 standard
                // and vs2017/19
                fillBlobRandom<int8_t, int32_t>(inputBlob);
            } else if (precision == InferenceEngine::Precision::U16) {
                fillBlobRandom<uint16_t, uint16_t>(inputBlob);
            } else if (precision == InferenceEngine::Precision::I16) {
                fillBlobRandom<int16_t, int16_t>(inputBlob);
            } else if (precision == InferenceEngine::Precision::BOOL) {
                fillBlobRandom<uint8_t, uint32_t>(inputBlob, 0, 1);
            } else {
                IE_THROW() << "Input precision is not supported for " << item.first;
            }
=======
            blob_src_info =
                "random (" + std::string((input_info.isImage() ? "image" : "binary data")) + " is expected)";
            blobs[input_name].push_back(getRandomBlob({input_name, input_info}));
            logOutput[i][input_name] += getTestInfoStreamHeader(input_info) + blob_src_info;
>>>>>>> ba480255
        }
    }

    for (int i = 0; i < logOutput.size(); i++) {
        slog::info << "Test Config " << i << slog::endl;
        auto maxNameWidth = std::max_element(logOutput[i].begin(),
                                             logOutput[i].end(),
                                             [](const std::pair<std::string, std::string>& a,
                                                const std::pair<std::string, std::string>& b) {
                                                 return a.first.size() < b.first.size();
                                             })
                                ->first.size();
        for (auto inputLog : logOutput[i]) {
            slog::info << std::left << std::setw(maxNameWidth + 2) << inputLog.first << inputLog.second << slog::endl;
        }
    }

    return blobs;
}

void copyBlobData(InferenceEngine::Blob::Ptr& dst, const InferenceEngine::Blob::Ptr& src) {
    if (src->getTensorDesc() != dst->getTensorDesc()) {
        throw std::runtime_error(
            "Source and destination blobs tensor descriptions are expected to be equal for data copying.");
    }

    InferenceEngine::MemoryBlob::Ptr srcMinput = as<InferenceEngine::MemoryBlob>(src);
    if (!srcMinput) {
        IE_THROW() << "We expect source blob to be inherited from MemoryBlob in "
                      "fillBlobImage, "
                   << "but by fact we were not able to cast source blob to MemoryBlob";
    }
    // locked memory holder should be alive all time while access to its buffer
    // happens
    auto srcMinputHolder = srcMinput->wmap();
    auto srcBlobData = srcMinputHolder.as<void*>();

    InferenceEngine::MemoryBlob::Ptr dstMinput = as<InferenceEngine::MemoryBlob>(dst);
    if (!dstMinput) {
        IE_THROW() << "We expect destination blob to be inherited from MemoryBlob in "
                      "fillBlobImage, "
                   << "but by fact we were not able to cast destination blob to MemoryBlob";
    }
    auto dstMinputHolder = dstMinput->wmap();
    auto dstBlobData = dstMinputHolder.as<void*>();

    std::memcpy(dstBlobData, srcBlobData, src->byteSize());
}<|MERGE_RESOLUTION|>--- conflicted
+++ resolved
@@ -561,10 +561,6 @@
         }
     }
 
-<<<<<<< HEAD
-    for (size_t requestId = 0; requestId < requests.size(); requestId++) {
-        // slog::info << "Infer Request " << requestId << " filling" << slog::endl;
-=======
     std::map<std::string, std::vector<std::string>> mappedFiles;
     size_t imageInputsCount = 0;
     size_t binaryInputsCount = 0;
@@ -586,7 +582,6 @@
             ++binaryInputsCount;
         }
     }
->>>>>>> ba480255
 
     size_t filesNum = 0;
     if (!inputFiles.empty()) {
@@ -640,42 +635,10 @@
                 }
             }
             // Fill random
-<<<<<<< HEAD
-            //            slog::info << "Fill input '" << item.first << "' with random values ("
-            //                       << std::string((app_info.isImage() ? "image" : "some binary data")) << " is
-            //                       expected)"
-            //                       << slog::endl;
-            if (precision == InferenceEngine::Precision::FP32) {
-                fillBlobRandom<float, float>(inputBlob);
-            } else if (precision == InferenceEngine::Precision::FP16) {
-                fillBlobRandom<short, short>(inputBlob);
-            } else if (precision == InferenceEngine::Precision::I32) {
-                fillBlobRandom<int32_t, int32_t>(inputBlob);
-            } else if (precision == InferenceEngine::Precision::I64) {
-                fillBlobRandom<int64_t, int64_t>(inputBlob);
-            } else if (precision == InferenceEngine::Precision::U8) {
-                // uniform_int_distribution<uint8_t> is not allowed in the C++17
-                // standard and vs2017/19
-                fillBlobRandom<uint8_t, uint32_t>(inputBlob);
-            } else if (precision == InferenceEngine::Precision::I8) {
-                // uniform_int_distribution<int8_t> is not allowed in the C++17 standard
-                // and vs2017/19
-                fillBlobRandom<int8_t, int32_t>(inputBlob);
-            } else if (precision == InferenceEngine::Precision::U16) {
-                fillBlobRandom<uint16_t, uint16_t>(inputBlob);
-            } else if (precision == InferenceEngine::Precision::I16) {
-                fillBlobRandom<int16_t, int16_t>(inputBlob);
-            } else if (precision == InferenceEngine::Precision::BOOL) {
-                fillBlobRandom<uint8_t, uint32_t>(inputBlob, 0, 1);
-            } else {
-                IE_THROW() << "Input precision is not supported for " << item.first;
-            }
-=======
             blob_src_info =
                 "random (" + std::string((input_info.isImage() ? "image" : "binary data")) + " is expected)";
             blobs[input_name].push_back(getRandomBlob({input_name, input_info}));
             logOutput[i][input_name] += getTestInfoStreamHeader(input_info) + blob_src_info;
->>>>>>> ba480255
         }
     }
 
