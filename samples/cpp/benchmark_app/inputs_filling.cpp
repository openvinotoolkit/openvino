--- conflicted
+++ resolved
@@ -1021,14 +1021,5 @@
             "Source and destination tensors shapes and byte sizes are expected to be equal for data copying.");
         // std::cout << "Dynamic pipeline support mismatch tensor shape" << std::endl;
     }
-<<<<<<< HEAD
-    // size_t result_size = src.get_byte_size() < dst.get_byte_size() ? src.get_byte_size() : dst.get_byte_size();
-    // std::cout << "Finally copy size: " << result_size << std::endl;
-    OPENVINO_SUPPRESS_DEPRECATED_START  // keep until 2026.0 release
-                                        // memcpy(dst.data(), src.data(), result_size);
-        memcpy(dst.data(), src.data(), src.get_byte_size());
-    OPENVINO_SUPPRESS_DEPRECATED_END  // keep until 2026.0 release
-=======
     memcpy(dst.data(), src.data(), src.get_byte_size());
->>>>>>> 1172c680
 }