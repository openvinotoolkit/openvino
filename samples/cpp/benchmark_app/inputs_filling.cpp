// Copyright (C) 2018-2023 Intel Corporation
// SPDX-License-Identifier: Apache-2.0
//

#include "inputs_filling.hpp"

#include <algorithm>
#include <fstream>
#include <iomanip>
#include <memory>
#include <random>
#include <string>
#include <utility>
#include <vector>

#include "format_reader_ptr.h"
#include "ngraph/type/bfloat16.hpp"
#include "npy.h"
#include "samples/slog.hpp"
#include "shared_tensor_allocator.hpp"
#include "utils.hpp"

template <typename T>
using uniformDistribution = typename std::conditional<
    std::is_floating_point<T>::value,
    std::uniform_real_distribution<T>,
    typename std::conditional<std::is_integral<T>::value, std::uniform_int_distribution<T>, void>::type>::type;

template <typename T>
ov::Tensor create_tensor_from_image(const std::vector<std::string>& files,
                                    size_t inputId,
                                    size_t batchSize,
                                    const benchmark_app::InputInfo& inputInfo,
                                    const std::string& inputName,
                                    std::string* filenames_used = nullptr) {
    size_t tensor_size =
        std::accumulate(inputInfo.dataShape.begin(), inputInfo.dataShape.end(), 1, std::multiplies<size_t>());
    auto allocator = std::make_shared<SharedTensorAllocator>(tensor_size * sizeof(T));
    auto data = reinterpret_cast<T*>(allocator->get_buffer());

    /** Collect images data ptrs **/
    std::vector<std::shared_ptr<uint8_t>> vreader;
    vreader.reserve(batchSize);

    size_t imgBatchSize = 1;
    if (!inputInfo.layout.empty() && ov::layout::has_batch(inputInfo.layout)) {
        imgBatchSize = batchSize;
    } else {
        slog::warn << inputName << ": layout does not contain batch dimension. Assuming batch 1 for this input"
                   << slog::endl;
    }

    for (size_t b = 0; b < imgBatchSize; ++b) {
        auto inputIndex = (inputId + b) % files.size();
        if (filenames_used) {
            *filenames_used += (filenames_used->empty() ? "" : ", ") + files[inputIndex];
        }
        FormatReader::ReaderPtr reader(files[inputIndex].c_str());
        if (reader.get() == nullptr) {
            slog::warn << "Image " << files[inputIndex] << " cannot be read!" << slog::endl << slog::endl;
            continue;
        }

        /** Getting image data **/
        std::shared_ptr<uint8_t> imageData(reader->getData(inputInfo.width(), inputInfo.height()));
        if (imageData) {
            vreader.push_back(imageData);
        }
    }

    /** Fill input tensor with image. First b channel, then g and r channels **/
    const size_t numChannels = inputInfo.channels();
    const size_t width = inputInfo.width();
    const size_t height = inputInfo.height();
    /** Iterate over all input images **/
    for (size_t b = 0; b < imgBatchSize; ++b) {
        /** Iterate over all width **/
        for (size_t w = 0; w < width; ++w) {
            /** Iterate over all height **/
            for (size_t h = 0; h < height; ++h) {
                /** Iterate over all channels **/
                for (size_t ch = 0; ch < numChannels; ++ch) {
                    /**          [images stride + channels stride + pixel id ] all in
                     * bytes            **/
                    size_t offset = b * numChannels * width * height +
                                    (((inputInfo.layout == "NCHW") || (inputInfo.layout == "CHW"))
                                         ? (ch * width * height + h * width + w)
                                         : (h * width * numChannels + w * numChannels + ch));
                    data[offset] = static_cast<T>(vreader.at(b).get()[h * width * numChannels + w * numChannels + ch]);
                }
            }
        }
    }

    auto tensor = ov::Tensor(inputInfo.type, inputInfo.dataShape, ov::Allocator(allocator));
    return tensor;
}

template <typename T>
ov::Tensor create_tensor_from_numpy(const std::vector<std::string>& files,
                                    size_t inputId,
                                    size_t batchSize,
                                    const benchmark_app::InputInfo& inputInfo,
                                    const std::string& inputName,
                                    std::string* filenames_used = nullptr) {
    size_t tensor_size =
        std::accumulate(inputInfo.dataShape.begin(), inputInfo.dataShape.end(), 1, std::multiplies<size_t>());
    auto allocator = std::make_shared<SharedTensorAllocator>(tensor_size * sizeof(T));
    auto data = reinterpret_cast<T*>(allocator->get_buffer());

    std::vector<std::shared_ptr<uint8_t>> numpy_array_pointers;
    numpy_array_pointers.reserve(batchSize);

    size_t numpy_batch_size = 1;
    if (!inputInfo.layout.empty() && ov::layout::has_batch(inputInfo.layout)) {
        numpy_batch_size = batchSize;
    } else {
        slog::warn << inputName
                   << ": layout is not set or does not contain batch dimension. Assuming that numpy array "
                      "contains data for all batches."
                   << slog::endl;
    }

    for (size_t b = 0; b < numpy_batch_size; ++b) {
        auto inputIndex = (inputId + b) % files.size();
        if (filenames_used) {
            *filenames_used += (filenames_used->empty() ? "" : ", ") + files[inputIndex];
        }
        FormatReader::ReaderPtr numpy_array_reader(files[inputIndex].c_str());
        if (numpy_array_reader.get() == nullptr) {
            slog::warn << "Numpy array " << files[inputIndex] << " cannot be read!" << slog::endl << slog::endl;
            continue;
        }

        std::shared_ptr<uint8_t> numpy_array_data_pointer(
            numpy_array_reader->getData(inputInfo.width(), inputInfo.height()));
        if (numpy_array_data_pointer) {
            numpy_array_pointers.push_back(numpy_array_data_pointer);
        }
    }

    size_t type_bytes_size = sizeof(T);
    unsigned char* bytes_buffer = new unsigned char[type_bytes_size];

    for (size_t batch_nr = 0; batch_nr < numpy_batch_size; ++batch_nr) {
        for (size_t input_tensor_nr = 0; input_tensor_nr < tensor_size; ++input_tensor_nr) {
            size_t offset = batch_nr * tensor_size + input_tensor_nr;
            for(size_t byte_nr; byte_nr < type_bytes_size; ++byte_nr){
                bytes_buffer[byte_nr] = numpy_array_pointers.at(batch_nr).get()[offset * type_bytes_size + byte_nr];
            }
            data[offset] = *((T*)bytes_buffer);
        }
    }
    delete[] bytes_buffer;

    return ov::Tensor(inputInfo.type, inputInfo.dataShape, ov::Allocator(allocator));
}

template <typename T>
ov::Tensor create_tensor_im_info(const std::pair<size_t, size_t>& image_size,
                                 size_t batchSize,
                                 const benchmark_app::InputInfo& inputInfo,
                                 const std::string& inputName) {
    size_t tensor_size =
        std::accumulate(inputInfo.dataShape.begin(), inputInfo.dataShape.end(), 1, std::multiplies<size_t>());
    auto allocator = std::make_shared<SharedTensorAllocator>(tensor_size * sizeof(T));
    auto data = reinterpret_cast<T*>(allocator->get_buffer());

    size_t infoBatchSize = 1;
    if (!inputInfo.layout.empty() && ov::layout::has_batch(inputInfo.layout)) {
        infoBatchSize = batchSize;
    } else {
        slog::warn << inputName << ": layout is not set or does not contain batch dimension. Assuming batch 1. "
                   << slog::endl;
    }

    for (size_t b = 0; b < infoBatchSize; b++) {
        size_t iminfoSize = tensor_size / infoBatchSize;
        for (size_t i = 0; i < iminfoSize; i++) {
            size_t index = b * iminfoSize + i;
            if (0 == i)
                data[index] = static_cast<T>(image_size.first);
            else if (1 == i)
                data[index] = static_cast<T>(image_size.second);
            else
                data[index] = 1;
        }
    }

    auto tensor = ov::Tensor(inputInfo.type, inputInfo.dataShape, ov::Allocator(allocator));
    return tensor;
}

template <typename T>
ov::Tensor create_tensor_from_binary(const std::vector<std::string>& files,
                                     size_t inputId,
                                     size_t batchSize,
                                     const benchmark_app::InputInfo& inputInfo,
                                     const std::string& inputName,
                                     std::string* filenames_used = nullptr) {
    size_t tensor_size =
        std::accumulate(inputInfo.dataShape.begin(), inputInfo.dataShape.end(), 1, std::multiplies<size_t>());
    auto allocator = std::make_shared<SharedTensorAllocator>(tensor_size * sizeof(T));
    char* data = allocator->get_buffer();
    size_t binaryBatchSize = 1;
    if (!inputInfo.layout.empty() && ov::layout::has_batch(inputInfo.layout)) {
        binaryBatchSize = batchSize;
    } else {
        slog::warn << inputName
                   << ": layout is not set or does not contain batch dimension. Assuming that binary "
                      "data read from file contains data for all batches."
                   << slog::endl;
    }

    for (size_t b = 0; b < binaryBatchSize; ++b) {
        size_t inputIndex = (inputId + b) % files.size();
        std::ifstream binaryFile(files[inputIndex], std::ios_base::binary | std::ios_base::ate);
        OPENVINO_ASSERT(binaryFile, "Cannot open ", files[inputIndex]);

        auto inputSize = tensor_size * sizeof(T) / binaryBatchSize;

        std::string extension = get_extension(files[inputIndex]);
        if (extension == "bin") {
            auto fileSize = static_cast<std::size_t>(binaryFile.tellg());
            binaryFile.seekg(0, std::ios_base::beg);
            OPENVINO_ASSERT(binaryFile.good(), "Can not read ", files[inputIndex]);
            OPENVINO_ASSERT(fileSize == inputSize,
                            "File ",
                            files[inputIndex],
                            " contains ",
                            fileSize,
                            " bytes, but the model expects ",
                            inputSize);
        } else {
            throw ov::Exception("Unsupported binary file type: " + extension);
        }

        if (inputInfo.layout != "CN") {
            binaryFile.read(&data[b * inputSize], inputSize);
        } else {
            for (int i = 0; i < inputInfo.channels(); i++) {
                binaryFile.read(&data[(i * binaryBatchSize + b) * sizeof(T)], sizeof(T));
            }
        }

        if (filenames_used) {
            *filenames_used += (filenames_used->empty() ? "" : ", ") + files[inputIndex];
        }
    }

    auto tensor = ov::Tensor(inputInfo.type, inputInfo.dataShape, ov::Allocator(allocator));
    return tensor;
}

template <typename T, typename T2>
ov::Tensor create_tensor_random(const benchmark_app::InputInfo& inputInfo,
                                T rand_min = std::numeric_limits<uint8_t>::min(),
                                T rand_max = std::numeric_limits<uint8_t>::max()) {
    size_t tensor_size =
        std::accumulate(inputInfo.dataShape.begin(), inputInfo.dataShape.end(), 1, std::multiplies<size_t>());
    auto allocator = std::make_shared<SharedTensorAllocator>(tensor_size * sizeof(T));
    auto data = reinterpret_cast<T*>(allocator->get_buffer());

    std::mt19937 gen(0);
    uniformDistribution<T2> distribution(rand_min, rand_max);
    for (size_t i = 0; i < tensor_size; i++) {
        data[i] = static_cast<T>(distribution(gen));
    }

    auto tensor = ov::Tensor(inputInfo.type, inputInfo.dataShape, ov::Allocator(allocator));
    return tensor;
}

ov::Tensor get_image_tensor(const std::vector<std::string>& files,
                            size_t inputId,
                            size_t batchSize,
                            const std::pair<std::string, benchmark_app::InputInfo>& inputInfo,
                            std::string* filenames_used = nullptr) {
    auto type = inputInfo.second.type;
    if (type == ov::element::f16) {
        return create_tensor_from_image<short>(files,
                                               inputId,
                                               batchSize,
                                               inputInfo.second,
                                               inputInfo.first,
                                               filenames_used);
<<<<<<< HEAD
    } else if (type == ov::element::f32) {
        return create_tensor_from_image<float>(files,
                                               inputId,
                                               batchSize,
                                               inputInfo.second,
                                               inputInfo.first,
                                               filenames_used);
=======
    } else if (type == ov::element::f16) {
        return create_tensor_from_image<ov::float16>(files,
                                                     inputId,
                                                     batchSize,
                                                     inputInfo.second,
                                                     inputInfo.first,
                                                     filenames_used);
>>>>>>> 0b5603fa
    } else if (type == ov::element::f64) {
        return create_tensor_from_image<double>(files,
                                                inputId,
                                                batchSize,
                                                inputInfo.second,
                                                inputInfo.first,
                                                filenames_used);
    } else if (type == ov::element::i8) {
        return create_tensor_from_image<int8_t>(files,
                                                inputId,
                                                batchSize,
                                                inputInfo.second,
                                                inputInfo.first,
                                                filenames_used);
    } else if (type == ov::element::i16) {
        return create_tensor_from_image<int16_t>(files,
                                                 inputId,
                                                 batchSize,
                                                 inputInfo.second,
                                                 inputInfo.first,
                                                 filenames_used);
    } else if (type == ov::element::i32) {
        return create_tensor_from_image<int32_t>(files,
                                                 inputId,
                                                 batchSize,
                                                 inputInfo.second,
                                                 inputInfo.first,
                                                 filenames_used);
    } else if (type == ov::element::i64) {
        return create_tensor_from_image<int64_t>(files,
                                                 inputId,
                                                 batchSize,
                                                 inputInfo.second,
                                                 inputInfo.first,
                                                 filenames_used);
    } else if (type == ov::element::u8) {
        return create_tensor_from_image<uint8_t>(files,
                                                 inputId,
                                                 batchSize,
                                                 inputInfo.second,
                                                 inputInfo.first,
                                                 filenames_used);
    } else if (type == ov::element::u16) {
        return create_tensor_from_image<uint16_t>(files,
                                                  inputId,
                                                  batchSize,
                                                  inputInfo.second,
                                                  inputInfo.first,
                                                  filenames_used);
    } else if (type == ov::element::u32) {
        return create_tensor_from_image<uint32_t>(files,
                                                  inputId,
                                                  batchSize,
                                                  inputInfo.second,
                                                  inputInfo.first,
                                                  filenames_used);
    } else if (type == ov::element::u64) {
        return create_tensor_from_image<uint64_t>(files,
                                                  inputId,
                                                  batchSize,
                                                  inputInfo.second,
                                                  inputInfo.first,
                                                  filenames_used);
    } else {
        throw ov::Exception("Input type is not supported for " + inputInfo.first);
    }
}

ov::Tensor get_im_info_tensor(const std::pair<size_t, size_t>& image_size,
                              size_t batchSize,
                              const std::pair<std::string, benchmark_app::InputInfo>& inputInfo) {
    auto type = inputInfo.second.type;
    if (type == ov::element::f16) {
        return create_tensor_im_info<ov::float16>(image_size, batchSize, inputInfo.second, inputInfo.first);
    } else if (type == ov::element::f32) {
        return create_tensor_im_info<float>(image_size, batchSize, inputInfo.second, inputInfo.first);
    } else if (type == ov::element::f64) {
        return create_tensor_im_info<double>(image_size, batchSize, inputInfo.second, inputInfo.first);
    } else if (type == ov::element::i8) {
        return create_tensor_im_info<int8_t>(image_size, batchSize, inputInfo.second, inputInfo.first);
    } else if (type == ov::element::i16) {
        return create_tensor_im_info<int16_t>(image_size, batchSize, inputInfo.second, inputInfo.first);
    } else if (type == ov::element::i32) {
        return create_tensor_im_info<int32_t>(image_size, batchSize, inputInfo.second, inputInfo.first);
    } else if (type == ov::element::i64) {
        return create_tensor_im_info<int64_t>(image_size, batchSize, inputInfo.second, inputInfo.first);
    } else if (type == ov::element::u8) {
        return create_tensor_im_info<uint8_t>(image_size, batchSize, inputInfo.second, inputInfo.first);
    } else if (type == ov::element::u16) {
        return create_tensor_im_info<uint16_t>(image_size, batchSize, inputInfo.second, inputInfo.first);
    } else if (type == ov::element::u32) {
        return create_tensor_im_info<uint32_t>(image_size, batchSize, inputInfo.second, inputInfo.first);
    } else if (type == ov::element::u64) {
        return create_tensor_im_info<uint64_t>(image_size, batchSize, inputInfo.second, inputInfo.first);
    } else {
        throw ov::Exception("Input type is not supported for " + inputInfo.first);
    }
}

ov::Tensor get_numpy_tensor(const std::vector<std::string>& files,
                            size_t inputId,
                            size_t batchSize,
                            const std::pair<std::string, benchmark_app::InputInfo>& inputInfo,
                            std::string* filenames_used = nullptr) {
    auto type = inputInfo.second.type;
    if (type == ov::element::f16) {
        return create_tensor_from_numpy<short>(files,
                                               inputId,
                                               batchSize,
                                               inputInfo.second,
                                               inputInfo.first,
                                               filenames_used);
    } else if (type == ov::element::f32) {
        return create_tensor_from_numpy<float>(files,
                                               inputId,
                                               batchSize,
                                               inputInfo.second,
                                               inputInfo.first,
                                               filenames_used);
    } else if (type == ov::element::f64) {
        return create_tensor_from_numpy<double>(files,
                                                inputId,
                                                batchSize,
                                                inputInfo.second,
                                                inputInfo.first,
                                                filenames_used);
    } else if (type == ov::element::i8) {
        return create_tensor_from_numpy<int8_t>(files,
                                                inputId,
                                                batchSize,
                                                inputInfo.second,
                                                inputInfo.first,
                                                filenames_used);
    } else if (type == ov::element::i16) {
        return create_tensor_from_numpy<int16_t>(files,
                                                 inputId,
                                                 batchSize,
                                                 inputInfo.second,
                                                 inputInfo.first,
                                                 filenames_used);
    } else if (type == ov::element::i32) {
        return create_tensor_from_numpy<int32_t>(files,
                                                 inputId,
                                                 batchSize,
                                                 inputInfo.second,
                                                 inputInfo.first,
                                                 filenames_used);
    } else if (type == ov::element::i64) {
        return create_tensor_from_numpy<int64_t>(files,
                                                 inputId,
                                                 batchSize,
                                                 inputInfo.second,
                                                 inputInfo.first,
                                                 filenames_used);
    } else if (type == ov::element::u8) {
        return create_tensor_from_numpy<uint8_t>(files,
                                                 inputId,
                                                 batchSize,
                                                 inputInfo.second,
                                                 inputInfo.first,
                                                 filenames_used);
    } else if (type == ov::element::u16) {
        return create_tensor_from_numpy<uint16_t>(files,
                                                  inputId,
                                                  batchSize,
                                                  inputInfo.second,
                                                  inputInfo.first,
                                                  filenames_used);
    } else if (type == ov::element::u32) {
        return create_tensor_from_numpy<uint32_t>(files,
                                                  inputId,
                                                  batchSize,
                                                  inputInfo.second,
                                                  inputInfo.first,
                                                  filenames_used);
    } else if (type == ov::element::u64) {
        return create_tensor_from_numpy<uint64_t>(files,
                                                  inputId,
                                                  batchSize,
                                                  inputInfo.second,
                                                  inputInfo.first,
                                                  filenames_used);
    } else {
        throw ov::Exception("Input type is not supported for " + inputInfo.first);
    }
}

ov::Tensor get_binary_tensor(const std::vector<std::string>& files,
                             size_t inputId,
                             size_t batchSize,
                             const std::pair<std::string, benchmark_app::InputInfo>& inputInfo,
                             std::string* filenames_used = nullptr) {
    const auto& type = inputInfo.second.type;
    if (type == ov::element::f16) {
        return create_tensor_from_binary<short>(files,
                                                inputId,
                                                batchSize,
                                                inputInfo.second,
                                                inputInfo.first,
                                                filenames_used);
    } else if (type == ov::element::f32) {
        return create_tensor_from_binary<float>(files,
                                                inputId,
                                                batchSize,
                                                inputInfo.second,
                                                inputInfo.first,
                                                filenames_used);
    } else if (type == ov::element::f64) {
        return create_tensor_from_binary<double>(files,
                                                 inputId,
                                                 batchSize,
                                                 inputInfo.second,
                                                 inputInfo.first,
                                                 filenames_used);
    } else if (type == ov::element::i8) {
        return create_tensor_from_binary<int8_t>(files,
                                                 inputId,
                                                 batchSize,
                                                 inputInfo.second,
                                                 inputInfo.first,
                                                 filenames_used);
    } else if (type == ov::element::i16) {
        return create_tensor_from_binary<int16_t>(files,
                                                  inputId,
                                                  batchSize,
                                                  inputInfo.second,
                                                  inputInfo.first,
                                                  filenames_used);
    } else if (type == ov::element::i32) {
        return create_tensor_from_binary<int32_t>(files,
                                                  inputId,
                                                  batchSize,
                                                  inputInfo.second,
                                                  inputInfo.first,
                                                  filenames_used);
    } else if (type == ov::element::i64) {
        return create_tensor_from_binary<int64_t>(files,
                                                  inputId,
                                                  batchSize,
                                                  inputInfo.second,
                                                  inputInfo.first,
                                                  filenames_used);
    } else if (type == ov::element::u8) {
        return create_tensor_from_binary<uint8_t>(files,
                                                  inputId,
                                                  batchSize,
                                                  inputInfo.second,
                                                  inputInfo.first,
                                                  filenames_used);
    } else if (type == ov::element::u16) {
        return create_tensor_from_binary<uint16_t>(files,
                                                   inputId,
                                                   batchSize,
                                                   inputInfo.second,
                                                   inputInfo.first,
                                                   filenames_used);
    } else if (type == ov::element::u32) {
        return create_tensor_from_binary<uint32_t>(files,
                                                   inputId,
                                                   batchSize,
                                                   inputInfo.second,
                                                   inputInfo.first,
                                                   filenames_used);
    } else if (type == ov::element::u64) {
        return create_tensor_from_binary<uint64_t>(files,
                                                   inputId,
                                                   batchSize,
                                                   inputInfo.second,
                                                   inputInfo.first,
                                                   filenames_used);
    } else {
        throw ov::Exception("Input type is not supported for " + inputInfo.first);
    }
}

ov::Tensor get_random_tensor(const std::pair<std::string, benchmark_app::InputInfo>& inputInfo) {
    auto type = inputInfo.second.type;
    if (type == ov::element::f32) {
        return create_tensor_random<float, float>(inputInfo.second);
    } else if (type == ov::element::f64) {
        return create_tensor_random<double, double>(inputInfo.second);
    } else if (type == ov::element::f16) {
        return create_tensor_random<short, short>(inputInfo.second);
    } else if (type == ov::element::i32) {
        return create_tensor_random<int32_t, int32_t>(inputInfo.second);
    } else if (type == ov::element::i64) {
        return create_tensor_random<int64_t, int64_t>(inputInfo.second);
    } else if (type == ov::element::u8) {
        // uniform_int_distribution<uint8_t> is not allowed in the C++17
        // standard and vs2017/19
        return create_tensor_random<uint8_t, uint32_t>(inputInfo.second);
    } else if (type == ov::element::i8) {
        // uniform_int_distribution<int8_t> is not allowed in the C++17 standard
        // and vs2017/19
        return create_tensor_random<int8_t, int32_t>(inputInfo.second,
                                                     std::numeric_limits<int8_t>::min(),
                                                     std::numeric_limits<int8_t>::max());
    } else if (type == ov::element::u16) {
        return create_tensor_random<uint16_t, uint16_t>(inputInfo.second);
    } else if (type == ov::element::i16) {
        return create_tensor_random<int16_t, int16_t>(inputInfo.second);
    } else if (type == ov::element::boolean) {
        return create_tensor_random<uint8_t, uint32_t>(inputInfo.second, 0, 1);
    } else {
        throw ov::Exception("Input type is not supported for " + inputInfo.first);
    }
}

std::string get_test_info_stream_header(benchmark_app::InputInfo& inputInfo) {
    std::stringstream strOut;
    strOut << "(" << inputInfo.layout.to_string() << ", " << inputInfo.type.get_type_name() << ", "
           << inputInfo.dataShape << ", ";
    if (inputInfo.partialShape.is_dynamic()) {
        strOut << std::string("dyn:") << inputInfo.partialShape << "):\t";
    } else {
        strOut << "static):\t";
    }
    return strOut.str();
}

std::map<std::string, ov::TensorVector> get_tensors(std::map<std::string, std::vector<std::string>> inputFiles,
                                                    std::vector<benchmark_app::InputsInfo>& app_inputs_info) {
    std::ios::fmtflags fmt(std::cout.flags());
    std::map<std::string, ov::TensorVector> tensors;
    if (app_inputs_info.empty()) {
        throw std::logic_error("Inputs Info for model is empty!");
    }

    if (!inputFiles.empty() && inputFiles.size() != app_inputs_info[0].size()) {
        throw std::logic_error("Number of inputs specified in -i must be equal to number of model inputs!");
    }

    // count image type inputs of network
    std::vector<std::pair<size_t, size_t>> net_input_im_sizes;
    for (auto& inputs_info : app_inputs_info) {
        for (auto& input : inputs_info) {
            if (input.second.is_image()) {
                net_input_im_sizes.push_back(std::make_pair(input.second.width(), input.second.height()));
            }
        }
    }

    for (auto& files : inputFiles) {
        if (!files.first.empty() && app_inputs_info[0].find(files.first) == app_inputs_info[0].end()) {
            throw std::logic_error("Input name \"" + files.first +
                                   "\" used in -i parameter doesn't match any model's input");
        }

        std::string input_name = files.first.empty() ? app_inputs_info[0].begin()->first : files.first;
        auto input = app_inputs_info[0].at(input_name);
        if (!files.second.empty() && files.second[0] != "random" && files.second[0] != "image_info") {
            auto filtered_numpy_files = filter_files_by_extensions(files.second, supported_numpy_extensions);
            auto filtered_image_files = filter_files_by_extensions(files.second, supported_image_extensions);

            if (!filtered_numpy_files.empty()) {
                files.second = filtered_numpy_files;
            } else if (!filtered_image_files.empty() && input.is_image()) {
                files.second = filtered_image_files;
            } else if (input.is_image_info() && net_input_im_sizes.size() == app_inputs_info.size()) {
                slog::info << "Input '" << input_name
                           << "' probably is image info. All files for this input will"
                              " be ignored."
                           << slog::endl;
                files.second = {"image_info"};
                continue;
            } else {
                files.second = filter_files_by_extensions(files.second, supported_binary_extensions);
            }
        }

        if (files.second.empty()) {
            slog::warn << "No suitable files for input were found! Random data will be used for input " << input_name
                       << slog::endl;
            files.second = {"random"};
        }

        size_t filesToBeUsed = 0;
        size_t shapesToBeUsed = 0;
        if (files.second.size() > app_inputs_info.size()) {
            shapesToBeUsed = app_inputs_info.size();
            filesToBeUsed = files.second.size() - files.second.size() % app_inputs_info.size();
            if (filesToBeUsed != files.second.size()) {
                slog::warn << "Number of files must be a multiple of the number of shapes for certain input. Only " +
                                  std::to_string(filesToBeUsed) + " files will be added."
                           << slog::endl;
            }
            while (files.second.size() != filesToBeUsed) {
                files.second.pop_back();
            }
        } else {
            shapesToBeUsed = app_inputs_info.size() - app_inputs_info.size() % files.second.size();
            filesToBeUsed = files.second.size();
            if (shapesToBeUsed != app_inputs_info.size()) {
                slog::warn << "Number of data shapes must be a multiple of the number of files. For input "
                           << files.first << " only " + std::to_string(shapesToBeUsed) + " files will be added."
                           << slog::endl;
            }
            while (app_inputs_info.size() != shapesToBeUsed) {
                app_inputs_info.pop_back();
                net_input_im_sizes.pop_back();
            }
        }
    }

    std::vector<std::map<std::string, std::string>> logOutput;
    // All inputs should process equal number of files, so for the case of N, 1, N number of files,
    // second input also should have N blobs cloned from 1 file
    size_t filesNum = 0;
    if (!inputFiles.empty()) {
        filesNum = std::max_element(inputFiles.begin(),
                                    inputFiles.end(),
                                    [](const std::pair<std::string, std::vector<std::string>>& a,
                                       const std::pair<std::string, std::vector<std::string>>& b) {
                                        return a.second.size() < b.second.size();
                                    })
                       ->second.size();
    } else {
        std::vector<std::pair<size_t, size_t>> net_input_im_sizes;
        for (auto& input_info : app_inputs_info[0]) {
            inputFiles[input_info.first] = {"random"};
        }
    }

    std::vector<size_t> batchSizes;
    for (const auto& info : app_inputs_info) {
        batchSizes.push_back(get_batch_size(info));
    }

    for (const auto& files : inputFiles) {
        std::string input_name = files.first.empty() ? app_inputs_info[0].begin()->first : files.first;
        size_t n_shape = 0, m_file = 0;
        while (n_shape < app_inputs_info.size() || m_file < filesNum) {
            size_t batchSize = batchSizes[n_shape % app_inputs_info.size()];
            size_t inputId = m_file % files.second.size();
            auto input_info = app_inputs_info[n_shape % app_inputs_info.size()].at(input_name);

            std::string tensor_src_info;
            if (files.second[0] == "random") {
                // Fill random
                tensor_src_info = "random (" +
                                  std::string((input_info.is_image() ? "image/numpy array" : "binary data")) +
                                  " is expected)";
                tensors[input_name].push_back(get_random_tensor({input_name, input_info}));
            } else if (files.second[0] == "image_info") {
                // Most likely it is image info: fill with image information
                auto image_size = net_input_im_sizes.at(n_shape % app_inputs_info.size());
                tensor_src_info =
                    "Image size tensor " + std::to_string(image_size.first) + " x " + std::to_string(image_size.second);
                tensors[input_name].push_back(get_im_info_tensor(image_size, batchSize, {input_name, input_info}));
            } else if (supported_numpy_extensions.count(get_extension(files.second[0]))) {
                // Fill with Numpy arrrays
                tensors[input_name].push_back(
                    get_numpy_tensor(files.second, inputId, batchSize, {input_name, input_info}, &tensor_src_info));
            } else if (input_info.is_image()) {
                // Fill with Images
                tensors[input_name].push_back(
                    get_image_tensor(files.second, inputId, batchSize, {input_name, input_info}, &tensor_src_info));
            } else {
                // Fill with binary files
                tensors[input_name].push_back(
                    get_binary_tensor(files.second, inputId, batchSize, {input_name, input_info}, &tensor_src_info));
            }

            // Preparing info
            std::string strOut = get_test_info_stream_header(input_info) + tensor_src_info;
            if (n_shape >= logOutput.size()) {
                logOutput.resize(n_shape + 1);
            }
            logOutput[n_shape][input_name] += strOut;

            ++n_shape;
            m_file += batchSize;
        }
    }

    for (int i = 0; i < logOutput.size(); i++) {
        slog::info << "Test Config " << i << slog::endl;
        auto maxNameWidth = std::max_element(logOutput[i].begin(),
                                             logOutput[i].end(),
                                             [](const std::pair<std::string, std::string>& a,
                                                const std::pair<std::string, std::string>& b) {
                                                 return a.first.size() < b.first.size();
                                             })
                                ->first.size();
        for (auto inputLog : logOutput[i]) {
            slog::info << std::left << std::setw(maxNameWidth + 2) << inputLog.first << inputLog.second << slog::endl;
        }
    }
    std::cout.flags(fmt);

    return tensors;
}

std::map<std::string, ov::TensorVector> get_tensors_static_case(const std::vector<std::string>& inputFiles,
                                                                const size_t& batchSize,
                                                                benchmark_app::InputsInfo& app_inputs_info,
                                                                size_t requestsNum) {
    std::ios::fmtflags fmt(std::cout.flags());
    std::map<std::string, ov::TensorVector> blobs;

    std::vector<std::pair<size_t, size_t>> net_input_im_sizes;
    for (auto& item : app_inputs_info) {
        if (item.second.partialShape.is_static() && item.second.is_image()) {
            net_input_im_sizes.push_back(std::make_pair(item.second.width(), item.second.height()));
        }
    }

    std::vector<std::string> binaryFiles = filter_files_by_extensions(inputFiles, supported_binary_extensions);
    std::vector<std::string> numpyFiles = filter_files_by_extensions(inputFiles, supported_numpy_extensions);
    std::vector<std::string> imageFiles = filter_files_by_extensions(inputFiles, supported_image_extensions);

    size_t imageInputsNum = imageFiles.size();
    size_t numpyInputsNum = numpyFiles.size();
    size_t binaryInputsNum = binaryFiles.size();
    size_t totalInputsNum = imageInputsNum + numpyInputsNum + binaryInputsNum;

    if (inputFiles.empty()) {
        slog::warn << "No input files were given: all inputs will be filled with "
                      "random values!"
                   << slog::endl;
    } else {
        std::sort(std::begin(binaryFiles), std::end(binaryFiles));
        std::sort(std::begin(numpyFiles), std::end(numpyFiles));
        std::sort(std::begin(imageFiles), std::end(imageFiles));

        auto filesToBeUsed = totalInputsNum * batchSize * requestsNum;
        if (filesToBeUsed == 0 && !inputFiles.empty()) {
            std::stringstream ss;
            for (auto& ext : supported_image_extensions) {
                if (!ss.str().empty()) {
                    ss << ", ";
                }
                ss << ext;
            }
            for (auto& ext : supported_numpy_extensions) {
                if (!ss.str().empty()) {
                    ss << ", ";
                }
                ss << ext;
            }
            for (auto& ext : supported_binary_extensions) {
                if (!ss.str().empty()) {
                    ss << ", ";
                }
                ss << ext;
            }
            slog::warn << "Inputs of unsupported type found! Please check your file "
                          "extensions: "
                       << ss.str() << slog::endl;
        } else if (app_inputs_info.size() > totalInputsNum) {
            slog::warn << "Some input files will be duplicated: " << filesToBeUsed << " files are required but only "
                       << totalInputsNum << " are provided" << slog::endl;
        } else if (filesToBeUsed < app_inputs_info.size()) {
            slog::warn << "Some input files will be ignored: only " << filesToBeUsed << " are required from "
                       << totalInputsNum << slog::endl;
        }
    }

    std::map<std::string, std::vector<std::string>> mappedFiles;
    size_t imageInputsCount = 0;
    size_t numpyInputsCount = 0;
    size_t binaryInputsCount = 0;
    for (auto& input : app_inputs_info) {
        if (numpyInputsNum) {
            mappedFiles[input.first] = {};
            for (size_t i = 0; i < numpyFiles.size(); i += numpyInputsNum) {
                mappedFiles[input.first].push_back(
                    numpyFiles[(numpyInputsCount + i) * numpyInputsNum % numpyFiles.size()]);
            }
            ++numpyInputsCount;
        } else if (input.second.is_image()) {
            mappedFiles[input.first] = {};
            for (size_t i = 0; i < imageFiles.size(); i += imageInputsNum) {
                mappedFiles[input.first].push_back(
                    imageFiles[(imageInputsCount + i) * imageInputsNum % imageFiles.size()]);
            }
            ++imageInputsCount;
        } else {
            mappedFiles[input.first] = {};
            if (!binaryFiles.empty()) {
                for (size_t i = 0; i < binaryFiles.size(); i += binaryInputsNum) {
                    mappedFiles[input.first].push_back(binaryFiles[(binaryInputsCount + i) % binaryFiles.size()]);
                }
            }
            ++binaryInputsCount;
        }
    }

    size_t filesNum = 0;
    if (!inputFiles.empty()) {
        filesNum = std::max_element(mappedFiles.begin(),
                                    mappedFiles.end(),
                                    [](const std::pair<std::string, std::vector<std::string>>& a,
                                       const std::pair<std::string, std::vector<std::string>>& b) {
                                        return a.second.size() < b.second.size();
                                    })
                       ->second.size();
    }
    size_t test_configs_num = filesNum / batchSize == 0 ? 1 : filesNum / batchSize;
    std::vector<std::map<std::string, std::string>> logOutput(test_configs_num);
    for (const auto& files : mappedFiles) {
        size_t imageInputId = 0;
        size_t numpyInputId = 0;
        size_t binaryInputId = 0;
        auto input_name = files.first;
        auto input_info = app_inputs_info.at(files.first);

        for (size_t i = 0; i < test_configs_num; ++i) {
            std::string blob_src_info;
            if (files.second.size() && supported_numpy_extensions.count(get_extension(files.second[0]))) {
                if (!numpyFiles.empty()) {
                    // Fill with Numpy arryys
                    blobs[input_name].push_back(get_numpy_tensor(files.second,
                                                                 imageInputId,
                                                                 batchSize,
                                                                 {input_name, input_info},
                                                                 &blob_src_info));
                    numpyInputId = (numpyInputId + batchSize) % files.second.size();
                    logOutput[i][input_name] += get_test_info_stream_header(input_info) + blob_src_info;
                    continue;
                }
            } else if (input_info.is_image()) {
                if (!imageFiles.empty()) {
                    // Fill with Images
                    blobs[input_name].push_back(get_image_tensor(files.second,
                                                                 imageInputId,
                                                                 batchSize,
                                                                 {input_name, input_info},
                                                                 &blob_src_info));
                    imageInputId = (imageInputId + batchSize) % files.second.size();
                    logOutput[i][input_name] += get_test_info_stream_header(input_info) + blob_src_info;
                    continue;
                }
            } else {
                if (!binaryFiles.empty()) {
                    // Fill with binary files
                    blobs[input_name].push_back(get_binary_tensor(files.second,
                                                                  binaryInputId,
                                                                  batchSize,
                                                                  {input_name, input_info},
                                                                  &blob_src_info));
                    binaryInputId = (binaryInputId + batchSize) % files.second.size();
                    logOutput[i][input_name] += get_test_info_stream_header(input_info) + blob_src_info;
                    continue;
                }
                if (input_info.is_image_info() && (net_input_im_sizes.size() == 1)) {
                    // Most likely it is image info: fill with image information
                    auto image_size = net_input_im_sizes.at(0);
                    blob_src_info = "Image size blob " + std::to_string(image_size.first) + " x " +
                                    std::to_string(image_size.second);
                    blobs[input_name].push_back(get_im_info_tensor(image_size, batchSize, {input_name, input_info}));
                    logOutput[i][input_name] += get_test_info_stream_header(input_info) + blob_src_info;
                    continue;
                }
            }
            // Fill random
            blob_src_info = "random (" + std::string((input_info.is_image() ? "image" : "binary data")) +
                            "/numpy array is expected)";
            blobs[input_name].push_back(get_random_tensor({input_name, input_info}));
            logOutput[i][input_name] += get_test_info_stream_header(input_info) + blob_src_info;
        }
    }

    for (int i = 0; i < logOutput.size(); i++) {
        slog::info << "Test Config " << i << slog::endl;
        auto maxNameWidth = std::max_element(logOutput[i].begin(),
                                             logOutput[i].end(),
                                             [](const std::pair<std::string, std::string>& a,
                                                const std::pair<std::string, std::string>& b) {
                                                 return a.first.size() < b.first.size();
                                             })
                                ->first.size();
        for (auto inputLog : logOutput[i]) {
            slog::info << std::left << std::setw(maxNameWidth + 2) << inputLog.first << inputLog.second << slog::endl;
        }
    }
    std::cout.flags(fmt);

    return blobs;
}

void copy_tensor_data(ov::Tensor& dst, const ov::Tensor& src) {
    if (src.get_shape() != dst.get_shape() || src.get_byte_size() != dst.get_byte_size()) {
        throw std::runtime_error(
            "Source and destination tensors shapes and byte sizes are expected to be equal for data copying.");
    }

    memcpy(dst.data(), src.data(), src.get_byte_size());
}<|MERGE_RESOLUTION|>--- conflicted
+++ resolved
@@ -278,13 +278,12 @@
                             std::string* filenames_used = nullptr) {
     auto type = inputInfo.second.type;
     if (type == ov::element::f16) {
-        return create_tensor_from_image<short>(files,
+        return create_tensor_from_image<ov::float16>(files,
                                                inputId,
                                                batchSize,
                                                inputInfo.second,
                                                inputInfo.first,
                                                filenames_used);
-<<<<<<< HEAD
     } else if (type == ov::element::f32) {
         return create_tensor_from_image<float>(files,
                                                inputId,
@@ -292,15 +291,6 @@
                                                inputInfo.second,
                                                inputInfo.first,
                                                filenames_used);
-=======
-    } else if (type == ov::element::f16) {
-        return create_tensor_from_image<ov::float16>(files,
-                                                     inputId,
-                                                     batchSize,
-                                                     inputInfo.second,
-                                                     inputInfo.first,
-                                                     filenames_used);
->>>>>>> 0b5603fa
     } else if (type == ov::element::f64) {
         return create_tensor_from_image<double>(files,
                                                 inputId,
