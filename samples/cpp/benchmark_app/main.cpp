--- conflicted
+++ resolved
@@ -53,9 +53,8 @@
 
 #if defined _WIN32
 
-#include <windows.h>
-
-#include <psapi.h>
+#    include <psapi.h>
+#    include <windows.h>
 
 int64_t getPeakMemoryUsage() {
     PROCESS_MEMORY_COUNTERS memCounters;
@@ -65,9 +64,9 @@
 
 #else
 
-#include <fstream>
-#include <regex>
-#include <sstream>
+#    include <fstream>
+#    include <regex>
+#    include <sstream>
 
 int64_t getPeakMemoryUsage() {
     size_t peakMemUsageKB = 0;
@@ -902,33 +901,18 @@
             if (!modelStream.is_open()) {
                 throw std::runtime_error("Cannot open model file " + FLAGS_m);
             }
-<<<<<<< HEAD
-            
-=======
-
->>>>>>> 5aefcd9e
             compiledModel = core.import_model(modelStream, device_name, device_config);
             modelStream.close();
 
             auto duration_ms = get_duration_ms_till_now(startTime);
             auto import_model_mem_end = get_peak_memory_usage();
             slog::info << "Import model took " << double_to_string(duration_ms) << " ms" << slog::endl;
-<<<<<<< HEAD
-            
-            auto importModelMemEnd = getPeakMemoryUsage();
-            
-            slog::info << "Start of compilation memory usage: Peak " << importModelMemStart << " KB" << slog::endl;
-            slog::info << "End of compilation memory usage: Peak " << importModelMemEnd << " KB" << slog::endl;
-            slog::info << "Peak diff " << importModelMemEnd - importModelMemStart << " KB" << slog::endl;
-            
-=======
 
             slog::info << "Start of import memory usage: Peak " << import_model_mem_start << " KB" << slog::endl;
             slog::info << "End of import memory usage: Peak " << import_model_mem_end << " KB" << slog::endl;
             slog::info << "Import model ram used " << import_model_mem_end - import_model_mem_start << " KB"
                        << slog::endl;
 
->>>>>>> 5aefcd9e
             slog::info << "Original model I/O paramteters:" << slog::endl;
             printInputAndOutputsInfoShort(compiledModel);
 
