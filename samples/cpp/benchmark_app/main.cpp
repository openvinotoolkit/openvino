// Copyright (C) 2018-2022 Intel Corporation
// SPDX-License-Identifier: Apache-2.0
//

#include <algorithm>
#include <chrono>
#include <map>
#include <memory>
#include <string>
#include <utility>
#include <vector>

// clang-format off
#include "openvino/openvino.hpp"
#include "openvino/pass/serialize.hpp"

#include "gna/gna_config.hpp"
#include "gpu/gpu_config.hpp"

#include "samples/args_helper.hpp"
#include "samples/common.hpp"
#include "samples/slog.hpp"

#include "benchmark_app.hpp"
#include "infer_request_wrap.hpp"
#include "inputs_filling.hpp"
#include "progress_bar.hpp"
#include "remote_tensors_filling.hpp"
#include "statistics_report.hpp"
#include "utils.hpp"
// clang-format on

static const size_t progressBarDefaultTotalCount = 1000;

bool ParseAndCheckCommandLine(int argc, char* argv[]) {
    // ---------------------------Parsing and validating input
    // arguments--------------------------------------
    slog::info << "Parsing input parameters" << slog::endl;
    gflags::ParseCommandLineNonHelpFlags(&argc, &argv, true);
    if (FLAGS_help || FLAGS_h) {
        show_usage();
        showAvailableDevices();
        return false;
    }

    if (FLAGS_m.empty()) {
        show_usage();
        throw std::logic_error("Model is required but not set. Please set -m option.");
    }

    if (FLAGS_latency_percentile > 100 || FLAGS_latency_percentile < 1) {
        show_usage();
        throw std::logic_error("The percentile value is incorrect. The applicable values range is [1, 100].");
    }
    if (FLAGS_api != "async" && FLAGS_api != "sync") {
        throw std::logic_error("Incorrect API. Please set -api option to `sync` or `async` value.");
    }
    if (!FLAGS_hint.empty() && FLAGS_hint != "throughput" && FLAGS_hint != "tput" && FLAGS_hint != "latency") {
        throw std::logic_error("Incorrect performance hint. Please set -hint option to"
                               "either `throughput`(tput) or `latency' value.");
    }
    if (!FLAGS_report_type.empty() && FLAGS_report_type != noCntReport && FLAGS_report_type != averageCntReport &&
        FLAGS_report_type != detailedCntReport) {
        std::string err = "only " + std::string(noCntReport) + "/" + std::string(averageCntReport) + "/" +
                          std::string(detailedCntReport) +
                          " report types are supported (invalid -report_type option value)";
        throw std::logic_error(err);
    }

    if ((FLAGS_report_type == averageCntReport) && ((FLAGS_d.find("MULTI") != std::string::npos))) {
        throw std::logic_error("only " + std::string(detailedCntReport) + " report type is supported for MULTI device");
    }

    bool isNetworkCompiled = fileExt(FLAGS_m) == "blob";
    bool isPrecisionSet = !(FLAGS_ip.empty() && FLAGS_op.empty() && FLAGS_iop.empty());
    if (isNetworkCompiled && isPrecisionSet) {
        std::string err = std::string("Cannot set precision for a compiled network. ") +
                          std::string("Please re-compile your network with required precision "
                                      "using compile_tool");

        throw std::logic_error(err);
    }
    return true;
}

static void next_step(const std::string additional_info = "") {
    static size_t step_id = 0;
    static const std::map<size_t, std::string> step_names = {
        {1, "Parsing and validating input arguments"},
        {2, "Loading Inference Engine"},
        {3, "Setting device configuration"},
        {4, "Reading network files"},
        {5, "Resizing network to match image sizes and given batch"},
        {6, "Configuring input of the model"},
        {7, "Loading the model to the device"},
        {8, "Setting optimal runtime parameters"},
        {9, "Creating infer requests and preparing input blobs with data"},
        {10, "Measuring performance"},
        {11, "Dumping statistics report"}};

    step_id++;
    if (step_names.count(step_id) == 0)
        IE_THROW() << "Step ID " << step_id << " is out of total steps number " << step_names.size();

    std::cout << "[Step " << step_id << "/" << step_names.size() << "] " << step_names.at(step_id)
              << (additional_info.empty() ? "" : " (" + additional_info + ")") << std::endl;
}

/**
 * @brief The entry point of the benchmark application
 */
int main(int argc, char* argv[]) {
    std::shared_ptr<StatisticsReport> statistics;
    try {
        ov::CompiledModel compiledModel;

        // ----------------- 1. Parsing and validating input arguments
        // -------------------------------------------------
        next_step();

        if (!ParseAndCheckCommandLine(argc, argv)) {
            return 0;
        }

        bool isNetworkCompiled = fileExt(FLAGS_m) == "blob";
        if (isNetworkCompiled) {
            slog::info << "Network is compiled" << slog::endl;
        }

        std::vector<gflags::CommandLineFlagInfo> flags;
        StatisticsReport::Parameters command_line_arguments;
        gflags::GetAllFlags(&flags);
        for (auto& flag : flags) {
            if (!flag.is_default) {
                command_line_arguments.emplace_back(flag.name, flag.name, flag.current_value);
            }
        }
        if (!FLAGS_report_type.empty()) {
            statistics = FLAGS_json_stats ? std::make_shared<StatisticsReportJSON>(
                                                StatisticsReport::Config{FLAGS_report_type, FLAGS_report_folder})
                                          : std::make_shared<StatisticsReport>(
                                                StatisticsReport::Config{FLAGS_report_type, FLAGS_report_folder});

            statistics->add_parameters(StatisticsReport::Category::COMMAND_LINE_PARAMETERS, command_line_arguments);
        }
        auto isFlagSetInCommandLine = [&command_line_arguments](const std::string& name) {
            return (std::find_if(command_line_arguments.begin(),
                                 command_line_arguments.end(),
                                 [name](const StatisticsVariant& p) {
                                     return p.json_name == name;
                                 }) != command_line_arguments.end());
        };

        std::string device_name = FLAGS_d;

        // Parse devices
        auto devices = parse_devices(device_name);

        // Parse nstreams per device
        std::map<std::string, std::string> device_nstreams = parse_value_per_device(devices, FLAGS_nstreams);
        std::map<std::string, std::string> device_infer_precision =
            parse_value_per_device(devices, FLAGS_infer_precision);

        // Load device config file if specified
        std::map<std::string, ov::AnyMap> config;
        if (!FLAGS_load_config.empty()) {
            load_config(FLAGS_load_config, config);
        }

        /** This vector stores paths to the processed images with input names**/
        auto inputFiles = parse_input_arguments(gflags::GetArgvs());

        // ----------------- 2. Loading the Inference Engine
        // -----------------------------------------------------------
        next_step();

        ov::Core core;

        if (FLAGS_d.find("CPU") != std::string::npos && !FLAGS_l.empty()) {
            // CPU (MKLDNN) extensions is loaded as a shared library
            core.add_extension(FLAGS_l);
            slog::info << "CPU (MKLDNN) extensions is loaded " << FLAGS_l << slog::endl;
        }

        // Load clDNN Extensions
        if ((FLAGS_d.find("GPU") != std::string::npos) && !FLAGS_c.empty()) {
            // Override config if command line parameter is specified
            if (!config.count("GPU"))
                config["GPU"] = {};
            config["GPU"][CONFIG_KEY(CONFIG_FILE)] = FLAGS_c;
        }
        if (config.count("GPU") && config.at("GPU").count(CONFIG_KEY(CONFIG_FILE))) {
            auto ext = config.at("GPU").at(CONFIG_KEY(CONFIG_FILE)).as<std::string>();
            core.set_property("GPU", {{CONFIG_KEY(CONFIG_FILE), ext}});
            slog::info << "GPU extensions is loaded " << ext << slog::endl;
        }

        if (FLAGS_hint.empty()) {
            for (auto& device : devices) {
                auto supported_properties = core.get_property(device, ov::supported_properties);
                if (std::find(supported_properties.begin(), supported_properties.end(), ov::hint::performance_mode) !=
                    supported_properties.end()) {
                    slog::warn << "-hint default value is determined as " << ov::hint::PerformanceMode::THROUGHPUT
                               << " automatically for " << device
                               << " device. For more detailed information look at README." << slog::endl;
                    std::stringstream strm;
                    strm << ov::hint::PerformanceMode::THROUGHPUT;
                    FLAGS_hint = strm.str();
                }
            }
        }

        slog::info << "OpenVINO: " << ov::get_openvino_version() << slog::endl;
        slog::info << "Device info: " << slog::endl;
        slog::info << core.get_versions(device_name) << slog::endl;

        // ----------------- 3. Setting device configuration
        // -----------------------------------------------------------
        next_step();
        ov::hint::PerformanceMode ov_perf_hint = ov::hint::PerformanceMode::UNDEFINED;
        if (FLAGS_hint == "throughput" || FLAGS_hint == "tput")
            ov_perf_hint = ov::hint::PerformanceMode::THROUGHPUT;
        else if (FLAGS_hint == "latency")
            ov_perf_hint = ov::hint::PerformanceMode::LATENCY;

        auto getDeviceTypeFromName = [](std::string device) -> std::string {
            return device.substr(0, device.find_first_of(".("));
        };

        // Set default values from dumped config
        std::set<std::string> default_devices;
        for (auto& device : devices) {
            auto default_config = config.find(getDeviceTypeFromName(device));
            if (default_config != config.end()) {
                if (!config.count(device)) {
                    config[device] = default_config->second;
                    default_devices.emplace(default_config->first);
                }
            }
        }
        for (auto& device : default_devices) {
            config.erase(device);
        }

        bool perf_counts = false;
        // Update config per device according to command line parameters
        for (auto& device : devices) {
            auto& device_config = config[device];

            // high-level performance modes
            if (ov_perf_hint != ov::hint::PerformanceMode::UNDEFINED) {
                device_config.emplace(ov::hint::performance_mode(ov_perf_hint));
                if (FLAGS_nireq != 0)
                    device_config.emplace(ov::hint::num_requests(FLAGS_nireq));
            }

            // Set performance counter
            if (isFlagSetInCommandLine("pc")) {
                // set to user defined value
                device_config.emplace(ov::enable_profiling(FLAGS_pc));
            } else if (device_config.count(ov::enable_profiling.name()) &&
                       (device_config.at(ov::enable_profiling.name()).as<bool>())) {
                slog::warn << "Performance counters for " << device
                           << " device is turned on. To print results use -pc option." << slog::endl;
            } else if (FLAGS_report_type == detailedCntReport || FLAGS_report_type == averageCntReport) {
                slog::warn << "Turn on performance counters for " << device << " device since report type is "
                           << FLAGS_report_type << "." << slog::endl;
                device_config.emplace(ov::enable_profiling(true));
            } else if (!FLAGS_exec_graph_path.empty()) {
                slog::warn << "Turn on performance counters for " << device << " device due to execution graph dumping."
                           << slog::endl;
                device_config.emplace(ov::enable_profiling(true));
            } else {
                // set to default value
                device_config.emplace(ov::enable_profiling(FLAGS_pc));
            }
            perf_counts = (device_config.at(ov::enable_profiling.name()).as<bool>()) ? true : perf_counts;

            auto supported_properties = core.get_property(device, ov::supported_properties);

            auto supported = [&](const std::string& key) {
                return std::find(std::begin(supported_properties), std::end(supported_properties), key) !=
                       std::end(supported_properties);
            };
            // the rest are individual per-device settings (overriding the values set with perf modes)
<<<<<<< HEAD
            auto setThroughputStreams = [&] {
                auto it_device_nstreams = device_nstreams.find(device);
                if (it_device_nstreams != device_nstreams.end()) {
                    // set to user defined value
                    if (!supported(ov::num_streams.name())) {
                        throw std::logic_error("Device " + device + " doesn't support config key '" +
                                               ov::num_streams.name() + "'! " +
=======
            auto setThroughputStreams = [&]() {
                std::string key = getDeviceTypeFromName(device) + "_THROUGHPUT_STREAMS";
                if (device_nstreams.count(device)) {
                    // set to user defined value
                    auto supported_properties = core.get_property(device, ov::supported_properties);
                    if (std::find(supported_properties.begin(), supported_properties.end(), key) !=
                        supported_properties.end()) {
                        device_config[key] = device_nstreams.at(device);
                    } else if (std::find(supported_properties.begin(),
                                         supported_properties.end(),
                                         ov::streams::num.name()) != supported_properties.end()) {
                        // Use API 2.0 key for streams
                        key = ov::streams::num.name();
                        device_config[key] = device_nstreams.at(device);
                    } else {
                        throw std::logic_error("Device " + device + " doesn't support config key '" + key + "' " +
                                               "and '" + ov::streams::num.name() + "'!" +
>>>>>>> a3719549
                                               "Please specify -nstreams for correct devices in format  "
                                               "<dev1>:<nstreams1>,<dev2>:<nstreams2>" +
                                               " or via configuration file.");
                    }
<<<<<<< HEAD
                    device_config.emplace(ov::num_streams(it_device_nstreams->second));
                } else if (ov_perf_hint == ov::hint::PerformanceMode::UNDEFINED &&
                           !device_config.count(ov::num_streams.name()) && (FLAGS_api == "async")) {
=======
                } else if (ov_perf_hint == ov::hint::PerformanceMode::UNDEFINED && !device_config.count(key) &&
                           (FLAGS_api == "async")) {
>>>>>>> a3719549
                    slog::warn << "-nstreams default value is determined automatically for " << device
                               << " device. "
                                  "Although the automatic selection usually provides a "
                                  "reasonable performance, "
                                  "but it still may be non-optimal for some cases, for more "
                                  "information look at README."
                               << slog::endl;
<<<<<<< HEAD
                    if (std::string::npos == device.find("MYRIAD"))  // MYRIAD sets the default number of
                                                                     // streams implicitly (without _AUTO)
                        device_config.emplace(ov::num_streams(ov::NumStreams::AUTO));
=======
                    if (std::string::npos == device.find("MYRIAD")) {  // MYRIAD sets the default number of
                                                                       // streams implicitly (without _AUTO)
                        auto supported_properties = core.get_property(device, ov::supported_properties);
                        if (std::find(supported_properties.begin(), supported_properties.end(), key) !=
                            supported_properties.end()) {
                            device_config[key] = std::string(getDeviceTypeFromName(device) + "_THROUGHPUT_AUTO");
                        } else if (std::find(supported_properties.begin(),
                                             supported_properties.end(),
                                             ov::streams::num.name()) != supported_properties.end()) {
                            // Use API 2.0 key for streams
                            key = ov::streams::num.name();
                            device_config[key] = std::to_string(ov::streams::AUTO);
                        }
                    }
>>>>>>> a3719549
                }
                auto it_streams = device_config.find(ov::num_streams.name());
                if (it_streams != device_config.end())
                    device_nstreams[device] = it_streams->second.as<std::string>();
            };

            auto set_infer_precision = [&] {
                auto it_device_infer_precision = device_infer_precision.find(device);
                if (it_device_infer_precision != device_infer_precision.end()) {
                    // set to user defined value
                    if (!supported(ov::hint::inference_precision.name())) {
                        throw std::logic_error("Device " + device + " doesn't support config key '" +
                                               ov::hint::inference_precision.name() + "'! " +
                                               "Please specify -infer_precision for correct devices in format  "
                                               "<dev1>:<infer_precision1>,<dev2>:<infer_precision2>" +
                                               " or via configuration file.");
                    }
                    device_config.emplace(ov::hint::inference_precision(it_device_infer_precision->second));
                }
            };

            auto fix_pin_option = [](const std::string& str) -> std::string {
                if (str == "NO")
                    return "NONE";
                else if (str == "YES")
                    return "CORE";
                else
                    return str;
            };

            if (supported(ov::inference_num_threads.name()) && isFlagSetInCommandLine("nthreads")) {
                device_config.emplace(ov::inference_num_threads(FLAGS_nthreads));
            }
            if (supported(ov::affinity.name()) && isFlagSetInCommandLine("pin")) {
                device_config.emplace(ov::affinity(fix_pin_option(FLAGS_pin)));
            }

            if (device.find("CPU") != std::string::npos) {  // CPU supports few special performance-oriented keys
                // limit threading for CPU portion of inference
                if (!isFlagSetInCommandLine("pin")) {
                    auto it_affinity = device_config.find(ov::affinity.name());
                    if (it_affinity != device_config.end() && (device_name.find("MULTI") != std::string::npos) &&
                        (device_name.find("GPU") != std::string::npos)) {
                        slog::warn << "Turn off threads pinning for " << device
                                   << " device since multi-scenario with GPU device is used." << slog::endl;
                        it_affinity->second = ov::Affinity::NONE;
                    }
                }

                // for CPU execution, more throughput-oriented execution via streams
                setThroughputStreams();
                set_infer_precision();
            } else if (device.find("GPU") != std::string::npos) {
                // for GPU execution, more throughput-oriented execution via streams
                setThroughputStreams();

                if ((device_name.find("MULTI") != std::string::npos) &&
                    (device_name.find("CPU") != std::string::npos)) {
                    slog::warn << "Turn on GPU throttling. Multi-device execution with "
                                  "the CPU + GPU performs best with GPU throttling hint, "
                               << "which releases another CPU thread (that is otherwise "
                                  "used by the GPU driver for active polling)"
                               << slog::endl;
                    device_config[GPU_CONFIG_KEY(PLUGIN_THROTTLE)] = "1";
                }
            } else if (device.find("MYRIAD") != std::string::npos) {
                device_config.emplace(ov::log::level(ov::log::Level::WARNING));
                setThroughputStreams();
            } else if (device.find("GNA") != std::string::npos) {
                set_infer_precision();
            }
        }

        for (auto&& item : config) {
            core.set_property(item.first, item.second);
        }

        size_t batchSize = FLAGS_b;
        ov::element::Type type = ov::element::undefined;
        std::string topology_name = "";
        std::vector<benchmark_app::InputsInfo> app_inputs_info;
        std::string output_name;

        // Takes priority over config from file
        if (!FLAGS_cache_dir.empty()) {
            core.set_property(ov::cache_dir(FLAGS_cache_dir));
        }

        bool isDynamicNetwork = false;

        if (FLAGS_load_from_file && !isNetworkCompiled) {
            next_step();
            slog::info << "Skipping the step for loading network from file" << slog::endl;
            next_step();
            slog::info << "Skipping the step for loading network from file" << slog::endl;
            next_step();
            slog::info << "Skipping the step for loading network from file" << slog::endl;
            auto startTime = Time::now();
            compiledModel = core.compile_model(FLAGS_m, device_name);
            auto duration_ms = get_duration_ms_till_now(startTime);
            slog::info << "Load network took " << double_to_string(duration_ms) << " ms" << slog::endl;
            if (statistics)
                statistics->add_parameters(
                    StatisticsReport::Category::EXECUTION_RESULTS,
                    {StatisticsVariant("load network time (ms)", "load_network_time", duration_ms)});

            convert_io_names_in_map(inputFiles, compiledModel.inputs());
            app_inputs_info = get_inputs_info(FLAGS_shape,
                                              FLAGS_layout,
                                              batchSize,
                                              FLAGS_data_shape,
                                              inputFiles,
                                              FLAGS_iscale,
                                              FLAGS_imean,
                                              compiledModel.inputs());
            if (batchSize == 0) {
                batchSize = 1;
            }

        } else if (!isNetworkCompiled) {
            // ----------------- 4. Reading the Intermediate Representation network
            // ----------------------------------------
            next_step();

            slog::info << "Loading network files" << slog::endl;

            auto startTime = Time::now();
            auto model = core.read_model(FLAGS_m);
            auto duration_ms = get_duration_ms_till_now(startTime);
            slog::info << "Read network took " << double_to_string(duration_ms) << " ms" << slog::endl;
            if (statistics)
                statistics->add_parameters(
                    StatisticsReport::Category::EXECUTION_RESULTS,
                    {StatisticsVariant("read network time (ms)", "read_network_time", duration_ms)});

            const auto& inputInfo = std::const_pointer_cast<const ov::Model>(model)->inputs();
            if (inputInfo.empty()) {
                throw std::logic_error("no inputs info is provided");
            }

            // ----------------- 5. Resizing network to match image sizes and given
            // batch ----------------------------------
            next_step();
            convert_io_names_in_map(inputFiles, std::const_pointer_cast<const ov::Model>(model)->inputs());
            // Parse input shapes if specified
            bool reshape = false;
            app_inputs_info = get_inputs_info(FLAGS_shape,
                                              FLAGS_layout,
                                              FLAGS_b,
                                              FLAGS_data_shape,
                                              inputFiles,
                                              FLAGS_iscale,
                                              FLAGS_imean,
                                              inputInfo,
                                              reshape);
            if (reshape) {
                benchmark_app::PartialShapes shapes = {};
                for (auto& item : app_inputs_info[0])
                    shapes[item.first] = item.second.partialShape;
                slog::info << "Reshaping network: " << get_shapes_string(shapes) << slog::endl;
                startTime = Time::now();
                model->reshape(shapes);
                duration_ms = get_duration_ms_till_now(startTime);
                slog::info << "Reshape network took " << double_to_string(duration_ms) << " ms" << slog::endl;
                if (statistics)
                    statistics->add_parameters(
                        StatisticsReport::Category::EXECUTION_RESULTS,
                        {StatisticsVariant("reshape network time (ms)", "reshape_network_time", duration_ms)});
            }

            // ----------------- 6. Configuring inputs and outputs
            // ----------------------------------------------------------------------
            next_step();
            auto preproc = ov::preprocess::PrePostProcessor(model);

            std::map<std::string, std::string> user_precisions_map;
            if (!FLAGS_iop.empty()) {
                user_precisions_map = parseArgMap(FLAGS_iop);
                convert_io_names_in_map(user_precisions_map,
                                        std::const_pointer_cast<const ov::Model>(model)->inputs(),
                                        std::const_pointer_cast<const ov::Model>(model)->outputs());
            }

            const auto input_precision = FLAGS_ip.empty() ? ov::element::undefined : getPrecision2(FLAGS_ip);
            const auto output_precision = FLAGS_op.empty() ? ov::element::undefined : getPrecision2(FLAGS_op);

            const auto& inputs = model->inputs();
            for (int i = 0; i < inputs.size(); i++) {
                const auto& item = inputs[i];
                auto iop_precision = ov::element::undefined;
                auto type_to_set = ov::element::undefined;
                std::string name;
                try {
                    // Some tensors might have no names, get_any_name will throw exception in that case.
                    // -iop option will not work for those tensors.
                    name = item.get_any_name();
                    iop_precision = getPrecision2(user_precisions_map.at(item.get_any_name()));
                } catch (...) {
                }

                if (iop_precision != ov::element::undefined) {
                    type_to_set = iop_precision;
                } else if (input_precision != ov::element::undefined) {
                    type_to_set = input_precision;
                } else if (!name.empty() && app_inputs_info[0].at(name).is_image()) {
                    // image input, set U8
                    type_to_set = ov::element::u8;
                }

                auto& in = preproc.input(item.get_any_name());
                if (type_to_set != ov::element::undefined) {
                    in.tensor().set_element_type(type_to_set);

                    if (!name.empty()) {
                        for (auto& info : app_inputs_info) {
                            info.at(name).type = type_to_set;
                        }
                    }
                    // Explicitly set inputs layout.
                    in.model().set_layout(app_inputs_info[0].at(name).layout);
                }
            }

            const auto& outs = model->outputs();
            for (int i = 0; i < outs.size(); i++) {
                const auto& item = outs[i];
                auto iop_precision = ov::element::undefined;
                try {
                    // Some tensors might have no names, get_any_name will throw exception in that case.
                    // -iop option will not work for those tensors.
                    iop_precision = getPrecision2(user_precisions_map.at(item.get_any_name()));
                } catch (...) {
                }

                if (iop_precision != ov::element::undefined) {
                    preproc.output(i).tensor().set_element_type(iop_precision);
                } else if (output_precision != ov::element::undefined) {
                    preproc.output(i).tensor().set_element_type(output_precision);
                }
            }

            model = preproc.build();

            // Check if network has dynamic shapes
            auto input_info = app_inputs_info[0];
            isDynamicNetwork = std::any_of(input_info.begin(),
                                           input_info.end(),
                                           [](const std::pair<std::string, benchmark_app::InputInfo>& i) {
                                               return i.second.partialShape.is_dynamic();
                                           });

            topology_name = model->get_friendly_name();

            // Calculate batch size according to provided layout and shapes (static case)
            if (!isDynamicNetwork && app_inputs_info.size()) {
                batchSize = get_batch_size(app_inputs_info.front());

                slog::info << "Network batch size: " << batchSize << slog::endl;
            } else if (batchSize == 0) {
                batchSize = 1;
            }

            printInputAndOutputsInfoShort(*model);
            // ----------------- 7. Loading the model to the device
            // --------------------------------------------------------
            next_step();
            startTime = Time::now();
            compiledModel = core.compile_model(model, device_name);
            duration_ms = get_duration_ms_till_now(startTime);
            slog::info << "Load network took " << double_to_string(duration_ms) << " ms" << slog::endl;
            if (statistics)
                statistics->add_parameters(
                    StatisticsReport::Category::EXECUTION_RESULTS,
                    {StatisticsVariant("load network time (ms)", "load_network_time", duration_ms)});
        } else {
            next_step();
            slog::info << "Skipping the step for compiled network" << slog::endl;
            next_step();
            slog::info << "Skipping the step for compiled network" << slog::endl;
            next_step();
            slog::info << "Skipping the step for compiled network" << slog::endl;
            // ----------------- 7. Loading the model to the device
            // --------------------------------------------------------
            next_step();
            auto startTime = Time::now();

            std::ifstream modelStream(FLAGS_m, std::ios_base::binary | std::ios_base::in);
            if (!modelStream.is_open()) {
                throw std::runtime_error("Cannot open model file " + FLAGS_m);
            }
            compiledModel = core.import_model(modelStream, device_name, {});
            modelStream.close();

            auto duration_ms = get_duration_ms_till_now(startTime);
            slog::info << "Import network took " << double_to_string(duration_ms) << " ms" << slog::endl;
            if (statistics)
                statistics->add_parameters(
                    StatisticsReport::Category::EXECUTION_RESULTS,
                    {StatisticsVariant("import network time (ms)", "import_network_time", duration_ms)});

            convert_io_names_in_map(inputFiles, compiledModel.inputs());
            app_inputs_info = get_inputs_info(FLAGS_shape,
                                              FLAGS_layout,
                                              FLAGS_b,
                                              FLAGS_data_shape,
                                              inputFiles,
                                              FLAGS_iscale,
                                              FLAGS_imean,
                                              compiledModel.inputs());
            if (batchSize == 0) {
                batchSize = 1;
            }
        }

        if (isDynamicNetwork && FLAGS_api == "sync") {
            throw std::logic_error("Benchmarking of the model with dynamic shapes is available for async API only."
                                   "Please use -api async -nstreams 1 -nireq 1 to emulate sync behavior");
        }

        // Defining of benchmark mode
        // for static models inference only mode is used as default one
        bool inferenceOnly = FLAGS_inference_only;
        if (isDynamicNetwork) {
            if (isFlagSetInCommandLine("inference_only") && inferenceOnly && app_inputs_info.size() != 1) {
                throw std::logic_error(
                    "Dynamic models with different input data shapes must be benchmarked only in full mode.");
            }
            inferenceOnly = isFlagSetInCommandLine("inference_only") && inferenceOnly && app_inputs_info.size() == 1;
        }

        // ----------------- 8. Querying optimal runtime parameters
        // -----------------------------------------------------
        next_step();
        // output of the actual settings that the device selected
        for (const auto& device : devices) {
            auto supported_properties = core.get_property(device, ov::supported_properties);
            slog::info << "Device: " << device << slog::endl;
            for (const auto& cfg : supported_properties) {
                try {
                    if (cfg == ov::supported_properties)
                        continue;

                    auto prop = compiledModel.get_property(cfg);
                    slog::info << "  { " << cfg << " , " << prop.as<std::string>() << " }" << slog::endl;
                } catch (const ov::Exception&) {
                }
            }
        }

        // Update number of streams
        for (auto&& ds : device_nstreams) {
<<<<<<< HEAD
            device_nstreams[ds.first] = core.get_property(ds.first, ov::num_streams.name()).as<std::string>();
=======
            try {
                const std::string key = getDeviceTypeFromName(ds.first) + "_THROUGHPUT_STREAMS";
                device_nstreams[ds.first] = core.get_property(ds.first, key).as<std::string>();
            } catch (const ov::Exception&) {
                device_nstreams[ds.first] = core.get_property(ds.first, ov::streams::num.name()).as<std::string>();
            }
>>>>>>> a3719549
        }

        // Number of requests
        uint32_t nireq = FLAGS_nireq;
        if (nireq == 0) {
            if (FLAGS_api == "sync") {
                nireq = 1;
            } else {
                try {
                    nireq = compiledModel.get_property(ov::optimal_number_of_infer_requests);
                } catch (const std::exception& ex) {
                    IE_THROW() << "Every device used with the benchmark_app should "
                               << "support " << ov::optimal_number_of_infer_requests.name()
                               << " Failed to query the metric for the " << device_name << " with error:" << ex.what();
                }
            }
        }

        // Iteration limit
        uint32_t niter = FLAGS_niter;
        size_t shape_groups_num = app_inputs_info.size();
        if ((niter > 0) && (FLAGS_api == "async")) {
            if (shape_groups_num > nireq) {
                niter = ((niter + shape_groups_num - 1) / shape_groups_num) * shape_groups_num;
                if (FLAGS_niter != niter) {
                    slog::warn << "Number of iterations was aligned by data shape groups number from " << FLAGS_niter
                               << " to " << niter << " using number of possible input shapes " << shape_groups_num
                               << slog::endl;
                }
            } else {
                niter = ((niter + nireq - 1) / nireq) * nireq;
                if (FLAGS_niter != niter) {
                    slog::warn << "Number of iterations was aligned by request number from " << FLAGS_niter << " to "
                               << niter << " using number of requests " << nireq << slog::endl;
                }
            }
        }

        // Time limit
        uint32_t duration_seconds = 0;
        if (FLAGS_t != 0) {
            // time limit
            duration_seconds = FLAGS_t;
        } else if (FLAGS_niter == 0) {
            // default time limit
            duration_seconds = device_default_device_duration_in_seconds(device_name);
        }
        uint64_t duration_nanoseconds = get_duration_in_nanoseconds(duration_seconds);

        if (statistics) {
            statistics->add_parameters(
                StatisticsReport::Category::RUNTIME_CONFIG,
                StatisticsReport::Parameters(
                    {StatisticsVariant("benchmark mode", "benchmark_mode", inferenceOnly ? "inference only" : "full"),
                     StatisticsVariant("topology", "topology", topology_name),
                     StatisticsVariant("target device", "target_device", device_name),
                     StatisticsVariant("API", "api", FLAGS_api),
                     StatisticsVariant("precision", "precision", type.get_type_name()),
                     StatisticsVariant("batch size", "batch_size", batchSize),
                     StatisticsVariant("number of iterations", "iterations_num", niter),
                     StatisticsVariant("number of parallel infer requests", "nireq", nireq),
                     StatisticsVariant("duration (ms)", "duration", get_duration_in_milliseconds(duration_seconds))}));
            for (auto& nstreams : device_nstreams) {
                std::stringstream ss;
                ss << "number of " << nstreams.first << " streams";

                std::string dev_name = nstreams.first;
                std::transform(dev_name.begin(), dev_name.end(), dev_name.begin(), [](unsigned char c) {
                    return c == ' ' ? '_' : std::tolower(c);
                });

                statistics->add_parameters(StatisticsReport::Category::RUNTIME_CONFIG,
                                           {StatisticsVariant(ss.str(), dev_name + "_streams_num", nstreams.second)});
            }
        }

        // ----------------- 9. Creating infer requests and filling input blobs
        // ----------------------------------------
        next_step();

        InferRequestsQueue inferRequestsQueue(compiledModel, nireq, app_inputs_info.size(), FLAGS_pcseq);

        bool inputHasName = false;
        if (inputFiles.size() > 0) {
            inputHasName = inputFiles.begin()->first != "";
        }
        bool newInputType = isDynamicNetwork || inputHasName;
        // create vector to store remote input blobs buffer
        std::vector<::gpu::BufferType> clInputsBuffer;
        bool useGpuMem = false;

        std::map<std::string, ov::TensorVector> inputsData;
        if (isFlagSetInCommandLine("use_device_mem")) {
            if (device_name.find("GPU") == 0) {
                inputsData =
                    ::gpu::get_remote_input_tensors(inputFiles, app_inputs_info, compiledModel, clInputsBuffer);
                useGpuMem = true;
            } else if (device_name.find("CPU") == 0) {
                if (newInputType) {
                    inputsData = get_tensors(inputFiles, app_inputs_info);
                } else {
                    inputsData = get_tensors_static_case(
                        inputFiles.empty() ? std::vector<std::string>{} : inputFiles.begin()->second,
                        batchSize,
                        app_inputs_info[0],
                        nireq);
                }
            } else {
                IE_THROW() << "Requested device doesn't support `use_device_mem` option.";
            }
        } else {
            if (newInputType) {
                inputsData = get_tensors(inputFiles, app_inputs_info);
            } else {
                inputsData = get_tensors_static_case(
                    inputFiles.empty() ? std::vector<std::string>{} : inputFiles.begin()->second,
                    batchSize,
                    app_inputs_info[0],
                    nireq);
            }
        }
        // ----------------- 10. Measuring performance
        // ------------------------------------------------------------------
        size_t progressCnt = 0;
        size_t progressBarTotalCount = progressBarDefaultTotalCount;
        size_t iteration = 0;

        std::stringstream ss;
        ss << "Start inference " << FLAGS_api << "hronously";
        if (FLAGS_api == "async") {
            if (!ss.str().empty()) {
                ss << ", ";
            }
            ss << nireq << " inference requests";
            std::stringstream device_ss;
            for (auto& nstreams : device_nstreams) {
                if (!device_ss.str().empty()) {
                    device_ss << ", ";
                }
                device_ss << nstreams.second << " streams for " << nstreams.first;
            }
            if (!device_ss.str().empty()) {
                ss << " using " << device_ss.str();
            }
        }
        ss << ", limits: ";
        if (duration_seconds > 0) {
            ss << get_duration_in_milliseconds(duration_seconds) << " ms duration";
        }
        if (niter != 0) {
            if (duration_seconds == 0) {
                progressBarTotalCount = niter;
            }
            if (duration_seconds > 0) {
                ss << ", ";
            }
            ss << niter << " iterations";
        }

        next_step(ss.str());

        if (inferenceOnly) {
            slog::info << "BENCHMARK IS IN INFERENCE ONLY MODE." << slog::endl;
            slog::info << "Input blobs will be filled once before performance measurements." << slog::endl;
        } else {
            slog::info << "BENCHMARK IS IN FULL MODE." << slog::endl;
            slog::info << "Inputs setup stage will be included in performance measurements." << slog::endl;
        }

        // copy prepared data straight into inferRequest->getTensor()
        // for inference only mode
        if (inferenceOnly) {
            if (nireq < inputsData.begin()->second.size())
                slog::warn << "Only " << nireq << " test configs will be used." << slog::endl;
            size_t i = 0;
            for (auto& inferRequest : inferRequestsQueue.requests) {
                auto inputs = app_inputs_info[i % app_inputs_info.size()];
                for (auto& item : inputs) {
                    auto inputName = item.first;
                    const auto& inputTensor = inputsData.at(inputName)[i % inputsData.at(inputName).size()];
                    // for remote blobs setTensor is used, they are already allocated on the device
                    if (useGpuMem) {
                        inferRequest->set_tensor(inputName, inputTensor);
                    } else {
                        auto requestTensor = inferRequest->get_tensor(inputName);
                        if (isDynamicNetwork) {
                            requestTensor.set_shape(inputTensor.get_shape());
                        }
                        copy_tensor_data(requestTensor, inputTensor);
                    }
                }

                if (useGpuMem) {
                    auto outputTensors =
                        ::gpu::get_remote_output_tensors(compiledModel, inferRequest->get_output_cl_buffer());
                    for (auto& output : compiledModel.outputs()) {
                        inferRequest->set_tensor(output.get_any_name(), outputTensors[output.get_any_name()]);
                    }
                }
                ++i;
            }
        }

        // warming up - out of scope
        auto inferRequest = inferRequestsQueue.get_idle_request();
        if (!inferRequest) {
            IE_THROW() << "No idle Infer Requests!";
        }

        if (!inferenceOnly) {
            auto inputs = app_inputs_info[0];

            for (auto& item : inputs) {
                auto inputName = item.first;
                const auto& data = inputsData.at(inputName)[0];
                inferRequest->set_tensor(inputName, data);
            }

            if (useGpuMem) {
                auto outputTensors =
                    ::gpu::get_remote_output_tensors(compiledModel, inferRequest->get_output_cl_buffer());
                for (auto& output : compiledModel.outputs()) {
                    inferRequest->set_tensor(output.get_any_name(), outputTensors[output.get_any_name()]);
                }
            }
        }

        if (FLAGS_api == "sync") {
            inferRequest->infer();
        } else {
            inferRequest->start_async();
        }

        inferRequestsQueue.wait_all();

        auto duration_ms = inferRequestsQueue.get_latencies()[0];
        slog::info << "First inference took " << double_to_string(duration_ms) << " ms" << slog::endl;

        if (statistics) {
            statistics->add_parameters(
                StatisticsReport::Category::EXECUTION_RESULTS,
                {StatisticsVariant("first inference time (ms)", "first_inference_time", duration_ms)});
        }
        inferRequestsQueue.reset_times();

        size_t processedFramesN = 0;
        auto startTime = Time::now();
        auto execTime = std::chrono::duration_cast<ns>(Time::now() - startTime).count();

        /** Start inference & calculate performance **/
        /** to align number if iterations to guarantee that last infer requests are
         * executed in the same conditions **/
        ProgressBar progressBar(progressBarTotalCount, FLAGS_stream_output, FLAGS_progress);
        while ((niter != 0LL && iteration < niter) ||
               (duration_nanoseconds != 0LL && (uint64_t)execTime < duration_nanoseconds) ||
               (FLAGS_api == "async" && iteration % nireq != 0)) {
            inferRequest = inferRequestsQueue.get_idle_request();
            if (!inferRequest) {
                IE_THROW() << "No idle Infer Requests!";
            }

            if (!inferenceOnly) {
                auto inputs = app_inputs_info[iteration % app_inputs_info.size()];

                if (FLAGS_pcseq) {
                    inferRequest->set_latency_group_id(iteration % app_inputs_info.size());
                }

                if (isDynamicNetwork) {
                    batchSize = get_batch_size(inputs);
                    if (!std::any_of(inputs.begin(),
                                     inputs.end(),
                                     [](const std::pair<const std::string, benchmark_app::InputInfo>& info) {
                                         return ov::layout::has_batch(info.second.layout);
                                     })) {
                        slog::warn
                            << "No batch dimension was found, asssuming batch to be 1. Beware: this might affect "
                               "FPS calculation."
                            << slog::endl;
                    }
                }

                for (auto& item : inputs) {
                    auto inputName = item.first;
                    const auto& data = inputsData.at(inputName)[iteration % inputsData.at(inputName).size()];
                    inferRequest->set_tensor(inputName, data);
                }

                if (useGpuMem) {
                    auto outputTensors =
                        ::gpu::get_remote_output_tensors(compiledModel, inferRequest->get_output_cl_buffer());
                    for (auto& output : compiledModel.outputs()) {
                        inferRequest->set_tensor(output.get_any_name(), outputTensors[output.get_any_name()]);
                    }
                }
            }

            if (FLAGS_api == "sync") {
                inferRequest->infer();
            } else {
                // As the inference request is currently idle, the wait() adds no
                // additional overhead (and should return immediately). The primary
                // reason for calling the method is exception checking/re-throwing.
                // Callback, that governs the actual execution can handle errors as
                // well, but as it uses just error codes it has no details like ‘what()’
                // method of `std::exception` So, rechecking for any exceptions here.
                inferRequest->wait();
                inferRequest->start_async();
            }
            ++iteration;

            execTime = std::chrono::duration_cast<ns>(Time::now() - startTime).count();
            processedFramesN += batchSize;

            if (niter > 0) {
                progressBar.add_progress(1);
            } else {
                // calculate how many progress intervals are covered by current
                // iteration. depends on the current iteration time and time of each
                // progress interval. Previously covered progress intervals must be
                // skipped.
                auto progressIntervalTime = duration_nanoseconds / progressBarTotalCount;
                size_t newProgress = execTime / progressIntervalTime - progressCnt;
                progressBar.add_progress(newProgress);
                progressCnt += newProgress;
            }
        }

        // wait the latest inference executions
        inferRequestsQueue.wait_all();

        LatencyMetrics generalLatency(inferRequestsQueue.get_latencies(), "", FLAGS_latency_percentile);
        std::vector<LatencyMetrics> groupLatencies = {};
        if (FLAGS_pcseq && app_inputs_info.size() > 1) {
            const auto& lat_groups = inferRequestsQueue.get_latency_groups();
            for (int i = 0; i < lat_groups.size(); i++) {
                const auto& lats = lat_groups[i];

                std::string data_shapes_string = "";
                for (auto& item : app_inputs_info[i]) {
                    data_shapes_string += item.first + get_shape_string(item.second.dataShape) + ",";
                }
                data_shapes_string =
                    data_shapes_string == "" ? "" : data_shapes_string.substr(0, data_shapes_string.size() - 1);

                groupLatencies.emplace_back(lats, data_shapes_string, FLAGS_latency_percentile);
            }
        }

        double totalDuration = inferRequestsQueue.get_duration_in_milliseconds();
        double fps = (FLAGS_api == "sync") ? batchSize * 1000.0 / generalLatency.median_or_percentile
                                           : 1000.0 * processedFramesN / totalDuration;

        if (statistics) {
            statistics->add_parameters(StatisticsReport::Category::EXECUTION_RESULTS,
                                       {StatisticsVariant("total execution time (ms)", "execution_time", totalDuration),
                                        StatisticsVariant("total number of iterations", "iterations_num", iteration)});
            if (device_name.find("MULTI") == std::string::npos) {
                std::string latency_label;
                if (FLAGS_latency_percentile == 50) {
                    latency_label = "Median latency (ms)";
                } else {
                    latency_label = "latency (" + std::to_string(FLAGS_latency_percentile) + " percentile) (ms)";
                }
                statistics->add_parameters(
                    StatisticsReport::Category::EXECUTION_RESULTS,
                    {StatisticsVariant(latency_label, "latency_median", generalLatency.median_or_percentile),
                     StatisticsVariant("Percentile boundary", "percentile_boundary", FLAGS_latency_percentile),
                     StatisticsVariant("Average latency (ms)", "latency_avg", generalLatency.avg),
                     StatisticsVariant("Min latency (ms)", "latency_min", generalLatency.min),
                     StatisticsVariant("Max latency (ms)", "latency_max", generalLatency.max),
                     StatisticsVariant("throughput", "throughput", fps)});

                if (FLAGS_pcseq && app_inputs_info.size() > 1) {
                    for (size_t i = 0; i < groupLatencies.size(); ++i) {
                        statistics->add_parameters(
                            StatisticsReport::Category::EXECUTION_RESULTS_GROUPPED,
                            {StatisticsVariant("Group Latencies", "group_latencies", groupLatencies[i])});
                    }
                }
            }
        }
        progressBar.finish();

        // ----------------- 11. Dumping statistics report
        // -------------------------------------------------------------
        next_step();

        if (!FLAGS_dump_config.empty()) {
            dump_config(FLAGS_dump_config, config);
            slog::info << "Inference Engine configuration settings were dumped to " << FLAGS_dump_config << slog::endl;
        }

        if (!FLAGS_exec_graph_path.empty()) {
            try {
                std::string fileName = fileNameNoExt(FLAGS_exec_graph_path);
                ov::pass::Serialize serializer(fileName + ".xml", fileName + ".bin");
                serializer.run_on_model(std::const_pointer_cast<ov::Model>(compiledModel.get_runtime_model()));
                slog::info << "executable graph is stored to " << FLAGS_exec_graph_path << slog::endl;
            } catch (const std::exception& ex) {
                slog::err << "Can't get executable graph: " << ex.what() << slog::endl;
            }
        }

        if (perf_counts) {
            std::vector<std::vector<ov::ProfilingInfo>> perfCounts;
            for (size_t ireq = 0; ireq < nireq; ireq++) {
                auto reqPerfCounts = inferRequestsQueue.requests[ireq]->get_performance_counts();
                if (FLAGS_pc) {
                    slog::info << "Performance counts for " << ireq << "-th infer request:" << slog::endl;
                    printPerformanceCounts(reqPerfCounts, std::cout, getFullDeviceName(core, FLAGS_d), false);
                }
                perfCounts.push_back(reqPerfCounts);
            }
            if (statistics) {
                statistics->dump_performance_counters(perfCounts);
            }
        }

        if (statistics)
            statistics->dump();

        // Performance metrics report
        slog::info << "Count:      " << iteration << " iterations" << slog::endl;
        slog::info << "Duration:   " << double_to_string(totalDuration) << " ms" << slog::endl;
        if (device_name.find("MULTI") == std::string::npos) {
            slog::info << "Latency: " << slog::endl;
            generalLatency.write_to_slog();

            if (FLAGS_pcseq && app_inputs_info.size() > 1) {
                slog::info << "Latency for each data shape group:" << slog::endl;
                for (size_t i = 0; i < app_inputs_info.size(); ++i) {
                    slog::info << (i + 1) << ".";
                    for (auto& item : app_inputs_info[i]) {
                        std::stringstream input_shape;
                        auto shape = item.second.dataShape;
                        std::copy(shape.begin(), shape.end() - 1, std::ostream_iterator<size_t>(input_shape, ","));
                        input_shape << shape.back();
                        slog::info << " " << item.first << " : " << get_shape_string(item.second.dataShape);
                    }
                    slog::info << slog::endl;

                    groupLatencies[i].write_to_slog();
                }
            }
        }
        slog::info << "Throughput: " << double_to_string(fps) << " FPS" << slog::endl;

    } catch (const std::exception& ex) {
        slog::err << ex.what() << slog::endl;

        if (statistics) {
            statistics->add_parameters(StatisticsReport::Category::EXECUTION_RESULTS,
                                       {StatisticsVariant("error", "error", ex.what())});
            statistics->dump();
        }

        return 3;
    }

    return 0;
}<|MERGE_RESOLUTION|>--- conflicted
+++ resolved
@@ -283,45 +283,27 @@
                        std::end(supported_properties);
             };
             // the rest are individual per-device settings (overriding the values set with perf modes)
-<<<<<<< HEAD
-            auto setThroughputStreams = [&] {
+            auto setThroughputStreams = [&]() {
+                std::string key = getDeviceTypeFromName(device) + "_THROUGHPUT_STREAMS";
                 auto it_device_nstreams = device_nstreams.find(device);
                 if (it_device_nstreams != device_nstreams.end()) {
                     // set to user defined value
-                    if (!supported(ov::num_streams.name())) {
-                        throw std::logic_error("Device " + device + " doesn't support config key '" +
-                                               ov::num_streams.name() + "'! " +
-=======
-            auto setThroughputStreams = [&]() {
-                std::string key = getDeviceTypeFromName(device) + "_THROUGHPUT_STREAMS";
-                if (device_nstreams.count(device)) {
-                    // set to user defined value
                     auto supported_properties = core.get_property(device, ov::supported_properties);
-                    if (std::find(supported_properties.begin(), supported_properties.end(), key) !=
-                        supported_properties.end()) {
-                        device_config[key] = device_nstreams.at(device);
-                    } else if (std::find(supported_properties.begin(),
-                                         supported_properties.end(),
-                                         ov::streams::num.name()) != supported_properties.end()) {
+                    if (supported(key)) {
+                        device_config[key] = it_device_nstreams->second;
+                    } else if (supported(ov::num_streams.name())) {
                         // Use API 2.0 key for streams
-                        key = ov::streams::num.name();
-                        device_config[key] = device_nstreams.at(device);
+                        key = ov::num_streams.name();
+                        device_config[key] = it_device_nstreams->second;
                     } else {
                         throw std::logic_error("Device " + device + " doesn't support config key '" + key + "' " +
-                                               "and '" + ov::streams::num.name() + "'!" +
->>>>>>> a3719549
+                                               "and '" + ov::num_streams.name() + "'!" +
                                                "Please specify -nstreams for correct devices in format  "
                                                "<dev1>:<nstreams1>,<dev2>:<nstreams2>" +
                                                " or via configuration file.");
                     }
-<<<<<<< HEAD
-                    device_config.emplace(ov::num_streams(it_device_nstreams->second));
-                } else if (ov_perf_hint == ov::hint::PerformanceMode::UNDEFINED &&
-                           !device_config.count(ov::num_streams.name()) && (FLAGS_api == "async")) {
-=======
                 } else if (ov_perf_hint == ov::hint::PerformanceMode::UNDEFINED && !device_config.count(key) &&
                            (FLAGS_api == "async")) {
->>>>>>> a3719549
                     slog::warn << "-nstreams default value is determined automatically for " << device
                                << " device. "
                                   "Although the automatic selection usually provides a "
@@ -329,26 +311,16 @@
                                   "but it still may be non-optimal for some cases, for more "
                                   "information look at README."
                                << slog::endl;
-<<<<<<< HEAD
-                    if (std::string::npos == device.find("MYRIAD"))  // MYRIAD sets the default number of
-                                                                     // streams implicitly (without _AUTO)
-                        device_config.emplace(ov::num_streams(ov::NumStreams::AUTO));
-=======
                     if (std::string::npos == device.find("MYRIAD")) {  // MYRIAD sets the default number of
                                                                        // streams implicitly (without _AUTO)
-                        auto supported_properties = core.get_property(device, ov::supported_properties);
-                        if (std::find(supported_properties.begin(), supported_properties.end(), key) !=
-                            supported_properties.end()) {
+                        if (supported(key)) {
                             device_config[key] = std::string(getDeviceTypeFromName(device) + "_THROUGHPUT_AUTO");
-                        } else if (std::find(supported_properties.begin(),
-                                             supported_properties.end(),
-                                             ov::streams::num.name()) != supported_properties.end()) {
+                        } else if (supported(ov::num_streams.name())) {
                             // Use API 2.0 key for streams
-                            key = ov::streams::num.name();
-                            device_config[key] = std::to_string(ov::streams::AUTO);
+                            key = ov::num_streams.name();
+                            device_config[key] = ov::NumStreams::AUTO;
                         }
                     }
->>>>>>> a3719549
                 }
                 auto it_streams = device_config.find(ov::num_streams.name());
                 if (it_streams != device_config.end())
@@ -700,16 +672,12 @@
 
         // Update number of streams
         for (auto&& ds : device_nstreams) {
-<<<<<<< HEAD
-            device_nstreams[ds.first] = core.get_property(ds.first, ov::num_streams.name()).as<std::string>();
-=======
             try {
                 const std::string key = getDeviceTypeFromName(ds.first) + "_THROUGHPUT_STREAMS";
                 device_nstreams[ds.first] = core.get_property(ds.first, key).as<std::string>();
             } catch (const ov::Exception&) {
-                device_nstreams[ds.first] = core.get_property(ds.first, ov::streams::num.name()).as<std::string>();
-            }
->>>>>>> a3719549
+                device_nstreams[ds.first] = core.get_property(ds.first, ov::num_streams.name()).as<std::string>();
+            }
         }
 
         // Number of requests
