// Copyright (C) 2018-2022 Intel Corporation
// SPDX-License-Identifier: Apache-2.0
//

#include <algorithm>
#include <chrono>
#include <map>
#include <memory>
#include <string>
#include <utility>
#include <vector>

// clang-format off
#include "openvino/openvino.hpp"
#include "openvino/pass/serialize.hpp"

#include "gna/gna_config.hpp"
#include "gpu/gpu_config.hpp"

#include "samples/args_helper.hpp"
#include "samples/common.hpp"
#include "samples/slog.hpp"

#include "benchmark_app.hpp"
#include "infer_request_wrap.hpp"
#include "inputs_filling.hpp"
#include "progress_bar.hpp"
#include "remote_tensors_filling.hpp"
#include "statistics_report.hpp"
#include "utils.hpp"
// clang-format on

static const size_t progressBarDefaultTotalCount = 1000;

bool ParseAndCheckCommandLine(int argc, char* argv[]) {
    // ---------------------------Parsing and validating input
    // arguments--------------------------------------
    slog::info << "Parsing input parameters" << slog::endl;
    gflags::ParseCommandLineNonHelpFlags(&argc, &argv, true);
    if (FLAGS_help || FLAGS_h) {
        show_usage();
        showAvailableDevices();
        return false;
    }

    if (FLAGS_m.empty()) {
        show_usage();
        throw std::logic_error("Model is required but not set. Please set -m option.");
    }

    if (FLAGS_latency_percentile > 100 || FLAGS_latency_percentile < 1) {
        show_usage();
        throw std::logic_error("The percentile value is incorrect. The applicable values range is [1, 100].");
    }
    if (FLAGS_api != "async" && FLAGS_api != "sync") {
        throw std::logic_error("Incorrect API. Please set -api option to `sync` or `async` value.");
    }
    if (!FLAGS_hint.empty() && FLAGS_hint != "throughput" && FLAGS_hint != "tput" && FLAGS_hint != "latency") {
        throw std::logic_error("Incorrect performance hint. Please set -hint option to"
                               "either `throughput`(tput) or `latency' value.");
    }
    if (!FLAGS_report_type.empty() && FLAGS_report_type != noCntReport && FLAGS_report_type != averageCntReport &&
        FLAGS_report_type != detailedCntReport) {
        std::string err = "only " + std::string(noCntReport) + "/" + std::string(averageCntReport) + "/" +
                          std::string(detailedCntReport) +
                          " report types are supported (invalid -report_type option value)";
        throw std::logic_error(err);
    }

    if ((FLAGS_report_type == averageCntReport) && ((FLAGS_d.find("MULTI") != std::string::npos))) {
        throw std::logic_error("only " + std::string(detailedCntReport) + " report type is supported for MULTI device");
    }

    bool isNetworkCompiled = fileExt(FLAGS_m) == "blob";
    bool isPrecisionSet = !(FLAGS_ip.empty() && FLAGS_op.empty() && FLAGS_iop.empty());
    if (isNetworkCompiled && isPrecisionSet) {
        std::string err = std::string("Cannot set precision for a compiled network. ") +
                          std::string("Please re-compile your network with required precision "
                                      "using compile_tool");

        throw std::logic_error(err);
    }
    return true;
}

static void next_step(const std::string additional_info = "") {
    static size_t step_id = 0;
    static const std::map<size_t, std::string> step_names = {
        {1, "Parsing and validating input arguments"},
        {2, "Loading Inference Engine"},
        {3, "Setting device configuration"},
        {4, "Reading network files"},
        {5, "Resizing network to match image sizes and given batch"},
        {6, "Configuring input of the model"},
        {7, "Loading the model to the device"},
        {8, "Setting optimal runtime parameters"},
        {9, "Creating infer requests and preparing input blobs with data"},
        {10, "Measuring performance"},
        {11, "Dumping statistics report"}};

    step_id++;
    if (step_names.count(step_id) == 0)
        IE_THROW() << "Step ID " << step_id << " is out of total steps number " << step_names.size();

    std::cout << "[Step " << step_id << "/" << step_names.size() << "] " << step_names.at(step_id)
              << (additional_info.empty() ? "" : " (" + additional_info + ")") << std::endl;
}

/**
 * @brief The entry point of the benchmark application
 */
int main(int argc, char* argv[]) {
    std::shared_ptr<StatisticsReport> statistics;
    try {
        ov::CompiledModel compiledModel;

        // ----------------- 1. Parsing and validating input arguments
        // -------------------------------------------------
        next_step();

        if (!ParseAndCheckCommandLine(argc, argv)) {
            return 0;
        }

        bool isNetworkCompiled = fileExt(FLAGS_m) == "blob";
        if (isNetworkCompiled) {
            slog::info << "Network is compiled" << slog::endl;
        }

        std::vector<gflags::CommandLineFlagInfo> flags;
        StatisticsReport::Parameters command_line_arguments;
        gflags::GetAllFlags(&flags);
        for (auto& flag : flags) {
            if (!flag.is_default) {
                command_line_arguments.emplace_back(flag.name, flag.name, flag.current_value);
            }
        }
        if (!FLAGS_report_type.empty()) {
            statistics = FLAGS_json_stats ? std::make_shared<StatisticsReportJSON>(
                                                StatisticsReport::Config{FLAGS_report_type, FLAGS_report_folder})
                                          : std::make_shared<StatisticsReport>(
                                                StatisticsReport::Config{FLAGS_report_type, FLAGS_report_folder});

            statistics->add_parameters(StatisticsReport::Category::COMMAND_LINE_PARAMETERS, command_line_arguments);
        }
        auto isFlagSetInCommandLine = [&command_line_arguments](const std::string& name) {
            return (std::find_if(command_line_arguments.begin(),
                                 command_line_arguments.end(),
                                 [name](const StatisticsVariant& p) {
                                     return p.json_name == name;
                                 }) != command_line_arguments.end());
        };

        std::string device_name = FLAGS_d;

        // Parse devices
        auto devices = parse_devices(device_name);

        // Parse nstreams per device
        std::map<std::string, std::string> device_nstreams = parse_nstreams_value_per_device(devices, FLAGS_nstreams);

        // Load device config file if specified
        std::map<std::string, ov::AnyMap> config;
        if (!FLAGS_load_config.empty()) {
            load_config(FLAGS_load_config, config);
        }

        /** This vector stores paths to the processed images with input names**/
        auto inputFiles = parse_input_arguments(gflags::GetArgvs());

        // ----------------- 2. Loading the Inference Engine
        // -----------------------------------------------------------
        next_step();

        ov::Core core;

        if (FLAGS_d.find("CPU") != std::string::npos && !FLAGS_l.empty()) {
            // CPU (MKLDNN) extensions is loaded as a shared library
            core.add_extension(FLAGS_l);
            slog::info << "CPU (MKLDNN) extensions is loaded " << FLAGS_l << slog::endl;
        }

        // Load clDNN Extensions
        if ((FLAGS_d.find("GPU") != std::string::npos) && !FLAGS_c.empty()) {
            // Override config if command line parameter is specified
            if (!config.count("GPU"))
                config["GPU"] = {};
            config["GPU"][CONFIG_KEY(CONFIG_FILE)] = FLAGS_c;
        }
        if (config.count("GPU") && config.at("GPU").count(CONFIG_KEY(CONFIG_FILE))) {
            auto ext = config.at("GPU").at(CONFIG_KEY(CONFIG_FILE)).as<std::string>();
            core.set_property("GPU", {{CONFIG_KEY(CONFIG_FILE), ext}});
            slog::info << "GPU extensions is loaded " << ext << slog::endl;
        }

        if (FLAGS_hint.empty()) {
            for (auto& device : devices) {
                auto supported_properties = core.get_property(device, ov::supported_properties);
                if (std::find(supported_properties.begin(), supported_properties.end(), ov::hint::performance_mode) !=
                    supported_properties.end()) {
                    slog::warn << "-hint default value is determined as " << ov::hint::PerformanceMode::THROUGHPUT
                               << " automatically for " << device
                               << " device. For more detailed information look at README." << slog::endl;
                    std::stringstream strm;
                    strm << ov::hint::PerformanceMode::THROUGHPUT;
                    FLAGS_hint = strm.str();
                }
            }
        }

        slog::info << "OpenVINO: " << ov::get_openvino_version() << slog::endl;
        slog::info << "Device info: " << slog::endl;
        slog::info << core.get_versions(device_name) << slog::endl;

        // ----------------- 3. Setting device configuration
        // -----------------------------------------------------------
        next_step();
        ov::hint::PerformanceMode ov_perf_hint = ov::hint::PerformanceMode::UNDEFINED;
        if (FLAGS_hint == "throughput" || FLAGS_hint == "tput")
            ov_perf_hint = ov::hint::PerformanceMode::THROUGHPUT;
        else if (FLAGS_hint == "latency")
            ov_perf_hint = ov::hint::PerformanceMode::LATENCY;

        auto getDeviceTypeFromName = [](std::string device) -> std::string {
            return device.substr(0, device.find_first_of(".("));
        };

        // Set default values from dumped config
        std::set<std::string> default_devices;
        for (auto& device : devices) {
            auto default_config = config.find(getDeviceTypeFromName(device));
            if (default_config != config.end()) {
                if (!config.count(device)) {
                    config[device] = default_config->second;
                    default_devices.emplace(default_config->first);
                }
            }
        }
        for (auto& device : default_devices) {
            config.erase(device);
        }

        bool perf_counts = false;
        // Update config per device according to command line parameters
        for (auto& device : devices) {
            if (!config.count(device))
                config[device] = {};
            auto& device_config = config.at(device);

            // high-level performance modes
            if (ov_perf_hint != ov::hint::PerformanceMode::UNDEFINED) {
                device_config.emplace(ov::hint::performance_mode(ov_perf_hint));
                if (FLAGS_nireq != 0)
                    device_config.emplace(ov::hint::num_requests(FLAGS_nireq));
            }

            // Set performance counter
            if (isFlagSetInCommandLine("pc")) {
                // set to user defined value
                device_config.emplace(ov::enable_profiling(FLAGS_pc));
            } else if (device_config.count(ov::enable_profiling.name()) &&
                       (device_config.at(ov::enable_profiling.name()).as<bool>())) {
                slog::warn << "Performance counters for " << device
                           << " device is turned on. To print results use -pc option." << slog::endl;
            } else if (FLAGS_report_type == detailedCntReport || FLAGS_report_type == averageCntReport) {
                slog::warn << "Turn on performance counters for " << device << " device since report type is "
                           << FLAGS_report_type << "." << slog::endl;
                device_config.emplace(ov::enable_profiling(true));
            } else if (!FLAGS_exec_graph_path.empty()) {
                slog::warn << "Turn on performance counters for " << device << " device due to execution graph dumping."
                           << slog::endl;
                device_config.emplace(ov::enable_profiling(true));
            } else {
                // set to default value
                device_config.emplace(ov::enable_profiling(FLAGS_pc));
            }
            perf_counts = (device_config.at(ov::enable_profiling.name()).as<bool>()) ? true : perf_counts;

            // the rest are individual per-device settings (overriding the values set with perf modes)
            auto setThroughputStreams = [&]() {
                std::string key = getDeviceTypeFromName(device) + "_THROUGHPUT_STREAMS";
                if (device_nstreams.count(device)) {
                    // set to user defined value
                    auto supported_properties = core.get_property(device, ov::supported_properties);
                    if (std::find(supported_properties.begin(), supported_properties.end(), key) !=
                        supported_properties.end()) {
                        device_config[key] = device_nstreams.at(device);
                    } else if (std::find(supported_properties.begin(),
                                         supported_properties.end(),
                                         ov::streams::num.name()) != supported_properties.end()) {
                        // Use API 2.0 key for streams
                        key = ov::streams::num.name();
                        device_config[key] = device_nstreams.at(device);
                    } else {
                        throw std::logic_error("Device " + device + " doesn't support config key '" + key + "' " +
                                               "and '" + ov::streams::num.name() + "'!" +
                                               "Please specify -nstreams for correct devices in format  "
                                               "<dev1>:<nstreams1>,<dev2>:<nstreams2>" +
                                               " or via configuration file.");
                    }
                } else if (ov_perf_hint == ov::hint::PerformanceMode::UNDEFINED && !device_config.count(key) &&
                           (FLAGS_api == "async")) {
                    slog::warn << "-nstreams default value is determined automatically for " << device
                               << " device. "
                                  "Although the automatic selection usually provides a "
                                  "reasonable performance, "
                                  "but it still may be non-optimal for some cases, for more "
                                  "information look at README."
                               << slog::endl;
                    if (std::string::npos == device.find("MYRIAD")) {  // MYRIAD sets the default number of
                                                                       // streams implicitly (without _AUTO)
                        auto supported_properties = core.get_property(device, ov::supported_properties);
                        if (std::find(supported_properties.begin(), supported_properties.end(), key) !=
                            supported_properties.end()) {
                            device_config[key] = std::string(getDeviceTypeFromName(device) + "_THROUGHPUT_AUTO");
                        } else if (std::find(supported_properties.begin(),
                                             supported_properties.end(),
                                             ov::streams::num.name()) != supported_properties.end()) {
                            // Use API 2.0 key for streams
                            key = ov::streams::num.name();
                            device_config[key] = std::to_string(ov::streams::AUTO);
                        }
                    }
                }
                if (device_config.count(key))
                    device_nstreams[device] = device_config.at(key).as<std::string>();
            };

            if (device.find("CPU") != std::string::npos) {  // CPU supports few special performance-oriented keys
                // limit threading for CPU portion of inference
                if (isFlagSetInCommandLine("nthreads"))
                    device_config[CONFIG_KEY(CPU_THREADS_NUM)] = std::to_string(FLAGS_nthreads);

                if (isFlagSetInCommandLine("enforcebf16"))
                    device_config[CONFIG_KEY(ENFORCE_BF16)] = FLAGS_enforcebf16 ? CONFIG_VALUE(YES) : CONFIG_VALUE(NO);

                if (isFlagSetInCommandLine("pin")) {
                    // set to user defined value
                    device_config[CONFIG_KEY(CPU_BIND_THREAD)] = FLAGS_pin;
                } else if (!device_config.count(CONFIG_KEY(CPU_BIND_THREAD))) {
                    if ((device_name.find("MULTI") != std::string::npos) &&
                        (device_name.find("GPU") != std::string::npos)) {
                        slog::warn << "Turn off threads pinning for " << device
                                   << " device since multi-scenario with GPU device is used." << slog::endl;
                        device_config[CONFIG_KEY(CPU_BIND_THREAD)] = CONFIG_VALUE(NO);
                    }
                }

                // for CPU execution, more throughput-oriented execution via streams
                setThroughputStreams();
            } else if (device.find("GPU") != std::string::npos) {
                // for GPU execution, more throughput-oriented execution via streams
                setThroughputStreams();

                if ((device_name.find("MULTI") != std::string::npos) &&
                    (device_name.find("CPU") != std::string::npos)) {
                    slog::warn << "Turn on GPU throttling. Multi-device execution with "
                                  "the CPU + GPU performs best with GPU throttling hint, "
                               << "which releases another CPU thread (that is otherwise "
                                  "used by the GPU driver for active polling)"
                               << slog::endl;
                    device_config[GPU_CONFIG_KEY(PLUGIN_THROTTLE)] = "1";
                }
            } else if (device.find("MYRIAD") != std::string::npos) {
                device_config.emplace(ov::log::level(ov::log::Level::WARNING));
                setThroughputStreams();
            } else if (device.find("GNA") != std::string::npos) {
                if (FLAGS_qb == 8)
                    device_config[GNA_CONFIG_KEY(PRECISION)] = "I8";
                else
                    device_config[GNA_CONFIG_KEY(PRECISION)] = "I16";
            } else {
                auto supported_properties = core.get_property(device, ov::supported_properties);
                auto supported = [&](const std::string& key) {
                    return std::find(std::begin(supported_properties), std::end(supported_properties), key) !=
                           std::end(supported_properties);
                };
                if (supported(CONFIG_KEY(CPU_THREADS_NUM)) && isFlagSetInCommandLine("nthreads")) {
                    device_config[CONFIG_KEY(CPU_THREADS_NUM)] = std::to_string(FLAGS_nthreads);
                }
                if (supported(CONFIG_KEY(CPU_THROUGHPUT_STREAMS)) && isFlagSetInCommandLine("nstreams")) {
                    device_config[CONFIG_KEY(CPU_THROUGHPUT_STREAMS)] = FLAGS_nstreams;
                }
                if (supported(CONFIG_KEY(CPU_BIND_THREAD)) && isFlagSetInCommandLine("pin")) {
                    device_config[CONFIG_KEY(CPU_BIND_THREAD)] = FLAGS_pin;
                }
            }
        }

        for (auto&& item : config) {
            core.set_property(item.first, item.second);
        }

        size_t batchSize = FLAGS_b;
        ov::element::Type type = ov::element::undefined;
        std::string topology_name = "";
        std::vector<benchmark_app::InputsInfo> app_inputs_info;
        std::string output_name;

        // Takes priority over config from file
        if (!FLAGS_cache_dir.empty()) {
            core.set_property(ov::cache_dir(FLAGS_cache_dir));
        }

        bool isDynamicNetwork = false;

        if (FLAGS_load_from_file && !isNetworkCompiled) {
            next_step();
            slog::info << "Skipping the step for loading network from file" << slog::endl;
            next_step();
            slog::info << "Skipping the step for loading network from file" << slog::endl;
            next_step();
            slog::info << "Skipping the step for loading network from file" << slog::endl;
            auto startTime = Time::now();
            compiledModel = core.compile_model(FLAGS_m, device_name);
            auto duration_ms = get_duration_ms_till_now(startTime);
            slog::info << "Load network took " << double_to_string(duration_ms) << " ms" << slog::endl;
            if (statistics)
                statistics->add_parameters(
                    StatisticsReport::Category::EXECUTION_RESULTS,
                    {StatisticsVariant("load network time (ms)", "load_network_time", duration_ms)});

            convert_io_names_in_map(inputFiles, compiledModel.inputs());
            app_inputs_info = get_inputs_info(FLAGS_shape,
                                              FLAGS_layout,
                                              batchSize,
                                              FLAGS_data_shape,
                                              inputFiles,
                                              FLAGS_iscale,
                                              FLAGS_imean,
                                              compiledModel.inputs());
            if (batchSize == 0) {
                batchSize = 1;
            }

        } else if (!isNetworkCompiled) {
            // ----------------- 4. Reading the Intermediate Representation network
            // ----------------------------------------
            next_step();

            slog::info << "Loading network files" << slog::endl;

            auto startTime = Time::now();
            auto model = core.read_model(FLAGS_m);
            auto duration_ms = get_duration_ms_till_now(startTime);
            slog::info << "Read network took " << double_to_string(duration_ms) << " ms" << slog::endl;
            if (statistics)
                statistics->add_parameters(
                    StatisticsReport::Category::EXECUTION_RESULTS,
                    {StatisticsVariant("read network time (ms)", "read_network_time", duration_ms)});

            const auto& inputInfo = std::const_pointer_cast<const ov::Model>(model)->inputs();
            if (inputInfo.empty()) {
                throw std::logic_error("no inputs info is provided");
            }

            // ----------------- 5. Resizing network to match image sizes and given
            // batch ----------------------------------
            next_step();
            convert_io_names_in_map(inputFiles, std::const_pointer_cast<const ov::Model>(model)->inputs());
            // Parse input shapes if specified
            bool reshape = false;
            app_inputs_info = get_inputs_info(FLAGS_shape,
                                              FLAGS_layout,
                                              FLAGS_b,
                                              FLAGS_data_shape,
                                              inputFiles,
                                              FLAGS_iscale,
                                              FLAGS_imean,
                                              inputInfo,
                                              reshape);
            if (reshape) {
                benchmark_app::PartialShapes shapes = {};
                for (auto& item : app_inputs_info[0])
                    shapes[item.first] = item.second.partialShape;
                slog::info << "Reshaping network: " << get_shapes_string(shapes) << slog::endl;
                startTime = Time::now();
                model->reshape(shapes);
                duration_ms = get_duration_ms_till_now(startTime);
                slog::info << "Reshape network took " << double_to_string(duration_ms) << " ms" << slog::endl;
                if (statistics)
                    statistics->add_parameters(
                        StatisticsReport::Category::EXECUTION_RESULTS,
                        {StatisticsVariant("reshape network time (ms)", "reshape_network_time", duration_ms)});
            }

            // ----------------- 6. Configuring inputs and outputs
            // ----------------------------------------------------------------------
            next_step();
            auto preproc = ov::preprocess::PrePostProcessor(model);

            std::map<std::string, std::string> user_precisions_map;
            if (!FLAGS_iop.empty()) {
                user_precisions_map = parseArgMap(FLAGS_iop);
                convert_io_names_in_map(user_precisions_map,
                                        std::const_pointer_cast<const ov::Model>(model)->inputs(),
                                        std::const_pointer_cast<const ov::Model>(model)->outputs());
            }

            const auto input_precision = FLAGS_ip.empty() ? ov::element::undefined : getPrecision2(FLAGS_ip);
            const auto output_precision = FLAGS_op.empty() ? ov::element::undefined : getPrecision2(FLAGS_op);

            const auto& inputs = model->inputs();
            for (int i = 0; i < inputs.size(); i++) {
                const auto& item = inputs[i];
                auto iop_precision = ov::element::undefined;
                auto type_to_set = ov::element::undefined;
                std::string name;
                try {
                    // Some tensors might have no names, get_any_name will throw exception in that case.
                    // -iop option will not work for those tensors.
                    name = item.get_any_name();
                    iop_precision = getPrecision2(user_precisions_map.at(item.get_any_name()));
                } catch (...) {
                }

                if (iop_precision != ov::element::undefined) {
                    type_to_set = iop_precision;
                } else if (input_precision != ov::element::undefined) {
                    type_to_set = input_precision;
                } else if (!name.empty() && app_inputs_info[0].at(name).is_image()) {
                    // image input, set U8
                    type_to_set = ov::element::u8;
                }

                auto& in = preproc.input(item.get_any_name());
                if (type_to_set != ov::element::undefined) {
                    in.tensor().set_element_type(type_to_set);

                    if (!name.empty()) {
                        for (auto& info : app_inputs_info) {
                            info.at(name).type = type_to_set;
                        }
                    }
                    // Explicitly set inputs layout.
                    in.model().set_layout(app_inputs_info[0].at(name).layout);
                }
            }

            const auto& outs = model->outputs();
            for (int i = 0; i < outs.size(); i++) {
                const auto& item = outs[i];
                auto iop_precision = ov::element::undefined;
                try {
                    // Some tensors might have no names, get_any_name will throw exception in that case.
                    // -iop option will not work for those tensors.
                    iop_precision = getPrecision2(user_precisions_map.at(item.get_any_name()));
                } catch (...) {
                }

                if (iop_precision != ov::element::undefined) {
                    preproc.output(i).tensor().set_element_type(iop_precision);
                } else if (output_precision != ov::element::undefined) {
                    preproc.output(i).tensor().set_element_type(output_precision);
                }
            }

            model = preproc.build();

            // Check if network has dynamic shapes
            auto input_info = app_inputs_info[0];
            isDynamicNetwork = std::any_of(input_info.begin(),
                                           input_info.end(),
                                           [](const std::pair<std::string, benchmark_app::InputInfo>& i) {
                                               return i.second.partialShape.is_dynamic();
                                           });

            topology_name = model->get_friendly_name();

            // Calculate batch size according to provided layout and shapes (static case)
            if (!isDynamicNetwork && app_inputs_info.size()) {
                batchSize = get_batch_size(app_inputs_info.front());

                slog::info << "Network batch size: " << batchSize << slog::endl;
            } else if (batchSize == 0) {
                batchSize = 1;
            }

            printInputAndOutputsInfoShort(*model);
            // ----------------- 7. Loading the model to the device
            // --------------------------------------------------------
            next_step();
            startTime = Time::now();
            compiledModel = core.compile_model(model, device_name);
            duration_ms = get_duration_ms_till_now(startTime);
            slog::info << "Load network took " << double_to_string(duration_ms) << " ms" << slog::endl;
            if (statistics)
                statistics->add_parameters(
                    StatisticsReport::Category::EXECUTION_RESULTS,
                    {StatisticsVariant("load network time (ms)", "load_network_time", duration_ms)});
        } else {
            next_step();
            slog::info << "Skipping the step for compiled network" << slog::endl;
            next_step();
            slog::info << "Skipping the step for compiled network" << slog::endl;
            next_step();
            slog::info << "Skipping the step for compiled network" << slog::endl;
            // ----------------- 7. Loading the model to the device
            // --------------------------------------------------------
            next_step();
            auto startTime = Time::now();

            std::ifstream modelStream(FLAGS_m, std::ios_base::binary | std::ios_base::in);
            if (!modelStream.is_open()) {
                throw std::runtime_error("Cannot open model file " + FLAGS_m);
            }
            compiledModel = core.import_model(modelStream, device_name, {});
            modelStream.close();

            auto duration_ms = get_duration_ms_till_now(startTime);
            slog::info << "Import network took " << double_to_string(duration_ms) << " ms" << slog::endl;
            if (statistics)
                statistics->add_parameters(
                    StatisticsReport::Category::EXECUTION_RESULTS,
                    {StatisticsVariant("import network time (ms)", "import_network_time", duration_ms)});

            convert_io_names_in_map(inputFiles, compiledModel.inputs());
            app_inputs_info = get_inputs_info(FLAGS_shape,
                                              FLAGS_layout,
                                              FLAGS_b,
                                              FLAGS_data_shape,
                                              inputFiles,
                                              FLAGS_iscale,
                                              FLAGS_imean,
                                              compiledModel.inputs());
            if (batchSize == 0) {
                batchSize = 1;
            }
        }

        if (isDynamicNetwork && FLAGS_api == "sync") {
            throw std::logic_error("Benchmarking of the model with dynamic shapes is available for async API only."
                                   "Please use -api async -nstreams 1 -nireq 1 to emulate sync behavior");
        }

        // Defining of benchmark mode
        // for static models inference only mode is used as default one
        bool inferenceOnly = FLAGS_inference_only;
        if (isDynamicNetwork) {
            if (isFlagSetInCommandLine("inference_only") && inferenceOnly && app_inputs_info.size() != 1) {
                throw std::logic_error(
                    "Dynamic models with different input data shapes must be benchmarked only in full mode.");
            }
            inferenceOnly = isFlagSetInCommandLine("inference_only") && inferenceOnly && app_inputs_info.size() == 1;
        }

        // ----------------- 8. Querying optimal runtime parameters
        // -----------------------------------------------------
        next_step();
        // output of the actual settings that the device selected
        for (const auto& device : devices) {
            auto supported_properties = core.get_property(device, ov::supported_properties);
            slog::info << "Device: " << device << slog::endl;
            for (const auto& cfg : supported_properties) {
<<<<<<< HEAD
                slog::info << "  {" << cfg << " , ";
                std::stringstream strm;
                // Auto-Device plugin compiledModel doesn't support GetConfig currently
                try {
                    compiledModel.get_property(cfg).print(strm);
                } catch(...) {
                }
                strm << "";
                slog::info << strm.str();
                slog::info << " }" << slog::endl;
=======
                try {
                    if (cfg == ov::supported_properties)
                        continue;

                    auto prop = compiledModel.get_property(cfg);
                    slog::info << "  { " << cfg << " , " << prop.as<std::string>() << " }" << slog::endl;
                } catch (const ov::Exception&) {
                }
>>>>>>> 0d64afc2
            }
        }

        // Update number of streams
        for (auto&& ds : device_nstreams) {
            try {
                const std::string key = getDeviceTypeFromName(ds.first) + "_THROUGHPUT_STREAMS";
                device_nstreams[ds.first] = core.get_property(ds.first, key).as<std::string>();
            } catch (const ov::Exception&) {
                device_nstreams[ds.first] = core.get_property(ds.first, ov::streams::num.name()).as<std::string>();
            }
        }

        // Number of requests
        uint32_t nireq = FLAGS_nireq;
        if (nireq == 0) {
            if (FLAGS_api == "sync") {
                nireq = 1;
            } else {
                try {
                    nireq = compiledModel.get_property(ov::optimal_number_of_infer_requests);
                } catch (const std::exception& ex) {
                    IE_THROW() << "Every device used with the benchmark_app should "
                               << "support " << ov::optimal_number_of_infer_requests.name()
                               << " Failed to query the metric for the " << device_name << " with error:" << ex.what();
                }
            }
        }

        // Iteration limit
        uint32_t niter = FLAGS_niter;
        size_t shape_groups_num = app_inputs_info.size();
        if ((niter > 0) && (FLAGS_api == "async")) {
            if (shape_groups_num > nireq) {
                niter = ((niter + shape_groups_num - 1) / shape_groups_num) * shape_groups_num;
                if (FLAGS_niter != niter) {
                    slog::warn << "Number of iterations was aligned by data shape groups number from " << FLAGS_niter
                               << " to " << niter << " using number of possible input shapes " << shape_groups_num
                               << slog::endl;
                }
            } else {
                niter = ((niter + nireq - 1) / nireq) * nireq;
                if (FLAGS_niter != niter) {
                    slog::warn << "Number of iterations was aligned by request number from " << FLAGS_niter << " to "
                               << niter << " using number of requests " << nireq << slog::endl;
                }
            }
        }

        // Time limit
        uint32_t duration_seconds = 0;
        if (FLAGS_t != 0) {
            // time limit
            duration_seconds = FLAGS_t;
        } else if (FLAGS_niter == 0) {
            // default time limit
            duration_seconds = device_default_device_duration_in_seconds(device_name);
        }
        uint64_t duration_nanoseconds = get_duration_in_nanoseconds(duration_seconds);

        if (statistics) {
            statistics->add_parameters(
                StatisticsReport::Category::RUNTIME_CONFIG,
                StatisticsReport::Parameters(
                    {StatisticsVariant("benchmark mode", "benchmark_mode", inferenceOnly ? "inference only" : "full"),
                     StatisticsVariant("topology", "topology", topology_name),
                     StatisticsVariant("target device", "target_device", device_name),
                     StatisticsVariant("API", "api", FLAGS_api),
                     StatisticsVariant("precision", "precision", type.get_type_name()),
                     StatisticsVariant("batch size", "batch_size", batchSize),
                     StatisticsVariant("number of iterations", "iterations_num", niter),
                     StatisticsVariant("number of parallel infer requests", "nireq", nireq),
                     StatisticsVariant("duration (ms)", "duration", get_duration_in_milliseconds(duration_seconds))}));
            for (auto& nstreams : device_nstreams) {
                std::stringstream ss;
                ss << "number of " << nstreams.first << " streams";

                std::string dev_name = nstreams.first;
                std::transform(dev_name.begin(), dev_name.end(), dev_name.begin(), [](unsigned char c) {
                    return c == ' ' ? '_' : std::tolower(c);
                });

                statistics->add_parameters(StatisticsReport::Category::RUNTIME_CONFIG,
                                           {StatisticsVariant(ss.str(), dev_name + "_streams_num", nstreams.second)});
            }
        }

        // ----------------- 9. Creating infer requests and filling input blobs
        // ----------------------------------------
        next_step();

        InferRequestsQueue inferRequestsQueue(compiledModel, nireq, app_inputs_info.size(), FLAGS_pcseq);

        bool inputHasName = false;
        if (inputFiles.size() > 0) {
            inputHasName = inputFiles.begin()->first != "";
        }
        bool newInputType = isDynamicNetwork || inputHasName;
        // create vector to store remote input blobs buffer
        std::vector<::gpu::BufferType> clInputsBuffer;
        bool useGpuMem = false;

        std::map<std::string, ov::TensorVector> inputsData;
        if (isFlagSetInCommandLine("use_device_mem")) {
            if (device_name.find("GPU") == 0) {
                inputsData =
                    ::gpu::get_remote_input_tensors(inputFiles, app_inputs_info, compiledModel, clInputsBuffer);
                useGpuMem = true;
            } else if (device_name.find("CPU") == 0) {
                if (newInputType) {
                    inputsData = get_tensors(inputFiles, app_inputs_info);
                } else {
                    inputsData = get_tensors_static_case(
                        inputFiles.empty() ? std::vector<std::string>{} : inputFiles.begin()->second,
                        batchSize,
                        app_inputs_info[0],
                        nireq);
                }
            } else {
                IE_THROW() << "Requested device doesn't support `use_device_mem` option.";
            }
        } else {
            if (newInputType) {
                inputsData = get_tensors(inputFiles, app_inputs_info);
            } else {
                inputsData = get_tensors_static_case(
                    inputFiles.empty() ? std::vector<std::string>{} : inputFiles.begin()->second,
                    batchSize,
                    app_inputs_info[0],
                    nireq);
            }
        }
        // ----------------- 10. Measuring performance
        // ------------------------------------------------------------------
        size_t progressCnt = 0;
        size_t progressBarTotalCount = progressBarDefaultTotalCount;
        size_t iteration = 0;

        std::stringstream ss;
        ss << "Start inference " << FLAGS_api << "hronously";
        if (FLAGS_api == "async") {
            if (!ss.str().empty()) {
                ss << ", ";
            }
            ss << nireq << " inference requests";
            std::stringstream device_ss;
            for (auto& nstreams : device_nstreams) {
                if (!device_ss.str().empty()) {
                    device_ss << ", ";
                }
                device_ss << nstreams.second << " streams for " << nstreams.first;
            }
            if (!device_ss.str().empty()) {
                ss << " using " << device_ss.str();
            }
        }
        ss << ", limits: ";
        if (duration_seconds > 0) {
            ss << get_duration_in_milliseconds(duration_seconds) << " ms duration";
        }
        if (niter != 0) {
            if (duration_seconds == 0) {
                progressBarTotalCount = niter;
            }
            if (duration_seconds > 0) {
                ss << ", ";
            }
            ss << niter << " iterations";
        }

        next_step(ss.str());

        if (inferenceOnly) {
            slog::info << "BENCHMARK IS IN INFERENCE ONLY MODE." << slog::endl;
            slog::info << "Input blobs will be filled once before performance measurements." << slog::endl;
        } else {
            slog::info << "BENCHMARK IS IN FULL MODE." << slog::endl;
            slog::info << "Inputs setup stage will be included in performance measurements." << slog::endl;
        }

        // copy prepared data straight into inferRequest->getTensor()
        // for inference only mode
        if (inferenceOnly) {
            if (nireq < inputsData.begin()->second.size())
                slog::warn << "Only " << nireq << " test configs will be used." << slog::endl;
            size_t i = 0;
            for (auto& inferRequest : inferRequestsQueue.requests) {
                auto inputs = app_inputs_info[i % app_inputs_info.size()];
                for (auto& item : inputs) {
                    auto inputName = item.first;
                    const auto& inputTensor = inputsData.at(inputName)[i % inputsData.at(inputName).size()];
                    // for remote blobs setTensor is used, they are already allocated on the device
                    if (useGpuMem) {
                        inferRequest->set_tensor(inputName, inputTensor);
                    } else {
                        auto requestTensor = inferRequest->get_tensor(inputName);
                        if (isDynamicNetwork) {
                            requestTensor.set_shape(inputTensor.get_shape());
                        }
                        copy_tensor_data(requestTensor, inputTensor);
                    }
                }

                if (useGpuMem) {
                    auto outputTensors =
                        ::gpu::get_remote_output_tensors(compiledModel, inferRequest->get_output_cl_buffer());
                    for (auto& output : compiledModel.outputs()) {
                        inferRequest->set_tensor(output.get_any_name(), outputTensors[output.get_any_name()]);
                    }
                }
                ++i;
            }
        }

        // warming up - out of scope
        auto inferRequest = inferRequestsQueue.get_idle_request();
        if (!inferRequest) {
            IE_THROW() << "No idle Infer Requests!";
        }

        if (!inferenceOnly) {
            auto inputs = app_inputs_info[0];

            for (auto& item : inputs) {
                auto inputName = item.first;
                const auto& data = inputsData.at(inputName)[0];
                inferRequest->set_tensor(inputName, data);
            }

            if (useGpuMem) {
                auto outputTensors =
                    ::gpu::get_remote_output_tensors(compiledModel, inferRequest->get_output_cl_buffer());
                for (auto& output : compiledModel.outputs()) {
                    inferRequest->set_tensor(output.get_any_name(), outputTensors[output.get_any_name()]);
                }
            }
        }

        if (FLAGS_api == "sync") {
            inferRequest->infer();
        } else {
            inferRequest->start_async();
        }

        inferRequestsQueue.wait_all();

        auto duration_ms = inferRequestsQueue.get_latencies()[0];
        slog::info << "First inference took " << double_to_string(duration_ms) << " ms" << slog::endl;

        if (statistics) {
            statistics->add_parameters(
                StatisticsReport::Category::EXECUTION_RESULTS,
                {StatisticsVariant("first inference time (ms)", "first_inference_time", duration_ms)});
        }
        inferRequestsQueue.reset_times();

        size_t processedFramesN = 0;
        auto startTime = Time::now();
        auto execTime = std::chrono::duration_cast<ns>(Time::now() - startTime).count();

        /** Start inference & calculate performance **/
        /** to align number if iterations to guarantee that last infer requests are
         * executed in the same conditions **/
        ProgressBar progressBar(progressBarTotalCount, FLAGS_stream_output, FLAGS_progress);
        while ((niter != 0LL && iteration < niter) ||
               (duration_nanoseconds != 0LL && (uint64_t)execTime < duration_nanoseconds) ||
               (FLAGS_api == "async" && iteration % nireq != 0)) {
            inferRequest = inferRequestsQueue.get_idle_request();
            if (!inferRequest) {
                IE_THROW() << "No idle Infer Requests!";
            }

            if (!inferenceOnly) {
                auto inputs = app_inputs_info[iteration % app_inputs_info.size()];

                if (FLAGS_pcseq) {
                    inferRequest->set_latency_group_id(iteration % app_inputs_info.size());
                }

                if (isDynamicNetwork) {
                    batchSize = get_batch_size(inputs);
                    if (!std::any_of(inputs.begin(),
                                     inputs.end(),
                                     [](const std::pair<const std::string, benchmark_app::InputInfo>& info) {
                                         return ov::layout::has_batch(info.second.layout);
                                     })) {
                        slog::warn
                            << "No batch dimension was found, asssuming batch to be 1. Beware: this might affect "
                               "FPS calculation."
                            << slog::endl;
                    }
                }

                for (auto& item : inputs) {
                    auto inputName = item.first;
                    const auto& data = inputsData.at(inputName)[iteration % inputsData.at(inputName).size()];
                    inferRequest->set_tensor(inputName, data);
                }

                if (useGpuMem) {
                    auto outputTensors =
                        ::gpu::get_remote_output_tensors(compiledModel, inferRequest->get_output_cl_buffer());
                    for (auto& output : compiledModel.outputs()) {
                        inferRequest->set_tensor(output.get_any_name(), outputTensors[output.get_any_name()]);
                    }
                }
            }

            if (FLAGS_api == "sync") {
                inferRequest->infer();
            } else {
                // As the inference request is currently idle, the wait() adds no
                // additional overhead (and should return immediately). The primary
                // reason for calling the method is exception checking/re-throwing.
                // Callback, that governs the actual execution can handle errors as
                // well, but as it uses just error codes it has no details like ‘what()’
                // method of `std::exception` So, rechecking for any exceptions here.
                inferRequest->wait();
                inferRequest->start_async();
            }
            ++iteration;

            execTime = std::chrono::duration_cast<ns>(Time::now() - startTime).count();
            processedFramesN += batchSize;

            if (niter > 0) {
                progressBar.add_progress(1);
            } else {
                // calculate how many progress intervals are covered by current
                // iteration. depends on the current iteration time and time of each
                // progress interval. Previously covered progress intervals must be
                // skipped.
                auto progressIntervalTime = duration_nanoseconds / progressBarTotalCount;
                size_t newProgress = execTime / progressIntervalTime - progressCnt;
                progressBar.add_progress(newProgress);
                progressCnt += newProgress;
            }
        }

        // wait the latest inference executions
        inferRequestsQueue.wait_all();

        LatencyMetrics generalLatency(inferRequestsQueue.get_latencies(), "", FLAGS_latency_percentile);
        std::vector<LatencyMetrics> groupLatencies = {};
        if (FLAGS_pcseq && app_inputs_info.size() > 1) {
            const auto& lat_groups = inferRequestsQueue.get_latency_groups();
            for (int i = 0; i < lat_groups.size(); i++) {
                const auto& lats = lat_groups[i];

                std::string data_shapes_string = "";
                for (auto& item : app_inputs_info[i]) {
                    data_shapes_string += item.first + get_shape_string(item.second.dataShape) + ",";
                }
                data_shapes_string =
                    data_shapes_string == "" ? "" : data_shapes_string.substr(0, data_shapes_string.size() - 1);

                groupLatencies.emplace_back(lats, data_shapes_string, FLAGS_latency_percentile);
            }
        }

        double totalDuration = inferRequestsQueue.get_duration_in_milliseconds();
        double fps = (FLAGS_api == "sync") ? batchSize * 1000.0 / generalLatency.median_or_percentile
                                           : 1000.0 * processedFramesN / totalDuration;

        if (statistics) {
            statistics->add_parameters(StatisticsReport::Category::EXECUTION_RESULTS,
                                       {StatisticsVariant("total execution time (ms)", "execution_time", totalDuration),
                                        StatisticsVariant("total number of iterations", "iterations_num", iteration)});
            if (device_name.find("MULTI") == std::string::npos) {
                std::string latency_label;
                if (FLAGS_latency_percentile == 50) {
                    latency_label = "Median latency (ms)";
                } else {
                    latency_label = "latency (" + std::to_string(FLAGS_latency_percentile) + " percentile) (ms)";
                }
                statistics->add_parameters(
                    StatisticsReport::Category::EXECUTION_RESULTS,
                    {StatisticsVariant(latency_label, "latency_median", generalLatency.median_or_percentile),
                     StatisticsVariant("Percentile boundary", "percentile_boundary", FLAGS_latency_percentile),
                     StatisticsVariant("Average latency (ms)", "latency_avg", generalLatency.avg),
                     StatisticsVariant("Min latency (ms)", "latency_min", generalLatency.min),
                     StatisticsVariant("Max latency (ms)", "latency_max", generalLatency.max),
                     StatisticsVariant("throughput", "throughput", fps)});

                if (FLAGS_pcseq && app_inputs_info.size() > 1) {
                    for (size_t i = 0; i < groupLatencies.size(); ++i) {
                        statistics->add_parameters(
                            StatisticsReport::Category::EXECUTION_RESULTS_GROUPPED,
                            {StatisticsVariant("Group Latencies", "group_latencies", groupLatencies[i])});
                    }
                }
            }
        }
        progressBar.finish();

        // ----------------- 11. Dumping statistics report
        // -------------------------------------------------------------
        next_step();

        if (!FLAGS_dump_config.empty()) {
            dump_config(FLAGS_dump_config, config);
            slog::info << "Inference Engine configuration settings were dumped to " << FLAGS_dump_config << slog::endl;
        }

        if (!FLAGS_exec_graph_path.empty()) {
            try {
                std::string fileName = fileNameNoExt(FLAGS_exec_graph_path);
                ov::pass::Serialize serializer(fileName + ".xml", fileName + ".bin");
                serializer.run_on_model(std::const_pointer_cast<ov::Model>(compiledModel.get_runtime_model()));
                slog::info << "executable graph is stored to " << FLAGS_exec_graph_path << slog::endl;
            } catch (const std::exception& ex) {
                slog::err << "Can't get executable graph: " << ex.what() << slog::endl;
            }
        }

        if (perf_counts) {
            std::vector<std::vector<ov::ProfilingInfo>> perfCounts;
            for (size_t ireq = 0; ireq < nireq; ireq++) {
                auto reqPerfCounts = inferRequestsQueue.requests[ireq]->get_performance_counts();
                if (FLAGS_pc) {
                    slog::info << "Performance counts for " << ireq << "-th infer request:" << slog::endl;
                    printPerformanceCounts(reqPerfCounts, std::cout, getFullDeviceName(core, FLAGS_d), false);
                }
                perfCounts.push_back(reqPerfCounts);
            }
            if (statistics) {
                statistics->dump_performance_counters(perfCounts);
            }
        }

        if (statistics)
            statistics->dump();

        // Performance metrics report
        slog::info << "Count:      " << iteration << " iterations" << slog::endl;
        slog::info << "Duration:   " << double_to_string(totalDuration) << " ms" << slog::endl;
        if (device_name.find("MULTI") == std::string::npos) {
            slog::info << "Latency: " << slog::endl;
            generalLatency.write_to_slog();

            if (FLAGS_pcseq && app_inputs_info.size() > 1) {
                slog::info << "Latency for each data shape group:" << slog::endl;
                for (size_t i = 0; i < app_inputs_info.size(); ++i) {
                    slog::info << (i + 1) << ".";
                    for (auto& item : app_inputs_info[i]) {
                        std::stringstream input_shape;
                        auto shape = item.second.dataShape;
                        std::copy(shape.begin(), shape.end() - 1, std::ostream_iterator<size_t>(input_shape, ","));
                        input_shape << shape.back();
                        slog::info << " " << item.first << " : " << get_shape_string(item.second.dataShape);
                    }
                    slog::info << slog::endl;

                    groupLatencies[i].write_to_slog();
                }
            }
        }
        slog::info << "Throughput: " << double_to_string(fps) << " FPS" << slog::endl;

    } catch (const std::exception& ex) {
        slog::err << ex.what() << slog::endl;

        if (statistics) {
            statistics->add_parameters(StatisticsReport::Category::EXECUTION_RESULTS,
                                       {StatisticsVariant("error", "error", ex.what())});
            statistics->dump();
        }

        return 3;
    }

    return 0;
}<|MERGE_RESOLUTION|>--- conflicted
+++ resolved
@@ -652,18 +652,6 @@
             auto supported_properties = core.get_property(device, ov::supported_properties);
             slog::info << "Device: " << device << slog::endl;
             for (const auto& cfg : supported_properties) {
-<<<<<<< HEAD
-                slog::info << "  {" << cfg << " , ";
-                std::stringstream strm;
-                // Auto-Device plugin compiledModel doesn't support GetConfig currently
-                try {
-                    compiledModel.get_property(cfg).print(strm);
-                } catch(...) {
-                }
-                strm << "";
-                slog::info << strm.str();
-                slog::info << " }" << slog::endl;
-=======
                 try {
                     if (cfg == ov::supported_properties)
                         continue;
@@ -672,7 +660,6 @@
                     slog::info << "  { " << cfg << " , " << prop.as<std::string>() << " }" << slog::endl;
                 } catch (const ov::Exception&) {
                 }
->>>>>>> 0d64afc2
             }
         }
 
