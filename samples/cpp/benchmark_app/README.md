--- conflicted
+++ resolved
@@ -137,95 +137,6 @@
 
 Depending on the type, the report is stored to benchmark_no_counters_report.csv, benchmark_average_counters_report.csv, or benchmark_detailed_counters_report.csv file located in the path specified in -report_folder. The application also saves executable graph information serialized to an XML file if you specify a path to it with the -exec_graph_path parameter.
 
-<<<<<<< HEAD
-### <a name="all-configuration-options-cpp-benchmark"></a> All configuration options
-
-Running the application with the `-h` or `--help` option yields the following usage message:
-
-```
-[Step 1/11] Parsing and validating input arguments
-[ INFO ] Parsing input parameters
-usage: benchmark_app [OPTION]
-
-Options:
-    -h, --help                    Print the usage message
-    -m  <path>                    Required. Path to an .xml/.onnx file with a trained model or to a .blob files with a trained compiled model.
-    -i  <path>                    Optional. Path to a folder with images and/or binaries or to specific image or binary file.
-                              In case of dynamic shapes models with several inputs provide the same number of files for each input (except cases with single file for any input):"input1:1.jpg input2:1.bin", "input1:1.bin,2.bin input2:3.bin input3:4.bin,5.bin ". Also you can pass specific keys for inputs: "random" - for fillling input with random data, "image_info" - for filling input with image size.
-                              You should specify either one files set to be used for all inputs (without providing input names) or separate files sets for every input of model (providing inputs names).
-                              Currently supported data types: bmp, bin, npy.
-                              If OPENCV is enabled, this functionality is extended with the following data types:
-                              dib, jpeg, jpg, jpe, jp2, png, pbm, pgm, ppm, sr, ras, tiff, tif.
-    -d  <device>                  Optional. Specify a target device to infer on (the list of available devices is shown below). Default value is CPU. Use "-d HETERO:<comma-separated_devices_list>" format to specify HETERO plugin. Use "-d MULTI:<comma-separated_devices_list>" format to specify MULTI plugin. The application looks for a suitable plugin for the specified device.
-    -hint  <performance hint> (latency or throughput or cumulative_throughput or none)   Optional. Performance hint allows the OpenVINO device to select the right model-specific settings.
-                               'throughput' or 'tput': device performance mode will be set to THROUGHPUT.
-                               'cumulative_throughput' or 'ctput': device performance mode will be set to CUMULATIVE_THROUGHPUT.
-                               'latency': device performance mode will be set to LATENCY.
-                               'none': device performance mode will be set to UNDEFINED.
-                              Using explicit 'nstreams' or other device-specific options, please set hint to 'none'
-    -niter  <integer>             Optional. Number of iterations. If not specified, the number of iterations is calculated depending on a device.
-    -t                            Optional. Time in seconds to execute topology.
-
-Input shapes
-    -b  <integer>                 Optional. Batch size value. If not specified, the batch size value is determined from Intermediate Representation.
-    -shape                        Optional. Set shape for model input. For example, "input1[1,3,224,224],input2[1,4]" or "[1,3,224,224]" in case of one input size. This parameter affect model input shape and can be dynamic. For dynamic dimensions use symbol `?` or '-1'. Ex. [?,3,?,?]. For bounded dimensions specify range 'min..max'. Ex. [1..10,3,?,?].
-    -data_shape                   Required for models with dynamic shapes. Set shape for input blobs. In case of one input size: "[1,3,224,224]" or "input1[1,3,224,224],input2[1,4]". In case of several input sizes provide the same number for each input (except cases with single shape for any input): "[1,3,128,128][3,3,128,128][1,3,320,320]", "input1[1,1,128,128][1,1,256,256],input2[80,1]" or "input1[1,192][1,384],input2[1,192][1,384],input3[1,192][1,384],input4[1,192][1,384]". If model shapes are all static specifying the option will cause an exception.
-    -layout                       Optional. Prompts how model layouts should be treated by application. For example, "input1[NCHW],input2[NC]" or "[NCHW]" in case of one input size.
-
-Advanced options
-    -extensions  <absolute_path>  Required for custom layers (extensions). Absolute path to a shared library with the kernels implementations.
-    -c  <absolute_path>           Required for GPU custom kernels. Absolute path to an .xml file with the kernels description.
-    -cache_dir  <path>            Optional. Enables caching of loaded models to specified directory. List of devices which support caching is shown at the end of this message.
-    -load_from_file               Optional. Loads model from file directly without read_model. All CNNNetwork options (like re-shape) will be ignored
-    -api <sync/async>             Optional (deprecated). Enable Sync/Async API. Default value is "async".
-    -nireq  <integer>             Optional. Number of infer requests. Default value is determined automatically for device.
-    -nstreams  <integer>          Optional. Number of streams to use for inference on the CPU or GPU devices (for HETERO and MULTI device cases use format <dev1>:<nstreams1>,<dev2>:<nstreams2> or just <nstreams>). Default value is determined automatically for a device.Please note that although the automatic selection usually provides a reasonable performance, it still may be non - optimal for some cases, especially for very small models. See sample's README for more details. Also, using nstreams>1 is inherently throughput-oriented option, while for the best-latency estimations the number of streams should be set to 1.
-    -inference_only         Optional. Measure only inference stage. Default option for static models. Dynamic models are measured in full mode which includes inputs setup stage, inference only mode available for them with single input data shape only. To enable full mode for static models pass "false" value to this argument: ex. "-inference_only=false".
-    -infer_precision        Optional. Specifies the inference precision. Example #1: '-infer_precision bf16'. Example #2: '-infer_precision CPU:bf16,GPU:f32'
-
-Preprocessing options:
-    -ip   <value>           Optional. Specifies precision for all input layers of the model.
-    -op   <value>           Optional. Specifies precision for all output layers of the model.
-    -iop  <value>           Optional. Specifies precision for input and output layers by name.
-                                             Example: -iop "input:FP16, output:FP16".
-                                             Notice that quotes are required.
-                                             Overwrites precision from ip and op options for specified layers.
-    -mean_values   [R,G,B]  Optional. Mean values to be used for the input image per channel. Values to be provided in the [R,G,B] format. Can be defined for desired input of the model, for example: "--mean_values data[255,255,255],info[255,255,255]". The exact meaning and order of channels depend on how the original model was trained. Applying the values affects performance and may cause type conversion
-    -scale_values  [R,G,B]  Optional. Scale values to be used for the input image per channel. Values are provided in the [R,G,B] format. Can be defined for desired input of the model, for example: "--scale_values data[255,255,255],info[255,255,255]". The exact meaning and order of channels depend on how the original model was trained. If both --mean_values and --scale_values are specified, the mean is subtracted first and then scale is applied regardless of the order of options in command line. Applying the values affects performance and may cause type conversion
-
-Device-specific performance options:
-    -nthreads  <integer>          Optional. Number of threads to use for inference on the CPU (including HETERO and MULTI cases).
-    -pin  <string>  ("YES"|"CORE") / "HYBRID_AWARE" / ("NO"|"NONE") / "NUMA"  Optional. Explicit inference threads binding options (leave empty to let the OpenVINO make a choice):
-                                enabling threads->cores pinning("YES", which is already default for any conventional CPU),
-                                letting the runtime to decide on the threads->different core types("HYBRID_AWARE", which is default on the hybrid CPUs)
-                                threads->(NUMA)nodes("NUMA") or
-                                completely disable("NO") CPU inference threads pinning
-
-Statistics dumping options:
-    -latency_percentile     Optional. Defines the percentile to be reported in latency metric. The valid range is [1, 100]. The default value is 50 (median).
-    -report_type  <type>    Optional. Enable collecting statistics report. "no_counters" report contains configuration options specified, resulting FPS and latency. "average_counters" report extends "no_counters" report and additionally includes average PM counters values for each layer from the model. "detailed_counters" report extends "average_counters" report and additionally includes per-layer PM counters and latency for each executed infer request.
-    -report_folder          Optional. Path to a folder where statistics report is stored.
-    -json_stats             Optional. Enables JSON-based statistics output (by default reporting system will use CSV format). Should be used together with -report_folder option.
-    -pc                     Optional. Report performance counters.
-    -pcsort                 Optional. Report performance counters and analysis the sort hotpoint opts.  "sort" Analysis opts time cost, print by hotpoint order  "no_sort" Analysis opts time cost, print by normal order  "simple_sort" Analysis opts time cost, only print EXECUTED opts by normal order
-    -pcseq                  Optional. Report latencies for each shape in -data_shape sequence.
-    -exec_graph_path        Optional. Path to a file where to store executable graph information serialized.
-    -dump_config            Optional. Path to JSON file to dump IE parameters, which were set by application.
-    -load_config            Optional. Path to JSON file to load custom IE parameters. Please note, command line parameters have higher priority then parameters from configuration file.
-                              Example 1: a simple JSON file for HW device with primary properties.
-                                       {
-                                            "CPU": {"NUM_STREAMS": "3", "PERF_COUNT": "NO"}
-                                       }
-                              Example 2: a simple JSON file for meta device(AUTO/MULTI) with HW device properties.
-                                       {
-                                               "AUTO": {
-                                                       "PERFORMANCE_HINT": "UNDEFINED",
-                                                       "PERF_COUNT": "NO",
-                                                       "DEVICE_PROPERTIES": "{CPU:{INFERENCE_PRECISION_HINT:f32,NUM_STREAMS:3},GPU:{INFERENCE_PRECISION_HINT:f32,NUM_STREAMS:5}}"
-                                               }
-                                       }
-```
-=======
 .. _all-configuration-options-cpp-benchmark:
 
 All configuration options
@@ -306,29 +217,19 @@
           -exec_graph_path        Optional. Path to a file where to store executable graph information serialized.
           -dump_config            Optional. Path to JSON file to dump IE parameters, which were set by application.
           -load_config            Optional. Path to JSON file to load custom IE parameters. Please note, command line parameters have higher priority then parameters from configuration    file.
-                                    Example 1: a simple JSON file for HW device with primary properties.
-                                             {
-                                                  "CPU": {"NUM_STREAMS": "3", "PERF_COUNT": "NO"}
-                                             }
-                                    Example 2: a simple JSON file for meta device(AUTO/MULTI) with HW device properties.
-                                             {
-                                                     "AUTO": {
-                                                             "PERFORMANCE_HINT": "",
-                                                             "PERF_COUNT": "NO",
-                                                             "DEVICE_PROPERTIES": {
-                                                             "CPU": {
-                                                                 "INFERENCE_PRECISION_HINT": "f32",
-                                                                 "NUM_STREAMS": "3"
-                                                             },
-                                                             "GPU": {
-                                                                 "INFERENCE_PRECISION_HINT": "f32",
-                                                                 "NUM_STREAMS": "5"
-                                                             }
-                                                         }
-                                                     }
-                                             }
-
->>>>>>> 05ab0f32
+                              Example 1: a simple JSON file for HW device with primary properties.
+                                       {
+                                            "CPU": {"NUM_STREAMS": "3", "PERF_COUNT": "NO"}
+                                       }
+                              Example 2: a simple JSON file for meta device(AUTO/MULTI) with HW device properties.
+                                       {
+                                               "AUTO": {
+                                                       "PERFORMANCE_HINT": "UNDEFINED",
+                                                       "PERF_COUNT": "NO",
+                                                       "DEVICE_PROPERTIES": "{CPU:{INFERENCE_PRECISION_HINT:f32,NUM_STREAMS:3},GPU:{INFERENCE_PRECISION_HINT:f32,NUM_STREAMS:5}}"
+                                               }
+                                       }
+
 
 Running the application with the empty list of options yields the usage message given above and an error message.
 
