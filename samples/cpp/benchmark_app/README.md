--- conflicted
+++ resolved
@@ -227,122 +227,6 @@
 
 The application outputs the number of executed iterations, total duration of execution, latency, and throughput.
 Additionally, if you set the `-report_type` parameter, the application outputs a statistics report. If you set the `-pc` parameter, the application outputs performance counters. If you set `-exec_graph_path`, the application reports executable graph information serialized. All measurements including per-layer PM counters are reported in milliseconds.
-<<<<<<< HEAD
-
-An example of the information output when running benchmark_app on CPU in latency mode is shown below:
-
-```sh
-[Step 1/11] Parsing and validating input arguments
-[ INFO ] Parsing input parameters
-[Step 2/11] Loading OpenVINO Runtime
-[ INFO ] OpenVINO: OpenVINO Runtime version ......... 2022.2.0
-[ INFO ] Build ........... 2022.2.0-7713-af16ea1d79a-releases/2022/2
-[ INFO ] 
-[ INFO ] Device info: 
-[ INFO ] CPU
-[ INFO ] openvino_intel_cpu_plugin version ......... 2022.2.0
-[ INFO ] Build ........... 2022.2.0-7713-af16ea1d79a-releases/2022/2
-[ INFO ] 
-[ INFO ] 
-[Step 3/11] Setting device configuration
-[ WARNING ] Device(CPU) performance hint is set to LATENCY
-[Step 4/11] Reading network files
-[ INFO ] Loading network files
-[ INFO ] Read network took 21.23 ms
-[ INFO ] Original network I/O parameters:
-Network inputs:
-    input (node: input) : f32 / [N,C,D,H,W]
-Network outputs:
-    output (node: output) : f32 / [...]
-[Step 5/11] Resizing network to match image sizes and given batch
-[Step 6/11] Configuring input of the model
-[ INFO ] Network batch size: 1
-Network inputs:
-    input (node: input) : f32 / [N,C,D,H,W]
-Network outputs:
-    output (node: output) : f32 / [...]
-[Step 7/11] Loading the model to the device
-[ INFO ] Load network took 152.95 ms
-[Step 8/11] Setting optimal runtime parameters
-[ INFO ] Device: CPU
-[ INFO ]   { NETWORK_NAME , torch-jit-export }
-[ INFO ]   { OPTIMAL_NUMBER_OF_INFER_REQUESTS , 1 }
-[ INFO ]   { NUM_STREAMS , 1 }
-[ INFO ]   { AFFINITY , CORE }
-[ INFO ]   { INFERENCE_NUM_THREADS , 0 }
-[ INFO ]   { PERF_COUNT , NO }
-[ INFO ]   { INFERENCE_PRECISION_HINT , f32 }
-[ INFO ]   { PERFORMANCE_HINT , LATENCY }
-[ INFO ]   { PERFORMANCE_HINT_NUM_REQUESTS , 0 }
-[Step 9/11] Creating infer requests and preparing input blobs with data
-[ WARNING ] No input files were given: all inputs will be filled with random values!
-[ INFO ] Test Config 0
-[ INFO ] input  ([N,C,D,H,W], f32, {1, 3, 16, 224, 224}, static):	random (binary data is expected)
-[Step 10/11] Measuring performance (Start inference asynchronously, 1 inference requests, limits: 60000 ms duration)
-[ INFO ] BENCHMARK IS IN INFERENCE ONLY MODE.
-[ INFO ] Input blobs will be filled once before performance measurements.
-[ INFO ] First inference took 43.55 ms
-
-[Step 11/11] Dumping statistics report
-[ INFO ] Count:      1902 iterations
-[ INFO ] Duration:   60054.44 ms
-[ INFO ] Latency: 
-[ INFO ] 	Median:     31.64 ms
-[ INFO ] 	Average:    31.56 ms
-[ INFO ] 	Min:        27.76 ms
-[ INFO ] 	Max:        47.97 ms
-[ INFO ] Throughput: 31.67 FPS
-```
-
-The Benchmark Tool can also be used with dynamically shaped networks to measure expected inference time for various input data shapes. See the `-shape` and `-data_shape` argument descriptions in the <a href="#all-configuration-options">All configuration options</a> section to learn more about using dynamic shapes. Here is a command example for using benchmark_app with dynamic networks and a portion of the resulting output:
-
-```sh
-./benchmark_app -m omz_models/intel/asl-recognition-0004/FP16/asl-recognition-0004.xml -d CPU -shape [-1,3,16,224,224] -data_shape [1,3,16,224,224][2,3,16,224,224][4,3,16,224,224] -pcseq
-```
-
-```sh
-[Step 9/11] Creating infer requests and preparing input blobs with data
-[ INFO ] Test Config 0
-[ INFO ] input  ([N,C,D,H,W], f32, {1, 3, 16, 224, 224}, dyn:{?,3,16,224,224}):	random (binary data is expected)
-[ INFO ] Test Config 1
-[ INFO ] input  ([N,C,D,H,W], f32, {2, 3, 16, 224, 224}, dyn:{?,3,16,224,224}):	random (binary data is expected)
-[ INFO ] Test Config 2
-[ INFO ] input  ([N,C,D,H,W], f32, {4, 3, 16, 224, 224}, dyn:{?,3,16,224,224}):	random (binary data is expected)
-[Step 10/11] Measuring performance (Start inference asynchronously, 4 inference requests, limits: 60000 ms duration)
-[ INFO ] BENCHMARK IS IN FULL MODE.
-[ INFO ] Inputs setup stage will be included in performance measurements.
-[ INFO ] First inference took 72.21 ms
-
-[Step 11/11] Dumping statistics report
-[ INFO ] Count:      764 iterations
-[ INFO ] Duration:   60351.95 ms
-[ INFO ] Latency: 
-[ INFO ] 	Median:     263.88 ms
-[ INFO ] 	Average:    315.42 ms
-[ INFO ] 	Min:        108.68 ms
-[ INFO ] 	Max:        715.47 ms
-[ INFO ] Latency for each data shape group:
-[ INFO ] 1. input : {1, 3, 16, 224, 224}
-[ INFO ] 	Data shape: input{1, 3, 16, 224, 224}
-[ INFO ] 	Median:     150.68 ms
-[ INFO ] 	Average:    157.01 ms
-[ INFO ] 	Min:        108.68 ms
-[ INFO ] 	Max:        255.31 ms
-[ INFO ] 2. input : {2, 3, 16, 224, 224}
-[ INFO ] 	Data shape: input{2, 3, 16, 224, 224}
-[ INFO ] 	Median:     263.88 ms
-[ INFO ] 	Average:    271.57 ms
-[ INFO ] 	Min:        177.93 ms
-[ INFO ] 	Max:        390.42 ms
-[ INFO ] 3. input : {4, 3, 16, 224, 224}
-[ INFO ] 	Data shape: input{4, 3, 16, 224, 224}
-[ INFO ] 	Median:     513.19 ms
-[ INFO ] 	Average:    518.48 ms
-[ INFO ] 	Min:        428.20 ms
-[ INFO ] 	Max:        715.47 ms
-[ INFO ] Throughput: 29.51 FPS
-```
-=======
 
 An example of the information output when running benchmark_app on CPU in latency mode is shown below:
 
@@ -454,7 +338,6 @@
    [ INFO ]    Max:        743.46 ms
    [ INFO ] Throughput:   107.61 FPS
    ```
->>>>>>> 52b02c19
 
 ## See Also
 * [Using OpenVINO Runtime Samples](../../../docs/OV_Runtime_UG/Samples_Overview.md)
