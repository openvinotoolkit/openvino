// Copyright (C) 2018-2022 Intel Corporation
// SPDX-License-Identifier: Apache-2.0
//

/**
 * @brief a header file with common samples functionality
 * @file args_helper.hpp
 */

#pragma once

// clang-format off
#include <string>
#include <vector>

#include "openvino/openvino.hpp"
// clang-format on

/**
 * @brief This function checks input args and existence of specified files in a given folder
 * @param arg path to a file to be checked for existence
 * @return files updated vector of verified input files
 */
void readInputFilesArguments(std::vector<std::string>& files, const std::string& arg);

/**
 * @brief This function find -i/--images key in input args
 *        It's necessary to process multiple values for single key
 * @return files updated vector of verified input files
 */
void parseInputFilesArguments(std::vector<std::string>& files);
std::map<std::string, std::string> parseArgMap(std::string argMap);

void printInputAndOutputsInfo(const ov::Model& network);

void configurePrePostProcessing(std::shared_ptr<ov::Model>& function,
                                const std::string& ip,
                                const std::string& op,
                                const std::string& iop,
                                const std::string& il,
                                const std::string& ol,
                                const std::string& iol,
                                const std::string& iml,
                                const std::string& oml,
                                const std::string& ioml);

void printInputAndOutputsInfo(const ov::Model& network);
ov::element::Type getPrecision2(const std::string& value);

template <class T>
void printInputAndOutputsInfoShort(const T& network) {
    std::cout << "Network inputs:" << std::endl;
    for (auto&& input : network.inputs()) {
<<<<<<< HEAD
        std::string in_name = "***NO_NAME***";
        std::string node_name = "***NO_NAME***";

        // Workaround for "tensor has no name" issue
        try {
            in_name = input.get_any_name();
=======
        std::string in_name;
        std::string node_name;

        // Workaround for "tensor has no name" issue
        try {
            for (const auto& name : input.get_names()) {
                in_name += name + " , ";
            }
            in_name = in_name.substr(0, in_name.size() - 3);

>>>>>>> 043a773f
        } catch (const ov::Exception&) {
        }
        try {
            node_name = input.get_node()->get_friendly_name();
        } catch (const ov::Exception&) {
        }

<<<<<<< HEAD
=======
        if (in_name == "") {
            in_name = "***NO_NAME***";
        }
        if (node_name == "") {
            node_name = "***NO_NAME***";
        }

>>>>>>> 043a773f
        std::cout << "    " << in_name << " (node: " << node_name << ") : " << input.get_element_type() << " / "
                  << ov::layout::get_layout(input).to_string() << std::endl;
    }

    std::cout << "Network outputs:" << std::endl;
    for (auto&& output : network.outputs()) {
<<<<<<< HEAD
        std::string out_name = "***NO_NAME***";
        std::string node_name = "***NO_NAME***";

        // Workaround for "tensor has no name" issue
        try {
            out_name = output.get_any_name();
=======
        std::string out_name;
        std::string node_name;

        // Workaround for "tensor has no name" issue
        try {
            for (const auto& name : output.get_names()) {
                out_name += name + " , ";
            }
            out_name = out_name.substr(0, out_name.size() - 3);

>>>>>>> 043a773f
        } catch (const ov::Exception&) {
        }
        try {
            node_name = output.get_node()->get_input_node_ptr(0)->get_friendly_name();
        } catch (const ov::Exception&) {
        }

<<<<<<< HEAD
=======
        if (out_name == "") {
            out_name = "***NO_NAME***";
        }
        if (node_name == "") {
            node_name = "***NO_NAME***";
        }

>>>>>>> 043a773f
        std::cout << "    " << out_name << " (node: " << node_name << ") : " << output.get_element_type() << " / "
                  << ov::layout::get_layout(output).to_string() << std::endl;
    }
}<|MERGE_RESOLUTION|>--- conflicted
+++ resolved
@@ -51,14 +51,6 @@
 void printInputAndOutputsInfoShort(const T& network) {
     std::cout << "Network inputs:" << std::endl;
     for (auto&& input : network.inputs()) {
-<<<<<<< HEAD
-        std::string in_name = "***NO_NAME***";
-        std::string node_name = "***NO_NAME***";
-
-        // Workaround for "tensor has no name" issue
-        try {
-            in_name = input.get_any_name();
-=======
         std::string in_name;
         std::string node_name;
 
@@ -69,7 +61,6 @@
             }
             in_name = in_name.substr(0, in_name.size() - 3);
 
->>>>>>> 043a773f
         } catch (const ov::Exception&) {
         }
         try {
@@ -77,8 +68,6 @@
         } catch (const ov::Exception&) {
         }
 
-<<<<<<< HEAD
-=======
         if (in_name == "") {
             in_name = "***NO_NAME***";
         }
@@ -86,21 +75,12 @@
             node_name = "***NO_NAME***";
         }
 
->>>>>>> 043a773f
         std::cout << "    " << in_name << " (node: " << node_name << ") : " << input.get_element_type() << " / "
                   << ov::layout::get_layout(input).to_string() << std::endl;
     }
 
     std::cout << "Network outputs:" << std::endl;
     for (auto&& output : network.outputs()) {
-<<<<<<< HEAD
-        std::string out_name = "***NO_NAME***";
-        std::string node_name = "***NO_NAME***";
-
-        // Workaround for "tensor has no name" issue
-        try {
-            out_name = output.get_any_name();
-=======
         std::string out_name;
         std::string node_name;
 
@@ -110,8 +90,6 @@
                 out_name += name + " , ";
             }
             out_name = out_name.substr(0, out_name.size() - 3);
-
->>>>>>> 043a773f
         } catch (const ov::Exception&) {
         }
         try {
@@ -119,8 +97,6 @@
         } catch (const ov::Exception&) {
         }
 
-<<<<<<< HEAD
-=======
         if (out_name == "") {
             out_name = "***NO_NAME***";
         }
@@ -128,7 +104,6 @@
             node_name = "***NO_NAME***";
         }
 
->>>>>>> 043a773f
         std::cout << "    " << out_name << " (node: " << node_name << ") : " << output.get_element_type() << " / "
                   << ov::layout::get_layout(output).to_string() << std::endl;
     }
