// Copyright (C) 2018-2021 Intel Corporation
// SPDX-License-Identifier: Apache-2.0
//

/**
 * @brief a header file with common samples functionality
 * @file args_helper.hpp
 */

#pragma once

<<<<<<< HEAD
#include <inference_engine.hpp>
#include <openvino/openvino.hpp>
=======
// clang-format off
>>>>>>> e8d5cf43
#include <string>
#include <vector>

#include "inference_engine.hpp"
#include "openvino/openvino.hpp"
// clang-format on

/**
 * @brief This function checks input args and existence of specified files in a given folder
 * @param arg path to a file to be checked for existence
 * @return files updated vector of verified input files
 */
void readInputFilesArguments(std::vector<std::string>& files, const std::string& arg);

/**
 * @brief This function find -i/--images key in input args
 *        It's necessary to process multiple values for single key
 * @return files updated vector of verified input files
 */
void parseInputFilesArguments(std::vector<std::string>& files);

void processPrecision(InferenceEngine::CNNNetwork& network,
                      const std::string& ip,
                      const std::string& op,
                      const std::string& iop);

void processLayout(InferenceEngine::CNNNetwork& network,
                   const std::string& il,
                   const std::string& ol,
                   const std::string& iol);

void printInputAndOutputsInfo(const InferenceEngine::CNNNetwork& network);
void printInputAndOutputsInfo(const ov::Model& network);

void configurePrePostProcessing(std::shared_ptr<ov::Model>& function,
                                const std::string& ip,
                                const std::string& op,
                                const std::string& iop,
                                const std::string& il,
                                const std::string& ol,
                                const std::string& iol,
                                const std::string& iml,
                                const std::string& oml,
                                const std::string& ioml);<|MERGE_RESOLUTION|>--- conflicted
+++ resolved
@@ -9,12 +9,7 @@
 
 #pragma once
 
-<<<<<<< HEAD
-#include <inference_engine.hpp>
-#include <openvino/openvino.hpp>
-=======
 // clang-format off
->>>>>>> e8d5cf43
 #include <string>
 #include <vector>
 
