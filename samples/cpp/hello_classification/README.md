# Hello Classification C++ Sample {#openvino_inference_engine_samples_hello_classification_README}

<<<<<<< HEAD
This sample demonstrates how to do inference of image classification models using Synchronous Inference Request API.  
Models with only one input and output are supported.

The following Inference Engine C++ API is used in the application:

| Feature | API | Description |
| :--- | :--- | :--- |
| OpenVINO Runtime Version | `ov::get_openvino_version` | Get Openvino API version |
| Basic Infer Flow | `ov::Core::read_model`, `ov::Core::compile_model`, `ov::CompiledModel::create_infer_request`, `ov::InferRequest::set_input_tensor`, `ov::InferRequest::get_output_tensor`  | Common API to do inference: read and compile a model, create an infer request, configure input and output tensors |
| Synchronous Infer | `ov::InferRequest::infer` | Do synchronous inference |
| Model Operations | `ov::Model::inputs`, `ov::Model::outputs` | Get inputs and outputs of a model |
| Tensor Operations | `ov::Tensor::get_shape` | Get a tensor shape |
| Preprocessing | `ov::preprocess::InputTensorInfo::set_element_type`, `ov::preprocess::InputTensorInfo::set_layout`, `ov::preprocess::InputTensorInfo::set_spatial_static_shape`, `ov::preprocess::PreProcessSteps::resize`, `ov::preprocess::InputModelInfo::set_layout`, `ov::preprocess::OutputTensorInfo::set_element_type`, `ov::preprocess::PrePostProcessor::build` | Set image of the original size as input for a model with other input size. Resize and layout conversions are performed automatically by the corresponding plugin just before inference. |

| Options | Values |
| :--- | :--- |
| Validated Models | [alexnet](@ref omz_models_model_alexnet), [googlenet-v1](@ref omz_models_model_googlenet_v1) |
| Model Format | Inference Engine Intermediate Representation (\*.xml + \*.bin), ONNX (\*.onnx) |
| Supported devices | [All](../../../docs/IE_DG/supported_plugins/Supported_Devices.md) |
| Other language realization | [C](../../../samples/c/hello_classification/README.md), [Python](../../../samples/python/hello_classification/README.md) |
=======
This sample demonstrates how to execute an inference of image classification networks like AlexNet and GoogLeNet using Synchronous Inference Request API, input auto-resize feature and support of UNICODE paths.

Hello Classification C++ sample application demonstrates how to use the following Inference Engine C++ API in applications:

| Feature    | API  | Description |
|:---     |:--- |:---
| Basic Infer Flow | `ov::Core::read_model`, `ov::Core::compile_model`, `ov::CompiledModel::create_infer_request`, `ov::InferRequest::get_input_tensor`, `ov::InferRequest::set_input_tensor`, `ov::InferRequest::get_output_tensor`  | Common API to do inference: configure input and output tensors, reading model, create infer request
| Synchronous Infer | `ov::InferRequest::infer` | Do synchronous inference
| Model Operations | `ov::Model::inputs`, `ov::Model::outputs` |  Managing of model
| Tensor Operations| `ov::Tensor::get_element_type`, `ov::Tensor::get_shape`, `ov::Tensor::data` | Work with storing inputs, outputs of the model, weights and biases of the layers
| Input auto-resize | `ov::preprocess::PreProcessSteps::resize`, `ov::preprocess::InputInfo::model::set_layout` | Set image of the original size as input for a model with other input size. Resize and layout conversions will be performed automatically by the corresponding plugin just before inference

| Options  | Values |
|:---                              |:---
| Validated Models                 | [alexnet](@ref omz_models_model_alexnet), [googlenet-v1](@ref omz_models_model_googlenet_v1)
| Model Format                     | Inference Engine Intermediate Representation (\*.xml + \*.bin), ONNX (\*.onnx)
| Validated images                 | The sample uses OpenCV\* to [read input image](https://docs.opencv.org/master/d4/da8/group__imgcodecs.html#ga288b8b3da0892bd651fce07b3bbd3a56) (\*.bmp, \*.png)
| Supported devices                | [All](../../../docs/OV_Runtime_UG/supported_plugins/Supported_Devices.md) |
| Other language realization       | [C](../../../samples/c/hello_classification/README.md), [Python](../../../samples/python/hello_classification/README.md) |
>>>>>>> 74fa60cf

## How It Works

At startup, the sample application reads command line parameters, prepares input data, loads a specified model and image to the Inference Engine plugin and performs synchronous inference. Then processes output data and write it to a standard output stream.

You can see the explicit description of
each sample step at [Integration Steps](../../../docs/OV_Runtime_UG/Integrate_with_customer_application_new_API.md) section of "Integrate the Inference Engine with Your Application" guide.

## Building

To build the sample, please use instructions available at [Build the Sample Applications](../../../docs/OV_Runtime_UG/Samples_Overview.md) section in Inference Engine Samples guide.

## Running

```
hello_classification <path_to_model> <path_to_image> <device_name>
```

To run the sample, you need specify a model and image:

- you can use [public](@ref omz_models_group_public) or [Intel's](@ref omz_models_group_intel) pre-trained models from the Open Model Zoo. The models can be downloaded using the [Model Downloader](@ref omz_tools_downloader).
- you can use images from the media files collection available at https://storage.openvinotoolkit.org/data/test_data.

> **NOTES**:
>
> - By default, Inference Engine samples and demos expect input with BGR channels order. If you trained your model to work with RGB order, you need to manually rearrange the default channels order in the sample or demo application or reconvert your model using the Model Optimizer tool with `--reverse_input_channels` argument specified. For more information about the argument, refer to **When to Reverse Input Channels** section of [Converting a Model](../../../docs/MO_DG/prepare_model/convert_model/Converting_Model.md).
>
> - Before running the sample with a trained model, make sure the model is converted to the Inference Engine format (\*.xml + \*.bin) using the [Model Optimizer tool](../../../docs/MO_DG/Deep_Learning_Model_Optimizer_DevGuide.md).
>
> - The sample accepts models in ONNX format (.onnx) that do not require preprocessing.

### Example

1. Install the `openvino-dev` Python package to use Open Model Zoo Tools:

```
python -m pip install openvino-dev[caffe,onnx,tensorflow2,pytorch,mxnet]
```

2. Download a pre-trained model using:

```
omz_downloader --name googlenet-v1
```

3. If a model is not in the Inference Engine IR or ONNX format, it must be converted. You can do this using the model converter:

```
omz_converter --name googlenet-v1
```

4. Perform inference of `car.bmp` using the `googlenet-v1` model on a `GPU`, for example:

```
hello_classification googlenet-v1.xml car.bmp GPU
```

## Sample Output

The application outputs top-10 inference results.

```
[ INFO ] OpenVINO Runtime version ......... <version>
[ INFO ] Build ........... <build>
[ INFO ]
[ INFO ] Loading model files: /models/googlenet-v1.xml
[ INFO ] model name: GoogleNet
[ INFO ]     inputs
[ INFO ]         input name: data
[ INFO ]         input type: f32
[ INFO ]         input shape: {1, 3, 224, 224}
[ INFO ]     outputs
[ INFO ]         output name: prob
[ INFO ]         output type: f32
[ INFO ]         output shape: {1, 1000}

Top 10 results:

Image /images/car.bmp

classid probability
------- -----------
656     0.8139648
654     0.0550537
468     0.0178375
436     0.0165405
705     0.0111694
817     0.0105820
581     0.0086823
575     0.0077515
734     0.0064468
785     0.0043983
```

## See Also

- [Integrate the Inference Engine with Your Application](../../../docs/OV_Runtime_UG/Integrate_with_customer_application_new_API.md)
- [Using Inference Engine Samples](../../../docs/OV_Runtime_UG/Samples_Overview.md)
- [Model Downloader](@ref omz_tools_downloader)
- [Model Optimizer](../../../docs/MO_DG/Deep_Learning_Model_Optimizer_DevGuide.md)<|MERGE_RESOLUTION|>--- conflicted
+++ resolved
@@ -1,6 +1,5 @@
 # Hello Classification C++ Sample {#openvino_inference_engine_samples_hello_classification_README}
 
-<<<<<<< HEAD
 This sample demonstrates how to do inference of image classification models using Synchronous Inference Request API.  
 Models with only one input and output are supported.
 
@@ -21,27 +20,6 @@
 | Model Format | Inference Engine Intermediate Representation (\*.xml + \*.bin), ONNX (\*.onnx) |
 | Supported devices | [All](../../../docs/IE_DG/supported_plugins/Supported_Devices.md) |
 | Other language realization | [C](../../../samples/c/hello_classification/README.md), [Python](../../../samples/python/hello_classification/README.md) |
-=======
-This sample demonstrates how to execute an inference of image classification networks like AlexNet and GoogLeNet using Synchronous Inference Request API, input auto-resize feature and support of UNICODE paths.
-
-Hello Classification C++ sample application demonstrates how to use the following Inference Engine C++ API in applications:
-
-| Feature    | API  | Description |
-|:---     |:--- |:---
-| Basic Infer Flow | `ov::Core::read_model`, `ov::Core::compile_model`, `ov::CompiledModel::create_infer_request`, `ov::InferRequest::get_input_tensor`, `ov::InferRequest::set_input_tensor`, `ov::InferRequest::get_output_tensor`  | Common API to do inference: configure input and output tensors, reading model, create infer request
-| Synchronous Infer | `ov::InferRequest::infer` | Do synchronous inference
-| Model Operations | `ov::Model::inputs`, `ov::Model::outputs` |  Managing of model
-| Tensor Operations| `ov::Tensor::get_element_type`, `ov::Tensor::get_shape`, `ov::Tensor::data` | Work with storing inputs, outputs of the model, weights and biases of the layers
-| Input auto-resize | `ov::preprocess::PreProcessSteps::resize`, `ov::preprocess::InputInfo::model::set_layout` | Set image of the original size as input for a model with other input size. Resize and layout conversions will be performed automatically by the corresponding plugin just before inference
-
-| Options  | Values |
-|:---                              |:---
-| Validated Models                 | [alexnet](@ref omz_models_model_alexnet), [googlenet-v1](@ref omz_models_model_googlenet_v1)
-| Model Format                     | Inference Engine Intermediate Representation (\*.xml + \*.bin), ONNX (\*.onnx)
-| Validated images                 | The sample uses OpenCV\* to [read input image](https://docs.opencv.org/master/d4/da8/group__imgcodecs.html#ga288b8b3da0892bd651fce07b3bbd3a56) (\*.bmp, \*.png)
-| Supported devices                | [All](../../../docs/OV_Runtime_UG/supported_plugins/Supported_Devices.md) |
-| Other language realization       | [C](../../../samples/c/hello_classification/README.md), [Python](../../../samples/python/hello_classification/README.md) |
->>>>>>> 74fa60cf
 
 ## How It Works
 
