--- conflicted
+++ resolved
@@ -67,31 +67,8 @@
 if(ENABLE_PYTHON)
     ie_cpack_add_component(${OV_COMP_PYTHON_SAMPLES})
 
-<<<<<<< HEAD
     install(DIRECTORY python/
             DESTINATION share/openvino/samples/python
             USE_SOURCE_PERMISSIONS
             COMPONENT ${OV_COMP_PYTHON_SAMPLES})
-endif()
-
-# install scripts to run samples fast
-
-if(UNIX)
-    install(DIRECTORY scripts/
-            DESTINATION share/openvino/samples/scripts
-            COMPONENT ${OV_COMP_CPP_SAMPLES}
-            USE_SOURCE_PERMISSIONS
-            PATTERN *.bat EXCLUDE)
-elseif(WIN32)
-    install(DIRECTORY scripts/
-            DESTINATION share/openvino/samples/scripts
-            COMPONENT ${OV_COMP_CPP_SAMPLES}
-            USE_SOURCE_PERMISSIONS
-            PATTERN *.sh EXCLUDE)
-endif()
-=======
-install(DIRECTORY python/
-        DESTINATION samples/python
-        USE_SOURCE_PERMISSIONS
-        COMPONENT python_samples)
->>>>>>> 0c68574a
+endif()