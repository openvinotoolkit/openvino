--- conflicted
+++ resolved
@@ -17,21 +17,12 @@
 
 Basic Inference Engine API is covered by [Hello Classification Python* Sample](../hello_classification/README.md).
 
-<<<<<<< HEAD
 | Options                    | Values                                                                                                                                         |
 | :------------------------- | :--------------------------------------------------------------------------------------------------------------------------------------------- |
 | Validated Models           | Acoustic model based on Kaldi* neural models (see [Model Preparation](#model-preparation) section)                                           |
 | Model Format               | Inference Engine Intermediate Representation (.xml + .bin)                                                                                     |
 | Supported devices          | See [Execution Modes](#execution-modes) section below and [List Supported Devices](../../../docs/IE_DG/supported_plugins/Supported_Devices.md) |
 | Other language realization | [C++](../../../samples/cpp/speech_sample/README.md)                                                                                            |
-=======
-| Options                    | Values                                                                                                |
-| :------------------------- | :---------------------------------------------------------------------------------------------------- |
-| Validated Models           | Acoustic model based on Kaldi* neural networks (see [Model Preparation](#model-preparation) section) |
-| Model Format               | Inference Engine Intermediate Representation (.xml + .bin) |
-| Supported devices          | See [Execution Modes](#execution-modes) section below and [List Supported Devices](../../../docs/OV_Runtime_UG/supported_plugins/Supported_Devices.md) |
-| Other language realization | [C++](../../../samples/cpp/speech_sample/README.md) |
->>>>>>> 74fa60cf
 
 ## How It Works
 
