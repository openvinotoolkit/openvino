--- conflicted
+++ resolved
@@ -68,7 +68,6 @@
     return parser
 
 
-<<<<<<< HEAD
 def parse_arg_with_names(arg_string: Union[str, None], separator: str = '=') -> Tuple[List[str], List[str]]:
     keys = []
     values = []
@@ -91,10 +90,6 @@
 
 def parse_args(separator: str = '=') -> argparse.Namespace:
     """Parse and validate command-line arguments"""
-=======
-def parse_args() -> argparse.Namespace:
-    """Parse and validate command-line arguments."""
->>>>>>> fad66d84
     parser = build_arg_parser()
     args = parser.parse_args()
 
