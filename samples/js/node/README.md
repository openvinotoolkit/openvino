# OpenVINO™ Node.js Bindings Examples of Usage

## Install

To run samples, install dependencies first. In current directory run:
```bash
npm install
```

Note: Perform these steps also before running notebooks.

## Samples

  - hello_classification
  - hello_reshape_ssd
  - classification_sample_async

## Notebooks

Use [Node.js Notebooks (REPL)](https://marketplace.visualstudio.com/items?itemName=donjayamanne.typescript-notebook)
VSCode extension to run these notebook samples

- ./notebooks
  - hello-world.nnb
  - hello-segmentation.nnb
  - hello-detection.nnb
  - question-answering.nnb
  - pose-estimation.nnb
<<<<<<< HEAD
  - vision-background-removal.nnb
=======
  - optical-character-recognition.nnb
>>>>>>> d253f4fd

## Live Sample

You can run this sample in the browser; no installation is required.
[Codesandbox](https://codesandbox.io/) is a free online service with limited resources. For optimal performance and more control,  it is recommended to run the sample locally.

- [hello-classification-sample](https://codesandbox.io/p/devbox/openvino-node-hello-classification-sample-djl893)
- optical-character-recognition-sample

## See Also

* [OpenVINO™ JavaScript API Developer Documentation](../../../src/bindings/js/docs/README.md#openvino-node-package-developer-documentation)
* [OpenVINO™ README](../../../README.md)<|MERGE_RESOLUTION|>--- conflicted
+++ resolved
@@ -26,11 +26,8 @@
   - hello-detection.nnb
   - question-answering.nnb
   - pose-estimation.nnb
-<<<<<<< HEAD
+  - optical-character-recognition.nnb
   - vision-background-removal.nnb
-=======
-  - optical-character-recognition.nnb
->>>>>>> d253f4fd
 
 ## Live Sample
 
