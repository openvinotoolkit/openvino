jobs:
- job: Lin
<<<<<<< HEAD
  timeoutInMinutes: 300
=======
  # About 150% of total time
  timeoutInMinutes: 75
>>>>>>> e7f5f53f
  pool:
    #vmImage: 'ubuntu-18.04'
    name: LIN_VMSS_VENV_F8S_WU2
  variables:
<<<<<<< HEAD
    BUILD_TYPE: Debug
=======
    BUILD_TYPE: Release
    BIN_DIR: ../bin/intel64/$(BUILD_TYPE)
>>>>>>> e7f5f53f
  steps:
  - script: |
      whoami
      uname -a
      which python3
      gcc --version
      lsb_release
      env
      cat /proc/cpuinfo
      cat /proc/meminfo
      vmstat -s
      df
    displayName: 'System properties'
  - script: |
      sudo apt --assume-yes install libusb-1.0-0-dev
      python3 -m pip install -r ./inference-engine/ie_bridges/python/requirements.txt
      # For running Python API tests
      python3 -m pip install -r ./inference-engine/ie_bridges/python/src/requirements-dev.txt
    displayName: 'Install dependencies'
  - script: |
      wget https://github.com/ninja-build/ninja/releases/download/v1.10.0/ninja-linux.zip
      unzip ninja-linux.zip
      sudo cp -v ninja /usr/local/bin/
    displayName: 'Install Ninja'
  - script: git submodule update --init --recursive --jobs 8
    displayName: 'Clone submodules'
  - script: |
      mkdir dldt-build
      cd dldt-build
    displayName: 'Create build directory'
  - task: CMake@1
    inputs:
      workingDirectory: dldt-build
      # CMake must get Python 3.x version by default
      cmakeArgs: .. -GNinja -DVERBOSE_BUILD=ON -DCMAKE_BUILD_TYPE=$(BUILD_TYPE) -DENABLE_PYTHON=ON -DPYTHON_EXECUTABLE=/usr/bin/python3.6 -DENABLE_TESTS=ON
  - script: ninja
    workingDirectory: dldt-build
    displayName: 'Build Lin'
  - script: ls -alR ../bin/
    workingDirectory: dldt-build
    displayName: 'List files'
  - script: $(BIN_DIR)/unit-test --gtest_print_time=1 --gtest_filter=-backend_api.config_unsupported:*IE_GPU*
    workingDirectory: dldt-build
    displayName: 'nGraph UT'
<<<<<<< HEAD
    continueOnError: true
  - script: ../bin/intel64/$(BUILD_TYPE)/InferenceEngineUnitTests
    workingDirectory: dldt-build
    displayName: 'IE UT old'
    continueOnError: true
  - script: ../bin/intel64/$(BUILD_TYPE)/ieUnitTests
    workingDirectory: dldt-build
    displayName: 'IE UT'
    continueOnError: true
  - script: ../bin/intel64/$(BUILD_TYPE)/cpuUnitTests
    workingDirectory: dldt-build
    displayName: 'CPU UT'
    continueOnError: true
  - script: ../bin/intel64/$(BUILD_TYPE)/gnaUnitTests
    workingDirectory: dldt-build
    displayName: 'GNA UT'
    continueOnError: true
  - script: ../bin/intel64/$(BUILD_TYPE)/vpuUnitTests
    workingDirectory: dldt-build
    displayName: 'VPU UT'
    continueOnError: true
  - script: ../bin/intel64/$(BUILD_TYPE)/ieFuncTests
    workingDirectory: dldt-build
    displayName: 'IE FuncTests'
    continueOnError: true
  - script: ../bin/intel64/$(BUILD_TYPE)/cpuFuncTests
    workingDirectory: dldt-build
    displayName: 'CPU FuncTests'
    continueOnError: true
  - script: ../bin/intel64/$(BUILD_TYPE)/MklDnnBehaviorTests
=======
    continueOnError: false
  - script: $(BIN_DIR)/InferenceEngineUnitTests
    workingDirectory: dldt-build
    displayName: 'IE UT old'
    continueOnError: false
  - script: $(BIN_DIR)/ieUnitTests
    workingDirectory: dldt-build
    displayName: 'IE UT'
    continueOnError: false
  - script: $(BIN_DIR)/cpuUnitTests
    workingDirectory: dldt-build
    displayName: 'CPU UT'
    continueOnError: false
  - script: $(BIN_DIR)/gnaUnitTests
    workingDirectory: dldt-build
    displayName: 'GNA UT'
    continueOnError: false
  - script: $(BIN_DIR)/vpuUnitTests
    workingDirectory: dldt-build
    displayName: 'VPU UT'
    continueOnError: false
  - script: $(BIN_DIR)/ieFuncTests
    workingDirectory: dldt-build
    displayName: 'IE FuncTests'
    continueOnError: false
  - script: $(BIN_DIR)/cpuFuncTests
    workingDirectory: dldt-build
    displayName: 'CPU FuncTests'
    continueOnError: false
  - script: $(BIN_DIR)/MklDnnBehaviorTests
>>>>>>> e7f5f53f
    workingDirectory: dldt-build
    displayName: 'MklDnnBehaviorTests'
    continueOnError: true
  - script: git clone https://github.com/openvinotoolkit/testdata.git
    displayName: 'Clone testdata'
  - script: |
      export DATA_PATH=`pwd`/../testdata
      export MODELS_PATH=`pwd`/../testdata
      $(BIN_DIR)/MklDnnFunctionalTests --gtest_filter=*smoke*:-smoke_MobileNet/ModelTransformationsTest.LPT/mobilenet_v2_tf_depthwise_batch1_inPluginDisabled_inTestDisabled_asymmetric*
    workingDirectory: dldt-build
    displayName: 'MklDnnFunctionalTests'
    continueOnError: true
  - script: |
      export DATA_PATH=`pwd`/../testdata
      export MODELS_PATH=`pwd`/../testdata
      $(BIN_DIR)/InferenceEngineCAPITests
    workingDirectory: dldt-build
    displayName: 'IE CAPITests'
<<<<<<< HEAD
    continueOnError: true
#  - script: |
#      export DATA_PATH=`pwd`/../testdata
#      export MODELS_PATH=`pwd`/../testdata
#      export LD_LIBRARY_PATH=`pwd`/../bin/intel64/$(BUILD_TYPE)/lib
#      export PYTHONPATH=`pwd`/../bin/intel64/$(BUILD_TYPE)/lib/python_api/python3.6
#      env
#      cd ../inference-engine/ie_bridges/python/tests
#      pytest
#    workingDirectory: dldt-build
#    displayName: 'Python API Tests'
#    continueOnError: true

- job: Mac
  timeoutInMinutes: 300
  pool:
    vmImage: 'macOS-10.15'
  variables:
    CC: gcc
    CXX: g++
    BUILD_TYPE: Debug
=======
    continueOnError: false
  - script: |
      export DATA_PATH=`pwd`/../testdata
      export MODELS_PATH=`pwd`/../testdata
      export LD_LIBRARY_PATH=`pwd`/$(BIN_DIR)/lib
      export PYTHONPATH=`pwd`/$(BIN_DIR)/lib/python_api/python3.6
      env
      cd ../inference-engine/ie_bridges/python/tests
      pytest
    workingDirectory: dldt-build
    displayName: 'Python API Tests'
    continueOnError: false
    enabled: false

- job: Mac
  # About 200% of total time (perfomace of Mac hosts is unstable)
  timeoutInMinutes: 180
  pool:
    vmImage: 'macOS-10.15'
  variables:
    BUILD_TYPE: Release
    BIN_DIR: ../bin/intel64/$(BUILD_TYPE)
>>>>>>> e7f5f53f
  steps:
  - task: UsePythonVersion@0
    inputs:
      versionSpec: '3.7'
  - script: |
      whoami
      uname -a
      which python3
      gcc --version
      xcrun --sdk macosx --show-sdk-version
      env
      sysctl -a
    displayName: 'System properties'
  - script: |
      brew install cython
      brew install automake
    displayName: 'Install dependencies'
  - script: brew install ninja
    displayName: 'Install Ninja'
  - script: git submodule update --init --recursive --jobs 8
    displayName: 'Clone submodules'
  - script: |
      mkdir dldt-build
      cd dldt-build
    displayName: 'Create build directory'
  - script: |
      export PATH="/usr/local/opt/cython/bin:$PATH"
      export CC=gcc
      export CXX=g++
      # Disable errors with Ninja
      export CXXFLAGS="-Wno-error=unused-command-line-argument"
      export CFLAGS="-Wno-error=unused-command-line-argument"
      cmake .. -GNinja -DVERBOSE_BUILD=ON -DCMAKE_BUILD_TYPE=$(BUILD_TYPE) -DENABLE_PYTHON=ON -DENABLE_TESTS=ON
    workingDirectory: dldt-build
    displayName: 'CMake'
  - script: ninja
    workingDirectory: dldt-build
    displayName: 'Build Mac'
  - script: ls -alR ../bin/
    workingDirectory: dldt-build
    displayName: 'List files'
  - script: $(BIN_DIR)/unit-test --gtest_print_time=1 --gtest_filter=-backend_api.config_unsupported:*IE_GPU*:IE_CPU.onnx_model_sigmoid
    workingDirectory: dldt-build
    displayName: 'nGraph UT'
<<<<<<< HEAD
    continueOnError: true
  - script: ../bin/intel64/$(BUILD_TYPE)/InferenceEngineUnitTests
    workingDirectory: dldt-build
    displayName: 'IE UT old'
    continueOnError: true
  - script: ../bin/intel64/$(BUILD_TYPE)/ieUnitTests
    workingDirectory: dldt-build
    displayName: 'IE UT'
    continueOnError: true
  - script: ../bin/intel64/$(BUILD_TYPE)/cpuUnitTests
    workingDirectory: dldt-build
    displayName: 'CPU UT'
    continueOnError: true
  - script: ../bin/intel64/$(BUILD_TYPE)/vpuUnitTests
    workingDirectory: dldt-build
    displayName: 'VPU UT'
    continueOnError: true
  - script: ../bin/intel64/$(BUILD_TYPE)/ieFuncTests
    workingDirectory: dldt-build
    displayName: 'IE FuncTests'
    continueOnError: true
  - script: ../bin/intel64/$(BUILD_TYPE)/cpuFuncTests
    workingDirectory: dldt-build
    displayName: 'CPU FuncTests'
    continueOnError: true
  - script: ../bin/intel64/$(BUILD_TYPE)/MklDnnBehaviorTests
=======
    continueOnError: false
  - script: $(BIN_DIR)/InferenceEngineUnitTests
    workingDirectory: dldt-build
    displayName: 'IE UT old'
    continueOnError: false
  - script: $(BIN_DIR)/ieUnitTests
    workingDirectory: dldt-build
    displayName: 'IE UT'
    continueOnError: false
  - script: $(BIN_DIR)/cpuUnitTests
    workingDirectory: dldt-build
    displayName: 'CPU UT'
    continueOnError: false
  - script: $(BIN_DIR)/vpuUnitTests
    workingDirectory: dldt-build
    displayName: 'VPU UT'
    continueOnError: false
  - script: $(BIN_DIR)/ieFuncTests
    workingDirectory: dldt-build
    displayName: 'IE FuncTests'
    continueOnError: false
  - script: $(BIN_DIR)/cpuFuncTests
    workingDirectory: dldt-build
    displayName: 'CPU FuncTests'
    continueOnError: false
  - script: $(BIN_DIR)/MklDnnBehaviorTests
>>>>>>> e7f5f53f
    workingDirectory: dldt-build
    displayName: 'MklDnnBehaviorTests'
    continueOnError: true
  - script: git clone https://github.com/openvinotoolkit/testdata.git
    displayName: 'Clone testdata'
  - script: |
      export DATA_PATH=`pwd`/../testdata
      export MODELS_PATH=`pwd`/../testdata
      $(BIN_DIR)/MklDnnFunctionalTests --gtest_filter=*smoke*:-smoke_MobileNet/ModelTransformationsTest.LPT/mobilenet_v2_tf_depthwise_batch1_inPluginDisabled_inTestDisabled_asymmetric*
    workingDirectory: dldt-build
    displayName: 'MklDnnFunctionalTests'
    continueOnError: true
  - script: |
      export DATA_PATH=`pwd`/../testdata
      export MODELS_PATH=`pwd`/../testdata
      $(BIN_DIR)/InferenceEngineCAPITests
    workingDirectory: dldt-build
    displayName: 'IE CAPITests'
    continueOnError: true

- job: Win
<<<<<<< HEAD
  timeoutInMinutes: 300
=======
  # About 150% of total time
  timeoutInMinutes: 120
>>>>>>> e7f5f53f
  pool:
    #vmImage: 'vs2017-win2016'
    name: WIN_VMSS_VENV_F8S_WU2
  variables:
    BUILD_TYPE: Debug
    BUILD_DIR: D:\dldt-build
    BIN_DIR: ..\bin\intel64
    MSVS_VARS_PATH: C:\Program Files (x86)\Microsoft Visual Studio\2019\Enterprise\VC\Auxiliary\Build\vcvars64.bat
    MSVC_COMPILER_PATH: C:\Program Files (x86)\Microsoft Visual Studio\2019\Enterprise\VC\Tools\MSVC\14.24.28314\bin\Hostx64\x64\cl.exe
  steps:
  - script: |
      where python3
      wmic computersystem get TotalPhysicalMemory
      wmic cpu list
      wmic logicaldisk get description,name
      wmic VOLUME list
      set
    displayName: 'System properties'
  - script: |
      certutil -urlcache -split -f https://github.com/ninja-build/ninja/releases/download/v1.10.0/ninja-win.zip ninja-win.zip
      powershell -command "Expand-Archive -Force ninja-win.zip"
    displayName: Install Ninja
  - script: git submodule update --init --recursive --jobs 8
    displayName: 'Clone submodules'
  - script: |
      rd /Q /S $(BUILD_DIR)
      mkdir $(BUILD_DIR)\bin
      rd /Q /S dldt-build
      mkdir dldt-build
    displayName: 'Create build directory'
  - script: |
      set PATH=$(Build.Repository.LocalPath)\ninja-win;%PATH%
      call "$(MSVS_VARS_PATH)" && cmake -GNinja -DCMAKE_BUILD_TYPE=$(BUILD_TYPE) -DENABLE_TESTS=ON -DCMAKE_C_COMPILER:PATH="$(MSVC_COMPILER_PATH)" -DCMAKE_CXX_COMPILER:PATH="$(MSVC_COMPILER_PATH)" $(Build.Repository.LocalPath)
    workingDirectory: $(BUILD_DIR)
    displayName: 'CMake'
  - script: |
      set PATH=$(Build.Repository.LocalPath)\ninja-win;%PATH%
      call "$(MSVS_VARS_PATH)" && ninja
    workingDirectory: $(BUILD_DIR)
    displayName: 'Build Win'
  - script: dir ..\bin\ /s /b
    workingDirectory: dldt-build
    displayName: 'List files'
  - script: |
      set PATH=$(Build.Repository.LocalPath)\inference-engine\temp\tbb\bin;%PATH%
      $(BIN_DIR)\unit-test --gtest_print_time=1 --gtest_filter=-backend_api.config_unsupported:*IE_GPU*
    workingDirectory: dldt-build
    displayName: 'nGraph UT'
    continueOnError: true
  - script: |
      set PATH=$(Build.Repository.LocalPath)\inference-engine\temp\tbb\bin;%PATH%
      $(BIN_DIR)\InferenceEngineUnitTests
    workingDirectory: dldt-build
    displayName: 'IE UT old'
    continueOnError: true
  - script: |
      set PATH=$(Build.Repository.LocalPath)\inference-engine\temp\tbb\bin;%PATH%
      $(BIN_DIR)\ieUnitTests
    workingDirectory: dldt-build
    displayName: 'IE UT'
    continueOnError: true
  - script: |
      set PATH=$(Build.Repository.LocalPath)\inference-engine\temp\tbb\bin;%PATH%
      $(BIN_DIR)\cpuUnitTests
    workingDirectory: dldt-build
    displayName: 'CPU UT'
    continueOnError: true
  - script: |
      set PATH=$(Build.Repository.LocalPath)\inference-engine\temp\tbb\bin;%PATH%
      $(BIN_DIR)\gnaUnitTests
    workingDirectory: dldt-build
    displayName: 'GNA UT'
    continueOnError: true
  - script: |
      set PATH=$(Build.Repository.LocalPath)\inference-engine\temp\tbb\bin;%PATH%
      $(BIN_DIR)\vpuUnitTests
    workingDirectory: dldt-build
    displayName: 'VPU UT'
    continueOnError: true
  - script: |
      set PATH=$(Build.Repository.LocalPath)\inference-engine\temp\tbb\bin;%PATH%
      $(BIN_DIR)\ieFuncTests
    workingDirectory: dldt-build
    displayName: 'IE FuncTests'
    continueOnError: true
  - script: |
      set PATH=$(Build.Repository.LocalPath)\inference-engine\temp\tbb\bin;%PATH%
      $(BIN_DIR)\cpuFuncTests
    workingDirectory: dldt-build
    displayName: 'CPU FuncTests'
    continueOnError: true
  - script: |
      set PATH=$(Build.Repository.LocalPath)\inference-engine\temp\tbb\bin;%PATH%
      $(BIN_DIR)\MklDnnBehaviorTests
    workingDirectory: dldt-build
    displayName: 'MklDnnBehaviorTests'
    continueOnError: true
  - script: git clone https://github.com/openvinotoolkit/testdata.git
    workingDirectory: $(BUILD_DIR)
    displayName: 'Clone testdata'
  - script: |
      set PATH=$(Build.Repository.LocalPath)\inference-engine\temp\tbb\bin;$(Build.Repository.LocalPath)\inference-engine\temp\opencv_4.3.0\opencv\bin;%PATH%
      set DATA_PATH=$(BUILD_DIR)\testdata
      set MODELS_PATH=$(BUILD_DIR)\testdata
      $(BIN_DIR)\MklDnnFunctionalTests --gtest_filter=*smoke*:-smoke_MobileNet/ModelTransformationsTest.LPT/mobilenet_v2_tf_depthwise_batch1_inPluginDisabled_inTestDisabled_asymmetric*
    workingDirectory: dldt-build
    displayName: 'MklDnnFunctionalTests'
    continueOnError: true
  - script: |
      set PATH=$(Build.Repository.LocalPath)\inference-engine\temp\tbb\bin;$(Build.Repository.LocalPath)\inference-engine\temp\opencv_4.3.0\opencv\bin;%PATH%
      set DATA_PATH=$(BUILD_DIR)\testdata
      set MODELS_PATH=$(BUILD_DIR)\testdata
      $(BIN_DIR)\InferenceEngineCAPITests
    workingDirectory: dldt-build
    displayName: 'IE CAPITests'
    continueOnError: true<|MERGE_RESOLUTION|>--- conflicted
+++ resolved
@@ -1,21 +1,13 @@
 jobs:
 - job: Lin
-<<<<<<< HEAD
+  # About 150% of total time
   timeoutInMinutes: 300
-=======
-  # About 150% of total time
-  timeoutInMinutes: 75
->>>>>>> e7f5f53f
   pool:
     #vmImage: 'ubuntu-18.04'
     name: LIN_VMSS_VENV_F8S_WU2
   variables:
-<<<<<<< HEAD
     BUILD_TYPE: Debug
-=======
-    BUILD_TYPE: Release
     BIN_DIR: ../bin/intel64/$(BUILD_TYPE)
->>>>>>> e7f5f53f
   steps:
   - script: |
       whoami
@@ -60,69 +52,36 @@
   - script: $(BIN_DIR)/unit-test --gtest_print_time=1 --gtest_filter=-backend_api.config_unsupported:*IE_GPU*
     workingDirectory: dldt-build
     displayName: 'nGraph UT'
-<<<<<<< HEAD
-    continueOnError: true
-  - script: ../bin/intel64/$(BUILD_TYPE)/InferenceEngineUnitTests
+    continueOnError: true
+  - script: $(BIN_DIR)/InferenceEngineUnitTests
     workingDirectory: dldt-build
     displayName: 'IE UT old'
     continueOnError: true
-  - script: ../bin/intel64/$(BUILD_TYPE)/ieUnitTests
+  - script: $(BIN_DIR)/ieUnitTests
     workingDirectory: dldt-build
     displayName: 'IE UT'
     continueOnError: true
-  - script: ../bin/intel64/$(BUILD_TYPE)/cpuUnitTests
+  - script: $(BIN_DIR)/cpuUnitTests
     workingDirectory: dldt-build
     displayName: 'CPU UT'
     continueOnError: true
-  - script: ../bin/intel64/$(BUILD_TYPE)/gnaUnitTests
+  - script: $(BIN_DIR)/gnaUnitTests
     workingDirectory: dldt-build
     displayName: 'GNA UT'
     continueOnError: true
-  - script: ../bin/intel64/$(BUILD_TYPE)/vpuUnitTests
+  - script: $(BIN_DIR)/vpuUnitTests
     workingDirectory: dldt-build
     displayName: 'VPU UT'
     continueOnError: true
-  - script: ../bin/intel64/$(BUILD_TYPE)/ieFuncTests
+  - script: $(BIN_DIR)/ieFuncTests
     workingDirectory: dldt-build
     displayName: 'IE FuncTests'
     continueOnError: true
-  - script: ../bin/intel64/$(BUILD_TYPE)/cpuFuncTests
+  - script: $(BIN_DIR)/cpuFuncTests
     workingDirectory: dldt-build
     displayName: 'CPU FuncTests'
     continueOnError: true
-  - script: ../bin/intel64/$(BUILD_TYPE)/MklDnnBehaviorTests
-=======
-    continueOnError: false
-  - script: $(BIN_DIR)/InferenceEngineUnitTests
-    workingDirectory: dldt-build
-    displayName: 'IE UT old'
-    continueOnError: false
-  - script: $(BIN_DIR)/ieUnitTests
-    workingDirectory: dldt-build
-    displayName: 'IE UT'
-    continueOnError: false
-  - script: $(BIN_DIR)/cpuUnitTests
-    workingDirectory: dldt-build
-    displayName: 'CPU UT'
-    continueOnError: false
-  - script: $(BIN_DIR)/gnaUnitTests
-    workingDirectory: dldt-build
-    displayName: 'GNA UT'
-    continueOnError: false
-  - script: $(BIN_DIR)/vpuUnitTests
-    workingDirectory: dldt-build
-    displayName: 'VPU UT'
-    continueOnError: false
-  - script: $(BIN_DIR)/ieFuncTests
-    workingDirectory: dldt-build
-    displayName: 'IE FuncTests'
-    continueOnError: false
-  - script: $(BIN_DIR)/cpuFuncTests
-    workingDirectory: dldt-build
-    displayName: 'CPU FuncTests'
-    continueOnError: false
   - script: $(BIN_DIR)/MklDnnBehaviorTests
->>>>>>> e7f5f53f
     workingDirectory: dldt-build
     displayName: 'MklDnnBehaviorTests'
     continueOnError: true
@@ -141,30 +100,7 @@
       $(BIN_DIR)/InferenceEngineCAPITests
     workingDirectory: dldt-build
     displayName: 'IE CAPITests'
-<<<<<<< HEAD
-    continueOnError: true
-#  - script: |
-#      export DATA_PATH=`pwd`/../testdata
-#      export MODELS_PATH=`pwd`/../testdata
-#      export LD_LIBRARY_PATH=`pwd`/../bin/intel64/$(BUILD_TYPE)/lib
-#      export PYTHONPATH=`pwd`/../bin/intel64/$(BUILD_TYPE)/lib/python_api/python3.6
-#      env
-#      cd ../inference-engine/ie_bridges/python/tests
-#      pytest
-#    workingDirectory: dldt-build
-#    displayName: 'Python API Tests'
-#    continueOnError: true
-
-- job: Mac
-  timeoutInMinutes: 300
-  pool:
-    vmImage: 'macOS-10.15'
-  variables:
-    CC: gcc
-    CXX: g++
-    BUILD_TYPE: Debug
-=======
-    continueOnError: false
+    continueOnError: true
   - script: |
       export DATA_PATH=`pwd`/../testdata
       export MODELS_PATH=`pwd`/../testdata
@@ -175,18 +111,17 @@
       pytest
     workingDirectory: dldt-build
     displayName: 'Python API Tests'
-    continueOnError: false
+    continueOnError: true
     enabled: false
 
 - job: Mac
   # About 200% of total time (perfomace of Mac hosts is unstable)
-  timeoutInMinutes: 180
+  timeoutInMinutes: 300
   pool:
     vmImage: 'macOS-10.15'
   variables:
-    BUILD_TYPE: Release
+    BUILD_TYPE: Debug
     BIN_DIR: ../bin/intel64/$(BUILD_TYPE)
->>>>>>> e7f5f53f
   steps:
   - task: UsePythonVersion@0
     inputs:
@@ -231,61 +166,32 @@
   - script: $(BIN_DIR)/unit-test --gtest_print_time=1 --gtest_filter=-backend_api.config_unsupported:*IE_GPU*:IE_CPU.onnx_model_sigmoid
     workingDirectory: dldt-build
     displayName: 'nGraph UT'
-<<<<<<< HEAD
-    continueOnError: true
-  - script: ../bin/intel64/$(BUILD_TYPE)/InferenceEngineUnitTests
+    continueOnError: true
+  - script: $(BIN_DIR)/InferenceEngineUnitTests
     workingDirectory: dldt-build
     displayName: 'IE UT old'
     continueOnError: true
-  - script: ../bin/intel64/$(BUILD_TYPE)/ieUnitTests
+  - script: $(BIN_DIR)/ieUnitTests
     workingDirectory: dldt-build
     displayName: 'IE UT'
     continueOnError: true
-  - script: ../bin/intel64/$(BUILD_TYPE)/cpuUnitTests
+  - script: $(BIN_DIR)/cpuUnitTests
     workingDirectory: dldt-build
     displayName: 'CPU UT'
     continueOnError: true
-  - script: ../bin/intel64/$(BUILD_TYPE)/vpuUnitTests
+  - script: $(BIN_DIR)/vpuUnitTests
     workingDirectory: dldt-build
     displayName: 'VPU UT'
     continueOnError: true
-  - script: ../bin/intel64/$(BUILD_TYPE)/ieFuncTests
+  - script: $(BIN_DIR)/ieFuncTests
     workingDirectory: dldt-build
     displayName: 'IE FuncTests'
     continueOnError: true
-  - script: ../bin/intel64/$(BUILD_TYPE)/cpuFuncTests
+  - script: $(BIN_DIR)/cpuFuncTests
     workingDirectory: dldt-build
     displayName: 'CPU FuncTests'
     continueOnError: true
-  - script: ../bin/intel64/$(BUILD_TYPE)/MklDnnBehaviorTests
-=======
-    continueOnError: false
-  - script: $(BIN_DIR)/InferenceEngineUnitTests
-    workingDirectory: dldt-build
-    displayName: 'IE UT old'
-    continueOnError: false
-  - script: $(BIN_DIR)/ieUnitTests
-    workingDirectory: dldt-build
-    displayName: 'IE UT'
-    continueOnError: false
-  - script: $(BIN_DIR)/cpuUnitTests
-    workingDirectory: dldt-build
-    displayName: 'CPU UT'
-    continueOnError: false
-  - script: $(BIN_DIR)/vpuUnitTests
-    workingDirectory: dldt-build
-    displayName: 'VPU UT'
-    continueOnError: false
-  - script: $(BIN_DIR)/ieFuncTests
-    workingDirectory: dldt-build
-    displayName: 'IE FuncTests'
-    continueOnError: false
-  - script: $(BIN_DIR)/cpuFuncTests
-    workingDirectory: dldt-build
-    displayName: 'CPU FuncTests'
-    continueOnError: false
   - script: $(BIN_DIR)/MklDnnBehaviorTests
->>>>>>> e7f5f53f
     workingDirectory: dldt-build
     displayName: 'MklDnnBehaviorTests'
     continueOnError: true
@@ -307,12 +213,8 @@
     continueOnError: true
 
 - job: Win
-<<<<<<< HEAD
+  # About 150% of total time
   timeoutInMinutes: 300
-=======
-  # About 150% of total time
-  timeoutInMinutes: 120
->>>>>>> e7f5f53f
   pool:
     #vmImage: 'vs2017-win2016'
     name: WIN_VMSS_VENV_F8S_WU2
