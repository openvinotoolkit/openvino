jobs:
- job: Lin
  # About 150% of total time
  timeoutInMinutes: 85
  pool:
    name: LIN_VMSS_VENV_F8S_WU2
  variables:
    system.debug: true
    WORKERS_NUMBER: 8
    BUILD_TYPE: Release
    REPO_DIR: $(Build.Repository.LocalPath)
    WORK_DIR: $(Pipeline.Workspace)/_w
    BUILD_DIR: $(WORK_DIR)/build
    BIN_DIR: $(REPO_DIR)/bin/intel64/$(BUILD_TYPE)
  steps:
  - checkout: self
    clean: true
    fetchDepth: 1
    lfs: false
    submodules: recursive
    path: openvino
  - script: |
      curl -H Metadata:true --noproxy "*" "http://169.254.169.254/metadata/instance?api-version=2019-06-01"
      whoami
      uname -a
      which python3
      python3 --version
      gcc --version
      lsb_release
      env
      cat /proc/cpuinfo
      cat /proc/meminfo
      vmstat -s
      df
    displayName: 'System properties'
  - script: |
      rm -rf $(WORK_DIR) ; mkdir $(WORK_DIR)
      rm -rf $(BUILD_DIR) ; mkdir $(BUILD_DIR)
    displayName: 'Make dir'
  - script: |
      sudo apt --assume-yes install libusb-1.0-0-dev
      python3 -m pip install -r ./inference-engine/ie_bridges/python/requirements.txt
      # For running Python API tests
      python3 -m pip install -r ./inference-engine/ie_bridges/python/src/requirements-dev.txt
    displayName: 'Install dependencies'
  - script: |
      wget https://github.com/ninja-build/ninja/releases/download/v1.10.0/ninja-linux.zip
      unzip ninja-linux.zip
      sudo cp -v ninja /usr/local/bin/
    workingDirectory: $(WORK_DIR)
    displayName: 'Install Ninja'
  - task: CMake@1
    inputs:
      # CMake must get Python 3.x version by default
      cmakeArgs: -GNinja -DVERBOSE_BUILD=ON -DCMAKE_BUILD_TYPE=$(BUILD_TYPE) -DENABLE_PYTHON=ON -DPYTHON_EXECUTABLE=/usr/bin/python3.6 -DENABLE_TESTS=ON $(REPO_DIR)
      workingDirectory: $(BUILD_DIR)
  - script: ninja
    workingDirectory: $(BUILD_DIR)
    displayName: 'Build Lin'
  - script: ls -alR $(REPO_DIR)/bin/
    displayName: 'List files'
  - script: $(BIN_DIR)/unit-test --gtest_print_time=1 --gtest_filter=-backend_api.config_unsupported:*IE_GPU*
    displayName: 'nGraph UT'
    continueOnError: false
  - script: $(BIN_DIR)/InferenceEngineUnitTests --gtest_print_time=1
    displayName: 'IE UT old'
    continueOnError: false
  - script: $(BIN_DIR)/ieUnitTests
    displayName: 'IE UT'
    continueOnError: false
  - script: $(BIN_DIR)/cpuUnitTests
    displayName: 'CPU UT'
    continueOnError: false
  - script: $(BIN_DIR)/gnaUnitTests
    displayName: 'GNA UT'
    continueOnError: false
  - script: $(BIN_DIR)/vpuUnitTests
    displayName: 'VPU UT'
    continueOnError: false
  - script: $(BIN_DIR)/ieFuncTests
    displayName: 'IE FuncTests'
    continueOnError: false
  - script: $(BIN_DIR)/cpuFuncTests --gtest_print_time=1
    displayName: 'CPU FuncTests'
    continueOnError: false
  - script: $(BIN_DIR)/MklDnnBehaviorTests
    displayName: 'MklDnnBehaviorTests'
    continueOnError: false
  - script: |
      git clone https://github.com/openvinotoolkit/testdata.git
      git clone https://github.com/google/gtest-parallel.git
    workingDirectory: $(WORK_DIR)
    displayName: 'Clone testdata & gtest-parallel'
  - script: |
      export DATA_PATH=$(WORK_DIR)/testdata
      export MODELS_PATH=$(WORK_DIR)/testdata
      python3 $(WORK_DIR)/gtest-parallel/gtest-parallel $(BIN_DIR)/MklDnnFunctionalTests --workers=$(WORKERS_NUMBER) --print_test_times --dump_json_test_results=MklDnnFunctionalTests.json -- --gtest_print_time=1
    workingDirectory: $(WORK_DIR)
    displayName: 'MklDnnFunctionalTests'
    continueOnError: false
  - script: |
      export DATA_PATH=$(WORK_DIR)/testdata
      export MODELS_PATH=$(WORK_DIR)/testdata
      $(BIN_DIR)/InferenceEngineCAPITests
    displayName: 'IE CAPITests'
    continueOnError: false
  - script: |
      export DATA_PATH=$(WORK_DIR)/testdata
      export MODELS_PATH=$(WORK_DIR)/testdata
      export LD_LIBRARY_PATH=$(BIN_DIR)/lib
      export PYTHONPATH=$(BIN_DIR)/lib/python_api/python3.6
      env
      cd $(REPO_DIR)/inference-engine/ie_bridges/python/tests
      pytest
    displayName: 'Python API Tests'
    continueOnError: false
    enabled: false

- job: Mac
  # About 200% of total time (perfomace of Mac hosts is unstable)
  timeoutInMinutes: 180
  pool:
    vmImage: 'macOS-10.15'
  variables:
    system.debug: true
    WORKERS_NUMBER: 3
    BUILD_TYPE: Release
    REPO_DIR: $(Build.Repository.LocalPath)
    WORK_DIR: $(Pipeline.Workspace)/_w
    BUILD_DIR: $(WORK_DIR)/build
    BIN_DIR: $(REPO_DIR)/bin/intel64/$(BUILD_TYPE)
  steps:
  - checkout: self
    clean: true
    fetchDepth: 1
    lfs: false
    submodules: recursive
    path: openvino
  - script: |
      whoami
      uname -a
      which python3
      python3 --version
      gcc --version
      xcrun --sdk macosx --show-sdk-version
      env
      sysctl -a
    displayName: 'System properties'
  - script: |
      rm -rf $(WORK_DIR) ; mkdir $(WORK_DIR)
      rm -rf $(BUILD_DIR) ; mkdir $(BUILD_DIR)
    displayName: 'Make dir'
  - task: UsePythonVersion@0
    inputs:
      versionSpec: '3.7'
  - script: |
      brew install cython
      brew install automake
    displayName: 'Install dependencies'
  - script: brew install ninja
    displayName: 'Install Ninja'
  - script: |
      export PATH="/usr/local/opt/cython/bin:$PATH"
      export CC=gcc
      export CXX=g++
      # Disable errors with Ninja
      export CXXFLAGS="-Wno-error=unused-command-line-argument"
      export CFLAGS="-Wno-error=unused-command-line-argument"
      cmake -GNinja -DVERBOSE_BUILD=ON -DCMAKE_BUILD_TYPE=$(BUILD_TYPE) -DENABLE_PYTHON=ON -DENABLE_TESTS=ON $(REPO_DIR)
    workingDirectory: $(BUILD_DIR)
    displayName: 'CMake'
  - script: ninja
    workingDirectory: $(BUILD_DIR)
    displayName: 'Build Mac'
  - script: ls -alR $(REPO_DIR)/bin/
    displayName: 'List files'
  - script: $(BIN_DIR)/unit-test --gtest_print_time=1 --gtest_filter=-backend_api.config_unsupported:*IE_GPU*:IE_CPU.onnx_model_sigmoid
    displayName: 'nGraph UT'
    continueOnError: false
  - script: $(BIN_DIR)/InferenceEngineUnitTests --gtest_print_time=1
    displayName: 'IE UT old'
    continueOnError: false
  - script: $(BIN_DIR)/ieUnitTests
    displayName: 'IE UT'
    continueOnError: false
  - script: $(BIN_DIR)/cpuUnitTests
    displayName: 'CPU UT'
    continueOnError: false
  - script: $(BIN_DIR)/vpuUnitTests
    displayName: 'VPU UT'
    continueOnError: false
  - script: $(BIN_DIR)/ieFuncTests
    displayName: 'IE FuncTests'
    continueOnError: false
  - script: $(BIN_DIR)/cpuFuncTests --gtest_print_time=1
    displayName: 'CPU FuncTests'
    continueOnError: false
  - script: $(BIN_DIR)/MklDnnBehaviorTests
    displayName: 'MklDnnBehaviorTests'
    continueOnError: false
  - script: |
      git clone https://github.com/openvinotoolkit/testdata.git
      git clone https://github.com/google/gtest-parallel.git
    workingDirectory: $(WORK_DIR)
    displayName: 'Clone testdata & gtest-parallel'
  - script: |
      export DATA_PATH=$(WORK_DIR)/testdata
      export MODELS_PATH=$(WORK_DIR)/testdata
      python3 $(WORK_DIR)/gtest-parallel/gtest-parallel $(BIN_DIR)/MklDnnFunctionalTests --workers=$(WORKERS_NUMBER) --print_test_times --dump_json_test_results=MklDnnFunctionalTests.json --gtest_filter=-smoke_MobileNet/ModelTransformationsTest.LPT/mobilenet_v2_tf_depthwise_batch1_inPluginDisabled_inTestDisabled_asymmetric* -- --gtest_print_time=1
    workingDirectory: $(WORK_DIR)
    displayName: 'MklDnnFunctionalTests'
    continueOnError: false
  - script: |
      export DATA_PATH=$(WORK_DIR)/testdata
      export MODELS_PATH=$(WORK_DIR)/testdata
      $(BIN_DIR)/InferenceEngineCAPITests
    displayName: 'IE CAPITests'
    continueOnError: false

- job: Win
  # About 150% of total time
  timeoutInMinutes: 120
  pool:
    name: WIN_VMSS_VENV_F8S_WU2
  variables:
    system.debug: true
    WORKERS_NUMBER: 8
    BUILD_TYPE: Release
    REPO_DIR: $(Build.Repository.LocalPath)
    WORK_DIR: $(Pipeline.Workspace)\_w
    BUILD_DIR: D:\build
    BIN_DIR: $(REPO_DIR)\bin\intel64
    MSVS_VARS_PATH: C:\Program Files (x86)\Microsoft Visual Studio\2019\Enterprise\VC\Auxiliary\Build\vcvars64.bat
    MSVC_COMPILER_PATH: C:\Program Files (x86)\Microsoft Visual Studio\2019\Enterprise\VC\Tools\MSVC\14.24.28314\bin\Hostx64\x64\cl.exe
  steps:
  - checkout: self
    clean: true
    fetchDepth: 1
    lfs: false
    submodules: recursive
    path: openvino
  - script: |
      powershell -command "Invoke-RestMethod -Headers @{\"Metadata\"=\"true\"} -Method GET -Uri http://169.254.169.254/metadata/instance/compute?api-version=2019-06-01 | format-custom"
      where python3
      where python
      python --version
      wmic computersystem get TotalPhysicalMemory
      wmic cpu list
      wmic logicaldisk get description,name
      wmic VOLUME list
      set
    displayName: 'System properties'
<<<<<<< HEAD
  - script: git submodule update --init --recursive
    displayName: 'Clone submodules'
  - script: |
      rd /Q /S $(BUILD_DIR)
      mkdir $(BUILD_DIR)\bin
      rd /Q /S dldt-build
      mkdir dldt-build
    displayName: 'Create build directory'
  - task: CMake@1
    inputs:
      #cmakeArgs: -G"Visual Studio 15 2017 Win64" -DCMAKE_BUILD_TYPE=$(BUILD_TYPE) -DENABLE_TESTS=ON $(Build.Repository.LocalPath)
      cmakeArgs: -G"Visual Studio 16 2019" -A x64 -DCMAKE_BUILD_TYPE=$(BUILD_TYPE) -DVERBOSE_BUILD=ON -DENABLE_TESTS=ON $(Build.Repository.LocalPath)
      workingDirectory: $(BUILD_DIR)
  - script: cmake --build . --config $(BUILD_TYPE) -j12
=======
  - script: |
      rd /Q /S $(WORK_DIR) & mkdir $(WORK_DIR)
      rd /Q /S $(BUILD_DIR) & mkdir $(BUILD_DIR)
    displayName: 'Make dir'
  - script: |
      certutil -urlcache -split -f https://github.com/ninja-build/ninja/releases/download/v1.10.0/ninja-win.zip ninja-win.zip
      powershell -command "Expand-Archive -Force ninja-win.zip"
    workingDirectory: $(WORK_DIR)
    displayName: Install Ninja
  - script: |
      certutil -urlcache -split -f https://incredibuilddiag1wu2.blob.core.windows.net/incredibuild/IBSetupConsole_9_5_0.exe IBSetupConsole_9_5_0.exe
      call IBSetupConsole_9_5_0.exe /Install /Components=Agent,oneuse /Coordinator=11.1.0.4 /AGENT:OPENFIREWALL=ON /AGENT:AUTOSELECTPORTS=ON /ADDTOPATH=ON /AGENT:INSTALLADDINS=OFF
    workingDirectory: $(WORK_DIR)
    displayName: Install IncrediBuild
  - script: |
      echo Stop IncrediBuild_Agent && net stop IncrediBuild_Agent
      reg add HKEY_LOCAL_MACHINE\SOFTWARE\Wow6432Node\Xoreax\IncrediBuild\Builder /f /v LastEnabled /d 0 && echo Start IncrediBuild_Agent && net start IncrediBuild_Agent
    displayName: Start IncrediBuild
  - script: |
      set PATH=$(WORK_DIR)\ninja-win;%PATH%
      call "$(MSVS_VARS_PATH)" && cmake -GNinja -DCMAKE_BUILD_TYPE=$(BUILD_TYPE) -DENABLE_TESTS=ON -DCMAKE_C_COMPILER:PATH="$(MSVC_COMPILER_PATH)" -DCMAKE_CXX_COMPILER:PATH="$(MSVC_COMPILER_PATH)" $(REPO_DIR)
>>>>>>> a5c01343
    workingDirectory: $(BUILD_DIR)
    displayName: 'CMake'
  - script: |
      set PATH=$(WORK_DIR)\ninja-win;%PATH%
      call "$(MSVS_VARS_PATH)" && "C:\Program Files (x86)\IncrediBuild\BuildConsole.exe" /COMMAND="ninja" /MaxCPUS=40
    workingDirectory: $(BUILD_DIR)
    displayName: 'Build Win'
  - script: echo Stop IncrediBuild_Agent && net stop IncrediBuild_Agent
    displayName: Stop IncrediBuild
    continueOnError: true
  - script: dir $(REPO_DIR)\bin\ /s /b
    displayName: 'List files'
  - script: |
      set PATH=$(REPO_DIR)\inference-engine\temp\tbb\bin;%PATH%
      $(BIN_DIR)\unit-test --gtest_print_time=1 --gtest_filter=-backend_api.config_unsupported:*IE_GPU*
    displayName: 'nGraph UT'
    continueOnError: false
  - script: |
      set PATH=$(REPO_DIR)\inference-engine\temp\tbb\bin;%PATH%
      $(BIN_DIR)\InferenceEngineUnitTests --gtest_print_time=1
    displayName: 'IE UT old'
    continueOnError: false
  - script: |
      set PATH=$(REPO_DIR)\inference-engine\temp\tbb\bin;%PATH%
      $(BIN_DIR)\ieUnitTests
    displayName: 'IE UT'
    continueOnError: false
  - script: |
      set PATH=$(REPO_DIR)\inference-engine\temp\tbb\bin;%PATH%
      $(BIN_DIR)\cpuUnitTests
    displayName: 'CPU UT'
    continueOnError: false
  - script: |
      set PATH=$(REPO_DIR)\inference-engine\temp\tbb\bin;%PATH%
      $(BIN_DIR)\gnaUnitTests
    displayName: 'GNA UT'
    continueOnError: false
  - script: |
      set PATH=$(REPO_DIR)\inference-engine\temp\tbb\bin;%PATH%
      $(BIN_DIR)\vpuUnitTests
    displayName: 'VPU UT'
    continueOnError: false
  - script: |
      set PATH=$(REPO_DIR)\inference-engine\temp\tbb\bin;%PATH%
      $(BIN_DIR)\ieFuncTests
    displayName: 'IE FuncTests'
    continueOnError: false
  - script: |
      set PATH=$(REPO_DIR)\inference-engine\temp\tbb\bin;%PATH%
      $(BIN_DIR)\cpuFuncTests --gtest_print_time=1
    displayName: 'CPU FuncTests'
    continueOnError: false
  - script: |
      set PATH=$(REPO_DIR)\inference-engine\temp\tbb\bin;%PATH%
      $(BIN_DIR)\MklDnnBehaviorTests
    displayName: 'MklDnnBehaviorTests'
    continueOnError: false
  - script: |
      git clone https://github.com/openvinotoolkit/testdata.git
      git clone https://github.com/google/gtest-parallel.git
    workingDirectory: $(BUILD_DIR)
    displayName: 'Clone testdata & gtest-parallel'
    # Add for gtest-parallel, it hangs now (CVS-33386)
    #python $(BUILD_DIR)\gtest-parallel\gtest-parallel $(BIN_DIR)\MklDnnFunctionalTests --workers=$(WORKERS_NUMBER) --print_test_times --dump_json_test_results=MklDnnFunctionalTests.json -- --gtest_print_time=1
  - script: |
      set PATH=$(REPO_DIR)\inference-engine\temp\tbb\bin;$(REPO_DIR)\inference-engine\temp\opencv_4.5.0\opencv\bin;%PATH%
      set DATA_PATH=$(BUILD_DIR)\testdata
      set MODELS_PATH=$(BUILD_DIR)\testdata
      $(BIN_DIR)\MklDnnFunctionalTests --gtest_print_time=1
    displayName: 'MklDnnFunctionalTests'
    continueOnError: false
  - script: |
      set PATH=$(REPO_DIR)\inference-engine\temp\tbb\bin;$(REPO_DIR)\inference-engine\temp\opencv_4.5.0\opencv\bin;%PATH%
      set DATA_PATH=$(BUILD_DIR)\testdata
      set MODELS_PATH=$(BUILD_DIR)\testdata
      $(BIN_DIR)\InferenceEngineCAPITests
    displayName: 'IE CAPITests'
    continueOnError: false<|MERGE_RESOLUTION|>--- conflicted
+++ resolved
@@ -250,22 +250,6 @@
       wmic VOLUME list
       set
     displayName: 'System properties'
-<<<<<<< HEAD
-  - script: git submodule update --init --recursive
-    displayName: 'Clone submodules'
-  - script: |
-      rd /Q /S $(BUILD_DIR)
-      mkdir $(BUILD_DIR)\bin
-      rd /Q /S dldt-build
-      mkdir dldt-build
-    displayName: 'Create build directory'
-  - task: CMake@1
-    inputs:
-      #cmakeArgs: -G"Visual Studio 15 2017 Win64" -DCMAKE_BUILD_TYPE=$(BUILD_TYPE) -DENABLE_TESTS=ON $(Build.Repository.LocalPath)
-      cmakeArgs: -G"Visual Studio 16 2019" -A x64 -DCMAKE_BUILD_TYPE=$(BUILD_TYPE) -DVERBOSE_BUILD=ON -DENABLE_TESTS=ON $(Build.Repository.LocalPath)
-      workingDirectory: $(BUILD_DIR)
-  - script: cmake --build . --config $(BUILD_TYPE) -j12
-=======
   - script: |
       rd /Q /S $(WORK_DIR) & mkdir $(WORK_DIR)
       rd /Q /S $(BUILD_DIR) & mkdir $(BUILD_DIR)
@@ -287,7 +271,6 @@
   - script: |
       set PATH=$(WORK_DIR)\ninja-win;%PATH%
       call "$(MSVS_VARS_PATH)" && cmake -GNinja -DCMAKE_BUILD_TYPE=$(BUILD_TYPE) -DENABLE_TESTS=ON -DCMAKE_C_COMPILER:PATH="$(MSVC_COMPILER_PATH)" -DCMAKE_CXX_COMPILER:PATH="$(MSVC_COMPILER_PATH)" $(REPO_DIR)
->>>>>>> a5c01343
     workingDirectory: $(BUILD_DIR)
     displayName: 'CMake'
   - script: |
