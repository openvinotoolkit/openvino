# Copyright (C) 2018-2021 Intel Corporation
# SPDX-License-Identifier: Apache-2.0

import unittest
import unittest.mock as mock
from unittest.mock import mock_open

from mo.utils.versions_checker import get_module_version_list_from_file, parse_and_filter_versions_list, version_check


class TestingVersionsChecker(unittest.TestCase):
    @mock.patch('builtins.open', new_callable=mock_open, create=True)
    def test_get_module_version_list_from_file(self, mock_open):
        mock_open.return_value.__enter__ = mock_open
        mock_open.return_value.__iter__ = mock.Mock(
            return_value=iter(['mxnet>=1.0.0,<=1.3.1',
                               'networkx>=1.11',
                               'numpy==1.12.0',
                               'defusedxml<=0.5.0',
                               'networkx~=1.11']))
        ref_list = [('mxnet', '>=', '1.0.0'),
                    ('mxnet', '<=', '1.3.1'),
                    ('networkx', '>=', '1.11'),
                    ('numpy', '==', '1.12.0'),
                    ('defusedxml', '<=', '0.5.0'),
                    ('networkx', '~=', '1.11')]
        version_list = get_module_version_list_from_file('mock_file', {})
        self.assertEqual(len(version_list), 6)
        for i, version_dict in enumerate(version_list):
            self.assertTupleEqual(ref_list[i], version_dict)

    @mock.patch('builtins.open', new_callable=mock_open, create=True)
    def test_get_module_version_list_from_file2(self, mock_open):
        mock_open.return_value.__enter__ = mock_open
        mock_open.return_value.__iter__ = mock.Mock(
            return_value=iter(['tensorflow>=1.15.2,<2.0; python_version < "3.8"',
                               'tensorflow>=2.0; python_version >= "3.8"',
                               'numpy==1.12.0',
                               'defusedxml<=0.5.0',
                               'networkx~=1.11']))
        ref_list = [('tensorflow', '>=', '1.15.2'),
                    ('tensorflow', '<', '2.0'),
                    ('numpy', '==', '1.12.0'),
                    ('defusedxml', '<=', '0.5.0'),
                    ('networkx', '~=', '1.11')]
        version_list = get_module_version_list_from_file('mock_file', {'python_version': '3.7.0'})
        self.assertEqual(len(version_list), 5)
        for i, version_dict in enumerate(version_list):
            self.assertTupleEqual(ref_list[i], version_dict)

    @mock.patch('builtins.open', new_callable=mock_open, create=True)
    def test_get_module_version_list_from_file3(self, mock_open):
        mock_open.return_value.__enter__ = mock_open
        mock_open.return_value.__iter__ = mock.Mock(
            return_value=iter(['tensorflow>=1.15.2,<2.0; python_version < "3.8"',
                               'tensorflow>=2.0; python_version >= "3.8"',
                               'numpy==1.12.0',
                               'defusedxml<=0.5.0',
                               'networkx~=1.11']))
        ref_list = [('tensorflow', '>=', '2.0'),
                    ('numpy', '==', '1.12.0'),
                    ('defusedxml', '<=', '0.5.0'),
                    ('networkx', '~=', '1.11')]
        version_list = get_module_version_list_from_file('mock_file', {'python_version': '3.8.1'})
        self.assertEqual(len(version_list), 4)
        for i, version_dict in enumerate(version_list):
            self.assertTupleEqual(ref_list[i], version_dict)

    @mock.patch('builtins.open', new_callable=mock_open, create=True)
    def test_get_module_version_list_from_file_with_fw_name(self, mock_open):
        mock_open.return_value.__enter__ = mock_open
        mock_open.return_value.__iter__ = mock.Mock(
            return_value=iter(['mxnet']))
        ref_list = [('mxnet', None, None)]
        version_list = get_module_version_list_from_file('mock_file', {})
        self.assertEqual(len(version_list), 1)
        for i, version_dict in enumerate(version_list):
            self.assertTupleEqual(ref_list[i], version_dict)

    def test_append_version_list(self):
        v1 = 'mxnet>=1.0.0,<=1.3.1'
        req_list = list()
        parse_and_filter_versions_list(v1, req_list, {})
        ref_list = [('mxnet', '>=', '1.0.0'),
                    ('mxnet', '<=', '1.3.1')]
        for i, v in enumerate(req_list):
            self.assertEqual(v, ref_list[i])

<<<<<<< HEAD

    def test_version_check_compatible(self):
        modules_versions_list = [('module_1', '~=', '1.2.3', '1.2.3'),
                                 ('module_2', '~=', '1.2.3', '1.2.3b4'),
                                 ('module_3', '~=', '1.2.3', '1.2.4'),
                                 ('module_4', '~=', '1.2.3', '1.3.0'),
                                 ('module_5', '~=', '1.2.3', '1.2.2'),
                                 ('module_6', '~=', '1.2.3', '2.2.2'),
                                 ]

        ref_list = [('module_4', 'installed: 1.3.0', 'required: ~= 1.2.3'),
                    ('module_5', 'installed: 1.2.2', 'required: ~= 1.2.3'),
                    ('module_6', 'installed: 2.2.2', 'required: ~= 1.2.3'),
=======
    def test_version_check_equal(self):
        modules_versions_list = [('module_1', '==', '2.0', '2.0'),
                                 ('module_2', '==', '2.0', '2.0.1'),
                                 ]

        ref_list = [('module_2', 'installed: 2.0.1', 'required: == 2.0'),
                    ]

        not_satisfied_versions = []

        for name, key, required_version, installed_version in modules_versions_list:
            version_check(name, installed_version, required_version, key, not_satisfied_versions)
        self.assertEqual(not_satisfied_versions, ref_list)

    def test_version_check_less_equal(self):
        modules_versions_list = [('module_1', '>=', '1.12.0', '1.09.2'),
                                 ('module_2', '>=', '1.12.0', '1.12.0'),
                                 ('module_3', '>=', '1.12.0', '1.12.1'),
                                 ('module_4', '>=', '1.12.0', '1.20.0'),
                                 ]

        ref_list = [('module_1', 'installed: 1.09.2', 'required: >= 1.12.0'),
                    ]

        not_satisfied_versions = []

        for name, key, required_version, installed_version in modules_versions_list:
            version_check(name, installed_version, required_version, key, not_satisfied_versions)
        self.assertEqual(not_satisfied_versions, ref_list)

    def test_version_check_greater_equal(self):
        modules_versions_list = [('module_1', '>=', '1.12.0', '1.09.2'),
                                 ('module_2', '>=', '1.12.0', '1.12.0'),
                                 ('module_3', '>=', '1.12.0', '1.12.1'),
                                 ('module_4', '>=', '1.12.0', '1.20.0'),
                                 ]

        ref_list = [('module_1', 'installed: 1.09.2', 'required: >= 1.12.0')
                    ]

        not_satisfied_versions = []

        for name, key, required_version, installed_version in modules_versions_list:
            version_check(name, installed_version, required_version, key, not_satisfied_versions)
        self.assertEqual(not_satisfied_versions, ref_list)

    def test_version_check_less(self):
        modules_versions_list = [('module_1', '<', '1.11', '1.01'),
                                 ('module_2', '<', '1.11', '1.10.1'),
                                 ('module_3', '<', '1.11', '1.11'),
                                 ('module_4', '<', '1.11', '1.20'),
                                 ]

        ref_list = [('module_3', 'installed: 1.11', 'required: < 1.11'),
                    ('module_4', 'installed: 1.20', 'required: < 1.11'),
                    ]

        not_satisfied_versions = []

        for name, key, required_version, installed_version in modules_versions_list:
            version_check(name, installed_version, required_version, key, not_satisfied_versions)
        self.assertEqual(not_satisfied_versions, ref_list)

    def test_version_check_greater(self):
        modules_versions_list = [('module_1', '>', '1.11', '1.01'),
                                 ('module_2', '>', '1.11', '1.11'),
                                 ('module_3', '>', '1.11', '1.11.1'),
                                 ('module_4', '>', '1.11', '1.20'),
                                 ]

        ref_list = [('module_1', 'installed: 1.01', 'required: > 1.11'),
                    ('module_2', 'installed: 1.11', 'required: > 1.11'),
>>>>>>> 05c23dfd
                    ]

        not_satisfied_versions = []

        for name, key, required_version, installed_version in modules_versions_list:
<<<<<<< HEAD
            version_check(name, installed_version, required_version, key, not_satisfied_versions, 0)
=======
            version_check(name, installed_version, required_version, key, not_satisfied_versions)
>>>>>>> 05c23dfd
        self.assertEqual(not_satisfied_versions, ref_list)<|MERGE_RESOLUTION|>--- conflicted
+++ resolved
@@ -86,21 +86,6 @@
         for i, v in enumerate(req_list):
             self.assertEqual(v, ref_list[i])
 
-<<<<<<< HEAD
-
-    def test_version_check_compatible(self):
-        modules_versions_list = [('module_1', '~=', '1.2.3', '1.2.3'),
-                                 ('module_2', '~=', '1.2.3', '1.2.3b4'),
-                                 ('module_3', '~=', '1.2.3', '1.2.4'),
-                                 ('module_4', '~=', '1.2.3', '1.3.0'),
-                                 ('module_5', '~=', '1.2.3', '1.2.2'),
-                                 ('module_6', '~=', '1.2.3', '2.2.2'),
-                                 ]
-
-        ref_list = [('module_4', 'installed: 1.3.0', 'required: ~= 1.2.3'),
-                    ('module_5', 'installed: 1.2.2', 'required: ~= 1.2.3'),
-                    ('module_6', 'installed: 2.2.2', 'required: ~= 1.2.3'),
-=======
     def test_version_check_equal(self):
         modules_versions_list = [('module_1', '==', '2.0', '2.0'),
                                  ('module_2', '==', '2.0', '2.0.1'),
@@ -173,15 +158,30 @@
 
         ref_list = [('module_1', 'installed: 1.01', 'required: > 1.11'),
                     ('module_2', 'installed: 1.11', 'required: > 1.11'),
->>>>>>> 05c23dfd
                     ]
 
         not_satisfied_versions = []
 
         for name, key, required_version, installed_version in modules_versions_list:
-<<<<<<< HEAD
-            version_check(name, installed_version, required_version, key, not_satisfied_versions, 0)
-=======
             version_check(name, installed_version, required_version, key, not_satisfied_versions)
->>>>>>> 05c23dfd
+        self.assertEqual(not_satisfied_versions, ref_list)
+
+    def test_version_check_compatible(self):
+        modules_versions_list = [('module_1', '~=', '1.2.3', '1.2.3'),
+                                 ('module_2', '~=', '1.2.3', '1.2.3b4'),
+                                 ('module_3', '~=', '1.2.3', '1.2.4'),
+                                 ('module_4', '~=', '1.2.3', '1.3.0'),
+                                 ('module_5', '~=', '1.2.3', '1.2.2'),
+                                 ('module_6', '~=', '1.2.3', '2.2.2'),
+                                 ]
+
+        ref_list = [('module_4', 'installed: 1.3.0', 'required: ~= 1.2.3'),
+                    ('module_5', 'installed: 1.2.2', 'required: ~= 1.2.3'),
+                    ('module_6', 'installed: 2.2.2', 'required: ~= 1.2.3'),
+                    ]
+
+        not_satisfied_versions = []
+
+        for name, key, required_version, installed_version in modules_versions_list:
+            version_check(name, installed_version, required_version, key, not_satisfied_versions)
         self.assertEqual(not_satisfied_versions, ref_list)