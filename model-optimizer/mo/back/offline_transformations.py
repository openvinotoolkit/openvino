--- conflicted
+++ resolved
@@ -9,15 +9,10 @@
 
 def get_available_transformations():
     try:
-<<<<<<< HEAD
-        from openvino.inference_engine import IECore  # pylint: disable=import-error,no-name-in-module
-        from openvino.offline_transformations import ApplyMOCTransformations, CheckAPI  # pylint: disable=import-error,no-name-in-module
-=======
-        from openvino.offline_transformations import ApplyLowLatencyTransformation  # pylint: disable=import-error
+        from openvino.offline_transformations import ApplyLowLatencyTransformation  # pylint: disable=import-error,no-name-in-module
         return {
             'LowLatency': ApplyLowLatencyTransformation,
         }
->>>>>>> f88611e5
     except Exception as e:
         return {}
 
@@ -27,8 +22,8 @@
     # to produce correct mapping
     extract_names = framework in ['tf', 'mxnet', 'kaldi']
 
-    from openvino.inference_engine import read_network  # pylint: disable=import-error
-    from openvino.offline_transformations import ApplyMOCTransformations, GenerateMappingFile  # pylint: disable=import-error
+    from openvino.inference_engine import read_network  # pylint: disable=import-error,no-name-in-module
+    from openvino.offline_transformations import ApplyMOCTransformations, GenerateMappingFile  # pylint: disable=import-error,no-name-in-module
 
     net = read_network(input_model + "_tmp.xml", input_model + "_tmp.bin")
 
