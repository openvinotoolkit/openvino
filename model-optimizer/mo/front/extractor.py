# Copyright (C) 2018-2021 Intel Corporation
# SPDX-License-Identifier: Apache-2.0

import ast
import logging as log
import re
from collections import defaultdict
from copy import copy

import numpy as np

from mo.front.onnx.extractors.utils import get_backend_pad
from mo.graph.graph import Node, Graph, add_opoutput
from mo.middle.passes.eliminate import reverse_dfs
from mo.utils import class_registration
from mo.utils.error import Error
from mo.utils.unsupported_ops import UnsupportedOps
from mo.utils.utils import refer_to_faq_msg


def restore_edges(graph: Graph, get_edges: callable):
    """
    Take a graph without edges and extract dependencies between nodes with the help of get_edges function.
    For a given node n the get_edges function returns a list of tuples (n1, n2, attrs), that is used to create
    n1 --> n2 edge with attributes attrs.
    It is possible that two nodes n1 and n2 have more than one n1 --> n2 edges, so the resulting graph is Graph.
    """
    used_tensors = set()
    for node in list(graph.nodes()):
        edges = get_edges(Node(graph, node))
        for u, v, d in edges:
            undefined = ['"' + x + '"' for x in [u, v] if not graph.has_node(x)]
            if len(undefined):
                raise Error(
                    'While creating an edge from "{}" to "{}": node name {} is undefined in the graph. ' +
                    'Check correctness of the input model. ',
                    u, v,
                    ' and '.join(undefined) +
                    refer_to_faq_msg(25)
                )
            used_tensors.add(u)

        graph.add_edges_from(edges)
    return used_tensors


def remove_control_dependency_inputs(graph: Graph):
    """
    Delete control dependency inputs from pb all over the graph
    :param graph: graph to operate on 
    """
    for _, attrs in list(graph.nodes(data=True)):
        if 'pb' not in attrs:
            continue
        pb = attrs['pb']
        ind = 0
        while ind < len(pb.input):
            if pb.input[ind].startswith('^'):
                del pb.input[ind]
            else:
                ind += 1


def update_attrs(attrs: [dict, Node], attr: str, new: [str, list]):
    """ Updates attrs[attr], which should be a list, by a new items from 'new' list.
    If attrs[attr] doesn't exist, create it.
    """
    if attr not in attrs:
        attrs[attr] = []
    if isinstance(new, str):
        new = [new]
    attrs[attr] = list(set(attrs[attr]).union(set(new)))


def add_attrs_props(attrs: dict):
    update_attrs(attrs, 'dim_attrs', ['spatial_dims', 'channel_dims', 'batch_dims', 'axis'])
    update_attrs(attrs, 'shape_attrs', ['shape', 'pad', 'window', 'stride', 'output_shape'])
    return attrs


def spatial_attr_getter(node: Node, field: str = None, dim: int = None, post: callable = None):
    """

    Parameters
    ----------
    node: node of graph
    field: name of the field in original layer
    dim: dimension of the field
    post: function for getting values of the field

    Returns:
        value of field
    -------

    """
    if node.has(field) and type(node[field]) is np.ndarray and node.has('spatial_dims'):
        return post(node[field][node.spatial_dims[dim]])
    return None


def spatial_getter(name: str, field: str, dim: int, post: callable = lambda x: x):
    """

    Parameters
    ----------
    name: name of the filed in IR
    field: name of field in original layer
    dim: dimension of field
    post: function for getting values of field

    Returns:
        of the filed in IR  and function for getting values of the field
    -------

    """
    return name, lambda node: spatial_attr_getter(node, field=field, dim=dim, post=post)


def attr_getter(node: Node, name: str):
    if node.has(name):
        if type(node[name]) is list or type(node[name]) is np.ndarray:
            return ','.join(map(str, node[name]))
        elif type(node[name]) is not np.ndarray:
            return str(node[name])
    return None


def bool_to_str(node: Node, attr: str):
    # Function converts 0/1 or bool False/True or '0'/'1' values to str 'false'/'true' which need to appear in IR
    attribute_name = node.soft_get(attr, None)
    if attribute_name is None:
        return None
    if isinstance(attribute_name, bool):
        return str(attribute_name).lower()
    elif attribute_name in [0, 1]:
        return str(bool(attribute_name)).lower()
    elif attribute_name in ['0', '1']:
        return str(bool(int(attribute_name))).lower()
    else:
        raise Error('Wrong value {} for boolean attribute {} in node {}'.format(
            attribute_name, attr, node.soft_get('name')))


def kernel_getter(node: Node, dim: int):
    if node.kind == 'op' and node.op in ['Conv2D', 'DepthwiseConv2dNative', 'Deconv2D']:
        if node.has('kernel_spatial'):
            return node.kernel_spatial[dim]  # TODO check if order of dimension matches expectations
        weights = node.in_node(1)  # WARNING: 1 is hardcoded input with a kernel
        return weights.shape[weights.spatial_dims[dim]]
    else:
        return None


def node_defs_to_str(node: Node):
    node_name_to_pb_mapping = {node_name: node_def for node_name, node_def in node['pbs'].items()}
    result = ''
    for node_name in node['nodes_order']:
        result += 'node {\n' + str(node_name_to_pb_mapping[node_name]) + '}\n'
    return result


def update_ie_fields(attrs: dict, ir_version = None):
<<<<<<< HEAD
=======
    # we need to import this functions here to avoid circular dependent imports
    from mo.middle.passes.convert_data_type import np_data_type_to_destination_type
>>>>>>> 2ef43d8d
    ir_v10_attrs = {
        'IE': [(
            'layer',
            [('id', lambda node: node.node), 'name', 'type', 'version'],
            [
                (
                    'data',
                    [
                        'auto_pad',
                        'epsilon',
                        'min',
                        'max',
                        ('axis', lambda node: attr_getter(node, 'axis')),
                        'tiles',
                        ('dim', lambda node: attr_getter(node, 'dim')),
                        'num_axes',
                        ('pool-method', 'pool_method'),
                        'group',
                        ('rounding-type', 'rounding_type'),
                        ('exclude-pad', 'exclude_pad'),
                        'operation',
                        'out-size',
                        'power',
                        'shift',
                        'alpha',
                        'beta',
                        'coords',
                        'classes',
                        'num',
                        ('local-size', 'local_size'),
                        'region',
                        'knorm',
                        'bias',

                        'num_classes',
                        'keep_top_k',
                        'variance_encoded_in_target',
                        'code_type',
                        'share_location',
                        'nms_threshold',
                        'confidence_threshold',
                        'background_label_id',
                        'top_k',
                        'eta',
                        'visualize',
                        'visualize_threshold',
                        'save_file',
                        'output_directory',
                        'output_name_prefix',
                        'output_format',
                        'label_map_file',
                        'name_size_file',
                        'num_test_image',
                        'prob',
                        'resize_mode',
                        'height',
                        'width',
                        'height_scale',
                        'width_scale',
                        'pad_mode',
                        'pad_value',
                        'interp_mode',

                        'img_size',
                        'img_h',
                        'img_w',
                        'step',
                        'step_h',
                        'step_w',
                        ('offset', lambda node: attr_getter(node, 'offset')),
                        'variance',
                        'flip',
                        'clip',
                        ('min_size', lambda node: attr_getter(node, 'min_size')),
                        ('max_size', lambda node: attr_getter(node, 'max_size')),
                        ('aspect_ratio', lambda node: attr_getter(node, 'aspect_ratio')),
                        'decrease_label_id',
                        'normalized',
                        'scale_all_sizes',

                        ('type', 'norm_type'),
                        'eps',
                        'eps_mode',
                        'across_spatial',
                        'channel_shared',

                        'negative_slope',
                        'engine',

                        'num_filter',
                        ('type', 'sample_type'),
                        ('order', lambda node: attr_getter(node, 'order')),

                        'pooled_h',
                        'pooled_w',
                        'spatial_scale',

                        'cls_threshold',
                        'max_num_proposals',
                        'iou_threshold',
                        'min_bbox_size',
                        'feat_stride',
                        'pre_nms_topn',
                        'post_nms_topn',
                        ('type', lambda node: node['filler_type'] if node.has('filler_type') else None),
                        ('value', lambda node: node['filler_value'] if node.has('filler_value') else None),
                        ('output',
                         lambda node: node.output_shape[node.channel_dims][0] if node.has('output_shape') and node.has(
                             'channel_dims') else None),
                        ('input_nodes_names', lambda node: ' '.join(node['input_nodes_names']) if node.has(
                            'input_nodes_names') else None),
                        ('output_tensors_names', lambda node: ' '.join(node['output_tensors_names']) if node.has(
                            'output_tensors_names') else None),
                        ('real_input_dims', lambda node: ';'.join([' '.join(map(str, shape)) for shape in
                                                                   node['real_input_dims']])
                        if node.has('real_input_dims') else None),
                        ('protobuf', lambda node: node_defs_to_str(node) if node.has('pbs') else None),
                        {'custom_attributes': None},
                        ('strides', lambda node: ','.join(map(str, node['stride'][node.spatial_dims])) if node.has_valid('stride') else None),
                        ('kernel', lambda node: ','.join(map(str, node['kernel_spatial'])) if node.has_valid(
                            'kernel_spatial') else None),
                        ('dilations', lambda node: ','.join(map(str, node['dilation'][node.spatial_dims])) if node.has_valid('dilation') else None),

                        ('pads_begin', lambda node: ','.join(map(str, get_backend_pad(node.pad, node.spatial_dims, 0))) if node.has_valid('pad') else None),
                        ('pads_end', lambda node: ','.join(map(str, get_backend_pad(node.pad, node.spatial_dims, 1))) if node.has_valid('pad') else None),

                        ('scale', lambda node: attr_getter(node, 'scale')),
                        'crop_width',
                        'crop_height',
                        'write_augmented',
                        'max_multiplier',
                        'augment_during_test',
                        'recompute_mean',
                        'write_mean',
                        'mean_per_pixel',
                        'mode',
                        'bottomwidth',
                        'bottomheight',
                        'chromatic_eigvec',
                        'kernel_size',
                        'max_displacement',
                        'stride_1',
                        'stride_2',
                        'single_direction',
                        'do_abs',
                        'correlation_type',
                        'antialias',
                        'resample_type',
                        'factor',
                        'coeff',
                        ('ratio', lambda node: attr_getter(node, 'ratio')),
                        'size',
                    ],
                    []),
                '@ports',
                '@consts'])]
    }

    ir_version_mapping = {
        # Default behaviour is IR V10 attributes
        None: ir_v10_attrs,
        10: ir_v10_attrs,
    }

    if ir_version not in ir_version_mapping.keys():
        raise Error("Unrecognized IR version was specified: {}".format(ir_version))

    attrs.update(ir_version_mapping[ir_version])


def create_tensor_nodes(graph: Graph):
    """
    Creates nodes between ops to represent intermediate data that flows from one op to another.
    For each edge with unique out attribute that goes from a given node,
    a new node is created with attribute kind='data'

        Old: op1 ---(out, in)---> op2
        New: op1 ---(out)---> tensor ---(in)---> op2

    Edge also can contain in_attrs, out_attrs and data_attrs attributes. Each of them is a list
    of names of other attributes in an edge. The lists control how original edge attributes are distributed
    among newly created in/out edges and tensor node. Having the name X in in_attrs means that an edge attribute
    with name X should be moved to the input edge to the tensor (together with 'out' attribute).
    Having Y in out_attrs means that the attribute Y should be moved to the output edge from the tensor.
    And if Z is in data_attrs, Z attribute of the edge should be moved to the tensor node itself.
    For example:

        Old: op1 ---(out, in, X, Y, Z)---> op2
        New: op1 ---(out, X)---> tensor(Z) ---(in, Y)---> op2

    All old nodes are marked as kind='op'
    """
    for node in list(graph.nodes()):
        node_attr = graph.node[node]
        # threat all existing nodes in the graph as operation nodes (in opposite to data nodes created in this function
        # below)
        graph.node[node]['kind'] = 'op'

        # the Result nodes are just marker operations so we don't need to create output tensors for them
        if node_attr['op'] == 'Result':
            continue
        # out_edges is a list of (u, v, d), where d is a dict of edge attributes
        out_edges = list(graph.out_edges(node, data=True))

        # Make a list of unique output ports for a node, unique means an edge has unique 'out' attribute.
        # Multiple edges coming from node may have duplicated 'out' ports because a single output port
        # can be reused multiple times by several consumers.
        out_ports = list(set([d['out'] for u, v, d in out_edges]))

        smart_node = Node(graph, node)
        out_nodes = smart_node.out_nodes()
        node_name = str(smart_node.name) if smart_node.has_valid('name') else str(smart_node.id)

        # assign to each output port a tensor unique id in the graph
        out_tensor_dict = {port: graph.unique_id('{}/Output_{}/Data_'.format(node_name, port)) for port in out_ports}

        # add a new node with kind='data' per each tensor
        graph.add_nodes_from([(uid,
                               add_attrs_props(
                                   dict(name=uid, kind='data', shape=None, value=None, data_type=None, infer=None))) for
                              port, uid in out_tensor_dict.items()])

        # add all edges from the node to each output port tensor
        added_out_ports = set()

        for src_node, _, attrs in out_edges:
            port = attrs['out']
            if port not in added_out_ports:
                graph.add_edges_from([(node, out_tensor_dict[port], get_specific_edge_attrs(attrs, 'out_attrs'))])
                # merge additional data node attributes from original edge
                graph.node[out_tensor_dict[port]].update(get_specific_edge_attrs(attrs, 'data_attrs'))
                added_out_ports.add(port)
        # graph.add_edges_from([(node, out_tensor_dict[port], {'out' : port}) for port in out_ports])

        # connect newly created tensor nodes to their consumers
        for u, v, d in out_edges:
            graph.add_edges_from([(out_tensor_dict[d['out']], v, get_specific_edge_attrs(d, 'in_attrs'))])
        # graph.add_edges_from([(out_tensor_dict[d['out']], v, {'in' : d['in']}) for u, v, d in out_edges])
        # remove old edges op1 ---> op2; due to bug in nx, need to repack out_edges to have (u,v) as an element
        graph.remove_edges_from([x[:2] for x in out_edges])
    return graph


# 'attrs_type' is either "in_attrs" or "out_attrs"
# update result values with the values from dictionary additional_attrs
def get_specific_edge_attrs(attrs: dict, attrs_type: str, additional_attrs=None):
    new_attrs = dict()
    if attrs_type in attrs:
        for key in attrs[attrs_type]:
            if key in attrs.keys():
                new_attrs[key] = attrs[key]
    if additional_attrs is not None:
        new_attrs.update(additional_attrs)
    return new_attrs


def extract_node_attrs(graph: Graph, extractor: callable):
    """
    For each node produce new entries in a node attributes dictionary by existing attributes.
    Old attributes are not removed but merged with new ones.
    """
    unsupported = UnsupportedOps(graph)
    for node, attrs in list(graph.nodes(data=True)):
        # the 'Result' operation is a virtual operation that is added after the output nodes
        if 'op' in attrs and attrs['op'] == 'Result':
            supported, new_attrs = True, {'in_attrs': list(), 'out_attrs': list()}
        else:
            try:
                supported, new_attrs = extractor(Node(graph, node))
            except Exception as e:
                log.warning('Node attributes: {}'.format(graph.node[node]))
                raise Error(
                    'Unexpected exception happened during extracting attributes for node {}.' +
                    '\nOriginal exception message: {}',
                    node,
                    str(e)
                ) from e
        if supported:
            if 'IE' not in new_attrs:
                update_ie_fields(new_attrs)
            add_attrs_props(new_attrs)
        for key, val in new_attrs.items():
            graph.node[node][key] = val
        if not supported:
            unsupported.add(Node(graph, node))

    unsupported.report(log.warning, 'Instructions/layers that do not have attribute extractors:')

    return graph


def get_node_id_with_ports(graph: Graph, node_name: str, skip_if_no_port=True):
    """
    Extracts port and node ID out of user provided name
    :param graph: graph to operate on
    :param node_name: user provided node name
    :return: node ID, direction of port ('in', 'out', 'port') and port number or None
    """
    node_names = [n.soft_get('name', n.id) for n in graph.get_op_nodes()]
    found_names = []
    for name in node_names:
        regexp = r'(\d*:)?(' + name + r')(:\d*)?'
        match = re.search(regexp, node_name)
        if match and match.group() == node_name:
            in_port = None
            out_port = None
            if match.group(1) and match.group(3):
                log.warning('Skipping the case with both in and out port specified, only one port can be specified')
                continue
            node = Node(graph, graph.get_node_id_by_name(name))
            if match.group(1):
                in_port = int(match.group(1).replace(':', ''))
                if skip_if_no_port and in_port not in [e['in'] for e in node.in_edges().values()]:
                    # skip found node if it doesn't have such port number
                    continue
            if match.group(3):
                out_port = int(match.group(3).replace(':', ''))
                if skip_if_no_port and out_port not in [e['out'] for e in node.out_edges().values()]:
                    # skip found node if it doesn't have such port number
                    continue

            found_names.append((in_port, out_port, name))
    if len(found_names) == 0:
        raise Error('No node with name {}'.format(node_name))
    if len(found_names) > 1:
        raise Error('Name collision was found, there are several nodes for mask "{}": {}. '
                    'If your intention was to specify port for node, please instead specify node names connected to '
                    'this port. If your intention was to specify the node name, please add port to the node '
                    'name'.format(node_name, [name for _, _, name in found_names]))
    in_port, out_port, name = found_names[0]
    node_id = graph.get_node_id_by_name(name)
    if in_port is not None:
        direction = 'in'
        port = in_port
    elif out_port is not None:
        direction = 'out'
        port = out_port
    else:
        direction = 'port'
        port = None
    return node_id, direction, port


def get_new_placeholder_name(node_id: str, is_out_port: bool = False, port: int = 0):
    """
    Forms a name of new placeholder created by cutting a graph
    :param node_id: a node name that is cut
    :param is_out_port: it is True iff output port is cut
    :param port: a port number
    :return: a name of new placeholder created by cutting a graph
    """
    port_type = '_out' if is_out_port else ''
    return '{}/placeholder{}_port_{}'.format(node_id, port_type, port)


def input_user_data_repack(graph: Graph, input_user_shapes: [None, list, dict, np.ndarray],
                           freeze_placeholder: dict, input_user_data_types = dict()):
    """
    Restructures user input cutting request. Splits ports out of node names. Transforms node names to node ids.
    :param graph: graph to operate on
    :param input_user_shapes: data structure representing user input cutting request. It may be:
    # None value if user did not provide neither --input nor --input_shape keys
    # list instance witch contains input layer names with or without ports if user provided only --input key
    # dict instance witch contains input layer names with or without ports as keys and shapes as values if user
        provided both --input and --input_shape
    # np.ndarray if user provided only --input_shape key
    :param freeze_placeholder: dictionary with placeholder names as keys and freezing value as values
    :param input_user_data_types: dictionary with input nodes and its data types
    :return: restructured input shapes and freeze placeholder shapes information
    Example of input dictionary:
    _input_shapes =
    {
        'node_ID':
            [
                {'shape': None, 'in': 0},
                {'shape': None, 'in': 1},
            ],
        'node_1_ID':
            [
                {'shape': [1, 227, 227, 3], 'port': None, 'data_type': np.int32}
            ],
        'node_2_ID':
            [
                {'shape': None, 'out': 3}
            ]
    }
     Example of freeze placeholder dictionary:
    _freeze_placeholder =
    {
        'phase_train' : False
    }
    """
    _input_shapes = defaultdict(list)
    _freeze_placeholder = dict()
    _freeze_new_placeholder = defaultdict(list)

    # freeze placeholder restructure
    # Replaces placeholder name with placeholder id. Raises if there is no placeholder with such ID
    placeholders_ids = graph.get_nodes_with_attributes(op='Parameter')
    if freeze_placeholder is None:
        _freeze_placeholder = None
    else:
        for placeholder_name, value in freeze_placeholder.items():
            placeholder_id, direction, port = get_node_id_with_ports(graph, placeholder_name)
            if port is None and placeholder_id in placeholders_ids:
                _freeze_placeholder[placeholder_id] = value
            else:
                # collect possible new placeholders that will be frozen with values
                is_out_port = (direction == 'out')
                new_placeholder_id = get_new_placeholder_name(placeholder_id, is_out_port, port)
                _freeze_new_placeholder[placeholder_id].append(
                    {'direction' : direction, 'port' : port, 'name' : placeholder_name, 'id' : new_placeholder_id, 'value' : value})

    # input user shapes restructure
    if input_user_shapes is None:
        # None User did not provide neither --input nor --input_shape keys
        _input_shapes = None
    elif isinstance(input_user_shapes, list) or isinstance(input_user_shapes, dict):
        # list [layer names w or w/o ports]. User provided only --input key
        # dict {layer names w or w/o ports as keys: shapes as values}. User provided both --input and --input_shape
        for input_name in input_user_shapes:
            node_id, direction, port = get_node_id_with_ports(graph, input_name)
            shape = None if isinstance(input_user_shapes, list) else input_user_shapes[input_name]
            if input_name in input_user_data_types and input_user_data_types[input_name] is not None:
                data_type = input_user_data_types[input_name]
                _input_shapes[node_id].append({'shape': shape, direction: port, 'data_type': data_type})
            else:
                _input_shapes[node_id].append({'shape': shape, direction: port})
        if _freeze_placeholder is not None:
            # here we give user an opportunity not to provide node names from --freeze_placeholder_with_value in --input
            [_input_shapes[ph_id].append({'shape': None, 'port': None}) for ph_id in _freeze_placeholder if ph_id not in _input_shapes]
    else:
        # np.ndarray is a shape. User provided only --input_shape key
        assert isinstance(input_user_shapes, np.ndarray)
        if len(placeholders_ids) == 1:
            # There is only one placeholder in the original network
            _input_shapes[placeholders_ids[0]].append({'shape': input_user_shapes, 'port': None})
        elif _freeze_placeholder is not None:
            # There are multiple placeholders and some of them are frozen
            original_phs = copy(placeholders_ids)
            [placeholders_ids.remove(ph_id) for ph_id in _freeze_placeholder]
            if len(placeholders_ids) != 1:
                raise Error('Original placeholders: \'{}\'. Freezing was requested for \'{}\'. --input_shape was '
                            'provided without --input. Can not deduce which node shape to override'
                            ''.format(', '.join(original_phs), ', '.join(_freeze_placeholder.keys())))
            _input_shapes[placeholders_ids[0]].append({'shape': input_user_shapes, 'port': None})
            [_input_shapes[node_id].append({'shape': None, 'port': None}) for node_id in _freeze_placeholder]
        else:
            # There are multiple placeholders in the original network and none of them are frozen
            # Can not deduce which placeholder shape to override
            raise Error('No or multiple placeholders in the model, but only one shape is provided, cannot set it. ' +
                        refer_to_faq_msg(32))

    # check that shape is specified for every new placeholder in _input_shapes
    # and update _freeze_placeholder with new possible placeholders created by cutting a graph
    for node_id in _freeze_new_placeholder:
        new_phs = _freeze_new_placeholder[node_id]
        if node_id not in _input_shapes:
            raise Error(
                'Shape is not specified for the placeholder with name {} through --input_shape option.'.format(new_phs[0]['name']))
        _ins = _input_shapes[node_id] # list
        for new_ph in new_phs:
            name = new_ph['name']
            direction = new_ph['direction']
            port = new_ph['port']
            placeholder_id = new_ph['id']
            value = new_ph['value']
            if any([_in['shape'] is not None and direction in _in and _in[direction] == port for _in in _ins]):
                _freeze_placeholder[placeholder_id] = value
            else:
                raise Error(
                    'Shape is not specified for the placeholder with name {} through --input_shape option.'.format(name))

    return _input_shapes, _freeze_placeholder


def output_user_data_repack(graph: Graph, outputs: list):
    """

    :param graph: graph to operate on
    :param outputs: list of node names provided by user
    :return: dictionary with node IDs as keys and list of port dictionaries as values
    Example of outputs dictionary:
    _outputs =
    {
        'node_ID':
            [
                {'out': 0},
                {'out': 1},
            ],
        'node_1_ID':
            [
                {'port': None}
            ],
        'node_2_ID':
            [
                {'in': 3}
            ]
    }
    """
    _outputs = defaultdict(list)
    if outputs is None:
        _outputs = None
    else:
        for output in outputs:
            node_id, direction, port = get_node_id_with_ports(graph, output)
            _outputs[node_id].append({direction: port})
    return _outputs


def user_data_repack(graph: Graph, input_user_shapes: [None, list, dict, np.array],
                     input_user_data_types: dict, outputs: list, freeze_placeholder: dict):
    """
    :param graph: graph to operate on
    :param input_user_shapes: data structure representing user input cutting request
    :param outputs: list of node names to treat as outputs
    :param freeze_placeholder: dictionary with placeholder names as keys and freezing value as values
    :return: restructured input, output and freeze placeholder dictionaries or None values
    """
    _input_shapes, _freeze_placeholder = input_user_data_repack(graph, input_user_shapes, freeze_placeholder,
                                                                input_user_data_types=input_user_data_types)
    _outputs = output_user_data_repack(graph, outputs)
    return _input_shapes, _outputs, _freeze_placeholder


def add_output_ops(graph: Graph, user_defined_outputs: dict, inputs: dict = None):
    sinks = []
    # func sets all layers as outputs in case of empty user_defined_outputs list (it's impossible to reach by cli)
    assert not (isinstance(user_defined_outputs, list) and not len(user_defined_outputs))

    # remove previously generated Result if any
    graph.remove_nodes_from([node_name for node_name in graph.nodes() if
                             'op' in graph.node[node_name] and graph.node[node_name]['op'] == 'Result'])

    if user_defined_outputs is None:
        inputs = graph.get_nodes_with_attributes(op='Parameter') if inputs is None else list(inputs.keys())
        input_reachable, dead_outputs, undead_outputs = set(), [], []
        for input in inputs:
            graph.dfs(node_name=input, visited=input_reachable)
        for node_name in list(graph.nodes()):
            if len(list(graph.out_edges(node_name))) == 0:
                if node_name in input_reachable:
                    out_ports_count = Node(graph, node_name).out_ports_count if Node(graph, node_name).has_valid('out_ports_count') else 1
                    for i in range(out_ports_count):
                        sinks.append(add_opoutput(graph, node_name, i, False))
                    undead_outputs.append(node_name)
                else:
                    dead_outputs.append(node_name)
        if len(dead_outputs):
            log.info('Possible outputs: \'{!s}\' are not input reachable. True outputs are {!s}'
                     ''.format(', '.join([str(d_o) for d_o in dead_outputs]),
                               ', '.join([str(u_o) for u_o in undead_outputs])))
    else:   # cutting the net by outputs
        for node, values in user_defined_outputs.items():
            if node not in graph.nodes():
                raise Error('Node "{}" does not exist in the graph. ' +
                            refer_to_faq_msg(26), node)
            for value in values:
                if 'in' in value:
                    in_edges = list(graph.in_edges(node, data=True))
                    if len(in_edges) - 1 < value['in']:
                        raise Error('Port index {} is out of number of available input ports for node "{}". ' +
                                    refer_to_faq_msg(29), value['in'], node)
                    for u, v, attrs in in_edges:
                        if 'in' in attrs and attrs['in'] == value['in']:
                            sinks.append(add_opoutput(graph, u, attrs['out']))
                elif 'out' in value:
                    out_edges = list(graph.out_edges(node, data=True))
                    if len(out_edges) - 1 < value['out']:
                        raise Error('Port index {} is out of number of available output ports for node "{}". ' +
                                    refer_to_faq_msg(29), value['out'], node)
                    for u, v, attrs in out_edges:
                        if 'out' in attrs and attrs['out'] == value['out']:
                            sinks.append(add_opoutput(graph, node, attrs['out']))
                else:
                    sinks.append(add_opoutput(graph, node, 0))
    return sinks


def add_outputs_identity(graph: Graph, outputs: list, add_edge: callable, params: dict = {}):
    """
    Adds identity nodes marked with needs_removal=True attribute after each output of the graph.
    These nodes are used for storing tensor names information at the incoming edge
    and are removed with the OutputCut transformation.
    :param graph: graph to operate on.
    :param outputs: list of output node ids.
    :param add_edge: method which adds an edge to the graph with the following signature:
     f(src_node_id: str, dst_node_id: str, in_port: int).
    :param params: extra parameters for add_edge method.
    """
    for output in outputs:
        fake_node_name = graph.unique_id(output)
        graph.add_node(fake_node_name, name=fake_node_name, identity=True, kind='op', op='Identity',
                       infer=None, needs_removal=True, symbol_dict={'op': 'Identity'})
        add_edge(graph, output, fake_node_name, **params)


def set_is_input(graph: Graph, placeholders: list, is_input: bool):
    for placeholder in placeholders:
        graph.node[placeholder]['is_input'] = is_input


def check_input(graph: Graph, node_name: str):
    node = Node(graph, node_name)
    if node['kind'] == 'op' and node['op'] == 'Parameter' and not len(graph.in_edges(node_name)) and not node[
        'is_input']:
        raise Error("--input parameter was provided. Other inputs are needed for output computation. "
                    "Provide more inputs or choose another place to cut the net. " + refer_to_faq_msg(27))


def split_node_in_port(node_id: str):
    """Split node_id in form port:node to separate node and port, where port is converted to int"""
    if isinstance(node_id, str):
        separator = ':'
        parts = node_id.split(separator)
        if len(parts) > 1:
            if parts[0].isdigit():
                node_name = separator.join(parts[1:])
                try:
                    port = int(parts[0])
                    return node_name, port
                except ValueError as err:
                    log.warning('Didn\'t recognize port:node format for "{}" because port is not an integer.'.format(
                    node_id))
            else:
                node_name = separator.join(parts[:-1])
                try:
                    port = int(parts[-1])
                    return node_name, port
                except ValueError as err:
                    log.warning('Didn\'t recognize node:port format for "{}" because port is not an integer.'.format(
                    node_id))

    return node_id, None


def add_input_op_input_port_without_data(graph: Graph, node_id: str, input_op, edge_attrs: dict):
    input_node = input_op.create_node()
    graph.add_edge(input_node.id, node_id, **edge_attrs)
    log.debug('Input: {} for node {}'.format(input_node.id, node_id))
    log.debug("Add edge from {} to {}".format(input_node.id, node_id))
    return input_node.id


def add_input_op_input_port_with_data(graph: Graph, node_id: str, input_op, edge_attrs: dict):
    input_node = input_op.create_node(edge_attrs=edge_attrs)
    node = Node(graph, node_id)

    out_port = input_node.out_port(edge_attrs['out'])
    out_port.connect(node.in_port(edge_attrs['in']))
    out_port.data.set_shape(input_node.soft_get('shape', None))
    input_data_node = input_node.out_node(0)

    log.debug('Input: {} for node {}'.format(input_node.id, node_id))
    log.debug("Add edge from {} to {}".format(input_node.id, input_data_node.id))
    log.debug("Add edge from {} to {}".format(input_data_node.id, node_id))
    return input_node.id


def add_input_op_output_port_without_data(graph: Graph, node_id: str, input_op, port: int):
    input_node = input_op.create_node()
    # In this case it can be more than one out edge from one port and we should iterate over all output edges
    for _, out_node, attrs in graph.out_edges(node_id, data=True):
        if attrs['out'] == port:
            # new out port = 0
            attrs = attrs.copy()
            attrs['out'] = 0
            graph.add_edge(input_node.id, out_node, **attrs)
            log.debug('Input: {} for node {} output port {}'.format(input_node.id, node_id, port))
            log.debug("Add edge from {} to {}".format(input_node.id, out_node))
    return input_node.id


def add_input_op_output_port_with_data(graph: Graph, node_id: str, input_op, port: int):
    # we assume that after op always data node
    data_node = Node(graph, node_id).out_node(port)
    assert data_node.has_valid('kind') and data_node.kind == 'data'
    input_node = input_op.create_node()
    Node(graph, node_id).out_port(port).get_connection().set_source(input_node.out_port(0))
    log.debug('Input: {} for node {}'.format(input_node.id, node_id))
    log.debug("Add edge from {} to {}".format(input_node.id, node_id))
    return input_node.id


def add_input_op(graph: Graph, node_id: str, port: int = 0, data: bool = False,
                 shape=None, data_type=None, is_out_port: bool = False):
    """
    This function adds Input node to node with id==node_id to specified port (in or out defined with is_out_port).
    :param graph: graph to operate on.
    :param node_id: node_id for node to which we should add new input.
    :param port: number of port of node_id node for adding input node.
    :param data: flag that define whether data nodes is needed or not.
    :param shape: shape for new input node.
    :param is_out_port: flag that define whether port is output port or not.
    :return: id of new Input operation
    """
    # We import it here because Op imports add_attrs_props and update_ie_fields from this file
    from extensions.ops.parameter import Parameter
    if data_type is None:
        data_type = np.float32
    input_op = Parameter(graph, dict(shape=shape, data_type=data_type, initial_node_name=node_id,
                                        name=get_new_placeholder_name(node_id, is_out_port, port)))

    fw_name = Node(graph, node_id).soft_get('name')
    edge_attrs = {'in': port, 'out': 0, 'in_attrs': ['in'], 'out_attrs': ['out'],
                  'fw_tensor_debug_info': [(fw_name, fw_name)],
                  'data_attrs': ['fw_tensor_debug_info']}
    if not data:
        if is_out_port:
            new_input_id = add_input_op_output_port_without_data(graph=graph, node_id=node_id, input_op=input_op,
                                                                 port=port)
        else:
            new_input_id = add_input_op_input_port_without_data(graph=graph, node_id=node_id, input_op=input_op,
                                                                edge_attrs=edge_attrs)
    else:
        if is_out_port:
            new_input_id = add_input_op_output_port_with_data(graph=graph, node_id=node_id, input_op=input_op,
                                                              port=port)
        else:
            new_input_id = add_input_op_input_port_with_data(graph=graph, node_id=node_id, input_op=input_op,
                                                             edge_attrs=edge_attrs)
    return new_input_id


def add_input_ops_helper_before_infer_input_port(graph: Graph, smart_node: Node, port: int, node_id: str,
                                                 shape: np.array, data_type,
                                                 inputs: list, edges_to_remove: list):
    n_inputs = len(smart_node.in_nodes())
    if n_inputs > 1 and port is None:
        raise Error(
            'Node {} has more than 1 input and input shapes were provided. Try not to provide input'
            ' shapes or specify input port with port:node notation, where port is an integer. '
            '{}'.format(smart_node.soft_get('name'), refer_to_faq_msg(30)))
    port = port if port is not None else 0
    edges_to_remove.append((smart_node.in_node(port).id, smart_node.id))
    inputs.append(add_input_op(graph=graph, node_id=node_id, port=port, data=False,
                               shape=shape, data_type=data_type))


def add_input_ops_helper_after_infer_input_port(graph: Graph, smart_node: Node, port:int, node_id: str,
                                                inputs: list, edges_to_remove: list):
    n_inputs = len(smart_node.in_nodes())
    if n_inputs > 1 and port is not None and port != 0:
        raise Error(
            'Input port > 0 in --input is not supported if --input_shape is not provided. Node:'
            ' "{}". Omit port index and all input ports will be replaced by placeholders. '
            'Or provide --input_shape. ' + refer_to_faq_msg(31), node_id)
    port = port if port is not None else 0
    in_node = smart_node.in_node(port)
    shape = in_node['shape'] if 'shape' in in_node else None
    if shape is None:
        raise Error('Shape for tensor "{}" is not defined. Can not proceed.' + refer_to_faq_msg(41),
                    in_node.soft_get('name'))
    inputs.append(add_input_op(graph=graph, node_id=node_id, port=port, data=True,
                               shape=shape.copy(), data_type=in_node.soft_get('data_type', None)))
    edges_to_remove.append((in_node.id, node_id))


def add_input_ops_helper_before_infer_output_port(graph: Graph, port:int, node_id: str,
                                                  shape: np.array, data_type, inputs: list, edges_to_remove: list):
    for u, v, edge_attrs in graph.out_edges(node_id, data=True):
        if edge_attrs['out'] == port:
            edges_to_remove.append((u, v))  # we need to remove all edges from this port
    inputs.append(add_input_op(graph=graph, node_id=node_id, port=port, data=False,
                               shape=shape, data_type=data_type, is_out_port=True))

def add_input_ops_helper_after_infer_output_port(graph: Graph, smart_node: Node, port:int, node_id: str,
                                                 inputs: list, edges_to_remove: list):
    out_node = smart_node.out_node(port)
    shape = out_node['shape'] if 'shape' in out_node else None
    if shape is None:
        raise Error('Shape for tensor "{}" is not defined. Can not proceed.' + refer_to_faq_msg(41),
                    out_node.soft_get('name'))
    inputs.append(add_input_op(graph=graph, node_id=node_id, port=port, data=True,
                                shape=shape.copy(), data_type=out_node.soft_get('data_type', None), is_out_port=True))
    edges_to_remove.append((node_id, out_node.id))


def add_input_ops(graph: Graph, user_defined_inputs: dict, before_infer: bool):
    """
    This function add user defined input operations.
    For cutting without port:
    Op_1 -> Op_2 -> output, user_defined_inputs = {'Op_2': {'shape':[1, 2]}} =>
    Op_1,  New_input (op=Parameter, shape=[1, 2]) -> Op_2 -> output

    For cutting with input port:
    Op_1 -> Op_2 -> output, user_defined_inputs = {'Op_2': {'shape':[1, 2], 'in': 0}} =>
    Op_1,  New_input (op=Parameter, shape=[1, 2]) -> Op_2 -> output

    For cutting with output port:
    Op_1 -> Op_2 -> output, user_defined_inputs = {'Op_2': {'shape':[1, 2], 'out': 0}} =>
    Op_1 -> Op_2, New_input (op=Parameter, shape=[1, 2]) -> output

    For case with before_infer=False data nodes are added to this schemes.
    """
    inputs = []
    set_is_input(graph, graph.get_nodes_with_attributes(op='Parameter'), False)
    if user_defined_inputs is None:
        inputs = graph.get_nodes_with_attributes(op='Parameter')
    else:
        # cutting the net by inputs
        assert isinstance(user_defined_inputs, dict)
        edges_to_remove = []
        for node_id in user_defined_inputs:
            for port_and_shape_info in user_defined_inputs[node_id]:
                if 'added' in port_and_shape_info and port_and_shape_info['added']:
                    continue

                is_out_port = 'out' in port_and_shape_info  # by default we assume input port or input node without port
                shape = port_and_shape_info['shape'] if 'shape' in port_and_shape_info else None
                data_type = port_and_shape_info['data_type'] if 'data_type' in port_and_shape_info else None
                smart_node = Node(graph, node_id)

                # Common port index check
                if is_out_port:
                    port = port_and_shape_info['out']  # we check that 'out' in port_and_shape_info earlier
                    if port is None:
                        raise Error('Output port for input node {} should be specified, it cannot be None!'.format(
                            node_id
                        ))
                    if port is not None and port not in smart_node.out_nodes():
                        raise Error('Output port index {} is out of number of available output ports for node "{}". ' +
                                    refer_to_faq_msg(29), port, node_id)
                else:
                    port = port_and_shape_info['in'] if 'in' in port_and_shape_info else None
                    if port is not None and port not in smart_node.in_nodes():
                        raise Error('Input port index {} is out of number of available input ports for node "{}". ' +
                                    refer_to_faq_msg(29), port, node_id)

                # specific Parameter case
                if smart_node.op == 'Parameter':
                    if port is not None:
                        raise Error(
                            'Parameter node "{}" doesn\'t have input port, but input port {} was provided. ' +
                            refer_to_faq_msg(28), node_id, port)
                    if shape is not None:
                        smart_node['shape'] = shape
                    if data_type is not None:
                        smart_node['data_type'] = data_type
                    inputs.append(node_id)
                    port_and_shape_info['added'] = True
                    continue

                if before_infer:
                    if shape is None:
                        continue
                    # We cut with shapes provided by user and there is no need to wait till infer
                    if is_out_port:
                        add_input_ops_helper_before_infer_output_port(graph, port, node_id, shape, data_type, inputs,
                                                                      edges_to_remove)
                    else:
                        add_input_ops_helper_before_infer_input_port(graph, smart_node, port, node_id, shape, data_type, inputs,
                                                                     edges_to_remove)
                else:
                    # We cut after infer and we need inferred shapes in nodes
                    if is_out_port:
                        add_input_ops_helper_after_infer_output_port(graph, smart_node, port, node_id, inputs,
                                                                     edges_to_remove)
                    else:
                        add_input_ops_helper_after_infer_input_port(graph, smart_node, port, node_id, inputs,
                                                                    edges_to_remove)
                port_and_shape_info['added'] = True
        graph.remove_edges_from(edges_to_remove)

    # if len(inputs) == 0, shapes were not provided for all nodes in input-cut request,
    # we didn't cut inputs before infer, so this check is useless and invalid
    if len(inputs):
        set_is_input(graph, inputs, True)
        # Check if there are inputs that are not listed in user_defined_inputs and are needed to calculate outputs
        outputs = graph.get_nodes_with_attributes(op='Result')
        visited = set()
        for output_name in outputs:
            reverse_dfs(graph, output_name, check_input, visited)

    return inputs


class FrontExtractorOp(object):
    """
    A super class for an operation extractor.
    Do additional extraction of operation attributes without modifying of graph topology.
    Useful for custom layers that maps to a single FW operation to re-use of FW shape inference.
    In contrast to FrontReplacement* classes, this class doesn't modify graph topology and
    doesn't completely override node attributes. So it is safe to preserve the original
    MO inference function (which can use FW fallback mechanism).

    A sub-class should implement one of extract methods:
        def extract(self, node):
            return (<supported or not: Boolean>, { <additional node attributes> })
    """

    registered_ops = {}
    registered_cls = []

    @classmethod
    def class_type(cls):
        return class_registration.ClassType.EXTRACTOR


class MXNetCustomFrontExtractorOp(object):
    """
    A super class for custom mxnet operation extractor.
    Do additional extraction of custom MXNet operation attributes without modifying the graph topology.
    Useful for custom layers that maps to a single FW operation to re-use of FW shape inference.
    In contrast to FrontReplacement* classes, this class doesn't modify graph topology and
    doesn't completely override node attributes. So it is safe to preserve the original
    MO inference function (which can use FW fallback mechanism).
    
    It is needed to keep the list of extractors for particularly custom layers.

    When actual extraction happens, Model Optimizer first finds the match by type, which is CustomFrontExtractorOp.
    It in turns looks up the MXNetCustomFrontExtractorOp for the needed layer extractor not by type, but by op_type.

    
    A sub-class should implement one of extract methods:
        def extract(self, node):
            return (<supported or not: Boolean>, { <additional node attributes> })
    """

    registered_ops = {}
    registered_cls = []

    @classmethod
    def class_type(cls):
        return class_registration.ClassType.EXTRACTOR


class CaffePythonFrontExtractorOp:
    """
    A super class for custom mxnet operation extractor.
    Do additional extraction of Python Caffe operation attributes without modifying the graph topology.
    Useful for Python layers that maps to a single FW operation to re-use of FW shape inference.
    In contrast to FrontReplacement* classes, this class doesn't modify graph topology and
    doesn't completely override node attributes. So it is safe to preserve the original
    MO inference function (which can use FW fallback mechanism).

    It is needed to keep the list of extractors for particularly Python layers.

    When actual extraction happens, Model Optimizer first finds the match by type, which is PythonFrontExtractorOp.
    It in turns looks up the CaffePythonFrontExtractorOp for the needed layer extractor not by type, but by
    the compilation of the layer name and the module name.

    A sub-class should implement one of extract methods:
        def extract(self, node):
            return (<supported or not: Boolean>, { <additional node attributes> })
    """
    registered_ops = {}
    registered_cls = []

    @staticmethod
    def get_attrs(pb) -> dict:
        params = pb.python_param
        attrs = CaffePythonFrontExtractorOp.parse_param_str(params.param_str)
        return attrs

    @staticmethod
    def parse_param_str(param_str: str) -> dict:
        if param_str[0] != '{' and param_str[-1] != '}':
            param_str = '{' + param_str + '}'
        return ast.literal_eval(param_str)

    @staticmethod
    def check_param(op_cls, attrs):
        for a in attrs:
            if a not in op_cls.supported_attrs(op_cls):
                log.error('Parameter {} is not recognised, please check correctness.\n List of supported parameters is: {}'.format(a, op_cls.supported_attrs(op_cls)), extra={'is_warning':True})

    @classmethod
    def class_type(cls):
        return class_registration.ClassType.EXTRACTOR<|MERGE_RESOLUTION|>--- conflicted
+++ resolved
@@ -160,11 +160,6 @@
 
 
 def update_ie_fields(attrs: dict, ir_version = None):
-<<<<<<< HEAD
-=======
-    # we need to import this functions here to avoid circular dependent imports
-    from mo.middle.passes.convert_data_type import np_data_type_to_destination_type
->>>>>>> 2ef43d8d
     ir_v10_attrs = {
         'IE': [(
             'layer',
