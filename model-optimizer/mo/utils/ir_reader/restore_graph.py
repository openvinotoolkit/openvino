# Copyright (C) 2018-2021 Intel Corporation
# SPDX-License-Identifier: Apache-2.0

import logging as log
from copy import copy

from extensions.back.ConvolutionNormalizer import ConvolutionNormalizer, ConvolutionWithGroupsResolver
from extensions.back.MarkNodesWithShapeValues import MarkNodesWithShapeValues
from extensions.back.PackBinaryWeights import PackBinaryWeights
from extensions.back.SpecialNodesFinalization import RemoveConstOps, CreateConstNodesReplacement
from extensions.back.StridedSliceMasksNormalizer import StridedSliceMasksNormalizer
from extensions.back.blob_normalizer import BlobNormalizer
from extensions.back.kaldi_remove_memory_output import KaldiRemoveMemoryOutputBackReplacementPattern
from mo.graph.graph import Graph
from mo.middle.passes.convert_data_type import data_type_str_to_precision
from mo.middle.pattern_match import for_graph_and_each_sub_graph_recursively
from mo.pipeline.common import prepare_emit_ir
from mo.utils.class_registration import apply_replacements_list
from mo.utils.ir_engine.ir_engine import IREngine
from mo.utils.ir_reader.layer_to_class import copy_graph_with_ops, collect_extenders, collect_ops
from mo.utils.utils import get_mo_root_dir


def define_data_type(graph: Graph):
    data_type = 'FP32'
    for const_node in graph.get_op_nodes(op='Const'):
        if const_node.soft_get('element_type') == 'f16':
            log.warning('Found operation Const with attribute `element_type`== `f16`. Set graph `data_type` '
                        'attribute value to `FP16`!')
            data_type = 'FP16'
    return data_type


def restore_graph_from_ir(path_to_xml: str, path_to_bin: str = None) -> (Graph, dict):
    """
    Function to make valid graph and metadata for MO back stage from IR.
    :param path_to_xml:
    :param path_to_bin:
    :return: (restored graph, meta data)
    """
    ir = IREngine(path_to_xml, path_to_bin)
    assert ir.graph.graph.get('ir_version') >= 10, 'IR version {} is not supported, ' \
        'please generate actual IR for your model and use it.'.format(ir.graph.graph.get('ir_version'))

    path = get_mo_root_dir()
    collect_ops(path)
    collect_extenders(path)

    # Create a new copy of graph with correct attributes (shape & type infer, backend attrs etc.)
    new_graph = copy_graph_with_ops(ir.graph)

    return new_graph, copy(ir.meta_data)


def save_restored_graph(graph: Graph, path: str, meta_data, name=None):
    """
    Function to apply all necessary transforms from back stage to prepare and save restored graph and metadata.
    :param graph: Graph to save
    :param path: Path to saved IR
    :param meta_data: Namespace with converting parameters restored from IR
    :param name: Name for saved IR
    :return:
    """

    if name is None:
        name = graph.name

<<<<<<< HEAD
    if meta_data == {}:
        log.warning('Provided graph does not contain `meta_info` section! Trying to define `data_type` from the model.')
=======
    if 'data_type' not in meta_data:
        log.warning('Provided graph does not contain `data_type` parameter in `meta_info` section! Trying to '
                    'define `data_type` parameter value from the model.')
>>>>>>> d0e233e8
        data_type = define_data_type(graph)

        # We need to specify this attribute to pass graph transformations. This information will not be saved into IR.
        graph.graph['cmd_params'].data_type = data_type
    else:
        data_type = data_type_str_to_precision(graph.graph['cmd_params'].data_type)

    assert data_type in ['FP16', 'FP32'], '`data_type` value {} is not supported by MO,' \
                                          ' cannot save graph'.format(data_type)

    # List items order matters, do not change it.
    transformation_list = [
        ConvolutionWithGroupsResolver,
        StridedSliceMasksNormalizer,
        PackBinaryWeights,
        BlobNormalizer,
        ConvolutionNormalizer,
        KaldiRemoveMemoryOutputBackReplacementPattern,
        MarkNodesWithShapeValues,
    ]

    # We need to run some specific passes from MO back stage.
    apply_replacements_list(graph, transformation_list)

    # Transformations with enabled=False should be run manually.
    for_graph_and_each_sub_graph_recursively(graph, RemoveConstOps().find_and_replace_pattern)
    for_graph_and_each_sub_graph_recursively(graph, CreateConstNodesReplacement().find_and_replace_pattern)

    prepare_emit_ir(graph, data_type, path, name, meta_info=meta_data)<|MERGE_RESOLUTION|>--- conflicted
+++ resolved
@@ -65,14 +65,9 @@
     if name is None:
         name = graph.name
 
-<<<<<<< HEAD
-    if meta_data == {}:
-        log.warning('Provided graph does not contain `meta_info` section! Trying to define `data_type` from the model.')
-=======
     if 'data_type' not in meta_data:
         log.warning('Provided graph does not contain `data_type` parameter in `meta_info` section! Trying to '
                     'define `data_type` parameter value from the model.')
->>>>>>> d0e233e8
         data_type = define_data_type(graph)
 
         # We need to specify this attribute to pass graph transformations. This information will not be saved into IR.
