# Copyright (C) 2018-2021 Intel Corporation
# SPDX-License-Identifier: Apache-2.0

def get_ie_version():
    try:
<<<<<<< HEAD
        from openvino import get_version  # pylint: disable=import-error,no-name-in-module
=======
        from openvino.runtime import get_version  # pylint: disable=import-error,no-name-in-module
>>>>>>> 4e6eeea6
        return get_version()
    except:
        return None


if __name__ == "__main__":
    print(get_ie_version())<|MERGE_RESOLUTION|>--- conflicted
+++ resolved
@@ -3,11 +3,7 @@
 
 def get_ie_version():
     try:
-<<<<<<< HEAD
-        from openvino import get_version  # pylint: disable=import-error,no-name-in-module
-=======
         from openvino.runtime import get_version  # pylint: disable=import-error,no-name-in-module
->>>>>>> 4e6eeea6
         return get_version()
     except:
         return None
