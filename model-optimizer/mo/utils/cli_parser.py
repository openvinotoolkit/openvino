# Copyright (C) 2018-2021 Intel Corporation
# SPDX-License-Identifier: Apache-2.0

import argparse
import ast
import logging as log
import os
import re
from collections import OrderedDict
from itertools import zip_longest
from distutils.util import strtobool

import numpy as np

from mo.front.extractor import split_node_in_port
from mo.middle.passes.convert_data_type import destination_type_to_np_data_type
from mo.utils import import_extensions
from mo.utils.error import Error
from mo.utils.utils import refer_to_faq_msg
from mo.utils.version import get_version

class DeprecatedStoreTrue(argparse.Action):
    def __init__(self, nargs=0, **kw):
        super().__init__(nargs=nargs, **kw)

    def __call__(self, parser, namespace, values, option_string=None):
        dep_msg = "Use of deprecated cli option {} detected. Option use in the following releases will be fatal. ".format(option_string)
        if 'fusing' in option_string:
            dep_msg += 'Please use --finegrain_fusing cli option instead'
        log.error(dep_msg, extra={'is_warning': True})
        setattr(namespace, self.dest, True)


class IgnoredAction(argparse.Action):
    def __init__(self, nargs=0, **kw):
        super().__init__(nargs=nargs, **kw)

    def __call__(self, parser, namespace, values, option_string=None):
        dep_msg = "Use of removed cli option '{}' detected. The option is ignored. ".format(option_string)
        log.error(dep_msg, extra={'is_warning': True})
        setattr(namespace, self.dest, True)


class CanonicalizePathAction(argparse.Action):
    """
    Expand user home directory paths and convert relative-paths to absolute.
    """

    def __call__(self, parser, namespace, values, option_string=None):
        if values is not None:
            list_of_values = list()
            if isinstance(values, str):
                if values != "":
                    list_of_values = values.split(',')
            elif isinstance(values, list):
                list_of_values = values
            else:
                raise Error('Unsupported type of command line parameter "{}" value'.format(self.dest))
            list_of_values = [get_absolute_path(path) for path in list_of_values]
            setattr(namespace, self.dest, ','.join(list_of_values))


class CanonicalizePathCheckExistenceAction(CanonicalizePathAction):
    """
    Expand user home directory paths and convert relative-paths to absolute and check specified file or directory
    existence.
    """

    def __call__(self, parser, namespace, values, option_string=None):
        super().__call__(parser, namespace, values, option_string)
        names = getattr(namespace, self.dest)
        for name in names.split(','):
            if name != "" and not os.path.exists(name):
                raise Error('The value for command line parameter "{}" must be existing file/directory, '
                            ' but "{}" does not exist.'.format(self.dest, name))


class DeprecatedCanonicalizePathCheckExistenceAction(CanonicalizePathCheckExistenceAction):
    def __call__(self, parser, namespace, values, option_string=None):
        super().__call__(parser, namespace, values, option_string)
        dep_msg = "Use of deprecated cli option {} detected. Option use in the following releases will be fatal. ".format(
            option_string)
        if 'tensorflow_use_custom_operations_config' in option_string:
            dep_msg += 'Please use --transformations_config cli option instead'
        log.error(dep_msg, extra={'is_warning': True})


def readable_file(path: str):
    """
    Check that specified path is a readable file or directory.
    :param path: path to check
    :return: path if the file/directory is readable
    """
    if not os.path.isfile(path) and not os.path.exists(path):
        raise Error('The "{}" is not existing file or directory'.format(path))
    elif not os.access(path, os.R_OK):
        raise Error('The "{}" is not readable'.format(path))
    else:
        return path


def readable_file_or_dir(path: str):
    """
    Check that specified path is a readable file or directory.
    :param path: path to check
    :return: path if the file/directory is readable
    """
    if not os.path.isfile(path) and not os.path.isdir(path):
        raise Error('The "{}" is not existing file or directory'.format(path))
    elif not os.access(path, os.R_OK):
        raise Error('The "{}" is not readable'.format(path))
    else:
        return path


def readable_dirs(paths: str):
    """
    Checks that comma separated list of paths are readable directories.
    :param paths: comma separated list of paths.
    :return: comma separated list of paths.
    """
    paths_list = [readable_dir(path) for path in paths.split(',')]
    return ','.join(paths_list)


def readable_dirs_or_empty(paths: str):
    """
    Checks that comma separated list of paths are readable directories of if it is empty.
    :param paths: comma separated list of paths.
    :return: comma separated list of paths.
    """
    if paths:
        return readable_dirs(paths)
    return paths


def readable_dir(path: str):
    """
    Check that specified path is a readable directory.
    :param path: path to check
    :return: path if the directory is readable
    """
    if not os.path.isdir(path):
        raise Error('The "{}" is not existing directory'.format(path))
    elif not os.access(path, os.R_OK):
        raise Error('The "{}" is not readable'.format(path))
    else:
        return path


def writable_dir(path: str):
    """
    Checks that specified directory is writable. The directory may not exist but it's parent or grandparent must exist.
    :param path: path to check that it is writable.
    :return: path if it is writable
    """
    if path is None:
        raise Error('The directory parameter is None')
    if os.path.exists(path):
        if os.path.isdir(path):
            if os.access(path, os.W_OK):
                return path
            else:
                raise Error('The directory "{}" is not writable'.format(path))
        else:
            raise Error('The "{}" is not a directory'.format(path))
    else:
        cur_path = path
        while os.path.dirname(cur_path) != cur_path:
            if os.path.exists(cur_path):
                break
            cur_path = os.path.dirname(cur_path)
        if cur_path == '':
            cur_path = os.path.curdir
        if os.access(cur_path, os.W_OK):
            return path
        else:
            raise Error('The directory "{}" is not writable'.format(cur_path))


def get_common_cli_parser(parser: argparse.ArgumentParser = None):
    if not parser:
        parser = argparse.ArgumentParser()
    common_group = parser.add_argument_group('Framework-agnostic parameters')
    # Common parameters
    common_group.add_argument('--input_model', '-w', '-m',
                              help='Tensorflow*: a file with a pre-trained model ' +
                                   ' (binary or text .pb file after freezing).\n' +
                                   ' Caffe*: a model proto file with model weights',
                              action=CanonicalizePathCheckExistenceAction,
                              type=readable_file_or_dir)
    common_group.add_argument('--model_name', '-n',
                              help='Model_name parameter passed to the final create_ir transform. ' +
                                   'This parameter is used to name ' +
                                   'a network in a generated IR and output .xml/.bin files.')
    common_group.add_argument('--output_dir', '-o',
                              help='Directory that stores the generated IR. ' +
                                   'By default, it is the directory from where the Model Optimizer is launched.',
                              default=get_absolute_path('.'),
                              action=CanonicalizePathAction,
                              type=writable_dir)
    common_group.add_argument('--input_shape',
                              help='Input shape(s) that should be fed to an input node(s) of the model. '
                                   'Shape is defined as a comma-separated list of integer numbers enclosed in '
                                   'parentheses or square brackets, for example [1,3,227,227] or (1,227,227,3), where '
                                   'the order of dimensions depends on the framework input layout of the model. '
                                   'For example, [N,C,H,W] is used for Caffe* models and [N,H,W,C] for TensorFlow* '
                                   'models. Model Optimizer performs necessary transformations to convert the shape to '
                                   'the layout required by Inference Engine (N,C,H,W). The shape should not contain '
                                   'undefined dimensions (? or -1) and should fit the dimensions defined in the input '
                                   'operation of the graph. If there are multiple inputs in the model, --input_shape '
                                   'should contain definition of shape for each input separated by a comma, for '
                                   'example: [1,3,227,227],[2,4] for a model with two inputs with 4D and 2D shapes. '
                                   'Alternatively, specify shapes with the --input option.')
    common_group.add_argument('--scale', '-s',
                              type=float,
                              help='All input values coming from original network inputs will be ' +
                                   'divided by this ' +
                                   'value. When a list of inputs is overridden by the --input ' +
                                   'parameter, this scale ' +
                                   'is not applied for any input that does not match with ' +
                                   'the original input of the model.')
    common_group.add_argument('--reverse_input_channels',
                              help='Switch the input channels order from RGB to BGR (or vice versa). Applied to '
                                   'original inputs of the model if and only if a number of channels equals 3. Applied '
                                   'after application of --mean_values and --scale_values options, so numbers in '
                                   '--mean_values and --scale_values go in the order of channels used in the original '
                                   'model.',
                              action='store_true')
    common_group.add_argument('--log_level',
                              help='Logger level',
                              choices=['CRITICAL', 'ERROR', 'WARN', 'WARNING', 'INFO',
                                       'DEBUG', 'NOTSET'],
                              default='ERROR')
    common_group.add_argument('--input',
                              help='Quoted list of comma-separated input nodes names with shapes, data types, '
                                   'and values for freezing. The shape and value are specified as space-separated lists. '
                                   'The data type of input node is specified in braces and can have one of the values: '
                                   'f64 (float64), f32 (float32), f16 (float16), i64 (int64), i32 (int32), u8 (uint8), boolean. '
                                   'For example, use the following format to set input port 0 '
                                   'of the node `node_name1` with the shape [3 4] as an input node and '
                                   'freeze output port 1 of the node `node_name2` with the value [20 15] of the int32 type '
                                   'and shape [2]: "0:node_name1[3 4],node_name2:1[2]{i32}->[20 15]".')
    common_group.add_argument('--output',
                              help='The name of the output operation of the model. ' +
                                   'For TensorFlow*, do not add :0 to this name.')
    common_group.add_argument('--mean_values', '-ms',
                              help='Mean values to be used for the input image per channel. ' +
                                   'Values to be provided in the (R,G,B) or [R,G,B] format. ' +
                                   'Can be defined for desired input of the model, for example: ' +
                                   '"--mean_values data[255,255,255],info[255,255,255]". ' +
                                   'The exact meaning and order ' +
                                   'of channels depend on how the original model was trained.',
                              default=())
    common_group.add_argument('--scale_values',
                              help='Scale values to be used for the input image per channel. ' +
                                   'Values are provided in the (R,G,B) or [R,G,B] format. ' +
                                   'Can be defined for desired input of the model, for example: ' +
                                   '"--scale_values data[255,255,255],info[255,255,255]". ' +
                                   'The exact meaning and order ' +
                                   'of channels depend on how the original model was trained.',
                              default=())
    # TODO: isn't it a weights precision type
    common_group.add_argument('--data_type',
                              help='Data type for all intermediate tensors and weights. ' +
                                   'If original model is in FP32 and --data_type=FP16 is specified, all model weights ' +
                                   'and biases are quantized to FP16.',
                              choices=["FP16", "FP32", "half", "float"],
                              default='float')
    common_group.add_argument('--transform',
                              help='Apply additional transformations. ' +
                                   'Usage: "--transform transformation_name1[args],transformation_name2..." ' +
                                   'where [args] is key=value pairs separated by semicolon. ' +
                                   'Examples: "--transform LowLatency2" or ' +
                                   '          "--transform LowLatency2[use_const_initializer=False]" ' +
                                   'Available transformations: "LowLatency2"',
                              default="")
    common_group.add_argument('--disable_fusing',
                              help='Turn off fusing of linear operations to Convolution',
                              action=DeprecatedStoreTrue)
    common_group.add_argument('--disable_resnet_optimization',
                              help='Turn off resnet optimization',
                              action='store_true')
    common_group.add_argument('--finegrain_fusing',
                              help='Regex for layers/operations that won\'t be fused. ' +
                                   'Example: --finegrain_fusing Convolution1,.*Scale.*')
    common_group.add_argument('--disable_gfusing',
                              help='Turn off fusing of grouped convolutions',
                              action=DeprecatedStoreTrue)
    common_group.add_argument('--enable_concat_optimization',
                              help='Turn on Concat optimization.',
                              action='store_true')
    common_group.add_argument('--move_to_preprocess',
                              help='Move mean values to IR preprocess section',
                              action=DeprecatedStoreTrue)
    # we use CanonicalizeDirCheckExistenceAction instead of readable_dirs to handle empty strings
    common_group.add_argument("--extensions",
                              help="Directory or a comma separated list of directories with extensions. To disable all "
                                   "extensions including those that are placed at the default location, pass an empty "
                                   "string.",
                              default=import_extensions.default_path(),
                              action=CanonicalizePathCheckExistenceAction,
                              type=readable_dirs_or_empty)
    common_group.add_argument("--batch", "-b",
                              type=check_positive,
                              default=None,
                              help="Input batch size")
    common_group.add_argument("--version",
                              action='version',
                              version='Version of Model Optimizer is: {}'.format(get_version()),
                              help="Version of Model Optimizer")

    common_group.add_argument('--silent',
                              help='Prevent any output messages except those that correspond to log level equals '
                                   'ERROR, that can be set with the following option: --log_level. '
                                   'By default, log level is already ERROR. ',
                              action='store_true',
                              default=False)
    common_group.add_argument('--freeze_placeholder_with_value',
                              help='Replaces input layer with constant node with '
                                   'provided value, for example: "node_name->True". '
                                   'It will be DEPRECATED in future releases. '
                                   'Use --input option to specify a value for freezing.',
                              default=None)
    common_group.add_argument('--generate_deprecated_IR_V7',
                              help='Force to generate deprecated IR V7 with layers from old IR specification.',
                              action=IgnoredAction,
                              default=False)
    common_group.add_argument('--static_shape',
                              help='Enables IR generation for fixed input shape (folding `ShapeOf` operations and '
                                   'shape-calculating sub-graphs to `Constant`). Changing model input shape using '
                                   'the Inference Engine API in runtime may fail for such an IR.',
                              action='store_true', default=False)
    common_group.add_argument('--keep_shape_ops',
                              help='The option is ignored. Expected behavior is enabled by default.',
                              action=IgnoredAction, default=True)
    common_group.add_argument('--disable_weights_compression',
                              help='Disable compression and store weights with original precision.',
                              action='store_true', default=False)
    common_group.add_argument('--progress',
                              help='Enable model conversion progress display.',
                              action='store_true', default=False)
    common_group.add_argument('--stream_output',
                              help='Switch model conversion progress display to a multiline mode.',
                              action='store_true', default=False)
    common_group.add_argument('--transformations_config',
                          help='Use the configuration file with transformations description.',
                          action=CanonicalizePathCheckExistenceAction)
    common_group.add_argument('--legacy_ir_generation',
                              help='Use legacy IR serialization engine',
                              action=DeprecatedStoreTrue, default=False)
    return parser


def get_common_cli_options(model_name):
    d = OrderedDict()
    d['input_model'] = '- Path to the Input Model'
    d['output_dir'] = ['- Path for generated IR', lambda x: x if x != '.' else os.getcwd()]
    d['model_name'] = ['- IR output name', lambda x: x if x else model_name]
    d['log_level'] = '- Log level'
    d['batch'] = ['- Batch', lambda x: x if x else 'Not specified, inherited from the model']
    d['input'] = ['- Input layers', lambda x: x if x else 'Not specified, inherited from the model']
    d['output'] = ['- Output layers', lambda x: x if x else 'Not specified, inherited from the model']
    d['input_shape'] = ['- Input shapes', lambda x: x if x else 'Not specified, inherited from the model']
    d['mean_values'] = ['- Mean values', lambda x: x if x else 'Not specified']
    d['scale_values'] = ['- Scale values', lambda x: x if x else 'Not specified']
    d['scale'] = ['- Scale factor', lambda x: x if x else 'Not specified']
    d['data_type'] = ['- Precision of IR', lambda x: 'FP32' if x == 'float' else 'FP16' if x == 'half' else x]
    d['disable_fusing'] = ['- Enable fusing', lambda x: not x]
    d['disable_gfusing'] = ['- Enable grouped convolutions fusing', lambda x: not x]
    d['move_to_preprocess'] = '- Move mean values to preprocess section'
    d['reverse_input_channels'] = '- Reverse input channels'
    return d


def get_caffe_cli_options():
    d = {
        'input_proto': ['- Path to the Input prototxt', lambda x: x],
        'caffe_parser_path': ['- Path to Python Caffe* parser generated from caffe.proto', lambda x: x],
        'mean_file': ['- Path to a mean file', lambda x: x if x else 'Not specified'],
        'mean_file_offsets': ['- Offsets for a mean file', lambda x: x if x else 'Not specified'],
        'k': '- Path to CustomLayersMapping.xml',
        'disable_resnet_optimization': ['- Enable resnet optimization', lambda x: not x],
    }

    return OrderedDict(sorted(d.items(), key=lambda t: t[0]))


def get_tf_cli_options():
    d = {
        'input_model_is_text': '- Input model in text protobuf format',
        'tensorflow_custom_operations_config_update': '- Update the configuration file with input/output node names',
        'tensorflow_use_custom_operations_config': '- Use the config file',
        'tensorflow_object_detection_api_pipeline_config': '- Use configuration file used to generate the model with '
                                                           'Object Detection API',
        'tensorflow_custom_layer_libraries': '- List of shared libraries with TensorFlow custom layers implementation',
        'tensorboard_logdir': '- Path to model dump for TensorBoard'
    }

    return OrderedDict(sorted(d.items(), key=lambda t: t[0]))


def get_mxnet_cli_options():
    d = {
        'input_symbol': '- Deploy-ready symbol file',
        'nd_prefix_name': '- Prefix name for args.nd and argx.nd files',
        'pretrained_model_name': '- Pretrained model to be merged with the .nd files',
        'save_params_from_nd': '- Enable saving built parameters file from .nd files',
        'legacy_mxnet_model': '- Enable MXNet loader for models trained with MXNet version lower than 1.0.0',
        'transformations_config': '- Use the config file',
    }

    return OrderedDict(sorted(d.items(), key=lambda t: t[0]))


def get_kaldi_cli_options():
    d = {
        'counts': '- A file name with full path to the counts file',
        'remove_output_softmax': '- Removes the SoftMax layer that is the output layer',
        'remove_memory': '- Removes the Memory layer and use additional inputs and outputs instead'
    }

    return OrderedDict(sorted(d.items(), key=lambda t: t[0]))


def get_onnx_cli_options():
    d = {
    }

    return OrderedDict(sorted(d.items(), key=lambda t: t[0]))


def get_params_with_paths_list():
    return ['input_model', 'output_dir', 'caffe_parser_path', 'extensions', 'k', 'output_dir',
            'input_checkpoint', 'input_meta_graph', 'input_proto', 'input_symbol', 'mean_file',
            'mean_file_offsets', 'pretrained_model_name', 'saved_model_dir', 'tensorboard_logdir',
            'tensorflow_custom_layer_libraries', 'tensorflow_custom_operations_config_update',
            'tensorflow_object_detection_api_pipeline_config', 'tensorflow_use_custom_operations_config',
            'transformations_config']


def get_caffe_cli_parser(parser: argparse.ArgumentParser = None):
    """
    Specifies cli arguments for Model Optimizer for Caffe*

    Returns
    -------
        ArgumentParser instance
    """
    if not parser:
        parser = argparse.ArgumentParser(usage='%(prog)s [options]')
        get_common_cli_parser(parser=parser)

    caffe_group = parser.add_argument_group('Caffe*-specific parameters')

    caffe_group.add_argument('--input_proto', '-d',
                             help='Deploy-ready prototxt file that contains a topology structure ' +
                                  'and layer attributes',
                             type=str,
                             action=CanonicalizePathCheckExistenceAction)
    caffe_group.add_argument('--caffe_parser_path',
                             help='Path to Python Caffe* parser generated from caffe.proto',
                             type=str,
                             default=os.path.join(os.path.dirname(__file__), os.pardir, 'front', 'caffe', 'proto'),
                             action=CanonicalizePathCheckExistenceAction)
    caffe_group.add_argument('-k',
                             help='Path to CustomLayersMapping.xml to register custom layers',
                             type=str,
                             default=os.path.join(os.path.dirname(__file__), os.pardir, os.pardir, 'extensions', 'front', 'caffe',
                                                  'CustomLayersMapping.xml'),
                             action=CanonicalizePathCheckExistenceAction)
    caffe_group.add_argument('--mean_file', '-mf',
                             help='Mean image to be used for the input. Should be a binaryproto file',
                             default=None,
                             action=CanonicalizePathCheckExistenceAction)
    caffe_group.add_argument('--mean_file_offsets', '-mo',
                             help='Mean image offsets to be used for the input binaryproto file. ' +
                                  'When the mean image is bigger than the expected input, it is cropped. By default, centers ' +
                                  'of the input image and the mean image are the same and the mean image is cropped by ' +
                                  'dimensions of the input image. The format to pass this option is the following: "-mo (x,y)". In this ' +
                                  'case, the mean file is cropped by dimensions of the input image with offset (x,y) ' +
                                  'from the upper left corner of the mean image',
                             default=None)
    caffe_group.add_argument('--disable_omitting_optional',
                             help='Disable omitting optional attributes to be used for custom layers. ' +
                                  'Use this option if you want to transfer all attributes of a custom layer to IR. ' +
                                  'Default behavior is to transfer the attributes with default values and the attributes defined by the user to IR.',
                             action='store_true',
                             default=False)
    caffe_group.add_argument('--enable_flattening_nested_params',
                             help='Enable flattening optional params to be used for custom layers. ' +
                                  'Use this option if you want to transfer attributes of a custom layer to IR with flattened nested parameters. ' +
                                  'Default behavior is to transfer the attributes without flattening nested parameters.',
                             action='store_true',
                             default=False)
    return parser


def get_tf_cli_parser(parser: argparse.ArgumentParser = None):
    """
    Specifies cli arguments for Model Optimizer for TF

    Returns
    -------
        ArgumentParser instance
    """
    if not parser:
        parser = argparse.ArgumentParser(usage='%(prog)s [options]')
        get_common_cli_parser(parser=parser)

    tf_group = parser.add_argument_group('TensorFlow*-specific parameters')
    tf_group.add_argument('--input_model_is_text',
                          help='TensorFlow*: treat the input model file as a text protobuf format. If not specified, ' +
                               'the Model Optimizer treats it as a binary file by default.',
                          action='store_true')
    tf_group.add_argument('--input_checkpoint', type=str, default=None, help="TensorFlow*: variables file to load.",
                          action=CanonicalizePathCheckExistenceAction)
    tf_group.add_argument('--input_meta_graph',
                          help='Tensorflow*: a file with a meta-graph of the model before freezing',
                          action=CanonicalizePathCheckExistenceAction,
                          type=readable_file)
    tf_group.add_argument('--saved_model_dir', default=None,
                          help='TensorFlow*: directory with a model in SavedModel format'
                               'of TensorFlow 1.x or 2.x version.',
                          action=CanonicalizePathCheckExistenceAction,
                          type=readable_dirs)
    tf_group.add_argument('--saved_model_tags', type=str, default=None,
                          help="Group of tag(s) of the MetaGraphDef to load, in string format, separated by ','. "
                               "For tag-set contains multiple tags, all tags must be passed in.")
    tf_group.add_argument('--tensorflow_custom_operations_config_update',
                          help='TensorFlow*: update the configuration file with node name patterns with input/output '
                               'nodes information.',
                          action=CanonicalizePathCheckExistenceAction)
    tf_group.add_argument('--tensorflow_use_custom_operations_config',
                              help='Use the configuration file with custom operation description.',
                              action=DeprecatedCanonicalizePathCheckExistenceAction)
    tf_group.add_argument('--tensorflow_object_detection_api_pipeline_config',
                          help='TensorFlow*: path to the pipeline configuration file used to generate model created '
                               'with help of Object Detection API.',
                          action=CanonicalizePathCheckExistenceAction)
    tf_group.add_argument('--tensorboard_logdir',
                          help='TensorFlow*: dump the input graph to a given directory that should be used with TensorBoard.',
                          default=None,
                          action=CanonicalizePathCheckExistenceAction)
    tf_group.add_argument('--tensorflow_custom_layer_libraries',
                          help='TensorFlow*: comma separated list of shared libraries with TensorFlow* custom '
                               'operations implementation.',
                          default=None,
                          action=CanonicalizePathCheckExistenceAction)
    tf_group.add_argument('--disable_nhwc_to_nchw',
                          help='Disables default translation from NHWC to NCHW',
                          action='store_true')
    return parser


def get_mxnet_cli_parser(parser: argparse.ArgumentParser = None):
    """
    Specifies cli arguments for Model Optimizer for MXNet*

    Returns
    -------
        ArgumentParser instance
    """
    if not parser:
        parser = argparse.ArgumentParser(usage='%(prog)s [options]')
        get_common_cli_parser(parser=parser)

    mx_group = parser.add_argument_group('Mxnet-specific parameters')

    mx_group.add_argument('--input_symbol',
                          help='Symbol file (for example, model-symbol.json) that contains a topology structure ' +
                               'and layer attributes',
                          type=str,
                          action=CanonicalizePathCheckExistenceAction)
    mx_group.add_argument("--nd_prefix_name",
                          help="Prefix name for args.nd and argx.nd files.",
                          default=None)
    mx_group.add_argument("--pretrained_model_name",
                          help="Name of a pretrained MXNet model without extension and epoch number. This model will be merged with args.nd and argx.nd files",
                          default=None)
    mx_group.add_argument("--save_params_from_nd",
                          action='store_true',
                          help="Enable saving built parameters file from .nd files")
    mx_group.add_argument("--legacy_mxnet_model",
                          action='store_true',
                          help="Enable MXNet loader to make a model compatible with the latest MXNet version. Use only if your model was trained with MXNet version lower than 1.0.0")
    mx_group.add_argument("--enable_ssd_gluoncv",
                          action='store_true',
                          help="Enable pattern matchers replacers for converting gluoncv ssd topologies.",
                          default=False)

    return parser


def get_kaldi_cli_parser(parser: argparse.ArgumentParser = None):
    """
    Specifies cli arguments for Model Optimizer for MXNet*

    Returns
    -------
        ArgumentParser instance
    """
    if not parser:
        parser = argparse.ArgumentParser(usage='%(prog)s [options]')
        get_common_cli_parser(parser=parser)

    kaldi_group = parser.add_argument_group('Kaldi-specific parameters')

    kaldi_group.add_argument("--counts",
                             help="Path to the counts file",
                             default=None,
                             action=CanonicalizePathCheckExistenceAction)

    kaldi_group.add_argument("--remove_output_softmax",
                             help="Removes the SoftMax layer that is the output layer",
                             action='store_true',
                             default=False)

    kaldi_group.add_argument("--remove_memory",
                             help="Removes the Memory layer and use additional inputs outputs instead",
                             action='store_true',
                             default=False)
    return parser


def get_onnx_cli_parser(parser: argparse.ArgumentParser = None):
    """
    Specifies cli arguments for Model Optimizer for ONNX

    Returns
    -------
        ArgumentParser instance
    """
    if not parser:
        parser = argparse.ArgumentParser(usage='%(prog)s [options]')
        get_common_cli_parser(parser=parser)

<<<<<<< HEAD
    onnx_group = parser.add_argument_group('ONNX*-specific parameters')

    onnx_group.add_argument("--use_legacy_frontend",
                            help="Switch back to the original (legacy) frontend for ONNX model conversion. " +
                                "By default, ONNX Importer is used as a converter.",
                            default=False,
                            action='store_true')

=======
>>>>>>> 67361885
    return parser


def get_all_cli_parser(frontEndManager=None):
    """
    Specifies cli arguments for Model Optimizer

    Returns
    -------
        ArgumentParser instance
    """
    parser = argparse.ArgumentParser(usage='%(prog)s [options]')

    frameworks = list(set(['tf', 'caffe', 'mxnet', 'kaldi', 'onnx'] +
                          (frontEndManager.get_available_front_ends() if frontEndManager else [])))

    parser.add_argument('--framework',
                        help='Name of the framework used to train the input model.',
                        type=str,
                        choices=frameworks)

    get_common_cli_parser(parser=parser)

    get_tf_cli_parser(parser=parser)
    get_caffe_cli_parser(parser=parser)
    get_mxnet_cli_parser(parser=parser)
    get_kaldi_cli_parser(parser=parser)
    get_onnx_cli_parser(parser=parser)

    return parser


def remove_data_type_from_input_value(input_value: str):
    """
    Removes the type specification from the input string. The type specification is a string enclosed with curly braces.
    :param input_value: string passed as input to the --input command line parameter
    :return: string without type specification
    """
    return re.sub(r'\{.*\}', '', input_value)


def get_data_type_from_input_value(input_value: str):
    """
    Returns the numpy data type corresponding to the data type specified in the input value string
    :param input_value: string passed as input to the --input command line parameter
    :return: the corresponding numpy data type and None if the data type is not specified in the input value
    """
    data_type_match = re.match(r'.*\{(.*)\}.*', input_value)
    return destination_type_to_np_data_type(data_type_match.group(1)) if data_type_match is not None else None


def remove_shape_from_input_value(input_value: str):
    """
    Removes the shape specification from the input string. The shape specification is a string enclosed with square
    brackets.
    :param input_value: string passed as input to the --input command line parameter
    :return: string without shape specification
    """
    assert '->' not in input_value, 'The function should not be called for input_value with constant value specified'
    return re.sub(r'[(\[]([0-9  -]*)[)\]]', '', input_value)


def get_shape_from_input_value(input_value: str):
    """
    Returns the numpy array with shape corresponding to the shape specified in the input value string
    :param input_value: string passed as input to the --input command line parameter
    :return: the corresponding shape and None if the shape is not specified in the input value
    """
    # remove the tensor value from the input_value first
    input_value = input_value.split('->')[0]

    # parse shape
    shape = re.findall(r'[(\[]([0-9  -]*)[)\]]', input_value)
    if len(shape) == 0:
        shape = None
    elif len(shape) == 1:
        shape = np.fromstring(shape[0], dtype=np.int64, sep=' ')
    else:
        raise Error("Wrong syntax to specify shape. Use --input "
                    "\"node_name[shape]->value\"")
    return shape


def get_node_name_with_port_from_input_value(input_value: str):
    """
    Returns the node name (optionally with input/output port) from the input value
    :param input_value: string passed as input to the --input command line parameter
    :return: the corresponding node name with input/output port
    """
    return remove_shape_from_input_value(remove_data_type_from_input_value(input_value.split('->')[0]))


def get_value_from_input_value(input_value: str):
    """
    Returns the value from the input value string
    :param input_value: string passed as input to the --input command line parameter
    :return: the corresponding value or None if it is not specified
    """
    parts = input_value.split('->')
    value = None
    if len(parts) == 2:
        value = parts[1]
        if value[0] == '[' and value[-1] != ']' or value[0] != '[' and value[-1] == ']':
            raise Error("Wrong syntax to specify value. Use --input \"node_name[shape]->value\"")
        if '[' in value.strip(' '):
            value = value.replace('[', '').replace(']', '').split(' ')
        if not isinstance(value, list):
            value = ast.literal_eval(value)
    elif len(parts) > 2:
        raise Error("Wrong syntax to specify value. Use --input \"node_name[shape]->value\"")
    return value


def parse_input_value(input_value: str):
    """
    Parses a value of the --input command line parameter and gets a node name, shape and value.
    The node name includes a port if it is specified.
    Shape and value is equal to None if they are not specified.
    Parameters
    ----------
    input_value
        string with a specified node name, shape, value and data_type.
        E.g. 'node_name:0[4]{fp32}->[1.0 2.0 3.0 4.0]'

    Returns
    -------
        Node name, shape, value, data type
        E.g. 'node_name:0', '4', [1.0 2.0 3.0 4.0], np.float32
    """
    data_type = get_data_type_from_input_value(input_value)
    node_name = get_node_name_with_port_from_input_value(input_value)
    value = get_value_from_input_value(input_value)
    shape = get_shape_from_input_value(input_value.split('->')[0])
    value_size = np.prod(len(value)) if isinstance(value, list) else 1

    if shape is not None and value is not None and np.prod(shape) != value_size:
        raise Error("The shape '{}' of the input node '{}' does not correspond to the number of elements '{}' in the "
                    "value: {}".format(shape, node_name, value_size, value))
    return node_name, shape, value, data_type


def get_freeze_placeholder_values(argv_input: str, argv_freeze_placeholder_with_value: str):
    """
    Parses values for placeholder freezing and input node names

    Parameters
    ----------
    argv_input
        string with a list of input layers: either an empty string, or strings separated with comma.
        'node_name1[shape1]->value1,node_name2[shape2]->value2,...'
    argv_freeze_placeholder_with_value
        string with a list of input shapes: either an empty string, or tuples separated with comma.
        'placeholder_name1->value1, placeholder_name2->value2,...'

    Returns
    -------
        parsed placeholders with values for freezing
        input nodes cleaned from shape info
    """
    placeholder_values = {}
    input_node_names = None

    if argv_freeze_placeholder_with_value is not None:
        for plh_with_value in argv_freeze_placeholder_with_value.split(','):
            plh_with_value = plh_with_value.split('->')
            if len(plh_with_value) != 2:
                raise Error("Wrong replacement syntax. Use --freeze_placeholder_with_value "
                            "\"node1_name->value1,node2_name->value2\"")
            node_name = plh_with_value[0]
            value = plh_with_value[1]
            if node_name in placeholder_values and placeholder_values[node_name] != value:
                raise Error("Overriding replacement value of the placeholder with name '{}': old value = {}, new value = {}"
                            ".".format(node_name, placeholder_values[node_name], value))
            if '[' in value.strip(' '):
                value = value.replace('[', '').replace(']', '').split(' ')
            placeholder_values[node_name] = value

    if argv_input is not None:
        input_node_names = ''
        # walkthrough all input values and save values for freezing
        for input_value in argv_input.split(','):
            node_name, _, value, _ = parse_input_value(input_value)
            input_node_names = input_node_names + ',' + node_name  if input_node_names != '' else node_name
            if value is None: # no value is specified for freezing
                continue
            if node_name in placeholder_values and placeholder_values[node_name] != value:
                raise Error("Overriding replacement value of the placeholder with name '{}': old value = {}, new value = {}"
                            ".".format(node_name, placeholder_values[node_name], value))
            placeholder_values[node_name] = value

    return placeholder_values, input_node_names


def get_placeholder_shapes(argv_input: str, argv_input_shape: str, argv_batch=None):
    """
    Parses input layers names and input shapes from the cli and returns the parsed object.
    All shapes are specified only through one command line option either --input or --input_shape.

    Parameters
    ----------
    argv_input
        string with a list of input layers: either an empty string, or strings separated with comma.
        E.g. 'inp1,inp2', 'node_name1[shape1]->value1,node_name2[shape2]->value2'
    argv_input_shape
        string with a list of input shapes: either an empty string, or tuples separated with comma.
        E.g. '(1,2),(3,4)'.
        Only positive integers are accepted except -1, which can be on any position in a shape.
    argv_batch
        integer that overrides batch size in input shape

    Returns
    -------
        parsed shapes in form of {'name of input':ndarray} if names of inputs are provided with shapes
        parsed shapes in form of {'name of input':None} if names of inputs are provided without shapes
        ndarray if only one shape is provided and no input name
        None if neither shape nor input were provided
    """
    if argv_input_shape and argv_batch:
        raise Error("Both --input_shape and --batch were provided. Please provide only one of them. " +
                    refer_to_faq_msg(56))

    # attempt to extract shapes from --input parameters
    placeholder_shapes = dict()
    placeholder_data_types = dict()
    are_shapes_specified_through_input = False
    if argv_input:
        for input_value in argv_input.split(','):
            node_name, shape, _, data_type = parse_input_value(input_value)
            placeholder_shapes[node_name] = shape
            if data_type is not None:
                placeholder_data_types[node_name] = data_type
            if shape is not None:
                are_shapes_specified_through_input = True

    if argv_input_shape and are_shapes_specified_through_input:
        raise Error("Shapes are specified using both --input and --input_shape command-line parameters, but only one "
                    "parameter is allowed.")

    if argv_batch and are_shapes_specified_through_input:
        raise Error("Shapes are specified using both --input and --batch command-line parameters, but only one "
                    "parameter is allowed.")

    if are_shapes_specified_through_input:
        return placeholder_shapes, placeholder_data_types

    shapes = list()
    inputs = list()
    placeholder_shapes = None

    first_digit_reg = r'([0-9 ]+|-1)'
    next_digits_reg = r'(,{})*'.format(first_digit_reg)
    tuple_reg = r'((\({}{}\))|(\[{}{}\]))'.format(first_digit_reg, next_digits_reg,
                                                  first_digit_reg, next_digits_reg)
    if argv_input_shape:
        full_reg = r'^{}(\s*,\s*{})*$|^$'.format(tuple_reg, tuple_reg)
        if not re.match(full_reg, argv_input_shape):
            raise Error('Input shape "{}" cannot be parsed. ' + refer_to_faq_msg(57), argv_input_shape)
        shapes = re.findall(r'[(\[]([0-9, -]+)[)\]]', argv_input_shape)

    if argv_input:
        inputs = argv_input.split(',')
    inputs = [remove_data_type_from_input_value(inp) for inp in inputs]

    # check number of shapes with no input provided
    if argv_input_shape and not argv_input:
        if len(shapes) > 1:
            raise Error('Please provide input layer names for input layer shapes. ' + refer_to_faq_msg(58))
        else:
            placeholder_shapes = np.fromstring(shapes[0], dtype=np.int64, sep=',')
    # check if number of shapes does not match number of passed inputs
    elif argv_input and (len(shapes) == len(inputs) or len(shapes) == 0):
        # clean inputs from values for freezing
        inputs = list(map(lambda x: x.split('->')[0], inputs))
        placeholder_shapes = dict(zip_longest(inputs,
                                              map(lambda x: np.fromstring(x, dtype=np.int64,
                                                                          sep=',') if x else None, shapes)))
    elif argv_input:
        raise Error('Please provide each input layers with an input layer shape. ' + refer_to_faq_msg(58))

    return placeholder_shapes, placeholder_data_types


def parse_tuple_pairs(argv_values: str):
    """
    Gets mean/scale values from the given string parameter
    Parameters
    ----------
    argv_values
        string with a specified input name and  list of mean values: either an empty string, or a tuple
        in a form [] or ().
        E.g. 'data(1,2,3)' means 1 for the RED channel, 2 for the GREEN channel, 3 for the BLUE channel for the data
        input layer, or tuple of values in a form [] or () if input is specified separately, e.g. (1,2,3),[4,5,6].

    Returns
    -------
        dictionary with input name and tuple of values or list of values if mean/scale value is specified with input,
        e.g.:
        "data(10,20,30),info(11,22,33)" -> { 'data': [10,20,30], 'info': [11,22,33] }
        "(10,20,30),(11,22,33)" -> [np.array(10,20,30), np.array(11,22,33)]
    """
    res = {}
    if not argv_values:
        return res

    matches = [m for m in re.finditer(r'[(\[]([0-9., -]+)[)\]]', argv_values, re.IGNORECASE)]

    error_msg = 'Mean/scale values should consist of name and values specified in round or square brackets' \
                'separated by comma, e.g. data(1,2,3),info[2,3,4],egg[255] or data(1,2,3). Or just plain set of ' \
                'values without names: (1,2,3),(2,3,4) or [1,2,3],[2,3,4].' + refer_to_faq_msg(101)
    if not matches:
        raise Error(error_msg, argv_values)

    name_start_idx = 0
    name_was_present = False
    for idx, match in enumerate(matches):
        input_name = argv_values[name_start_idx:match.start(0)]
        name_start_idx = match.end(0) + 1
        tuple_value = np.fromstring(match.groups()[0], dtype=float, sep=',')

        if idx != 0 and (name_was_present ^ bool(input_name)):
            # if node name firstly was specified and then subsequently not or vice versa
            # e.g. (255),input[127] or input(255),[127]
            raise Error(error_msg, argv_values)

        name_was_present = True if input_name != "" else False
        if name_was_present:
            res[input_name] = tuple_value
        else:
            res[idx] = tuple_value

    if not name_was_present:
        # return a list instead of a dictionary
        res = sorted(res.values(), key=lambda v: v[0])
    return res


def get_tuple_values(argv_values: str or tuple, num_exp_values: int = 3, t=float or int):
    """
    Gets mean values from the given string parameter
    Args:
        argv_values: string with list of mean values: either an empty string, or a tuple in a form [] or ().
        E.g. '(1,2,3)' means 1 for the RED channel, 2 for the GREEN channel, 4 for the BLUE channel.
        t: either float or int
        num_exp_values: number of values in tuple

    Returns:
        tuple of values
    """

    digit_reg = r'(-?[0-9. ]+)' if t == float else r'(-?[0-9 ]+)'

    assert num_exp_values > 1, 'Can not parse tuple of size 1'
    content = r'{0}\s*,{1}\s*{0}'.format(digit_reg, (digit_reg + ',') * (num_exp_values - 2))
    tuple_reg = r'((\({0}\))|(\[{0}\]))'.format(content)

    if isinstance(argv_values, tuple) and not len(argv_values):
        return argv_values

    if not len(argv_values) or not re.match(tuple_reg, argv_values):
        raise Error('Values "{}" cannot be parsed. ' +
                    refer_to_faq_msg(59), argv_values)

    mean_values_matches = re.findall(r'[(\[]([0-9., -]+)[)\]]', argv_values)

    for mean in mean_values_matches:
        if len(mean.split(',')) != num_exp_values:
            raise Error('{} channels are expected for given values. ' +
                        refer_to_faq_msg(60), num_exp_values)

    return mean_values_matches


def get_mean_scale_dictionary(mean_values, scale_values, argv_input: str):
    """
    This function takes mean_values and scale_values, checks and processes them into convenient structure

    Parameters
    ----------
    mean_values dictionary, contains input name and mean values passed py user (e.g. {data: np.array[102.4, 122.1, 113.9]}),
    or list containing values (e.g. np.array[102.4, 122.1, 113.9])
    scale_values dictionary, contains input name and scale values passed py user (e.g. {data: np.array[102.4, 122.1, 113.9]})
    or list containing values (e.g. np.array[102.4, 122.1, 113.9])

    Returns
    -------
    The function returns a dictionary e.g.
    mean = { 'data': np.array, 'info': np.array }, scale = { 'data': np.array, 'info': np.array }, input = "data, info" ->
     { 'data': { 'mean': np.array, 'scale': np.array }, 'info': { 'mean': np.array, 'scale': np.array } }

    """
    res = {}
    # collect input names
    if argv_input:
        inputs = argv_input.split(',')
    else:
        inputs = []
        if type(mean_values) is dict:
            inputs = list(mean_values.keys())
        if type(scale_values) is dict:
            for name in scale_values.keys():
                if name not in inputs:
                    inputs.append(name)

    # create unified object containing both mean and scale for input
    if type(mean_values) is dict and type(scale_values) is dict:
        if not mean_values and not scale_values:
            return res

        for inp_scale in scale_values.keys():
            if inp_scale not in inputs:
                raise Error("Specified scale_values name '{}' do not match to any of inputs: {}. "
                            "Please set 'scale_values' that correspond to values from input.".format(inp_scale, inputs))

        for inp_mean in mean_values.keys():
            if inp_mean not in inputs:
                raise Error("Specified mean_values name '{}' do not match to any of inputs: {}. "
                            "Please set 'mean_values' that correspond to values from input.".format(inp_mean, inputs))

        for inp in inputs:
            inp, port = split_node_in_port(inp)
            if inp in mean_values or inp in scale_values:
                res.update(
                    {
                        inp: {
                            'mean':
                                mean_values[inp] if inp in mean_values else None,
                            'scale':
                                scale_values[inp] if inp in scale_values else None
                        }
                    }
                )
        return res

    # user specified input and mean/scale separately - we should return dictionary
    if inputs:
        if mean_values and scale_values:
            if len(inputs) != len(mean_values):
                raise Error('Numbers of inputs and mean values do not match. ' +
                            refer_to_faq_msg(61))
            if len(inputs) != len(scale_values):
                raise Error('Numbers of inputs and scale values do not match. ' +
                            refer_to_faq_msg(62))

            data = list(zip(mean_values, scale_values))

            for i in range(len(data)):
                res.update(
                    {
                        inputs[i]: {
                            'mean':
                                data[i][0],
                            'scale':
                                data[i][1],

                        }
                    }
                )
            return res
        # only mean value specified
        if mean_values:
            data = list(mean_values)
            for i in range(len(data)):
                res.update(
                    {
                        inputs[i]: {
                            'mean':
                                data[i],
                            'scale':
                                None

                        }
                    }
                )
            return res

        # only scale value specified
        if scale_values:
            data = list(scale_values)
            for i in range(len(data)):
                res.update(
                    {
                        inputs[i]: {
                            'mean':
                                None,
                            'scale':
                                data[i]

                        }
                    }
                )
            return res
    # mean and/or scale are specified without inputs
    return list(zip_longest(mean_values, scale_values))


def get_model_name(path_input_model: str) -> str:
    """
    Deduces model name by a given path to the input model
    Args:
        path_input_model: path to the input model

    Returns:
        name of the output IR
    """
    parsed_name, extension = os.path.splitext(os.path.basename(path_input_model))
    return 'model' if parsed_name.startswith('.') or len(parsed_name) == 0 else parsed_name


def get_absolute_path(path_to_file: str) -> str:
    """
    Deduces absolute path of the file by a given path to the file
    Args:
        path_to_file: path to the file

    Returns:
        absolute path of the file
    """
    file_path = os.path.expanduser(path_to_file)
    if not os.path.isabs(file_path):
        file_path = os.path.join(os.getcwd(), file_path)
    return file_path


def isfloat(value):
    try:
        float(value)
        return True
    except ValueError:
        return False


def isbool(value):
    try:
        strtobool(value)
        return True
    except ValueError:
        return False


def convert_string_to_real_type(value: str):
    values = value.split(',')
    for i in range(len(values)):
        value = values[i]
        if value.isdigit():
            values[i] = int(value)
        elif isfloat(value):
            values[i] = float(value)
        elif isbool(value):
            values[i] = strtobool(value)

    return values[0] if len(values) == 1 else values


def parse_transform(transform: str) -> list:
    transforms = []

    if len(transform) == 0:
        return transforms

    all_transforms = re.findall(r"([a-zA-Z0-9]+)(\[([^\]]+)\])*(,|$)", transform)

    # Check that all characters were matched otherwise transform key value is invalid
    key_len = len(transform)
    for transform in all_transforms:
        # In regexp we have 4 groups where 1st group - transformation_name,
        #                                  2nd group - [args],
        #                                  3rd group - args, <-- nested group
        #                                  4th group - EOL
        # And to check that regexp matched all string we decrease total length by the length of matched groups (1,2,4)
        # In case if no arguments were given to transformation then 2nd and 3rd groups will be empty.
        if len(transform) != 4:
            raise Error("Unexpected transform key structure: {}".format(transform))
        key_len -= len(transform[0]) + len(transform[1]) + len(transform[3])

    if key_len != 0:
        raise Error("Unexpected transform key structure: {}".format(transform))

    for transform in all_transforms:
        name = transform[0]
        args = transform[2]

        args_dict = {}

        if len(args) != 0:
            for arg in args.split(';'):
                m = re.match(r"^([_a-zA-Z]+)=(.+)$", arg)
                if not m:
                    raise Error("Unrecognized attributes for transform key: {}".format(transform))

                args_dict[m.group(1)] = convert_string_to_real_type(m.group(2))

        transforms.append((name, args_dict))

    return transforms


def check_available_transforms(transforms: list):
    """
    This function check that transformations specified by user are available.
    :param transforms: list of user specified transformations
    :return: raises an Error if transformation is not available
    """
    from mo.back.offline_transformations import get_available_transformations
    available_transforms = get_available_transformations()

    missing_transformations = []
    for name, _ in transforms:
        if name not in available_transforms.keys():
            missing_transformations.append(name)

    if len(missing_transformations) != 0:
        raise Error('Following transformations ({}) are not available. '
                    'List with available transformations ({})'.format(','.join(missing_transformations),
                                                                      ','.join(available_transforms.keys())))
    return True


def check_positive(value):
    try:
        int_value = int(value)
        if int_value <= 0:
            raise ValueError
    except ValueError:
        raise argparse.ArgumentTypeError("expected a positive integer value")

    return int_value


def depersonalize(value: str, key: str):
    dir_keys = [
        'output_dir', 'extensions', 'saved_model_dir', 'tensorboard_logdir', 'caffe_parser_path'
    ]
    if not isinstance(value, str):
        return value
    res = []
    for path in value.split(','):
        if os.path.isdir(path) and key in dir_keys:
            res.append('DIR')
        elif os.path.isfile(path):
            res.append(os.path.join('DIR', os.path.split(path)[1]))
        else:
            res.append(path)
    return ','.join(res)


def get_meta_info(argv: argparse.Namespace):
    meta_data = {'unset': []}
    for key, value in argv.__dict__.items():
        if value is not None:
            value = depersonalize(value, key)
            meta_data[key] = value
        else:
            meta_data['unset'].append(key)
    # The attribute 'k' is treated separately because it points to not existing file by default
    for key in ['k']:
        if key in meta_data:
            meta_data[key] = ','.join([os.path.join('DIR', os.path.split(i)[1]) for i in meta_data[key].split(',')])
    return meta_data<|MERGE_RESOLUTION|>--- conflicted
+++ resolved
@@ -87,12 +87,12 @@
 
 def readable_file(path: str):
     """
-    Check that specified path is a readable file or directory.
+    Check that specified path is a readable file.
     :param path: path to check
-    :return: path if the file/directory is readable
-    """
-    if not os.path.isfile(path) and not os.path.exists(path):
-        raise Error('The "{}" is not existing file or directory'.format(path))
+    :return: path if the file is readable
+    """
+    if not os.path.isfile(path):
+        raise Error('The "{}" is not existing file'.format(path))
     elif not os.access(path, os.R_OK):
         raise Error('The "{}" is not readable'.format(path))
     else:
@@ -635,17 +635,6 @@
         parser = argparse.ArgumentParser(usage='%(prog)s [options]')
         get_common_cli_parser(parser=parser)
 
-<<<<<<< HEAD
-    onnx_group = parser.add_argument_group('ONNX*-specific parameters')
-
-    onnx_group.add_argument("--use_legacy_frontend",
-                            help="Switch back to the original (legacy) frontend for ONNX model conversion. " +
-                                "By default, ONNX Importer is used as a converter.",
-                            default=False,
-                            action='store_true')
-
-=======
->>>>>>> 67361885
     return parser
 
 
