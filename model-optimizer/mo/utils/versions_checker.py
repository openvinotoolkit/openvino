--- conflicted
+++ resolved
@@ -142,23 +142,16 @@
     Returned object is:
     [('tensorflow', '>=', '1.2.0'), ('networkx', '==', '2.1'), ('numpy', None, None)]
     """
-<<<<<<< HEAD
-    req_dict = list()
+    req_dict = []
     try:
         with open(file_name) as f:
             for line in f:
+                # handle comments
+                line = line.split('#')[0]
+
                 req_dict = parse_and_filter_versions_list(line, req_dict, env_setup)
     except FileNotFoundError:
         log.warning("No file with name {} that contains requirements for selected framework was found".format(file_name))
-=======
-    req_dict = []
-    with open(file_name) as f:
-        for line in f:
-            # handle comments
-            line = line.split('#')[0]
-
-            req_dict = parse_and_filter_versions_list(line, req_dict, env_setup)
->>>>>>> a8289b58
     return req_dict
 
 
