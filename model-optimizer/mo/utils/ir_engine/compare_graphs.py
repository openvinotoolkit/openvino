--- conflicted
+++ resolved
@@ -107,14 +107,9 @@
                 cur_node_type = node.type if node.has_valid("type") else None
                 ref_node_type = node_ref.type if node_ref.has_valid("type") else None
                 for attr in graph_ref.node[node_ref.id]:
-<<<<<<< HEAD
-                    if graph_ref.node[node_ref.id][attr] is None or attr in ['name', 'id', '_in_ports', '_out_ports',
-                                                                             'infer', 'IE', 'biases', 'weights', 'custom', 'offset', 'ir_data_attrs']:
-=======
                     if graph_ref.node[node_ref.id][attr] is None or attr in \
                             ['name', 'id', '_in_ports', '_out_ports', 'infer', 'IE', 'biases', 'weights', 'custom',
                              'offset', 'ir_data_attrs']:
->>>>>>> f7d3f791
                         continue
                     if attr not in graph.node[node.id]:
                         stderr.append('Current node "{}" with type {} has missing attribute {}'
