--- conflicted
+++ resolved
@@ -231,12 +231,8 @@
         t.send_event('mo', 'framework', 'kaldi')
         from mo.front.kaldi.register_custom_ops import get_front_classes
         import_extensions.load_dirs(argv.framework, extensions, get_front_classes)
-<<<<<<< HEAD
     elif is_onnx and argv.use_legacy_frontend:
-=======
-    elif is_onnx:
         t.send_event('mo', 'framework', 'onnx')
->>>>>>> 3eb0b5c9
         from mo.front.onnx.register_custom_ops import get_front_classes
         import_extensions.load_dirs(argv.framework, extensions, get_front_classes)
 
