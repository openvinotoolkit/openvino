# Copyright (C) 2018-2021 Intel Corporation
# SPDX-License-Identifier: Apache-2.0

import argparse
import datetime
import logging as log
import os
import platform
import subprocess
import sys
import traceback
from collections import OrderedDict
from copy import deepcopy

import numpy as np

import telemetry.telemetry as tm
from extensions.back.SpecialNodesFinalization import RemoveConstOps, CreateConstNodesReplacement, NormalizeTI
from mo.back.ie_ir_ver_2.emitter import append_ir_info
from mo.graph.graph import Graph
from mo.middle.pattern_match import for_graph_and_each_sub_graph_recursively
from mo.pipeline.common import prepare_emit_ir, get_ir_version
from mo.pipeline.unified import unified_pipeline, moc_pipeline
from mo.utils import import_extensions
from mo.utils.cli_parser import get_placeholder_shapes, get_tuple_values, get_model_name, \
    get_common_cli_options, get_caffe_cli_options, get_tf_cli_options, get_mxnet_cli_options, get_kaldi_cli_options, \
    get_onnx_cli_options, get_mean_scale_dictionary, parse_tuple_pairs, get_freeze_placeholder_values, get_meta_info
from mo.utils.error import Error, FrameworkError
from mo.utils.find_ie_version import find_ie_version
from mo.utils.get_ov_update_message import get_ov_update_message
from mo.utils.guess_framework import deduce_framework_by_namespace
from mo.utils.logger import init_logger
from mo.utils.model_analysis import AnalysisResults
from mo.utils.utils import refer_to_faq_msg
from mo.utils.version import get_version, get_simplified_mo_version, get_simplified_ie_version
from mo.utils.versions_checker import check_requirements

from ngraph import FrontEndManager


def replace_ext(name: str, old: str, new: str):
    base, ext = os.path.splitext(name)
    log.debug("base: {}, ext: {}".format(base, ext))
    if ext == old:
        return base + new


def print_argv(argv: argparse.Namespace, is_caffe: bool, is_tf: bool, is_mxnet: bool, is_kaldi: bool, is_onnx: bool,
               model_name: str):
    print('Model Optimizer arguments:')
    props = OrderedDict()
    props['common_args'] = get_common_cli_options(model_name)
    if is_caffe:
        props['caffe_args'] = get_caffe_cli_options()
    if is_tf:
        props['tf_args'] = get_tf_cli_options()
    if is_mxnet:
        props['mxnet_args'] = get_mxnet_cli_options()
    if is_kaldi:
        props['kaldi_args'] = get_kaldi_cli_options()
    if is_onnx:
        props['onnx_args'] = get_onnx_cli_options()

    framework_specifics_map = {
        'common_args': 'Common parameters:',
        'caffe_args': 'Caffe specific parameters:',
        'tf_args': 'TensorFlow specific parameters:',
        'mxnet_args': 'MXNet specific parameters:',
        'kaldi_args': 'Kaldi specific parameters:',
        'onnx_args': 'ONNX specific parameters:',
    }

    lines = []
    for key in props:
        lines.append(framework_specifics_map[key])
        for (op, desc) in props[key].items():
            if isinstance(desc, list):
                lines.append('\t{}: \t{}'.format(desc[0], desc[1](getattr(argv, op, 'NONE'))))
            else:
                if op == 'k':
                    default_path = os.path.join(os.path.dirname(sys.argv[0]),
                                                'extensions/front/caffe/CustomLayersMapping.xml')
                    if getattr(argv, op, 'NONE') == default_path:
                        lines.append('\t{}: \t{}'.format(desc, 'Default'))
                        continue
                lines.append('\t{}: \t{}'.format(desc, getattr(argv, op, 'NONE')))
    print('\n'.join(lines), flush=True)


def prepare_ir(argv: argparse.Namespace):
    is_tf, is_caffe, is_mxnet, is_kaldi, is_onnx = deduce_framework_by_namespace(argv)

    new_front_ends = []
    if not argv.use_legacy_frontend:
        fem = FrontEndManager()
        new_front_ends = fem.availableFrontEnds()
        argv.feManager = fem

    if not any([is_tf, is_caffe, is_mxnet, is_kaldi, is_onnx]):
        frameworks = ['tf', 'caffe', 'mxnet', 'kaldi', 'onnx']
        frameworks = list(set(frameworks + new_front_ends))
        if argv.framework not in frameworks:
            raise Error('Framework {} is not a valid target. Please use --framework with one from the list: {}. ' +
                        refer_to_faq_msg(15), argv.framework, frameworks)

    if is_tf and not argv.input_model and not argv.saved_model_dir and not argv.input_meta_graph:
        raise Error('Path to input model or saved model dir is required: use --input_model, --saved_model_dir or '
                    '--input_meta_graph')
    elif is_mxnet and not argv.input_model and not argv.input_symbol and not argv.pretrained_model_name:
        raise Error('Path to input model or input symbol or pretrained_model_name is required: use --input_model or '
                    '--input_symbol or --pretrained_model_name')
    elif is_caffe and not argv.input_model and not argv.input_proto:
        raise Error('Path to input model or input proto is required: use --input_model or --input_proto')
    elif (is_kaldi or is_onnx) and not argv.input_model:
        raise Error('Path to input model is required: use --input_model.')

    log.debug(str(argv))
    log.debug("Model Optimizer started")
    t = tm.Telemetry()
    t.start_session()

    model_name = "<UNKNOWN_NAME>"
    if argv.model_name:
        model_name = argv.model_name
    elif argv.input_model:
        model_name = get_model_name(argv.input_model)
    elif is_tf and argv.saved_model_dir:
        model_name = "saved_model"
    elif is_tf and argv.input_meta_graph:
        model_name = get_model_name(argv.input_meta_graph)
    elif is_mxnet and argv.input_symbol:
        model_name = get_model_name(argv.input_symbol)
    argv.model_name = model_name

    log.debug('Output model name would be {}{{.xml, .bin}}'.format(argv.model_name))

    # if --input_proto is not provided, try to retrieve another one
    # by suffix substitution from model file name
    if is_caffe and not argv.input_proto:
        argv.input_proto = replace_ext(argv.input_model, '.caffemodel', '.prototxt')

        if not argv.input_proto:
            raise Error("Cannot find prototxt file: for Caffe please specify --input_proto - a " +
                        "protobuf file that stores topology and --input_model that stores " +
                        "pretrained weights. " +
                        refer_to_faq_msg(20))
        log.info('Deduced name for prototxt: {}'.format(argv.input_proto))

    if not argv.silent:
        print_argv(argv, is_caffe, is_tf, is_mxnet, is_kaldi, is_onnx, argv.model_name)

    # This try-except is additional reinsurance that the IE
    # dependency search does not break the MO pipeline
    try:
        if not find_ie_version(silent=argv.silent) and not argv.silent:
            print("[ WARNING ] Could not find the Inference Engine Python API. At this moment, the Inference Engine dependency is not required, but will be required in future releases.")
            print("[ WARNING ] Consider building the Inference Engine Python API from sources or try to install OpenVINO (TM) Toolkit using \"install_prerequisites.{}\"".format(
                    "bat" if sys.platform == "windows" else "sh"))
            # If the IE was not found, it will not print the MO version, so we have to print it manually
            print("{}: \t{}".format("Model Optimizer version", get_version()))
    except Exception as e:
        pass

    ret_code = check_requirements(framework=argv.framework)
    if ret_code:
        raise Error('check_requirements exit with return code {}'.format(ret_code))

    if is_tf and argv.tensorflow_use_custom_operations_config is not None:
        argv.transformations_config = argv.tensorflow_use_custom_operations_config

    if is_caffe and argv.mean_file and argv.mean_values:
        raise Error('Both --mean_file and mean_values are specified. Specify either mean file or mean values. ' +
                    refer_to_faq_msg(17))
    elif is_caffe and argv.mean_file and argv.mean_file_offsets:
        values = get_tuple_values(argv.mean_file_offsets, t=int, num_exp_values=2)
        mean_file_offsets = np.array([int(x) for x in values[0].split(',')])
        if not all([offset >= 0 for offset in mean_file_offsets]):
            raise Error("Negative value specified for --mean_file_offsets option. "
                        "Please specify positive integer values in format '(x,y)'. " +
                        refer_to_faq_msg(18))
        argv.mean_file_offsets = mean_file_offsets

    if argv.scale and argv.scale_values:
        raise Error(
            'Both --scale and --scale_values are defined. Specify either scale factor or scale values per input ' +
            'channels. ' + refer_to_faq_msg(19))

    if argv.scale and argv.scale < 1.0:
        log.error("The scale value is less than 1.0. This is most probably an issue because the scale value specifies "
                  "floating point value which all input values will be *divided*.", extra={'is_warning': True})

    if argv.input_model and (is_tf and argv.saved_model_dir):
        raise Error('Both --input_model and --saved_model_dir are defined. '
                    'Specify either input model or saved model directory.')
    if is_tf:
        if argv.saved_model_tags is not None:
            if ' ' in argv.saved_model_tags:
                raise Error('Incorrect saved model tag was provided. Specify --saved_model_tags with no spaces in it')
            argv.saved_model_tags = argv.saved_model_tags.split(',')

    argv.output = argv.output.split(',') if argv.output else None

    argv.placeholder_shapes, argv.placeholder_data_types = get_placeholder_shapes(argv.input, argv.input_shape,
                                                                                  argv.batch)

    mean_values = parse_tuple_pairs(argv.mean_values)
    scale_values = parse_tuple_pairs(argv.scale_values)
    mean_scale = get_mean_scale_dictionary(mean_values, scale_values, argv.input)
    argv.mean_scale_values = mean_scale

    if not os.path.exists(argv.output_dir):
        try:
            os.makedirs(argv.output_dir)
        except PermissionError as e:
            raise Error("Failed to create directory {}. Permission denied! " +
                        refer_to_faq_msg(22),
                        argv.output_dir) from e
    else:
        if not os.access(argv.output_dir, os.W_OK):
            raise Error("Output directory {} is not writable for current user. " +
                        refer_to_faq_msg(22), argv.output_dir)

    log.debug("Placeholder shapes : {}".format(argv.placeholder_shapes))

    if hasattr(argv, 'extensions') and argv.extensions and argv.extensions != '':
        extensions = argv.extensions.split(',')
    else:
        extensions = None

    argv.freeze_placeholder_with_value, argv.input = get_freeze_placeholder_values(argv.input,
                                                                                   argv.freeze_placeholder_with_value)
    if is_tf:
        t.send_event('mo', 'framework', 'tf')
        from mo.front.tf.register_custom_ops import get_front_classes
        import_extensions.load_dirs(argv.framework, extensions, get_front_classes)
    elif is_caffe:
        t.send_event('mo', 'framework', 'caffe')
        from mo.front.caffe.register_custom_ops import get_front_classes
        import_extensions.load_dirs(argv.framework, extensions, get_front_classes)
    elif is_mxnet:
        t.send_event('mo', 'framework', 'mxnet')
        from mo.front.mxnet.register_custom_ops import get_front_classes
        import_extensions.load_dirs(argv.framework, extensions, get_front_classes)
    elif is_kaldi:
        t.send_event('mo', 'framework', 'kaldi')
        from mo.front.kaldi.register_custom_ops import get_front_classes
        import_extensions.load_dirs(argv.framework, extensions, get_front_classes)
    elif is_onnx and ('onnx' not in new_front_ends or argv.use_legacy_frontend):
        t.send_event('mo', 'framework', 'onnx')
        from mo.front.onnx.register_custom_ops import get_front_classes
        import_extensions.load_dirs(argv.framework, extensions, get_front_classes)

    if argv.framework not in new_front_ends or argv.use_legacy_frontend:
        graph = unified_pipeline(argv)
    else:
        graph = moc_pipeline(argv)
    return graph


def emit_ir(graph, argv: argparse.Namespace):
    if 'network' not in graph.graph:
        NormalizeTI().find_and_replace_pattern(graph)
        for_graph_and_each_sub_graph_recursively(graph, RemoveConstOps().find_and_replace_pattern)
        for_graph_and_each_sub_graph_recursively(graph, CreateConstNodesReplacement().find_and_replace_pattern)

<<<<<<< HEAD
        prepare_emit_ir(graph=graph,
                        data_type=graph.graph['cmd_params'].data_type,
                        output_dir=argv.output_dir,
                        output_model_name=argv.model_name,
                        mean_data=graph.graph['mf'] if 'mf' in graph.graph else None,
                        input_names=graph.graph['input_names'] if 'input_names' in graph.graph else [],
                        meta_info=get_meta_info(argv))

    if not (argv.framework == 'tf' and argv.tensorflow_custom_operations_config_update):
        output_dir = argv.output_dir if argv.output_dir != '.' else os.getcwd()
# TODO: mnosov: frontend changes
        orig_model_name = os.path.join(output_dir, argv.model_name)
        if 'network' in graph.graph:
            graph.graph['network'].serialize(orig_model_name + ".xml", orig_model_name + ".bin")
            print('[ SUCCESS ] Converted with ONNX Importer')
#=======
#        orig_model_name = os.path.normpath(os.path.join(output_dir, argv.model_name))
#
#        return_code = "not executed"
#        # This try-except is additional reinsurance that the IE
#        # dependency search does not break the MO pipeline
#        try:
#            if find_ie_version(silent=True):
#                path_to_offline_transformations = os.path.join(os.path.realpath(os.path.dirname(__file__)), 'back',
#                                                               'offline_transformations.py')
#                status = subprocess.run([sys.executable, path_to_offline_transformations, orig_model_name], env=os.environ, timeout=10)
#                return_code = status.returncode
#                if return_code != 0 and not argv.silent:
#                    print("[ WARNING ] offline_transformations return code {}".format(return_code))
#        except Exception as e:
#            pass

#        message = str(dict({
#            "platform": platform.system(),
#            "mo_version": get_simplified_mo_version(),
#            "ie_version": get_simplified_ie_version(env=os.environ),
#            "python_version": sys.version,
#            "return_code": return_code
#        }))
#        t = tm.Telemetry()
#        t.send_event('mo', 'offline_transformations_status', message)
#>>>>>>> upstream/master
=======
    mean_data = deepcopy(graph.graph['mf']) if 'mf' in graph.graph else None
    input_names = deepcopy(graph.graph['input_names']) if 'input_names' in graph.graph else []

    prepare_emit_ir(graph=graph,
                    data_type=graph.graph['cmd_params'].data_type,
                    output_dir=argv.output_dir,
                    output_model_name=argv.model_name,
                    mean_data=mean_data,
                    input_names=input_names,
                    meta_info=get_meta_info(argv),
                    use_temporary_path=True)

    # This graph cleanup is required to avoid double memory consumption
    graph.clear()

    if not (argv.framework == 'tf' and argv.tensorflow_custom_operations_config_update):
        output_dir = argv.output_dir if argv.output_dir != '.' else os.getcwd()
        orig_model_name = os.path.normpath(os.path.join(output_dir, argv.model_name))

        return_code = "not executed"
        # This try-except is additional reinsurance that the IE
        # dependency search does not break the MO pipeline
        try:
            if not argv.legacy_ir_generation and find_ie_version(silent=True):
                path_to_offline_transformations = os.path.join(os.path.realpath(os.path.dirname(__file__)), 'back',
                                                               'offline_transformations.py')
                status = subprocess.run([sys.executable, path_to_offline_transformations,
                                         "--input_model", orig_model_name,
                                         "--framework", argv.framework], env=os.environ, timeout=10)
                return_code = status.returncode
                if return_code != 0 and not argv.silent:
                    log.error("offline_transformations return code {}".format(return_code), extra={'is_warning': True})
        except Exception as e:
            log.error(e, extra={'is_warning': True})

        message = str(dict({
            "platform": platform.system(),
            "mo_version": get_simplified_mo_version(),
            "ie_version": get_simplified_ie_version(env=os.environ),
            "python_version": sys.version,
            "return_code": return_code
        }))
        t = tm.Telemetry()
        t.send_event('mo', 'offline_transformations_status', message)
>>>>>>> a8289b58

        # if IR wasn't produced by offline_transformations step we need to fallback to IR
        # produced by prepare_ir. This IR needs to be renamed from XXX_tmp.xml to XXX.xml
        suffixes = [".xml", ".bin", ".mapping"]
        if return_code != 0:
            log.error("Using fallback to produce IR.", extra={'is_warning': True})
            for suf in suffixes:
                # remove existing files
                path_to_file = orig_model_name + suf
                if os.path.exists(path_to_file):
                    os.remove(path_to_file)

                # rename tmp IR to original name
                os.rename(orig_model_name + "_tmp" + suf, orig_model_name + suf)
        else:
            for suf in suffixes:
                # remove existing files
                path_to_file = orig_model_name + "_tmp" + suf
                if os.path.exists(path_to_file):
                    os.remove(path_to_file)

            # add meta information to IR
            append_ir_info(file=orig_model_name,
                           meta_info=get_meta_info(argv),
                           mean_data=mean_data,
                           input_names=input_names)

        print('[ SUCCESS ] Generated IR version {} model.'.format(get_ir_version(argv)))
        print('[ SUCCESS ] XML file: {}.xml'.format(orig_model_name))
        print('[ SUCCESS ] BIN file: {}.bin'.format(orig_model_name))

    return 0


def driver(argv: argparse.Namespace):
    init_logger(argv.log_level.upper(), argv.silent)

    start_time = datetime.datetime.now()

    ret_res = emit_ir(prepare_ir(argv), argv)

    if ret_res != 0:
        return ret_res

    elapsed_time = datetime.datetime.now() - start_time
    print('[ SUCCESS ] Total execution time: {:.2f} seconds. '.format(elapsed_time.total_seconds()))

    try:
        import resource
        mem_usage = round(resource.getrusage(resource.RUSAGE_SELF).ru_maxrss / 1024)
        if sys.platform == 'darwin':
            mem_usage = round(mem_usage / 1024)
        print('[ SUCCESS ] Memory consumed: {} MB. '.format(mem_usage))
    except ImportError:
        pass

    return ret_res


def main(cli_parser: argparse.ArgumentParser, framework: str):
    telemetry = tm.Telemetry(app_name='Model Optimizer', app_version=get_simplified_mo_version())
    telemetry.start_session()
    telemetry.send_event('mo', 'version', get_simplified_mo_version())
    try:
        # Initialize logger with 'ERROR' as default level to be able to form nice messages
        # before arg parser deliver log_level requested by user
        init_logger('ERROR', False)

        argv = cli_parser.parse_args()
        if framework:
            argv.framework = framework

        ov_update_message = None
        if not hasattr(argv, 'silent') or not argv.silent:
            ov_update_message = get_ov_update_message()
        ret_code = driver(argv)
        if ov_update_message:
            print(ov_update_message)
        telemetry.send_event('mo', 'conversion_result', 'success')
        telemetry.end_session()
        telemetry.force_shutdown(1.0)
        return ret_code
    except (FileNotFoundError, NotADirectoryError) as e:
        log.error('File {} was not found'.format(str(e).split('No such file or directory:')[1]))
        log.debug(traceback.format_exc())
    except Error as err:
        analysis_results = AnalysisResults()
        if analysis_results.get_messages() is not None:
            for el in analysis_results.get_messages():
                log.error(el, extra={'analysis_info': True})
        log.error(err)
        log.debug(traceback.format_exc())
    except FrameworkError as err:
        log.error(err, extra={'framework_error': True})
        log.debug(traceback.format_exc())
    except Exception as err:
        log.error("-------------------------------------------------")
        log.error("----------------- INTERNAL ERROR ----------------")
        log.error("Unexpected exception happened.")
        log.error("Please contact Model Optimizer developers and forward the following information:")
        log.error(str(err))
        log.error(traceback.format_exc())
        log.error("---------------- END OF BUG REPORT --------------")
        log.error("-------------------------------------------------")

    telemetry.send_event('mo', 'conversion_result', 'fail')
    telemetry.end_session()
    telemetry.force_shutdown(1.0)
    return 1<|MERGE_RESOLUTION|>--- conflicted
+++ resolved
@@ -263,50 +263,6 @@
         for_graph_and_each_sub_graph_recursively(graph, RemoveConstOps().find_and_replace_pattern)
         for_graph_and_each_sub_graph_recursively(graph, CreateConstNodesReplacement().find_and_replace_pattern)
 
-<<<<<<< HEAD
-        prepare_emit_ir(graph=graph,
-                        data_type=graph.graph['cmd_params'].data_type,
-                        output_dir=argv.output_dir,
-                        output_model_name=argv.model_name,
-                        mean_data=graph.graph['mf'] if 'mf' in graph.graph else None,
-                        input_names=graph.graph['input_names'] if 'input_names' in graph.graph else [],
-                        meta_info=get_meta_info(argv))
-
-    if not (argv.framework == 'tf' and argv.tensorflow_custom_operations_config_update):
-        output_dir = argv.output_dir if argv.output_dir != '.' else os.getcwd()
-# TODO: mnosov: frontend changes
-        orig_model_name = os.path.join(output_dir, argv.model_name)
-        if 'network' in graph.graph:
-            graph.graph['network'].serialize(orig_model_name + ".xml", orig_model_name + ".bin")
-            print('[ SUCCESS ] Converted with ONNX Importer')
-#=======
-#        orig_model_name = os.path.normpath(os.path.join(output_dir, argv.model_name))
-#
-#        return_code = "not executed"
-#        # This try-except is additional reinsurance that the IE
-#        # dependency search does not break the MO pipeline
-#        try:
-#            if find_ie_version(silent=True):
-#                path_to_offline_transformations = os.path.join(os.path.realpath(os.path.dirname(__file__)), 'back',
-#                                                               'offline_transformations.py')
-#                status = subprocess.run([sys.executable, path_to_offline_transformations, orig_model_name], env=os.environ, timeout=10)
-#                return_code = status.returncode
-#                if return_code != 0 and not argv.silent:
-#                    print("[ WARNING ] offline_transformations return code {}".format(return_code))
-#        except Exception as e:
-#            pass
-
-#        message = str(dict({
-#            "platform": platform.system(),
-#            "mo_version": get_simplified_mo_version(),
-#            "ie_version": get_simplified_ie_version(env=os.environ),
-#            "python_version": sys.version,
-#            "return_code": return_code
-#        }))
-#        t = tm.Telemetry()
-#        t.send_event('mo', 'offline_transformations_status', message)
-#>>>>>>> upstream/master
-=======
     mean_data = deepcopy(graph.graph['mf']) if 'mf' in graph.graph else None
     input_names = deepcopy(graph.graph['input_names']) if 'input_names' in graph.graph else []
 
@@ -326,6 +282,10 @@
         output_dir = argv.output_dir if argv.output_dir != '.' else os.getcwd()
         orig_model_name = os.path.normpath(os.path.join(output_dir, argv.model_name))
 
+        if 'network' in graph.graph:
+            graph.graph['network'].serialize(orig_model_name + ".xml", orig_model_name + ".bin")
+            print('[ SUCCESS ] Converted with ONNX Importer')
+        
         return_code = "not executed"
         # This try-except is additional reinsurance that the IE
         # dependency search does not break the MO pipeline
@@ -351,7 +311,6 @@
         }))
         t = tm.Telemetry()
         t.send_event('mo', 'offline_transformations_status', message)
->>>>>>> a8289b58
 
         # if IR wasn't produced by offline_transformations step we need to fallback to IR
         # produced by prepare_ir. This IR needs to be renamed from XXX_tmp.xml to XXX.xml
