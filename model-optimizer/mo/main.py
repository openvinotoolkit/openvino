# Copyright (C) 2018-2021 Intel Corporation
# SPDX-License-Identifier: Apache-2.0

import argparse
import datetime
import logging as log
import os
import sys
import platform
import subprocess
import traceback
from collections import OrderedDict

import numpy as np

import telemetry.telemetry as tm
from extensions.back.SpecialNodesFinalization import RemoveConstOps, CreateConstNodesReplacement, NormalizeTI
from mo.graph.graph import Graph
from mo.middle.pattern_match import for_graph_and_each_sub_graph_recursively
from mo.pipeline.common import prepare_emit_ir, get_ir_version
from mo.pipeline.unified import unified_pipeline
from mo.utils import import_extensions
from mo.utils.cli_parser import get_placeholder_shapes, get_tuple_values, get_model_name, \
    get_common_cli_options, get_caffe_cli_options, get_tf_cli_options, get_mxnet_cli_options, get_kaldi_cli_options, \
    get_onnx_cli_options, get_mean_scale_dictionary, parse_tuple_pairs, get_freeze_placeholder_values, get_meta_info
<<<<<<< HEAD
from mo.utils.error import Error, FrameworkError
=======
from mo.utils.error import Error, FrameworkError, classify_error_type
>>>>>>> d166b482
from mo.utils.get_ov_update_message import get_ov_update_message
from mo.utils.guess_framework import deduce_framework_by_namespace
from mo.utils.logger import init_logger
from mo.utils.model_analysis import AnalysisResults
from mo.utils.utils import refer_to_faq_msg
from mo.utils.version import get_version, get_simplified_mo_version, get_simplified_ie_version
from mo.utils.versions_checker import check_requirements
from mo.utils.find_ie_version import find_ie_version


def replace_ext(name: str, old: str, new: str):
    base, ext = os.path.splitext(name)
    log.debug("base: {}, ext: {}".format(base, ext))
    if ext == old:
        return base + new


def print_argv(argv: argparse.Namespace, is_caffe: bool, is_tf: bool, is_mxnet: bool, is_kaldi: bool, is_onnx: bool,
               model_name: str):
    print('Model Optimizer arguments:')
    props = OrderedDict()
    props['common_args'] = get_common_cli_options(model_name)
    if is_caffe:
        props['caffe_args'] = get_caffe_cli_options()
    if is_tf:
        props['tf_args'] = get_tf_cli_options()
    if is_mxnet:
        props['mxnet_args'] = get_mxnet_cli_options()
    if is_kaldi:
        props['kaldi_args'] = get_kaldi_cli_options()
    if is_onnx:
        props['onnx_args'] = get_onnx_cli_options()

    framework_specifics_map = {
        'common_args': 'Common parameters:',
        'caffe_args': 'Caffe specific parameters:',
        'tf_args': 'TensorFlow specific parameters:',
        'mxnet_args': 'MXNet specific parameters:',
        'kaldi_args': 'Kaldi specific parameters:',
        'onnx_args': 'ONNX specific parameters:',
    }

    lines = []
    for key in props:
        lines.append(framework_specifics_map[key])
        for (op, desc) in props[key].items():
            if isinstance(desc, list):
                lines.append('\t{}: \t{}'.format(desc[0], desc[1](getattr(argv, op, 'NONE'))))
            else:
                if op == 'k':
                    default_path = os.path.join(os.path.dirname(sys.argv[0]),
                                                'extensions/front/caffe/CustomLayersMapping.xml')
                    if getattr(argv, op, 'NONE') == default_path:
                        lines.append('\t{}: \t{}'.format(desc, 'Default'))
                        continue
                lines.append('\t{}: \t{}'.format(desc, getattr(argv, op, 'NONE')))
    print('\n'.join(lines), flush=True)


def arguments_post_parsing(argv: argparse.Namespace):
    is_tf, is_caffe, is_mxnet, is_kaldi, is_onnx = deduce_framework_by_namespace(argv)

    if not any([is_tf, is_caffe, is_mxnet, is_kaldi, is_onnx]):
        raise Error('Framework {} is not a valid target. Please use --framework with one from the list: caffe, tf, '
                    'mxnet, kaldi, onnx. ' + refer_to_faq_msg(15), argv.framework)

    if is_tf and not argv.input_model and not argv.saved_model_dir and not argv.input_meta_graph:
        raise Error('Path to input model or saved model dir is required: use --input_model, --saved_model_dir or '
                    '--input_meta_graph')
    elif is_mxnet and not argv.input_model and not argv.input_symbol and not argv.pretrained_model_name:
        raise Error('Path to input model or input symbol or pretrained_model_name is required: use --input_model or '
                    '--input_symbol or --pretrained_model_name')
    elif is_caffe and not argv.input_model and not argv.input_proto:
        raise Error('Path to input model or input proto is required: use --input_model or --input_proto')
    elif (is_kaldi or is_onnx) and not argv.input_model:
        raise Error('Path to input model is required: use --input_model.')

    log.debug(str(argv))
    log.debug("Model Optimizer started")
    t = tm.Telemetry()
    t.start_session()

    model_name = "<UNKNOWN_NAME>"
    if argv.model_name:
        model_name = argv.model_name
    elif argv.input_model:
        model_name = get_model_name(argv.input_model)
    elif is_tf and argv.saved_model_dir:
        model_name = "saved_model"
    elif is_tf and argv.input_meta_graph:
        model_name = get_model_name(argv.input_meta_graph)
    elif is_mxnet and argv.input_symbol:
        model_name = get_model_name(argv.input_symbol)
    argv.model_name = model_name

    log.debug('Output model name would be {}{{.xml, .bin}}'.format(argv.model_name))

    # if --input_proto is not provided, try to retrieve another one
    # by suffix substitution from model file name
    if is_caffe and not argv.input_proto:
        argv.input_proto = replace_ext(argv.input_model, '.caffemodel', '.prototxt')

        if not argv.input_proto:
            raise Error("Cannot find prototxt file: for Caffe please specify --input_proto - a " +
                        "protobuf file that stores topology and --input_model that stores " +
                        "pretrained weights. " +
                        refer_to_faq_msg(20))
        log.info('Deduced name for prototxt: {}'.format(argv.input_proto))

    if not argv.silent:
        print_argv(argv, is_caffe, is_tf, is_mxnet, is_kaldi, is_onnx, argv.model_name)

    # This try-except is additional reinsurance that the IE
    # dependency search does not break the MO pipeline
    try:
        if not find_ie_version(silent=argv.silent) and not argv.silent:
            print("[ WARNING ] Could not find the Inference Engine Python API. At this moment, the Inference Engine dependency is not required, but will be required in future releases.")
            print("[ WARNING ] Consider building the Inference Engine Python API from sources or try to install OpenVINO (TM) Toolkit using \"install_prerequisites.{}\"".format(
                    "bat" if sys.platform == "windows" else "sh"))
            # If the IE was not found, it will not print the MO version, so we have to print it manually
            print("{}: \t{}".format("Model Optimizer version", get_version()))
    except Exception as e:
        pass

    ret_code = check_requirements(framework=argv.framework)
    if ret_code:
        raise Error('check_requirements exit with return code {}'.format(ret_code))

    if is_tf and argv.tensorflow_use_custom_operations_config is not None:
        argv.transformations_config = argv.tensorflow_use_custom_operations_config

    if is_caffe and argv.mean_file and argv.mean_values:
        raise Error('Both --mean_file and mean_values are specified. Specify either mean file or mean values. ' +
                    refer_to_faq_msg(17))
    elif is_caffe and argv.mean_file and argv.mean_file_offsets:
        values = get_tuple_values(argv.mean_file_offsets, t=int, num_exp_values=2)
        mean_file_offsets = np.array([int(x) for x in values[0].split(',')])
        if not all([offset >= 0 for offset in mean_file_offsets]):
            raise Error("Negative value specified for --mean_file_offsets option. "
                        "Please specify positive integer values in format '(x,y)'. " +
                        refer_to_faq_msg(18))
        argv.mean_file_offsets = mean_file_offsets

    if argv.scale and argv.scale_values:
        raise Error(
            'Both --scale and --scale_values are defined. Specify either scale factor or scale values per input ' +
            'channels. ' + refer_to_faq_msg(19))

    if argv.scale and argv.scale < 1.0:
        log.error("The scale value is less than 1.0. This is most probably an issue because the scale value specifies "
                  "floating point value which all input values will be *divided*.", extra={'is_warning': True})

    if argv.input_model and (is_tf and argv.saved_model_dir):
        raise Error('Both --input_model and --saved_model_dir are defined. '
                    'Specify either input model or saved model directory.')
    if is_tf:
        if argv.saved_model_tags is not None:
            if ' ' in argv.saved_model_tags:
                raise Error('Incorrect saved model tag was provided. Specify --saved_model_tags with no spaces in it')
            argv.saved_model_tags = argv.saved_model_tags.split(',')

    argv.output = argv.output.split(',') if argv.output else None

    argv.placeholder_shapes, argv.placeholder_data_types = get_placeholder_shapes(argv.input, argv.input_shape,
                                                                                  argv.batch)

    mean_values = parse_tuple_pairs(argv.mean_values)
    scale_values = parse_tuple_pairs(argv.scale_values)
    mean_scale = get_mean_scale_dictionary(mean_values, scale_values, argv.input)
    argv.mean_scale_values = mean_scale

    if not os.path.exists(argv.output_dir):
        try:
            os.makedirs(argv.output_dir)
        except PermissionError as e:
            raise Error("Failed to create directory {}. Permission denied! " +
                        refer_to_faq_msg(22),
                        argv.output_dir) from e
    else:
        if not os.access(argv.output_dir, os.W_OK):
            raise Error("Output directory {} is not writable for current user. " +
                        refer_to_faq_msg(22), argv.output_dir)

    log.debug("Placeholder shapes : {}".format(argv.placeholder_shapes))

    if hasattr(argv, 'extensions') and argv.extensions and argv.extensions != '':
        extensions = argv.extensions.split(',')
    else:
        extensions = None

    argv.freeze_placeholder_with_value, argv.input = get_freeze_placeholder_values(argv.input,
                                                                                   argv.freeze_placeholder_with_value)
    if is_tf:
        t.send_event('mo', 'framework', 'tf')
        from mo.front.tf.register_custom_ops import get_front_classes
        import_extensions.load_dirs(argv.framework, extensions, get_front_classes)
    elif is_caffe:
        t.send_event('mo', 'framework', 'caffe')
        from mo.front.caffe.register_custom_ops import get_front_classes
        import_extensions.load_dirs(argv.framework, extensions, get_front_classes)
    elif is_mxnet:
        t.send_event('mo', 'framework', 'mxnet')
        from mo.front.mxnet.register_custom_ops import get_front_classes
        import_extensions.load_dirs(argv.framework, extensions, get_front_classes)
    elif is_kaldi:
        t.send_event('mo', 'framework', 'kaldi')
        from mo.front.kaldi.register_custom_ops import get_front_classes
        import_extensions.load_dirs(argv.framework, extensions, get_front_classes)
    elif is_onnx:
        t.send_event('mo', 'framework', 'onnx')
        from mo.front.onnx.register_custom_ops import get_front_classes
        import_extensions.load_dirs(argv.framework, extensions, get_front_classes)
    return argv


def prepare_ir(argv: argparse.Namespace):
    argv = arguments_post_parsing(argv)
    graph = unified_pipeline(argv)
    return graph


def emit_ir(graph: Graph, argv: argparse.Namespace):
    NormalizeTI().find_and_replace_pattern(graph)
    for_graph_and_each_sub_graph_recursively(graph, RemoveConstOps().find_and_replace_pattern)
    for_graph_and_each_sub_graph_recursively(graph, CreateConstNodesReplacement().find_and_replace_pattern)

    prepare_emit_ir(graph=graph,
                    data_type=graph.graph['cmd_params'].data_type,
                    output_dir=argv.output_dir,
                    output_model_name=argv.model_name,
                    mean_data=graph.graph['mf'] if 'mf' in graph.graph else None,
                    input_names=graph.graph['input_names'] if 'input_names' in graph.graph else [],
                    meta_info=get_meta_info(argv))

    if not (argv.framework == 'tf' and argv.tensorflow_custom_operations_config_update):
        output_dir = argv.output_dir if argv.output_dir != '.' else os.getcwd()
        orig_model_name = os.path.normpath(os.path.join(output_dir, argv.model_name))

        return_code = "not executed"
        # This try-except is additional reinsurance that the IE
        # dependency search does not break the MO pipeline
        try:
            if find_ie_version(silent=True):
                path_to_offline_transformations = os.path.join(os.path.realpath(os.path.dirname(__file__)), 'back',
                                                               'offline_transformations.py')
                status = subprocess.run([sys.executable, path_to_offline_transformations, orig_model_name], env=os.environ, timeout=10)
                return_code = status.returncode
                if return_code != 0 and not argv.silent:
                    print("[ WARNING ] offline_transformations return code {}".format(return_code))
        except Exception as e:
            pass

        message = str(dict({
            "platform": platform.system(),
            "mo_version": get_simplified_mo_version(),
            "ie_version": get_simplified_ie_version(env=os.environ),
            "python_version": sys.version,
            "return_code": return_code
        }))
        t = tm.Telemetry()
        t.send_event('mo', 'offline_transformations_status', message)

        print('[ SUCCESS ] Generated IR version {} model.'.format(get_ir_version(argv)))
        print('[ SUCCESS ] XML file: {}.xml'.format(orig_model_name))
        print('[ SUCCESS ] BIN file: {}.bin'.format(orig_model_name))

    return 0


def driver(argv: argparse.Namespace):
    init_logger(argv.log_level.upper(), argv.silent)

    start_time = datetime.datetime.now()

    ret_res = emit_ir(prepare_ir(argv), argv)

    if ret_res != 0:
        return ret_res

    elapsed_time = datetime.datetime.now() - start_time
    print('[ SUCCESS ] Total execution time: {:.2f} seconds. '.format(elapsed_time.total_seconds()))

    try:
        import resource
        mem_usage = round(resource.getrusage(resource.RUSAGE_SELF).ru_maxrss / 1024)
        if sys.platform == 'darwin':
            mem_usage = round(mem_usage / 1024)
        print('[ SUCCESS ] Memory consumed: {} MB. '.format(mem_usage))
    except ImportError:
        pass

    return ret_res


def main(cli_parser: argparse.ArgumentParser, framework: str):
    telemetry = tm.Telemetry(app_name='Model Optimizer', app_version=get_simplified_mo_version())
    telemetry.start_session()
    telemetry.send_event('mo', 'version', get_simplified_mo_version())
    try:
        # Initialize logger with 'ERROR' as default level to be able to form nice messages
        # before arg parser deliver log_level requested by user
        init_logger('ERROR', False)

        argv = cli_parser.parse_args()
        if framework:
            argv.framework = framework

        ov_update_message = None
        if not hasattr(argv, 'silent') or not argv.silent:
            ov_update_message = get_ov_update_message()
        ret_code = driver(argv)
        if ov_update_message:
            print(ov_update_message)
        telemetry.send_event('mo', 'conversion_result', 'success')
        telemetry.end_session()
        telemetry.force_shutdown(1.0)
        return ret_code
    except (FileNotFoundError, NotADirectoryError) as e:
        log.error('File {} was not found'.format(str(e).split('No such file or directory:')[1]))
        log.debug(traceback.format_exc())
    except Error as err:
        analysis_results = AnalysisResults()
        if analysis_results.get_messages() is not None:
            for el in analysis_results.get_messages():
                log.error(el, extra={'analysis_info': True})
        log.error(err)
        log.debug(traceback.format_exc())
    except FrameworkError as err:
        log.error(err, extra={'framework_error': True})
        log.debug(traceback.format_exc())
    except Exception as err:
        log.error("-------------------------------------------------")
        log.error("----------------- INTERNAL ERROR ----------------")
        log.error("Unexpected exception happened.")
        log.error("Please contact Model Optimizer developers and forward the following information:")
        log.error(str(err))
        log.error(traceback.format_exc())
        log.error("---------------- END OF BUG REPORT --------------")
        log.error("-------------------------------------------------")

    telemetry.send_event('mo', 'conversion_result', 'fail')
    telemetry.end_session()
    telemetry.force_shutdown(1.0)
    return 1<|MERGE_RESOLUTION|>--- conflicted
+++ resolved
@@ -23,11 +23,7 @@
 from mo.utils.cli_parser import get_placeholder_shapes, get_tuple_values, get_model_name, \
     get_common_cli_options, get_caffe_cli_options, get_tf_cli_options, get_mxnet_cli_options, get_kaldi_cli_options, \
     get_onnx_cli_options, get_mean_scale_dictionary, parse_tuple_pairs, get_freeze_placeholder_values, get_meta_info
-<<<<<<< HEAD
-from mo.utils.error import Error, FrameworkError
-=======
 from mo.utils.error import Error, FrameworkError, classify_error_type
->>>>>>> d166b482
 from mo.utils.get_ov_update_message import get_ov_update_message
 from mo.utils.guess_framework import deduce_framework_by_namespace
 from mo.utils.logger import init_logger
@@ -87,7 +83,7 @@
     print('\n'.join(lines), flush=True)
 
 
-def arguments_post_parsing(argv: argparse.Namespace):
+def prepare_ir(argv: argparse.Namespace):
     is_tf, is_caffe, is_mxnet, is_kaldi, is_onnx = deduce_framework_by_namespace(argv)
 
     if not any([is_tf, is_caffe, is_mxnet, is_kaldi, is_onnx]):
@@ -240,11 +236,6 @@
         t.send_event('mo', 'framework', 'onnx')
         from mo.front.onnx.register_custom_ops import get_front_classes
         import_extensions.load_dirs(argv.framework, extensions, get_front_classes)
-    return argv
-
-
-def prepare_ir(argv: argparse.Namespace):
-    argv = arguments_post_parsing(argv)
     graph = unified_pipeline(argv)
     return graph
 
