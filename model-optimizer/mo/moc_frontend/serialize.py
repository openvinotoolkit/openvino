--- conflicted
+++ resolved
@@ -13,11 +13,6 @@
 def moc_emit_ir(ngraph_function: Function, argv: argparse.Namespace):
     output_dir = argv.output_dir if argv.output_dir != '.' else os.getcwd()
 
-<<<<<<< HEAD
-    network = function_to_cnn(ngraph_function)
-
-=======
->>>>>>> 91eae2b7
     from mo.back.offline_transformations import apply_user_transformations, apply_moc_transformations
     apply_user_transformations(ngraph_function, parse_transform(argv.transform))
     apply_moc_transformations(ngraph_function)
