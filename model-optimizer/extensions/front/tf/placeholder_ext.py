--- conflicted
+++ resolved
@@ -15,17 +15,6 @@
 
     @classmethod
     def extract(cls, node):
-<<<<<<< HEAD
-        extracted_shape = tf_tensor_shape(node.pb.attr["shape"].shape)
-        extracted_output_shapes = tf_tensor_shape(node.pb.attr["_output_shapes"].list.shape[0])
-
-        shape = shape_array([])
-        if len(extracted_shape) != len(extracted_output_shapes):
-            log.warning('Extracted shapes for Placeholder operation {} have different lengths: '
-                        '`shape` {} and `_output_shapes` {}. Please, check if model is consistent'.format(node.pb.name, extracted_shape, extracted_output_shapes))
-            if len(extracted_shape) != 0 and node.pb.attr["shape"].shape.unknown_rank:
-                shape = extracted_shape
-=======
         shape = shape_array([])
         # Extract output shape from `shape` attribute
         extracted_shape = tf_tensor_shape(node.pb.attr["shape"].shape)
@@ -44,7 +33,6 @@
                         '`_output_shapes` {}. Please, check if model is consistent'.format(node.pb.name,
                                                                                            extracted_shape,
                                                                                            extracted_output_shapes))
->>>>>>> 081c452a
             if len(extracted_output_shapes) != 0 and not node.pb.attr["shape"].shape.unknown_rank:
                 shape = extracted_output_shapes
 
