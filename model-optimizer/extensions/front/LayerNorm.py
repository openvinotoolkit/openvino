--- conflicted
+++ resolved
@@ -16,12 +16,8 @@
 
 import logging as log
 
-<<<<<<< HEAD
 from mo.front.common.replacement import FrontReplacementPattern
-=======
-from mo.front.common.replacement import FrontReplacementSubgraph
 from mo.front.tf.graph_utils import create_op_with_const_inputs
->>>>>>> 9ff8e262
 from mo.graph.graph import Graph, rename_nodes
 from extensions.ops.mvn import MVN
 from mo.middle.pattern_match import apply_pattern
@@ -107,17 +103,10 @@
         add_param = match['add_param']
         if add_param.value.size == 1 and pow_param.value.size == 1 and add_param.value.item() <= 1e-05 \
                 and pow_param.value.item() == 0.5 and match['pool0_param'].value == match['pool1_param'].value:
-<<<<<<< HEAD
             log.debug('Found LayerNorm pattern after {} with name {}'.format(node_before.op, node_before_name))
-            mvn = MVN(graph, {'eps': add_param.value.item(),
-                              'axes': match['pool1_param'].value,
-                              'normalize_variance': 1}).create_node()
-=======
-            log.debug('Found LayerNorm pattern after {} with name {}'.format(inp_port.node.op, inp_port.node.name))
             mvn = create_op_with_const_inputs(graph, MVN, {1: match['pool1_param'].value},
                                               {'eps': add_param.value.item(), 'normalize_variance': 1,
                                                'eps_mode': 'inside_sqrt'})
->>>>>>> 9ff8e262
             div_name = match['div'].soft_get('name', match['div'].id)
             rename_nodes([(match['div'], div_name + '/to_be_removed'), (mvn, div_name)])
 
