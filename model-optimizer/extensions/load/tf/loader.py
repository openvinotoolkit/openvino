--- conflicted
+++ resolved
@@ -65,6 +65,7 @@
         if argv.tensorboard_logdir:
             tensorboard_util.dump_for_tensorboard(graph_def, argv.tensorboard_logdir)
 
+        update_extractors_with_extensions(tf_op_extractors)
 
         try:
             protobuf2nx(graph, graph_def)
@@ -145,18 +146,6 @@
     return NHWC_conv_detected
 
 
-<<<<<<< HEAD
-class TFExtractor(Loader):
-    id = "TFExtractor"
-    enabled = True
-
-    def run_after(self):
-        return [TFLoader]
-
-    def load(self, graph: Graph):
-        update_extractors_with_extensions(tf_op_extractors)
-        extract_node_attrs(graph, lambda node: tf_op_extractor(node, check_for_duplicates(tf_op_extractors)))
-=======
 def update_cmd_params_and_layout(graph: Graph):
     """
     Updates "cmd_params" and "layout" attribute as the model has only NCHW layout operations.
@@ -166,5 +155,4 @@
     if 'cmd_params' in graph.graph:
         graph.graph['cmd_params'].auto_disable_nhwc_to_nchw = True
     if 'layout' in graph.graph:
-        graph.graph['layout'] = 'NCHW'
->>>>>>> cccec694
+        graph.graph['layout'] = 'NCHW'