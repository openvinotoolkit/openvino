--- conflicted
+++ resolved
@@ -67,11 +67,7 @@
                                            {1: int64_array([begin_dim]),
                                             2: int64_array([end_dim]),
                                             3: int64_array([1])},
-<<<<<<< HEAD
-                                           {'name': resize_name + '/sizes_ss_',
-=======
                                            {'name': resize_name + '/StridedSlice_sizes',
->>>>>>> 3c1e73e8
                                             'begin_mask': int64_array([1]),
                                             'end_mask': int64_array([1]),
                                             'new_axis_mask': int64_array([0]),
@@ -81,11 +77,7 @@
                                             {1: int64_array([begin_dim]),
                                              2: int64_array([end_dim]),
                                              3: int64_array([1])},
-<<<<<<< HEAD
-                                            {'name': resize_name + '/scales_ss_',
-=======
                                             {'name': resize_name + '/StridedSlice_scales',
->>>>>>> 3c1e73e8
                                              'begin_mask': int64_array([1]),
                                              'end_mask': int64_array([1]),
                                              'new_axis_mask': int64_array([0]),
