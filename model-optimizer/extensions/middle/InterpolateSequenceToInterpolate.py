"""
 Copyright (c) 2020 Intel Corporation

 Licensed under the Apache License, Version 2.0 (the "License");
 you may not use this file except in compliance with the License.
 You may obtain a copy of the License at

      http://www.apache.org/licenses/LICENSE-2.0

 Unless required by applicable law or agreed to in writing, software
 distributed under the License is distributed on an "AS IS" BASIS,
 WITHOUT WARRANTIES OR CONDITIONS OF ANY KIND, either express or implied.
 See the License for the specific language governing permissions and
 limitations under the License.
"""

import logging as log
import numpy as np
from typing import List

from extensions.ops.interpolate import Interpolate
from mo.front.common.partial_infer.utils import int64_array
from mo.front.tf.graph_utils import create_op_with_const_inputs
from mo.graph.graph import Graph, Node, rename_nodes
from mo.middle.replacement import MiddleReplacementPattern
from mo.utils.error import Error
from mo.utils.utils import group_by_with_binary_predicate


def node_has_one_consumer(node: Node) -> bool:
    return len(node.out_port(0).get_destinations()) == 1


def is_next(first: Node, second: Node) -> bool:
    """
    This function checks if 'first' is predecessor of 'second'. The node 'first' is called to be
    a predecessor of the node 'second', if an output of 'first' is an input of 'second', and
    number of destinations of 'first' is equal to 1.
    :param first: an Interpolate layer
    :param second: another Interpolate layer
    :return: True, if 'first' is an predecessor of 'second', and False otherwise.
    """
    dests = first.out_port(0).get_destinations()
    if node_has_one_consumer(first):
        return second.id == dests[0].node.id
    elif first.soft_get('maybe_part_of_sequence', False):
        return len(dests) == 2 and second.id in [d.node.id for d in dests]
    return False


class CanBeFused:
    def __init__(self):
        # We need to accumulate set of axes of compared nodes, because there can be a sequence of a set of axes
        #   {i}{j}{i}
        self.accumulated_axes = set()
        self.default_values_for_opset4 = {
            'mode': None,
            'shape_calculation_mode': None,
            'coordinate_transformation_mode': 'half_pixel',
            'nearest_mode': 'round_prefer_floor',
            'antialias': 0,
            'cube_coeff': -0.75
        }
        self.default_pads = int64_array([0])

    def _compare_attributes_of_interpolate1(self, first: Node, second: Node) -> bool:
        """
        This function checks whether attributes of Interpolate-1 nodes first and second are identical
        (except attribute 'axes').
        :param first: the first of compared nodes
        :param second: the second of compared nodes
        :return: True, if attributes of nodes are identical and False otherwise
        """
        # If some of attributes 'mode', 'align_corners', 'antialias', 'pads_begin', 'pads_end' are different,
        # then attributes of nodes are not identical.
        op = Interpolate(graph=first.graph, attrs={})
        for attr in ['mode', 'align_corners', 'antialias', 'pads_begin', 'pads_end']:
            if first.soft_get(attr, default=op.attrs[attr]) != second.soft_get(attr, default=op.attrs[attr]):
                return False
        return True

    def _compare_attributes_of_interpolate4(self, first: Node, second: Node) -> bool:
        """
        This function checks whether attributes of Interpolate-4 nodes first and second are identical.
        :param first: the first of compared nodes
        :param second: the second of compared nodes
        :return: True, if attributes of nodes are identical and False otherwise
        """
        # If some of attributes 'mode', 'coordinate_transformation_mode', 'nearest_mode', 'antialias', 'cube_coeff'
        # are different, then attributes of first and second are not identical.
        for attr in self.default_values_for_opset4.keys():
            default_value = self.default_values_for_opset4[attr]
            if first.soft_get(attr, default=default_value) != second.soft_get(attr, default=default_value):
                return False

        # If attributes 'pads_begin' or 'pads_end' of nodes first and second are different, then attributes
        # of first and second are not identical.
        for attr in ['pads_begin', 'pads_end']:
            if not np.array_equal(first.soft_get(attr, default=self.default_pads),
                                  second.soft_get(attr, default=self.default_pads)):
                return False
        return True

    def _compare_attributes(self, first: Node, second: Node) -> bool:
        """
        This function checks whether attributes of nodes first and second are identical (except attribute 'axes').
        :param first: the first of compared nodes
        :param second: the second of compared nodes
        :return: True, if attributes of nodes are identical and False otherwise
        """
        # If opsets of nodes are different, then nodes have different attributes.
        fst_opset = first.get_opset()
        snd_opset = second.get_opset()
        if fst_opset != snd_opset:
            return False

        if fst_opset not in ['opset1', 'opset4']:
            fst_name = first.soft_get('name', first.id)
            snd_name = second.soft_get('name', second.id)
            raise Error('Unsupported opset {} for nodes with names {} and {}'.format(fst_opset, fst_name, snd_name))

        if fst_opset == 'opset1':
            return self._compare_attributes_of_interpolate1(first, second)
        else:
            return self._compare_attributes_of_interpolate4(first, second)

    def __call__(self, first: Node, second: Node) -> bool:
        """
        This function checks whether Interpolate nodes 'first' and 'second' can be fused.
        :param first: the first of fused nodes
        :param second: the second of fused nodes
        :return: True, if nodes can be fused, and False otherwise
        """
        if not (is_next(first, second) and self._compare_attributes(first, second)):
            self.accumulated_axes = set()
            return False

        fst_axes = set([a for a in Interpolate.get_axes(first)])
        snd_axes = set([a for a in Interpolate.get_axes(second)])

        self.accumulated_axes = self.accumulated_axes | fst_axes

        # If the set of accumulated axes and the set of axes of 'second' do not intersect then nodes can be fused,
        # because interpolations with respect to various axes do not affect each other.
        if not(self.accumulated_axes & snd_axes):
            return True

        # Otherwise, nodes cannot be fused.
        self.accumulated_axes = set()
        return False


<<<<<<< HEAD
def collect_sequences(xs: List[Node]) -> List[List[Node]]:
    """
    This function receive a list of Interpolate layers, and returns a list of sequences
    of Interpolate layers. Two Interpolate layers, 'first' and 'second' are called to be
    a consecutive, if an output of 'first' is an input of 'second', and number of destinations
    of 'first' is equal to 1.
    :param xs: list of Interpolate layers
    :return: list of sequences of consecutive Interpolate layers
    """
    fuser = CanBeFused()
    if not xs:
        return []

    prev = xs[0]
    sequence = [prev]
    result = []
    for x in xs[1:]:
        if fuser(prev, x):
            sequence.append(x)
            prev = x
        else:
            result.append(sequence)
            prev = x
            sequence = [prev]
    result.append(sequence)
    return result


=======
>>>>>>> 3c1e73e8
def get_interpolate_attributes(node: Node) -> dict:
    opset_to_default_values = {
        'opset1': {
            'mode': None,
            'align_corners': 0,
            'antialias': 0,
            'pads_begin': 0,
            'pads_end': 0,
            'version': 'opset1'
        },
        'opset4': {
            'mode': None,
            'shape_calculation_mode': None,
            'antialias': 0,
            'pads_begin': int64_array([0]),
            'pads_end': int64_array([0]),
            'coordinate_transformation_mode': 'half_pixel',
            'nearest_mode': 'round_prefer_floor',
            'cube_coeff': -0.75,
            'version': 'opset4'
        },
    }
    opset = node.get_opset()
    result = {}
    if opset in opset_to_default_values:
        default_values = opset_to_default_values[opset]
        for attr in default_values.keys():
            value = node.soft_get(attr, default=default_values[attr])
            result[attr] = value
        return result
    else:
        raise Error('Unsupported opset {} for node with name {}.'.format(opset, node.soft_get('name', node.id)))


def replace_sequence(seq: List[Node], graph: Graph):
    """
    This function replaces a sequence of consecutive Interpolate layers with one Interpolate layer,
    if modes of all nodes of a sequence are the same.
    :param seq: sequence of Interpolate layers
    :param graph: graph to which nodes of seq belong
    :return: Nothing
    """
    if not seq:
        return
    if len(seq) == 1:
        return

    modes = set([n.mode for n in seq])
    if len(modes) != 1:
        return

    dims_and_scales_ = []
    # Each element of the list dims_and_scales_ is a pair
    #      (axis, output size for this axis) (opset1)
    # or
    #      (axis, output size for this axis, output scales for this axis) (opset4)
    if seq[0].get_opset() == 'opset1':
        for interp in seq:
            dims_and_scales_.extend(zip(Interpolate.get_axes(interp),
                                        interp.in_port(1).get_connection().get_source().data.get_value()))

        axis_to_size = sorted(list(dict(dims_and_scales_).items()), key=lambda x: x[0])
        axes_of_node = int64_array([z[0] for z in axis_to_size])
        sizes = int64_array([z[1] for z in axis_to_size])
        scales = np.ones(len(axis_to_size))
    else:
        for interp in seq:
            dims_and_scales_.extend(zip(Interpolate.get_axes(interp),
                                        interp.in_port(1).get_connection().get_source().data.get_value(),
                                        interp.in_port(2).get_connection().get_source().data.get_value()))

        axis_to_size = sorted(dims_and_scales_, key=lambda x: x[0])
        axes_of_node = int64_array([z[0] for z in axis_to_size])
        sizes = int64_array([z[1] for z in axis_to_size])
        scales = np.array([z[2] for z in axis_to_size])

    fst_interp_node = seq[0]
    last_interp_node = seq[-1]
    last_interp_node_name = last_interp_node.soft_get('name', last_interp_node.id)
    attributes = get_interpolate_attributes(fst_interp_node)

    opset = fst_interp_node.get_opset()
    if opset == 'opset1':
        attributes['axes'] = axes_of_node
        interp_node = create_op_with_const_inputs(graph, Interpolate, {1: sizes}, attributes)

        fst_interp_connection = fst_interp_node.in_port(0).get_connection()
        fst_interp_connection.set_destination(interp_node.in_port(0))

        last_interp_node.out_port(0).get_connection().set_source(interp_node.out_port(0))
    else:
        attributes['in_ports_count'] = 4
        interp_node = create_op_with_const_inputs(graph, Interpolate,
                                                  {1: sizes, 2: scales, 3: axes_of_node},
                                                  attributes)

        fst_interp_connection = fst_interp_node.in_port(0).get_connection()
        fst_interp_connection.set_destination(interp_node.in_port(0))

        last_interp_node.out_port(0).get_connection().set_source(interp_node.out_port(0))

    rename_nodes([(last_interp_node, last_interp_node_name + '/delete_'), (interp_node, last_interp_node_name)])


class InterpolateSequenceToInterpolate(MiddleReplacementPattern):
    """
    This transformation replaces a sequence of Interpolate layers by one Interpolate layer.
    """
    enabled = True

    def run_before(self):
        from extensions.middle.UpsampleToResample import UpsampleToResample
        return [UpsampleToResample]

    def find_and_replace_pattern(self, graph: Graph):
        log.debug('Enabled replacement of a sequence of Interpolate layers with one Interpolate layer.')
        interps = [n for n in graph.pseudo_topological_sort() if n.kind == 'op' and n.op == 'Interpolate']
        fuser = CanBeFused()
        sequences = group_by_with_binary_predicate(interps, lambda prev, x: is_next(prev, x) and fuser(prev, x))
        for seq in sequences:
            replace_sequence(seq, graph)<|MERGE_RESOLUTION|>--- conflicted
+++ resolved
@@ -150,37 +150,6 @@
         return False
 
 
-<<<<<<< HEAD
-def collect_sequences(xs: List[Node]) -> List[List[Node]]:
-    """
-    This function receive a list of Interpolate layers, and returns a list of sequences
-    of Interpolate layers. Two Interpolate layers, 'first' and 'second' are called to be
-    a consecutive, if an output of 'first' is an input of 'second', and number of destinations
-    of 'first' is equal to 1.
-    :param xs: list of Interpolate layers
-    :return: list of sequences of consecutive Interpolate layers
-    """
-    fuser = CanBeFused()
-    if not xs:
-        return []
-
-    prev = xs[0]
-    sequence = [prev]
-    result = []
-    for x in xs[1:]:
-        if fuser(prev, x):
-            sequence.append(x)
-            prev = x
-        else:
-            result.append(sequence)
-            prev = x
-            sequence = [prev]
-    result.append(sequence)
-    return result
-
-
-=======
->>>>>>> 3c1e73e8
 def get_interpolate_attributes(node: Node) -> dict:
     opset_to_default_values = {
         'opset1': {
