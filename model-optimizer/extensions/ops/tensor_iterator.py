--- conflicted
+++ resolved
@@ -301,11 +301,7 @@
     def generate_port_map(node: Node, src_port_map):
         """ Extract port_map attributes from node and node.body attributes.
 
-<<<<<<< HEAD
-            It iterates over src_port_map and substitude external_port_id, internal_port_id and
-=======
             It iterates over src_port_map and substitute external_port_id, internal_port_id and
->>>>>>> d2773340
             internal_layer_id by real values queried from node ports and node.body attributes.
         """
         result_list = []
