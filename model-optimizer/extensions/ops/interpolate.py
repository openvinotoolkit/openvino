"""
 Copyright (C) 2018-2020 Intel Corporation

 Licensed under the Apache License, Version 2.0 (the "License");
 you may not use this file except in compliance with the License.
 You may obtain a copy of the License at

      http://www.apache.org/licenses/LICENSE-2.0

 Unless required by applicable law or agreed to in writing, software
 distributed under the License is distributed on an "AS IS" BASIS,
 WITHOUT WARRANTIES OR CONDITIONS OF ANY KIND, either express or implied.
 See the License for the specific language governing permissions and
 limitations under the License.
"""

<<<<<<< HEAD
=======

>>>>>>> 8ebd3440
import math
import numpy as np

from mo.front.common.partial_infer.utils import int64_array
from mo.graph.graph import Node, Graph
from mo.ops.op import Op, PermuteAttrs


def infer_for_opset4(node: Node):
    assert len([p for p in node.in_ports().values() if not p.disconnected()]) in [3, 4], \
        "Interpolate-4 node {} must have 3 or 4 inputs".format(node.soft_get(node.name, node.id))
    assert node.has_valid('mode')
    assert node.has_valid('shape_calculation_mode')
    src_shape = node.in_port(0).data.get_shape()
    assert src_shape is not None

    input_rank = len(src_shape)

    pads_begin = correct_pad(node.soft_get('pads_begin', [0]), input_rank)
    pads_end = correct_pad(node.soft_get('pads_end', [0]), input_rank)
    node['pads_begin'] = pads_begin
    node['pads_end'] = pads_end

    if len(node.in_ports()) == 3:
        axes = list(range(0, input_rank))
    else:
        axes = node.in_port(3).get_source().data.get_value()
        assert axes is not None, \
            "Interpolate-4 node with name {} has None as 'axes' input".format(node.soft_get('name', node.id))

    axes = int64_array(axes)
    output_shape = src_shape + pads_begin + pads_end
    if node.shape_calculation_mode == 'sizes':
        dst_shape = node.in_port(1).data.get_value()
        assert dst_shape is not None
        correct_scales_using_dst_shape(node, dst_shape, src_shape, axes)
        for i, axis in enumerate(axes):
            output_shape[axis] = dst_shape[i]
    else:
        scales = node.in_port(2).data.get_value()
        assert scales is not None
        for i, axis in enumerate(axes):
            output_shape[axis] = math.floor(scales[i] * output_shape[axis] + 1.0e-5)

    node.out_port(0).data.set_shape(output_shape)


def infer_for_opset1(node: Node):
    assert len([p for p in node.in_ports().values() if not p.disconnected()]) == 2
    assert node.has_valid('mode')
    assert node.has_valid('axes')

    src_shape = node.in_port(0).data.get_shape()

    assert src_shape is not None
    dst_shape = node.in_port(1).data.get_value()
    assert dst_shape is not None

    output_shape = src_shape.copy()
    for ind, axis in enumerate(node.axes):
        output_shape[axis] = dst_shape[ind]

    node.out_port(0).data.set_shape(output_shape)

    PermuteAttrs.create_permute_attrs(node, attrs=[('axes', 'input:0')])


def pad_attribute_to_str(node: Node, attr: str):
    return ','.join(map(str, node[attr])) if node.has_valid(attr) else None


def correct_pad(pad, rank):
    pad_len = len(pad)
    if pad_len < rank:
        return np.pad(pad, (0, rank - pad_len), 'constant').astype(np.int64)
    elif pad_len > rank:
        return np.array(pad[: rank]).astype(np.int64)
    else:
        return np.array(pad, dtype=np.int64)


def correct_scales_using_dst_shape(node, dst_shape, src_shape, axes):
    scales_value = node.in_port(2).data.get_value()
    if scales_value is None or len(scales_value) != len(dst_shape):
        corrected_scales = np.zeros(len(dst_shape))
        for i, axis in enumerate(list(axes)):
            corrected_scales[i] = math.floor((dst_shape[i] / src_shape[axis]) + 1.0e-5)


class Interpolate(Op):
    op = 'Interpolate'
    enabled = False
    infers = {
        'opset1': infer_for_opset1,
        'opset4': infer_for_opset4
    }

    def __init__(self, graph: Graph, attrs: dict):
<<<<<<< HEAD
        self.infers = {
            'opset1': Interpolate.infer_for_opset1,
            'opset4': Interpolate.infer_for_opset4
        }

=======
>>>>>>> 8ebd3440
        self.attributes_for_opsets = {
            'opset1': [
                ('axes', lambda node: ','.join(map(str, node.axes))),
                'mode', 'align_corners', 'antialias', 'pads_begin', 'pads_end',
            ],
            'opset4': [
                'mode', 'antialias', 'nearest_mode', 'cube_coeff', 'coordinate_transformation_mode',
                'shape_calculation_mode',
                ('pads_begin', lambda node: pad_attribute_to_str(node, 'pads_begin')),
                ('pads_end', lambda node: pad_attribute_to_str(node, 'pads_end')),
            ]
        }

        mandatory_props = {
            'op': self.op,
            'type': self.op,
            'version': 'opset1',

            'axes': None,
            'mode': None,
            'align_corners': 0,
            'antialias': 0,
            'pads_begin': 0,
            'pads_end': 0,

            'infer': self.infer,

            'force_precision_in_ports': {1: 'int64'},
            'in_ports_count': 2,
            'out_ports_count': 1,
        }
        super().__init__(graph, mandatory_props, attrs)

    def supported_attrs(self):
        opset = self.get_opset()
        key = opset if opset in self.attributes_for_opsets else 'opset1'
        return self.attributes_for_opsets[key]

    def infer(self, node: Node):
        opset = self.get_opset()
        key = opset if opset in self.infers else 'opset1'
        self.infers[key](node)

    @staticmethod
<<<<<<< HEAD
    def infer_for_opset1(node: Node):
        assert len([p for p in node.in_ports().values() if not p.disconnected()]) == 2
        assert node.has_valid('mode')
        assert node.has_valid('axes')
=======
    def get_axes(node: Node) -> np.ndarray:
        opset = node.get_opset()
        if opset == 'opset1':
            interp_axes = node.soft_get('axes', None)
            return interp_axes if interp_axes is None else int64_array(interp_axes)
>>>>>>> 8ebd3440

        src_shape = node.in_port(0).data.get_shape()
        assert src_shape is not None
        input_rank = len(src_shape)

<<<<<<< HEAD
        PermuteAttrs.create_permute_attrs(node, attrs=[('axes', 'input:0')])

    @staticmethod
    def get_axes(node: Node) -> np.ndarray:
        opset = node.get_opset()
        if opset == 'opset1':
            interp_axes = node.soft_get('axes', None)
            return interp_axes if interp_axes is None else int64_array(interp_axes)

        src_shape = node.in_port(0).data.get_shape()
        assert src_shape is not None
        input_rank = len(src_shape)

=======
>>>>>>> 8ebd3440
        if len(node.in_ports()) == 3:
            axes = list(range(0, input_rank))
        else:
            axes = node.in_port(3).get_source().data.get_value()
<<<<<<< HEAD
        return int64_array(axes)

    @staticmethod
    def infer_for_opset4(node: Node):
        assert len([p for p in node.in_ports().values() if not p.disconnected()]) in [3, 4], \
            "Interpolate-4 node {} must have 3 or 4 inputs".format(node.soft_get(node.name, node.id))
        assert node.has_valid('mode')
        assert node.has_valid('shape_calculation_mode')
        src_shape = node.in_port(0).data.get_shape()
        assert src_shape is not None

        input_rank = len(src_shape)

        pads_begin = correct_pad(node.soft_get('pads_begin', [0]), input_rank)
        pads_end = correct_pad(node.soft_get('pads_end', [0]), input_rank)
        node['pads_begin'] = pads_begin
        node['pads_end'] = pads_end

        if len(node.in_ports()) == 3:
            axes = list(range(0, input_rank))
        else:
            axes = node.in_port(3).get_source().data.get_value()
            assert axes is not None, \
                "Interpolate-4 node with name {} has None as 'axes' input".format(node.soft_get('name', node.id))

        axes = int64_array(axes)
        output_shape = src_shape + pads_begin + pads_end
        if node.shape_calculation_mode == 'sizes':
            dst_shape = node.in_port(1).data.get_value()
            assert dst_shape is not None
            correct_scales_using_dst_shape(node, dst_shape, src_shape, axes)
            for i, axis in enumerate(axes):
                output_shape[axis] = dst_shape[i]
        else:
            scales = node.in_port(2).data.get_value()
            assert scales is not None
            for i, axis in enumerate(axes):
                output_shape[axis] = math.floor(scales[i] * output_shape[axis])

        node.out_port(0).data.set_shape(output_shape)


def pad_attribute_to_str(node: Node, attr: str):
    return ','.join(map(str, node[attr])) if node.has_valid(attr) else None


def correct_pad(pad, rank):
    pad_len = len(pad)
    if pad_len < rank:
        return np.pad(pad, (0, rank - pad_len), 'constant').astype(np.int64)
    elif pad_len > rank:
        return np.array(pad[: rank]).astype(np.int64)
    else:
        return np.array(pad, dtype=np.int64)


def correct_scales_using_dst_shape(node, dst_shape, src_shape, axes):
    scales_value = node.in_port(2).data.get_value()
    if scales_value is None or len(scales_value) != len(dst_shape):
        corrected_scales = np.zeros(len(dst_shape))
        for i, axis in enumerate(list(axes)):
            corrected_scales[i] =math.floor((dst_shape[i] / src_shape[axis]) + 10e-5)
=======
        return int64_array(axes)
>>>>>>> 8ebd3440
<|MERGE_RESOLUTION|>--- conflicted
+++ resolved
@@ -14,10 +14,6 @@
  limitations under the License.
 """
 
-<<<<<<< HEAD
-=======
-
->>>>>>> 8ebd3440
 import math
 import numpy as np
 
@@ -116,14 +112,6 @@
     }
 
     def __init__(self, graph: Graph, attrs: dict):
-<<<<<<< HEAD
-        self.infers = {
-            'opset1': Interpolate.infer_for_opset1,
-            'opset4': Interpolate.infer_for_opset4
-        }
-
-=======
->>>>>>> 8ebd3440
         self.attributes_for_opsets = {
             'opset1': [
                 ('axes', lambda node: ','.join(map(str, node.axes))),
@@ -168,27 +156,6 @@
         self.infers[key](node)
 
     @staticmethod
-<<<<<<< HEAD
-    def infer_for_opset1(node: Node):
-        assert len([p for p in node.in_ports().values() if not p.disconnected()]) == 2
-        assert node.has_valid('mode')
-        assert node.has_valid('axes')
-=======
-    def get_axes(node: Node) -> np.ndarray:
-        opset = node.get_opset()
-        if opset == 'opset1':
-            interp_axes = node.soft_get('axes', None)
-            return interp_axes if interp_axes is None else int64_array(interp_axes)
->>>>>>> 8ebd3440
-
-        src_shape = node.in_port(0).data.get_shape()
-        assert src_shape is not None
-        input_rank = len(src_shape)
-
-<<<<<<< HEAD
-        PermuteAttrs.create_permute_attrs(node, attrs=[('axes', 'input:0')])
-
-    @staticmethod
     def get_axes(node: Node) -> np.ndarray:
         opset = node.get_opset()
         if opset == 'opset1':
@@ -199,75 +166,8 @@
         assert src_shape is not None
         input_rank = len(src_shape)
 
-=======
->>>>>>> 8ebd3440
         if len(node.in_ports()) == 3:
             axes = list(range(0, input_rank))
         else:
             axes = node.in_port(3).get_source().data.get_value()
-<<<<<<< HEAD
-        return int64_array(axes)
-
-    @staticmethod
-    def infer_for_opset4(node: Node):
-        assert len([p for p in node.in_ports().values() if not p.disconnected()]) in [3, 4], \
-            "Interpolate-4 node {} must have 3 or 4 inputs".format(node.soft_get(node.name, node.id))
-        assert node.has_valid('mode')
-        assert node.has_valid('shape_calculation_mode')
-        src_shape = node.in_port(0).data.get_shape()
-        assert src_shape is not None
-
-        input_rank = len(src_shape)
-
-        pads_begin = correct_pad(node.soft_get('pads_begin', [0]), input_rank)
-        pads_end = correct_pad(node.soft_get('pads_end', [0]), input_rank)
-        node['pads_begin'] = pads_begin
-        node['pads_end'] = pads_end
-
-        if len(node.in_ports()) == 3:
-            axes = list(range(0, input_rank))
-        else:
-            axes = node.in_port(3).get_source().data.get_value()
-            assert axes is not None, \
-                "Interpolate-4 node with name {} has None as 'axes' input".format(node.soft_get('name', node.id))
-
-        axes = int64_array(axes)
-        output_shape = src_shape + pads_begin + pads_end
-        if node.shape_calculation_mode == 'sizes':
-            dst_shape = node.in_port(1).data.get_value()
-            assert dst_shape is not None
-            correct_scales_using_dst_shape(node, dst_shape, src_shape, axes)
-            for i, axis in enumerate(axes):
-                output_shape[axis] = dst_shape[i]
-        else:
-            scales = node.in_port(2).data.get_value()
-            assert scales is not None
-            for i, axis in enumerate(axes):
-                output_shape[axis] = math.floor(scales[i] * output_shape[axis])
-
-        node.out_port(0).data.set_shape(output_shape)
-
-
-def pad_attribute_to_str(node: Node, attr: str):
-    return ','.join(map(str, node[attr])) if node.has_valid(attr) else None
-
-
-def correct_pad(pad, rank):
-    pad_len = len(pad)
-    if pad_len < rank:
-        return np.pad(pad, (0, rank - pad_len), 'constant').astype(np.int64)
-    elif pad_len > rank:
-        return np.array(pad[: rank]).astype(np.int64)
-    else:
-        return np.array(pad, dtype=np.int64)
-
-
-def correct_scales_using_dst_shape(node, dst_shape, src_shape, axes):
-    scales_value = node.in_port(2).data.get_value()
-    if scales_value is None or len(scales_value) != len(dst_shape):
-        corrected_scales = np.zeros(len(dst_shape))
-        for i, axis in enumerate(list(axes)):
-            corrected_scales[i] =math.floor((dst_shape[i] / src_shape[axis]) + 10e-5)
-=======
-        return int64_array(axes)
->>>>>>> 8ebd3440
+        return int64_array(axes)