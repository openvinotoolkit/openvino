--- conflicted
+++ resolved
@@ -31,13 +31,8 @@
 #   ngraph_ov_onnx_frontend_FOUND          - True if the system has ov_onnx_frontend library
 #   ngraph::ov_onnx_frontend               - ONNX FrontEnd target (optional)
 #
-<<<<<<< HEAD
 #   ngraph_paddle_frontend_FOUND     - True if the system has Paddle frontend
-#   ngraph::paddle_ov_frontend       - nGraph Paddle frontend (optional)
-=======
-#   ngraph_paddlepaddle_frontend_FOUND     - True if the system has PDPD frontend
-#   ngraph::ov_paddlepaddle_frontend       - nGraph PDPD frontend (optional)
->>>>>>> d4fdbba7
+#   ngraph::ov_paddle_frontend       - nGraph Paddle frontend (optional)
 #
 
 @PACKAGE_INIT@
@@ -76,17 +71,10 @@
         INTERFACE_LINK_LIBRARIES openvino::frontend::onnx)
 endif()
 
-<<<<<<< HEAD
-if(TARGET openvino::frontend::paddle AND NOT TARGET ngraph::paddle_ov_frontend)
-    add_library(ngraph::paddle_ov_frontend INTERFACE IMPORTED)
-    set_target_properties(ngraph::paddle_ov_frontend PROPERTIES
+if(TARGET openvino::frontend::paddle AND NOT TARGET ngraph::ov_paddle_frontend)
+    add_library(ngraph::ov_paddle_frontend INTERFACE IMPORTED)
+    set_target_properties(ngraph::ov_paddle_frontend PROPERTIES
         INTERFACE_LINK_LIBRARIES openvino::frontend::paddle)
-=======
-if(TARGET openvino::frontend::paddlepaddle AND NOT TARGET ngraph::ov_paddlepaddle_frontend)
-    add_library(ngraph::ov_paddlepaddle_frontend INTERFACE IMPORTED)
-    set_target_properties(ngraph::ov_paddlepaddle_frontend PROPERTIES
-        INTERFACE_LINK_LIBRARIES openvino::frontend::paddlepaddle)
->>>>>>> d4fdbba7
 endif()
 
 if(TARGET openvino::frontend::tensorflow AND NOT TARGET ngraph::ov_tensorflow_frontend)
