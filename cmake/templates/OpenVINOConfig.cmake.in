--- conflicted
+++ resolved
@@ -147,27 +147,6 @@
 
 set(THREADING "@THREADING@")
 if((THREADING STREQUAL "TBB" OR THREADING STREQUAL "TBB_AUTO") AND NOT TBB_FOUND)
-<<<<<<< HEAD
-    set(ov_system_tbb "@ENABLE_SYSTEM_TBB@")
-    if(ov_system_tbb)
-        # OpenVINO is built against system TBB
-        _ov_find_dependency(TBB
-                            COMPONENTS tbb tbbmalloc)
-    else()
-        set_and_check(_tbb_dir "@PACKAGE_IE_TBB_DIR@")
-        # TBB is located in OpenVINO package
-        _ov_find_dependency(TBB
-                            COMPONENTS tbb tbbmalloc
-                            CONFIG
-                            PATHS
-                                # TBB is specified via TBBROOT CMake variable
-                                ${TBBROOT}/cmake
-                                # TBB is searched in OV Package location
-                                ${_tbb_dir}
-                            NO_CMAKE_FIND_ROOT_PATH
-                            NO_DEFAULT_PATH)
-    endif()
-=======
     set(enable_system_tbb "@ENABLE_SYSTEM_TBB@")
     if(NOT enable_system_tbb)
         set_and_check(_tbb_dir "@PACKAGE_IE_TBB_DIR@")
@@ -191,7 +170,6 @@
     _ov_find_dependency(TBB
                         COMPONENTS tbb tbbmalloc
                         ${find_package_tbb_extra_args})
->>>>>>> d3060d4b
 
     set(install_tbbbind "@install_tbbbind@")
     if(install_tbbbind)
