# Copyright (C) 2018-2021 Intel Corporation
# SPDX-License-Identifier: Apache-2.0
#
# FindOpenVINO
# ------
#
# Provides OpenVINO runtime for model creation and inference, frontend libraries
# to convert models from framework specific formats.
#
# The following components are supported:
#
#  * `Runtime`: OpenVINO C++ and C Core & Inference Runtime, frontend common
#  * `ONNX`: OpenVINO ONNX frontend
#  * `Paddle`: OpenVINO Paddle frontend
#
# If no components are specified, `Runtime` component is provided:
#
#   find_package(OpenVINO REQUIRED) # only Runtime component
#
# If specific components are required:
#
#   find_package(OpenVINO REQUIRED COMPONENTS Runtime ONNX)
#
# Imported Targets:
# ------
#
#  Runtime targets:
#
#   `openvino::runtime`
#   The OpenVINO C++ Core & Inference Runtime
#
#   `openvino::runtime::c`
#   The OpenVINO C Inference Runtime
#
#   `openvino::core`
#   The OpenVINO C++ Core Runtime
#
#  Frontend specific targets:
#
#   `openvino::frontend::common`
#   OpenVINO frontend common
#
#   `openvino::frontend::onnx`
#   ONNX FrontEnd target (optional)
#
#   `openvino::frontend::paddle`
#   Paddle FrontEnd target (optional)
#
#   `openvino::frontend::tensorflow`
#   TensorFlow FrontEnd target (optional)
#
# Result variables:
# ------
#
# The module sets the following variables in your project:
#
#   `OpenVINO_FOUND`
#   System has OpenVINO Runtime installed
#
#   `OpenVINO_Runtime_FOUND`
#   OpenVINO C++ Core & Inference Runtime is available
#
#   `OpenVINO_Frontend_ONNX_FOUND`
#   OpenVINO ONNX frontend is available
#
#   `OpenVINO_Frontend_Paddle_FOUND`
#   OpenVINO Paddle frontend is available
#
#   `OpenVINO_Frontend_TensorFlow_FOUND`
#   OpenVINO TensorFlow frontend is available
#
#   `OpenVINO_Frontend_IR_FOUND`
#   OpenVINO IR frontend is available
#
#  OpenVINO version variables:
#
#   `OpenVINO_VERSION_MAJOR`
#   Major version component
# 
#   `OpenVINO_VERSION_MINOR`
#   minor version component
#
#   `OpenVINO_VERSION_PATCH`
#   Patch version component
#

@PACKAGE_INIT@

#
# Common functions
#

if(NOT DEFINED CMAKE_FIND_PACKAGE_NAME)
    set(CMAKE_FIND_PACKAGE_NAME OpenVINO)
    set(_need_package_name_reset ON)
endif()

# we have to use our own version of find_dependency because of support cmake 3.7
macro(_ov_find_dependency dep)
    set(cmake_fd_quiet_arg)
    if(${CMAKE_FIND_PACKAGE_NAME}_FIND_QUIETLY)
        set(cmake_fd_quiet_arg QUIET)
    endif()
    set(cmake_fd_required_arg)
    if(${CMAKE_FIND_PACKAGE_NAME}_FIND_REQUIRED)
        set(cmake_fd_required_arg REQUIRED)
    endif()

    get_property(cmake_fd_alreadyTransitive GLOBAL PROPERTY
        _CMAKE_${dep}_TRANSITIVE_DEPENDENCY)

    find_package(${dep} ${ARGN}
        ${cmake_fd_quiet_arg}
        ${cmake_fd_required_arg})

    if(NOT DEFINED cmake_fd_alreadyTransitive OR cmake_fd_alreadyTransitive)
        set_property(GLOBAL PROPERTY _CMAKE_${dep}_TRANSITIVE_DEPENDENCY TRUE)
    endif()

    if(NOT ${dep}_FOUND)
        set(${CMAKE_FIND_PACKAGE_NAME}_NOT_FOUND_MESSAGE "${CMAKE_FIND_PACKAGE_NAME} could not be found because dependency ${dep} could not be found.")
        set(${CMAKE_FIND_PACKAGE_NAME}_FOUND False)
        return()
    endif()

    set(cmake_fd_required_arg)
    set(cmake_fd_quiet_arg)
endmacro()

function(_ov_target_no_deprecation_error)
    if(NOT MSVC)
        if(CMAKE_CXX_COMPILER_ID STREQUAL "Intel")
            set(flags "-diag-warning=1786")
        else()
            set(flags "-Wno-error=deprecated-declarations")
        endif()
        if(CMAKE_CROSSCOMPILING)
            set_target_properties(${ARGV} PROPERTIES
                                  INTERFACE_LINK_OPTIONS "-Wl,--allow-shlib-undefined")
        endif()

        set_target_properties(${ARGV} PROPERTIES INTERFACE_COMPILE_OPTIONS ${flags})
    endif()
endfunction()

#
# OpenVINO config
#

# need to store current PACKAGE_PREFIX_DIR, because it's overwritten by sub-package one
set(_ov_package_prefix_dir "${PACKAGE_PREFIX_DIR}")

set(THREADING "@THREADING@")
if((THREADING STREQUAL "TBB" OR THREADING STREQUAL "TBB_AUTO") AND NOT TBB_FOUND)
    set_and_check(_tbb_dir "@PACKAGE_IE_TBB_DIR@")
    _ov_find_dependency(TBB
                        COMPONENTS tbb tbbmalloc
                        CONFIG
                        PATHS ${TBBROOT}/cmake
                              ${_tbb_dir}
                        NO_CMAKE_FIND_ROOT_PATH
                        NO_DEFAULT_PATH)

    set(install_tbbbind "@install_tbbbind@")
    if(install_tbbbind)
        set_and_check(_tbb_bind_dir "@PACKAGE_IE_TBBBIND_DIR@")
        _ov_find_dependency(TBBBIND_2_5
                            PATHS ${_tbb_bind_dir}
                            NO_CMAKE_FIND_ROOT_PATH
                            NO_DEFAULT_PATH)
        set_target_properties(${TBBBIND_2_5_IMPORTED_TARGETS} PROPERTIES IMPORTED_GLOBAL ON)
    endif()
endif()

_ov_find_dependency(Threads)

if(NOT TARGET ov_runtime)
    set(_ov_as_external_package ON)
    include("${CMAKE_CURRENT_LIST_DIR}/OpenVINOTargets.cmake")

    # TODO: WA for cmake version < 3.16
    if((THREADING STREQUAL "TBB" OR THREADING STREQUAL "TBB_AUTO") AND TBB_FOUND)
        foreach (type RELEASE DEBUG RELWITHDEBINFO MINSIZEREL)
            set_property(TARGET openvino::runtime APPEND PROPERTY IMPORTED_LINK_DEPENDENT_LIBRARIES_${type} "TBB::tbb;TBB::tbbmalloc")
        endforeach()
    endif()
endif()

#
# Components
#

set(${CMAKE_FIND_PACKAGE_NAME}_Runtime_FOUND ON)

set(${CMAKE_FIND_PACKAGE_NAME}_ONNX_FOUND @ENABLE_OV_ONNX_FRONTEND@)
set(${CMAKE_FIND_PACKAGE_NAME}_Paddle_FOUND @ENABLE_OV_PADDLE_FRONTEND@)
set(${CMAKE_FIND_PACKAGE_NAME}_TensorFlow_FOUND @ENABLE_OV_TF_FRONTEND@)
set(${CMAKE_FIND_PACKAGE_NAME}_IR_FOUND @ENABLE_OV_IR_FRONTEND@)

set(${CMAKE_FIND_PACKAGE_NAME}_Frontend_ONNX_FOUND ${${CMAKE_FIND_PACKAGE_NAME}_ONNX_FOUND})
set(${CMAKE_FIND_PACKAGE_NAME}_Frontend_Paddle_FOUND ${${CMAKE_FIND_PACKAGE_NAME}_Paddle_FOUND})
set(${CMAKE_FIND_PACKAGE_NAME}_Frontend_TensorFlow_FOUND ${${CMAKE_FIND_PACKAGE_NAME}_TensorFlow_FOUND})
set(${CMAKE_FIND_PACKAGE_NAME}_Frontend_IR_FOUND ${${CMAKE_FIND_PACKAGE_NAME}_IR_FOUND})

# if no components specified, only Runtime is provided
if(NOT ${CMAKE_FIND_PACKAGE_NAME}_FIND_COMPONENTS)
    set(${CMAKE_FIND_PACKAGE_NAME}_FIND_COMPONENTS Runtime)
endif()

#
# Apply common functions
#

<<<<<<< HEAD
foreach(target openvino::runtime openvino::runtime::c openvino::core
               openvino::frontend::common openvino::frontend::onnx
               openvino::frontend::paddle openvino::frontend::tensorflow)
=======
foreach(target openvino::runtime openvino::runtime::c
               openvino::frontend::onnx openvino::frontend::paddlepaddle openvino::frontend::tensorflow)
>>>>>>> d4fdbba7
    if(TARGET ${target} AND _ov_as_external_package)
        _ov_target_no_deprecation_error(${target})
    endif()
endforeach()
unset(_ov_as_external_package)

# restore PACKAGE_PREFIX_DIR
set(PACKAGE_PREFIX_DIR ${_ov_package_prefix_dir})
unset(_ov_package_prefix_dir)

check_required_components(${CMAKE_FIND_PACKAGE_NAME})

if(_need_package_name_reset)
    unset(CMAKE_FIND_PACKAGE_NAME)
    unset(_need_package_name_reset)
endif()

unset(${CMAKE_FIND_PACKAGE_NAME}_Paddle_FOUND)
unset(${CMAKE_FIND_PACKAGE_NAME}_ONNX_FOUND)
unset(${CMAKE_FIND_PACKAGE_NAME}_TensorFlow_FOUND)<|MERGE_RESOLUTION|>--- conflicted
+++ resolved
@@ -211,14 +211,8 @@
 # Apply common functions
 #
 
-<<<<<<< HEAD
-foreach(target openvino::runtime openvino::runtime::c openvino::core
-               openvino::frontend::common openvino::frontend::onnx
-               openvino::frontend::paddle openvino::frontend::tensorflow)
-=======
 foreach(target openvino::runtime openvino::runtime::c
-               openvino::frontend::onnx openvino::frontend::paddlepaddle openvino::frontend::tensorflow)
->>>>>>> d4fdbba7
+               openvino::frontend::onnx openvino::frontend::paddle openvino::frontend::tensorflow)
     if(TARGET ${target} AND _ov_as_external_package)
         _ov_target_no_deprecation_error(${target})
     endif()
