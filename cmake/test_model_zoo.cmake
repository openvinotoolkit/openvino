--- conflicted
+++ resolved
@@ -13,11 +13,7 @@
                      MESSAGE_MODE WARNING)
 
 function(ov_model_convert SRC DST OUT)
-<<<<<<< HEAD
-    set(onnx_gen_script "${OpenVINO_SOURCE_DIR}/src/core/tests/models/onnx/onnx_prototxt_converter.py")
-=======
     set(onnx_gen_script ${OpenVINO_SOURCE_DIR}/src/frontends/onnx/tests/onnx_prototxt_converter.py)
->>>>>>> 1ded0750
 
     file(GLOB_RECURSE xml_models RELATIVE "${SRC}" "${SRC}/*.xml")
     file(GLOB_RECURSE bin_models RELATIVE "${SRC}" "${SRC}/*.bin")
@@ -102,61 +98,12 @@
                  onnx_fe_out_files)
 
 if(ENABLE_TESTS)
-<<<<<<< HEAD
-    add_custom_target(test_model_zoo DEPENDS ${onnx_out_files}
-                                             ${ft_out_files}
-                                             ${ie_onnx_out_files}
-                                             ${ie_serialize_out_files}
-                                             ${ie_onnx_import_out_files})
-=======
-    if(ENABLE_OV_ONNX_FRONTEND AND ENABLE_REQUIREMENTS_INSTALL)
-        find_host_package(PythonInterp 3 REQUIRED)
-
-        get_filename_component(PYTHON_EXEC_DIR ${PYTHON_EXECUTABLE} DIRECTORY)
-        execute_process(COMMAND "${PYTHON_EXECUTABLE}" -m pip --version
-            WORKING_DIRECTORY ${PYTHON_EXEC_DIR}
-            RESULT_VARIABLE pip3_exit_code
-            OUTPUT_VARIABLE pip3_version)
-
-        if(NOT pip3_exit_code EQUAL 0)
-            message(FATAL_ERROR "Failed to extract pip module version")
-        endif()
-
-        if(pip3_version MATCHES ".* ([0-9]+)+\.([0-9]+)([\.0-9 ]).*")
-            set(pip3_version ${CMAKE_MATCH_1}.${CMAKE_MATCH_2})
-        else()
-            message(FATAL_ERROR "Failed to parse ${pip3_version}")
-        endif()
-
-        message(STATUS "pip version is ${pip3_version}")
-        set(args --quiet)
-        if(pip3_version VERSION_GREATER 20.2.2 AND pip3_version VERSION_LESS 20.3.0)
-            list(APPEND args --use-feature=2020-resolver)
-        endif()
-
-        set(reqs "${OpenVINO_SOURCE_DIR}/src/frontends/onnx/tests/requirements.txt")
-        add_custom_target(test_pip_prerequisites ALL
-                          "${PYTHON_EXECUTABLE}" -m pip install ${args} -r ${reqs}
-                          COMMENT "Install ONNX Frontend tests requirements."
-                          VERBATIM
-                          SOURCES ${reqs})
-    endif()
-
     add_custom_target(test_model_zoo DEPENDS ${core_tests_out_files}
                                              ${ft_out_files}
                                              ${ie_onnx_out_files}
                                              ${ie_serialize_out_files}
                                              ${onnx_fe_out_files})
 
-    if(TARGET test_pip_prerequisites)
-        add_dependencies(test_model_zoo test_pip_prerequisites)
-    endif()
-
-    if (ENABLE_OV_PADDLE_FRONTEND AND ENABLE_OV_CORE_UNIT_TESTS)
-        add_dependencies(test_model_zoo paddle_test_models)
-    endif()
->>>>>>> 1ded0750
-
     install(DIRECTORY "${CMAKE_RUNTIME_OUTPUT_DIRECTORY}/test_model_zoo"
             DESTINATION tests COMPONENT tests EXCLUDE_FROM_ALL)
 
