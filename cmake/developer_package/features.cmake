# Copyright (C) 2018-2023 Intel Corporation
# SPDX-License-Identifier: Apache-2.0
#

include(options)
include(target_flags)

# FIXME: there are compiler failures with LTO and Cross-Compile toolchains. Disabling for now, but
#        this must be addressed in a proper way
ie_dependent_option (ENABLE_LTO "Enable Link Time Optimization" OFF
    "LINUX;EMSCRIPTEN OR NOT CMAKE_CROSSCOMPILING;CMAKE_CXX_COMPILER_VERSION VERSION_GREATER 4.9" OFF)

ie_option (OS_FOLDER "create OS dedicated folder in output" OFF)

if(OV_GENERATOR_MULTI_CONFIG)
    ie_option(USE_BUILD_TYPE_SUBFOLDER "Create dedicated sub-folder per build type for output binaries" OFF)
else()
    ie_option(USE_BUILD_TYPE_SUBFOLDER "Create dedicated sub-folder per build type for output binaries" ON)
endif()

<<<<<<< HEAD
if(DEFINED ENV{CI_BUILD_NUMBER} AND NOT (WIN32 OR (CMAKE_CROSSCOMPILING AND AARCH64)))
=======
if(DEFINED ENV{CI_BUILD_NUMBER} AND NOT (WIN32 OR CMAKE_CROSSCOMPILING))
>>>>>>> bbf68022
    set(CMAKE_COMPILE_WARNING_AS_ERROR_DEFAULT ON)
else()
    set(CMAKE_COMPILE_WARNING_AS_ERROR_DEFAULT OFF)
endif()

ie_option (CMAKE_COMPILE_WARNING_AS_ERROR "Enable warnings as errors" ${CMAKE_COMPILE_WARNING_AS_ERROR_DEFAULT})

ie_dependent_option (ENABLE_QSPECTRE "Enable Qspectre mitigation" OFF "CMAKE_CXX_COMPILER_ID STREQUAL MSVC" OFF)

ie_dependent_option (ENABLE_INTEGRITYCHECK "build DLLs with /INTEGRITYCHECK flag" OFF "CMAKE_CXX_COMPILER_ID STREQUAL MSVC" OFF)

ie_option (ENABLE_SANITIZER "enable checking memory errors via AddressSanitizer" OFF)

ie_option (ENABLE_UB_SANITIZER "enable UndefinedBahavior sanitizer" OFF)

ie_option (ENABLE_THREAD_SANITIZER "enable checking data races via ThreadSanitizer" OFF)

ie_dependent_option (ENABLE_COVERAGE "enable code coverage" OFF "CMAKE_COMPILER_IS_GNUCXX OR OV_COMPILER_IS_CLANG" OFF)

# Defines CPU capabilities

ie_dependent_option (ENABLE_SSE42 "Enable SSE4.2 optimizations" ON "X86_64 OR (X86 AND NOT EMSCRIPTEN)" OFF)

ie_dependent_option (ENABLE_AVX2 "Enable AVX2 optimizations" ON "X86_64 OR (X86 AND NOT EMSCRIPTEN)" OFF)

ie_dependent_option (ENABLE_AVX512F "Enable AVX512 optimizations" ON "X86_64 OR (X86 AND NOT EMSCRIPTEN)" OFF)

# Type of build, we add this as an explicit option to default it to ON
get_property(BUILD_SHARED_LIBS_DEFAULT GLOBAL PROPERTY TARGET_SUPPORTS_SHARED_LIBS)
ie_option (BUILD_SHARED_LIBS "Build as a shared library" ${BUILD_SHARED_LIBS_DEFAULT})

# Android does not support SOVERSION
# see https://www.opengis.ch/2011/11/23/creating-non-versioned-shared-libraries-for-android/
ie_dependent_option (ENABLE_LIBRARY_VERSIONING "Enable libraries versioning" ON "NOT WIN32;NOT ANDROID;BUILD_SHARED_LIBS" OFF)

ie_dependent_option (ENABLE_FASTER_BUILD "Enable build features (PCH, UNITY) to speed up build time" OFF "CMAKE_VERSION VERSION_GREATER_EQUAL 3.16" OFF)

if(CMAKE_CROSSCOMPILING OR WIN32)
    set(STYLE_CHECKS_DEFAULT OFF)
else()
    set(STYLE_CHECKS_DEFAULT ON)
endif()

ie_option (ENABLE_CPPLINT "Enable cpplint checks during the build" ${STYLE_CHECKS_DEFAULT})

ie_dependent_option (ENABLE_CPPLINT_REPORT "Build cpplint report instead of failing the build" OFF "ENABLE_CPPLINT" OFF)

ie_option (ENABLE_CLANG_FORMAT "Enable clang-format checks during the build" ${STYLE_CHECKS_DEFAULT})

ie_option (ENABLE_NCC_STYLE "Enable ncc style check" ${STYLE_CHECKS_DEFAULT})

ie_option (VERBOSE_BUILD "shows extra information about build" OFF)

ie_option (ENABLE_UNSAFE_LOCATIONS "skip check for MD5 for dependency" OFF)

if(CMAKE_CXX_COMPILER_ID STREQUAL "MSVC" AND MSVC_VERSION GREATER_EQUAL 1930)
    # Visual Studio 2022: 1930-1939 = VS 17.0 (v143 toolset)
    set(_msvc_version_2022 ON)
endif()

ie_dependent_option (ENABLE_FUZZING "instrument build for fuzzing" OFF "OV_COMPILER_IS_CLANG OR _msvc_version_2022" OFF)

#
# Check features
#

if(ENABLE_AVX512F)
    if ((CMAKE_CXX_COMPILER_ID STREQUAL "MSVC") AND (MSVC_VERSION VERSION_LESS 1920))
        # 1920 version of MSVC 2019. In MSVC 2017 AVX512F not work
        set(ENABLE_AVX512F OFF CACHE BOOL "" FORCE)
    endif()
    if ((CMAKE_CXX_COMPILER_ID STREQUAL "Clang") AND (CMAKE_CXX_COMPILER_VERSION VERSION_LESS 6))
        set(ENABLE_AVX512F OFF CACHE BOOL "" FORCE)
    endif()
    if (OV_COMPILER_IS_APPLECLANG AND CMAKE_CXX_COMPILER_VERSION VERSION_LESS 10)
        # TODO: clarify which AppleClang version supports avx512
        set(ENABLE_AVX512F OFF CACHE BOOL "" FORCE)
    endif()
    if ((CMAKE_CXX_COMPILER_ID STREQUAL "GNU") AND (CMAKE_CXX_COMPILER_VERSION VERSION_LESS 4.9))
        set(ENABLE_AVX512F OFF CACHE BOOL "" FORCE)
    endif()
endif()

set(CMAKE_VERBOSE_MAKEFILE ${VERBOSE_BUILD} CACHE BOOL "" FORCE)<|MERGE_RESOLUTION|>--- conflicted
+++ resolved
@@ -18,11 +18,7 @@
     ie_option(USE_BUILD_TYPE_SUBFOLDER "Create dedicated sub-folder per build type for output binaries" ON)
 endif()
 
-<<<<<<< HEAD
-if(DEFINED ENV{CI_BUILD_NUMBER} AND NOT (WIN32 OR (CMAKE_CROSSCOMPILING AND AARCH64)))
-=======
 if(DEFINED ENV{CI_BUILD_NUMBER} AND NOT (WIN32 OR CMAKE_CROSSCOMPILING))
->>>>>>> bbf68022
     set(CMAKE_COMPILE_WARNING_AS_ERROR_DEFAULT ON)
 else()
     set(CMAKE_COMPILE_WARNING_AS_ERROR_DEFAULT OFF)
