# Copyright (C) 2018-2025 Intel Corporation
# SPDX-License-Identifier: Apache-2.0
#

include(options)
include(target_flags)
include(compile_flags/functions)

if(WIN32)
    set (CPACK_GENERATOR "ZIP" CACHE STRING "Cpack generator for OpenVINO")
else()
    set (CPACK_GENERATOR "TGZ" CACHE STRING "Cpack generator for OpenVINO")
endif()

ov_dependent_option (ENABLE_LTO "Enable Link Time Optimization" OFF "LINUX;NOT ARM;CMAKE_CXX_COMPILER_VERSION VERSION_GREATER 9.0" OFF)

ov_option (OS_FOLDER "create OS dedicated folder in output" OFF)

if(OV_GENERATOR_MULTI_CONFIG)
    ov_option(USE_BUILD_TYPE_SUBFOLDER "Create dedicated sub-folder per build type for output binaries" OFF)
else()
    ov_option(USE_BUILD_TYPE_SUBFOLDER "Create dedicated sub-folder per build type for output binaries" ON)
endif()

if(DEFINED ENV{CI_BUILD_NUMBER} AND NOT (CMAKE_CROSSCOMPILING AND CMAKE_COMPILER_IS_GNUCXX AND CMAKE_CXX_COMPILER_VERSION VERSION_LESS 7.4))
    set(CMAKE_COMPILE_WARNING_AS_ERROR_DEFAULT ON)
else()
    set(CMAKE_COMPILE_WARNING_AS_ERROR_DEFAULT OFF)
endif()

ov_option (CMAKE_COMPILE_WARNING_AS_ERROR "Enable warnings as errors" ${CMAKE_COMPILE_WARNING_AS_ERROR_DEFAULT})

ov_dependent_option (ENABLE_QSPECTRE "Enable Qspectre mitigation" OFF "CMAKE_CXX_COMPILER_ID STREQUAL MSVC" OFF)

ov_dependent_option (ENABLE_INTEGRITYCHECK "build DLLs with /INTEGRITYCHECK flag" OFF "CMAKE_CXX_COMPILER_ID STREQUAL MSVC" OFF)

ov_option (ENABLE_SANITIZER "enable checking memory errors via AddressSanitizer" OFF)

ov_option (ENABLE_UB_SANITIZER "enable UndefinedBahavior sanitizer" OFF)

ov_option (ENABLE_THREAD_SANITIZER "enable checking data races via ThreadSanitizer" OFF)

ov_dependent_option (ENABLE_COVERAGE "enable code coverage" OFF "CMAKE_COMPILER_IS_GNUCXX OR OV_COMPILER_IS_CLANG" OFF)

ov_dependent_option (ENABLE_API_VALIDATOR "Enables API Validator usage" ON "WIN32" OFF)

ov_dependent_option (ENABLE_PDB_IN_RELEASE "Enables PDB files for Release build" OFF "WIN32" OFF)

# Defines CPU capabilities

ov_dependent_option (ENABLE_SSE42 "Enable SSE4.2 optimizations" ON "X86_64 OR (X86 AND NOT EMSCRIPTEN)" OFF)

ov_dependent_option (ENABLE_AVX2 "Enable AVX2 optimizations" ON "X86_64 OR (X86 AND NOT EMSCRIPTEN)" OFF)

ov_dependent_option (ENABLE_AVX512F "Enable AVX512 optimizations" ON "X86_64 OR (X86 AND NOT EMSCRIPTEN)" OFF)

ov_dependent_option (ENABLE_NEON_FP16 "Enable ARM FP16 optimizations" ON "AARCH64" OFF)

ov_dependent_option (ENABLE_SVE "Enable SVE optimizations" ON "AARCH64 AND NOT APPLE" OFF)

# Type of build, we add this as an explicit option to default it to ON
get_property(BUILD_SHARED_LIBS_DEFAULT GLOBAL PROPERTY TARGET_SUPPORTS_SHARED_LIBS)
ov_option (BUILD_SHARED_LIBS "Build as a shared library" ${BUILD_SHARED_LIBS_DEFAULT})

# Android does not support SOVERSION
# see https://www.opengis.ch/2011/11/23/creating-non-versioned-shared-libraries-for-android/
ov_dependent_option (ENABLE_LIBRARY_VERSIONING "Enable libraries versioning" ON "NOT WIN32;NOT ANDROID;BUILD_SHARED_LIBS" OFF)

ov_dependent_option (ENABLE_FASTER_BUILD "Enable build features (PCH, UNITY) to speed up build time" OFF "CMAKE_VERSION VERSION_GREATER_EQUAL 3.16" OFF)

if(CMAKE_CROSSCOMPILING OR WIN32)
    set(STYLE_CHECKS_DEFAULT OFF)
else()
    set(STYLE_CHECKS_DEFAULT ON)
endif()

<<<<<<< HEAD
ov_option (ENABLE_CPPLINT "Enable cpplint checks during the build" OFF)

ov_dependent_option (ENABLE_CPPLINT_REPORT "Build cpplint report instead of failing the build" OFF "ENABLE_CPPLINT" OFF)

=======
>>>>>>> cace85bf
ov_option (ENABLE_CLANG_FORMAT "Enable clang-format checks during the build" ${STYLE_CHECKS_DEFAULT})

ov_option (ENABLE_CLANG_TIDY "Enable clang-tidy checks during the build" OFF)
ov_dependent_option (ENABLE_CLANG_TIDY_FIX "Enable clang-tidy automatic fixes during the build" OFF "ENABLE_CLANG_TIDY" OFF)

ov_option (ENABLE_NCC_STYLE "Enable ncc style check" ${STYLE_CHECKS_DEFAULT})

ov_option (ENABLE_UNSAFE_LOCATIONS "skip check for MD5 for dependency" OFF)

if(CMAKE_CXX_COMPILER_ID STREQUAL "MSVC" AND MSVC_VERSION GREATER_EQUAL 1930)
    # Visual Studio 2022: 1930-1939 = VS 17.0 (v143 toolset)
    set(_msvc_version_2022 ON)
endif()

ov_dependent_option (ENABLE_FUZZING "instrument build for fuzzing" OFF "OV_COMPILER_IS_CLANG OR _msvc_version_2022" OFF)

#
# Check features
#

if(ENABLE_AVX512F)
    if ((CMAKE_CXX_COMPILER_ID STREQUAL "MSVC") AND (MSVC_VERSION VERSION_LESS 1920))
        # 1920 version of MSVC 2019. In MSVC 2017 AVX512F not work
        set(ENABLE_AVX512F OFF CACHE BOOL "" FORCE)
    endif()
    if ((CMAKE_CXX_COMPILER_ID STREQUAL "Clang") AND (CMAKE_CXX_COMPILER_VERSION VERSION_LESS 6))
        set(ENABLE_AVX512F OFF CACHE BOOL "" FORCE)
    endif()
    if (OV_COMPILER_IS_APPLECLANG AND CMAKE_CXX_COMPILER_VERSION VERSION_LESS 10)
        # TODO: clarify which AppleClang version supports avx512
        set(ENABLE_AVX512F OFF CACHE BOOL "" FORCE)
    endif()
    if ((CMAKE_CXX_COMPILER_ID STREQUAL "GNU") AND (CMAKE_CXX_COMPILER_VERSION VERSION_LESS 4.9))
        set(ENABLE_AVX512F OFF CACHE BOOL "" FORCE)
    endif()
endif()

if(ENABLE_SVE)
    ov_check_compiler_supports_sve("-march=armv8-a+sve+fp16")

    if(NOT CXX_HAS_SVE)
        set(ENABLE_SVE OFF CACHE BOOL "Enables ARM64 SVE support" FORCE)
    endif()
endif()<|MERGE_RESOLUTION|>--- conflicted
+++ resolved
@@ -74,13 +74,6 @@
     set(STYLE_CHECKS_DEFAULT ON)
 endif()
 
-<<<<<<< HEAD
-ov_option (ENABLE_CPPLINT "Enable cpplint checks during the build" OFF)
-
-ov_dependent_option (ENABLE_CPPLINT_REPORT "Build cpplint report instead of failing the build" OFF "ENABLE_CPPLINT" OFF)
-
-=======
->>>>>>> cace85bf
 ov_option (ENABLE_CLANG_FORMAT "Enable clang-format checks during the build" ${STYLE_CHECKS_DEFAULT})
 
 ov_option (ENABLE_CLANG_TIDY "Enable clang-tidy checks during the build" OFF)
