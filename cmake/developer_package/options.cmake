# Copyright (C) 2018-2023 Intel Corporation
# SPDX-License-Identifier: Apache-2.0
#

include (CMakeDependentOption)

if(POLICY CMP0127)
    cmake_policy(SET CMP0127 NEW)
endif()

macro(ov_option variable description value)
    option(${variable} "${description}" ${value})
    list(APPEND OV_OPTIONS ${variable})
<<<<<<< HEAD
=======
    list(APPEND IE_OPTIONS ${variable})
>>>>>>> ead4b8a0
endmacro()

macro(ov_dependent_option variable description def_value condition fallback_value)
    cmake_dependent_option(${variable} "${description}" ${def_value} "${condition}" ${fallback_value})
    list(APPEND OV_OPTIONS ${variable})
<<<<<<< HEAD
=======
    list(APPEND IE_OPTIONS ${variable})
>>>>>>> ead4b8a0
endmacro()

macro(ov_option_enum variable description value)
    set(OPTIONS)
    set(ONE_VALUE_ARGS)
    set(MULTI_VALUE_ARGS ALLOWED_VALUES)
    cmake_parse_arguments(OPTION_ENUM "${OPTIONS}" "${ONE_VALUE_ARGS}" "${MULTI_VALUE_ARGS}" ${ARGN})

    if(NOT ${value} IN_LIST OPTION_ENUM_ALLOWED_VALUES)
        message(FATAL_ERROR "Internal error: variable must be one of ${OPTION_ENUM_ALLOWED_VALUES}")
    endif()

    list(APPEND OV_OPTIONS ${variable})
<<<<<<< HEAD
=======
    list(APPEND IE_OPTIONS ${variable})
>>>>>>> ead4b8a0

    set(${variable} ${value} CACHE STRING "${description}")
    set_property(CACHE ${variable} PROPERTY STRINGS ${OPTION_ENUM_ALLOWED_VALUES})

    unset(OPTIONS)
    unset(ONE_VALUE_ARGS)
    unset(MULTI_VALUE_ARGS)
    unset(OPTION_ENUM_ALLOWED_VALUES)
endmacro()

function (ov_print_enabled_features)
<<<<<<< HEAD
    if(NOT COMMAND ov_set_ci_build_number)
=======
    if(NOT COMMAND set_ci_build_number)
>>>>>>> ead4b8a0
        message(FATAL_ERROR "CI_BUILD_NUMBER is not set yet")
    endif()

    message(STATUS "OpenVINO Runtime enabled features: ")
    message(STATUS "")
    message(STATUS "    CI_BUILD_NUMBER: ${CI_BUILD_NUMBER}")
    foreach(_var IN LISTS OV_OPTIONS)
        message(STATUS "    ${_var} = ${${_var}}")
    endforeach()
    message(STATUS "")
endfunction()

# deprecated

macro (ie_option variable description value)
    message(WARNING "'ie_option' is deprecated, please, use 'ov_option' instead")
<<<<<<< HEAD
    ov_option(${ARGN})
endmacro()

macro(ie_dependent_option)
    message(WARNING "'ie_dependent_option' is deprecated, please, use 'ov_dependent_option' instead")
    ov_dependent_option(${ARGN})
=======
    ov_option(${variable} "${description}" ${value})
endmacro()

macro(ie_dependent_option variable description def_value condition fallback_value)
    message(WARNING "'ie_dependent_option' is deprecated, please, use 'ov_dependent_option' instead")
    ov_dependent_option(${variable} "${description}" ${def_value} "${condition}" ${fallback_value})
>>>>>>> ead4b8a0
endmacro()

function(print_enabled_features)
    message(WARNING "'print_enabled_features' is deprecated, please, use 'ov_print_enabled_features' instead")
    ov_print_enabled_features()
endfunction()<|MERGE_RESOLUTION|>--- conflicted
+++ resolved
@@ -11,19 +11,13 @@
 macro(ov_option variable description value)
     option(${variable} "${description}" ${value})
     list(APPEND OV_OPTIONS ${variable})
-<<<<<<< HEAD
-=======
     list(APPEND IE_OPTIONS ${variable})
->>>>>>> ead4b8a0
 endmacro()
 
 macro(ov_dependent_option variable description def_value condition fallback_value)
     cmake_dependent_option(${variable} "${description}" ${def_value} "${condition}" ${fallback_value})
     list(APPEND OV_OPTIONS ${variable})
-<<<<<<< HEAD
-=======
     list(APPEND IE_OPTIONS ${variable})
->>>>>>> ead4b8a0
 endmacro()
 
 macro(ov_option_enum variable description value)
@@ -37,10 +31,7 @@
     endif()
 
     list(APPEND OV_OPTIONS ${variable})
-<<<<<<< HEAD
-=======
     list(APPEND IE_OPTIONS ${variable})
->>>>>>> ead4b8a0
 
     set(${variable} ${value} CACHE STRING "${description}")
     set_property(CACHE ${variable} PROPERTY STRINGS ${OPTION_ENUM_ALLOWED_VALUES})
@@ -52,11 +43,7 @@
 endmacro()
 
 function (ov_print_enabled_features)
-<<<<<<< HEAD
     if(NOT COMMAND ov_set_ci_build_number)
-=======
-    if(NOT COMMAND set_ci_build_number)
->>>>>>> ead4b8a0
         message(FATAL_ERROR "CI_BUILD_NUMBER is not set yet")
     endif()
 
@@ -73,21 +60,12 @@
 
 macro (ie_option variable description value)
     message(WARNING "'ie_option' is deprecated, please, use 'ov_option' instead")
-<<<<<<< HEAD
-    ov_option(${ARGN})
-endmacro()
-
-macro(ie_dependent_option)
-    message(WARNING "'ie_dependent_option' is deprecated, please, use 'ov_dependent_option' instead")
-    ov_dependent_option(${ARGN})
-=======
     ov_option(${variable} "${description}" ${value})
 endmacro()
 
 macro(ie_dependent_option variable description def_value condition fallback_value)
     message(WARNING "'ie_dependent_option' is deprecated, please, use 'ov_dependent_option' instead")
     ov_dependent_option(${variable} "${description}" ${def_value} "${condition}" ${fallback_value})
->>>>>>> ead4b8a0
 endmacro()
 
 function(print_enabled_features)
