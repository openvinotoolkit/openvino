--- conflicted
+++ resolved
@@ -38,11 +38,7 @@
     ov_target_link_frontends(openvino)
 
     set(ov_frontends_hpp "${CMAKE_BINARY_DIR}/src/frontends/common/src/ov_frontends.hpp")
-<<<<<<< HEAD
-    set(frontends_hpp_in "${OpenVINODevScripts_DIR}/frontends/ov_frontends.hpp.in")
-=======
     set(frontends_hpp_in "${OpenVINODeveloperScripts_DIR}/frontends/ov_frontends.hpp.in")
->>>>>>> ead4b8a0
 
     add_custom_command(OUTPUT "${ov_frontends_hpp}"
                        COMMAND
@@ -50,17 +46,10 @@
                         -D "OV_FRONTENDS_HPP_HEADER_IN=${frontends_hpp_in}"
                         -D "OV_FRONTENDS_HPP_HEADER=${ov_frontends_hpp}"
                         -D "FRONTEND_NAMES=${FRONTEND_NAMES}"
-<<<<<<< HEAD
-                        -P "${OpenVINODevScripts_DIR}/frontends/create_frontends_hpp.cmake"
-                       DEPENDS
-                         "${frontends_hpp_in}"
-                         "${OpenVINODevScripts_DIR}/frontends/create_frontends_hpp.cmake"
-=======
                         -P "${OpenVINODeveloperScripts_DIR}/frontends/create_frontends_hpp.cmake"
                        DEPENDS
                          "${frontends_hpp_in}"
                          "${OpenVINODeveloperScripts_DIR}/frontends/create_frontends_hpp.cmake"
->>>>>>> ead4b8a0
                        COMMENT
                          "Generate ov_frontends.hpp for static build"
                        VERBATIM)
