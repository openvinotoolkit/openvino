--- conflicted
+++ resolved
@@ -103,11 +103,7 @@
 from check_python_requirements import check_python_requirements ;
 check_python_requirements('${ARG_REQUIREMENTS_FILE}') ;
             "
-<<<<<<< HEAD
-            WORKING_DIRECTORY "${OpenVINODevScripts_DIR}"
-=======
             WORKING_DIRECTORY "${OpenVINODeveloperScripts_DIR}"
->>>>>>> ead4b8a0
             RESULT_VARIABLE EXIT_CODE
             OUTPUT_VARIABLE OUTPUT_TEXT
             ERROR_VARIABLE ERROR_TEXT)
