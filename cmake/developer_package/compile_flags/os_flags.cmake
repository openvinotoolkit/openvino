# Copyright (C) 2018-2024 Intel Corporation
# SPDX-License-Identifier: Apache-2.0
#

include(ProcessorCount)
include(CheckCXXCompilerFlag)

#
# ov_disable_deprecated_warnings()
#
# Disables deprecated warnings generation in current scope (directory, function)
# Defines ov_c_cxx_deprecated varaible which contains C / C++ compiler flags
#
macro(ov_disable_deprecated_warnings)
    if(CMAKE_CXX_COMPILER_ID STREQUAL "MSVC")
        set(ov_c_cxx_deprecated "/wd4996")
    elseif(OV_COMPILER_IS_INTEL_LLVM)
        if(WIN32)
            set(ov_c_cxx_deprecated "/Wno-deprecated-declarations")
        else()
            set(ov_c_cxx_deprecated "-Wno-deprecated-declarations")
        endif()
    elseif(OV_COMPILER_IS_CLANG OR CMAKE_COMPILER_IS_GNUCXX)
        set(ov_c_cxx_deprecated "-Wno-deprecated-declarations")
    else()
        message(WARNING "Unsupported CXX compiler ${CMAKE_CXX_COMPILER_ID}")
    endif()

    set(CMAKE_CXX_FLAGS_RELEASE "${CMAKE_CXX_FLAGS_RELEASE} ${ov_c_cxx_deprecated}")
    set(CMAKE_C_FLAGS_RELEASE "${CMAKE_C_FLAGS_RELEASE} ${ov_c_cxx_deprecated}")
    set(CMAKE_CXX_FLAGS "${CMAKE_CXX_FLAGS} ${ov_c_cxx_deprecated}")
    set(CMAKE_C_FLAGS "${CMAKE_C_FLAGS} ${ov_c_cxx_deprecated}")
endmacro()

#
# ov_deprecated_no_errors()
#
# Don't threat deprecated warnings as errors in current scope (directory, function)
# Defines ov_c_cxx_deprecated_no_errors varaible which contains C / C++ compiler flags
#
macro(ov_deprecated_no_errors)
    if(CMAKE_CXX_COMPILER_ID STREQUAL "MSVC")
        # show 4996 only for /w4
        set(ov_c_cxx_deprecated_no_errors "/wd4996")
    elseif(OV_COMPILER_IS_INTEL_LLVM)
        if(WIN32)
            set(ov_c_cxx_deprecated_no_errors "/Wno-error=deprecated-declarations")
        else()
            set(ov_c_cxx_deprecated_no_errors "-Wno-error=deprecated-declarations")
        endif()
    elseif(OV_COMPILER_IS_CLANG OR CMAKE_COMPILER_IS_GNUCXX)
        set(ov_c_cxx_deprecated_no_errors "-Wno-error=deprecated-declarations")
        # Suppress #warning messages
        set(ov_c_cxx_deprecated_no_errors "${ov_c_cxx_deprecated_no_errors} -Wno-cpp")
    else()
        message(WARNING "Unsupported CXX compiler ${CMAKE_CXX_COMPILER_ID}")
    endif()

    set(CMAKE_CXX_FLAGS_RELEASE "${CMAKE_CXX_FLAGS_RELEASE} ${ov_c_cxx_deprecated_no_errors}")
    set(CMAKE_C_FLAGS_RELEASE "${CMAKE_C_FLAGS_RELEASE} ${ov_c_cxx_deprecated_no_errors}")
    set(CMAKE_CXX_FLAGS "${CMAKE_CXX_FLAGS} ${ov_c_cxx_deprecated_no_errors}")
    set(CMAKE_C_FLAGS "${CMAKE_C_FLAGS} ${ov_c_cxx_deprecated_no_errors}")
endmacro()

#
# ov_dev_package_no_errors()
#
# Exports flags for 3rdparty modules, but without errors
#
macro(ov_dev_package_no_errors)
    if(OV_COMPILER_IS_CLANG OR CMAKE_COMPILER_IS_GNUCXX OR (OV_COMPILER_IS_INTEL_LLVM AND UNIX))
        set(ov_c_cxx_dev_no_errors "-Wno-all")
        if(SUGGEST_OVERRIDE_SUPPORTED)
            set(ov_cxx_dev_no_errors "-Wno-error=suggest-override")
        endif()
    endif()

    if(CMAKE_COMPILE_WARNING_AS_ERROR AND WIN32)
        if(CMAKE_CXX_COMPILER_ID STREQUAL "MSVC" OR OV_COMPILER_IS_INTEL_LLVM)
            if(CMAKE_VERSION VERSION_LESS 3.24)
                ov_add_compiler_flags(/WX-)
            endif()
            string(REPLACE "/WX" "" CMAKE_EXE_LINKER_FLAGS "${CMAKE_EXE_LINKER_FLAGS}")
        endif()
        set(CMAKE_COMPILE_WARNING_AS_ERROR OFF)
    endif()

    set(CMAKE_CXX_FLAGS_RELEASE "${CMAKE_CXX_FLAGS_RELEASE} ${ov_c_cxx_dev_no_errors} ${ov_cxx_dev_no_errors}")
    set(CMAKE_C_FLAGS_RELEASE "${CMAKE_C_FLAGS_RELEASE} ${ov_c_cxx_dev_no_errors}")
    set(CMAKE_CXX_FLAGS "${CMAKE_CXX_FLAGS} ${ov_c_cxx_dev_no_errors} ${ov_cxx_dev_no_errors}")
    set(CMAKE_C_FLAGS "${CMAKE_C_FLAGS} ${ov_c_cxx_dev_no_errors}")
endmacro()

#
# ov_sse42_optimization_flags(<output flags>)
#
# Provides SSE4.2 compilation flags depending on an OS and a compiler
#
macro(ov_sse42_optimization_flags flags)
    if(CMAKE_CXX_COMPILER_ID STREQUAL "MSVC")
        # No such option for MSVC 2019
    elseif(OV_COMPILER_IS_INTEL_LLVM)
        if(WIN32)
            set(${flags} /QxSSE4.2)
        else()
            set(${flags} -xSSE4.2)
        endif()
    elseif(OV_COMPILER_IS_CLANG OR CMAKE_COMPILER_IS_GNUCXX)
        set(${flags} -msse4.2)
        if(EMSCRIPTEN)
            list(APPEND ${flags} -msimd128)
        endif()
    else()
        message(WARNING "Unsupported CXX compiler ${CMAKE_CXX_COMPILER_ID}")
    endif()
endmacro()

#
# ov_avx2_optimization_flags(<output flags>)
#
# Provides AVX2 compilation flags depending on an OS and a compiler
#
macro(ov_avx2_optimization_flags flags)
    if(CMAKE_CXX_COMPILER_ID STREQUAL "MSVC")
        set(${flags} /arch:AVX2)
    elseif(OV_COMPILER_IS_INTEL_LLVM)
        if(WIN32)
            set(${flags} /QxCORE-AVX2)
        else()
            set(${flags} -xCORE-AVX2)
        endif()
    elseif(OV_COMPILER_IS_CLANG OR CMAKE_COMPILER_IS_GNUCXX)
        set(${flags} -mavx2 -mfma -mf16c)
    else()
        message(WARNING "Unsupported CXX compiler ${CMAKE_CXX_COMPILER_ID}")
    endif()
endmacro()

#
# ov_avx512_optimization_flags(<output flags>)
#
# Provides common AVX512 compilation flags for AVX512F instruction set support
# depending on an OS and a compiler
#
macro(ov_avx512_optimization_flags flags)
    if(CMAKE_CXX_COMPILER_ID STREQUAL "MSVC")
        set(${flags} /arch:AVX512)
<<<<<<< HEAD
    elseif(OV_COMPILER_IS_INTEL_LLVM)
        if(WIN32)
            set(${flags} /QxCOMMON-AVX512)
        else()
            set(${flags} -xCOMMON-AVX512)
        endif()
    elseif(OV_COMPILER_IS_CLANG OR CMAKE_COMPILER_IS_GNUCXX)
=======
    elseif(OV_COMPILER_IS_INTEL_LLVM AND WIN32)
        set(${flags} /QxCOMMON-AVX512)
    elseif(OV_COMPILER_IS_CLANG OR CMAKE_COMPILER_IS_GNUCXX OR (OV_COMPILER_IS_INTEL_LLVM AND UNIX))
>>>>>>> bdc01107
        set(${flags} -mavx512f -mavx512bw -mavx512vl -mfma -mf16c)
    else()
        message(WARNING "Unsupported CXX compiler ${CMAKE_CXX_COMPILER_ID}")
    endif()
endmacro()

#
# ov_arm_neon_optimization_flags(<output flags>)
#
macro(ov_arm_neon_optimization_flags flags)
    if(OV_COMPILER_IS_INTEL_LLVM)
        message(WARNING "Unsupported CXX compiler ${CMAKE_CXX_COMPILER_ID}")
    elseif(CMAKE_CXX_COMPILER_ID STREQUAL "MSVC")
        # nothing to define; works out of box
    elseif(ANDROID)
        if(ANDROID_ABI STREQUAL "arm64-v8a")
            set(${flags} -mfpu=neon -Wno-unused-command-line-argument)
        elseif(ANDROID_ABI STREQUAL "armeabi-v7a-hard with NEON")
            set(${flags} -march=armv7-a+fp -mfloat-abi=hard -mhard-float -D_NDK_MATH_NO_SOFTFP=1 -mfpu=neon -Wno-unused-command-line-argument)
        elseif((ANDROID_ABI STREQUAL "armeabi-v7a with NEON") OR
               (ANDROID_ABI STREQUAL "armeabi-v7a" AND
                DEFINED CMAKE_ANDROID_ARM_NEON AND CMAKE_ANDROID_ARM_NEON))
                set(${flags} -march=armv7-a+fp -mfloat-abi=softfp -mfpu=neon -Wno-unused-command-line-argument)
        endif()
    else()
        if(AARCH64)
            set(${flags} -O2)
            if(NOT CMAKE_CL_64)
                list(APPEND ${flags} -ftree-vectorize)
            endif()
        elseif(ARM)
            set(${flags} -mfpu=neon -Wno-unused-command-line-argument)
        endif()
    endif()
endmacro()

#
# ov_disable_all_warnings(<target1 [target2 target3 ...]>)
#
# Disables all warnings for 3rd party targets
#
function(ov_disable_all_warnings)
    foreach(target IN LISTS ARGN)
        get_target_property(target_type ${target} TYPE)

        if(CMAKE_CXX_COMPILER_ID STREQUAL "MSVC" OR (OV_COMPILER_IS_INTEL_LLVM AND WIN32))
            target_compile_options(${target} PRIVATE /WX-)
        elseif(CMAKE_COMPILER_IS_GNUCXX OR OV_COMPILER_IS_CLANG OR (OV_COMPILER_IS_INTEL_LLVM AND UNIX))
            target_compile_options(${target} PRIVATE -w)
            # required for LTO
            set(link_interface INTERFACE_LINK_OPTIONS)
            if(target_type STREQUAL "SHARED_LIBRARY" OR target_type STREQUAL "EXECUTABLE")
                set(link_interface LINK_OPTIONS)
            endif()
            if(CMAKE_COMPILER_IS_GNUCXX)
                set_target_properties(${target} PROPERTIES ${link_interface} "-Wno-error=maybe-uninitialized;-Wno-maybe-uninitialized")
            endif()
<<<<<<< HEAD
            if(OV_COMPILER_IS_INTEL_LLVM)
                # 193: zero used for undefined preprocessing identifier "XXX"
                # 1011: missing return statement at end of non-void function "XXX"
                # 2415: variable "xxx" of static storage duration was declared but never referenced
                target_compile_options(${target} PRIVATE -diag-disable=warn,193,1011,2415)
            endif()
=======
>>>>>>> bdc01107
        endif()
    endforeach()
endfunction()

#
# ov_add_compiler_flags(<flag1 [flag2 flag3 ...>])
#
# Adds compiler flags to C / C++ sources
#
macro(ov_add_compiler_flags)
    foreach(flag ${ARGN})
        set(CMAKE_CXX_FLAGS "${CMAKE_CXX_FLAGS} ${flag}")
        set(CMAKE_C_FLAGS "${CMAKE_C_FLAGS} ${flag}")
    endforeach()
endmacro()

#
# ov_force_include(<target> <PUBLIC | PRIVATE | INTERFACE> <header file>)
#
# Forced includes certain header file to all target source files
#
function(ov_force_include target scope header_file)
    if(CMAKE_CXX_COMPILER_ID STREQUAL "MSVC" OR (OV_COMPILER_IS_INTEL_LLVM AND WIN32))
        target_compile_options(${target} ${scope} /FI"${header_file}")
    elseif(OV_COMPILER_IS_CLANG OR CMAKE_COMPILER_IS_GNUCXX OR (OV_COMPILER_IS_INTEL_LLVM AND UNIX))
        target_compile_options(${target} ${scope} -include "${header_file}")
    else()
        message(WARNING "Unsupported CXX compiler ${CMAKE_CXX_COMPILER_ID}")
    endif()
endfunction()

#
# ov_abi_free_target(<target name>)
#
# Marks target to be compiliance in CXX ABI free manner
#
function(ov_abi_free_target target)
    # To guarantee OpenVINO can be used with gcc versions 7 through 12.2
    # - https://gcc.gnu.org/onlinedocs/gcc/C_002b_002b-Dialect-Options.html
    # - https://gcc.gnu.org/onlinedocs/libstdc++/manual/abi.html
    # Since gcc 13.0 abi=18
    # Version 18, which first appeard in G++ 13, fixes manglings of lambdas that have additional context.
    # which means we became not compatible
    if(CMAKE_COMPILER_IS_GNUCXX AND NOT MINGW64 AND CMAKE_CXX_COMPILER_VERSION VERSION_LESS 13.0)
        target_compile_options(${target} PRIVATE $<$<COMPILE_LANGUAGE:CXX>:-Wabi=11>)
    endif()
endfunction()

#
# ov_python_minimal_api(<target>)
#
# Set options to use only Python Limited API
#
function(ov_python_minimal_api target)
    # pybind11 uses a lot of API which is not a part of minimal python API subset
    # Ref 1: https://docs.python.org/3.11/c-api/stable.html
    # Ref 2: https://github.com/pybind/pybind11/issues/1755
    # target_compile_definitions(${target} PRIVATE Py_LIMITED_API=0x03090000)
    # if(NOT CMAKE_CXX_COMPILER_ID STREQUAL "MSVC")
    #     target_compile_options(${target} PRIVATE "-Wno-unused-variable")
    # endif()
endfunction()

#
# Compilation and linker flags
#

if(NOT DEFINED CMAKE_POSITION_INDEPENDENT_CODE)
    set(CMAKE_POSITION_INDEPENDENT_CODE ON)
endif()

# to allows to override CMAKE_CXX_STANDARD from command line
if(NOT DEFINED CMAKE_CXX_STANDARD)
    if(CMAKE_CXX_COMPILER_ID STREQUAL "MSVC")
        set(CMAKE_CXX_STANDARD 14)
    elseif(OV_COMPILER_IS_INTEL_LLVM)
        set(CMAKE_CXX_STANDARD 17)
    else()
        set(CMAKE_CXX_STANDARD 11)
    endif()
endif()

if(NOT DEFINED CMAKE_CXX_EXTENSIONS)
    set(CMAKE_CXX_EXTENSIONS OFF)
endif()

if(NOT DEFINED CMAKE_CXX_STANDARD_REQUIRED)
    set(CMAKE_CXX_STANDARD_REQUIRED ON)
endif()

if(ENABLE_COVERAGE)
    ov_add_compiler_flags(--coverage)
    set(CMAKE_EXE_LINKER_FLAGS "${CMAKE_EXE_LINKER_FLAGS} --coverage")
endif()

# Honor visibility properties for all target types
set(CMAKE_POLICY_DEFAULT_CMP0063 NEW)
set(CMAKE_CXX_VISIBILITY_PRESET hidden)
set(CMAKE_C_VISIBILITY_PRESET hidden)
set(CMAKE_VISIBILITY_INLINES_HIDDEN ON)

if(CMAKE_CL_64)
    # Default char Type Is unsigned
    # ov_add_compiler_flags(/J)
elseif(CMAKE_COMPILER_IS_GNUCXX OR OV_COMPILER_IS_CLANG OR (OV_COMPILER_IS_INTEL_LLVM AND UNIX))
    ov_add_compiler_flags(-fsigned-char)
endif()

file(RELATIVE_PATH OV_RELATIVE_BIN_PATH ${CMAKE_CURRENT_BINARY_DIR} ${CMAKE_SOURCE_DIR})

if(CMAKE_VERSION VERSION_LESS 3.20)
    file(TO_NATIVE_PATH ${CMAKE_SOURCE_DIR} OV_NATIVE_PROJECT_ROOT_DIR)
    file(TO_NATIVE_PATH ${OV_RELATIVE_BIN_PATH} NATIVE_OV_RELATIVE_BIN_PATH)
else()
    cmake_path(NATIVE_PATH CMAKE_SOURCE_DIR OV_NATIVE_PROJECT_ROOT_DIR)
    cmake_path(NATIVE_PATH OV_RELATIVE_BIN_PATH NATIVE_OV_RELATIVE_BIN_PATH)
endif()

file(RELATIVE_PATH OV_NATIVE_PARENT_PROJECT_ROOT_DIR "${CMAKE_SOURCE_DIR}/.." ${CMAKE_SOURCE_DIR})

if(CMAKE_CXX_COMPILER_ID STREQUAL "MSVC")
    #
    # Common options / warnings enabled
    #

    ov_add_compiler_flags(/D_CRT_SECURE_NO_WARNINGS /D_SCL_SECURE_NO_WARNINGS)
     # no asynchronous structured exception handling
    ov_add_compiler_flags(/EHsc)
    # Allows the compiler to package individual functions in the form of packaged functions (COMDATs).
    ov_add_compiler_flags(/Gy)
    # This option helps ensure the fewest possible hard-to-find code defects. Similar to -Wall on GNU / Clang
    ov_add_compiler_flags(/W3)

    # Increase Number of Sections in .Obj file
    ov_add_compiler_flags(/bigobj)
    # Build with multiple processes
    ov_add_compiler_flags(/MP)

    if(AARCH64 AND NOT MSVC_VERSION LESS 1930)
        # otherwise, _ARM64_EXTENDED_INTRINSICS is defined, which defines 'mvn' macro
        ov_add_compiler_flags(/D_ARM64_DISTINCT_NEON_TYPES)
    endif()

    # Handle Large Addresses
    set(CMAKE_EXE_LINKER_FLAGS "${CMAKE_EXE_LINKER_FLAGS} /LARGEADDRESSAWARE")

    #
    # Warnings as errors
    #

    if(CMAKE_COMPILE_WARNING_AS_ERROR)
        if(CMAKE_VERSION VERSION_LESS 3.24)
            ov_add_compiler_flags(/WX)
        endif()
        set(CMAKE_SHARED_LINKER_FLAGS "${CMAKE_SHARED_LINKER_FLAGS} /WX")
        set(CMAKE_MODULE_LINKER_FLAGS "${CMAKE_MODULE_LINKER_FLAGS} /WX")
        set(CMAKE_EXE_LINKER_FLAGS "${CMAKE_EXE_LINKER_FLAGS} /WX")
    endif()

    #
    # Disable noisy warnings
    #

    # C4251 needs to have dll-interface to be used by clients of class
    ov_add_compiler_flags(/wd4251)
    # C4275 non dll-interface class used as base for dll-interface class
    ov_add_compiler_flags(/wd4275)

    # Enable __FILE__ trim, use path with forward and backward slash as directory separator
    # github actions use sccache which doesn't support /d1trimfile compile option
    if(NOT DEFINED ENV{GITHUB_ACTIONS})
        add_compile_options(
            "$<$<COMPILE_LANGUAGE:CXX>:/d1trimfile:${OV_NATIVE_PROJECT_ROOT_DIR}\\>"
            "$<$<COMPILE_LANGUAGE:CXX>:/d1trimfile:${CMAKE_SOURCE_DIR}/>")
    endif()

    #
    # Debug information flags, by default CMake adds /Zi option
    # but provides no way to specify CMAKE_COMPILE_PDB_NAME on root level
    # In order to avoid issues with ninja we are replacing default flag instead of having two of them
    # and observing warning D9025 about flag override
    #

    string(REPLACE "/Zi" "/Z7" CMAKE_C_FLAGS_DEBUG "${CMAKE_C_FLAGS_DEBUG}")
    string(REPLACE "/Zi" "/Z7" CMAKE_CXX_FLAGS_DEBUG "${CMAKE_CXX_FLAGS_DEBUG}")
    string(REPLACE "/Zi" "/Z7" CMAKE_C_FLAGS_RELWITHDEBINFO "${CMAKE_C_FLAGS_RELWITHDEBINFO}")
    string(REPLACE "/Zi" "/Z7" CMAKE_CXX_FLAGS_RELWITHDEBINFO "${CMAKE_CXX_FLAGS_RELWITHDEBINFO}")
elseif(OV_COMPILER_IS_INTEL_LLVM AND WIN32)
    #
    # Warnings as errors
    #

    ov_add_compiler_flags(/WX)

    #
    # Disable noisy warnings
    #
    ov_disable_deprecated_warnings()
else()
    #
    # Common enabled warnings
    #

    # allow linker eliminating the unused code and data from the final executable
    ov_add_compiler_flags(-ffunction-sections -fdata-sections)
    # emits text showing the command-line option controlling a diagnostic
    ov_add_compiler_flags(-fdiagnostics-show-option)

    # This enables all the warnings about constructions that some users consider questionable, and that are easy to avoid
    ov_add_compiler_flags(-Wall)
    # Warn if an undefined identifier is evaluated in an #if directive. Such identifiers are replaced with zero.
    ov_add_compiler_flags(-Wundef)

    # To guarantee OpenVINO can be used with gcc versions 7 through 12
    # - https://gcc.gnu.org/onlinedocs/gcc/C_002b_002b-Dialect-Options.html
    # - https://gcc.gnu.org/onlinedocs/libstdc++/manual/abi.html
    if((CMAKE_COMPILER_IS_GNUCXX AND CMAKE_CXX_COMPILER_VERSION VERSION_GREATER_EQUAL 8) OR
       (OV_COMPILER_IS_CLANG AND CMAKE_CXX_COMPILER_VERSION VERSION_GREATER_EQUAL 10) OR OV_COMPILER_IS_INTEL_LLVM)
        # Enable __FILE__ trim only for release mode
        set(CMAKE_C_FLAGS_RELEASE "${CMAKE_C_FLAGS_RELEASE} -ffile-prefix-map=${OV_NATIVE_PROJECT_ROOT_DIR}/= -ffile-prefix-map=${OV_RELATIVE_BIN_PATH}/=")
        set(CMAKE_CXX_FLAGS_RELEASE "${CMAKE_CXX_FLAGS_RELEASE} -ffile-prefix-map=${OV_NATIVE_PROJECT_ROOT_DIR}/= -ffile-prefix-map=${OV_RELATIVE_BIN_PATH}/=")
    endif()

    #
    # Warnings as errors
    #

    if(CMAKE_COMPILE_WARNING_AS_ERROR AND CMAKE_VERSION VERSION_LESS 3.24)
        ov_add_compiler_flags(-Werror)
    endif()

    #
    # Disable noisy warnings
    #

    if(OV_COMPILER_IS_INTEL_LLVM)
        ov_add_compiler_flags(-Wno-tautological-constant-compare)
        ov_disable_deprecated_warnings()
    endif()

    #
    # Linker flags
    #

    if(APPLE)
        set(CMAKE_SHARED_LINKER_FLAGS "${CMAKE_SHARED_LINKER_FLAGS} -Wl,-dead_strip")
        set(CMAKE_MODULE_LINKER_FLAGS "${CMAKE_MODULE_LINKER_FLAGS} -Wl,-dead_strip")
        set(CMAKE_EXE_LINKER_FLAGS "${CMAKE_EXE_LINKER_FLAGS} -Wl,-dead_strip")
    elseif(EMSCRIPTEN)
        set(CMAKE_EXE_LINKER_FLAGS "${CMAKE_EXE_LINKER_FLAGS} -s MODULARIZE -s EXPORTED_RUNTIME_METHODS=ccall")
        set(CMAKE_EXE_LINKER_FLAGS "${CMAKE_EXE_LINKER_FLAGS} -s ERROR_ON_MISSING_LIBRARIES=1 -s ERROR_ON_UNDEFINED_SYMBOLS=1")
        # set(CMAKE_EXE_LINKER_FLAGS "${CMAKE_EXE_LINKER_FLAGS} -s USE_PTHREADS=1 -s PTHREAD_POOL_SIZE=4")
        set(CMAKE_EXE_LINKER_FLAGS "${CMAKE_EXE_LINKER_FLAGS} -s ALLOW_MEMORY_GROWTH=1")
        ov_add_compiler_flags(-sDISABLE_EXCEPTION_CATCHING=0)
        # ov_add_compiler_flags(-sUSE_PTHREADS=1)
    else()
        set(exclude_libs "-Wl,--exclude-libs,ALL")
        set(CMAKE_SHARED_LINKER_FLAGS "${CMAKE_SHARED_LINKER_FLAGS} -Wl,--gc-sections ${exclude_libs}")
        set(CMAKE_MODULE_LINKER_FLAGS "${CMAKE_MODULE_LINKER_FLAGS} -Wl,--gc-sections ${exclude_libs}")
        if(NOT ENABLE_FUZZING)
            set(CMAKE_EXE_LINKER_FLAGS "${CMAKE_EXE_LINKER_FLAGS} ${exclude_libs}")
        endif()
        set(CMAKE_EXE_LINKER_FLAGS "${CMAKE_EXE_LINKER_FLAGS} -Wl,--gc-sections")
    endif()

    if(OV_COMPILER_IS_INTEL_LLVM)
        set(CMAKE_SHARED_LINKER_FLAGS "${CMAKE_SHARED_LINKER_FLAGS} -static-intel")
        set(CMAKE_EXE_LINKER_FLAGS "${CMAKE_EXE_LINKER_FLAGS} -static-intel")
    endif()
endif()

add_compile_definitions(
    # Defines to trim check of __FILE__ macro in case if not done by compiler.
    OV_NATIVE_PARENT_PROJECT_ROOT_DIR="${OV_NATIVE_PARENT_PROJECT_ROOT_DIR}")

check_cxx_compiler_flag("-Wsuggest-override" SUGGEST_OVERRIDE_SUPPORTED)
if(SUGGEST_OVERRIDE_SUPPORTED)
    set(CMAKE_CXX_FLAGS "-Wsuggest-override ${CMAKE_CXX_FLAGS}")
endif()

check_cxx_compiler_flag("-Wunused-but-set-variable" UNUSED_BUT_SET_VARIABLE_SUPPORTED)

#
# ov_link_system_libraries(target <PUBLIC | PRIVATE | INTERFACE> <lib1 [lib2 lib3 ...]>)
#
# Links provided libraries and include their INTERFACE_INCLUDE_DIRECTORIES as SYSTEM
#
function(ov_link_system_libraries TARGET_NAME)
    set(MODE PRIVATE)

    foreach(arg IN LISTS ARGN)
        if(arg MATCHES "(PRIVATE|PUBLIC|INTERFACE)")
            set(MODE ${arg})
        else()
            if(TARGET "${arg}")
                target_include_directories(${TARGET_NAME}
                    SYSTEM ${MODE}
                        $<TARGET_PROPERTY:${arg},INTERFACE_INCLUDE_DIRECTORIES>
                        $<TARGET_PROPERTY:${arg},INTERFACE_SYSTEM_INCLUDE_DIRECTORIES>
                )
            endif()

            target_link_libraries(${TARGET_NAME} ${MODE} ${arg})
        endif()
    endforeach()
endfunction()

#
# ov_try_use_gold_linker()
#
# Tries to use gold linker in current scope (directory, function)
#
function(ov_try_use_gold_linker)
    # don't use the gold linker, if the mold linker is set
    if(CMAKE_EXE_LINKER_FLAGS MATCHES "mold" OR CMAKE_MODULE_LINKER_FLAGS MATCHES "mold" OR CMAKE_SHARED_LINKER_FLAGS MATCHES "mold")
        return()
    endif()

    # gold linker on ubuntu20.04 may fail to link binaries build with sanitizer
    if(CMAKE_COMPILER_IS_GNUCXX AND NOT ENABLE_SANITIZER AND NOT CMAKE_CROSSCOMPILING)
        set(CMAKE_C_FLAGS "${CMAKE_C_FLAGS} -fuse-ld=gold" PARENT_SCOPE)
        set(CMAKE_CXX_FLAGS "${CMAKE_CXX_FLAGS} -fuse-ld=gold" PARENT_SCOPE)
    endif()
endfunction()<|MERGE_RESOLUTION|>--- conflicted
+++ resolved
@@ -145,19 +145,9 @@
 macro(ov_avx512_optimization_flags flags)
     if(CMAKE_CXX_COMPILER_ID STREQUAL "MSVC")
         set(${flags} /arch:AVX512)
-<<<<<<< HEAD
-    elseif(OV_COMPILER_IS_INTEL_LLVM)
-        if(WIN32)
-            set(${flags} /QxCOMMON-AVX512)
-        else()
-            set(${flags} -xCOMMON-AVX512)
-        endif()
-    elseif(OV_COMPILER_IS_CLANG OR CMAKE_COMPILER_IS_GNUCXX)
-=======
     elseif(OV_COMPILER_IS_INTEL_LLVM AND WIN32)
         set(${flags} /QxCOMMON-AVX512)
     elseif(OV_COMPILER_IS_CLANG OR CMAKE_COMPILER_IS_GNUCXX OR (OV_COMPILER_IS_INTEL_LLVM AND UNIX))
->>>>>>> bdc01107
         set(${flags} -mavx512f -mavx512bw -mavx512vl -mfma -mf16c)
     else()
         message(WARNING "Unsupported CXX compiler ${CMAKE_CXX_COMPILER_ID}")
@@ -215,15 +205,6 @@
             if(CMAKE_COMPILER_IS_GNUCXX)
                 set_target_properties(${target} PROPERTIES ${link_interface} "-Wno-error=maybe-uninitialized;-Wno-maybe-uninitialized")
             endif()
-<<<<<<< HEAD
-            if(OV_COMPILER_IS_INTEL_LLVM)
-                # 193: zero used for undefined preprocessing identifier "XXX"
-                # 1011: missing return statement at end of non-void function "XXX"
-                # 2415: variable "xxx" of static storage duration was declared but never referenced
-                target_compile_options(${target} PRIVATE -diag-disable=warn,193,1011,2415)
-            endif()
-=======
->>>>>>> bdc01107
         endif()
     endforeach()
 endfunction()
