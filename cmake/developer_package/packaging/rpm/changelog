<<<<<<< HEAD
* Sun Jul  4 2010 OpenVINO Developers <openvino@intel.com> - 2022.3.0-1
=======
* Sun Dec 25 2022 OpenVINO Developers <openvino@intel.com> - 2022.3.0-1
>>>>>>> 1b46c73b
- Implemented Debian, RPM packages support
- Support of Ubuntu 22.04
- Support of python 3.10
- Introduced OpenVINO Runtime 2.0 C API

* Thu Jul 28 2022 OpenVINO Developers <openvino@intel.com> - 2022.2.0-1
- Broader model and hardware support - Optimize & deploy with ease across an expanded range of deep learning models including NLP, and access AI acceleration across an expanded range of hardware.
    - NEW: Support for Intel 13th Gen Core Processor for desktop (code named Raptor Lake).
    - NEW: Preview support for Intel’s discrete graphics cards, Intel® Data Center GPU Flex Series and Intel® Arc™ GPU for DL inferencing workloads in intelligent cloud, edge and media analytics workloads. Hundreds of models enabled.
    - NEW: Test your model performance with preview support for Intel 4th Generation Xeon® processors (code named Sapphire Rapids).
    - Broader support for NLP models and use cases like text to speech and voice recognition. Reduced memory consumption when using Dynamic Input Shapes on CPU. Improved efficiency for NLP applications.
- Frameworks Integrations – More options that provide minimal code changes to align with your existing frameworks
    - OpenVINO Execution Provider for ONNX Runtime gives ONNX Runtime developers more choice for performance optimizations by making it easy to add OpenVINO with minimal code changes.
    - NEW: Accelerate PyTorch models with ONNX Runtime using OpenVINO™ integration with ONNX Runtime for PyTorch (OpenVINO™ Torch-ORT). Now PyTorch developers can stay within their framework and benefit from OpenVINO performance gains.
    - OpenVINO Integration with TensorFlow now supports more deep learning models with improved inferencing performance.
- More portability and performance - See a performance boost straight away with automatic device discovery, load balancing & dynamic inference parallelism across CPU, GPU, and more.
    - NEW: Introducing new performance hint (”Cumulative throughput”) in AUTO device, enabling multiple accelerators (e.g. multiple GPUs) to be used at once to maximize inferencing performance.
    - NEW: Introducing Intel® FPGA AI Suite support which enables real-time, low-latency, and low-power deep learning inference in this easy-to-use package  

* Thu Mar 22 2022 OpenVINO Developers <openvino@intel.com> - 2022.1.0-1
- Implemented OpenVINO 2.0 Runtime API for both C++ and Python
- Introduced IR v11 which is aligned with frameworks model format<|MERGE_RESOLUTION|>--- conflicted
+++ resolved
@@ -1,8 +1,4 @@
-<<<<<<< HEAD
-* Sun Jul  4 2010 OpenVINO Developers <openvino@intel.com> - 2022.3.0-1
-=======
 * Sun Dec 25 2022 OpenVINO Developers <openvino@intel.com> - 2022.3.0-1
->>>>>>> 1b46c73b
 - Implemented Debian, RPM packages support
 - Support of Ubuntu 22.04
 - Support of python 3.10
