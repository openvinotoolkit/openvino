--- conflicted
+++ resolved
@@ -171,11 +171,7 @@
                 -D ONECORE_API_VALIDATOR_EXCLUSION=${ONECORE_API_VALIDATOR_EXCLUSION}
                 -D ONECORE_API_VALIDATOR_OUTPUT=${output_file}
                 -D CMAKE_TOOLCHAIN_FILE=${CMAKE_TOOLCHAIN_FILE}
-<<<<<<< HEAD
-                -P "${OpenVINODevScripts_DIR}/api_validator/api_validator_run.cmake")
-=======
                 -P "${OpenVINODeveloperScripts_DIR}/api_validator/api_validator_run.cmake")
->>>>>>> ead4b8a0
         list(APPEND byproducts_files ${output_file})
 
         unset(target_name)
@@ -197,18 +193,6 @@
 #
 # ov_add_api_validator_post_build_step(TARGET <name>)
 #
-<<<<<<< HEAD
-macro(ov_add_api_validator_post_build_step)
-    _ov_add_api_validator_post_build_step(${ARGV})
-endmacro()
-
-# deprecated
-
-macro(ie_add_api_validator_post_build_step)
-    message(WARNING "'ie_add_api_validator_post_build_step' is deprecated, use 'ov_add_api_validator_post_build_step' instead")
-    _ov_add_api_validator_post_build_step(${ARGN})
-endmacro()
-=======
 function(ov_add_api_validator_post_build_step)
     _ov_add_api_validator_post_build_step(${ARGN})
 endfunction()
@@ -218,5 +202,4 @@
 function(ie_add_api_validator_post_build_step)
     message(WARNING "'ie_add_api_validator_post_build_step' is deprecated, use 'ov_add_api_validator_post_build_step' instead")
     _ov_add_api_validator_post_build_step(${ARGN})
-endfunction()
->>>>>>> ead4b8a0
+endfunction()