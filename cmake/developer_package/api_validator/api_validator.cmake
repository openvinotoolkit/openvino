--- conflicted
+++ resolved
@@ -90,15 +90,11 @@
 
 set(VALIDATED_TARGETS "" CACHE INTERNAL "")
 
-<<<<<<< HEAD
-function(_ov_add_api_validator_post_build_step)
-    return()
-=======
 #
 # ov_add_api_validator_post_build_step(TARGET <name>)
 #
-function(ov_add_api_validator_post_build_step)
->>>>>>> 433256b0
+function(_ov_add_api_validator_post_build_step)
+    return()
     if((NOT ONECORE_API_VALIDATOR) OR (WINDOWS_STORE OR WINDOWS_PHONE))
         return()
     endif()
