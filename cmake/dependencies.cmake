--- conflicted
+++ resolved
@@ -133,34 +133,20 @@
                 SHA256 "c26b7593e1808c2dd15a768cd4ea1ee14aa0aa2dacb210b86e326ab7960d2473"
                 USE_NEW_LOCATION TRUE)
     elseif(LINUX AND AARCH64 AND OPENVINO_GNU_LIBC AND OV_LIBC_VERSION VERSION_GREATER_EQUAL 2.17)
-        # build oneTBB 2021.2.1 with gcc 4.8 (glibc 2.17)
-        RESOLVE_DEPENDENCY(TBB
-<<<<<<< HEAD
-                ARCHIVE_LIN "oneapi-tbb-2021.2.5-lin-arm64-trim.tgz"
-                TARGET_PATH "${TEMP}/tbb"
-                ENVIRONMENT "TBBROOT"
-                SHA256 "673685d65eaa131c0239786e8dbda45ce72061d672b621db1e3911b48cacaba9"
-=======
+        # build oneTBB with glibc 2.17
+        RESOLVE_DEPENDENCY(TBB
                 ARCHIVE_LIN "oneapi-tbb-2021.13.0-rc1-lin-arm64-trim.tgz"
                 TARGET_PATH "${TEMP}/tbb"
                 ENVIRONMENT "TBBROOT"
                 SHA256 "7fe49525217de9536980a820d90645784216ad4a61e11799b8c95129dcdeeecf"
->>>>>>> d17b4058
                 USE_NEW_LOCATION TRUE)
     elseif(APPLE AND AARCH64)
-        # build oneTBB 2021.2.1 with export MACOSX_DEPLOYMENT_TARGET=11.0
-        RESOLVE_DEPENDENCY(TBB
-<<<<<<< HEAD
-                ARCHIVE_MAC "oneapi-tbb-2021.2.5-mac-arm64-trim.tgz"
-                TARGET_PATH "${TEMP}/tbb"
-                ENVIRONMENT "TBBROOT"
-                SHA256 "a21e54769d0ba36828adcc3b1955a6a89864becb57e48277fde0545c07153429"
-=======
+        # build oneTBB with export MACOSX_DEPLOYMENT_TARGET=11.0
+        RESOLVE_DEPENDENCY(TBB
                 ARCHIVE_MAC "oneapi-tbb-2021.13.0-rc1-mac-arm64-trim.tgz"
                 TARGET_PATH "${TEMP}/tbb"
                 ENVIRONMENT "TBBROOT"
                 SHA256 "d3ce1c00e46a187baee459458e8d13d3421dc7242bff0c977b95d8d66d74441a"
->>>>>>> d17b4058
                 USE_NEW_LOCATION TRUE)
     else()
         message(WARNING "Prebuilt TBB is not available on current platform")
