--- conflicted
+++ resolved
@@ -78,19 +78,13 @@
 # OpenVINO Runtime specific options
 #
 
-<<<<<<< HEAD
 # "OneDNN library based on OMP or TBB or Sequential implementation: TBB|OMP|SEQ|TBB_ADAPTIVE"
-if(RISCV64)
-    set(THREADING_DEFAULT "OMP")
-elseif(AARCH64)
+if(AARCH64)
     set(THREADING_DEFAULT "TBB")
 else()
     set(THREADING_DEFAULT "TBB_ADAPTIVE")
 endif()
-=======
-# "OneDNN library based on OMP or TBB or Sequential implementation: TBB|OMP|SEQ"
-set(THREADING_DEFAULT "TBB")
->>>>>>> a110520f
+
 
 set(THREADING_OPTIONS "TBB" "TBB_AUTO" "SEQ" "OMP" "TBB_ADAPTIVE")
 
