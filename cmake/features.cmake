--- conflicted
+++ resolved
@@ -43,12 +43,7 @@
 
 ie_option(ENABLE_ERROR_HIGHLIGHT "Highlight errors and warnings during compile time" ON)
 
-<<<<<<< HEAD
-find_host_package(PythonInterp 3 QUIET)
-ie_dependent_option (ENABLE_DOCS "Build docs using Doxygen" OFF "PYTHONINTERP_FOUND" OFF)
-=======
 ie_option (ENABLE_DOCS "Build docs using Doxygen" OFF)
->>>>>>> ddf75def
 
 #
 # Inference Engine specific options
