--- conflicted
+++ resolved
@@ -6,17 +6,13 @@
 # Common cmake options
 #
 
-<<<<<<< HEAD
 if (EMSCRIPTEN)
     ie_dependent_option (ENABLE_INTEL_CPU "CPU plugin for OpenVINO Runtime" ON "RISCV64 OR X86_64" OFF)
 else()
-    ie_dependent_option (ENABLE_INTEL_CPU "CPU plugin for OpenVINO Runtime" ON "RISCV64 OR X86 OR X86_64" OFF)
+    ie_dependent_option (ENABLE_INTEL_CPU "CPU plugin for OpenVINO Runtime" ON "RISCV64 OR X86 OR X86_64 OR AARCH64 OR ARM" OFF)
 endif()
-=======
-ie_dependent_option (ENABLE_INTEL_CPU "CPU plugin for OpenVINO Runtime" ON "RISCV64 OR X86 OR X86_64 OR AARCH64 OR ARM" OFF)
 
 ie_dependent_option (ENABLE_ARM_COMPUTE_CMAKE "Enable ARM Compute build via cmake" OFF "ENABLE_INTEL_CPU" OFF)
->>>>>>> 546581bc
 
 ie_option (ENABLE_TESTS "unit, behavior and functional tests" OFF)
 
