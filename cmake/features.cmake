# Copyright (C) 2018-2023 Intel Corporation
# SPDX-License-Identifier: Apache-2.0
#

#
# Common cmake options
#
ov_option (ENABLE_PROXY "Proxy plugin for OpenVINO Runtime" ON)

ie_dependent_option (ENABLE_INTEL_CPU "CPU plugin for OpenVINO Runtime" ON "RISCV64 OR X86 OR X86_64 OR AARCH64 OR ARM" OFF)

ie_dependent_option (ENABLE_ARM_COMPUTE_CMAKE "Enable ARM Compute build via cmake" OFF "ENABLE_INTEL_CPU" OFF)

ie_option (ENABLE_TESTS "unit, behavior and functional tests" OFF)

ie_option (ENABLE_STRICT_DEPENDENCIES "Skip configuring \"convinient\" dependencies for efficient parallel builds" ON)

if(X86_64)
    set(ENABLE_INTEL_GPU_DEFAULT ON)
else()
    set(ENABLE_INTEL_GPU_DEFAULT OFF)
endif()

ie_dependent_option (ENABLE_INTEL_GPU "GPU OpenCL-based plugin for OpenVINO Runtime" ${ENABLE_INTEL_GPU_DEFAULT} "X86_64 OR AARCH64;NOT APPLE;NOT WINDOWS_STORE;NOT WINDOWS_PHONE" OFF)

<<<<<<< HEAD
if (ANDROID OR (CMAKE_COMPILER_IS_GNUCXX AND CMAKE_CXX_COMPILER_VERSION VERSION_LESS 7.0) OR (NOT BUILD_SHARED_LIBS AND ENABLE_INTEL_CPU))
=======
if (ANDROID OR MINGW OR (CMAKE_COMPILER_IS_GNUCXX AND CMAKE_CXX_COMPILER_VERSION VERSION_LESS 7.0) OR NOT BUILD_SHARED_LIBS)
>>>>>>> ba67db66
    # oneDNN doesn't support old compilers and android builds for now, so we'll build GPU plugin without oneDNN
    # also, in case of static build CPU's and GPU's oneDNNs will conflict, so we are disabling GPU's one in this case
    set(ENABLE_ONEDNN_FOR_GPU_DEFAULT OFF)
else()
    set(ENABLE_ONEDNN_FOR_GPU_DEFAULT ON)
endif()

ie_dependent_option (ENABLE_ONEDNN_FOR_GPU "Enable oneDNN with GPU support" ${ENABLE_ONEDNN_FOR_GPU_DEFAULT} "ENABLE_INTEL_GPU" OFF)

ie_option (ENABLE_DEBUG_CAPS "enable OpenVINO debug capabilities at runtime" OFF)
ie_dependent_option (ENABLE_GPU_DEBUG_CAPS "enable GPU debug capabilities at runtime" ON "ENABLE_DEBUG_CAPS;ENABLE_INTEL_GPU" OFF)
ie_dependent_option (ENABLE_CPU_DEBUG_CAPS "enable CPU debug capabilities at runtime" ON "ENABLE_DEBUG_CAPS;ENABLE_INTEL_CPU" OFF)

ie_option (ENABLE_PROFILING_ITT "Build with ITT tracing. Optionally configure pre-built ittnotify library though INTEL_VTUNE_DIR variable." OFF)

ie_option_enum(ENABLE_PROFILING_FILTER "Enable or disable ITT counter groups.\
Supported values:\
 ALL - enable all ITT counters (default value)\
 FIRST_INFERENCE - enable only first inference time counters" ALL
               ALLOWED_VALUES ALL FIRST_INFERENCE)

ie_option (ENABLE_PROFILING_FIRST_INFERENCE "Build with ITT tracing of first inference time." ON)

ie_option_enum(SELECTIVE_BUILD "Enable OpenVINO conditional compilation or statistics collection. \
In case SELECTIVE_BUILD is enabled, the SELECTIVE_BUILD_STAT variable should contain the path to the collected IntelSEAPI statistics. \
Usage: -DSELECTIVE_BUILD=ON -DSELECTIVE_BUILD_STAT=/path/*.csv" OFF
               ALLOWED_VALUES ON OFF COLLECT)

ie_option (ENABLE_DOCS "Build docs using Doxygen" OFF)

if(NOT ANDROID)
    # on Android build FindPkgConfig.cmake finds host system pkg-config, which is not appropriate
    find_package(PkgConfig QUIET)
endif()

ie_dependent_option (ENABLE_PKGCONFIG_GEN "Enable openvino.pc pkg-config file generation" ON "LINUX OR APPLE;PkgConfig_FOUND;BUILD_SHARED_LIBS" OFF)

#
# OpenVINO Runtime specific options
#

# "OneDNN library based on OMP or TBB or Sequential implementation: TBB|OMP|SEQ"
set(THREADING "TBB" CACHE STRING "Threading")
set_property(CACHE THREADING PROPERTY STRINGS "TBB" "TBB_AUTO" "OMP" "SEQ")
list (APPEND IE_OPTIONS THREADING)
if (NOT THREADING STREQUAL "TBB" AND
    NOT THREADING STREQUAL "TBB_AUTO" AND
    NOT THREADING STREQUAL "OMP" AND
    NOT THREADING STREQUAL "SEQ")
    message(FATAL_ERROR "THREADING should be set to TBB (default), TBB_AUTO, OMP or SEQ")
endif()

if((THREADING STREQUAL "TBB" OR THREADING STREQUAL "TBB_AUTO") AND
    (BUILD_SHARED_LIBS OR (LINUX AND X86_64)))
    set(ENABLE_TBBBIND_2_5_DEFAULT ON)
else()
    set(ENABLE_TBBBIND_2_5_DEFAULT OFF)
endif()

ie_dependent_option (ENABLE_TBBBIND_2_5 "Enable TBBBind_2_5 static usage in OpenVINO runtime" ${ENABLE_TBBBIND_2_5_DEFAULT} "THREADING MATCHES TBB; NOT APPLE" OFF)
ie_dependent_option (ENABLE_TBB_RELEASE_ONLY "Only Release TBB libraries are linked to the OpenVINO Runtime binaries" ON "THREADING MATCHES TBB;LINUX" OFF)

ie_dependent_option (ENABLE_INTEL_GNA "GNA support for OpenVINO Runtime" ON
    "NOT APPLE;NOT ANDROID;X86_64;CMAKE_CXX_COMPILER_VERSION VERSION_GREATER_EQUAL 5.4" OFF)

ie_dependent_option (ENABLE_INTEL_GNA_DEBUG "GNA debug build" OFF "ENABLE_INTEL_GNA" OFF)
ie_dependent_option (ENABLE_V7_SERIALIZE "enables serialization to IR v7" OFF "ENABLE_INTEL_GNA" OFF)
ie_dependent_option (ENABLE_IR_V7_READER "Enables IR v7 reader" ${BUILD_SHARED_LIBS} "ENABLE_TESTS;ENABLE_INTEL_GNA" OFF)

ie_dependent_option (ENABLE_GAPI_PREPROCESSING "Enables G-API preprocessing" ON "NOT MINGW64" OFF)

ie_option (ENABLE_MULTI "Enables MULTI Device Plugin" ON)
ie_option (ENABLE_AUTO "Enables AUTO Device Plugin" ON)
ie_option (ENABLE_AUTO_BATCH "Enables Auto-Batching Plugin" ON)
ie_option (ENABLE_HETERO "Enables Hetero Device Plugin" ON)
ie_option (ENABLE_TEMPLATE "Enable template plugin" ON)

ie_dependent_option (ENABLE_PLUGINS_XML "Generate plugins.xml configuration file or not" OFF "BUILD_SHARED_LIBS" OFF)

ie_dependent_option (GAPI_TEST_PERF "if GAPI unit tests should examine performance" OFF "ENABLE_TESTS;ENABLE_GAPI_PREPROCESSING" OFF)

ie_dependent_option (ENABLE_FUNCTIONAL_TESTS "functional tests" ON "ENABLE_TESTS" OFF)

ie_dependent_option (ENABLE_DATA "fetch models from testdata repo" ON "ENABLE_FUNCTIONAL_TESTS;NOT ANDROID" OFF)

ie_option (ENABLE_SAMPLES "console samples are part of OpenVINO Runtime package" ON)

set(OPENVINO_EXTRA_MODULES "" CACHE STRING "Extra paths for extra modules to include into OpenVINO build")

find_host_package(PythonInterp 3 QUIET)
ie_option(ENABLE_OV_ONNX_FRONTEND "Enable ONNX FrontEnd" ${PYTHONINTERP_FOUND})
ie_option(ENABLE_OV_PADDLE_FRONTEND "Enable PaddlePaddle FrontEnd" ON)
ie_option(ENABLE_OV_IR_FRONTEND "Enable IR FrontEnd" ON)
ie_option(ENABLE_OV_PYTORCH_FRONTEND "Enable PyTorch FrontEnd" ON)
ie_option(ENABLE_OV_IR_FRONTEND "Enable IR FrontEnd" ON)
ie_option(ENABLE_OV_TF_FRONTEND "Enable TensorFlow FrontEnd" ON)
ie_option(ENABLE_OV_TF_LITE_FRONTEND "Enable TensorFlow Lite FrontEnd" ON)
ie_dependent_option(ENABLE_SNAPPY_COMPRESSION "Enables compression support for TF FE" ON
    "ENABLE_OV_TF_FRONTEND" OFF)

if(CMAKE_HOST_LINUX AND LINUX)
    # Debian packages are enabled on Ubuntu systems
    # so, system TBB / pugixml / OpenCL can be tried for usage
    set(ENABLE_SYSTEM_LIBS_DEFAULT ON)
else()
    set(ENABLE_SYSTEM_LIBS_DEFAULT OFF)
endif()

if(BUILD_SHARED_LIBS)
    set(ENABLE_SYSTEM_PUGIXML_DEFAULT ${ENABLE_SYSTEM_LIBS_DEFAULT})
else()
    # for static libraries case libpugixml.a must be compiled with -fPIC
    # but we still need an ability to compile with system PugiXML and BUILD_SHARED_LIBS
    # for Conan case where everything is compiled statically
    set(ENABLE_SYSTEM_PUGIXML_DEFAULT OFF)
endif()

if(ANDROID)
    # when protobuf from /usr/include is used, then Android toolchain ignores include paths
    # but if we build for Android using vcpkg / conan / etc where flatbuffers is not located in
    # the /usr/include folders, we can still use 'system' flatbuffers
    set(ENABLE_SYSTEM_FLATBUFFERS_DEFAULT OFF)
else()
    set(ENABLE_SYSTEM_FLATBUFFERS_DEFAULT ON)
endif()

# users wants to use his own TBB version, specific either via env vars or cmake options
if(DEFINED ENV{TBBROOT} OR DEFINED ENV{TBB_DIR} OR DEFINED TBB_DIR OR DEFINED TBBROOT)
    set(ENABLE_SYSTEM_TBB_DEFAULT OFF)
else()
    set(ENABLE_SYSTEM_TBB_DEFAULT ${ENABLE_SYSTEM_LIBS_DEFAULT})
endif()

ie_dependent_option (ENABLE_SYSTEM_TBB  "Enables use of system TBB" ${ENABLE_SYSTEM_TBB_DEFAULT}
    "THREADING MATCHES TBB" OFF)
# TODO: turn it off by default during the work on cross-os distribution, because pugixml is not
# available out of box on all systems (like RHEL, UBI)
ie_option (ENABLE_SYSTEM_PUGIXML "Enables use of system PugiXML" ${ENABLE_SYSTEM_PUGIXML_DEFAULT})
# the option is on by default, because we use only flatc compiler and don't use any libraries
ie_dependent_option(ENABLE_SYSTEM_FLATBUFFERS "Enables use of system flatbuffers" ${ENABLE_SYSTEM_FLATBUFFERS_DEFAULT}
    "ENABLE_OV_TF_LITE_FRONTEND" OFF)
ie_dependent_option (ENABLE_SYSTEM_OPENCL "Enables use of system OpenCL" ${ENABLE_SYSTEM_LIBS_DEFAULT}
    "ENABLE_INTEL_GPU" OFF)
# the option is turned off by default, because we compile our own static version of protobuf
# with LTO and -fPIC options, while system one does not have such flags
ie_dependent_option (ENABLE_SYSTEM_PROTOBUF "Enables use of system Protobuf" OFF
    "ENABLE_OV_ONNX_FRONTEND OR ENABLE_OV_PADDLE_FRONTEND OR ENABLE_OV_TF_FRONTEND" OFF)
# the option is turned off by default, because we don't want to have a dependency on libsnappy.so
ie_dependent_option (ENABLE_SYSTEM_SNAPPY "Enables use of system version of Snappy" OFF
    "ENABLE_SNAPPY_COMPRESSION" OFF)

ie_dependent_option (ENABLE_PYTHON_PACKAGING "Enables packaging of Python API in APT / YUM" OFF
    "ENABLE_PYTHON;UNIX" OFF)

ie_option(ENABLE_OPENVINO_DEBUG "Enable output for OPENVINO_DEBUG statements" OFF)

if(NOT BUILD_SHARED_LIBS AND ENABLE_OV_TF_FRONTEND)
    set(FORCE_FRONTENDS_USE_PROTOBUF ON)
else()
    set(FORCE_FRONTENDS_USE_PROTOBUF OFF)
endif()

#
# Process featues
#

if(ENABLE_OPENVINO_DEBUG)
    add_definitions(-DENABLE_OPENVINO_DEBUG)
endif()

if (ENABLE_PROFILING_RAW)
    add_definitions(-DENABLE_PROFILING_RAW=1)
endif()

print_enabled_features()<|MERGE_RESOLUTION|>--- conflicted
+++ resolved
@@ -23,11 +23,7 @@
 
 ie_dependent_option (ENABLE_INTEL_GPU "GPU OpenCL-based plugin for OpenVINO Runtime" ${ENABLE_INTEL_GPU_DEFAULT} "X86_64 OR AARCH64;NOT APPLE;NOT WINDOWS_STORE;NOT WINDOWS_PHONE" OFF)
 
-<<<<<<< HEAD
-if (ANDROID OR (CMAKE_COMPILER_IS_GNUCXX AND CMAKE_CXX_COMPILER_VERSION VERSION_LESS 7.0) OR (NOT BUILD_SHARED_LIBS AND ENABLE_INTEL_CPU))
-=======
-if (ANDROID OR MINGW OR (CMAKE_COMPILER_IS_GNUCXX AND CMAKE_CXX_COMPILER_VERSION VERSION_LESS 7.0) OR NOT BUILD_SHARED_LIBS)
->>>>>>> ba67db66
+if (ANDROID OR MINGW OR (CMAKE_COMPILER_IS_GNUCXX AND CMAKE_CXX_COMPILER_VERSION VERSION_LESS 7.0) OR (NOT BUILD_SHARED_LIBS AND ENABLE_INTEL_CPU))
     # oneDNN doesn't support old compilers and android builds for now, so we'll build GPU plugin without oneDNN
     # also, in case of static build CPU's and GPU's oneDNNs will conflict, so we are disabling GPU's one in this case
     set(ENABLE_ONEDNN_FOR_GPU_DEFAULT OFF)
