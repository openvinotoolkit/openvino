[submodule "inference-engine/thirdparty/ade"]
	path = inference-engine/thirdparty/ade
	url = https://github.com/opencv/ade.git
	ignore = dirty
[submodule "inference-engine/thirdparty/mkl-dnn"]
	path = inference-engine/thirdparty/mkl-dnn
	url = https://github.com/openvinotoolkit/oneDNN.git
	ignore = dirty
[submodule "inference-engine/samples/thirdparty/gflags"]
	path = inference-engine/samples/thirdparty/gflags
	url = https://github.com/gflags/gflags.git
	ignore = dirty
[submodule "thirdparty/xbyak"]
	path = thirdparty/xbyak
	url = https://github.com/herumi/xbyak.git
	ignore = dirty
[submodule "thirdparty/zlib/zlib"]
	path = thirdparty/zlib/zlib
	url = https://github.com/madler/zlib.git
	ignore = dirty
<<<<<<< HEAD
[submodule "thirdparty/pugixml"]
	path = thirdparty/pugixml
	url = https://github.com/zeux/pugixml.git
=======
[submodule "thirdparty/gtest"]
	path = thirdparty/gtest
	url = https://github.com/openvinotoolkit/googletest.git
>>>>>>> fa2f9c52
	ignore = dirty<|MERGE_RESOLUTION|>--- conflicted
+++ resolved
@@ -18,13 +18,11 @@
 	path = thirdparty/zlib/zlib
 	url = https://github.com/madler/zlib.git
 	ignore = dirty
-<<<<<<< HEAD
 [submodule "thirdparty/pugixml"]
 	path = thirdparty/pugixml
 	url = https://github.com/zeux/pugixml.git
-=======
+	ignore = dirty
 [submodule "thirdparty/gtest"]
 	path = thirdparty/gtest
 	url = https://github.com/openvinotoolkit/googletest.git
->>>>>>> fa2f9c52
 	ignore = dirty