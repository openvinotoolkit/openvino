--- conflicted
+++ resolved
@@ -6,66 +6,14 @@
 
 set(VPU_SUPPORTED_FIRMWARES usb-ma2x8x pcie-ma2x8x)
 set(VPU_SUPPORTED_FIRMWARES_HASH
-<<<<<<< HEAD
-    "cfba5fc0895a564fa51a1438f1c4d4f06198be982b1c2fb973c5cb9ab0a3c1f3"
-    "4176456c96b151470de3a723b603503306cff2e52975b739927e37d730c053be")
-=======
     "11a6db07d3a17c9c0fc4247fce47c942e0dcd59f8d70665a96bae0d7b7121fe9"
     "43f3dc0f0a8114ca34226167970aafdc869600929d6e3761c1eaa6eec71f2237")
->>>>>>> 211c5773
 
 #
 # Default packages
 #
 
-<<<<<<< HEAD
-set(FIRMWARE_PACKAGE_VERSION 1639)
-=======
 set(FIRMWARE_PACKAGE_VERSION 1658)
->>>>>>> 211c5773
-set(VPU_CLC_MA2X8X_VERSION "movi-cltools-20.09.2")
-
-#
-# CMake variables to override default firmware files
-#
-list(LENGTH VPU_SUPPORTED_FIRMWARES num_firmwares)
-math(EXPR num_firmwares "${num_firmwares} - 1")
-foreach(idx RANGE 0 ${num_firmwares})
-    list(GET VPU_SUPPORTED_FIRMWARES ${idx} firmware_name)
-    list(GET VPU_SUPPORTED_FIRMWARES_HASH ${idx} hash)
-    string(TOUPPER "${firmware_name}" firmware_name_upper)
-
-    set(firmware_name_full ${firmware_name}.mvcmd)
-    # Handle PCIe elf firmware for Windows
-    if (WIN32 AND "${firmware_name}" STREQUAL "pcie-ma2x8x")
-        set(firmware_name_full ${firmware_name}.elf)
-    endif ()
-
-    reset_deps_cache(VPU_FIRMWARE_${firmware_name_upper}_FILE)
-
-    RESOLVE_DEPENDENCY(VPU_FIRMWARE_${firmware_name_upper}
-        ARCHIVE_UNIFIED VPU/${firmware_name}/firmware_${firmware_name}_${FIRMWARE_PACKAGE_VERSION}.zip
-        TARGET_PATH "${TEMP}/vpu/firmware/${firmware_name}"
-        ENVIRONMENT "VPU_FIRMWARE_${firmware_name_upper}_FILE"
-        FOLDER
-        SHA256 ${hash})
-    debug_message(STATUS "${firmware_name}=" ${VPU_FIRMWARE_${firmware_name_upper}})
-
-    update_deps_cache(
-        VPU_FIRMWARE_${firmware_name_upper}_FILE
-        "${VPU_FIRMWARE_${firmware_name_upper}}/mvnc/${firmware_name_full}"
-        "[VPU] ${firmware_name_full} firmware")
-
-    find_file(
-        VPU_FIRMWARE_${firmware_name_upper}_FILE
-        NAMES ${firmware_name_full}
-        NO_CMAKE_FIND_ROOT_PATH)
-    if(NOT VPU_FIRMWARE_${firmware_name_upper}_FILE)
-        message(FATAL_ERROR "[VPU] Missing ${firmware_name_full} firmware")
-    endif()
-endforeach()
-
-#
 # `vpu_copy_firmware` CMake target
 #
 
