# Copyright (C) 2018-2019 Intel Corporation
# SPDX-License-Identifier: Apache-2.0
#

cmake_policy(SET CMP0054 NEW)

#we have number of dependencies stored on ftp
include(dependency_solver)

set_temp_directory(TEMP "${IE_MAIN_SOURCE_DIR}")

include(ExternalProject)

include(linux_name)
if(COMMAND get_linux_name)
    get_linux_name(LINUX_OS_NAME)
endif()

if (ENABLE_MYRIAD)
    include(vpu_dependencies)
endif()

## enable cblas_gemm from OpenBLAS package
if (GEMM STREQUAL "OPENBLAS")
    if(NOT BLAS_LIBRARIES OR NOT BLAS_INCLUDE_DIRS)
        find_package(BLAS REQUIRED)
        if(BLAS_FOUND)
            find_path(BLAS_INCLUDE_DIRS cblas.h)
        else()
            message(ERROR "OpenBLAS not found: install OpenBLAS or set -DBLAS_INCLUDE_DIRS=<path to dir with cblas.h> and -DBLAS_LIBRARIES=<path to libopenblas.so or openblas.lib>")
        endif()
    endif()
    debug_message(STATUS "openblas=" ${BLAS_LIBRARIES})
endif ()

#MKL-ml package
if (GEMM STREQUAL "MKL")
if(NOT MKLROOT)
    message(FATAL_ERROR "MKLROOT not found: install MKL and set -DMKLROOT=<path_to_MKL>")
endif()
set(MKL ${MKLROOT})
debug_message(STATUS "mkl_ml=" ${MKLROOT})
endif ()

## Intel OMP package
<<<<<<< HEAD
if (THREADING STREQUAL "OMP:INTEL")
=======
if (THREADING STREQUAL "OMP")
>>>>>>> 1c794d97
    if (WIN32)
        RESOLVE_DEPENDENCY(OMP
                ARCHIVE_WIN "iomp.zip"
                TARGET_PATH "${TEMP}/omp"
                ENVIRONMENT "OMP"
                VERSION_REGEX ".*_([a-z]*_([a-z0-9]+\\.)*[0-9]+).*")
    elseif(LINUX)
        RESOLVE_DEPENDENCY(OMP
<<<<<<< HEAD
                ARCHIVE_WIN "iomp.zip"
=======
                ARCHIVE_LIN "iomp.tgz"
>>>>>>> 1c794d97
                TARGET_PATH "${TEMP}/omp"
                ENVIRONMENT "OMP"
                VERSION_REGEX ".*_([a-z]*_([a-z0-9]+\\.)*[0-9]+).*")
    else(APPLE)
        RESOLVE_DEPENDENCY(OMP
                ARCHIVE_MAC "iomp_20190130_mac.tgz"
                TARGET_PATH "${TEMP}/omp"
                ENVIRONMENT "OMP"
                VERSION_REGEX ".*_([a-z]*_([a-z0-9]+\\.)*[0-9]+).*")
    endif()
<<<<<<< HEAD

    log_rpath_from_dir(OMP "${OMP}/lib")
    debug_message(STATUS "intel_omp=" ${OMP})

=======
    log_rpath_from_dir(OMP "${OMP}/lib")
    debug_message(STATUS "intel_omp=" ${OMP})
>>>>>>> 1c794d97
endif ()

if (THREADING STREQUAL OMP:COMP)
    if (LINUX)
        set(OMP "-fopenmp")
    endif()

    log_rpath_from_dir(OMP "${OMP}/lib")
    debug_message(STATUS "omp=" ${OMP})

endif()

message("THREADING is ${THREADING}")

## TBB package
if (THREADING STREQUAL "TBB" OR THREADING STREQUAL "TBB_AUTO")
    if (WIN32)
        #TODO: add target_path to be platform specific as well, to avoid following if
        RESOLVE_DEPENDENCY(TBB
                ARCHIVE_WIN "tbb2019_20181010_win.zip" #TODO: windows zip archive created incorrectly using old name for folder
                TARGET_PATH "${TEMP}/tbb"
                ENVIRONMENT "TBBROOT"
                VERSION_REGEX ".*_([a-z]*_([a-z0-9]+\\.)*[0-9]+).*")
    elseif(LINUX)
        RESOLVE_DEPENDENCY(TBB
                ARCHIVE_LIN "tbb2019_20181010_lin.tgz"
                TARGET_PATH "${TEMP}/tbb"
                ENVIRONMENT "TBBROOT")
    else(APPLE)
        RESOLVE_DEPENDENCY(TBB
<<<<<<< HEAD
                ARCHIVE_MAC "tbb2019_20190414_mac.tgz"
=======
                ARCHIVE_MAC "tbb2019_20190414_v1_mac.tgz"
>>>>>>> 1c794d97
                TARGET_PATH "${TEMP}/tbb"
                ENVIRONMENT "TBBROOT"
                VERSION_REGEX ".*_([a-z]*_([a-z0-9]+\\.)*[0-9]+).*")
    endif()
<<<<<<< HEAD
log_rpath_from_dir(TBB "${TBB}/lib")
debug_message(STATUS "tbb=" ${TBB})
=======
    log_rpath_from_dir(TBB "${TBB}/lib")
    debug_message(STATUS "tbb=" ${TBB})
>>>>>>> 1c794d97
endif ()

if (ENABLE_OPENCV)
    set(OPENCV_VERSION "4.1.2")
    set(OPENCV_BUILD "624")
    set(OPENCV_SUFFIX "")
    if (WIN32)
        RESOLVE_DEPENDENCY(OPENCV
                ARCHIVE_WIN "opencv_${OPENCV_VERSION}-${OPENCV_BUILD}.zip"
                TARGET_PATH "${TEMP}/opencv_${OPENCV_VERSION}"
                ENVIRONMENT "OpenCV_DIR"
                VERSION_REGEX ".*_([0-9]+.[0-9]+.[0-9]+).*")
        log_rpath_from_dir(OPENCV "\\opencv_${OPENCV_VERSION}\\bin")
    elseif(APPLE)
        RESOLVE_DEPENDENCY(OPENCV
                ARCHIVE_MAC "opencv_${OPENCV_VERSION}-${OPENCV_BUILD}_osx.tar.xz"
                TARGET_PATH "${TEMP}/opencv_${OPENCV_VERSION}_osx"
                ENVIRONMENT "OpenCV_DIR"
                VERSION_REGEX ".*_([0-9]+.[0-9]+.[0-9]+).*")
        log_rpath_from_dir(OPENCV "opencv_${OPENCV_VERSION}_osx/lib")
    elseif(LINUX)
        if (${CMAKE_SYSTEM_PROCESSOR} STREQUAL "armv7l")
            set(OPENCV_SUFFIX "debian9arm")
        elseif (${LINUX_OS_NAME} STREQUAL "Ubuntu 16.04")
            set(OPENCV_SUFFIX "ubuntu16")
        elseif (${LINUX_OS_NAME} STREQUAL "Ubuntu 18.04")
            set(OPENCV_SUFFIX "ubuntu18")
        elseif (${LINUX_OS_NAME} STREQUAL "CentOS 7")
            set(OPENCV_SUFFIX "centos7")
        endif()
    endif()

    if (OPENCV_SUFFIX)
        RESOLVE_DEPENDENCY(OPENCV
                ARCHIVE_LIN "opencv_${OPENCV_VERSION}-${OPENCV_BUILD}_${OPENCV_SUFFIX}.tar.xz"
                TARGET_PATH "${TEMP}/opencv_${OPENCV_VERSION}_${OPENCV_SUFFIX}"
                ENVIRONMENT "OpenCV_DIR"
                VERSION_REGEX ".*_([0-9]+.[0-9]+.[0-9]+).*")
        log_rpath_from_dir(OPENCV "opencv_${OPENCV_VERSION}_${OPENCV_SUFFIX}/lib")
    endif()
    debug_message(STATUS "opencv=" ${OPENCV})
    # OpenCV_DIR should point to cmake folder within the specified OpenCV binary package.
    # It's required to successsfully find OpenCV libs using find_package(OpenCV ...) command.
    # So, the cached OpenCV_DIR variable should be update if custom value wasn't previously set here.
    if (NOT DEFINED ENV{OpenCV_DIR})
        set(OpenCV_DIR "${OPENCV}/cmake" CACHE PATH "Path to OpenCV in temp directory")
    endif()
endif()

include(ie_parallel)

if (ENABLE_GNA)
    if (GNA_LIBRARY_VERSION STREQUAL "GNA1")
        RESOLVE_DEPENDENCY(GNA
                ARCHIVE_UNIFIED "gna_20181120.zip"
                TARGET_PATH "${TEMP}/gna")
    elseif(GNA_LIBRARY_VERSION STREQUAL "GNA1_1401")
        set(GNA_VERSION "01.00.00.1401")
        RESOLVE_DEPENDENCY(GNA
                ARCHIVE_UNIFIED "GNA_${GNA_VERSION}.zip"
                TARGET_PATH "${TEMP}/gna_${GNA_VERSION}"
                VERSION_REGEX ".*_([0-9]+.[0-9]+.[0-9]+.[0-9]+).*")
    endif()
    debug_message(STATUS "gna=" ${GNA})
endif()

configure_file(
        "${PROJECT_SOURCE_DIR}/cmake/share/InferenceEngineConfig.cmake.in"
        "${CMAKE_BINARY_DIR}/share/InferenceEngineConfig.cmake"
        @ONLY)

configure_file(
        "${PROJECT_SOURCE_DIR}/cmake/share/InferenceEngineConfig-version.cmake.in"
        "${CMAKE_BINARY_DIR}/share/InferenceEngineConfig-version.cmake"
        COPYONLY)

configure_file(
        "${PROJECT_SOURCE_DIR}/cmake/ie_parallel.cmake"
        "${CMAKE_BINARY_DIR}/share/ie_parallel.cmake"
        COPYONLY)<|MERGE_RESOLUTION|>--- conflicted
+++ resolved
@@ -43,11 +43,8 @@
 endif ()
 
 ## Intel OMP package
-<<<<<<< HEAD
+
 if (THREADING STREQUAL "OMP:INTEL")
-=======
-if (THREADING STREQUAL "OMP")
->>>>>>> 1c794d97
     if (WIN32)
         RESOLVE_DEPENDENCY(OMP
                 ARCHIVE_WIN "iomp.zip"
@@ -56,11 +53,7 @@
                 VERSION_REGEX ".*_([a-z]*_([a-z0-9]+\\.)*[0-9]+).*")
     elseif(LINUX)
         RESOLVE_DEPENDENCY(OMP
-<<<<<<< HEAD
-                ARCHIVE_WIN "iomp.zip"
-=======
                 ARCHIVE_LIN "iomp.tgz"
->>>>>>> 1c794d97
                 TARGET_PATH "${TEMP}/omp"
                 ENVIRONMENT "OMP"
                 VERSION_REGEX ".*_([a-z]*_([a-z0-9]+\\.)*[0-9]+).*")
@@ -71,15 +64,10 @@
                 ENVIRONMENT "OMP"
                 VERSION_REGEX ".*_([a-z]*_([a-z0-9]+\\.)*[0-9]+).*")
     endif()
-<<<<<<< HEAD
 
     log_rpath_from_dir(OMP "${OMP}/lib")
     debug_message(STATUS "intel_omp=" ${OMP})
 
-=======
-    log_rpath_from_dir(OMP "${OMP}/lib")
-    debug_message(STATUS "intel_omp=" ${OMP})
->>>>>>> 1c794d97
 endif ()
 
 if (THREADING STREQUAL OMP:COMP)
@@ -110,22 +98,15 @@
                 ENVIRONMENT "TBBROOT")
     else(APPLE)
         RESOLVE_DEPENDENCY(TBB
-<<<<<<< HEAD
-                ARCHIVE_MAC "tbb2019_20190414_mac.tgz"
-=======
+
                 ARCHIVE_MAC "tbb2019_20190414_v1_mac.tgz"
->>>>>>> 1c794d97
                 TARGET_PATH "${TEMP}/tbb"
                 ENVIRONMENT "TBBROOT"
                 VERSION_REGEX ".*_([a-z]*_([a-z0-9]+\\.)*[0-9]+).*")
     endif()
-<<<<<<< HEAD
-log_rpath_from_dir(TBB "${TBB}/lib")
-debug_message(STATUS "tbb=" ${TBB})
-=======
+
     log_rpath_from_dir(TBB "${TBB}/lib")
     debug_message(STATUS "tbb=" ${TBB})
->>>>>>> 1c794d97
 endif ()
 
 if (ENABLE_OPENCV)
