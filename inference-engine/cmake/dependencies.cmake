--- conflicted
+++ resolved
@@ -137,8 +137,7 @@
 ## TBB package
 if (THREADING STREQUAL "TBB" OR THREADING STREQUAL "TBB_AUTO")
 
-<<<<<<< HEAD
-    if(NOT DEFINED TBB_DIR AND NOT DEFINED ENV{TBB_DIR})
+    reset_deps_cache(TBBROOT TBB_DIR)
         ## pre-production package for hybrid support (windows/macos/linux only)
         if (NOT ANDROID AND NOT(LINUX AND AARCH64))
             if(DEFINED ENV{THIRDPARTY_SERVER_PATH})
@@ -150,48 +149,13 @@
             endif()
             message(STATUS "THIRDPARTY_SERVER_PATH=${IE_PATH_TO_DEPS}")
         endif()
-        if (WIN32 AND X86_64)
-        RESOLVE_DEPENDENCY(TBB
-                    ARCHIVE_WIN "oneapi-tbb-2021.2.0-win.zip"
-                    TARGET_PATH "${TEMP}/tbb"
-                    ENVIRONMENT "TBBROOT"
-                    SHA256 "3f92b99ddabdfdeb512467043f4806ce2bde7086c4dda2f66865830174bc6a83")
-        elseif(ANDROID)  # Should be before LINUX due LINUX is detected as well
-            RESOLVE_DEPENDENCY(TBB
-                    ARCHIVE_ANDROID "tbb2020_20200404_android.tgz"
-                    TARGET_PATH "${TEMP}/tbb"
-                    ENVIRONMENT "TBBROOT"
-                    SHA256 "f42d084224cc2d643314bd483ad180b081774608844000f132859fca3e9bf0ce")
-        elseif(LINUX AND X86_64)
-            RESOLVE_DEPENDENCY(TBB
-                    ARCHIVE_LIN "oneapi-tbb-2021.2.0-lin.tgz"
-                    TARGET_PATH "${TEMP}/tbb"
-                    SHA256 "cae47d9e837da577712586d41accb9a93777aad8d9b29eba466586bb59e30535")
-        elseif(LINUX AND AARCH64)
-            RESOLVE_DEPENDENCY(TBB
-                    ARCHIVE_LIN "keembay/tbb2020_38404_kmb.tgz"
-                    TARGET_PATH "${TEMP}/tbb_yocto"
-                    ENVIRONMENT "TBBROOT"
-                    SHA256 "57ad3ceeab119c8a4d5e9fc38e80952fc19d4bf23ae065e9540cde89b25561d5")
-        elseif(APPLE AND X86_64)
-            RESOLVE_DEPENDENCY(TBB
-                    ARCHIVE_MAC "oneapi-tbb-2021.2.0-mac.tgz"
-                    TARGET_PATH "${TEMP}/tbb"
-                    ENVIRONMENT "TBBROOT"
-                    SHA256 "ee09b2ae7217f853db5bd29301af2ba1c3a09a71855ae47a93d344779defbeef")
-        else()
-            message(FATAL_ERROR "TBB is not available on current platform")
-        endif()
-=======
-    reset_deps_cache(TBBROOT TBB_DIR)
-
     if (WIN32 AND X86_64)
         #TODO: add target_path to be platform specific as well, to avoid following if
         RESOLVE_DEPENDENCY(TBB
-                ARCHIVE_WIN "tbb2020_20200415_win.zip"
+                ARCHIVE_WIN "oneapi-tbb-2021.2.0-win.zip"
                 TARGET_PATH "${TEMP}/tbb"
                 ENVIRONMENT "TBBROOT"
-                SHA256 "f1c9b9e2861efdaa01552bd25312ccbc5feeb45551e5f91ae61e29221c5c1479")
+                SHA256 "3f92b99ddabdfdeb512467043f4806ce2bde7086c4dda2f66865830174bc6a83")
     elseif(ANDROID)  # Should be before LINUX due LINUX is detected as well
         RESOLVE_DEPENDENCY(TBB
                 ARCHIVE_ANDROID "tbb2020_20200404_android.tgz"
@@ -200,9 +164,9 @@
                 SHA256 "f42d084224cc2d643314bd483ad180b081774608844000f132859fca3e9bf0ce")
     elseif(LINUX AND X86_64)
         RESOLVE_DEPENDENCY(TBB
-                ARCHIVE_LIN "tbb2020_20200415_lin_strip.tgz"
+                ARCHIVE_LIN "oneapi-tbb-2021.2.0-lin.tgz"
                 TARGET_PATH "${TEMP}/tbb"
-                SHA256 "95b2f3b0b70c7376a0c7de351a355c2c514b42c4966e77e3e34271a599501008")
+                SHA256 "cae47d9e837da577712586d41accb9a93777aad8d9b29eba466586bb59e30535")
     elseif(LINUX AND AARCH64)
         RESOLVE_DEPENDENCY(TBB
                 ARCHIVE_LIN "keembay/tbb2020_38404_kmb.tgz"
@@ -211,11 +175,10 @@
                 SHA256 "57ad3ceeab119c8a4d5e9fc38e80952fc19d4bf23ae065e9540cde89b25561d5")
     elseif(APPLE AND X86_64)
         RESOLVE_DEPENDENCY(TBB
-                ARCHIVE_MAC "tbb2020_20200404_mac.tgz"
+                ARCHIVE_MAC "oneapi-tbb-2021.2.0-mac.tgz"
                 TARGET_PATH "${TEMP}/tbb"
                 ENVIRONMENT "TBBROOT"
-                SHA256 "ad9cf52e657660058aa6c6844914bc0fc66241fec89a392d8b79a7ff69c3c7f6")
->>>>>>> 247606ba
+                SHA256 "ee09b2ae7217f853db5bd29301af2ba1c3a09a71855ae47a93d344779defbeef")
     else()
         message(FATAL_ERROR "TBB is not available on current platform")
     endif()
