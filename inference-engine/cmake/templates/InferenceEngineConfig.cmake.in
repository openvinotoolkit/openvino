--- conflicted
+++ resolved
@@ -52,20 +52,6 @@
 function(_ie_target_no_deprecation_error)
     if(NOT MSVC)
         if(CMAKE_CXX_COMPILER_ID STREQUAL "Intel")
-<<<<<<< HEAD
-            set_target_properties(${ARGV} PROPERTIES
-                INTERFACE_COMPILE_OPTIONS "-diag-warning=1786")
-        else()
-            set_target_properties(${ARGV} PROPERTIES
-                INTERFACE_COMPILE_OPTIONS "-Wno-error=deprecated-declarations")
-        endif()
-    endif()
-endfunction()
-
-set(InferenceEngine_inference_engine_FOUND ON)
-set(InferenceEngine_inference_engine_c_api_FOUND ON)
-
-=======
             set(flags "-diag-warning=1786")
         else()
             set(flags "-Wno-error=deprecated-declarations")
@@ -75,25 +61,17 @@
     endif()
 endfunction()
 
->>>>>>> 39717aea
 if(TARGET inference_engine)
     set(InferenceEngine_LIBRARIES inference_engine inference_engine_c_api)
 else()
     include("${CMAKE_CURRENT_LIST_DIR}/InferenceEngineTargets.cmake")
     set(InferenceEngine_LIBRARIES IE::inference_engine IE::inference_engine_c_api)
-<<<<<<< HEAD
-=======
     _ie_target_no_deprecation_error(${InferenceEngine_LIBRARIES})
->>>>>>> 39717aea
 endif()
 
 # restore PACKAGE_PREFIX_DIR
 set(PACKAGE_PREFIX_DIR ${IE_PACKAGE_PREFIX_DIR})
 
-<<<<<<< HEAD
-_ie_target_no_deprecation_error(${InferenceEngine_LIBRARIES})
-=======
->>>>>>> 39717aea
 set_and_check(InferenceEngine_INCLUDE_DIRS "@PACKAGE_IE_INCLUDE_DIR@")
 
 check_required_components(InferenceEngine)