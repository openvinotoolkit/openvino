--- conflicted
+++ resolved
@@ -16,7 +16,6 @@
 #include <ie_parameter.hpp>
 #include <ie_iexecutable_network.hpp>
 #include <ie_remote_context.hpp>
-#include <cpp_interfaces/base/ie_plugin_base.hpp>
 
 #include <blob_factory.hpp>
 
@@ -107,7 +106,6 @@
     } _version;
 
 protected:
-
     /**
      * @brief      Destroys the object.
      */
@@ -259,7 +257,6 @@
                               QueryNetworkResult& res) const = 0;
 };
 
-<<<<<<< HEAD
 /**
  * @brief Creates the default instance of the interface (per plugin)
  *
@@ -277,8 +274,6 @@
 }
 
 
-=======
->>>>>>> 750fc902
 }  // namespace InferenceEngine
 
 /**
@@ -286,7 +281,6 @@
  * @brief Defines the exported `CreatePluginEngine` function which is used to create a plugin instance
  * @ingroup ie_dev_api_plugin_api
  */
-<<<<<<< HEAD
 #define IE_DEFINE_PLUGIN_CREATE_FUNCTION(PluginType, version, ...)                       \
     INFERENCE_PLUGIN_API(InferenceEngine::StatusCode) CreatePluginEngine(                \
             InferenceEngine::IInferencePlugin *&plugin,                                  \
@@ -299,18 +293,4 @@
         catch (std::exception &ex) {                                                     \
             return InferenceEngine::DescriptionBuffer(GENERAL_ERROR, resp) << ex.what(); \
         }                                                                                \
-=======
-#define IE_DEFINE_PLUGIN_CREATE_FUNCTION(PluginType, version, ...)    \
-    INFERENCE_PLUGIN_API(InferenceEngine::StatusCode) CreatePluginEngine( \
-            InferenceEngine::IInferencePlugin *&plugin, \
-            InferenceEngine::ResponseDesc *resp) noexcept { \
-        try { \
-            InferenceEngine::Version _version = version; \
-            plugin = make_ie_compatible_plugin(_version, std::make_shared<PluginType>(__VA_ARGS__)); \
-            return OK; \
-        } \
-        catch (std::exception &ex) { \
-            return InferenceEngine::DescriptionBuffer(GENERAL_ERROR, resp) << ex.what(); \
-        } \
->>>>>>> 750fc902
     }