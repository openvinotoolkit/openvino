// Copyright (C) 2018-2021 Intel Corporation
// SPDX-License-Identifier: Apache-2.0
//

/**
 * @brief Inference Engine plugin API wrapper, to be used by particular implementors
 * @file ie_iplugin_internal.hpp
 */

#pragma once

#include <istream>
#include <map>
#include <memory>
#include <string>

#include "blob_factory.hpp"
#include "cpp/ie_cnn_network.h"
#include "details/ie_so_pointer.hpp"
#include "ie_iextension.h"
#include "ie_input_info.hpp"
#include "ie_parameter.hpp"
#include "openvino/pp.hpp"
#include "so_ptr.hpp"

namespace ov {
class Function;
}  // namespace ov
namespace InferenceEngine {

class ICore;
class IExecutableNetworkInternal;
class RemoteContext;
class IExtension;

/**
 * @brief      Copies preprocess info
 *
 * @param[in]  from  PreProcessInfo to copy from
 * @return     copy of preprocess info
 */
INFERENCE_ENGINE_API_CPP(PreProcessInfo) copyPreProcess(const PreProcessInfo& from);

/**
 * @brief       Copies the values of `std::string` indexed map and apply const cast
 *
 * @param[in]   map map to copy
 * @return      map that contains pointers to constant values
 */
template <typename T>
std::map<std::string, std::shared_ptr<const T>> constMapCast(const std::map<std::string, std::shared_ptr<T>>& map) {
    std::map<std::string, std::shared_ptr<const T>> res;
    for (auto&& v : map)
        res.emplace(v.first, std::const_pointer_cast<const T>(v.second));
    return res;
}

/**
 * @brief       Copies the values of `std::string` indexed map and apply const cast
 *
 * @param[in]   map map to copy
 * @return      map that contains pointers to values
 */
template <typename T>
std::map<std::string, std::shared_ptr<T>> constMapCast(const std::map<std::string, std::shared_ptr<const T>>& map) {
    std::map<std::string, std::shared_ptr<T>> res;
    for (auto&& v : map)
        res.emplace(v.first, std::const_pointer_cast<T>(v.second));
    return res;
}

/**
 * @brief      Copies InputInfo
 *
 * @param[in]  networkInputs    The network inputs to copy from
 * @return copy of network inputs
 */
INFERENCE_ENGINE_API_CPP(InputsDataMap) copyInfo(const InputsDataMap& networkInputs);

/**
 * @brief      Copies OutputsData
 *
 * @param[in]  networkInputs    network outputs to copy from
 * @return copy of network outputs
 */
INFERENCE_ENGINE_API_CPP(OutputsDataMap) copyInfo(const OutputsDataMap& networkOutputs);

/**
 * @interface IInferencePlugin
 * @brief An API of plugin to be implemented by a plugin
 * @ingroup ie_dev_api_plugin_api
 */
class INFERENCE_ENGINE_API_CLASS(IInferencePlugin) : public std::enable_shared_from_this<IInferencePlugin> {
    class VersionStore : public Version {
        std::string _dsc;
        std::string _buildNumber;

        void copyFrom(const Version& v);

    public:
        VersionStore() = default;

        explicit VersionStore(const Version& v);

        VersionStore& operator=(const VersionStore& v);
    } _version;

public:
    /**
     * @brief A shared pointer to IInferencePlugin interface
     */
    using Ptr = std::shared_ptr<IInferencePlugin>;

    /**
     * @brief Sets a plugin version
     * @param version A version to set
     */
    void SetVersion(const Version& version);

    /**
     * @brief Gets a plugin version
     * @return A const InferenceEngine::Version object
     */
    const Version& GetVersion() const;

    /**
     * @brief      Provides a name of a plugin
     * @return     The name.
     */
    virtual std::string GetName() const noexcept;

    /**
     * @brief      Sets a name for a plugin
     * @param[in]  name  The name
     */
    virtual void SetName(const std::string& name) noexcept;

    /**
     * @brief Creates an executable network from an pares network object, users can create as many networks as they need
     * and use them simultaneously (up to the limitation of the HW resources)
     * @param network A network object acquired from InferenceEngine::Core::ReadNetwork
     * @param config A string-string map of config parameters relevant only for this load operation
     * @return Created Executable Network object
     */
    virtual std::shared_ptr<IExecutableNetworkInternal> LoadNetwork(const CNNNetwork& network,
                                                                    const std::map<std::string, std::string>& config);

    /**
     * @brief Creates an executable network from network object, on specified remote context
     * @param network A network object acquired from InferenceEngine::Core::ReadNetwork
     * @param config string-string map of config parameters relevant only for this load operation
     * @param context A pointer to plugin context derived from RemoteContext class used to
     *        execute the network
     * @return Created Executable Network object
     */
    virtual std::shared_ptr<IExecutableNetworkInternal> LoadNetwork(const CNNNetwork& network,
                                                                    const std::map<std::string, std::string>& config,
                                                                    const std::shared_ptr<RemoteContext>& context);

    /**
     * @brief Creates an executable network from model file path
     * @param modelPath A path to model
     * @param config A string-string map of config parameters relevant only for this load operation
     * @return Created Executable Network object
     */
    virtual std::shared_ptr<IExecutableNetworkInternal> LoadNetwork(const std::string& modelPath,
                                                                    const std::map<std::string, std::string>& config);

    /**
     * @brief Registers extension within plugin
     * @param extension - pointer to already loaded extension
     */
    virtual void AddExtension(const std::shared_ptr<IExtension>& extension);

    /**
     * @brief Sets configuration for plugin, acceptable keys can be found in ie_plugin_config.hpp
     * @param config string-string map of config parameters
     */
    virtual void SetConfig(const std::map<std::string, std::string>& config);

    /**
     * @brief Gets configuration dedicated to plugin behaviour
     * @param name  - value of config corresponding to config key
     * @param options - configuration details for config
     * @return Value of config corresponding to config key
     */
    virtual Parameter GetConfig(const std::string& name, const std::map<std::string, Parameter>& options) const;

    /**
     * @brief Gets general runtime metric for dedicated hardware
     * @param name  - metric name to request
     * @param options - configuration details for metric
     * @return Metric value corresponding to metric key
     */
    virtual Parameter GetMetric(const std::string& name, const std::map<std::string, Parameter>& options) const;

    /**
     * @brief      Creates a remote context instance based on a map of parameters
     * @param[in]  params  The map of parameters
     * @return     A remote context object
     */
    virtual std::shared_ptr<RemoteContext> CreateContext(const ParamMap& params);

    /**
     * @brief      Provides a default remote context instance if supported by a plugin
     * @param[in]  params  The map of parameters
     * @return     The default context.
     */
    virtual std::shared_ptr<RemoteContext> GetDefaultContext(const ParamMap& params);

    /**
     * @deprecated Use ImportNetwork(std::istream& networkModel, const std::map<std::string, std::string>& config)
     * @brief Creates an executable network from an previously exported network
     * @param modelFileName - path to the location of the exported file
     * @param config A string -> string map of parameters
     * @return An Executable network
     */
    virtual std::shared_ptr<IExecutableNetworkInternal> ImportNetwork(const std::string& modelFileName,
                                                                      const std::map<std::string, std::string>& config);

    /**
     * @brief Creates an executable network from an previously exported network using plugin implementation
     *        and removes Inference Engine magic and plugin name
     * @param networkModel Reference to network model output stream
     * @param config A string -> string map of parameters
     * @return An Executable network
     */
    virtual std::shared_ptr<IExecutableNetworkInternal> ImportNetwork(std::istream& networkModel,
                                                                      const std::map<std::string, std::string>& config);

    /**
     * @brief Creates an executable network from an previously exported network using plugin implementation
     *        and removes Inference Engine magic and plugin name
     * @param networkModel Reference to network model output stream
     * @param context A pointer to plugin context derived from RemoteContext class used to
     *        execute the network
     * @param config A string -> string map of parameters
     * @return An Executable network
     */
    virtual std::shared_ptr<IExecutableNetworkInternal> ImportNetwork(std::istream& networkModel,
                                                                      const std::shared_ptr<RemoteContext>& context,
                                                                      const std::map<std::string, std::string>& config);

    /**
     * @brief Sets pointer to ICore interface
     * @param core Pointer to Core interface
     */
    virtual void SetCore(std::weak_ptr<ICore> core);

    /**
     * @brief Gets reference to ICore interface
     * @return Reference to ICore interface
     */
    virtual std::shared_ptr<ICore> GetCore() const noexcept;

    /**
     * @brief      Queries a plugin about supported layers in network
     * @param[in]  network  The network object to query
     * @param[in]  config   The map of configuration parameters
     * @return     The result of query operator containing supported layers map
     */
    virtual QueryNetworkResult QueryNetwork(const CNNNetwork& network,
                                            const std::map<std::string, std::string>& config) const;

protected:
    ~IInferencePlugin() = default;

    /**
     * @brief Creates an executable network from a parsed network object, users can create as many networks as they need
     *        and use them simultaneously (up to the limitation of the HW resources)
     * @note The function is used in
     * InferencePluginInternal::LoadNetwork(const CNNNetwork&, const std::map<std::string, std::string>&)
     * which performs common steps first and calls this plugin-dependent method implementation after.
     * @param network A network object
     * @param config string-string map of config parameters relevant only for this load operation
     * @return Shared pointer to the ExecutableNetwork object
     */
    virtual std::shared_ptr<IExecutableNetworkInternal> LoadExeNetworkImpl(
        const CNNNetwork& network,
        const std::map<std::string, std::string>& config);

    /**
     * @brief Creates an executable network using remote context from a parsed network object,
     * users can create as many networks as they need and use them simultaneously (up to the limitation of the HW
     * resources)
     * @note The function is used in
     * InferencePluginInternal::LoadNetwork(const CNNNetwork&, const std::map<std::string, std::string>&,
     * RemoteContext::Ptr) which performs common steps first and calls this plugin-dependent method implementation
     * after.
     * @param network A network object
     * @param context A remote context
     * @param config string-string map of config parameters relevant only for this load operation
     * @return Shared pointer to the ExecutableNetwork object
     */
    virtual std::shared_ptr<IExecutableNetworkInternal> LoadExeNetworkImpl(
        const CNNNetwork& network,
        const std::shared_ptr<RemoteContext>& context,
        const std::map<std::string, std::string>& config);

    /**
     * @brief Set input and output information to executable network. This method is used to
     * set addtional information to InferenceEngine::IExecutableNetworkInternal create by device plugin.
     * @param exeNetwork An executable network object to set information to
     * @param inputs An input information to set
     * @param outputs An output information to set
     * @param function Function with initial execution info
     */
    void SetExeNetworkInfo(const std::shared_ptr<IExecutableNetworkInternal>& exeNetwork,
                           const ConstInputsDataMap& inputs,
                           const ConstOutputsDataMap& outputs);

    /**
     * @brief Set input and output information to executable network. This method is used to
     * set additional information to InferenceEngine::IExecutableNetworkInternal create by device plugin.
     * @param function Function with initial execution info
     */
    void SetExeNetworkInfo(const std::shared_ptr<IExecutableNetworkInternal>& exeNetwork,
                           const std::shared_ptr<ov::Function>& function);

    std::string _pluginName;                     //!< A device name that plugins enables
    std::map<std::string, std::string> _config;  //!< A map config keys -> values
    std::weak_ptr<ICore> _core;                  //!< A pointer to ICore interface
};

/**
 * @private
 */
using CreatePluginEngineFunc = void(std::shared_ptr<InferenceEngine::IInferencePlugin>&);

/**
 * @def IE_CREATE_PLUGIN
 * @brief Defines a name of a function creating plugin instance
 * @ingroup ie_dev_api_plugin_api
 */
#ifndef IE_CREATE_PLUGIN
#    define IE_CREATE_PLUGIN CreatePluginEngine
#endif

/**
 * @private
 */
constexpr static const auto create_plugin_function = OV_PP_TOSTRING(IE_CREATE_PLUGIN);

namespace details {
template <>
class SOCreatorTrait<IInferencePlugin> {
public:
    static constexpr auto name = create_plugin_function;
};
}  // namespace details
}  // namespace InferenceEngine

/**
 * @def IE_DEFINE_PLUGIN_CREATE_FUNCTION(PluginType, version)
 * @brief Defines the exported `IE_CREATE_PLUGIN` function which is used to create a plugin instance
 * @ingroup ie_dev_api_plugin_api
 */
<<<<<<< HEAD
#define IE_DEFINE_PLUGIN_CREATE_FUNCTION(PluginType, version, ...)                                     \
    INFERENCE_PLUGIN_API(void)                                                                         \
    IE_CREATE_PLUGIN(::std::shared_ptr<::InferenceEngine::IInferencePlugin>& plugin) noexcept(false) { \
        try {                                                                                          \
            plugin = ::std::make_shared<PluginType>(__VA_ARGS__);                                      \
        } catch (const InferenceEngine::Exception&) {                                                  \
            throw;                                                                                     \
        } catch (const std::exception& ex) {                                                           \
            IE_THROW() << ex.what();                                                                   \
        } catch (...) {                                                                                \
            IE_THROW(Unexpected);                                                                      \
        }                                                                                              \
        plugin->SetVersion(version);                                                                   \
    }

/**
 * @def IE_DEFINE_PLUGIN_CREATE_FUNCTION_DEFINITION(_IE_CREATE_PLUGIN_FUNC)
 * @brief Declares the exported `CreatePluginEngine` function which is used to create a plugin instance
 * @ingroup ie_dev_api_plugin_api
 */
#define IE_DEFINE_PLUGIN_CREATE_FUNCTION_DECLARATION(_IE_CREATE_PLUGIN_FUNC) \
    INFERENCE_PLUGIN_API(void)                                               \
    _IE_CREATE_PLUGIN_FUNC(::std::shared_ptr<::InferenceEngine::IInferencePlugin>& plugin) noexcept(false);
=======
#define IE_DEFINE_PLUGIN_CREATE_FUNCTION(PluginType, version, ...)                                          \
    INFERENCE_PLUGIN_API(void)                                                                              \
    IE_CREATE_PLUGIN(::std::shared_ptr<::InferenceEngine::IInferencePlugin>& plugin) noexcept(false);       \
    void IE_CREATE_PLUGIN(::std::shared_ptr<::InferenceEngine::IInferencePlugin>& plugin) noexcept(false) { \
        try {                                                                                               \
            plugin = ::std::make_shared<PluginType>(__VA_ARGS__);                                           \
        } catch (const InferenceEngine::Exception&) {                                                       \
            throw;                                                                                          \
        } catch (const std::exception& ex) {                                                                \
            IE_THROW() << ex.what();                                                                        \
        } catch (...) {                                                                                     \
            IE_THROW(Unexpected);                                                                           \
        }                                                                                                   \
        plugin->SetVersion(version);                                                                        \
    }
>>>>>>> fe457aa5
<|MERGE_RESOLUTION|>--- conflicted
+++ resolved
@@ -355,31 +355,6 @@
  * @brief Defines the exported `IE_CREATE_PLUGIN` function which is used to create a plugin instance
  * @ingroup ie_dev_api_plugin_api
  */
-<<<<<<< HEAD
-#define IE_DEFINE_PLUGIN_CREATE_FUNCTION(PluginType, version, ...)                                     \
-    INFERENCE_PLUGIN_API(void)                                                                         \
-    IE_CREATE_PLUGIN(::std::shared_ptr<::InferenceEngine::IInferencePlugin>& plugin) noexcept(false) { \
-        try {                                                                                          \
-            plugin = ::std::make_shared<PluginType>(__VA_ARGS__);                                      \
-        } catch (const InferenceEngine::Exception&) {                                                  \
-            throw;                                                                                     \
-        } catch (const std::exception& ex) {                                                           \
-            IE_THROW() << ex.what();                                                                   \
-        } catch (...) {                                                                                \
-            IE_THROW(Unexpected);                                                                      \
-        }                                                                                              \
-        plugin->SetVersion(version);                                                                   \
-    }
-
-/**
- * @def IE_DEFINE_PLUGIN_CREATE_FUNCTION_DEFINITION(_IE_CREATE_PLUGIN_FUNC)
- * @brief Declares the exported `CreatePluginEngine` function which is used to create a plugin instance
- * @ingroup ie_dev_api_plugin_api
- */
-#define IE_DEFINE_PLUGIN_CREATE_FUNCTION_DECLARATION(_IE_CREATE_PLUGIN_FUNC) \
-    INFERENCE_PLUGIN_API(void)                                               \
-    _IE_CREATE_PLUGIN_FUNC(::std::shared_ptr<::InferenceEngine::IInferencePlugin>& plugin) noexcept(false);
-=======
 #define IE_DEFINE_PLUGIN_CREATE_FUNCTION(PluginType, version, ...)                                          \
     INFERENCE_PLUGIN_API(void)                                                                              \
     IE_CREATE_PLUGIN(::std::shared_ptr<::InferenceEngine::IInferencePlugin>& plugin) noexcept(false);       \
@@ -395,4 +370,12 @@
         }                                                                                                   \
         plugin->SetVersion(version);                                                                        \
     }
->>>>>>> fe457aa5
+
+/**
+ * @def IE_DEFINE_PLUGIN_CREATE_FUNCTION_DEFINITION(_IE_CREATE_PLUGIN_FUNC)
+ * @brief Declares the exported `CreatePluginEngine` function which is used to create a plugin instance
+ * @ingroup ie_dev_api_plugin_api
+ */
+#define IE_DEFINE_PLUGIN_CREATE_FUNCTION_DECLARATION(_IE_CREATE_PLUGIN_FUNC) \
+    INFERENCE_PLUGIN_API(void)                                               \
+    _IE_CREATE_PLUGIN_FUNC(::std::shared_ptr<::InferenceEngine::IInferencePlugin>& plugin) noexcept(false);