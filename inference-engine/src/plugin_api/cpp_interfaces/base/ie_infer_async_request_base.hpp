// Copyright (C) 2018-2020 Intel Corporation
// SPDX-License-Identifier: Apache-2.0
//

#pragma once

#include <map>
#include <memory>
#include <string>

#include "cpp_interfaces/exception2status.hpp"
#include "cpp_interfaces/plugin_itt.hpp"
#include <cpp_interfaces/base/ie_variable_state_base.hpp>
#include "ie_iinfer_request.hpp"
#include "ie_preprocess.hpp"
#include "ie_profiling.hpp"

namespace InferenceEngine {

/**
 * @brief Inference request `noexcept` wrapper which accepts IAsyncInferRequestInternal derived instance which can throw exceptions
 * @ingroup ie_dev_api_async_infer_request_api
 * @tparam T Minimal CPP implementation of IAsyncInferRequestInternal (e.g. AsyncInferRequestThreadSafeDefault)
 */
template <class T>
class InferRequestBase : public IInferRequest {
    std::shared_ptr<T> _impl;

public:
    /**
     * @brief Constructor with actual underlying implementation.
     * @param impl Underlying implementation of type IAsyncInferRequestInternal
     */
    explicit InferRequestBase(std::shared_ptr<T> impl): _impl(impl) {}

    StatusCode Infer(ResponseDesc* resp) noexcept override {
        OV_ITT_SCOPED_TASK(itt::domains::Plugin, "Infer");
        TO_STATUS(_impl->Infer());
    }

    StatusCode GetPerformanceCounts(std::map<std::string, InferenceEngineProfileInfo>& perfMap,
                                    ResponseDesc* resp) const noexcept override {
        TO_STATUS(_impl->GetPerformanceCounts(perfMap));
    }

    StatusCode SetBlob(const char* name, const Blob::Ptr& data, ResponseDesc* resp) noexcept override {
        TO_STATUS(_impl->SetBlob(name, data));
    }

    StatusCode SetBlob(const char* name, const Blob::Ptr& data, const PreProcessInfo& info, ResponseDesc* resp) noexcept override {
        TO_STATUS(_impl->SetBlob(name, data, info));
    }

    StatusCode GetBlob(const char* name, Blob::Ptr& data, ResponseDesc* resp) noexcept override {
        TO_STATUS(_impl->GetBlob(name, data));
    }

    StatusCode GetPreProcess(const char* name, const PreProcessInfo** info, ResponseDesc *resp) const noexcept override {
        TO_STATUS(_impl->GetPreProcess(name, info));
    }

    StatusCode StartAsync(ResponseDesc* resp) noexcept override {
        OV_ITT_SCOPED_TASK(itt::domains::Plugin, "StartAsync");
        TO_STATUS(_impl->StartAsync());
    }

    StatusCode Wait(int64_t millis_timeout, ResponseDesc* resp) noexcept override {
        OV_ITT_SCOPED_TASK(itt::domains::Plugin, "Wait");
        NO_EXCEPT_CALL_RETURN_STATUS(_impl->Wait(millis_timeout));
    }

    StatusCode SetCompletionCallback(CompletionCallback callback) noexcept override {
        TO_STATUS_NO_RESP(_impl->SetCompletionCallback(callback));
    }

    StatusCode GetUserData(void** data, ResponseDesc* resp) noexcept override {
        TO_STATUS(_impl->GetUserData(data));
    }

    StatusCode SetUserData(void* data, ResponseDesc* resp) noexcept override {
        TO_STATUS(_impl->SetUserData(data));
    }

    void Release() noexcept override {
        delete this;
    }

    StatusCode SetBatch(int batch_size, ResponseDesc* resp) noexcept override {
        TO_STATUS(_impl->SetBatch(batch_size));
    }

<<<<<<< HEAD
    StatusCode SetShape(const char* name, const SizeVector& dims, ResponseDesc* resp) noexcept override {
        TO_STATUS(_impl->SetShape(name, dims));
=======
    StatusCode QueryState(IVariableState::Ptr& pState, size_t idx, ResponseDesc* resp) noexcept override {
        try {
            auto v = _impl->QueryState();
            if (idx >= v.size()) {
                return OUT_OF_BOUNDS;
            }
            pState = std::make_shared<VariableStateBase<IVariableStateInternal>>(v[idx]);
            return OK;
        } catch (const std::exception& ex) {
            return InferenceEngine::DescriptionBuffer(GENERAL_ERROR, resp) << ex.what();
        } catch (...) {
            return InferenceEngine::DescriptionBuffer(UNEXPECTED);
        }
>>>>>>> b1e99ba6
    }

private:
    ~InferRequestBase() = default;
};

}  // namespace InferenceEngine<|MERGE_RESOLUTION|>--- conflicted
+++ resolved
@@ -89,10 +89,10 @@
         TO_STATUS(_impl->SetBatch(batch_size));
     }
 
-<<<<<<< HEAD
     StatusCode SetShape(const char* name, const SizeVector& dims, ResponseDesc* resp) noexcept override {
         TO_STATUS(_impl->SetShape(name, dims));
-=======
+    }
+
     StatusCode QueryState(IVariableState::Ptr& pState, size_t idx, ResponseDesc* resp) noexcept override {
         try {
             auto v = _impl->QueryState();
@@ -106,7 +106,6 @@
         } catch (...) {
             return InferenceEngine::DescriptionBuffer(UNEXPECTED);
         }
->>>>>>> b1e99ba6
     }
 
 private:
