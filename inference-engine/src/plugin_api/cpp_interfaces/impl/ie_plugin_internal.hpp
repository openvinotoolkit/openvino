--- conflicted
+++ resolved
@@ -55,12 +55,7 @@
      */
     ~InferencePluginInternal() override = default;
 
-<<<<<<< HEAD
     void LoadNetwork(IExecutableNetwork::Ptr& executableNetwork, const CNNNetwork& network,
-=======
-public:
-    void LoadNetwork(IExecutableNetwork::Ptr& executableNetwork, const ICNNNetwork& network,
->>>>>>> 04475bc1
                      const std::map<std::string, std::string>& config) override {
         LoadNetworkImplPrivate(executableNetwork, network, config);
     }
@@ -150,13 +145,11 @@
      * @param config A map of string -> string configuration options.
      * @param context An optional pointer to RemoteContext
      */
-    void LoadNetworkImplPrivate(IExecutableNetwork::Ptr& executableNetwork, const ICNNNetwork& network,
+    void LoadNetworkImplPrivate(IExecutableNetwork::Ptr& executableNetwork, const CNNNetwork& network,
                                  const std::map<std::string, std::string>& config,
                                  RemoteContext::Ptr context = nullptr) {
-        InputsDataMap networkInputs, networkInputsCloned;
-        OutputsDataMap networkOutputs, networkOutputsCloned;
-        network.getInputsInfo(networkInputs);
-        network.getOutputsInfo(networkOutputs);
+        InputsDataMap networkInputs = network.getInputsInfo(), networkInputsCloned;
+        OutputsDataMap networkOutputs = network.getOutputsInfo(), networkOutputsCloned;
         copyInputOutputInfo(networkInputs, networkOutputs, networkInputsCloned, networkOutputsCloned);
 
         ExecutableNetworkInternal::Ptr impl;
@@ -209,40 +202,6 @@
     }
 
     /**
-<<<<<<< HEAD
-     * @brief A helper method which clones a ICNNNetwork object, keeps InputsDataMap and OutputsDataMap data maps,
-     * and creates an IExecutableNetwork object
-     * @param executableNetwork An output executable network object
-     * @param network An input CNNNetwork object used to create an executable network object
-     * @param config A map of string -> string configuration options.
-     * @param context An optional pointer to RemoteContext
-     */
-    void cloneAndCreateExecutableNetwork(IExecutableNetwork::Ptr& executableNetwork, const CNNNetwork& network,
-                                         const std::map<std::string, std::string>& config,
-                                         RemoteContext::Ptr context = nullptr) {
-        InputsDataMap networkInputs = network.getInputsInfo(), networkInputsCloned;
-        OutputsDataMap networkOutputs = network.getOutputsInfo(), networkOutputsCloned;
-        copyInputOutputInfo(networkInputs, networkOutputs, networkInputsCloned, networkOutputsCloned);
-
-        ExecutableNetworkInternal::Ptr impl;
-        if (nullptr == context) {
-            impl = LoadExeNetworkImpl(network, config);
-        } else {
-            impl = LoadExeNetworkImpl(network, context, config);
-        }
-
-        impl->setNetworkInputs(networkInputsCloned);
-        impl->setNetworkOutputs(networkOutputsCloned);
-        impl->SetPointerToPluginInternal(shared_from_this());
-
-        executableNetwork.reset(new ExecutableNetworkBase<ExecutableNetworkInternal>(impl), [](details::IRelease* p) {
-            p->Release();
-        });
-    }
-
-    /**
-=======
->>>>>>> 04475bc1
      * @brief Creates an executable network from an previously exported network
      * @note The function is called from
      * IInferencePlugin::ImportNetwork(std::istream&, const RemoteContext::Ptr&, const std::map<std::string, std::string>&)
