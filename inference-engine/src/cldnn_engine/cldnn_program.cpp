// Copyright (C) 2018-2020 Intel Corporation
// SPDX-License-Identifier: Apache-2.0
//

#include <list>
#include <set>
#include <unordered_set>
#include <sstream>
#include <functional>
#include <type_traits>

#include <api/cldnn.hpp>
#include <api/data.hpp>
#include <api/input_layout.hpp>
#include <api/reorder.hpp>
#include <api/convolution.hpp>
#include <api/binary_convolution.hpp>
#include <api/pooling.hpp>
#include <api/lrn.hpp>
#include <api/fully_connected.hpp>
#include <api/softmax.hpp>
#include <api/activation.hpp>
#include <api/concatenation.hpp>
#include <api/proposal.hpp>
#include <api/roi_pooling.hpp>
#include <api/scale.hpp>
#include <api/crop.hpp>
#include <api/deconvolution.hpp>
#include <api/prior_box.hpp>
#include <api/detection_output.hpp>
#include <api/normalize.hpp>
#include <api/reshape.hpp>
#include <api/permute.hpp>
#include <api/split.hpp>
#include <api/resample.hpp>
#include <api/network.hpp>
#include <api/profiling.hpp>
#include <api/custom_gpu_primitive.hpp>
#include <api/reorg_yolo.hpp>
#include <api/region_yolo.hpp>
#include <api/mutable_data.hpp>
#include <api/max_unpooling.hpp>
#include <api/arg_max_min.hpp>
#include <api/mvn.hpp>
#include <api/tile.hpp>
#include <api/border.hpp>
#include <api/gather.hpp>
#include <api/depth_to_space.hpp>
#include <api/space_to_depth.hpp>
#include <api/batch_to_space.hpp>
#include <api/space_to_batch.hpp>
#include <api/shuffle_channels.hpp>
#include <api/strided_slice.hpp>
#include <api/reverse_sequence.hpp>
#include <api/quantize.hpp>
#include <api/broadcast.hpp>
#include <api/gemm.hpp>
#include <api/reduce.hpp>
#include <api/one_hot.hpp>
#include <api/gather_tree.hpp>
#include <api/pyramid_roi_align.hpp>
#include <api/non_max_suppression.hpp>
#include <api/select.hpp>
#include <api/grn.hpp>
#include <api/ctc_greedy_decoder.hpp>
#include <api/cum_sum.hpp>
#include <api/embedding_bag.hpp>
#include <api/extract_image_patches.hpp>

#include <chrono>
#include <cmath>
#include <cfloat>
#include <algorithm>
#include "cldnn_program.h"
#include "simple_math.h"
#include <description_buffer.hpp>
#include <cldnn/cldnn_config.hpp>
#include <legacy/graph_tools.hpp>
#include <legacy/ie_layers_internal.hpp>
#include <legacy/net_pass.h>
#include <precision_utils.h>
#include "cldnn_infer_request.h"
#include <threading/ie_executor_manager.hpp>
#include "caseless.hpp"
#include <fstream>
#include <utility>
#include <sys/types.h>
#include <sys/stat.h>
#include <exec_graph_info.hpp>

#include <iostream>
#include <iomanip>
#include "cldnn_common_utils.h"

using namespace InferenceEngine;
using namespace InferenceEngine::details;

namespace {

std::vector<CNNLayerPtr> BFSSort(const ICNNNetwork& network) {
    std::vector<CNNLayerPtr> ordered;
    std::unordered_set<std::string> used;

    OutputsDataMap outputs;
    network.getOutputsInfo(outputs);

    InputsDataMap inputs;
    network.getInputsInfo(inputs);

    auto get_consumers = [](const CNNLayerPtr& node) -> std::vector<CNNLayerPtr> {
        std::vector<CNNLayerPtr> consumers;
        for (const auto & output : node->outData) {
            for (const auto &consumer : getInputTo(output)) {
                consumers.push_back(consumer.second);
            }
        }
        return consumers;
    };
    auto bfs = [&used, &ordered, &get_consumers](const CNNLayerPtr& start_node, bool traverse_via_outputs = false) {
        if (!start_node) return;
        std::deque<CNNLayerPtr> q;
        q.push_front(start_node);
        while (!q.empty()) {
            auto node = q.front();
            q.pop_front();
            if (used.insert(node->name).second) {
                ordered.push_back(node);
            }

            // Traverse via inputs
            for (const auto & input : node->insData) {
                auto locked_input = input.lock();
                if (!locked_input) {
                    THROW_IE_EXCEPTION << "insData for " << node->name << " is not valid.";
                }
                if (auto next_node = getCreatorLayer(locked_input).lock()) {
                    if (!used.count(next_node->name)) {
                        // Check that all consumers were used
                        bool all_consumers_used(true);
                        for (const auto & consumer : get_consumers(next_node)) {
                            if (!used.count(consumer->name)) all_consumers_used = false;
                        }
                        if (all_consumers_used) {
                            q.push_front(next_node);
                        }
                    }
                }
            }

            // Traverse via outputs
            if (traverse_via_outputs) {
                for (const auto &consumer : get_consumers(node)) {
                    if (!used.count(consumer->name)) {
                        q.push_front(consumer);
                    }
                }
            }
        }
    };

    // First we run bfs starting from outputs that provides deterministic graph traverse
    for (const auto & output : outputs) {
        if (!used.count(output.first)) {
            bfs(getCreatorLayer(output.second).lock());
        }
    }

    // For cases when graph has no outputs we start bfs from inputs to ensure topological sort
    for (const auto & input : inputs) {
        const auto data_ptr = input.second->getInputData();
        for (const auto & consumer : getInputTo(data_ptr))
        if (!used.count(consumer.first)) {
            bfs(consumer.second, true);
        }
    }

    std::reverse(ordered.begin(), ordered.end());
    return ordered;
}

template <Precision::ePrecision PREC_FROM, Precision::ePrecision PREC_TO>
void convertArrayPrecision(typename PrecisionTrait<PREC_TO>::value_type* dst,
                           const typename PrecisionTrait<PREC_FROM>::value_type* src, size_t nelem) {
    using dst_type = typename PrecisionTrait<PREC_TO>::value_type;

    for (size_t i = 0; i < nelem; i++) {
        dst[i] = static_cast<dst_type>(src[i]);
    }
}

template <>
void convertArrayPrecision<Precision::FP16, Precision::FP32>(float* dst, const short* src, size_t nelem) {
    InferenceEngine::PrecisionUtils::f16tof32Arrays(dst, src, nelem, 1.0f, 0.0f);
}

template <>
void convertArrayPrecision<Precision::FP32, Precision::FP16>(short* dst, const float* src, size_t nelem) {
    InferenceEngine::PrecisionUtils::f32tof16Arrays(dst, src, nelem, 1.0f, 0.0f);
}

template <Precision::ePrecision PREC_FROM, Precision::ePrecision PREC_TO>
Blob::Ptr convertBlobPrecision(const Blob::Ptr& blob) {
    using from_d_type = typename PrecisionTrait<PREC_FROM>::value_type;
    using to_d_type = typename PrecisionTrait<PREC_TO>::value_type;

    auto tensor_desc = blob->getTensorDesc();
    Blob::Ptr new_blob = make_shared_blob<to_d_type>(TensorDesc {PREC_TO, tensor_desc.getDims(), tensor_desc.getLayout()});
    new_blob->allocate();
    auto target = new_blob->buffer().as<to_d_type*>();
    auto source = blob->buffer().as<from_d_type*>();
    convertArrayPrecision<PREC_FROM, PREC_TO>(target, source, blob->size());
    return new_blob;
}

template <Precision::ePrecision PREC_FROM, Precision::ePrecision PREC_TO>
void convertLayerPrecision(const CNNLayerPtr& layer, bool isOutput = false) {
    if (layer->type == "TensorIterator" && dynamic_cast<TensorIterator*>(layer.get()) != nullptr) {
        return;
    }

    using LayerType = CLDNNPlugin::Program::LayerType;

    if (!isOutput) {
        for (auto &out_data : layer->outData) {
            if (PREC_FROM == out_data->getPrecision())
                out_data->setPrecision(PREC_TO);
        }
    }

    for (auto &in_data : layer->insData) {
        auto data = in_data.lock();
        if (PREC_FROM == data->getPrecision())
            data->setPrecision(PREC_TO);

        auto prev_layer = getCreatorLayer(data).lock();

        if (CLDNNPlugin::Program::LayerTypeFromStr(prev_layer->type) == LayerType::ConstantBlob &&
            CLDNNPlugin::Program::LayerTypeFromStr(layer->type) != LayerType::Quantize) {
            convertLayerPrecision<Precision::FP32, Precision::FP16>(prev_layer, false);
        }
    }

    if (layer->precision == PREC_FROM)
        layer->precision = PREC_TO;

    auto wLayer = dynamic_cast<InferenceEngine::WeightableLayer *>(layer.get());
    if (wLayer) {
        if (wLayer->_weights && wLayer->_weights->getTensorDesc().getPrecision() == PREC_FROM) {
            wLayer->_weights = convertBlobPrecision<PREC_FROM, PREC_TO>(wLayer->_weights);
        }
        if (wLayer->_biases && wLayer->_biases->getTensorDesc().getPrecision() == PREC_FROM) {
            wLayer->_biases = convertBlobPrecision<PREC_FROM, PREC_TO>(wLayer->_biases);
        }
    }

    for (auto &blob : layer->blobs) {
        auto &data = blob.second;
        if (nullptr != data) {
            if (data->getTensorDesc().getPrecision() == PREC_FROM) {
                data = convertBlobPrecision<PREC_FROM, PREC_TO>(data);
            }
        }
    }
}

}  // namespace

namespace CLDNNPlugin {

const cldnn::primitive_id Program::m_preProcessTag("_cldnn_input_preprocess");
const cldnn::primitive_id Program::m_weightsTag("_cldnn_weights");
const cldnn::primitive_id Program::m_biasesTag("_cldnn_biases");
const cldnn::primitive_id Program::m_meanValuesTag("_cldnn_mean_values");
const cldnn::primitive_id Program::m_postProcessTag("_cldnn_output_postprocess");
const cldnn::primitive_id Program::m_scalesTag("_cldnn_scales");
const cldnn::primitive_id Program::m_preCustomLayerTag("_cldnn_custom_preprocess");
const cldnn::primitive_id Program::m_postCustomLayerTag("_cldnn_custom_postprocess");

static bool isValid(const InferenceEngine::CNNLayerPtr& layer, unsigned inputs) {  // todo: add more checks
    if (inputs && layer->insData.size() != inputs) {
        return false;
    }

    if (layer->_fusedWith) {
        return false;
    }

    return true;
}

static void ValidateLayer(const InferenceEngine::CNNLayerPtr& layer, unsigned inputs) {
    if (!isValid(layer, inputs)) {
        THROW_CLDNN_EXCEPTION("Layer " << layer->name << " is inconsistent");
    }
}

static void ValidateLayer(const InferenceEngine::CNNLayerPtr& layer, std::vector<uint32_t> inputs) {  // todo: add more checks
    bool is_valid = false;
    if (inputs.empty()) {
        if (!layer->_fusedWith) {
            is_valid = true;
        }
    } else {
        for (auto& input : inputs) {
            is_valid |= isValid(layer, input);
        }
    }

    if (!is_valid) {
        THROW_CLDNN_EXCEPTION("Layer " << layer->name << " is inconsistent");
    }
}

static InferenceEngine::Blob::Ptr getBlobOrNull(const InferenceEngine::CNNLayerPtr& layer, std::string name) {
    auto result = layer->blobs.find(name);
    if (result != layer->blobs.end()) {
        return result->second;
    } else {
        return nullptr;
    }
}

static InferenceEngine::Blob::Ptr getBlob(const InferenceEngine::CNNLayerPtr& layer, std::string name) {
    auto result = getBlobOrNull(layer, name);
    if (result == nullptr) {
        THROW_CLDNN_EXCEPTION("Missing blob " << name << " in layer " << layer->name);
    }

    return result;
}

#if defined(_WIN32)
#define mkdir(dir, mode) _mkdir(dir)
#endif

void Program::changeInputBatch(int batch) {
    m_curBatch = batch;
}

bool Program::CanProcessDynBatch(InferenceEngine::ICNNNetwork &network) const {
    InputsDataMap inputs;
    network.getInputsInfo(inputs);

    CNNLayerSet inputLayers;
    std::unordered_set<CNNLayer *> allLayers;

    if (inputs.empty())
        return false;

    auto & secondLayers = getInputTo(inputs.begin()->second->getInputData());
    if (secondLayers.empty())
        return false;

    bool check_result = true;
    details::UnorderedDFS(allLayers, secondLayers.begin()->second, [&](CNNLayerPtr layer) {
        auto type = LayerTypeFromStr(layer->type);

        auto reshapeLayer = dynamic_cast<ReshapeLayer *>(layer.get());
        if (reshapeLayer &&
            type == Reshape &&
            (reshapeLayer->outData[0]->getTensorDesc().getDims()[0] ==
             reshapeLayer->insData[0].lock()->getTensorDesc().getDims()[0])) {
            return;
        }

        if (SimplerNMS == type ||
            ROIPooling == type ||
            PriorBox == type ||
            DetectionOutput == type ||
            Reshape == type ||
            Permute == type ||
            Flatten == type ||
            Proposal == type ||
            PSROIPooling == type ) {
            check_result = false;
        }

        // check for custom layer
        auto customLayer = m_config.customLayers.find(layer->type);
        if (customLayer != m_config.customLayers.end()) {
            check_result = false;
        }
    }, false);

    return check_result;
}

Program::Program(InferenceEngine::CNNNetwork& network, std::shared_ptr<const cldnn::engine> engine, const Config& config)
    : m_config(config)
    , m_defaultFormat(cldnn::format::bfyx)
    , m_engine(engine)
    , m_curBatch(-1)
    , p_currentOutputs({}) {
    InitFormat(network);

<<<<<<< HEAD
    if (config.enableInt8) {
        auto params = LayerTransformation::Params(true,  // updatePrecisions
                                                  true,  // quantizeOutputs
                                                  true,  // weightsToConst
                                                  LayerTransformation::QuantizedTensorAlignment::UpdateLevel,  // quantizedTensorAlignmentOnActivations
                                                  LayerTransformation::QuantizedTensorAlignment::None,  // quantizedTensorAlignmentOnWeights
                                                  true,  // roundQuantizedValues
                                                  true,  // updateBiases
                                                  true,   // supportAsymmetricQuantization
                                                  {Precision::U8, Precision::I8},  // Precision on activations
                                                  {Precision::I8});  // Precision on weights

        auto transforms = LowPrecisionTransformer::getAllTransformations(params)
                .add<FullyConnectedTransformation>(LayerTransformation::Params(params).setSupportAsymmetricQuantization(false), "FullyConnected")
                .add<FullyConnectedTransformation>(LayerTransformation::Params(params).setSupportAsymmetricQuantization(false), "GEMM");

        auto it = details::CNNNetworkIterator(network);
        auto end = details::CNNNetworkIterator();
        bool fqFound = false;
        bool allFQareSupported = true;
        while (it != end) {
            if (CaselessEq<std::string>()((*it)->type, "FakeQuantize")) {
                fqFound = true;
                auto levels = (*it)->GetParamAsUInt("levels");
                if (levels != 255 && levels != 256) {
                    allFQareSupported = false;
                    break;
                }
            }
            it++;
        }
=======
    bool fqFound = false;
>>>>>>> 364bf089

    bool baselineIsFP16 = false;
    InputsDataMap inputsMap;
    network.getInputsInfo(inputsMap);
    if (!inputsMap.empty()) {
        auto input0 = getInputTo(inputsMap.begin()->second->getInputData());
        if (!input0.empty() && (input0.begin()->second->params.count("lpt_back_to_fp16") != 0)) {
            baselineIsFP16 = true;
            fqFound = true;
        }
    }

    // [WA part2] Try to find non-quantized layers and convert them back to FP16
    if (config.enableInt8) {
        if (fqFound && baselineIsFP16 && config.enable_fp16_for_quantized_models) {
            auto layersSorted = BFSSort(network);

            for (auto& layer : layersSorted) {
                if (layer == nullptr)
                    continue;

                if (layer->outData.empty() || layer->insData.empty())
                    continue;

                auto canReduceOutputPrecision = [](const CNNLayerPtr& l) -> bool {
                    auto type = LayerTypeFromStr(l->type);
                    // Don't do conversion for outputs
                    auto next = GetNextLayers(l);
                    if (next.empty()) {
                        return false;
                    }

                    if (type == LayerType::ScaleShift) {
                        // ScaleShift is supposed to return Dequantized values, so in most of the cases we can convert it's output to FP16
                        // The exception is when the next node is Eltwise, so LPT keeps modified ScaleShift node on one of the branches
                        // and this node doesn't do requantization, thus we have to keep the result in FP32 precision.
                        for (auto n : next) {
                            if (LayerTypeFromStr(n->type) == LayerType::Eltwise)
                                return false;
                        }
                        return true;
                    }

                    if (type == LayerType::Quantize) {
                        auto in = getCreatorLayer(l->insData[0].lock()).lock();
                        if (l->outData[0]->getPrecision() == Precision::FP32 && in->type != "Input")
                            return true;
                    }

                    return false;
                };

                auto canReducePrecision = [](const CNNLayerPtr& l) -> bool {
                    auto layerType = LayerTypeFromStr(l->type);

                    bool result = true;
                    for (auto& in : l->insData) {
                        auto input = in.lock();
                        auto precision = input->getPrecision();
                        auto in_type = LayerTypeFromStr(getCreatorLayer(input).lock()->type);
                        if (precision != Precision::FP16 && in_type != LayerType::ConstantBlob) {
                            result = false;
                            break;
                        }
                    }

                    return result;
                };

                if (canReducePrecision(layer)) {
                    convertLayerPrecision<Precision::FP32, Precision::FP16>(layer, GetNextLayers(layer).empty());
                } else if (canReduceOutputPrecision(layer)) {
                    for (auto &out_data : layer->outData) {
                        if (out_data->getPrecision() == Precision::FP32)
                            out_data->setPrecision(Precision::FP16);
                    }
                }
            }
        }
    }

    if (m_config.max_dynamic_batch > 1) {
        // check topology for applicability
        if (!CanProcessDynBatch(network)) {
            THROW_CLDNN_EXCEPTION("Such topology cannot be compiled for dynamic batch!");
        }
    }

    int m_bv_sz = GetMaxBatchSizeForSingleProgram();

    m_max_batch = config.max_dynamic_batch;

    if (config.max_dynamic_batch > 1) {
        for (int b = m_bv_sz - 1; b >= 0; b--) {
            inputLayouts.clear();
            outputDims.clear();
            primitiveIDs.clear();
            blobMemCache.clear();

            changeInputBatch(1U << static_cast<unsigned>(b));
            m_programs.insert(m_programs.begin(), BuildProgram(network));
            m_engine->release_pending_memory(0);
        }
    } else {
        m_programs.emplace_back(BuildProgram(network));
        m_engine->release_pending_memory(0);
    }
}

int Program::GetMaxBatchSizeForSingleProgram() {
    if (m_config.max_dynamic_batch > 1) {
        // calculate number of networks necessary based on binary log
        unsigned int tmp = m_config.max_dynamic_batch;
        unsigned int mask = 1U << 31;
        unsigned int ldigit = 31;

        while (!(tmp & mask)) {
            mask >>= 1;
            ldigit--;
        }

        return ldigit + 1;
    }

    return 0;
}

std::shared_ptr<cldnn::program> Program::getCompiledProgram(int program_id) {
    if (program_id >= m_programs.size())
        THROW_CLDNN_EXCEPTION("Invalid program ID");

    return m_programs[program_id];
}

std::vector<InferenceEngine::CNNLayerPtr> Program::GetNextLayers(const InferenceEngine::DataPtr data) {
    std::vector<InferenceEngine::CNNLayerPtr> nextLayers;
    if (data == nullptr) {
        return nextLayers;
    }
    for (auto nl : getInputTo(data)) {
        nextLayers.push_back(nl.second);
    }
    return nextLayers;
}

std::vector<InferenceEngine::CNNLayerPtr> Program::GetNextLayers(const InferenceEngine::CNNLayerPtr layer) {
    std::vector<InferenceEngine::CNNLayerPtr> nextLayers;
    if (layer == nullptr) {
        return nextLayers;
    }
    for (auto od : layer->outData) {
        auto nextLayersVec = GetNextLayers(od);
        for (auto nl : nextLayersVec) {
            nextLayers.push_back(nl);
        }
    }
    return nextLayers;
}

InferenceEngine::CNNLayerPtr Program::GetNextSingleLayer(const InferenceEngine::DataPtr data) {
    if (data == nullptr) {
        return nullptr;
    }
    auto nextLayers = GetNextLayers(data);
    IE_ASSERT(nextLayers.size() == 1);
    return nextLayers[0];
}

InferenceEngine::CNNLayerPtr Program::GetNextSingleLayer(const InferenceEngine::CNNLayerPtr layer) {
    if (layer == nullptr) {
        return nullptr;
    }
    auto nextLayers = GetNextLayers(layer);
    IE_ASSERT(nextLayers.size() == 1);
    return nextLayers[0];
}

void Program::InitFormat(InferenceEngine::ICNNNetwork &network) {
    m_defaultFormat = FormatFromLayout(InferenceEngine::Layout::NCHW);
}

std::shared_ptr<cldnn::program> Program::BuildProgram(InferenceEngine::CNNNetwork &network) {
    cldnn::build_options options;
    if (!m_config.graph_dumps_dir.empty()) {
        options.set_option(cldnn::build_option::graph_dumps_dir(m_config.graph_dumps_dir));
    }
    options.set_option(cldnn::build_option::optimize_data(true));
    options.set_option(cldnn::build_option::tuning_config(m_config.tuningConfig));

    cldnn::topology topology;

    // 1. create inputs
    InferenceEngine::InputsDataMap networkInputs = network.getInputsInfo();
    InferenceEngine::OutputsDataMap networkOutputs = network.getOutputsInfo();
    p_currentOutputs = networkOutputs;

    if (networkInputs.empty()) {
        THROW_CLDNN_EXCEPTION("No inputs detected.");
    }

    using LayerVect = std::vector<InferenceEngine::CNNLayerPtr>;
    std::list<InferenceEngine::CNNLayerPtr> layersToHandle;

    auto push_if = [&](const LayerVect& clist) {
        for (auto& l : clist) {
            if ( (std::find_if( layersToHandle.begin(),
                            layersToHandle.end(),
                            [&](const CNNLayerPtr& x) { return layer_type_name_ID(x) == layer_type_name_ID(l); } )) == layersToHandle.end() )
                layersToHandle.push_back(l);
        }
    };

    auto allInputs = CNNNetGetAllInputLayers(network);
    for (auto input : allInputs) {
        if (LayerTypeFromStr(input->type) == ConstantBlob) {
            AddConstantBlobInput(topology, input);
        } else {
            auto iter = networkInputs.find(input->name);    // regular input
            if (iter != networkInputs.end()) {
                AddInputPrimitive(topology, iter->second, input->precision, layer_type_name_ID(input));
            }
        }
        // collect next layers to process
        push_if(GetNextLayers(input));
    }

    // 2. traverse layers
    unsigned infLoopProtection = 0;
    while (!layersToHandle.empty()) {
        if (infLoopProtection++ >= layersToHandle.size()) {
            THROW_CLDNN_EXCEPTION("Infinite loop during network creation");
            break;
        }
        InferenceEngine::CNNLayerPtr currLayer = layersToHandle.front();
        layersToHandle.pop_front();
        auto layerName = layer_type_name_ID(currLayer);

        if (primitiveIDs.find(layerName) != primitiveIDs.end()) {
            infLoopProtection = 0;
            continue;  // this layer was already added (had multiple inputs)
        }

        bool missingInput = false;
        try {
            GetPrevLayersPrimitives(currLayer);
        } catch (std::exception) {
            missingInput = true;
        }

        if (missingInput) {  // some inputs aren't created yet
            layersToHandle.push_back(currLayer);  // push the current layer to the end of the line
            continue;  // move on to the next layer
        }

        infLoopProtection = 0;  // found a layer with all inputs already existing
        CreateSingleLayerPrimitive(topology, currLayer);  // currLayer will be advanced if layer was skipped or merged
        prevPrimitiveIDs[layerName] = GetPrevLayersPrimitives(currLayer);
        IRToNgraphLayersMap[currLayer->name] = currLayer->params["originalLayersNames"];

        push_if(GetNextLayers(currLayer));
    }

    // 3. Handle output reordering
    for (auto output : networkOutputs) {
        // always reorder and let clDNN remove unneeded reorders
        AddOutputPrimitive(topology, output.first, output.second);
    }

    // 4. ???
    // 5. profit
    p_currentOutputs.clear();

    return std::make_shared<cldnn::program>(*m_engine, topology, options);
}

Program::LayerType Program::LayerTypeFromStr(const std::string &str) {
    static const caseless_map<std::string, Program::LayerType> LayerNameToType = {
        { "Convolution" , Convolution },
        { "DeformableConvolution" , DeformableConvolution },
        { "ReLU" , ReLU },
        { "ReLU6" , ReLU6 },
        { "Sigmoid" , Sigmoid },
        { "Logistic" , Sigmoid },
        { "TanH" , TanH },
        { "ELU" , ELU },
        { "Activation" , Activation },
        { "Exp" , Exp },
        { "Not" , Not },
        { "Norm" , LRN },
        { "Pooling" , Pooling },
        { "FullyConnected" , FullyConnected },
        { "SoftMax" , SoftMax },
        { "LogSoftmax", LogSoftmax },
        { "Power" , Power },
        { "Split" , Split },
        { "VariadicSplit", VariadicSplit },
        { "Slice" , Split },
        { "Concat" , Concatenate },
        { "Eltwise" , Eltwise },
        { "SimplerNMS" , SimplerNMS },
        { "ROIPooling" , ROIPooling },
        { "Crop" , Crop },
        { "Deconvolution" , Deconvolution },
        { "PriorBox" , PriorBox },
        { "DetectionOutput" , DetectionOutput },
        { "Normalize" , Normalize },
        { "Reshape" , Reshape },
        { "Transpose" , Transpose },
        { "Permute" , Permute },
        { "Flatten" , Flatten },
        { "BatchNormalization" , BatchNormalization },
        { "PReLU" , PReLU },
        { "ScaleShift" , ScaleShift },
        { "Proposal" , Proposal },
        { "PSROIPooling" , PSROIPooling },
        { "Clamp" , Clamp },
        { "Copy" , Copy },
        { "Resample" , Resample },
        { "Interp" , Interp },
        { "Interpolate" , Interpolate },
        { "RegionYolo" , RegionYolo },
        { "ReorgYolo" , ReorgYolo },
        { "Const" , ConstantBlob },
        { "ArgMax" , ArgMax },
        { "ArgMin" , ArgMin },
        { "MVN" , MVN },
        { "Unpooling" , Unpooling },
        { "Tile" , Tile },
        { "Pad" , Pad },
        { "LSTMCell" , LSTMCell },
        { "LSTMSequence" , RNN },
        { "RNNSequence" , RNN },
        { "Gather" , Gather },
        { "DepthToSpace" , DepthToSpace },
        { "SpaceToDepth" , SpaceToDepth },
        { "BatchToSpace", BatchToSpace },
        { "SpaceToBatch" , SpaceToBatch },
        { "ShuffleChannels" , ShuffleChannels },
        { "StridedSlice" , StridedSlice },
        { "ReverseSequence" , ReverseSequence },
        { "BinaryConvolution" , BinaryConvolution },
        { "FakeQuantize" , Quantize },
        { "Quantize" , Quantize },
        { "Broadcast" , Broadcast },
        { "Squeeze" , Squeeze },
        { "Unsqueeze" , Unsqueeze },
        { "ReduceMax" , Reduce },
        { "ReduceMin" , Reduce },
        { "ReduceMean" , Reduce },
        { "ReduceProd" , Reduce },
        { "ReduceSum" , Reduce },
        { "ReduceAnd" , Reduce },
        { "ReduceOr" , Reduce },
        { "ReduceSumSquare" , Reduce },
        { "ReduceL1" , Reduce },
        { "ReduceL2" , Reduce },
        { "ReduceLogSum" , Reduce },
        { "ReduceLogSumExp" , Reduce },
        { "TopK" , TopK },
        { "Asin" , Asin },
        { "Sin" , Sin },
        { "Atan" , Atan },
        { "Acos" , Acos },
        { "Cos" , Cos },
        { "Abs" , Abs },
        { "Acosh" , Acosh },
        { "Asinh" , Asinh },
        { "Sinh" , Sinh },
        { "Cosh" , Cosh },
        { "Swish" , Swish },
        { "HSwish", HSwish },
        { "Mish" , Mish },
        { "Gelu" , Gelu },
        { "Atanh" , Atanh },
        { "Floor" , Floor },
        { "Ceil" , Ceil },
        { "Ceiling" , Ceiling },
        { "Erf" , Erf },
        { "HardSigmoid" , HardSigmoid },
        { "HSigmoid", HSigmoid },
        { "Log" , Log },
        { "Neg" , Neg },
        { "Reciprocal" , Reciprocal },
        { "Selu" , Selu },
        { "Sign" , Sign },
        { "SoftPlus" , SoftPlus },
        { "SoftSign" , SoftSign },
        { "Tan" , Tan },
        { "GEMM", Gemm },
        { "OneHot", OneHot},
        { "GatherTree", GatherTree},
        { "Convert", Convert },
        { "ConvertLike", ConvertLike },
        // Implementation is disabled, since it doesn't match layer's semantic
        // { "ExperimentalDetectronROIFeatureExtractor", ExperimentalDetectronROIFeatureExtractor },
        { "NonMaxSuppression", NonMaxSuppression },
        { "Select", Select },
        { "GRN", GRN },
        { "CTCGreedyDecoder", CTCGreedyDecoder },
        { "PriorBoxClustered", PriorBoxClustered },
        { "CumSum", CumSum },
        { "Round", Round },
        { "EmbeddingBagPackedSum", EmbeddingBagPackedSum },
        { "EmbeddingBagOffsetsSum", EmbeddingBagOffsetsSum },
        { "EmbeddingSegmentsSum", EmbeddingSegmentsSum },
        { "ExtractImagePatches" , ExtractImagePatches },
    };
    auto it = LayerNameToType.find(str);
    if (it != LayerNameToType.end())
        return it->second;
    else
        return NO_TYPE;
}

cldnn::pooling_mode Program::PoolingModeFromIEPooling(InferenceEngine::PoolingLayer::PoolType pt, bool excludePadding) {
    switch (pt) {
        case InferenceEngine::PoolingLayer::PoolType::MAX:
            return cldnn::pooling_mode::max;
        case InferenceEngine::PoolingLayer::PoolType::AVG:
            return excludePadding ? cldnn::pooling_mode::average_no_padding : cldnn::pooling_mode::average;
        default:
            THROW_CLDNN_EXCEPTION("Unsupported pooling type: " << pt);
            break;
    }

    return cldnn::pooling_mode::max;  // shouldn't get here
}

cldnn::eltwise_mode Program::EltwiseModeFromIEEltwise(InferenceEngine::EltwiseLayer::eOperation op) {
    switch (op) {
        case InferenceEngine::EltwiseLayer::Sum:
            return cldnn::eltwise_mode::sum;
        case InferenceEngine::EltwiseLayer::Prod:
            return cldnn::eltwise_mode::prod;
        case InferenceEngine::EltwiseLayer::Max:
            return cldnn::eltwise_mode::max;
        case InferenceEngine::EltwiseLayer::Sub:
            return cldnn::eltwise_mode::sub;
        case InferenceEngine::EltwiseLayer::Min:
            return cldnn::eltwise_mode::min;
        case InferenceEngine::EltwiseLayer::Div:
            return cldnn::eltwise_mode::div;
        case InferenceEngine::EltwiseLayer::Squared_diff:
            return cldnn::eltwise_mode::squared_diff;
        case InferenceEngine::EltwiseLayer::Equal:
            return cldnn::eltwise_mode::eq;
        case InferenceEngine::EltwiseLayer::Not_equal:
            return cldnn::eltwise_mode::ne;
        case InferenceEngine::EltwiseLayer::Less:
            return cldnn::eltwise_mode::lt;
        case InferenceEngine::EltwiseLayer::Less_equal:
            return cldnn::eltwise_mode::le;
        case InferenceEngine::EltwiseLayer::Greater:
            return cldnn::eltwise_mode::gt;
        case InferenceEngine::EltwiseLayer::Greater_equal:
            return cldnn::eltwise_mode::ge;
        case InferenceEngine::EltwiseLayer::Logical_AND:
            return cldnn::eltwise_mode::logic_and;
        case InferenceEngine::EltwiseLayer::Logical_OR:
            return cldnn::eltwise_mode::logic_or;
        case InferenceEngine::EltwiseLayer::Logical_XOR:
            return cldnn::eltwise_mode::logic_xor;
        case InferenceEngine::EltwiseLayer::Pow:
            return cldnn::eltwise_mode::pow;
        case InferenceEngine::EltwiseLayer::Floor_mod:
            return cldnn::eltwise_mode::floor_mod;
        default: THROW_CLDNN_EXCEPTION("Unsupported eltwise operation: " << op);
            break;
    }

    return cldnn::eltwise_mode::max;  // shouldn't get here
}

template<class Type>
std::vector<Type> PermuteIEDimsToCldnnOrder(const std::vector<Type>& ie_order, Type value_to_align = 0) {
    static_assert(std::is_integral<Type>::value, "Integeral required.");
    std::vector<Type> cldnn_order = ie_order;

    // 1. Align to min. 4 sizes
    if (cldnn_order.size() < 4)
        cldnn_order.push_back(value_to_align);

    // 2. Swap spatial positions
    for (int i = 0; i < (cldnn_order.size() - 2) / 2; i++) {
        std::swap(cldnn_order[2 + i], cldnn_order[1 + cldnn_order.size() - (2 + i)]);
    }

    return cldnn_order;
}

cldnn::primitive_id Program::CreatePrimitiveFromBlob(cldnn::topology& topology,
                                                     cldnn::primitive_id primID,
                                                     const InferenceEngine::Blob::Ptr pBlob,
                                                     const cldnn::layout& blobLayout,
                                                     size_t blobByteOffset,
                                                     WeightRearrangeType rearrange) {
// The condition below is not valid once we use groups - todo: think of some other size check here
//     if ((pBlob != nullptr) &&
//         (pBlob->size() * (broadcastFeatures ? blobLayout.size.feature[0] : 1)) != blobLayout.count()) {
//         THROW_CLDNN_EXCEPTION("Unexpected blob size");
//     }
    if (pBlob == nullptr) {
        THROW_CLDNN_EXCEPTION("Missing blob data: " << primID);
    }

    auto data = static_cast<const char *>(pBlob->buffer()) + blobByteOffset;

    auto bufIter = blobMemCache.find(data);

    if (bufIter != blobMemCache.end()) {
        return bufIter->second;
    }

    auto mem = cldnn::memory::allocate(*m_engine, blobLayout, 0, false);
    auto tmpPointer = mem.pointer<char>();  // implicitly maps buffer - unmap in destructor
    auto buf = tmpPointer.data();
    auto bufSize = blobLayout.bytes_count();

    const auto descLayout = pBlob->getTensorDesc().getLayout();
    if ((descLayout != InferenceEngine::OIHW) &&
        (descLayout != InferenceEngine::GOIHW) &&
        (descLayout != InferenceEngine::OIDHW) &&
        (descLayout != InferenceEngine::GOIDHW) &&
        (descLayout != InferenceEngine::NCDHW) &&
        (descLayout != InferenceEngine::NCHW) &&
        (descLayout != InferenceEngine::BLOCKED) &&
        (descLayout != InferenceEngine::CHW) &&
        (descLayout != InferenceEngine::NC) &&
        (descLayout != InferenceEngine::SCALAR) &&
        (descLayout != InferenceEngine::C)) {
        // TODO: support more layouts
        THROW_CLDNN_EXCEPTION("Unsupported layout (" << descLayout << ") in blob: " << primID);
    } else if (rearrange == BroadcastFeatures) {
        size_t features = static_cast<size_t>(blobLayout.size.feature[0]);
        if (pBlob->size() != features) {
            THROW_CLDNN_EXCEPTION("Invalid blob dimensions to broadcast: " << primID);
        }
        auto elementSize = cldnn::data_type_traits::size_of(blobLayout.data_type);
        size_t featureElements = blobLayout.count() / static_cast<size_t>(blobLayout.size.feature[0]);
        IE_ASSERT(blobLayout.format == cldnn::format::bfyx);
        for (size_t f = 0; f < features; f++) {
            for (size_t e = 0; e < featureElements; e++) {
                for (size_t b = 0; b < elementSize; b++) {
                    buf[(f*featureElements + e)*elementSize + b] = data[f*elementSize + b];
                }
            }
        }
    } else if (rearrange == FlipDeconvDims) {
        auto elementSize = cldnn::data_type_traits::size_of(blobLayout.data_type);

        size_t inputFeatureElements = static_cast<size_t>(blobLayout.size.feature[0]);
        size_t outputFeatureElements = static_cast<size_t>(blobLayout.size.batch[0]);

        size_t featureSize = elementSize * blobLayout.size.spatial[0] * blobLayout.size.spatial[1];
        if (blobLayout.format == cldnn::format::oizyx || blobLayout.format == cldnn::format::bfzyx)
            featureSize *= static_cast<size_t>(blobLayout.size.spatial[2]);

        for (size_t i = 0; i < inputFeatureElements; i++) {
            for (size_t o = 0; o < outputFeatureElements; o++) {
                size_t outputShift = (o*inputFeatureElements + i)*featureSize;
                size_t inputShift = (i*outputFeatureElements + o)*featureSize;

                for (size_t b = 0; b < featureSize; b++) {
                    buf[outputShift + b] = data[inputShift + b];
                }
            }
        }
    } else {
        std::memcpy(&buf[0], &data[0], bufSize);
    }
    topology.add(cldnn::data(primID, mem));
    blobMemCache[data] = primID;
    return primID;
}

void Program::CreateWeightAndBiasPrimitives(cldnn::topology& topology,
                                            const InferenceEngine::CNNLayerPtr& layer,
                                            std::vector<cldnn::primitive_id>& weightsPrimID,
                                            std::vector<cldnn::primitive_id>& biasesPrimID) {
    cldnn::tensor::value_type inFeatures = 1;  // todo: workaround for xyf input, handle general case (xf, xyzf etc...)
    std::shared_ptr<Data> insData0 = layer->insData[0].lock();
    IE_ASSERT(insData0 != nullptr);
    const auto in0dims = insData0->getTensorDesc().getDims();
    if (in0dims.size() > 1) {
        inFeatures = TensorValue(in0dims[1]);
    }
    cldnn::tensor::value_type outFeatures(0);
    std::vector<cldnn::tensor::value_type> weightDimsVec;  // BFZYX order
    InferenceEngine::Blob::Ptr pWeightsBlob, pBiasBlob;
    unsigned groupSize = 1;
    WeightRearrangeType rearrange = NO_REARRANGE;
    size_t inputs_count = 0;

    switch (LayerTypeFromStr(layer->type)) {
    case Convolution: {
        auto convLayer = as<InferenceEngine::ConvolutionLayer *> (layer);
        groupSize = convLayer->_group;
        if ((inFeatures % groupSize) || (convLayer->_out_depth % groupSize)) {
            THROW_CLDNN_EXCEPTION("Invalid group size in layer " << convLayer->name);
        }

        if (groupSize > 1)
            weightDimsVec = { TensorValue(groupSize), TensorValue(convLayer->_out_depth / groupSize), TensorValue(inFeatures / groupSize) };
        else
            weightDimsVec = { TensorValue(convLayer->_out_depth), TensorValue(inFeatures) };

        for (int i = static_cast<int>(convLayer->_kernel.size()) - 1; i >= 0; i--) {
            weightDimsVec.push_back(TensorValue(convLayer->_kernel[i]));
        }
        outFeatures = convLayer->_out_depth;
        pWeightsBlob = getBlobOrNull(layer, "weights");
        pBiasBlob = getBlobOrNull(layer, "biases");
        inputs_count = 1;
        break;
    }
    case Deconvolution: {
        auto deconvLayer = as<InferenceEngine::DeconvolutionLayer *> (layer);
        groupSize = deconvLayer->_group;
        if ((inFeatures % groupSize) || (deconvLayer->_out_depth % groupSize)) {
            THROW_CLDNN_EXCEPTION("Invalid group size in layer " << deconvLayer->name);
        }
        if (groupSize > 1)
            weightDimsVec = { TensorValue(groupSize), TensorValue(deconvLayer->_out_depth / groupSize), TensorValue(inFeatures / groupSize) };
        else
            weightDimsVec = { TensorValue(deconvLayer->_out_depth), TensorValue(inFeatures) };

        for (int i = static_cast<int>(deconvLayer->_kernel.size()) - 1; i >= 0; i--) {
            weightDimsVec.push_back(TensorValue(deconvLayer->_kernel[i]));
        }
        outFeatures = deconvLayer->_out_depth;
        pWeightsBlob = getBlobOrNull(layer, "weights");
        pBiasBlob = getBlobOrNull(layer, "biases");
        if ((groupSize < outFeatures) || (groupSize < inFeatures))
            rearrange = FlipDeconvDims;
        inputs_count = 1;
        break;
    }
    case DeformableConvolution: {
        auto defConvLayer = as<InferenceEngine::DeformableConvolutionLayer *> (layer);
        groupSize = defConvLayer->_group;

        if (groupSize > 1)
            weightDimsVec = { TensorValue(groupSize), TensorValue(defConvLayer->_out_depth / groupSize), TensorValue(inFeatures / groupSize) };
        else
            weightDimsVec = { TensorValue(defConvLayer->_out_depth), TensorValue(inFeatures) };

        for (int i = static_cast<int>(defConvLayer->_kernel.size()) - 1; i >= 0; i--) {
            weightDimsVec.push_back(TensorValue(defConvLayer->_kernel[i]));
        }

        outFeatures = defConvLayer->_out_depth;
        pWeightsBlob = getBlobOrNull(layer, "weights");
        pBiasBlob = getBlobOrNull(layer, "biases");
        inputs_count = 2;
        break;
    }
    case FullyConnected: {
        groupSize = 1;
        outFeatures = static_cast<cldnn::tensor::value_type>(layer->outData[0]->getTensorDesc().getDims()[1]);
        switch (in0dims.size()) {
            case 4:
                weightDimsVec = { TensorValue(layer->outData[0]->getTensorDesc().getDims().back()),
                                  TensorValue(in0dims[1]),
                                  TensorValue(in0dims[2]),
                                  TensorValue(in0dims[3]) };
                break;
            case 3:
                weightDimsVec = { TensorValue(layer->outData[0]->getTensorDesc().getDims().back()),
                                  TensorValue(in0dims[1]),
                                  TensorValue(in0dims[2]),
                                  1 };
                break;
            case 2:
                weightDimsVec = { TensorValue(layer->outData[0]->getTensorDesc().getDims().back()), TensorValue(in0dims[1]), 1, 1 };
                break;
            default: THROW_CLDNN_EXCEPTION("Invalid input tensor shape in fully connected layer: " << layer->name);
        }
        inputs_count = 1;
        pWeightsBlob = getBlobOrNull(layer, "weights");
        pBiasBlob = getBlobOrNull(layer, "biases");
        break;
    }
    default:
        THROW_IE_EXCEPTION << "Wrong weightable layer type";
        break;
    }

    if (pWeightsBlob == nullptr) {
        if (layer->insData.size() == inputs_count)
            THROW_IE_EXCEPTION << "No weights found in weightable layer " + layer->name;
    }

    // create weights primitive
    cldnn::format wFmt = m_defaultFormat;
    if (groupSize > 1) {
        switch (weightDimsVec.size()) {
            case 5: wFmt = cldnn::format::goiyx; break;
            case 6: wFmt = cldnn::format::goizyx; break;
            default:
                THROW_IE_EXCEPTION << "Unsupported weights format for layer " + layer->name;
        }
    } else {
        switch (weightDimsVec.size()) {
            case 4: wFmt = cldnn::format::oiyx; break;
            case 5: wFmt = cldnn::format::oizyx; break;
            default:
                THROW_IE_EXCEPTION << "Unsupported weights format for layer " + layer->name;
        }
    }

    if (pWeightsBlob == nullptr) {
        auto wei_name = layer_type_name_ID(getCreatorLayer(layer->insData[inputs_count].lock()).lock());
        if (primitiveIDs.find(wei_name) != primitiveIDs.end()) {
            weightsPrimID.push_back(primitiveIDs.at(wei_name));
        } else {
            weightsPrimID.push_back(wei_name);
        }
    } else {
        cldnn::layout weightsLayout = cldnn::layout(
            DataTypeFromPrecision(pWeightsBlob->getTensorDesc().getPrecision()),
            wFmt,
            cldnn::tensor(wFmt, weightDimsVec));
        cldnn::primitive_id weightID = layer_type_name_ID(layer) + m_weightsTag;
        weightID = CreatePrimitiveFromBlob(topology,
                                           weightID,
                                           pWeightsBlob,
                                           weightsLayout,
                                           0,
                                           rearrange);
        weightsPrimID.push_back(weightID);
    }

    // create bias primitive
    if (pBiasBlob != nullptr) {
        cldnn::layout biasesLayout = cldnn::layout(
            DataTypeFromPrecision(pBiasBlob->getTensorDesc().getPrecision()),
            FormatFromLayout(pBiasBlob->getTensorDesc().getLayout()),
            (cldnn::tensor) cldnn::feature(TensorValue(outFeatures)));
        cldnn::primitive_id biasID = layer_type_name_ID(layer) + m_biasesTag;
        biasID = CreatePrimitiveFromBlob(topology,
                                         biasID,
                                         pBiasBlob,
                                         biasesLayout);
        biasesPrimID.push_back(biasID);
    } else if (layer->insData.size() == inputs_count + 2) {
        auto bias_name = layer_type_name_ID(getCreatorLayer(layer->insData[inputs_count + 1].lock()).lock());
        if (primitiveIDs.find(bias_name) != primitiveIDs.end()) {
            biasesPrimID.push_back(primitiveIDs.at(bias_name));
        } else {
            biasesPrimID.push_back(bias_name);
        }
    }
}

void Program::CreateBinaryWeightAndBiasPrimitives(cldnn::topology& topology,
                                                  const InferenceEngine::CNNLayerPtr& layer,
                                                  std::vector<cldnn::primitive_id>& weightsPrimID,
                                                  std::vector<cldnn::primitive_id>& biasesPrimID) {
    cldnn::tensor::value_type inFeatures = 1;  // todo: workaround for xyf input, handle general case (xf, xyzf etc...)
    std::shared_ptr<Data> insData0 = layer->insData[0].lock();
    IE_ASSERT(insData0 != nullptr);
    const auto in0dims = insData0->getTensorDesc().getDims();
    if (in0dims.size() > 1) {
        inFeatures = TensorValue(in0dims[1]);
    }
    std::vector<cldnn::tensor::value_type> weightDimsVec;
    InferenceEngine::Blob::Ptr pWeightsBlob, pBiasBlob;
    uint32_t groupSize = 1;
    WeightRearrangeType rearrange = NO_REARRANGE;

    switch (LayerTypeFromStr(layer->type)) {
    case BinaryConvolution: {
        auto binaryConvLayer = as<InferenceEngine::BinaryConvolutionLayer*>(layer);
        groupSize = binaryConvLayer->_group;
        if ((inFeatures % groupSize) || (binaryConvLayer->_out_depth % groupSize)) {
            THROW_CLDNN_EXCEPTION("Invalid group size in layer " << binaryConvLayer->name);
        }
        weightDimsVec = {
                TensorValue(binaryConvLayer->_out_depth),
                TensorValue(inFeatures),
                TensorValue(binaryConvLayer->_kernel[X_AXIS]),
                TensorValue(binaryConvLayer->_kernel[Y_AXIS])
        };
        pWeightsBlob = binaryConvLayer->_weights;
        pBiasBlob = binaryConvLayer->_biases;

        if (pWeightsBlob == nullptr) {
            if (binaryConvLayer->insData.size() == 1)
                THROW_IE_EXCEPTION << "No weights found in binary convolution layer " + layer->name;
        }
        break;
    }
    default:
        THROW_CLDNN_EXCEPTION("Wrong binary weightable layer type");
    }

    // create weights primitive
    if (pWeightsBlob == nullptr) {
        auto wei_name = layer_type_name_ID(getCreatorLayer(layer->insData[1].lock()).lock());
        weightsPrimID.push_back(wei_name);
    } else {
        cldnn::layout weightsLayout = cldnn::layout(
            cldnn::data_types::bin,
            cldnn::format::bfyx,
            cldnn::tensor(weightDimsVec));

        cldnn::primitive_id weightID = layer->name + m_weightsTag;
        weightID = CreatePrimitiveFromBlob(topology,
                                           weightID,
                                           pWeightsBlob,
                                           weightsLayout,
                                           0,
                                           rearrange);
        weightsPrimID.push_back(weightID);
    }

    // create bias primitive
    if (pBiasBlob != nullptr) {
        THROW_CLDNN_EXCEPTION("Biases are not supported in BinaryConvolution primitive");
    }
}

void Program::CreateScaleWeightsAndBiasesFromBN(cldnn::topology& topology,
                                                const InferenceEngine::BatchNormalizationLayer* bnLayer,
                                                cldnn::primitive_id& weightsPrimID,
                                                cldnn::primitive_id& biasesPrimID) {
    auto weightTD = bnLayer->_weights->getTensorDesc();
    auto biasTD = bnLayer->_biases->getTensorDesc();
    {
        if (weightTD.getDims() != biasTD.getDims()) {
            THROW_CLDNN_EXCEPTION("mean/variance dimensions mismatch in " << bnLayer->name);
        }
        if (weightTD.getPrecision() != biasTD.getPrecision()) {
            THROW_CLDNN_EXCEPTION("mean/variance precision mismatch in " << bnLayer->name);
        }
    }

    cldnn::tensor blobTensor(0);
    auto outDims = bnLayer->outData[0]->getTensorDesc().getDims();
    if (outDims.size() != 2 && outDims.size() != 4) {
        THROW_CLDNN_EXCEPTION("Batch normalization input doesn't have 2 or 4 dimensions in " << bnLayer->name);
    }
    blobTensor = (cldnn::tensor) cldnn::feature(TensorValue(outDims[1]));
    cldnn::layout blobLayout(
        DataTypeFromPrecision(bnLayer->precision),
        m_defaultFormat,
        blobTensor);

    const auto wPecision = bnLayer->_weights->getTensorDesc().getPrecision();

    switch (wPecision) {
    case Precision::FP16: {
        InferenceEngine::TBlob<uint16_t> weightsBlob(bnLayer->_weights->getTensorDesc());
        weightsBlob.allocate();
        InferenceEngine::TBlob<uint16_t> biasesBlob(bnLayer->_biases->getTensorDesc());
        biasesBlob.allocate();

        auto weightsData = weightsBlob.data();
        auto biasesData = biasesBlob.data();
        auto varianceData = static_cast<const uint16_t *>(bnLayer->_weights->buffer());
        auto meanData = static_cast<const uint16_t *>(bnLayer->_biases->buffer());

        for (size_t i = 0; i < weightsBlob.size(); i++) {
            auto variance = cldnn::half_to_float(varianceData[i]);
            auto mean = cldnn::half_to_float(meanData[i]);

            float scale = 1.0f / sqrt(variance + bnLayer->epsilon);
            weightsData[i] = cldnn::float_to_half(scale);
            biasesData[i] = cldnn::float_to_half((-mean) * scale);
        }
        weightsPrimID = CreatePrimitiveFromBlob(topology, weightsPrimID,
                                                std::make_shared<InferenceEngine::TBlob<uint16_t>>(weightsBlob), blobLayout);
        biasesPrimID = CreatePrimitiveFromBlob(topology, biasesPrimID,
                                               std::make_shared<InferenceEngine::TBlob<uint16_t>>(biasesBlob), blobLayout);
    }
        break;
    case Precision::FP32: {
        InferenceEngine::TBlob<float> weightsBlob(bnLayer->_weights->getTensorDesc());
        weightsBlob.allocate();
        InferenceEngine::TBlob<float> biasesBlob(bnLayer->_biases->getTensorDesc());
        biasesBlob.allocate();

        auto weightsData = weightsBlob.data();
        auto biasesData = biasesBlob.data();
        auto varianceData = static_cast<const float *>(bnLayer->_weights->buffer());
        auto meanData = static_cast<const float *>(bnLayer->_biases->buffer());

        for (size_t i = 0; i < weightsBlob.size(); i++) {
            auto variance = varianceData[i];
            auto mean = meanData[i];
            weightsData[i] = 1.0f / sqrt(variance + bnLayer->epsilon);
            biasesData[i] = (-mean) * weightsData[i];
        }
        weightsPrimID = CreatePrimitiveFromBlob(topology, weightsPrimID,
                                                std::make_shared<InferenceEngine::TBlob<float>>(weightsBlob), blobLayout);
        biasesPrimID = CreatePrimitiveFromBlob(topology, biasesPrimID,
                                               std::make_shared<InferenceEngine::TBlob<float>>(biasesBlob), blobLayout);
    }
        break;
    default:
        THROW_CLDNN_EXCEPTION("Unhandled mean/variance precision in " << bnLayer->name);
        break;
    }
}

void Program::CreateSingleLayerPrimitive(cldnn::topology& topology, InferenceEngine::CNNLayerPtr &layer) {
    // Initialize a profiling entry
    InitProfileInfo(layer->name, layer->type);

    // First check for custom layer
    auto customLayer = m_config.customLayers.find(layer->type);
    if (customLayer != m_config.customLayers.end()) {
        CreateCustomLayerPrimitive(topology, layer, customLayer->second);
        return;
    }

    // Otherwise move on to built-in layer types
    switch (LayerTypeFromStr(layer->type)) {
        case Convolution:
            CreateConvolutionPrimitive(topology, layer);
            break;
        case DeformableConvolution:
            CreateDeformableConvolutionPrimitive(topology, layer);
            break;
        case ReLU:
        case ReLU6:
        case Sigmoid:
        case TanH:
        case ELU:
        case Clamp:
        case Activation:
        case Exp:
        case Not:
        case Sin:
        case Sinh:
        case Asin:
        case Atan:
        case Cos:
        case Cosh:
        case Acos:
        case Abs:
        case Asinh:
        case Acosh:
        case Tan:
        case Atanh:
        case Floor:
        case Ceil:
        case Ceiling:
        case Erf:
        case HardSigmoid:
        case HSigmoid:
        case Log:
        case Neg:
        case Reciprocal:
        case Selu:
        case Sign:
        case SoftPlus:
        case SoftSign:
        case Swish:
        case HSwish:
        case Mish:
        case Gelu:
            CreateActivationPrimitive(topology, layer, LayerTypeFromStr(layer->type));
            break;
        case LRN: CreateLRNPrimitive(topology, layer);
            break;
        case Pooling: CreatePoolingPrimitive(topology, layer);
            break;
        case Unpooling: CreateMaxUnpoolingPrimitive(topology, layer);
            break;
        case FullyConnected: CreateFullyConnectedPrimitive(topology, layer);
            break;
        case SoftMax: CreateSoftMaxPrimitive(topology, layer);
            break;
        case LogSoftmax: CreateLogSoftmaxPrimitive(topology, layer);
            break;
        case Power: CreatePowerPrimitive(topology, layer);
            break;
        case Split: CreateSplitPrimitive(topology, layer);
            break;
        case VariadicSplit: CreateSplitPrimitive(topology, layer);
            break;
        case Concatenate: CreateConcatenatePrimitive(topology, layer);
            break;
        case Eltwise: CreateEltwisePrimitive(topology, layer);
            break;
        case SimplerNMS: CreateSimplerNMSPrimitive(topology, layer);
            break;
        case ROIPooling: CreateROIPoolingPrimitive(topology, layer);
            break;
        case Crop: CreateCropPrimitive(topology, layer);
            break;
        case Deconvolution: CreateDeconvolutionPrimitive(topology, layer);
            break;
        case PriorBox: CreatePriorBoxPrimitive(topology, layer);
            break;
        case DetectionOutput: CreateDetectionOutputPrimitive(topology, layer);
            break;
        case Normalize: CreateNormalizePrimitive(topology, layer);
            break;
        case Transpose:
        case Reshape:
            CreateReshapePrimitive(topology, layer);
            break;
        case Permute: CreatePermutePrimitive(topology, layer);
            break;
        case Flatten: CreateFlattenPrimitive(topology, layer);
            break;
        case BatchNormalization: CreateBatchNormalizationPrimitive(topology, layer);
            break;
        case PReLU: CreatePReLUPrimitive(topology, layer);
            break;
        case ScaleShift: CreateScaleShiftPrimitive(topology, layer);
            break;
        case Proposal: CreateProposalPrimitive(topology, layer);
            break;
        case PSROIPooling: CreatePSROIPoolingPrimitive(topology, layer);
            break;
        case Copy: CreateCopyPrimitive(topology, layer);
            break;
        case Resample: CreateResamplePrimitive(topology, layer);
            break;
        case Interp: CreateInterpPrimitive(topology, layer);
            break;
        case Interpolate: CreateInterpolatePrimitive(topology, layer);
            break;
        case ArgMax:
        case ArgMin:
            CreateArgMaxMinPrimitive(topology, layer, LayerTypeFromStr(layer->type));
            break;
        case MVN: CreateMVNPrimitive(topology, layer);
            break;
        case LSTMCell: CreateLSTMCellPrimitive(topology, layer);
            break;
        case RNN: CreateRNNPrimitive(topology, layer);
            break;
        case RegionYolo: CreateYOLO2RegionPrimitive(topology, layer);
            break;
        case ReorgYolo: CreateYOLO2ReorgPrimitive(topology, layer);
            break;
        case Tile: CreateTilePrimitive(topology, layer);
            break;
        case Pad: CreatePadPrimitive(topology, layer);
            break;
        case Gather: CreateGatherPrimitive(topology, layer);
            break;
        case DepthToSpace: CreateDepthToSpacePrimitive(topology, layer);
            break;
        case SpaceToDepth: CreateSpaceToDepthPrimitive(topology, layer);
            break;
        case BatchToSpace: CreateBatchToSpacePrimitive(topology, layer);
            break;
        case SpaceToBatch: CreateSpaceToBatchPrimitive(topology, layer);
            break;
        case ShuffleChannels: CreateShuffleChannelsPrimitive(topology, layer);
            break;
        case StridedSlice: CreateStridedSlicePrimitive(topology, layer);
            break;
        case Broadcast: CreateBroadcastPrimitive(topology, layer);
            break;
        case ReverseSequence: CreateReverseSequencePrimitive(topology, layer);
            break;
        case BinaryConvolution: CreateBinaryConvolutionPrimitive(topology, layer);
            break;
        case Quantize: CreateQuantizePrimitive(topology, layer);
            break;
        case Squeeze: CreateReshapePrimitive(topology, layer);
            break;
        case Unsqueeze: CreateReshapePrimitive(topology, layer);
            break;
        case Reduce: CreateReducePrimitive(topology, layer);
            break;
        case TopK: CreateTopKPrimitive(topology, layer);
            break;
        case Gemm: CreateGemmPrimitive(topology, layer);
            break;
        case OneHot: CreateOneHotPrimitive(topology, layer);
            break;
        case Convert: CreateConvertPrimitive(topology, layer);
            break;
        case ConvertLike: CreateConvertLikePrimitive(topology, layer);
            break;
        case GatherTree: CreateGatherTreePrimitive(topology, layer);
            break;
        case ExperimentalDetectronROIFeatureExtractor: CreatePyramidRoIAlignPrimitive(topology, layer);
            break;
        case NonMaxSuppression: CreateNonMaxSuppressionPrimitive(topology, layer);
            break;
        case Select: CreateSelectPrimitive(topology, layer);
            break;
        case GRN: CreateGRNPrimitive(topology, layer);
            break;
        case CTCGreedyDecoder: CreateCTCGreedyDecoderPrimitive(topology, layer);
            break;
        case PriorBoxClustered: CreatePriorBoxClusteredPrimitive(topology, layer);
            break;
        case CumSum: CreateCumSumPrimitive(topology, layer);
            break;
        case Round: CreateRoundPrimitive(topology, layer);
            break;
        case EmbeddingBagPackedSum: CreateEmbeddingBagPackedSumPrimitive(topology, layer);
            break;
        case EmbeddingBagOffsetsSum: CreateEmbeddingBagOffsetsSumPrimitive(topology, layer);
            break;
        case EmbeddingSegmentsSum: CreateEmbeddingSegmentsSumPrimitive(topology, layer);
            break;
        case ExtractImagePatches: CreateExtractImagePatchesPrimitive(topology, layer);
            break;
        default: THROW_CLDNN_EXCEPTION("Unknown Layer Type: " << layer->type);
    }
}

void Program::CreateScaleShiftPrimitive(cldnn::topology& topology, InferenceEngine::CNNLayerPtr &layer) {
    ValidateLayer(layer, 1);
    auto inputPrimitives = GetPrevLayersPrimitives(layer);
    auto scaleShiftLayer = as<InferenceEngine::ScaleShiftLayer*> (layer);

    // create scales and biases
    cldnn::primitive_id scalePrimID = scaleShiftLayer->name + m_scalesTag;
    cldnn::primitive_id biasPrimID = scaleShiftLayer->name + m_biasesTag;

    const auto& wDims = scaleShiftLayer->_weights->getTensorDesc().getDims();
    const auto& iDims = scaleShiftLayer->insData.front().lock()->getTensorDesc().getDims();
    cldnn::tensor weightTensor(1);
    switch (wDims.size()) {
    case 1:
        if (iDims.size() != 1) {
            weightTensor = (cldnn::tensor) cldnn::feature(TensorValue(wDims[0]));  // value per feature (or 1 global value)
        } else if (iDims.size() == 1 && wDims[0] == iDims[0]) {
            // If input tensor is 1D, then we need to interpret weights as batch to have consistent shapes.
            weightTensor = (cldnn::tensor) cldnn::batch(TensorValue(wDims[0]));
        } else {
            THROW_IE_EXCEPTION << "inconsistent input tensor and scale shapes in scaleshift layer " << layer->name;
        }
        break;
    default: weightTensor = CldnnTensorFromIEDims(wDims);
        break;
    }
    cldnn::layout blobLayout(DataTypeFromPrecision(layer->precision), m_defaultFormat, weightTensor);
    scalePrimID = CreatePrimitiveFromBlob(topology, scalePrimID, scaleShiftLayer->_weights, blobLayout);
    if (scaleShiftLayer->_biases != nullptr) {
        const auto& bDims = scaleShiftLayer->_biases->getTensorDesc().getDims();
        if (bDims != wDims) {
            THROW_CLDNN_EXCEPTION("Invalid bias blob dimensions in layer " << layer->name);
        }
        biasPrimID = CreatePrimitiveFromBlob(topology, biasPrimID, scaleShiftLayer->_biases, blobLayout);
    } else {
        biasPrimID = "";  // 0-bias
    }

    std::string scaleShiftLayerName = layer_type_name_ID(layer);
    auto scaleShiftPrim = cldnn::scale(
        scaleShiftLayerName,
        inputPrimitives[0],
        scalePrimID,
        biasPrimID,
        cldnn::optional_data_type{DataTypeFromPrecision(layer->outData[0]->getPrecision())});

    topology.add(scaleShiftPrim);
    AddPrimitiveToProfiler(scaleShiftLayerName, layer);
}

void Program::CreateProposalPrimitive(cldnn::topology& topology, InferenceEngine::CNNLayerPtr & layer) {
    ValidateLayer(layer, 3);
    auto proposalLayer = as<InferenceEngine::GenericLayer*> (layer);

    float nms_thresh = proposalLayer->GetParamAsFloat("nms_thresh", 0.7f);
    int min_size = proposalLayer->GetParamAsInt("min_size", 16);
    int feature_stride = proposalLayer->GetParamAsInt("feat_stride", 16);
    int pre_nms_topn = proposalLayer->GetParamAsInt("pre_nms_topn", 6000);
    int post_nms_topn = proposalLayer->GetParamAsInt("post_nms_topn", 300);
    const std::vector<float> ratio = proposalLayer->GetParamAsFloats("ratio");
    const std::vector<float> scale = proposalLayer->GetParamAsFloats("scale");
    float box_coordinate_scale = proposalLayer->GetParamAsFloat("box_coordinate_scale", 1.0f);
    float box_size_scale = proposalLayer->GetParamAsFloat("box_size_scale", 1.0f);
    int base_size = proposalLayer->GetParamAsInt("base_size", 16);
    std::string framework = proposalLayer->GetParamAsString("framework", "");
    auto inputPrimitives = GetPrevLayersPrimitives(layer);
    bool normalize = layer->GetParamAsBool("normalize", false);
    bool clip_before_nms = layer->GetParamAsBool("clip_before_nms", true);
    bool clip_after_nms = layer->GetParamAsBool("clip_after_nms", false);

    float coordinates_offset;
    bool swap_xy;
    bool initial_clip;
    bool round_ratios;
    bool shift_anchors;

    if (framework == "tensorflow") {
        coordinates_offset = 0.0f;
        initial_clip = true;
        shift_anchors = true;
        round_ratios = false;
        swap_xy = true;
    } else {
        coordinates_offset = 1.0f;
        initial_clip = false;
        shift_anchors = false;
        round_ratios = true;
        swap_xy = false;
    }

    const bool for_deformable = layer->GetParamAsBool("for_deformable", 0);

    if (layer->outData.size() == 2) {
        auto mutable_precision = layer->outData[1]->getPrecision();
        if (mutable_precision == Precision::I64) {
            mutable_precision = Precision::I32;
        }

        cldnn::layout mutableLayout = cldnn::layout(
                DataTypeFromPrecision(mutable_precision),
                m_defaultFormat,
                CldnnTensorFromIEDims(layer->outData[1]->getDims()));

        auto shared_memory = cldnn::memory::allocate(*m_engine, mutableLayout);

        cldnn::primitive_id proposal_mutable_id_w = layer_type_name_ID(layer) + "_md_write";
        auto argmax_mutable_prim = cldnn::mutable_data(proposal_mutable_id_w, shared_memory);
        primitivesToIRLayersMap[proposal_mutable_id_w] = { layer->name };
        primitiveIDs[proposal_mutable_id_w] = proposal_mutable_id_w;
        topology.add(argmax_mutable_prim);
        inputPrimitives.push_back(proposal_mutable_id_w);

        std::string proposalLayerName = layer_type_lower(layer) + ":" + layer->outData[0]->getName();

        auto proposalPrim = cldnn::proposal(
                proposalLayerName,
                inputPrimitives[0],  // cls_score
                inputPrimitives[1],  // bbox_pred
                inputPrimitives[2],  // im_info
                inputPrimitives[3],  // second_output
                0,                   // max_num_proposals is unused
                nms_thresh,
                base_size,
                min_size,
                feature_stride,
                pre_nms_topn,
                post_nms_topn,
                ratio,
                scale,
                coordinates_offset,
                box_coordinate_scale,
                box_size_scale,
                for_deformable,
                swap_xy,
                initial_clip,
                clip_before_nms,
                clip_after_nms,
                round_ratios,
                shift_anchors,
                normalize);

        topology.add(proposalPrim);

        cldnn::primitive_id proposal_mutable_id_r = layer_type_lower(layer) + ":" + layer->outData[1]->getName();
        auto argmax_mutable_prim_r = cldnn::mutable_data(proposal_mutable_id_r, { proposalLayerName }, shared_memory);
        primitivesToIRLayersMap[proposal_mutable_id_r] = { layer->name };
        primitiveIDs[proposal_mutable_id_r] = proposal_mutable_id_r;
        topology.add(argmax_mutable_prim_r);

        AddPrimitiveToProfiler(proposalLayerName, layer);
        return;
    }

    std::string proposalLayerName = layer_type_name_ID(layer);
    auto proposalPrim = cldnn::proposal(
        proposalLayerName,
        inputPrimitives[0],  // cls_score
        inputPrimitives[1],  // bbox_pred
        inputPrimitives[2],  // im_info
        0,                   // max_num_proposals is unused
        nms_thresh,
        base_size,
        min_size,
        feature_stride,
        pre_nms_topn,
        post_nms_topn,
        ratio,
        scale,
        coordinates_offset,
        box_coordinate_scale,
        box_size_scale,
        for_deformable,
        swap_xy,
        initial_clip,
        clip_before_nms,
        clip_after_nms,
        round_ratios,
        shift_anchors,
        normalize);

    topology.add(proposalPrim);
    AddPrimitiveToProfiler(proposalLayerName, layer);
}

void Program::CreatePReLUPrimitive(cldnn::topology& topology, InferenceEngine::CNNLayerPtr &layer) {
    ValidateLayer(layer, 1);
    auto inputPrimitives = GetPrevLayersPrimitives(layer);
    auto preluLayer = as<InferenceEngine::GenericLayer*> (layer);

    std::string preluLayerName = layer_type_name_ID(layer);
    auto inDataPtr = preluLayer->insData[0].lock();
    if (!inDataPtr) {
        THROW_CLDNN_EXCEPTION("Data inserted into PreLu " << preluLayer->name << " is nullptr");
    }

    static const std::string blobName("weights");
    ValidateGenericLayerBlobs(preluLayer, { blobName });

    bool channel_shared = preluLayer->GetParamAsBool("channel_shared", false);

    auto slopeBlob = preluLayer->blobs.at(blobName);
    const auto slopeBlobDesc = slopeBlob->getTensorDesc();
    const auto dim0 = slopeBlobDesc.getDims().back();
    if (channel_shared) {
        if (dim0 != 1) {  // slopeBlob->dims()[0] != 1
            THROW_CLDNN_EXCEPTION("PReLU slope blob with wrong dimensions in " << preluLayer->name);
        }
        float slope(0.0f);
        switch (slopeBlobDesc.getPrecision()) {
        case InferenceEngine::Precision::FP32:
            slope = *static_cast<const float *>(slopeBlob->buffer());
            break;
        case InferenceEngine::Precision::FP16:
        {
            slope = cldnn::half_to_float(*static_cast<const uint16_t *>(slopeBlob->buffer()));
        }
            break;
        default: THROW_CLDNN_EXCEPTION("Invalid PReLU slope blob precision in " << preluLayer->name);
        }
        topology.add(cldnn::activation(preluLayerName, inputPrimitives[0], cldnn::activation_func::relu_negative_slope, { slope, 0.f }));
    } else {
        cldnn::primitive_id slopePrimID(preluLayerName + "_" + blobName + m_weightsTag);
        auto map = CreateGenericLayerBlobPrimitives(topology, preluLayer);
        topology.add(cldnn::activation(preluLayerName, inputPrimitives[0], map.at(slopePrimID), cldnn::activation_func::relu_negative_slope));
    }

    AddPrimitiveToProfiler(preluLayerName, layer);
}

void Program::CreateBatchNormalizationPrimitive(cldnn::topology& topology, InferenceEngine::CNNLayerPtr & layer) {
    ValidateLayer(layer, 1);
    auto inputPrimitives = GetPrevLayersPrimitives(layer);
    std::string bnLayerName = layer_type_name_ID(layer);

    auto bnLayer = as<InferenceEngine::BatchNormalizationLayer *> (layer);
    cldnn::primitive_id weightID = bnLayerName + "_" + m_scalesTag;
    cldnn::primitive_id biasID = bnLayerName + "_" + m_biasesTag;

    CreateScaleWeightsAndBiasesFromBN(topology, bnLayer, weightID, biasID);
    auto scalePrim = cldnn::scale(bnLayerName, inputPrimitives[0], weightID, biasID);

    topology.add(scalePrim);

    AddPrimitiveToProfiler(bnLayerName, layer);
}

void Program::CreateFlattenPrimitive(cldnn::topology& topology, InferenceEngine::CNNLayerPtr &layer) {
    ValidateLayer(layer, 1);
    auto inputPrimitives = GetPrevLayersPrimitives(layer);
    auto flattenLayer = as<InferenceEngine::GenericLayer*> (layer);
    std::string flattenLayerName = layer_type_name_ID(layer);

    auto flattenPrim = cldnn::reshape(
        flattenLayerName,
        inputPrimitives[0],
        CldnnTensorFromIEDims(flattenLayer->outData[0]->getTensorDesc().getDims()));

    topology.add(flattenPrim);
    AddPrimitiveToProfiler(flattenLayerName, layer);
}

void Program::CreatePermutePrimitive(cldnn::topology& topology, InferenceEngine::CNNLayerPtr &layer) {
    ValidateLayer(layer, 1);
    auto inputPrimitives = GetPrevLayersPrimitives(layer);
    auto permuteLayer = as<InferenceEngine::GenericLayer*>(layer);
    std::vector<uint16_t> ie_order;
    for (auto& a : permuteLayer->GetParamAsInts("order"))
        ie_order.push_back(static_cast<uint16_t>(a));

    auto outDesc = layer->outData[0]->getTensorDesc();
    auto outDims = outDesc.getDims();

    int rank = std::max(4, static_cast<int>(outDims.size()));
    if (ie_order.empty()) {
        // if order size is empty - we need to set inversed axes order
        for (int o = rank - 1; o >= 0; o--)
            ie_order.push_back((uint16_t)o);
    }

    // if order size is less than 4 - fill the rest with just copy
    for (auto o = ie_order.size(); o < rank; o++)
        ie_order.push_back((uint16_t)o);

    /*
        Because of the cldnn ordering: bfxy, and IE ordering: bfyx
        we need to adjust the permute order.
    */
    std::vector<uint16_t> cldnn_permute_order;
    // 1. Switch permute order values for spatial dims
    for (auto const& o : ie_order) {
        if (o >= 2)
            cldnn_permute_order.push_back(1 + ie_order.size() - o);
        else
            cldnn_permute_order.push_back(o);
    }
    cldnn_permute_order = PermuteIEDimsToCldnnOrder(cldnn_permute_order);

    std::string permuteLayerName = layer_type_name_ID(layer);

    auto permutePrim = cldnn::permute(
        permuteLayerName,
        inputPrimitives[0],
        cldnn_permute_order);

    topology.add(permutePrim);
    AddPrimitiveToProfiler(permuteLayerName, layer);
}

void Program::CreateReshapePrimitive(cldnn::topology& topology, InferenceEngine::CNNLayerPtr &layer) {
    if (layer->insData.size() != 1 && layer->insData.size() != 2)
        THROW_CLDNN_EXCEPTION("Invalid number of inputs for layer: " << layer->name);

    auto inputPrimitives = GetPrevLayersPrimitives(layer);
    auto reshapeLayer = as<InferenceEngine::GenericLayer*>(layer);
    IE_ASSERT(reshapeLayer->outData.size());
    std::string reshapeLayerName = layer_type_name_ID(layer);

    auto outDesc = reshapeLayer->outData[0]->getTensorDesc();
    auto inDims = reshapeLayer->input()->getTensorDesc().getDims();
    auto outDims = outDesc.getDims();
    auto outTensor = CldnnTensorFromIEDims(outDims);

    // if we convert from or to 5D/6D, additional reorder also required to change format
    cldnn::primitive_id reshapeInputId = inputPrimitives[0];
    if (inDims.size() != outDims.size()) {
        cldnn::primitive_id reorderId = "reorder:" + layer->name + "_reorder";
        cldnn::format outputFormat = cldnn::format::bfyx;

        switch (outDims.size()) {
        case 5: outputFormat = cldnn::format::bfzyx; break;
        case 6: outputFormat = cldnn::format::bfwzyx; break;
        default: break;
        }

        cldnn::layout outputLayout(DataTypeFromPrecision(outDesc.getPrecision()), outputFormat, outTensor);
        topology.add(cldnn::reorder(reorderId, reshapeInputId, outputLayout));
        InitProfileInfo(reorderId, "Reorder", false, InferenceEngine::InferenceEngineProfileInfo::EXECUTED, reshapeLayerName);
        primitivesToIRLayersMap[reorderId] = { layer->name };
        primitiveIDs[reshapeLayerName + "_reorder"] = reorderId;
        primitiveIDs[reorderId] = reorderId;
        profilingIDs.push_back(reorderId);
        reshapeInputId = reorderId;
    }

    auto reshapePrim = cldnn::reshape(
        reshapeLayerName,
        reshapeInputId,
        outTensor);

    topology.add(reshapePrim);
    AddPrimitiveToProfiler(reshapeLayerName, layer);
}

void Program::CreateNormalizePrimitive(cldnn::topology& topology, InferenceEngine::CNNLayerPtr &layer) {
    ValidateLayer(layer, 1);
    auto inputPrimitives = GetPrevLayersPrimitives(layer);
    auto normLayer = as<InferenceEngine::GenericLayer*> (layer);
    ValidateGenericLayerBlobs(normLayer, { "weights" });
    auto map = CreateGenericLayerBlobPrimitives(topology, normLayer);

    // params
    bool across_spatial = normLayer->GetParamAsBool("across_spatial", true);
    float eps = normLayer->GetParamAsFloat("eps", 0.0f);

    // WA for MO outputting %.6f
    if (eps == 0.0f) {
        eps = 1e-10f;
    }

    std::string normLayerName = layer_type_name_ID(layer);
    auto normPrim = cldnn::normalize(
        normLayerName,
        inputPrimitives[0],
        map.at(normLayerName + "_weights" + m_weightsTag),
        across_spatial,
        eps);

    topology.add(normPrim);
    AddPrimitiveToProfiler(normLayerName, layer);
}

void Program::CreateDetectionOutputPrimitive(cldnn::topology& topology, InferenceEngine::CNNLayerPtr &layer) {
    ValidateLayer(layer, 3);
    auto detectionLayer = as<InferenceEngine::GenericLayer*> (layer);

    uint32_t num_classes            = detectionLayer->GetParamAsUInt("num_classes", 1);
    bool share_location             = detectionLayer->GetParamAsBool("share_location", true);
    int background_label_id         = detectionLayer->GetParamAsInt("background_label_id", 0);
    float nms_threshold             = detectionLayer->GetParamAsFloat("nms_threshold", 0.3f);
    int top_k                       = detectionLayer->GetParamAsInt("top_k", -1);
    float confidence_threshold      = detectionLayer->GetParamAsFloat("confidence_threshold", -FLT_MAX);
    float eta                       = detectionLayer->GetParamAsFloat("eta", 1.0f);
    int keep_top_k                  = detectionLayer->GetParamAsInt("keep_top_k", -1);
    bool variance_encoded_in_target = detectionLayer->GetParamAsBool("variance_encoded_in_target", false);
    int input_width                 = detectionLayer->GetParamAsInt("input_width", -1);
    int input_height                = detectionLayer->GetParamAsInt("input_height", -1);
    bool normalized                 = detectionLayer->GetParamAsBool("normalized", true);
    std::string code_type           = detectionLayer->GetParamAsString("code_type", "caffe.PriorBoxParameter.CORNER");
    bool clip_before_nms            = detectionLayer->GetParamAsBool("clip_before_nms", false) ||
                                      detectionLayer->GetParamAsBool("clip", false);  // For backward compatibility
    bool clip_after_nms             = detectionLayer->GetParamAsBool("clip_after_nms", false);
    bool decrease_label_id          = detectionLayer->GetParamAsBool("decrease_label_id", false);

    cldnn::prior_box_code_type cldnnCodeType = PriorBoxCodeFromString(code_type);
    int32_t prior_info_size = normalized != 0 ? 4 : 5;
    int32_t prior_coordinates_offset = normalized != 0 ? 0 : 1;

    auto inputPrimitives = GetPrevLayersPrimitives(layer);
    std::string detectionLayerName = layer_type_name_ID(layer);
    auto detectionPrim = cldnn::detection_output(detectionLayerName,
                                                 inputPrimitives[0],
                                                 inputPrimitives[1],
                                                 inputPrimitives[2],
                                                 num_classes,
                                                 keep_top_k,
                                                 share_location,
                                                 background_label_id,
                                                 nms_threshold,
                                                 top_k,
                                                 eta,
                                                 cldnnCodeType,
                                                 variance_encoded_in_target,
                                                 confidence_threshold,
                                                 prior_info_size,
                                                 prior_coordinates_offset,
                                                 normalized,
                                                 input_width,
                                                 input_height,
                                                 decrease_label_id,
                                                 clip_before_nms,
                                                 clip_after_nms);

    topology.add(detectionPrim);
    AddPrimitiveToProfiler(detectionLayerName, layer);
}

void Program::CreatePriorBoxPrimitive(cldnn::topology& topology, InferenceEngine::CNNLayerPtr &layer) {
    ValidateLayer(layer, 2);
    auto priorBoxLayer = as<InferenceEngine::GenericLayer*> (layer);

    // params
    std::vector<float> min_size = priorBoxLayer->GetParamAsFloats("min_size");
    std::vector<float> max_size = priorBoxLayer->GetParamAsFloats("max_size", {});
    std::vector<float> aspect_ratio = priorBoxLayer->GetParamAsFloats("aspect_ratio", {});
    std::vector<float> variance = priorBoxLayer->GetParamAsFloats("variance");
    std::vector<float> fixed_size = priorBoxLayer->GetParamAsFloats("fixed_size", {});
    std::vector<float> fixed_ratio = priorBoxLayer->GetParamAsFloats("fixed_ratio", {});
    std::vector<float> density = priorBoxLayer->GetParamAsFloats("density", {});
    bool flip = priorBoxLayer->GetParamAsBool("flip", true);
    bool clip = priorBoxLayer->GetParamAsBool("clip", false);
    bool scale_all_sizes = priorBoxLayer->GetParamAsBool("scale_all_sizes", true);
    float offset = priorBoxLayer->GetParamAsFloat("offset", 0.5f);

    auto step_w = priorBoxLayer->GetParamAsFloat("step_w", 0.0f);
    auto step_h = priorBoxLayer->GetParamAsFloat("step_h", 0.0f);
    auto step   = priorBoxLayer->GetParamAsFloat("step", 0.0f);

    float _step_w = 0.0f;
    float _step_h = 0.0f;
    if (HasParam(priorBoxLayer->params, "step_w") && step_w != 0.0f &&
        HasParam(priorBoxLayer->params, "step_h") && step_h != 0.0f) {
        _step_w = step_w;
        _step_h = step_h;
    } else if (HasParam(priorBoxLayer->params, "step") && step != 0.0f) {
        _step_w = step;
        _step_h = step;
    }

    int img = priorBoxLayer->GetParamAsInt("img_size", 0);
    int img_w = priorBoxLayer->GetParamAsInt("img_w", 0);
    int img_h = priorBoxLayer->GetParamAsInt("img_h", 0);
    if ((img != 0) || (img_w != 0) || (img_h != 0)) {
        // unsupported mode
        THROW_CLDNN_EXCEPTION("Unsupported image sizes in prior box " + layer->name + " (use an image blob instead of dimensions)");
    }

    IE_ASSERT(layer->insData[1].lock());
    auto img_dims = layer->insData[1].lock()->getTensorDesc().getDims();

    auto wdim = img_dims.back();
    auto hdim = img_dims.at(img_dims.size()-2);

    cldnn::tensor img_size = (cldnn::tensor) cldnn::spatial(TensorValue(wdim), TensorValue(hdim));
    std::vector<cldnn::primitive_id> inputPrimitives = GetPrevLayersPrimitives(layer);
    // second input isn't used by value - only dimensions taken from the layer input

    if (_step_w == 0.0f || _step_h == 0.0f) {
        _step_w = static_cast<float>(img_w) / static_cast<float>(wdim);
        _step_h = static_cast<float>(img_h) / static_cast<float>(hdim);
    }

    std::string priorBoxLayerName = layer_type_name_ID(layer);
    auto priorBoxPrim = cldnn::prior_box(
        priorBoxLayerName,
        inputPrimitives[0],
        img_size,
        min_size,
        max_size,
        aspect_ratio,
        flip,
        clip,
        variance,
        _step_w,
        _step_h,
        offset,
        scale_all_sizes,
        fixed_ratio,
        fixed_size,
        density);

    topology.add(priorBoxPrim);
    AddPrimitiveToProfiler(priorBoxLayerName, layer);
}

void Program::CreateDeconvolutionPrimitive(cldnn::topology& topology, InferenceEngine::CNNLayerPtr &layer) {
    ValidateLayer(layer, {1, 2, 3});
    auto inputPrimitives = GetPrevLayersPrimitives(layer);
    auto deconvLayer = as<InferenceEngine::DeconvolutionLayer *> (layer);

    if (deconvLayer->_dilation[X_AXIS] != 1 || deconvLayer->_dilation[Y_AXIS] != 1) {
        THROW_CLDNN_EXCEPTION("Unsupported dilation in deconvolution " << layer->name);
    }

    std::vector<cldnn::primitive_id> weightPrimID;
    std::vector<cldnn::primitive_id> biasPrimID;
    CreateWeightAndBiasPrimitives(topology, layer, weightPrimID, biasPrimID);

    auto allPad = getPaddings(*deconvLayer);
    int x_pad = allPad.begin[X_AXIS], y_pad = allPad.begin[Y_AXIS];
    cldnn::tensor stride, padding, dilation;
    if (deconvLayer->input()->getTensorDesc().getDims().size() > 4) {
        stride = cldnn::tensor(cldnn::batch(1), cldnn::feature(1),
            cldnn::spatial(deconvLayer->_stride[X_AXIS],
                deconvLayer->_stride[Y_AXIS],
                deconvLayer->_stride[Z_AXIS]));
        int z_pad = allPad.begin[Z_AXIS];
        padding = cldnn::tensor(cldnn::batch(0), cldnn::feature(0),
            cldnn::spatial(-x_pad, -y_pad, -z_pad));
        dilation = cldnn::tensor(cldnn::batch(1), cldnn::feature(1),
            cldnn::spatial(deconvLayer->_dilation[X_AXIS],
                deconvLayer->_dilation[Y_AXIS],
                deconvLayer->_dilation[Z_AXIS]));
    } else {
        stride = cldnn::tensor(cldnn::batch(1), cldnn::feature(1),
            cldnn::spatial(deconvLayer->_stride[X_AXIS], deconvLayer->_stride[Y_AXIS]));
        padding = cldnn::tensor(cldnn::batch(0), cldnn::feature(0),
            cldnn::spatial(-x_pad, -y_pad, 0));
        dilation = cldnn::tensor(cldnn::batch(1), cldnn::feature(1),
            cldnn::spatial(deconvLayer->_dilation[X_AXIS], deconvLayer->_dilation[Y_AXIS]));
    }

    std::string deconvLayerName = layer_type_name_ID(layer);

    auto deconvPrim = cldnn::deconvolution(deconvLayerName,
        inputPrimitives[0],
        weightPrimID,
        biasPrimID,
        deconvLayer->_group,
        stride,
        padding,
        CldnnTensorFromIEDims(deconvLayer->outData[0]->getTensorDesc().getDims()));
    topology.add(deconvPrim);

    AddPrimitiveToProfiler(deconvLayerName, layer);
}

void Program::CreateCropPrimitive(cldnn::topology& topology, InferenceEngine::CNNLayerPtr &layer) {
    if (layer->insData.size() != 1 && layer->insData.size() != 2) {
        THROW_CLDNN_EXCEPTION("Invalid number of inputs for layer: " << layer->name);
    }
    if (layer->_fusedWith) {
        THROW_CLDNN_EXCEPTION("Unsupported fuse in layer: " << layer->name << " with: " << layer->_fusedWith->name);
    }
    auto inputPrimitives = GetPrevLayersPrimitives(layer);
    auto cropLayer = as<InferenceEngine::CropLayer*> (layer);
    IE_ASSERT(cropLayer->axis.size() == cropLayer->offset.size());
    // IE_ASSERT(cropLayer->outData[0] && cropLayer->outData[0]->dims.size() == 4);

    std::vector<cldnn::tensor::value_type> offset{ 0, 0, 0, 0 };
    for (size_t i = 0; i < cropLayer->axis.size(); i++) {
        if (cropLayer->axis[i] < 0 || cropLayer->axis[i] > 3) {
            THROW_CLDNN_EXCEPTION("Invalid crop axis: " + std::to_string(cropLayer->axis[i]) + " in layer " + cropLayer->name);
        }
        offset[cropLayer->axis[i]] = cropLayer->offset[i];
    }
    auto outputDims = cropLayer->outData[0]->getTensorDesc().getDims();
    const size_t ods = outputDims.size();
    cldnn::tensor refSize(
        TensorValue(ods > 0 ? outputDims[0] : 1),
        TensorValue(ods > 1 ? outputDims[1] : 1),
        TensorValue(ods > 3 ? outputDims[3] : 1),
        TensorValue(ods > 2 ? outputDims[2] : 1));

    cldnn::tensor offSize(
        TensorValue(offset[0]),
        TensorValue(offset[1]),
        TensorValue(offset[3]),
        TensorValue(offset[2]));

    std::string cropLayerName = layer_type_name_ID(layer);
    auto cropPrim = cldnn::crop(
        cropLayerName,
        inputPrimitives[0],
        refSize,
        offSize);

    topology.add(cropPrim);
    AddPrimitiveToProfiler(cropLayerName, layer);
}

void Program::CreateROIPoolingPrimitive(cldnn::topology& topology, InferenceEngine::CNNLayerPtr &layer) {
    ValidateLayer(layer, 2);
    auto roiPoolingLayer = as<InferenceEngine::GenericLayer*> (layer);

    // params
    int pooled_width = roiPoolingLayer->GetParamAsInt("pooled_w", 0);
    int pooled_height = roiPoolingLayer->GetParamAsInt("pooled_h", 0);
    float spatial_scale = roiPoolingLayer->GetParamAsFloat("spatial_scale", 1.0f);
    std::string method = roiPoolingLayer->GetParamAsString("method", "max");
    bool position_sensitive = false;

    cldnn::pooling_mode mode = cldnn::pooling_mode::max;
    if (method == "bilinear") {
        mode = cldnn::pooling_mode::bilinear;
    }
    auto inputPrimitives = GetPrevLayersPrimitives(layer);

    std::string roiPoolingLayerName = layer_type_name_ID(layer);
    auto roiPoolingPrim = cldnn::roi_pooling(roiPoolingLayerName,
                                             inputPrimitives[0],  // input data
                                             inputPrimitives[1],  // input rois
                                             mode,
                                             position_sensitive,
                                             pooled_width,
                                             pooled_height,
                                             spatial_scale);

    topology.add(roiPoolingPrim);
    AddPrimitiveToProfiler(roiPoolingLayerName, layer);
}

void Program::CreatePSROIPoolingPrimitive(cldnn::topology& topology, InferenceEngine::CNNLayerPtr &layer) {
    auto psROIPoolingLayer = as<InferenceEngine::GenericLayer*> (layer);

    // params
    std::string mode_str = psROIPoolingLayer->GetParamAsString("mode", "average");
    cldnn::pooling_mode mode = mode_str == "average" ? cldnn::pooling_mode::average :
                               mode_str == "bilinear" ? cldnn::pooling_mode::bilinear : cldnn::pooling_mode::deformable_bilinear;
    bool no_trans = psROIPoolingLayer->GetParamAsBool("no_trans", true);
    if (mode != cldnn::pooling_mode::deformable_bilinear || no_trans)
        ValidateLayer(layer, 2);
    else
        ValidateLayer(layer, 3);
    int group_size = psROIPoolingLayer->GetParamAsInt("group_size");
    int output_dim = psROIPoolingLayer->GetParamAsInt("output_dim");
    float spatial_scale = psROIPoolingLayer->GetParamAsFloat("spatial_scale");
    int spatial_bins_x = psROIPoolingLayer->GetParamAsInt("spatial_bins_x", 1);
    int spatial_bins_y = psROIPoolingLayer->GetParamAsInt("spatial_bins_y", 1);
    bool position_sensitive = true;

    auto inputPrimitives = GetPrevLayersPrimitives(layer);
    std::string psROIPoolingLayerName = layer_type_name_ID(layer);

    if (mode != cldnn::pooling_mode::deformable_bilinear) {
        auto psROIPoolingPrim = cldnn::roi_pooling(psROIPoolingLayerName,
                                                   inputPrimitives[0],  // input data
                                                   inputPrimitives[1],  // input rois
                                                   mode,
                                                   position_sensitive,
                                                   group_size,
                                                   group_size,
                                                   spatial_scale,
                                                   output_dim,
                                                   spatial_bins_x,
                                                   spatial_bins_y);
        topology.add(psROIPoolingPrim);
    } else {
        float trans_std = psROIPoolingLayer->GetParamAsFloat("trans_std", 1);
        int part_size = psROIPoolingLayer->GetParamAsInt("part_size", 1);
        int pooled_width = psROIPoolingLayer->GetParamAsInt("pooled_width", 1);
        int pooled_height = psROIPoolingLayer->GetParamAsInt("pooled_height", 1);

        auto psROIPoolingPrim = cldnn::roi_pooling(psROIPoolingLayerName,
                                                   inputPrimitives,
                                                   mode,
                                                   position_sensitive,
                                                   pooled_width,
                                                   pooled_height,
                                                   spatial_scale,
                                                   trans_std,
                                                   no_trans,
                                                   part_size,
                                                   group_size,
                                                   output_dim,
                                                   spatial_bins_x,
                                                   spatial_bins_y);
        topology.add(psROIPoolingPrim);
    }
    AddPrimitiveToProfiler(psROIPoolingLayerName, layer);
}

void Program::CreateCustomLayerPrimitive(cldnn::topology& topology, InferenceEngine::CNNLayerPtr& layer, CLDNNCustomLayerPtr customLayer) {
    ValidateLayer(layer, 0);
    // todo: handling fusing
    auto genericLayer = as<InferenceEngine::GenericLayer*> (layer);
    auto inputPrimitives = GetPrevLayersPrimitives(layer);

    // Handle defines
    std::string layerDefines;
    for (const auto& def : customLayer->Defines()) {
        std::string singleDefine("#define " + def.name + " " + def.prefix);
        if (genericLayer->params.find(def.param) != genericLayer->params.end()) {
            singleDefine += genericLayer->params.at(def.param);
        } else {
            singleDefine += def.default_value;
        }
        singleDefine += def.postfix + "\n";
        layerDefines.append(singleDefine);
    }

    // reserve
    std::vector<cldnn::primitive_id> reorderedInputs;
    reorderedInputs.resize(inputPrimitives.size());

    // Handle Blobs
    std::map<std::string, size_t> blobIndex;
    for (auto& blob : genericLayer->blobs) {
        const auto blobDims = blob.second->getTensorDesc().getDims();
        // create primitive from blob (always 1d)
        cldnn::primitive_id blobId = genericLayer->name + "_" + blob.first;
        if (blobDims.size() != 1) {
            THROW_CLDNN_EXCEPTION("Invalid dimensions for blob " << blob.first << " in layer " << genericLayer->name);
        }
        cldnn::layout genericBlobLayout(DataTypeFromPrecision(blob.second->getTensorDesc().getPrecision()),
                                        m_defaultFormat,
                                        cldnn::tensor(1, 1, TensorValue(blobDims.back()), 1));
        blobId = CreatePrimitiveFromBlob(topology, blobId, blob.second, genericBlobLayout);
        // save index in blobIndex
        blobIndex[blob.first] = reorderedInputs.size();
        // add to reorderedInputs
        reorderedInputs.push_back(blobId);
    }

    // Handle kernel parameters
    std::vector<cldnn::custom_gpu_primitive::arg_desc> kernelParameters;
    cldnn::format outputFormat(cldnn::format::any);
    for (const auto& param : customLayer->KernelParams()) {
        switch (param.type) {
        case CLDNNCustomLayer::ParamType::Input: {
            kernelParameters.resize(kernelParameters.size() > size_t(param.paramIndex + 1) ? kernelParameters.size() : size_t(param.paramIndex + 1));
            kernelParameters[param.paramIndex].type = cldnn::custom_gpu_primitive::arg_input;
            kernelParameters[param.paramIndex].index =
                static_cast<cldnn::custom_gpu_primitive::arg_index>((param.portIndex >= inputPrimitives.size()) ? -1 : param.portIndex);

            // Handle input reorder
            if (param.portIndex < inputPrimitives.size() && reorderedInputs[param.portIndex].empty()) {
                // todo: add support for multiple reorders of the same input? (read as bfyx for one arg and yxfb for another)
                if (param.format != cldnn::format::any) {
                    auto reorderPrimName = inputPrimitives[param.portIndex] + "_" + layer->name + m_preCustomLayerTag;
                    auto preprocessPrim = cldnn::reorder(
                        reorderPrimName,
                        inputPrimitives[param.portIndex],
                        param.format,
                        DataTypeFromPrecision(layer->precision));

                    topology.add(preprocessPrim);
                    AddInnerPrimitiveToProfiler(reorderPrimName, layer_type_name_ID(layer), layer);
                    reorderedInputs[param.portIndex] = (reorderPrimName);
                } else {
                    reorderedInputs[param.portIndex] = inputPrimitives[param.portIndex];
                }
            }
        }
            break;
        case CLDNNCustomLayer::ParamType::Output: {
            kernelParameters.resize(kernelParameters.size() > size_t(param.paramIndex + 1) ? kernelParameters.size() : size_t(param.paramIndex + 1));
            kernelParameters[param.paramIndex].type = cldnn::custom_gpu_primitive::arg_output;
            kernelParameters[param.paramIndex].index =
                static_cast<cldnn::custom_gpu_primitive::arg_index>((param.portIndex >= inputPrimitives.size()) ? -1 : param.portIndex);
            outputFormat = param.format;
        }
            break;
        case CLDNNCustomLayer::ParamType::Data: {
            kernelParameters.resize(kernelParameters.size() > size_t(param.paramIndex + 1) ? kernelParameters.size() : size_t(param.paramIndex + 1));
            kernelParameters[param.paramIndex].type = cldnn::custom_gpu_primitive::arg_input;
            kernelParameters[param.paramIndex].index =
                static_cast<cldnn::custom_gpu_primitive::arg_index>((blobIndex.find(param.blobName) == blobIndex.end()) ? -1 : blobIndex.at(param.blobName));
        }
            break;
        default:
            THROW_CLDNN_EXCEPTION("Invalid custom layer param type: " << param.type << " in layer: " << genericLayer->name);
        }
    }
    const std::string layerTitle("\n// Layer " + layer->name + " using Custom Layer " + customLayer->Name() + "\n");
    const std::string defineTitle("// Custom Layer User Defines\n");

    auto dims = genericLayer->outData[0]->getTensorDesc().getDims();
    size_t N = (dims.size() > 0) ? dims[0] : 1;
    size_t C = (dims.size() > 1) ? dims[1] : 1;
    size_t H = (dims.size() > 2) ? dims[2] : 1;
    size_t W = (dims.size() > 3) ? dims[3] : 1;
    cldnn::tensor outputTensor = cldnn::tensor(cldnn::batch(N), cldnn::feature(C), cldnn::spatial(W, H));

    cldnn::layout outputLayout = cldnn::layout(DataTypeFromPrecision(genericLayer->precision), outputFormat, outputTensor);

    // evaluate work sizes rules
    std::vector<size_t> gws, lws;

    // assume output tensor is dimension source by default
    int batchDim = outputTensor.batch[0];
    int featureDim = outputTensor.feature[0];
    int yDim = outputTensor.spatial[1];
    int xDim = outputTensor.spatial[0];
    int iidx = customLayer->InputDimSourceIndex();

    std::string genericLayerName = layer_type_name_ID(layer);
    // if input index is greater than -1, take dimension from input
    if (iidx >= 0) {
        if (iidx >= genericLayer->insData.size())
            THROW_CLDNN_EXCEPTION("Invalid input tensor for index: " << iidx);
        // get dimensions from one of the input tensors
        auto inDataPtr = genericLayer->insData[iidx].lock();
        if (!inDataPtr) {
            THROW_CLDNN_EXCEPTION("Data inserted into generic layer " << genericLayer->name << " is nullptr");
        }
        SizeVector inputDims = inDataPtr->getTensorDesc().getDims();

        xDim = inputDims[inputDims.size() - 1];
        yDim = dims.size() > 1 ? inputDims[inputDims.size() - 2] : 0;
        featureDim = dims.size() > 2 ? inputDims[inputDims.size() - 3] : 0;
        batchDim = dims.size() > 3 ? inputDims[inputDims.size() - 4]: 0;
    }
    const std::map<char, int> vars = {
        { 'b', batchDim }  , { 'B', batchDim },
        { 'f', featureDim }, { 'F', featureDim },
        { 'y', yDim },       { 'Y', yDim },
        { 'x', xDim },       { 'X', xDim },
    };
    for (auto rule : customLayer->GlobalSizeRules()) {
        SimpleMathExpression expr;
        expr.SetVariables(vars);
        expr.SetExpression(rule);
        gws.push_back(expr.Evaluate());
    }
    for (auto rule : customLayer->LocalSizeRules()) {
        SimpleMathExpression expr;
        expr.SetVariables(vars);
        expr.SetExpression(rule);
        lws.push_back(expr.Evaluate());
    }

    auto customPrim = cldnn::custom_gpu_primitive(
        genericLayerName,
        reorderedInputs,
        { layerTitle, defineTitle, layerDefines, customLayer->KernelSource() },
        customLayer->KernelEntry(),
        kernelParameters,
        customLayer->CompilerOptions(),
        outputLayout,
        gws,
        lws);

    auto prevLayerName = genericLayerName;
    if (outputLayout.format != cldnn::format::any &&
        p_currentOutputs.find(genericLayerName) == p_currentOutputs.end()) {
        // Handle output reorder
        auto reorderPrimName = genericLayerName + m_postCustomLayerTag;
        topology.add(
            cldnn::reorder(
                reorderPrimName,
                genericLayerName,
                m_defaultFormat,
                customPrim.output_layout.data_type));
        prevLayerName = reorderPrimName;
        AddInnerPrimitiveToProfiler(reorderPrimName, layer_type_name_ID(layer), layer);
    }
    topology.add(customPrim);
    AddPrimitiveToProfiler(genericLayerName, layer);
    primitiveIDs[genericLayerName] = prevLayerName;
}

void Program::CreateSimplerNMSPrimitive(cldnn::topology& topology, InferenceEngine::CNNLayerPtr &layer) {
    ValidateLayer(layer, 3);
    IE_ASSERT(layer->insData[0].lock()->getTensorDesc().getDims().front() == 1);  // only handling input batch size 1
    IE_ASSERT(layer->insData[1].lock()->getTensorDesc().getDims().front() == 1);  // only handling input batch size 1
    auto simpleNMSLayer = as<InferenceEngine::GenericLayer*> (layer);

    int max_num_proposals = simpleNMSLayer->GetParamAsInt("max_num_proposals");
    float iou_threshold = simpleNMSLayer->GetParamAsFloat("iou_threshold", 0.7f);
    int min_bbox_size = simpleNMSLayer->GetParamAsInt("min_bbox_size", 16);
    int feature_stride = simpleNMSLayer->GetParamAsInt("feat_stride", 16);
    int pre_nms_topn = simpleNMSLayer->GetParamAsInt("pre_nms_topn");
    int post_nms_topn = simpleNMSLayer->GetParamAsInt("post_nms_topn");
    std::vector<float> scale = simpleNMSLayer->GetParamAsFloats("scale");
    auto inputPrimitives = GetPrevLayersPrimitives(layer);

    std::string simpleNMSLayerName = layer_type_name_ID(layer);
    auto simpleNMSPrim = cldnn::proposal(
        simpleNMSLayerName,
        inputPrimitives[0],  // cls_score
        inputPrimitives[1],  // bbox_pred
        inputPrimitives[2],  // im_info
        max_num_proposals,
        iou_threshold,
        min_bbox_size,
        feature_stride,
        pre_nms_topn,
        post_nms_topn,
        { 0.5f, 1.0f, 2.0f },  // ratios for the SimplerNMS variant
        scale);

    topology.add(simpleNMSPrim);
    AddPrimitiveToProfiler(simpleNMSLayerName, layer);
}

void Program::CreateEltwisePrimitive(cldnn::topology& topology, InferenceEngine::CNNLayerPtr &layer) {
    ValidateLayer(layer, {});

    auto eltwiseLayer = as<InferenceEngine::EltwiseLayer *> (layer);
    auto inputPrimitives = GetPrevLayersPrimitives(layer);
    std::string eltwiseLayerName = layer_type_name_ID(layer);

    std::vector<float> coefficients = eltwiseLayer->coeff;
    if (eltwiseLayer->_operation != InferenceEngine::EltwiseLayer::Sum && !coefficients.empty()) {
        THROW_IE_EXCEPTION << "Only sum operation supports operands coefficients";
    }

    if (!coefficients.empty() && coefficients.size() != inputPrimitives.size()) {
        THROW_IE_EXCEPTION << "Number of provided coefficients is not equal to number of operands";
    }

    auto outDimsN = layer->outData[0]->getTensorDesc().getDims().size();
    for (size_t i = 0; i < inputPrimitives.size(); ++i) {
        auto inputDims = layer->insData[i].lock()->getTensorDesc().getDims();
        auto inputDimsN = inputDims.size();
        if (inputDimsN != outDimsN) {
            // Add reorder if changing number of dimensions requires changing format
            auto targetFormat = defaultFormatForDims(outDimsN);
            if (targetFormat.value != defaultFormatForDims(inputDimsN).value) {
                auto reorderName = eltwiseLayerName + "_cldnn_in" + std::to_string(i) + "_reorder";
                auto targetDatatype = DataTypeFromPrecision(layer->precision);
                auto reorderPrim = cldnn::reorder(reorderName, inputPrimitives[i], targetFormat, targetDatatype);

                topology.add(reorderPrim);
                AddInnerPrimitiveToProfiler(reorderName, eltwiseLayerName, layer);

                inputPrimitives[i] = reorderName;
            }

            auto reshapeName = eltwiseLayerName + "_cldnn_in" + std::to_string(i) + "_reshape";

            // Extend input dimensions by prepending ones
            inputDims.insert(inputDims.begin(), outDimsN - inputDimsN, 1ul);

            auto targetShape = CldnnTensorFromIEDims(inputDims);

            auto reshapePrim = cldnn::reshape(reshapeName, inputPrimitives[i], targetShape);
            topology.add(reshapePrim);
            AddInnerPrimitiveToProfiler(reshapeName, eltwiseLayerName, layer);

            inputPrimitives[i] = reshapeName;
        }
    }

    auto out_dt = DataTypeFromPrecision(eltwiseLayer->precision);
    auto eltwisePrim = cldnn::eltwise(
        eltwiseLayerName,
        inputPrimitives,
        EltwiseModeFromIEEltwise(eltwiseLayer->_operation),
        coefficients,
        out_dt);

    topology.add(eltwisePrim);

    AddPrimitiveToProfiler(eltwiseLayerName, layer);
}

inline cldnn::concatenation::concatenation_axis ConcatAxisFromIEAxis(unsigned axis, unsigned sz) {
    if (axis >= sz)
        THROW_CLDNN_EXCEPTION("Concatenation axis exceeds number of dimensions");

    // Difference in dimension ordering between IE and clDNN,
    // reverse spatial dimensions after batch and feature.
    unsigned cldnn_axis = axis;
    if (axis >= 2) {
        auto spatial_axis = axis - 2;
        // Default and minimum number of dimensions is 4
        auto spatial_size = std::max(sz, 4u) - 2;
        cldnn_axis = spatial_size - spatial_axis - 1 + 2;
    }

    switch (cldnn_axis) {
        case 0:
            return cldnn::concatenation::concatenation_axis::along_b;
        case 1:
            return cldnn::concatenation::concatenation_axis::along_f;
        case 2:
            return cldnn::concatenation::concatenation_axis::along_x;
        case 3:
            return cldnn::concatenation::concatenation_axis::along_y;
        case 4:
            return cldnn::concatenation::concatenation_axis::along_z;
        case 5:
            return cldnn::concatenation::concatenation_axis::along_w;
        default: THROW_CLDNN_EXCEPTION("Unsupported concatenation axis: " << axis);
            break;
    }

    return cldnn::concatenation::concatenation_axis::along_f;  // shouldn't get here
}

void Program::CreateConcatenatePrimitive(cldnn::topology& topology, InferenceEngine::CNNLayerPtr &layer) {
    ValidateLayer(layer, 0);
    auto concatLayer = as<InferenceEngine::ConcatLayer *> (layer);

    auto output_dt = DataTypeFromPrecision(concatLayer->outData[0]->getTensorDesc().getPrecision());
    auto inputPrimitives = GetPrevLayersPrimitives(layer);
    std::string concatLayerName = layer_type_name_ID(layer);
    auto concatPrim = cldnn::concatenation(
        concatLayerName,
        inputPrimitives,
        ConcatAxisFromIEAxis(concatLayer->_axis,
                             concatLayer->input().get()->getTensorDesc().getDims().size()),
        output_dt);

    topology.add(concatPrim);
    AddPrimitiveToProfiler(concatLayerName, layer);
}

void Program::CreateSplitPrimitive(cldnn::topology& topology, InferenceEngine::CNNLayerPtr &layer) {
    ValidateLayer(layer, 1);
    auto splitLayer = as<InferenceEngine::SplitLayer *> (layer);
    if (IsValidSplitConvMerge(splitLayer)) {
        // AlextNet style split->conv*2->merge
        CreateFusedSplitConvMergePrimitive(topology, layer, true);
    } else {
#ifdef _USE_SPLIT_PRIMITIVE
        auto inputPrimitives = GetPrevLayersPrimitives(layer);
        auto inputDims = splitLayer->insData[0].lock()->getTensorDesc().getDims();
        InferenceEngine::SizeVector startOffset(inputDims.size());
        std::vector<std::pair<cldnn::primitive_id, cldnn::tensor>> outputOffsets;

        std::string splitLayerName = layer_type_name_ID(layer);
        for (auto& outLayer : splitLayer->outData) {
            if (outLayer->dims.size() != startOffset.size()) {
                THROW_CLDNN_EXCEPTION("Invalid dimesions in split layer: " << splitLayer->name << " output: " << outLayer->name);
            }
            for (size_t i = 0; i < inputDims.size(); i++) {
                if ((outLayer->dims[i] + startOffset[i]) > inputDims[i]) {
                    THROW_CLDNN_EXCEPTION("Invalid dimesions in split layer: " << splitLayer->name << " output: " << outLayer->name);
                }
            }
            auto outTensor = CldnnTensorFromIEDims(outLayer->getTensorDesc().getDims());
            std::string outLayerName = splitLayer->type + ":" + outLayer->name;

            auto cropPrim = cldnn::crop(outLayerName, inputPrimitives[0], outTensor, CldnnTensorFromIEDims(startOffset));
            topology.add(cropPrim);

            primitivesToIRLayersMap[outLayerName] = { layer->name };
            primitiveIDs[outLayerName] = outLayerName;
            profilingIDs.push_back(outLayerName);
            outputOffsets.emplace_back(outLayerName, CldnnTensorFromIEDims(startOffset));
            for (size_t i = 0; i < inputDims.size(); i++) {
                if (outLayer->dims[i] != inputDims[i]) {
                    startOffset[i] += outLayer->dims[i];
                }
            }
        }

        auto splitPrim = cldnn::split(
            splitLayerName,
            inputPrimitives[0],
            outputOffsets);
        topology.add(splitPrim);

        // set split as not_run
        InitProfileInfo(splitLayerName, layer->type, "None", InferenceEngine::InferenceEngineProfileInfo::OPTIMIZED_OUT);  // Mark this layer as optimized out

#else  // _USE_SPLIT_PRIMITIVE
        // TODO: replace with clDNN split when it's implemented
        auto inputPrimitives = GetPrevLayersPrimitives(layer);
        auto inDataPtr = splitLayer->insData[0].lock();
        if (!inDataPtr) {
            THROW_CLDNN_EXCEPTION("Data inserts into split layer " << splitLayer->name << " is nullptr");
        }
        auto inputDims = inDataPtr->getTensorDesc().getDims();
        InferenceEngine::SizeVector startOffset(inputDims.size());

        bool is_single_out_split = splitLayer->outData.size() == 1;

        for (auto& outLayer : splitLayer->outData) {
            std::string outLayerName = std::string("crop:") +
                                       (is_single_out_split ? layer->name : outLayer->getName());
            const auto outLayerDims = outLayer->getTensorDesc().getDims();
            if (outLayerDims.size() != startOffset.size()) {
                THROW_CLDNN_EXCEPTION("Invalid dimesions in split layer: " << splitLayer->name << " output: " << outLayer->getName());
            }
            for (size_t i = 0; i < inputDims.size(); i++) {
                if ((outLayerDims[i] + startOffset[i]) > inputDims[i]) {
                    THROW_CLDNN_EXCEPTION("Invalid dimesions in split layer: " << splitLayer->name << " output: " << outLayer->getName());
                }
            }

            auto outTensor = CldnnTensorFromIEDims(outLayerDims, 1);
            auto offsetTensor = CldnnTensorFromIEDims(startOffset, 0);

            auto cropPrim = cldnn::crop(outLayerName, inputPrimitives[0], outTensor, offsetTensor);
            primitivesToIRLayersMap[outLayerName] = { layer->name };
            primitiveIDs[layer_type_lower(splitLayer) + ":" + outLayer->getName()] = outLayerName;
            primitiveIDs[outLayerName] = outLayerName;
            topology.add(cropPrim);
            profilingIDs.push_back(outLayerName);
            InitProfileInfo(outLayerName, "Crop");

            for (size_t i = 0; i < inputDims.size(); i++) {
                if (outLayerDims[i] != inputDims[i]) {
                    startOffset[i] += outLayerDims[i];
                }
            }
        }

        // set split as not_run
        InitProfileInfo(layer->name, layer->type, false, InferenceEngine::InferenceEngineProfileInfo::OPTIMIZED_OUT);  // Mark this layer as optimized out
#endif  // _USE_SPLIT_PRIMITIVE
    }
}

void Program::CreateFusedSplitConvMergePrimitive(cldnn::topology& topology, InferenceEngine::CNNLayerPtr &layer, bool useGroups) {
    auto inputPrimitives = GetPrevLayersPrimitives(layer);
    // only handle the split->conv->merge topology for now
    auto splitLayer = as<InferenceEngine::SplitLayer *> (layer);
    IE_ASSERT(IsValidSplitConvMerge(splitLayer));

    auto convLayer1 =
        as<InferenceEngine::ConvolutionLayer *> (GetNextSingleLayer(splitLayer->outData[0]));
    auto convLayer2 =
        as<InferenceEngine::ConvolutionLayer *> (GetNextSingleLayer(splitLayer->outData[1]));
    auto concatLayer =
        as<InferenceEngine::ConcatLayer *> (GetNextSingleLayer(GetNextSingleLayer(splitLayer->outData[0])));

    // Mark these layers as optimized out
    InitProfileInfo(convLayer1->name, convLayer1->type, false, InferenceEngine::InferenceEngineProfileInfo::OPTIMIZED_OUT);
    InitProfileInfo(convLayer2->name, convLayer2->type, false, InferenceEngine::InferenceEngineProfileInfo::OPTIMIZED_OUT);
    InitProfileInfo(concatLayer->name, concatLayer->type, false, InferenceEngine::InferenceEngineProfileInfo::OPTIMIZED_OUT);

    // build the split conv primitive
    std::vector<cldnn::primitive_id> weightPrimID;
    std::vector<cldnn::primitive_id> biasPrimID;

    auto conv_groups = useGroups ? splitLayer->outData.size() : 1;
    if (useGroups) {
        auto pWeightsBlob0 = getBlobOrNull(GetNextSingleLayer(splitLayer->outData[0]), "weights");
        auto pWeightsBlob1 = getBlobOrNull(GetNextSingleLayer(splitLayer->outData[1]), "weights");
        auto pBiasBlob0 = getBlobOrNull(GetNextSingleLayer(splitLayer->outData[0]), "biases");
        auto pBiasBlob1 = getBlobOrNull(GetNextSingleLayer(splitLayer->outData[1]), "biases");

        auto outputSize = convLayer1->_out_depth;
        auto inputSize = convLayer1->insData[0].lock()->getDims()[1];
        auto bias_format = cldnn::format::bfyx;
        auto weights_format = (convLayer1->insData[0].lock()->getDims().size() == 4) ? cldnn::format::goiyx :
                                                                                       cldnn::format::goizyx;

        cldnn::primitive_id weightID = layer_type_name_ID(layer) + "_grouped" + m_weightsTag;
        cldnn::primitive_id biasID = layer_type_name_ID(layer) + m_biasesTag;

        std::vector<cldnn::tensor::value_type> weightDimsVec =  { TensorValue(conv_groups),
                                                                  TensorValue(outputSize),
                                                                  TensorValue(inputSize) };

        std::vector<cldnn::tensor::value_type> biasDimsVec =  { TensorValue(1),
                                                                TensorValue(conv_groups * outputSize),
                                                                TensorValue(1),
                                                                TensorValue(1) };

        for (int i = static_cast<int>(convLayer1->_kernel.size()) - 1; i >= 0; i--) {
            weightDimsVec.push_back(TensorValue(convLayer1->_kernel[i]));
        }

        if (pWeightsBlob0 != nullptr && pWeightsBlob1 != nullptr) {
            cldnn::layout weightsLayout = cldnn::layout(
                    DataTypeFromPrecision(pWeightsBlob0->getTensorDesc().getPrecision()),
                    weights_format,
                    cldnn::tensor(weights_format, weightDimsVec));

            auto data0 = static_cast<const char *>(pWeightsBlob0->buffer());
            auto data1 = static_cast<const char *>(pWeightsBlob1->buffer());

            auto mem = cldnn::memory::allocate(*m_engine, weightsLayout, 0, false);
            auto tmpPointer = mem.pointer<char>();
            auto buf = tmpPointer.data();
            auto bufSize = weightsLayout.bytes_count();

            for (size_t i = 0; i < bufSize / 2; i++) {
                buf[i] = data0[i];
                buf[i + bufSize / 2] = data1[i];
            }

            topology.add(cldnn::data(weightID, mem));
            weightPrimID.push_back(weightID);
        } else {
            THROW_CLDNN_EXCEPTION("Missing weightID blob data");
        }

        if (pBiasBlob0 != nullptr && pBiasBlob1 != nullptr) {
            cldnn::layout biasLayout = cldnn::layout(
                    DataTypeFromPrecision(pBiasBlob0->getTensorDesc().getPrecision()),
                    bias_format,
                    cldnn::tensor(bias_format, biasDimsVec));

            auto data0 = static_cast<const char *>(pBiasBlob0->buffer());
            auto data1 = static_cast<const char *>(pBiasBlob1->buffer());

            auto mem = cldnn::memory::allocate(*m_engine, biasLayout, 0, false);
            auto tmpPointer = mem.pointer<char>();
            auto buf = tmpPointer.data();
            auto bufSize = biasLayout.bytes_count();

            for (size_t i = 0; i < bufSize / 2; i++) {
                buf[i] = data0[i];
                buf[i + bufSize / 2] = data1[i];
            }

            topology.add(cldnn::data(biasID, mem));
            biasPrimID.push_back(biasID);
        }
    } else {
        CreateWeightAndBiasPrimitives(topology, GetNextSingleLayer(splitLayer->outData[0]), weightPrimID, biasPrimID);
        CreateWeightAndBiasPrimitives(topology, GetNextSingleLayer(splitLayer->outData[1]), weightPrimID, biasPrimID);
    }

    auto concatLayerPtr = std::make_shared<InferenceEngine::CNNLayer>(*concatLayer);

    cldnn::tensor stride = cldnn::tensor(cldnn::batch(1), cldnn::feature(1),
                                         cldnn::spatial(convLayer1->_stride[X_AXIS], convLayer1->_stride[Y_AXIS]));
    auto allPad = getPaddings(*convLayer1);
    int x_pad = allPad.begin[X_AXIS], y_pad = allPad.begin[Y_AXIS];
    cldnn::tensor padding = cldnn::tensor(cldnn::batch(0), cldnn::feature(0),
                                          cldnn::spatial(-x_pad, -y_pad, 0));

    cldnn::tensor dilation = cldnn::tensor(cldnn::batch(1), cldnn::feature(1),
                                           cldnn::spatial(convLayer1->_dilation[X_AXIS], convLayer1->_dilation[Y_AXIS]));

    std::string splitLayerName = layer_type_name_ID(layer);
    auto splitPrim = cldnn::convolution(splitLayerName,
                                        inputPrimitives[0],
                                        weightPrimID,
                                        biasPrimID,
                                        conv_groups,
                                        stride,
                                        padding,
                                        dilation,
                                        CldnnTensorFromIEDims(concatLayer->outData[0]->getTensorDesc().getDims()),
                                        DataTypeFromPrecision(convLayer2->outData[0]->getPrecision()));

    layer = concatLayerPtr;

    primitivesToIRLayersMap[splitLayerName] = {convLayer1->name, convLayer2->name, concatLayer->name};
    primitiveIDs[splitLayerName]  = splitLayerName;
    primitiveIDs[layer_type_name_ID(convLayer1)]  = splitLayerName;
    primitiveIDs[layer_type_name_ID(convLayer2)]  = splitLayerName;
    primitiveIDs[layer_type_name_ID(concatLayer)] = splitLayerName;  // pair the last merged layer (concat or relu) with
                                                               // this primitive name to be used as
                                                              // input prim for subsequent layers
    topology.add(splitPrim);
    profilingIDs.push_back(splitLayerName);
}

void Program::CreatePowerPrimitive(cldnn::topology& topology, InferenceEngine::CNNLayerPtr &layer) {
    ValidateLayer(layer, 1);
    auto inputPrimitives = GetPrevLayersPrimitives(layer);
    auto powerLayer = as<InferenceEngine::PowerLayer *> (layer);
    if (powerLayer->power != 1.0f && powerLayer->power != 0.5f) {
        auto power = powerLayer->power;
        auto scale = powerLayer->scale;
        auto shift = powerLayer->offset;

        std::string powerLayerName = layer_type_name_ID(layer);
        std::string linearLayerName = powerLayerName + "_linear_activation";
        auto linearActivationPrim = cldnn::activation(linearLayerName, inputPrimitives[0], cldnn::activation_func::linear, { scale, shift });
        topology.add(linearActivationPrim);
        AddInnerPrimitiveToProfiler(linearLayerName, powerLayerName, layer);

        auto powActivationPrim = cldnn::activation(powerLayerName, linearLayerName, cldnn::activation_func::pow, { power, 0.f });
        topology.add(powActivationPrim);
        AddPrimitiveToProfiler(powerLayerName, layer);
    } else {
        std::string powerLayerName = layer_type_name_ID(layer);
        if ((powerLayer->scale == 1.0f) && (powerLayer->offset == 0.0f)) {
            if (powerLayer->power == 0.5f) {
                auto activationPrim = cldnn::activation(powerLayerName, inputPrimitives[0], cldnn::activation_func::sqrt);
                topology.add(activationPrim);
                profilingIDs.push_back(powerLayerName);
                primitiveIDs[powerLayerName] = powerLayerName;
            }  else {
                // skip this layer
                primitiveIDs[powerLayerName] = inputPrimitives[0];  // register the previous primID for this layer too
                InitProfileInfo(layer->name, layer->type, false, InferenceEngine::InferenceEngineProfileInfo::NOT_RUN);  // Mark this layer as not run
            }
        } else {
            // create scale primitive
            auto scaleValuePrimName = powerLayerName + m_scalesTag;
            AddSingleValuePrimitive(topology, scaleValuePrimName,
                DataTypeFromPrecision(powerLayer->precision),
                powerLayer->scale);

            cldnn::primitive_id biasValuePrimName = "";
            if (powerLayer->offset != 0.0f) {
                biasValuePrimName = powerLayerName + m_biasesTag;
                AddSingleValuePrimitive(topology, biasValuePrimName,
                    DataTypeFromPrecision(powerLayer->precision),
                    powerLayer->offset);
            }
            auto scalePrim = cldnn::scale(
                powerLayerName,
                inputPrimitives[0],
                scaleValuePrimName,
                biasValuePrimName);

            topology.add(scalePrim);
            AddPrimitiveToProfiler(powerLayerName, layer);

            if (powerLayer->power == 0.5f) {
                auto activationPrim = cldnn::activation(powerLayerName + "_sqrt", powerLayerName, cldnn::activation_func::sqrt);
                topology.add(activationPrim);
                AddInnerPrimitiveToProfiler(powerLayerName + "_sqrt", powerLayerName, layer);
                profilingIDs.push_back(powerLayerName + "_sqrt");
            }
        }
    }
}

void Program::CreateSoftMaxPrimitive(cldnn::topology& topology, InferenceEngine::CNNLayerPtr &layer) {
    ValidateLayer(layer, 1);
    auto inputPrimitives = GetPrevLayersPrimitives(layer);
    auto softmaxLayer = as<InferenceEngine::SoftMaxLayer *> (layer);

    std::string softmaxLayerName = layer_type_name_ID(layer);
    auto softmaxPrim = cldnn::softmax(softmaxLayerName,
                                      inputPrimitives[0],
                                      SoftmaxDimensionFromIEAxis(softmaxLayer));
    topology.add(softmaxPrim);
    AddPrimitiveToProfiler(softmaxLayerName, layer);
}

void Program::CreateLogSoftmaxPrimitive(cldnn::topology& topology, InferenceEngine::CNNLayerPtr &layer) {
    ValidateLayer(layer, 1);
    auto inputPrimitives = GetPrevLayersPrimitives(layer);
    auto logSoftmaxLayer = as<InferenceEngine::GenericLayer*>(layer);
    auto sz = logSoftmaxLayer->input().get()->getTensorDesc().getDims().size();

    auto axis = logSoftmaxLayer->GetParamAsInt("axis", 1);
    if (axis < 0) axis += sz;
    cldnn::softmax::dimension_t softmax_axis;

    switch (axis) {
        case 0: softmax_axis = cldnn::softmax::normalize_all; break;
        case 1: softmax_axis = cldnn::softmax::normalize_f; break;
        case 2: softmax_axis = sz > 4 ? cldnn::softmax::normalize_z : cldnn::softmax::normalize_y; break;
        case 3: softmax_axis = sz > 4 ? cldnn::softmax::normalize_y : cldnn::softmax::normalize_x; break;
        case 4: softmax_axis = cldnn::softmax::normalize_x; break;
        default: THROW_CLDNN_EXCEPTION("Unsupported logsoftmax axis " << axis);
    }

    std::string softmaxLayerName = "softMax";
    auto softmaxPrim = cldnn::softmax(softmaxLayerName, inputPrimitives[0], softmax_axis);
    topology.add(softmaxPrim);
    AddPrimitiveToProfiler(softmaxLayerName, layer);

    std::string logSoftmaxLayerName = layer_type_name_ID(layer);
    auto logPrim = cldnn::activation(logSoftmaxLayerName, softmaxLayerName, cldnn::activation_func::log);
    topology.add(logPrim);
    AddPrimitiveToProfiler(logSoftmaxLayerName, layer);
}

void Program::CreateFullyConnectedPrimitive(cldnn::topology& topology, InferenceEngine::CNNLayerPtr &layer) {
    ValidateLayer(layer, {1, 2, 3});
    auto inputPrimitives = GetPrevLayersPrimitives(layer);
    auto fcLayer = as<InferenceEngine::FullyConnectedLayer *> (layer);

    std::string fcLayerName = layer_type_name_ID(layer);
    std::vector<cldnn::primitive_id> weightPrimID;
    std::vector<cldnn::primitive_id> biasPrimID;
    CreateWeightAndBiasPrimitives(topology, layer, weightPrimID, biasPrimID);

    IE_ASSERT(weightPrimID.size() == 1);
    IE_ASSERT(biasPrimID.size() <= 1);

    auto fcPrim = cldnn::fully_connected(fcLayerName,
                                         inputPrimitives[0],
                                         weightPrimID[0],
                                         biasPrimID.empty() ? "" : biasPrimID[0],
                                         DataTypeFromPrecision(fcLayer->outData[0]->getTensorDesc().getPrecision()));

    topology.add(fcPrim);

    AddPrimitiveToProfiler(fcLayerName, layer);
}

void Program::CreatePoolingPrimitive(cldnn::topology& topology, InferenceEngine::CNNLayerPtr &layer) {
    ValidateLayer(layer, 1);
    auto inputPrimitives = GetPrevLayersPrimitives(layer);

    auto poolLayer = as<InferenceEngine::PoolingLayer*>(layer);

    std::string poolLayerName = layer_type_name_ID(layer);
    auto allPads = getPaddings(*poolLayer);
    if (poolLayer->outData.size() > 1) {
        // max pooling with argmax
        SizeVector argmaxDims;

        std::string realOutputID, argmaxOutputID;
        int outputOrder = 0;

        for (auto out : poolLayer->outData) {
            auto layersMap = getInputTo(out);

            for (auto item : layersMap) {
                bool isUpooling = (LayerTypeFromStr(item.second->type) == Unpooling);
                if (outputOrder == 1 && isUpooling) {
                    argmaxDims = InferenceEngine::SizeVector(out->getTensorDesc().getDims());
                    argmaxOutputID = out->getName();
                } else {
                    realOutputID = out->getName();
                }
                outputOrder++;
            }
        }

        // create mutable_data primitive for storing argmax data
        cldnn::tensor mutableTensor;
        switch (argmaxDims.size()) {
        case 4: mutableTensor = cldnn::tensor(TensorValue(argmaxDims[0]), TensorValue(argmaxDims[1]),
                                              TensorValue(argmaxDims[3]), TensorValue(argmaxDims[2]));
            break;
        case 3: mutableTensor = cldnn::tensor(TensorValue(argmaxDims[0]), TensorValue(argmaxDims[1]),
                                              1, TensorValue(argmaxDims[2]));
            break;
        case 2: mutableTensor = cldnn::tensor(TensorValue(argmaxDims[0]), TensorValue(argmaxDims[1]), 1, 1);
            break;
        case 1:  // not implemented yet.
        default: THROW_CLDNN_EXCEPTION("Invalid constant blob dimensions");
        }

        cldnn::layout mutableLayout = cldnn::layout(
            cldnn::data_types::f32,
            m_defaultFormat,
            mutableTensor);

        cldnn::primitive_id argmaxPrimID = layer->name + "_argmax_mutable";

        auto mem = cldnn::memory::allocate(*m_engine, mutableLayout);
        auto argmax_mutable_prim = cldnn::mutable_data(argmaxPrimID, mem);
        topology.add(argmax_mutable_prim);
        primitivesToIRLayersMap[argmaxPrimID] = { layer->name };
        primitivesToIRLayersMap[argmaxOutputID] = { layer->name };
        primitiveIDs[argmaxPrimID] = argmaxPrimID;
        primitiveIDs[argmaxOutputID] = argmaxPrimID;

        // create pooling primitive itself
        auto poolPrim = cldnn::pooling(poolLayerName,
            inputPrimitives[0],
            argmaxPrimID,
            cldnn::pooling_mode::max_with_argmax,
            (cldnn::tensor) cldnn::spatial(TensorValue(poolLayer->_kernel[X_AXIS]), TensorValue(poolLayer->_kernel[Y_AXIS])),  // size
            (cldnn::tensor) cldnn::spatial(TensorValue(poolLayer->_stride[X_AXIS]), TensorValue(poolLayer->_stride[Y_AXIS])),  // stride
            // input offset (padding) - explicit tensor for 0 bf
            cldnn::tensor { 0, 0, -TensorValue(allPads.begin[X_AXIS]), -TensorValue(allPads.begin[Y_AXIS]), 0 },
            CldnnTensorFromIEDims(poolLayer->outData[0]->getTensorDesc().getDims()));

        topology.add(poolPrim);
        primitiveIDs[realOutputID] = poolLayerName;
    } else {
        // regular pooling
        cldnn::tensor size, stride, input_offset;

        if (poolLayer->input()->getTensorDesc().getDims().size() > 4) {
            size = (cldnn::tensor) cldnn::spatial(TensorValue(poolLayer->_kernel[X_AXIS]),
                                  TensorValue(poolLayer->_kernel[Y_AXIS]),
                                  TensorValue(poolLayer->_kernel[Z_AXIS]));
            stride = (cldnn::tensor) cldnn::spatial(TensorValue(poolLayer->_stride[X_AXIS]),
                                    TensorValue(poolLayer->_stride[Y_AXIS]),
                                    TensorValue(poolLayer->_stride[Z_AXIS]));
            input_offset = { 0, 0, -TensorValue(allPads.begin[X_AXIS]),
                                   -TensorValue(allPads.begin[Y_AXIS]),
                                   -TensorValue(allPads.begin[Z_AXIS]) };
        } else {
            size = (cldnn::tensor) cldnn::spatial(TensorValue(poolLayer->_kernel[X_AXIS]), TensorValue(poolLayer->_kernel[Y_AXIS]));
            stride = (cldnn::tensor) cldnn::spatial(TensorValue(poolLayer->_stride[X_AXIS]), TensorValue(poolLayer->_stride[Y_AXIS]));
            input_offset = { 0, 0, -TensorValue(allPads.begin[X_AXIS]), -TensorValue(allPads.begin[Y_AXIS]), 0 };
        }

        auto dt = DataTypeFromPrecision(poolLayer->outData[0]->getPrecision());

        auto poolPrim = cldnn::pooling(poolLayerName,
            inputPrimitives[0],
            PoolingModeFromIEPooling(poolLayer->_type, poolLayer->_exclude_pad),
            size,
            stride,
            input_offset,
            CldnnTensorFromIEDims(poolLayer->outData[0]->getTensorDesc().getDims()),
            dt);
        cldnn::tensor pad_end = { 0, 0, -TensorValue(poolLayer->_pads_end[X_AXIS]), -TensorValue(poolLayer->_pads_end[Y_AXIS]), 0 };
        poolPrim.pad_end = pad_end;
        topology.add(poolPrim);
        primitiveIDs[poolLayerName] = poolLayerName;
    }

    primitivesToIRLayersMap[poolLayerName] = { layer->name };
    profilingIDs.push_back(poolLayerName);
}

void Program::CreateLRNPrimitive(cldnn::topology& topology, InferenceEngine::CNNLayerPtr &layer) {
    ValidateLayer(layer, 1);
    auto inputPrimitives = GetPrevLayersPrimitives(layer);
    auto lrnLayer = as<InferenceEngine::NormLayer *> (layer);
    std::string lrnLayerName = layer_type_name_ID(layer);
    auto lrnPrim = cldnn::lrn(
        lrnLayerName,
        inputPrimitives[0],
        lrnLayer->_size,
        static_cast<float>(lrnLayer->_k),
        lrnLayer->_alpha,
        lrnLayer->_beta,
        lrnLayer->_isAcrossMaps ? cldnn::lrn_norm_region_across_channel : cldnn::lrn_norm_region_within_channel);

    topology.add(lrnPrim);
    AddPrimitiveToProfiler(lrnLayerName, layer);
}

void Program::CreateActivationPrimitive(cldnn::topology& topology, InferenceEngine::CNNLayerPtr &layer, const LayerType type) {
    ValidateLayer(layer, 1);
    auto inputPrimitives = GetPrevLayersPrimitives(layer);
    cldnn::activation_additional_params params{ 0.0f, 0.0f };
    cldnn::activation_func func = cldnn::activation_func::none;

    LayerType activationType;
    if (type == Activation) {
        std::string activation_type = layer->GetParamAsString("type");
        if (activation_type == "tanh") {
            activationType = TanH;
        } else if (activation_type == "sigmoid" || activation_type == "logistic")  {
            activationType = Sigmoid;
        } else if (activation_type == "elu")  {
            activationType = ELU;
        } else if (activation_type == "swish")  {
            activationType = Swish;
        } else if (activation_type == "hswish")  {
            activationType = HSwish;
        } else if (activation_type == "mish")  {
            activationType = Mish;
        } else if (activation_type == "gelu")  {
            activationType = Gelu;
        } else if (activation_type == "relu")  {
            activationType = ReLU;
        } else if (activation_type == "relu6")  {
            activationType = ReLU6;
        } else if (activation_type == "clamp")  {
            activationType = Clamp;
        } else if (activation_type == "exp")  {
            activationType = Exp;
        } else if (activation_type == "not")  {
            activationType = Not;
        } else if (activation_type == "hsigmoid")  {
            activationType = HSigmoid;
        } else {
            THROW_CLDNN_EXCEPTION("Unsupported activation type (" + activation_type +
                                  ") in layer " + layer->name);
        }
    } else {
        activationType = type;
    }

    switch (activationType) {
    case TanH:
    {
        func = cldnn::activation_func::hyperbolic_tan;
        break;
    }
    case ELU:
    {
        func = cldnn::activation_func::elu;
        params.a = layer->GetParamAsFloat("alpha", 1.0f);
        break;
    }
    case Sigmoid:
    {
        func = cldnn::activation_func::logistic;
        break;
    }
    case ReLU:
    {
        auto negative_slope = layer->GetParamAsFloat("negative_slope", 0.0f);
        if (negative_slope == 0.f) {
            func = cldnn::activation_func::relu;
        } else {
            func = cldnn::activation_func::relu_negative_slope;
            params.a = negative_slope;
        }
        break;
    }
    case ReLU6:
    {
        func = cldnn::activation_func::clamp;
        params.b = layer->GetParamAsFloat("n", 6.0f);
        break;
    }
    case Clamp:
    {
        func = cldnn::activation_func::clamp;
        params.a = layer->GetParamAsFloat("min");
        params.b = layer->GetParamAsFloat("max");
        break;
    }
    case Exp:
    {
        func = cldnn::activation_func::exp;
        break;
    }
    case Not:
    {
        func = cldnn::activation_func::negation;
        break;
    }
    case Asin:
    {
        func = cldnn::activation_func::asin;
        break;
    }
    case Asinh:
    {
        func = cldnn::activation_func::asinh;
        break;
    }
    case Acos:
    {
        func = cldnn::activation_func::acos;
        break;
    }
    case Acosh:
    {
        func = cldnn::activation_func::acosh;
        break;
    }
    case Atan:
    {
        func = cldnn::activation_func::atan;
        break;
    }
    case Atanh:
    {
        func = cldnn::activation_func::atanh;
        break;
    }
    case Abs:
    {
        func = cldnn::activation_func::abs;
        break;
    }
    case Floor:
    {
        func = cldnn::activation_func::floor;
        break;
    }
    case Ceil:
    {
        func = cldnn::activation_func::ceil;
        break;
    }
    case Ceiling:
    {
        func = cldnn::activation_func::ceil;
        break;
    }
    case Erf:
    {
        func = cldnn::activation_func::erf;
        break;
    }
    case HardSigmoid:
    {
        func = cldnn::activation_func::hard_sigmoid;
        params.a = layer->GetParamAsFloat("alpha", 0.2f);
        params.b = layer->GetParamAsFloat("beta", 0.5f);
        break;
    }
    case HSigmoid:
    {
        func = cldnn::activation_func::hsigmoid;
        break;
    }
    case Log:
    {
        func = cldnn::activation_func::log;
        break;
    }
    case Neg:
    {
        func = cldnn::activation_func::negative;
        break;
    }
    case Reciprocal:
    {
        func = cldnn::activation_func::reciprocal;
        break;
    }
    case Selu:
    {
        func = cldnn::activation_func::selu;
        params.a = layer->GetParamAsFloat("alpha", 1.67326f);
        params.b = layer->GetParamAsFloat("gamma", 1.0507f);
        break;
    }
    case SoftPlus:
    {
        func = cldnn::activation_func::softplus;
        break;
    }
    case SoftSign:
    {
        func = cldnn::activation_func::softsign;
        break;
    }
    case Tan:
    {
        func = cldnn::activation_func::tan;
        break;
    }
    case Sin:
    {
        func = cldnn::activation_func::sin;
        break;
    }
    case Sinh:
    {
        func = cldnn::activation_func::sinh;
        break;
    }
    case Cos:
    {
        func = cldnn::activation_func::cos;
        break;
    }
    case Cosh:
    {
        func = cldnn::activation_func::cosh;
        break;
    }
    case Swish:
    {
        func = cldnn::activation_func::swish;
        break;
    }
    case HSwish:
    {
        func = cldnn::activation_func::hswish;
        break;
    }
    case Mish:
    {
        func = cldnn::activation_func::mish;
        break;
    }
    case Gelu:
    {
        func = cldnn::activation_func::gelu;
        break;
    }
    case Sign:
    {
        func = cldnn::activation_func::sign;
        break;
    }
    default:
        THROW_CLDNN_EXCEPTION("Unsupported activation type (" + layer->type +
                              ") in layer " + layer->name);
    }

    std::string layerName = layer_type_name_ID(layer);
    auto activationPrimitive = cldnn::activation(layerName, inputPrimitives[0], func, params);
    topology.add(activationPrimitive);
    AddPrimitiveToProfiler(layerName, layer);
}

void Program::CreateCopyPrimitive(cldnn::topology& topology, InferenceEngine::CNNLayerPtr &layer) {
    ValidateLayer(layer, 1);
    auto inputPrimitives = GetPrevLayersPrimitives(layer);

    // Optimize out and just update references
    std::string layerName = layer_type_name_ID(layer);
    primitivesToIRLayersMap[layerName] = { layer->name };
    primitiveIDs[layerName] = inputPrimitives[0];
    InitProfileInfo(layerName, layer->type, false, InferenceEngine::InferenceEngineProfileInfo::OPTIMIZED_OUT);  // Mark this layer as optimized out
}

void Program::CreateResamplePrimitive(cldnn::topology& topology, InferenceEngine::CNNLayerPtr &layer) {
    ValidateLayer(layer, 1);
    auto inputPrimitives = GetPrevLayersPrimitives(layer);
    auto resampleLayer = as<InferenceEngine::GenericLayer*> (layer);

    size_t inFeatures = 1;
    std::shared_ptr<Data> insData0 = layer->insData[0].lock();
    IE_ASSERT(insData0 != nullptr);
    auto insData0dims = insData0->getTensorDesc().getDims();
    auto outDims = layer->outData[0]->getTensorDesc().getDims();
    auto outTensor = CldnnTensorFromIEDims(outDims);

    if (insData0dims.size() > 1) {
        inFeatures = insData0dims[1];
    }
    std::string sampleType = resampleLayer->GetParamAsString("type");
    std::string resampleLayerName = layer_type_name_ID(layer);

    cldnn::resample_type cldnnSampleType = ResampleTypeFromString(sampleType);

    auto upsamplingPrim = cldnn::resample(
        resampleLayerName,
        inputPrimitives[0],
        outTensor,
        inFeatures,
        cldnnSampleType);

    topology.add(upsamplingPrim);
    AddPrimitiveToProfiler(resampleLayerName, layer);
}

void Program::CreateInterpPrimitive(cldnn::topology& topology, InferenceEngine::CNNLayerPtr &layer) {
    ValidateLayer(layer, 1);
    auto inputPrimitives = GetPrevLayersPrimitives(layer);
    auto interpLayer = as<InferenceEngine::GenericLayer*> (layer);

    std::shared_ptr<Data> insData0 = layer->insData[0].lock();
    IE_ASSERT(insData0 != nullptr);
    auto insData0dims = insData0->getTensorDesc().getDims();
    auto outDims = layer->outData[0]->getTensorDesc().getDims();
    auto outTensor = CldnnTensorFromIEDims(outDims);

    std::vector<int> pads_begin(outDims.size(), 0);
    std::vector<int> pads_end(outDims.size(), 0);
    int pad_begin = interpLayer->GetParamAsInt("pad_beg_", 0);
    int pad_end = interpLayer->GetParamAsInt("pad_end_", 0);
    for (size_t i = 2; i < pads_begin.size(); ++i) {
        pads_begin[i] = pad_begin;
        pads_end[i] = pad_end;
    }
    int align_corners = interpLayer->GetParamAsInt("align_corners", 1);

    std::string resampleLayerName = layer_type_name_ID(layer);

    auto resamplePrim = cldnn::resample(
        resampleLayerName,
        inputPrimitives[0],
        outTensor,
        pads_begin,
        pads_end,
        align_corners,
        cldnn::resample_type::bilinear);

    topology.add(resamplePrim);
    AddPrimitiveToProfiler(resampleLayerName, layer);
}

static cldnn::coordinate_transformation_mode CoordinateTransformationModeFromString(const std::string &str) {
    static const caseless_map<std::string, cldnn::coordinate_transformation_mode> CoordTransformationMode = {
        { "half_pixel" , cldnn::coordinate_transformation_mode::half_pixel },
        { "pytorch_half_pixel" , cldnn::coordinate_transformation_mode::pytorch_half_pixel },
        { "asymmetric" , cldnn::coordinate_transformation_mode::asymmetric },
        { "tf_half_pixel_for_nn" , cldnn::coordinate_transformation_mode::tf_half_pixel_for_nn },
        { "align_corners" , cldnn::coordinate_transformation_mode::align_corners },
    };
    auto it = CoordTransformationMode.find(str);
    if (it != CoordTransformationMode.end())
        return it->second;
    else
        THROW_CLDNN_EXCEPTION("Unknown coordinate transformation mode: " << str);
}

static cldnn::nearest_mode NearestModeFromString(const std::string &str) {
    static const caseless_map<std::string, cldnn::nearest_mode> NearestMode = {
        { "round_prefer_floor" , cldnn::nearest_mode::round_prefer_floor },
        { "round_prefer_ceil" , cldnn::nearest_mode::round_prefer_ceil },
        { "floor" , cldnn::nearest_mode::floor },
        { "ceil" , cldnn::nearest_mode::ceil },
        { "simple" , cldnn::nearest_mode::simple },
    };
    auto it = NearestMode.find(str);
    if (it != NearestMode.end())
        return it->second;
    else
        THROW_CLDNN_EXCEPTION("Unknown nearest mode: " << str);
}

static cldnn::shape_calculation_mode ShapeCalculationModeFromString(const std::string &str) {
    static const caseless_map<std::string, cldnn::shape_calculation_mode> shapeCalcMode = {
        { "sizes" , cldnn::shape_calculation_mode::sizes },
        { "scales" , cldnn::shape_calculation_mode::scales },
    };
    auto it = shapeCalcMode.find(str);
    if (it != shapeCalcMode.end())
        return it->second;
    else
        THROW_CLDNN_EXCEPTION("Unknown shape calculation mode: " << str);
}

inline cldnn::resample::resample_axis InterpolateAxisFromIEAxis(int axis, unsigned sz) {
    if (axis < 0)
        axis += sz;
    if (axis < 0 || axis >= sz)
        THROW_CLDNN_EXCEPTION("Interpolate axis is not correspond to number of dimensions");

    // Difference in dimension ordering between IE and clDNN,
    // reverse spatial dimensions after batch and feature.
    unsigned cldnn_axis = axis;
    if (axis >= 2) {
        auto spatial_axis = axis - 2;
        // Default and minimum number of dimensions is 4
        auto spatial_size = std::max(sz, 4u) - 2;
        cldnn_axis = spatial_size - spatial_axis - 1 + 2;
    }

    switch (cldnn_axis) {
        case 0:
            return cldnn::resample::resample_axis::along_b;
        case 1:
            return cldnn::resample::resample_axis::along_f;
        case 2:
            return cldnn::resample::resample_axis::along_x;
        case 3:
            return cldnn::resample::resample_axis::along_y;
        case 4:
            return cldnn::resample::resample_axis::along_z;
        case 5:
            return cldnn::resample::resample_axis::along_w;
        default:
            break;
    }
    THROW_CLDNN_EXCEPTION("Unsupported Interpolate axis: " << axis);
}

void Program::CreateInterpolatePrimitive(cldnn::topology& topology, InferenceEngine::CNNLayerPtr &layer) {
    ValidateLayer(layer, {3, 4});
    auto inputPrimitives = GetPrevLayersPrimitives(layer);
    auto interpolateLayer = as<InferenceEngine::GenericLayer*> (layer);

    std::shared_ptr<Data> insData0 = layer->insData[0].lock();
    IE_ASSERT(insData0 != nullptr);
    auto insData0dims = insData0->getTensorDesc().getDims();
    auto outDims = layer->outData[0]->getTensorDesc().getDims();
    auto outTensor = CldnnTensorFromIEDims(outDims);

    auto pads_begin = interpolateLayer->GetParamAsInts("pads_begin", {});
    auto pads_end = interpolateLayer->GetParamAsInts("pads_end", {});
    for (size_t i = pads_begin.size(); i < outDims.size() || i < 4; ++i)
        pads_begin.push_back(0);
    for (size_t i = pads_end.size(); i < outDims.size() || i < 4; ++i)
        pads_end.push_back(0);
    std::string mode = interpolateLayer->GetParamAsString("mode");
    std::string shape_calc_mode = interpolateLayer->GetParamAsString("shape_calculation_mode");
    std::string coordinate_trans_mode = interpolateLayer->GetParamAsString("coordinate_transformation_mode", "half_pixel");
    std::string nearest_mode = interpolateLayer->GetParamAsString("nearest_mode", "round_prefer_floor");
    int antialias = interpolateLayer->GetParamAsBool("antialias", false);
    float cube_coeff = interpolateLayer->GetParamAsFloat("cube_coeff", -0.75f);

    std::string resampleLayerName = layer_type_name_ID(layer);
    auto cldnnSampleType = ResampleTypeFromString(mode);
    auto shapeCalcMode = ShapeCalculationModeFromString(shape_calc_mode);
    auto coordTransMode = CoordinateTransformationModeFromString(coordinate_trans_mode);
    auto nearestMode = NearestModeFromString(nearest_mode);

    std::vector<float> scales;
    auto scalesInput = layer->insData[2].lock();
    auto scalesInputCreator = getCreatorLayer(scalesInput).lock();
    if (scalesInputCreator->blobs.size() == 1) {
        auto constantBlob = scalesInputCreator->blobs.begin()->second;
        auto axesPrecision = constantBlob->getTensorDesc().getPrecision();
        if (axesPrecision == InferenceEngine::Precision::FP32) {
            auto data = constantBlob->buffer().as<float*>();
            for (size_t i = 0; i < constantBlob->size(); ++i)
                scales.push_back(data[i]);
        } else if (axesPrecision == InferenceEngine::Precision::FP16) {
            auto data = static_cast<const uint16_t *>(constantBlob->buffer());
            for (size_t i = 0; i < constantBlob->size(); ++i)
                scales.push_back(cldnn::half_to_float(data[i]));
        } else {
            THROW_IE_EXCEPTION << layer->name << " Incorrect scales input precision";
        }
    }

    std::vector<cldnn::resample::resample_axis> axes;
    if (inputPrimitives.size() == 4) {
        auto axesInput = layer->insData[3].lock();
        auto axesInputCreator = getCreatorLayer(axesInput).lock();
        if (axesInputCreator->blobs.size() == 1) {
            auto constantBlob = axesInputCreator->blobs.begin()->second;
            auto axesPrecision = constantBlob->getTensorDesc().getPrecision();
            if (axesPrecision == InferenceEngine::Precision::I32) {
                auto data = constantBlob->buffer().as<int32_t*>();
                for (size_t i = 0; i < constantBlob->size(); ++i)
                    axes.push_back(InterpolateAxisFromIEAxis(data[i], insData0dims.size()));
            } else if (axesPrecision == InferenceEngine::Precision::I64) {
                auto data = constantBlob->buffer().as<int64_t*>();
                for (size_t i = 0; i < constantBlob->size(); ++i)
                    axes.push_back(InterpolateAxisFromIEAxis(static_cast<int32_t>(data[i]), insData0dims.size()));
            } else {
                THROW_IE_EXCEPTION << layer->name
                                   << " Incorrect axes input precision";
            }
        }
    } else {
        for (int i = 0; i < insData0dims.size(); ++i) {
            axes.push_back(InterpolateAxisFromIEAxis(i, insData0dims.size()));
        }
    }

    if (axes.size() != scales.size())
        THROW_IE_EXCEPTION << layer->name << " Incorrect axes and scales should be the same size";

    cldnn::resample::AxesAndScales axesAndScales;
    for (size_t i = 0; i < axes.size(); ++i) {
        axesAndScales[axes[i]] = scales[i];
    }

    if (cldnnSampleType == cldnn::resample_type::linear_onnx) {
        if (insData0dims.size() != 2 && insData0dims.size() != 4)
            THROW_CLDNN_EXCEPTION("mode 'linear_onnx' supports only 2D or 4D tensors");
        if (axes.size() != 2 && insData0dims.size() != axes.size())
            THROW_CLDNN_EXCEPTION("mode 'linear_onnx' supports only axes with size 2 or equal to input rank");
        bool correctAxes =
            ((axes[0] == cldnn::resample::resample_axis::along_b) &&
             (axes[1] == cldnn::resample::resample_axis::along_f)) ||
            ((axes[0] == cldnn::resample::resample_axis::along_y) &&
             (axes[1] == cldnn::resample::resample_axis::along_x));
        if (axes.size() == 4 && insData0dims.size() == 4) {
            correctAxes = axes[0] == cldnn::resample::resample_axis::along_b &&
                          axes[1] == cldnn::resample::resample_axis::along_f &&
                          axes[2] == cldnn::resample::resample_axis::along_y &&
                          axes[3] == cldnn::resample::resample_axis::along_x;
        }
        if (!correctAxes)
            THROW_CLDNN_EXCEPTION(
                "mode 'linear_onnx' supports only case when axes = {2, 3} or "
                "axes = {0, 1} or axes = {0, 1, 2, 3}");
    }

    auto resamplePrim = cldnn::resample(
        resampleLayerName,
        inputPrimitives[0],
        outTensor,
        axesAndScales,
        pads_begin,
        pads_end,
        antialias,
        cube_coeff,
        cldnnSampleType,
        shapeCalcMode,
        coordTransMode,
        nearestMode);

    topology.add(resamplePrim);
    AddPrimitiveToProfiler(resampleLayerName, layer);
}

void Program::CreateYOLO2RegionPrimitive(cldnn::topology& topology, InferenceEngine::CNNLayerPtr &layer) {
    ValidateLayer(layer, 1);
    auto inputPrimitives = GetPrevLayersPrimitives(layer);
    auto YOLOregionLayer = as<InferenceEngine::GenericLayer*> (layer);

    uint32_t coords = YOLOregionLayer->GetParamAsUInt("coords", 4);
    uint32_t classes = YOLOregionLayer->GetParamAsUInt("classes", 20);
    uint32_t num = YOLOregionLayer->GetParamAsUInt("num", 1);
    bool do_softmax = YOLOregionLayer->GetParamAsBool("do_softmax", true);

    uint32_t mask_size = 0;
    if (HasParam(YOLOregionLayer->params, "mask")) {
        const auto mask = YOLOregionLayer->GetParamAsInts("mask");
        mask_size = static_cast<uint32_t>(mask.size());
    }

    std::string YOLOregionLayerName = layer_type_name_ID(layer);
    auto regionPrim = cldnn::region_yolo(
        YOLOregionLayerName,
        inputPrimitives[0],
        coords,
        classes,
        num,
        mask_size,
        do_softmax);

    topology.add(regionPrim);
    AddPrimitiveToProfiler(YOLOregionLayerName, layer);
}

void Program::CreateYOLO2ReorgPrimitive(cldnn::topology& topology, InferenceEngine::CNNLayerPtr &layer) {
    ValidateLayer(layer, 1);
    auto inputPrimitives = GetPrevLayersPrimitives(layer);
    auto YOLOreorgLayer = as<InferenceEngine::GenericLayer*> (layer);
    uint32_t stride = YOLOreorgLayer->GetParamAsUInt("stride");

    std::string YOLOreorgLayerName = layer_type_name_ID(layer);
    auto reorgPrim = cldnn::reorg_yolo(
        YOLOreorgLayerName,
        inputPrimitives[0],
        stride);

    topology.add(reorgPrim);
    AddPrimitiveToProfiler(YOLOreorgLayerName, layer);
}

void Program::CreateArgMaxMinPrimitive(cldnn::topology& topology, InferenceEngine::CNNLayerPtr &layer, const LayerType type) {
    ValidateLayer(layer, 1);
    auto inputPrimitives = GetPrevLayersPrimitives(layer);
    auto ArgMaxLayer = as<InferenceEngine::GenericLayer*> (layer);
    const cldnn::arg_max_min::out_type otype = type == ArgMin ? cldnn::arg_max_min::out_type::min : cldnn::arg_max_min::out_type::max;

    if (HasParam(ArgMaxLayer->params, "out_max_val")) {
        int32_t out_max_val_flag = ArgMaxLayer->GetParamAsInt("out_max_val");
        if (out_max_val_flag != 0) {
            THROW_IE_EXCEPTION << NOT_IMPLEMENTED_str << "ArgMax: out_max_val param is not supported for layer: " << layer->name;
        }
    }

    uint32_t top_k = ArgMaxLayer->GetParamAsUInt("top_k", 1);

    cldnn::arg_max_min::axis_name chosen_axis = cldnn::arg_max_min::axis_name::xyf;

    if (HasParam(ArgMaxLayer->params, "axis")) {
        int32_t axis_param = ArgMaxLayer->GetParamAsInt("axis", 1);

        int32_t axis = axis_param;
        if (ArgMaxLayer->outData[0]->getTensorDesc().getDims().size() == 5) {
            if (-5 <= axis && axis <= -1)
                axis += 5;

            switch (axis) {
                case 0: chosen_axis = cldnn::arg_max_min::axis_name::batch; break;
                case 1: chosen_axis = cldnn::arg_max_min::axis_name::feature; break;
                case 2: chosen_axis = cldnn::arg_max_min::axis_name::z; break;
                case 3: chosen_axis = cldnn::arg_max_min::axis_name::y; break;
                case 4: chosen_axis = cldnn::arg_max_min::axis_name::x; break;
            }
        } else {
            if (-4 <= axis && axis <= -1)
                axis += 4;

            switch (axis) {
                case 0: chosen_axis = cldnn::arg_max_min::axis_name::batch; break;
                case 1: chosen_axis = cldnn::arg_max_min::axis_name::feature; break;
                case 2: chosen_axis = cldnn::arg_max_min::axis_name::y; break;
                case 3: chosen_axis = cldnn::arg_max_min::axis_name::x; break;
            }
        }
    }

    std::string ArgMaxLayerName = layer_type_name_ID(layer);
    auto argmaxPrim = cldnn::arg_max_min(
        ArgMaxLayerName,
        inputPrimitives,
        otype,
        top_k,
        chosen_axis);

    topology.add(argmaxPrim);
    AddPrimitiveToProfiler(ArgMaxLayerName, layer);
}

void Program::CreateTopKPrimitive(cldnn::topology& topology, InferenceEngine::CNNLayerPtr &layer) {
    ValidateLayer(layer, 2);
    auto inputPrimitives = GetPrevLayersPrimitives(layer);
    auto ArgMaxLayer = as<InferenceEngine::TopKLayer*> (layer);

    cldnn::arg_max_min::out_type otype;
    cldnn::arg_max_min::sort_type stype;

    if (layer->GetParamAsString("mode", "max") == "max")
        otype = cldnn::arg_max_min::out_type::max;
    else
        otype = cldnn::arg_max_min::out_type::min;

    if (layer->GetParamAsString("sort", "value") == "value")
        stype = cldnn::arg_max_min::sort_type::sort_by_values;
    else
        stype = cldnn::arg_max_min::sort_type::sort_by_indices;

    auto topKInput = layer->insData[1].lock();
    auto topKInputCreator = getCreatorLayer(topKInput).lock();

    std::vector<int32_t> topk;
    if (topKInputCreator->blobs.size() == 1) {
        auto constantBlob = topKInputCreator->blobs.begin()->second;

        if (constantBlob->size() != 1)
            THROW_IE_EXCEPTION << layer->name << " Incorrect TopK elements value";

        auto axesPrecision = constantBlob->getTensorDesc().getPrecision();
        if (axesPrecision == InferenceEngine::Precision::FP32) {
            auto data = constantBlob->buffer().as<float*>();
            for (size_t i = 0; i < constantBlob->size(); ++i)
                topk.push_back(data[i]);
        } else if (axesPrecision == InferenceEngine::Precision::I32) {
            auto data = constantBlob->buffer().as<int32_t*>();
            for (size_t i = 0; i < constantBlob->size(); ++i)
                topk.push_back(data[i]);
        } else if (axesPrecision == InferenceEngine::Precision::I64) {
            auto data = constantBlob->buffer().as<int64_t*>();
            for (size_t i = 0; i < constantBlob->size(); ++i)
                topk.push_back(static_cast<int32_t>(data[i]));
        } else {
            THROW_IE_EXCEPTION << layer->name << " Incorrect TopK input Precision";
        }
    }

    uint32_t top_k = topk[0];

    cldnn::arg_max_min::axis_name chosen_axis = cldnn::arg_max_min::axis_name::batch;

    if (HasParam(ArgMaxLayer->params, "axis")) {
        int32_t axis_param = ArgMaxLayer->GetParamAsInt("axis", -1);

        auto input_dims_num = ArgMaxLayer->outData[0]->getTensorDesc().getDims().size();
        int32_t axis = axis_param;
        if (input_dims_num == 5) {
            if (-5 <= axis && axis <= -1)
                axis += 5;

            switch (axis) {
                case 0: chosen_axis = cldnn::arg_max_min::axis_name::batch; break;
                case 1: chosen_axis = cldnn::arg_max_min::axis_name::feature; break;
                case 2: chosen_axis = cldnn::arg_max_min::axis_name::z; break;
                case 3: chosen_axis = cldnn::arg_max_min::axis_name::y; break;
                case 4: chosen_axis = cldnn::arg_max_min::axis_name::x; break;
            }
        } else {
            if (-static_cast<int32_t>(input_dims_num) <= axis && axis <= -1)
                axis += input_dims_num;

            switch (axis) {
                case 0: chosen_axis = cldnn::arg_max_min::axis_name::batch; break;
                case 1: chosen_axis = cldnn::arg_max_min::axis_name::feature; break;
                case 2: chosen_axis = cldnn::arg_max_min::axis_name::y; break;
                case 3: chosen_axis = cldnn::arg_max_min::axis_name::x; break;
            }
        }
    }

    if (layer->outData.size() == 2) {
        auto mutable_precision = layer->outData[1]->getPrecision();
        if (mutable_precision == Precision::I64) {
            mutable_precision = Precision::I32;
        }

        cldnn::layout mutableLayout = cldnn::layout(
                DataTypeFromPrecision(mutable_precision),
                defaultFormatForDims(layer->outData[1]->getDims().size()),
                CldnnTensorFromIEDims(layer->outData[1]->getDims()));

        auto shared_memory = cldnn::memory::allocate(*m_engine, mutableLayout);

        cldnn::primitive_id argmax_mutable_id_w = layer_type_name_ID(layer) + "_md_write";
        auto argmax_mutable_prim = cldnn::mutable_data(argmax_mutable_id_w, shared_memory);
        primitivesToIRLayersMap[argmax_mutable_id_w] = {layer->name};
        primitiveIDs[argmax_mutable_id_w] = argmax_mutable_id_w;
        topology.add(argmax_mutable_prim);
        inputPrimitives.push_back(argmax_mutable_id_w);

        std::string ArgMaxLayerName = layer_type_lower(layer) + ":" + layer->outData[0]->getName();
        auto argmaxPrim = cldnn::arg_max_min(
                ArgMaxLayerName,
                inputPrimitives,
                otype,
                top_k,
                chosen_axis,
                stype,
                true,
                cldnn::padding({0, 0, 0, 0}, 0),
                DataTypeFromPrecision(layer->outData[0]->getPrecision()));

        topology.add(argmaxPrim);

        cldnn::primitive_id argmax_mutable_id_r = layer_type_lower(layer) + ":" + layer->outData[1]->getName();
        auto argmax_mutable_prim_r = cldnn::mutable_data(argmax_mutable_id_r, {ArgMaxLayerName}, shared_memory);
        primitivesToIRLayersMap[argmax_mutable_id_r] = {layer->name};
        primitiveIDs[argmax_mutable_id_r] = argmax_mutable_id_r;
        topology.add(argmax_mutable_prim_r);
        InitProfileInfo(ArgMaxLayerName, layer_type_lower(layer));
        AddPrimitiveToProfiler(ArgMaxLayerName, layer);
    } else if (layer->outData.size() == 1) {
        std::string ArgMaxLayerName = layer_type_lower(layer) + ":" + layer->outData[0]->getName();
        auto argmaxPrim = cldnn::arg_max_min(
                ArgMaxLayerName,
                inputPrimitives,
                otype,
                top_k,
                chosen_axis,
                stype,
                true,
                cldnn::padding({0, 0, 0, 0}, 0),
                DataTypeFromPrecision(layer->outData[0]->getPrecision()));

        topology.add(argmaxPrim);
        InitProfileInfo(ArgMaxLayerName, layer_type_lower(layer));
        AddPrimitiveToProfiler(ArgMaxLayerName, layer);
    } else {
        THROW_IE_EXCEPTION << layer->name << " Incorrect TopK outputs number";
    }
}

void Program::CreateMaxUnpoolingPrimitive(cldnn::topology& topology, InferenceEngine::CNNLayerPtr &layer) {
    ValidateLayer(layer, 2);

    auto UnpoolingLayer = as<InferenceEngine::GenericLayer*> (layer);

    cldnn::primitive_id real_input, argmax_mutable;

    // locate ArgMax primitive
    int inputOrder = 0;
    for (auto inputData : layer->insData) {
        auto prevData = inputData.lock();

        if (prevData == nullptr) {
            THROW_CLDNN_EXCEPTION("MaxUnpooling: nonexistent input for layer: " << layer->name);
        }

        auto prevCreator = getCreatorLayer(prevData).lock();

        if (prevCreator &&
            (LayerTypeFromStr(prevCreator->type) == Pooling) &&
            prevCreator->outData.size() > 1 &&
            inputOrder == 1) {
            argmax_mutable = primitiveIDs.at(prevCreator->name + "_argmax_mutable");
        } else {
            real_input = primitiveIDs.at(prevData->getName());
        }
        inputOrder++;
    }

    uint32_t stride = UnpoolingLayer->GetParamAsUInt("stride");
    uint32_t kernel_size = UnpoolingLayer->GetParamAsUInt("kernel_size");

    std::string UnpoolingLayerName = layer_type_name_ID(layer);
    auto unpoolingPrim = cldnn::max_unpooling(
        UnpoolingLayerName,
        real_input,
        argmax_mutable,
        (cldnn::tensor) cldnn::spatial(kernel_size, kernel_size),  // size
        (cldnn::tensor) cldnn::spatial(stride, stride) );          // stride

    topology.add(unpoolingPrim);
    AddPrimitiveToProfiler(UnpoolingLayerName, layer);
}

void Program::CreateMVNPrimitive(cldnn::topology& topology, InferenceEngine::CNNLayerPtr &layer) {
    ValidateLayer(layer, 1);
    auto inputPrimitives = GetPrevLayersPrimitives(layer);
    auto MvnLayer = as<InferenceEngine::GenericLayer*> (layer);

    bool across_channels = MvnLayer->GetParamAsBool("across_channels", false);
    bool normalize_variance = MvnLayer->GetParamAsBool("normalize_variance", true);
    float eps = MvnLayer->GetParamAsFloat("eps", 1e-10f);

    std::string MvnLayerName = layer_type_name_ID(layer);
    auto mvnPrim = cldnn::mvn(
        MvnLayerName,
        inputPrimitives[0],
        across_channels,
        normalize_variance,
        eps);

    topology.add(mvnPrim);
    AddPrimitiveToProfiler(MvnLayerName, layer);
}

void Program::CreateTilePrimitive(cldnn::topology& topology, InferenceEngine::CNNLayerPtr &layer) {
    ValidateLayer(layer, 1);
    auto inputPrimitives = GetPrevLayersPrimitives(layer);
    auto tileLayer = as<InferenceEngine::GenericLayer*> (layer);

    std::string tileLayerName = layer_type_name_ID(layer);
    auto tilePrim = cldnn::tile(
        tileLayerName,
        inputPrimitives[0],
        CldnnTensorFromIEDims(tileLayer->outData[0]->getTensorDesc().getDims()));

    topology.add(tilePrim);
    AddPrimitiveToProfiler(tileLayerName, layer);
}

void Program::CreatePadPrimitive(cldnn::topology& topology, InferenceEngine::CNNLayerPtr &layer) {
    ValidateLayer(layer, 1);
    auto inputPrimitives = GetPrevLayersPrimitives(layer);
    auto padLayer = as<InferenceEngine::GenericLayer*> (layer);

    auto pads_begin  = cldnn::tensor(PermuteIEDimsToCldnnOrder(padLayer->GetParamAsInts("pads_begin")), 0);
    auto pads_end    = cldnn::tensor(PermuteIEDimsToCldnnOrder(padLayer->GetParamAsInts("pads_end")), 0);
    std::string mode = padLayer->GetParamAsString("pad_mode");
    float pad_value  = padLayer->GetParamAsFloat("pad_value", 0.0f);

    cldnn::border_type border_mode;
    if (mode == "constant")
        border_mode = cldnn::border_type::constant;
    else if (mode == "edge")
        border_mode = cldnn::border_type::edge;
    else if (mode == "symmetric")
        border_mode = cldnn::border_type::mirror;
    else if (mode == "reflect")
        border_mode = cldnn::border_type::mirror_101;
    else
        THROW_CLDNN_EXCEPTION("Invalid border mode " << mode << " in layer " << padLayer->name);

    std::string padLayerName = layer_type_name_ID(layer);
    auto tilePrim = cldnn::border(
            padLayerName,
            inputPrimitives[0],
            pads_begin,
            pads_end,
            border_mode,
            pad_value);

    topology.add(tilePrim);
    AddPrimitiveToProfiler(padLayerName, layer);
}

void Program::AddConstantBlobInput(cldnn::topology& topology, InferenceEngine::CNNLayerPtr &layer) {
    if (layer->blobs.empty())
        THROW_IE_EXCEPTION << "No blobs found in const layer " << layer->name;
    auto constBlob = layer->blobs.begin()->second;
    SizeVector constDims(layer->outData[0]->getTensorDesc().getDims());

    cldnn::tensor constTensor;
    switch (constDims.size()) {
    case 6: constTensor = cldnn::tensor(TensorValue(constDims[0]), TensorValue(constDims[1]),
        TensorValue(constDims[5]), TensorValue(constDims[4]),
        TensorValue(constDims[3]), TensorValue(constDims[2]));
        break;
    case 5: constTensor = cldnn::tensor(TensorValue(constDims[0]), TensorValue(constDims[1]),
        TensorValue(constDims[4]), TensorValue(constDims[3]), TensorValue(constDims[2]));
        break;
    case 4: constTensor = cldnn::tensor(TensorValue(constDims[0]), TensorValue(constDims[1]),
        TensorValue(constDims[3]), TensorValue(constDims[2]));
        break;
    case 3: constTensor = cldnn::tensor(TensorValue(constDims[0]), TensorValue(constDims[1]),
        1, TensorValue(constDims[2]));
        break;
    case 2: constTensor = cldnn::tensor(TensorValue(constDims[0]), TensorValue(constDims[1]), 1, 1);
        break;
    case 1: constTensor = cldnn::tensor(1, TensorValue(constDims[0]), 1, 1);
        break;
    case 0:
        if (constBlob->size() != 1)
            THROW_CLDNN_EXCEPTION("Invalid constant blob with 0-dim shape");

        constTensor = cldnn::tensor(1, 1, 1, 1);
        break;
    default: THROW_CLDNN_EXCEPTION("Invalid constant blob dimensions");
    }

    auto inputIsWeights = [](InferenceEngine::CNNLayerPtr &layer) -> bool {
        if (GetNextLayers(layer->outData[0]).size() == 1) {
            auto next = GetNextSingleLayer(layer->outData[0]);
            auto nextConv = tryAs<InferenceEngine::ConvolutionLayer*>(next);
            auto nextDeconv = tryAs<InferenceEngine::DeconvolutionLayer*>(next);
            auto nextDefConv = tryAs<InferenceEngine::DeformableConvolutionLayer*>(next);
            auto nextBinConv = tryAs<InferenceEngine::BinaryConvolutionLayer*>(next);

            bool isWeights = (nextConv != nullptr && nextConv->insData.size() > 1 && nextConv->insData[1].lock() == layer->outData[0]) ||
                             (nextDeconv != nullptr && nextDeconv->insData.size() > 1 && nextDeconv->insData[1].lock() == layer->outData[0]) ||
                             (nextDefConv != nullptr && nextDefConv->insData.size() > 2 && nextDefConv->insData[2].lock() == layer->outData[0]) ||
                             (nextBinConv != nullptr && nextBinConv->insData.size() > 1 && nextBinConv->insData[1].lock() == layer->outData[0]);

            return isWeights;
        }

        return false;
    };

    auto inputToConstQuantize = [inputIsWeights, constTensor](InferenceEngine::CNNLayerPtr &layer) -> bool {
        if (GetNextLayers(layer->outData[0]).size() != 1)
            return false;

        auto next = GetNextSingleLayer(layer->outData[0]);
        if (next->type != "FakeQuantize")
            return false;

        if (inputIsWeights(next)) {
            for (size_t i = 1; i < next->insData.size(); i++)
                if (next->insData[i].lock() == layer->outData[0])
                    return true;
        }

        return false;
    };

    // WA to inconsistency between input and const 1d tensors
    // For Concat along batch we go with batch interpretation
    // For Gather input we go with batch interpretation
    bool needsBatchInterpretation = false;
    if (constDims.size() == 1) {
        for (auto next : GetNextLayers(layer->outData[0])) {
            if (LayerTypeFromStr(next->type) == Concatenate) {
                auto nextConcat = as<InferenceEngine::ConcatLayer*>(next);
                if (nextConcat->_axis == cldnn::concatenation::concatenation_axis::along_b) {
                    needsBatchInterpretation = true;
                    break;
                }
            } else if (LayerTypeFromStr(next->type) == Eltwise) {
                bool all_inputs_1d = true;
                for (auto& in : next->insData) {
                    auto& in_shape = in.lock()->getTensorDesc().getDims();
                    if (in_shape.size() != 1)
                        all_inputs_1d = false;
                }
                needsBatchInterpretation = all_inputs_1d;
                break;
            } else if (LayerTypeFromStr(next->type) == Gather) {
                needsBatchInterpretation = true;
                break;
            }
        }
    }

    // If quantize on weights has per-channel ranges, we have to swap channel and batch dimensions, because
    // quantization should be applied per output channel of weights
    // TODO: Check if it's still needed once LowPrecisionTransformations ready
    if (inputToConstQuantize(layer) || needsBatchInterpretation) {
        constTensor.batch[0] = constTensor.count();
        constTensor.feature[0] = 1;
    }

    cldnn::layout constLayout = cldnn::layout(
        DataTypeFromPrecision(layer->blobs.begin()->second->getTensorDesc().getPrecision()),
        FormatFromTensorDesc(layer->outData[0]->getTensorDesc()),
        constTensor);

    cldnn::primitive_id initialconstPrimID = layer_type_name_ID(layer);
    cldnn::primitive_id constPrimID = CreatePrimitiveFromBlob(topology, initialconstPrimID, constBlob, constLayout);
    AddPrimitiveToProfiler(initialconstPrimID, layer, constPrimID);
}

void Program::CreateConvolutionPrimitive(cldnn::topology& topology, InferenceEngine::CNNLayerPtr &layer) {
    ValidateLayer(layer, {1, 2, 3});
    auto inputPrimitives = GetPrevLayersPrimitives(layer);
    auto convLayer = as<InferenceEngine::ConvolutionLayer*>(layer);
    std::string convLayerName = layer_type_name_ID(layer);

    std::vector<cldnn::primitive_id> weightPrimID;
    std::vector<cldnn::primitive_id> biasPrimID;
    CreateWeightAndBiasPrimitives(topology, layer, weightPrimID, biasPrimID);

    auto allPads = getPaddings(*convLayer);
    int x_pad = allPads.begin[X_AXIS], y_pad = allPads.begin[Y_AXIS];
    cldnn::tensor stride, padding, dilation;
    if (convLayer->input()->getTensorDesc().getDims().size() > 4) {
        stride = cldnn::tensor(cldnn::batch(1), cldnn::feature(1),
            cldnn::spatial(convLayer->_stride[X_AXIS],
                            convLayer->_stride[Y_AXIS],
                            convLayer->_stride[Z_AXIS]));
        int z_pad = allPads.begin[Z_AXIS];
        padding = cldnn::tensor(cldnn::batch(0), cldnn::feature(0),
            cldnn::spatial(-x_pad, -y_pad, -z_pad));
        dilation = cldnn::tensor(cldnn::batch(1), cldnn::feature(1),
            cldnn::spatial(convLayer->_dilation[X_AXIS],
                           convLayer->_dilation[Y_AXIS],
                           convLayer->_dilation[Z_AXIS]));

    } else {
        stride = cldnn::tensor(cldnn::batch(1), cldnn::feature(1),
            cldnn::spatial(convLayer->_stride[X_AXIS], convLayer->_stride[Y_AXIS]));
        padding = cldnn::tensor(cldnn::batch(0), cldnn::feature(0),
            cldnn::spatial(-x_pad, -y_pad, 0));
        dilation = cldnn::tensor(cldnn::batch(1), cldnn::feature(1),
            cldnn::spatial(convLayer->_dilation[X_AXIS], convLayer->_dilation[Y_AXIS]));
    }

    auto convPrim = cldnn::convolution(convLayerName,
                                       inputPrimitives[0],
                                       weightPrimID,
                                       biasPrimID,
                                       convLayer->_group,
                                       stride,
                                       padding,
                                       dilation,
                                       CldnnTensorFromIEDims(convLayer->outData[0]->getTensorDesc().getDims()),
                                       DataTypeFromPrecision(convLayer->outData[0]->getTensorDesc().getPrecision()));

    topology.add(convPrim);
    AddPrimitiveToProfiler(convLayerName, layer);
}

void Program::CreateDeformableConvolutionPrimitive(cldnn::topology& topology, InferenceEngine::CNNLayerPtr &layer) {
    ValidateLayer(layer, {2, 3, 4});
    auto inputPrimitives = GetPrevLayersPrimitives(layer);
    auto defConvLayer = as<InferenceEngine::DeformableConvolutionLayer*>(layer);

    std::vector<cldnn::primitive_id> weightPrimID;
    std::vector<cldnn::primitive_id> biasPrimID;
    CreateWeightAndBiasPrimitives(topology, layer, weightPrimID, biasPrimID);

    cldnn::tensor stride = cldnn::tensor(cldnn::batch(1), cldnn::feature(1),
                                         cldnn::spatial(defConvLayer->_stride[X_AXIS], defConvLayer->_stride[Y_AXIS], 1));
    auto allPad = getPaddings(*defConvLayer);
    cldnn::tensor padding = cldnn::tensor(cldnn::batch(0), cldnn::feature(0),
                                          cldnn::spatial(-static_cast<int>(allPad.begin[X_AXIS]), -static_cast<int>(allPad.begin[Y_AXIS]), 0));
    cldnn::tensor dilation = cldnn::tensor(cldnn::batch(1), cldnn::feature(1),
                                           cldnn::spatial(defConvLayer->_dilation[X_AXIS], defConvLayer->_dilation[Y_AXIS], 1));

    cldnn::tensor kernel = cldnn::tensor(cldnn::batch(1), cldnn::feature(1),
                                         cldnn::spatial(defConvLayer->_kernel[X_AXIS], defConvLayer->_kernel[Y_AXIS], 1));

    const uint32_t deformable_group = defConvLayer->GetParamAsUInt("deformable_group", 1);
    if (defConvLayer->_group > 1) {
        std::string defConvLayerName = layer_type_name_ID(layer);
        auto defConvPrim = cldnn::convolution(defConvLayerName,
                                              inputPrimitives[0],
                                              inputPrimitives[1],
                                              weightPrimID,
                                              biasPrimID,
                                              defConvLayer->_group,
                                              deformable_group,
                                              stride,
                                              padding,
                                              dilation,
                                              CldnnTensorFromIEDims(defConvLayer->outData[0]->getTensorDesc().getDims()));
        topology.add(defConvPrim);
        AddPrimitiveToProfiler(defConvLayerName, layer);
    } else {
        std::string defConvLayerNameInterp = layer_type_name_ID(layer)+"_interp";
        std::string defConvLayerNameConv = layer_type_name_ID(layer);
        auto defConvPrimInterp = cldnn::deformable_interp(defConvLayerNameInterp,
                                                          inputPrimitives[0],
                                                          inputPrimitives[1],
                                                          defConvLayer->_group,
                                                          deformable_group,
                                                          stride,
                                                          padding,
                                                          dilation,
                                                          CldnnTensorFromIEDims(defConvLayer->outData[0]->getTensorDesc().getDims()),
                                                          kernel);
        topology.add(defConvPrimInterp);
        AddInnerPrimitiveToProfiler(defConvLayerNameInterp, defConvLayerNameConv, layer);
        auto defConvPrim = cldnn::deformable_conv(defConvLayerNameConv,
                                                  defConvLayerNameInterp,
                                                  weightPrimID,
                                                  biasPrimID,
                                                  defConvLayer->_group,
                                                  CldnnTensorFromIEDims(defConvLayer->outData[0]->getTensorDesc().getDims()));
        topology.add(defConvPrim);
        AddPrimitiveToProfiler(defConvLayerNameConv, layer);
    }
}

void Program::CreateBinaryConvolutionPrimitive(cldnn::topology& topology, InferenceEngine::CNNLayerPtr &layer) {
    ValidateLayer(layer, 1);
    auto inputPrimitives = GetPrevLayersPrimitives(layer);
    auto binaryConvLayer = as<InferenceEngine::BinaryConvolutionLayer*>(layer);

    if (binaryConvLayer->_group != 1)
        THROW_CLDNN_EXCEPTION("BinaryConvolution with groups is not supported yet");

    std::vector<cldnn::primitive_id> weightPrimID;
    std::vector<cldnn::primitive_id> biasPrimID;
    CreateBinaryWeightAndBiasPrimitives(topology, layer, weightPrimID, biasPrimID);
    cldnn::tensor stride = cldnn::tensor(cldnn::batch(1), cldnn::feature(1),
                                         cldnn::spatial(binaryConvLayer->_stride[X_AXIS], binaryConvLayer->_stride[Y_AXIS]));
    auto allPad = getPaddings(*binaryConvLayer);
    int x_pad = allPad.begin[X_AXIS], y_pad = allPad.begin[Y_AXIS];
    cldnn::tensor padding = cldnn::tensor(cldnn::batch(0), cldnn::feature(0),
                                          cldnn::spatial(-x_pad, -y_pad));
    cldnn::tensor dilation = cldnn::tensor(cldnn::batch(1), cldnn::feature(1),
                                           cldnn::spatial(binaryConvLayer->_dilation[X_AXIS], binaryConvLayer->_dilation[Y_AXIS]));

    cldnn::data_types calc_precision = DataTypeFromPrecision(binaryConvLayer->precision);
    std::string binaryConvLayerName = layer_type_name_ID(layer);
    auto binaryConvPrim = cldnn::binary_convolution(binaryConvLayerName,
                                                    inputPrimitives[0],
                                                    weightPrimID,
                                                    stride,
                                                    padding,
                                                    dilation,
                                                    CldnnTensorFromIEDims(binaryConvLayer->outData[0]->getTensorDesc().getDims()),
                                                    binaryConvLayer->_group,
                                                    binaryConvLayer->_pad_value,
                                                    calc_precision);

    topology.add(binaryConvPrim);
    AddPrimitiveToProfiler(binaryConvLayerName, layer);
}

void Program::CreateQuantizePrimitive(cldnn::topology& topology, InferenceEngine::CNNLayerPtr &layer) {
    ValidateLayer(layer, 5);

    auto inputPrimitives = GetPrevLayersPrimitives(layer);
    auto quantizationLayer = as<InferenceEngine::QuantizeLayer*>(layer);

    auto input_low_id   = inputPrimitives[1];
    auto input_high_id  = inputPrimitives[2];
    auto output_low_id  = inputPrimitives[3];
    auto output_high_id = inputPrimitives[4];

    int levels = quantizationLayer->levels;
    auto dt = DataTypeFromPrecision(layer->outData[0]->getPrecision());
    std::string quantizeLayerName = layer_type_name_ID(layer);
    auto quantizationPrim = cldnn::quantize(quantizeLayerName,
                                            inputPrimitives[0],
                                            input_low_id,
                                            input_high_id,
                                            output_low_id,
                                            output_high_id,
                                            levels,
                                            dt);

    topology.add(quantizationPrim);
    AddPrimitiveToProfiler(quantizeLayerName, layer);
}

void Program::CreateGatherPrimitive(cldnn::topology& topology, InferenceEngine::CNNLayerPtr &layer) {
    ValidateLayer(layer, 2);

    auto inputPrimitives = GetPrevLayersPrimitives(layer);
    auto gatherLayer = as<InferenceEngine::GenericLayer*> (layer);

    int axis = gatherLayer->GetParamAsInt("axis", 0);

    // Be careful, TensorFlow consist negative axis interpretation bug. Here: -3 = b, -2 = f, -1 = y, but must be -3 = f, -2 = y, -1 = x
    auto cldnnAxisFromIE = [](int axis, cldnn::format inputFormat) {
        if (axis == 0) {
            return cldnn::gather::gather_axis::along_b;
        } else if (axis == 1) {
            return cldnn::gather::gather_axis::along_f;
        }

        if (inputFormat == cldnn::format::bfyx) {
            switch (axis) {
                case 2: return cldnn::gather::gather_axis::along_y;
                case 3: return cldnn::gather::gather_axis::along_x;
                case -1: return cldnn::gather::gather_axis::along_y;
                case -2: return cldnn::gather::gather_axis::along_f;
                case -3: return cldnn::gather::gather_axis::along_b;
                default: THROW_CLDNN_EXCEPTION("Unsupported gather axis: " << axis);
            }
        } else if (inputFormat == cldnn::format::bfzyx) {
            switch (axis) {
                case 2: return cldnn::gather::gather_axis::along_z;
                case 3: return cldnn::gather::gather_axis::along_y;
                case 4: return cldnn::gather::gather_axis::along_x;
                case -1: return cldnn::gather::gather_axis::along_y;
                case -2: return cldnn::gather::gather_axis::along_z;
                case -3: return cldnn::gather::gather_axis::along_f;
                case -4: return cldnn::gather::gather_axis::along_b;
                default: THROW_CLDNN_EXCEPTION("Unsupported gather axis: " << axis);
            }
        } else if (inputFormat == cldnn::format::bfwzyx) {
            switch (axis) {
                case 2: return cldnn::gather::gather_axis::along_w;
                case 3: return cldnn::gather::gather_axis::along_z;
                case 4: return cldnn::gather::gather_axis::along_y;
                case 5: return cldnn::gather::gather_axis::along_x;
                case -1: return cldnn::gather::gather_axis::along_y;
                case -2: return cldnn::gather::gather_axis::along_z;
                case -3: return cldnn::gather::gather_axis::along_w;
                case -4: return cldnn::gather::gather_axis::along_f;
                case -5: return cldnn::gather::gather_axis::along_b;
                default: THROW_CLDNN_EXCEPTION("Unsupported gather axis: " << axis);
            }
        } else {
            THROW_CLDNN_EXCEPTION("Unsupported gather axis: " << axis);
        }
    };

    auto gatherLayerName = layer_type_name_ID(layer);

    std::vector<cldnn::primitive_id> reorderedInputs;
    reorderedInputs.resize(inputPrimitives.size());

    for (size_t portIndex = 0; portIndex < inputPrimitives.size(); portIndex++) {
        auto inputDataType = DataTypeFromPrecision(layer->insData[portIndex].lock()->getPrecision());
        if (inputDataType == cldnn::data_types::i64) {
            // clDNN primitive does not support i64 inputs,
            // so we need additional reorders to convert them to i32
            auto reorderPrimName = inputPrimitives[portIndex] + "_" + layer->name + m_preProcessTag;
            auto targetFormat = FormatFromLayout(layer->insData[portIndex].lock()->getLayout());
            auto preprocessPrim = cldnn::reorder(
                reorderPrimName,
                inputPrimitives[portIndex],
                targetFormat,
                cldnn::data_types::i32);
            topology.add(preprocessPrim);
            AddInnerPrimitiveToProfiler(reorderPrimName, gatherLayerName, layer);
            reorderedInputs[portIndex] = reorderPrimName;
        } else {
            reorderedInputs[portIndex] = inputPrimitives[portIndex];
        }
    }

    auto inputLayout = layer->insData[0].lock()->getTensorDesc().getLayout();
    auto outDims = layer->outData[0]->getTensorDesc().getDims();
    auto outLayout = layer->outData[0]->getTensorDesc().getLayout();

    auto gatherPrim = cldnn::gather(
        gatherLayerName,
        reorderedInputs[0],
        reorderedInputs[1],
        cldnnAxisFromIE(axis, FormatFromLayout(inputLayout)),
        FormatFromLayout(outLayout),
        CldnnTensorFromIEDims(outDims));

    topology.add(gatherPrim);
    AddPrimitiveToProfiler(gatherLayerName, layer);
}

void CLDNNPlugin::Program::CreateGatherTreePrimitive(cldnn::topology & topology, InferenceEngine::CNNLayerPtr & layer) {
    ValidateLayer(layer, 4);

    auto inputPrimitives = GetPrevLayersPrimitives(layer);

    std::vector<cldnn::primitive_id> reorderedInputs;
    reorderedInputs.resize(inputPrimitives.size());

    for (size_t portIndex = 0; portIndex < inputPrimitives.size(); portIndex++) {
        auto inputDataType = DataTypeFromPrecision(layer->insData[portIndex].lock()->getPrecision());
        if (inputDataType == cldnn::data_types::i64) {
            // clDNN primitive does not support i64 inputs,
            // so we need additional reorders to convert them to i32
            auto reorderPrimName = inputPrimitives[portIndex] + "_" + layer->name + m_preProcessTag;
            auto targetFormat = FormatFromLayout(layer->insData[portIndex].lock()->getLayout());
            auto preprocessPrim = cldnn::reorder(
                reorderPrimName,
                inputPrimitives[portIndex],
                targetFormat,
                cldnn::data_types::i32);
            topology.add(preprocessPrim);
            AddInnerPrimitiveToProfiler(reorderPrimName, layer_type_name_ID(layer), layer);
            reorderedInputs[portIndex] = (reorderPrimName);
        } else {
            reorderedInputs[portIndex] = inputPrimitives[portIndex];
        }
    }

    std::string gatherTreeLayerName = layer_type_name_ID(layer);
    auto gatherTreePrim = cldnn::gather_tree(
        gatherTreeLayerName,
        reorderedInputs[0],
        reorderedInputs[1],
        reorderedInputs[2],
        reorderedInputs[3]);

    topology.add(gatherTreePrim);
    AddPrimitiveToProfiler(gatherTreeLayerName, layer);
}

void Program::CreateDepthToSpacePrimitive(cldnn::topology& topology, InferenceEngine::CNNLayerPtr &layer) {
    ValidateLayer(layer, 1);

    auto inputPrimitives = GetPrevLayersPrimitives(layer);
    auto depthToSpace = as<InferenceEngine::GenericLayer*> (layer);

    size_t blockSize = static_cast<size_t>(depthToSpace->GetParamAsUInt("block_size", 2));
    std::string mode_s = depthToSpace->GetParamAsString("mode");

    cldnn::depth_to_space_mode mode = mode_s == "depth_first" ? cldnn::depth_to_space_mode::depth_first
                                                              : cldnn::depth_to_space_mode::blocks_first;

    auto inputDim = depthToSpace->input().get()->getTensorDesc().getDims();
    size_t blockSizeSquare = blockSize * blockSize;

    if (inputDim[1] % blockSizeSquare != 0)
        THROW_CLDNN_EXCEPTION("The depth of the input tensor must be divisible by squared block size = " << blockSizeSquare);

    std::string depthToSpaceName = layer_type_name_ID(layer);
    auto depthToSpacePrim = cldnn::depth_to_space(
            depthToSpaceName,
            inputPrimitives[0],
            blockSize,
            mode);

    topology.add(depthToSpacePrim);
    AddPrimitiveToProfiler(depthToSpaceName, layer);
}

void Program::CreateSpaceToDepthPrimitive(cldnn::topology& topology, InferenceEngine::CNNLayerPtr &layer) {
    ValidateLayer(layer, 1);

    auto inputPrimitives = GetPrevLayersPrimitives(layer);
    auto spaceToDepth = as<InferenceEngine::GenericLayer*> (layer);

    size_t blockSize = static_cast<size_t>(spaceToDepth->GetParamAsUInt("block_size", 1));
    std::string modeAsString = spaceToDepth->GetParamAsString("mode", "blocks_first");
    cldnn::space_to_depth::depth_mode mode;
    mode = (modeAsString == "blocks_first") ? cldnn::space_to_depth::blocks_first : cldnn::space_to_depth::depth_first;

    std::string spaceToDepthName = layer_type_name_ID(layer);
    auto spaceToDepthPrim = cldnn::space_to_depth(
            spaceToDepthName,
            inputPrimitives[0],
            mode,
            blockSize);

    topology.add(spaceToDepthPrim);
    AddPrimitiveToProfiler(spaceToDepthName, layer);
}

void Program::CreateBatchToSpacePrimitive(cldnn::topology& topology, InferenceEngine::CNNLayerPtr &layer) {
    ValidateLayer(layer, 4);

    auto inputPrimitives = GetPrevLayersPrimitives(layer);
    auto batchToSpace = as<InferenceEngine::GenericLayer*> (layer);
    auto rank = batchToSpace->input().get()->getTensorDesc().getDims().size();
    auto format = FormatFromLayout(batchToSpace->input()->getLayout());

    std::vector<cldnn::tensor> inputs;
    inputs.reserve(3);

    for (size_t i = 1; i < 4; ++i) {
        auto defaultIndexInput = layer->insData[i].lock();
        auto defaultIndexInputCreator = getCreatorLayer(defaultIndexInput).lock();
        if (defaultIndexInputCreator->blobs.size() == 1) {
            auto constantBlob = defaultIndexInputCreator->blobs.begin()->second;
            auto defaultIndexPrecision = constantBlob->getTensorDesc().getPrecision();
            std::vector<int32_t> sizes;
            sizes.reserve(rank);
            int32_t default_size = i == 1 ? 1 : 0;
            switch (defaultIndexPrecision) {
                case InferenceEngine::Precision::I32: {
                    auto data = constantBlob->buffer().as<int32_t*>();
                    sizes = std::vector<int32_t>(data, data + rank);
                    break;
                }
                case InferenceEngine::Precision::I64: {
                    auto data = constantBlob->buffer().as<int64_t*>();
                    std::vector<int64_t> sizes_i64 = std::vector<int64_t>(data, data + rank);
                    for (size_t j = 0; j < sizes_i64.size(); ++j)
                        sizes.emplace_back(static_cast<int32_t>(sizes_i64[j]));
                    break;
                }
                default: {
                    THROW_IE_EXCEPTION << layer->name << "Incorrect BatchToSpace precision";
                    break;
                }
            }
            inputs.emplace_back(format, sizes, default_size);
        }
    }
    auto out_size = CldnnTensorFromIEDims(batchToSpace->outData[0]->getTensorDesc().getDims());

    std::string batchToSpaceName = layer_type_name_ID(layer);
    auto batchToSpacePrim = cldnn::batch_to_space(
            batchToSpaceName,
            inputPrimitives[0], // input
            inputs[0], // block_shape
            inputs[1], // crops_begin
            inputs[2], // crops_end
            out_size);

    topology.add(batchToSpacePrim);
    AddPrimitiveToProfiler(batchToSpaceName, layer);
}

void Program::CreateSpaceToBatchPrimitive(cldnn::topology& topology, InferenceEngine::CNNLayerPtr &layer) {
    ValidateLayer(layer, 4);

    auto inputPrimitives = GetPrevLayersPrimitives(layer);
    auto spaceToBatch = as<InferenceEngine::GenericLayer*> (layer);
    auto rank = spaceToBatch->input().get()->getTensorDesc().getDims().size();
    auto format = FormatFromLayout(spaceToBatch->input()->getLayout());

    std::vector<cldnn::tensor> inputs;
    inputs.reserve(3);

    for (size_t i = 1; i < 4; ++i) {
        auto defaultIndexInput = layer->insData[i].lock();
        auto defaultIndexInputCreator = getCreatorLayer(defaultIndexInput).lock();
        if (defaultIndexInputCreator->blobs.size() == 1) {
            auto constantBlob = defaultIndexInputCreator->blobs.begin()->second;
            auto defaultIndexPrecision = constantBlob->getTensorDesc().getPrecision();
            std::vector<int32_t> sizes;
            sizes.reserve(rank);
            int32_t default_size = i == 1 ? 1 : 0;
            switch (defaultIndexPrecision) {
                case InferenceEngine::Precision::I32: {
                    auto data = constantBlob->buffer().as<int32_t*>();
                    sizes = std::vector<int32_t>(data, data + rank);
                    break;
                }
                case InferenceEngine::Precision::I64: {
                    auto data = constantBlob->buffer().as<int64_t*>();
                    std::vector<int64_t> sizes_i64 = std::vector<int64_t>(data, data + rank);
                    for (size_t j = 0; j < sizes_i64.size(); ++j)
                        sizes.emplace_back(static_cast<int32_t>(sizes_i64[j]));
                    break;
                }
                default: {
                    THROW_IE_EXCEPTION << layer->name << "Incorrect SpaceToBatch precision";
                    break;
                }
            }
            inputs.emplace_back(format, sizes, default_size);
        }
    }
    auto out_size = CldnnTensorFromIEDims(spaceToBatch->outData[0]->getTensorDesc().getDims());

    std::string spaceToBatchName = layer_type_name_ID(layer);
    auto spaceToBatchPrim = cldnn::space_to_batch(
            spaceToBatchName,
            inputPrimitives[0], // input
            inputs[0], // block_shape
            inputs[1], // pads_begin
            inputs[2], // pads_end
            out_size);

    topology.add(spaceToBatchPrim);
    AddPrimitiveToProfiler(spaceToBatchName, layer);
}

void Program::CreateShuffleChannelsPrimitive(cldnn::topology& topology, InferenceEngine::CNNLayerPtr &layer) {
    ValidateLayer(layer, 1);

    auto inputPrimitives = GetPrevLayersPrimitives(layer);
    auto shuffleChannels = as<InferenceEngine::GenericLayer*> (layer);
    const int32_t numberOfDims = static_cast<int32_t>(shuffleChannels->input()->getDims().size());

    int32_t group = shuffleChannels->GetParamAsInt("group", 1);
    int32_t axis = shuffleChannels->GetParamAsInt("axis", 1);

    if (axis < 0)
        axis += numberOfDims;

    if (axis < 0 || axis >= numberOfDims)
        THROW_CLDNN_EXCEPTION("Incorrect axis value! Actual axis is" + std::to_string(group));

    if (group < 1)
        THROW_CLDNN_EXCEPTION("Invalid group size value (should equal at least one). Actual block size is" +
                                       std::to_string(group));

    if (shuffleChannels->input().get()->getDims()[axis] % group != 0)
        THROW_CLDNN_EXCEPTION("Group parameter must evenly divide the channel dimension. Actual group size is " +
                                       std::to_string(axis));

    std::string shuffleChannelsName = layer_type_name_ID(layer);
    auto shuffleChannelsPrim = cldnn::shuffle_channels(
            shuffleChannelsName,
            inputPrimitives[0],
            group,
            axis);

    topology.add(shuffleChannelsPrim);
    AddPrimitiveToProfiler(shuffleChannelsName, layer);
}

void Program::CreateStridedSlicePrimitive(cldnn::topology& topology, InferenceEngine::CNNLayerPtr &layer) {
    auto inputPrimitives = GetPrevLayersPrimitives(layer);
    auto stridedSliceLayer = as<InferenceEngine::GenericLayer*> (layer);

    auto tmp = stridedSliceLayer->GetParamAsUInts("end_mask");
    std::vector<uint8_t> end_mask(tmp.begin(), tmp.end());
    tmp = stridedSliceLayer->GetParamAsUInts("begin_mask");
    std::vector<uint8_t> begin_mask(tmp.begin(), tmp.end());
    tmp = stridedSliceLayer->GetParamAsUInts("new_axis_mask");
    std::vector<uint8_t> new_axis_mask(tmp.begin(), tmp.end());
    tmp = stridedSliceLayer->GetParamAsUInts("shrink_axis_mask");
    std::vector<uint8_t> shrink_axis_mask(tmp.begin(), tmp.end());

    auto out_size = CldnnTensorFromIEDims(stridedSliceLayer->outData[0]->getTensorDesc().getDims());

    std::string stridedSliceLayerName = layer_type_name_ID(layer);
    auto stridedSlicePrim = cldnn::strided_slice(
            stridedSliceLayerName,
            inputPrimitives[0], inputPrimitives[1], inputPrimitives[2], inputPrimitives[3],
            begin_mask, end_mask, new_axis_mask, shrink_axis_mask, out_size);

    topology.add(stridedSlicePrim);
    AddPrimitiveToProfiler(stridedSliceLayerName, layer);
}

void Program::CreateReverseSequencePrimitive(cldnn::topology& topology, InferenceEngine::CNNLayerPtr &layer) {
    ValidateLayer(layer, 2);

    auto inputPrimitives = GetPrevLayersPrimitives(layer);
    auto reverseSequence = as<InferenceEngine::GenericLayer*> (layer);

    const auto input = reverseSequence->insData[0].lock()->getDims();
    const auto sequence_lengths = reverseSequence->insData[1].lock()->getDims();

    int32_t batch_axis = reverseSequence->GetParamAsInt("batch_axis", 0);
    int32_t seq_axis = reverseSequence->GetParamAsInt("seq_axis", 1);

    if (batch_axis < 0)
        batch_axis += input.size();

    if (seq_axis < 0)
        seq_axis += input.size();

    if (batch_axis == seq_axis)
        THROW_CLDNN_EXCEPTION("Batch axis and sequence axis should not be equal\n");

    if (seq_axis < 0 || seq_axis >= input.size())
        THROW_CLDNN_EXCEPTION("Incorrect Sequence axis value! Actual axis is " + std::to_string(seq_axis));

    if (batch_axis < 0 || batch_axis >= input.size())
        THROW_CLDNN_EXCEPTION("Incorrect Sequence axis value! Actual axis is " + std::to_string(batch_axis));

    if (sequence_lengths[0] != input[batch_axis])
        THROW_CLDNN_EXCEPTION("Sequence lengths must be a vector of length " + std::to_string(input[batch_axis])
                              + "! Actual axis is " + std::to_string(sequence_lengths[0]));

    std::string reverseSequenceLayerName = layer_type_name_ID(layer);
    auto reverseSequencePrim = cldnn::reverse_sequence(
            reverseSequenceLayerName,
            inputPrimitives[0],
            inputPrimitives[1],
            seq_axis,
            batch_axis);

    topology.add(reverseSequencePrim);
    AddPrimitiveToProfiler(reverseSequenceLayerName, layer);
}

void Program::CreateBroadcastPrimitive(cldnn::topology &topology, InferenceEngine::CNNLayerPtr &layer) {
    ValidateLayer(layer, 2);

    auto inputPrimitives = GetPrevLayersPrimitives(layer);
    auto broadcast = as<InferenceEngine::GenericLayer*>(layer);

    std::string broadcastLayerName = layer_type_name_ID(layer);
    auto broadcastPrim = cldnn::broadcast(
            broadcastLayerName,
            inputPrimitives[0],
            CldnnTensorFromIEDims(broadcast->outData[0]->getTensorDesc().getDims()));

    topology.add(broadcastPrim);
    AddPrimitiveToProfiler(broadcastLayerName, layer);
}

void Program::CreateGemmPrimitive(cldnn::topology& topology, InferenceEngine::CNNLayerPtr &layer) {
    bool threeInputs = layer->insData.size() == 3;

    if (threeInputs) {
        ValidateLayer(layer, 3);
    } else {
        ValidateLayer(layer, 2);
    }

    auto inputPrimitives = GetPrevLayersPrimitives(layer);
    auto gemmLayer = as<InferenceEngine::GemmLayer*>(layer);
    auto gemmLayerName = layer_type_name_ID(layer);

    auto outDims = layer->outData[0]->getTensorDesc().getDims();
    auto outDimsN = outDims.size();

    auto gemmSpecificTensor = [](const InferenceEngine::SizeVector& dims) {
        switch (dims.size()) {
        case 2: return cldnn::tensor(cldnn::spatial(dims[1], dims[0]));
        case 3: return cldnn::tensor(cldnn::batch(dims[0]), cldnn::spatial(dims[2], dims[1]));
        case 4: return cldnn::tensor(cldnn::batch(dims[0]), cldnn::feature(dims[1]), cldnn::spatial(dims[3], dims[2]));
        case 5: return cldnn::tensor(cldnn::batch(dims[0]), cldnn::feature(dims[1]), cldnn::spatial(dims[4], dims[3], dims[2]));
        case 6: return cldnn::tensor(cldnn::batch(dims[0]), cldnn::feature(dims[1]), cldnn::spatial(dims[5], dims[4], dims[3], dims[2]));
        default: THROW_CLDNN_EXCEPTION("Invalid dimensions size(" << dims.size() << ") for Gemm layer");
        }
    };

    // Preprocess inputs
    for (size_t i = 0; i < inputPrimitives.size(); ++i) {
        auto inputDims = layer->insData[i].lock()->getTensorDesc().getDims();
        auto inputDimsN = inputDims.size();

        // Add reorder if changing number of dimensions requires changing format
        auto targetFormat = defaultFormatForDims(outDimsN);

        if (targetFormat.value != defaultFormatForDims(inputDimsN).value) {
            auto reorderName = gemmLayerName + "_cldnn_in" + std::to_string(i) + "_reorder";
            auto targetDatatype = DataTypeFromPrecision(layer->precision);
            auto reorderPrim = cldnn::reorder(reorderName, inputPrimitives[i], targetFormat, targetDatatype);

            topology.add(reorderPrim);
            AddInnerPrimitiveToProfiler(reorderName, gemmLayerName, layer);

            inputPrimitives[i] = reorderName;
        }

        // Reshape input if they differ or gemm specific shape matches default one
        if (inputDimsN != outDimsN || inputDimsN < 4) {
            auto reshapeName = gemmLayerName + "_cldnn_in" + std::to_string(i) + "_reshape";

            // Extend input dimensions by prepending ones
            inputDims.insert(inputDims.begin(), outDimsN - inputDimsN, 1ul);

            auto targetShape = gemmSpecificTensor(inputDims);

            auto reshapePrim = cldnn::reshape(reshapeName, inputPrimitives[i], targetShape);

            topology.add(reshapePrim);
            AddInnerPrimitiveToProfiler(reshapeName, gemmLayerName, layer);

            inputPrimitives[i] = reshapeName;
        }
    }

    // Add actual gemm
    auto alpha = gemmLayer->alpha;
    auto beta = gemmLayer->beta;
    auto transA = gemmLayer->transpose_a;
    auto transB = gemmLayer->transpose_b;

    auto gemmPrim = cldnn::gemm(
        gemmLayerName,
        inputPrimitives,
        DataTypeFromPrecision(gemmLayer->outData[0]->getTensorDesc().getPrecision()),
        transA,
        transB,
        alpha,
        beta);

    topology.add(gemmPrim);

    auto lastLayerName = gemmLayerName;

    // Reshape output if gemm specific shape does not match default one
    if (outDimsN < 4) {
        auto outputShape = CldnnTensorFromIEDims(outDims);
        auto outReshapeName = gemmLayerName + "_cldnn_out_reshape";
        auto outReshapePrim = cldnn::reshape(outReshapeName, gemmLayerName, outputShape);

        topology.add(outReshapePrim);
        AddInnerPrimitiveToProfiler(outReshapeName, gemmLayerName, layer);

        lastLayerName = outReshapeName;
    }

    AddPrimitiveToProfiler(gemmLayerName, layer, lastLayerName);
}


void Program::CreateReducePrimitive(cldnn::topology& topology, InferenceEngine::CNNLayerPtr &layer) {
    ValidateLayer(layer, 2);

    auto inputPrimitives = GetPrevLayersPrimitives(layer);
    auto reduce = as<InferenceEngine::ReduceLayer*>(layer);
    auto input = reduce->insData[0].lock();
    size_t reduceDimNumber = input->getTensorDesc().getDims().size();

    auto axesInput = layer->insData[1].lock();
    auto axesInputCreator = getCreatorLayer(axesInput).lock();

    std::vector<int32_t> rawAxes;
    if (axesInputCreator->blobs.size() == 1) {
        auto constantBlob = axesInputCreator->blobs.begin()->second;
        auto axesPrecision = constantBlob->getTensorDesc().getPrecision();
        if (axesPrecision == InferenceEngine::Precision::FP32) {
            auto data = constantBlob->buffer().as<float*>();
            for (size_t i = 0; i < constantBlob->size(); ++i)
                rawAxes.push_back(data[i]);
        } else if (axesPrecision == InferenceEngine::Precision::I32) {
            auto data = constantBlob->buffer().as<int32_t*>();
            for (size_t i = 0; i < constantBlob->size(); ++i)
                rawAxes.push_back(data[i]);
        } else if (axesPrecision == InferenceEngine::Precision::I64) {
            auto data = constantBlob->buffer().as<int64_t*>();
            for (size_t i = 0; i < constantBlob->size(); ++i)
                rawAxes.push_back(static_cast<int32_t>(data[i]));
        } else {
            THROW_IE_EXCEPTION << layer->name << " Incorrect Reduce axes input Precision";
        }
    }

    std::vector<uint16_t> axes;
    for (size_t a = 0; a < rawAxes.size(); a++) {
        if (rawAxes[a] < 0)
            rawAxes[a] = rawAxes[a] + reduceDimNumber;
        if (rawAxes[a] < 0 || rawAxes[a] > reduceDimNumber - 1)
            THROW_IE_EXCEPTION << layer->name << " Incorrect Reduce axis value: " << rawAxes[a];
        if (reduceDimNumber == 6) {
            switch (rawAxes[a]) {
                case 0: axes.push_back(cldnn::reduce::along_b); break;
                case 1: axes.push_back(cldnn::reduce::along_f); break;
                case 2: axes.push_back(cldnn::reduce::along_w); break;
                case 3: axes.push_back(cldnn::reduce::along_z); break;
                case 4: axes.push_back(cldnn::reduce::along_y); break;
                case 5: axes.push_back(cldnn::reduce::along_x); break;
            }
        } else if (reduceDimNumber == 5) {
            switch (rawAxes[a]) {
                case 0: axes.push_back(cldnn::reduce::along_b); break;
                case 1: axes.push_back(cldnn::reduce::along_f); break;
                case 2: axes.push_back(cldnn::reduce::along_z); break;
                case 3: axes.push_back(cldnn::reduce::along_y); break;
                case 4: axes.push_back(cldnn::reduce::along_x); break;
            }
        } else {
            switch (rawAxes[a]) {
                case 0: axes.push_back(cldnn::reduce::along_b); break;
                case 1: axes.push_back(cldnn::reduce::along_f); break;
                case 2: axes.push_back(cldnn::reduce::along_y); break;
                case 3: axes.push_back(cldnn::reduce::along_x); break;
            }
        }
    }

    sort(axes.begin(), axes.end());
    axes.erase(unique(axes.begin(), axes.end()), axes.end());

    cldnn::reduce_mode mode;
    std::string reduceType = layer->type;
    if (reduceType == "ReduceMax") mode = cldnn::reduce_mode::max;
    else if (reduceType == "ReduceMin") mode = cldnn::reduce_mode::min;
    else if (reduceType == "ReduceMean") mode = cldnn::reduce_mode::mean;
    else if (reduceType == "ReduceProd") mode = cldnn::reduce_mode::prod;
    else if (reduceType == "ReduceSum") mode = cldnn::reduce_mode::sum;
    else if (reduceType == "ReduceAnd") mode = cldnn::reduce_mode::logical_and;
    else if (reduceType == "ReduceOr") mode = cldnn::reduce_mode::logical_or;
    else if (reduceType == "ReduceSumSquare") mode = cldnn::reduce_mode::sum_square;
    else if (reduceType == "ReduceL1") mode = cldnn::reduce_mode::l1;
    else if (reduceType == "ReduceL2") mode = cldnn::reduce_mode::l2;
    else if (reduceType == "ReduceLogSum") mode = cldnn::reduce_mode::log_sum;
    else if (reduceType == "ReduceLogSumExp") mode = cldnn::reduce_mode::log_sum_exp;
    else
        THROW_IE_EXCEPTION << layer->name << " Incorrect Reduce layer type!";

    std::string reduceLayerName = layer_type_name_ID(layer);
    auto reducePrim = cldnn::reduce(
            reduceLayerName,
            inputPrimitives[0],
            mode,
            axes,
            static_cast<int32_t>(reduce->keep_dims));

    topology.add(reducePrim);

    auto reorderLayerName = reduceLayerName + "_reorder";
    cldnn::format out_format = cldnn::format::any;
    auto out_dt = DataTypeFromPrecision(reduce->outData[0]->getTensorDesc().getPrecision());
    if (!reduce->keep_dims && reduceDimNumber > 4) {
        if (reduceDimNumber - rawAxes.size() == 6)
            out_format = cldnn::format::bfwzyx;
        else if (reduceDimNumber - rawAxes.size() == 5)
            out_format = cldnn::format::bfzyx;
        else if (reduceDimNumber - rawAxes.size() <= 4)
            out_format = cldnn::format::bfyx;

        auto reorder_prim = cldnn::reorder(reorderLayerName, reduceLayerName, out_format, out_dt);
        topology.add(reorder_prim);
        AddPrimitiveToProfiler(reduceLayerName, layer, reorderLayerName);
    } else {
        AddPrimitiveToProfiler(reduceLayerName, layer);
    }
}

void Program::CreateOneHotPrimitive(cldnn::topology& topology, InferenceEngine::CNNLayerPtr &layer) {
    ValidateLayer(layer, 1);

    auto inputPrimitives = GetPrevLayersPrimitives(layer);
    auto oneHot = as<InferenceEngine::GenericLayer*>(layer);

    int16_t axis = oneHot->GetParamAsInt("axis", -1);
    float on_value  = layer->GetParamAsFloat("on_value", 1.0f);
    float off_value = layer->GetParamAsFloat("off_value", 0.0f);
    auto dims = oneHot->input()->getDims();

    if (axis < -1 || axis > static_cast<int16_t>(dims.size()))
        THROW_IE_EXCEPTION << layer->name << " Incorrect OneHot axis value: " << axis << ". Should be between -1 and " << dims.size();

    if (axis == -1) {
        axis = dims.size();
        for (int i = dims.size() - 1; i >= 0; i--) {
            if (dims[i] == 1)
                axis--;
            else
                break;
        }
    }

    std::string oneHotLayerName = layer_type_name_ID(layer);
    auto oneHotPrim = cldnn::one_hot(
            oneHotLayerName,
            inputPrimitives[0],
            CldnnTensorFromIEDims(oneHot->outData[0]->getDims()),
            DataTypeFromPrecision(oneHot->outData[0]->getPrecision()),
            static_cast<uint16_t>(axis),
            on_value,
            off_value);

    topology.add(oneHotPrim);
    AddPrimitiveToProfiler(oneHotLayerName, layer);
}

void Program::CreateConvertPrimitive(cldnn::topology& topology, InferenceEngine::CNNLayerPtr &layer) {
    ValidateLayer(layer, 1);

    auto inputPrimitives = GetPrevLayersPrimitives(layer);

    auto precisionParam = layer->GetParamAsString("precision");
    auto outPrecision = Precision::FromStr(precisionParam);
    auto outDataType = DataTypeFromPrecision(outPrecision);

    auto name = layer_type_name_ID(layer);
    auto prim = cldnn::reorder(name, inputPrimitives[0], cldnn::format::any, outDataType);

    topology.add(prim);
    AddPrimitiveToProfiler(name, layer);
}

void Program::CreateConvertLikePrimitive(cldnn::topology& topology, InferenceEngine::CNNLayerPtr &layer) {
    ValidateLayer(layer, 2);

    auto inputPrimitives = GetPrevLayersPrimitives(layer);

    auto likePrimitive = layer->insData[1].lock();
    auto outPrecision = likePrimitive->getPrecision();
    auto outDataType = DataTypeFromPrecision(outPrecision);

    auto name = layer_type_name_ID(layer);
    auto prim = cldnn::reorder(name, inputPrimitives[0], cldnn::format::any, outDataType);

    topology.add(prim);
    AddPrimitiveToProfiler(name, layer);
}

void Program::CreatePyramidRoIAlignPrimitive(cldnn::topology& topology, InferenceEngine::CNNLayerPtr &layer) {
    ValidateLayer(layer, 5);

    auto inputPrimitives = GetPrevLayersPrimitives(layer);
    auto name = layer_type_name_ID(layer);

    auto outputSize = layer->GetParamAsInt("output_size");
    auto samplingRatio = layer->GetParamAsInt("sampling_ratio");
    auto pyramidScales = layer->GetParamAsInts("pyramid_scales");
    const int canonicalStartingLevel = 2;

    auto prim = cldnn::pyramid_roi_align(
        name,
        inputPrimitives[0],
        inputPrimitives[1],
        inputPrimitives[2],
        inputPrimitives[3],
        inputPrimitives[4],
        outputSize,
        samplingRatio,
        pyramidScales,
        canonicalStartingLevel);

    topology.add(prim);
    AddPrimitiveToProfiler(name, layer);
}

void Program::CreateNonMaxSuppressionPrimitive(cldnn::topology& topology, InferenceEngine::CNNLayerPtr &layer) {
    ValidateLayer(layer, {2, 3, 4, 5});

    auto inputPrimitives = GetPrevLayersPrimitives(layer);
    auto nonMaxSupression = as<InferenceEngine::NonMaxSuppressionLayer*>(layer);

    std::vector<cldnn::primitive_id> reorderedInputs;
    reorderedInputs.resize(inputPrimitives.size());

    for (size_t portIndex = 0; portIndex < inputPrimitives.size(); portIndex++) {
        auto inputDataType = DataTypeFromPrecision(layer->insData[portIndex].lock()->getPrecision());
        if ((portIndex == 2) && (inputDataType == cldnn::data_types::i64)) {
            // clDNN primitive supports only i32 data type for 'max_output_boxes_per_class' input
            // so we need additional reorder if it's provided as i64
            auto reorderPrimName = inputPrimitives[portIndex] + "_" + layer->name + m_preProcessTag;
            auto targetFormat = FormatFromLayout(layer->insData[portIndex].lock()->getLayout());
            auto preprocessPrim = cldnn::reorder(
                reorderPrimName,
                inputPrimitives[portIndex],
                targetFormat,
                cldnn::data_types::i32);
            topology.add(preprocessPrim);
            AddInnerPrimitiveToProfiler(reorderPrimName, layer_type_name_ID(layer), layer);
            reorderedInputs[portIndex] = (reorderPrimName);
        } else {
            reorderedInputs[portIndex] = inputPrimitives[portIndex];
        }
    }

    // clDNN primitive supports only i32 as output data type
    nonMaxSupression->outData[0]->setPrecision(Precision::I32);

    auto centerPointBox = nonMaxSupression->center_point_box;
    auto outputIndices = nonMaxSupression->outData[0]->getTensorDesc().getDims()[0];

    auto name = layer->outData.size() > 1 ? (layer_type_lower(layer) + ":" + layer->outData[0]->getName()) : layer_type_name_ID(layer);
    auto prim = cldnn::non_max_suppression(
        name,
        reorderedInputs[0],
        reorderedInputs[1],
        static_cast<int>(outputIndices),
        centerPointBox);

    switch (reorderedInputs.size()) {
    case 5:
        prim.score_threshold = reorderedInputs[4];
    case 4:
        prim.iou_threshold = reorderedInputs[3];
    case 3:
        prim.num_select_per_class = reorderedInputs[2];
    case 2:
    case 1:
        break;
    default:
        THROW_CLDNN_EXCEPTION("Incorrect number of input primitives for layer: " << layer->name);
    }

    prim.output_data_type = DataTypeFromPrecision(nonMaxSupression->outData[0]->getTensorDesc().getPrecision());

    topology.add(prim);
    AddPrimitiveToProfiler(name, layer);
}

void Program::CreateSelectPrimitive(cldnn::topology& topology, InferenceEngine::CNNLayerPtr& layer) {
    ValidateLayer(layer, 3);
    auto inputPrimitives = GetPrevLayersPrimitives(layer);

    auto selectLayerName = layer_type_name_ID(layer);

    auto outDims = layer->outData[0]->getTensorDesc().getDims();
    auto outDimsN = outDims.size();

    std::string broadcast_type = layer->GetParamAsString("auto_broadcast", "numpy");

    if ((broadcast_type != "none") && (broadcast_type != "numpy")) {
        THROW_CLDNN_EXCEPTION("Unsupported broadcast type (" + broadcast_type +
                                  ") in layer " + selectLayerName);
    }

    auto selectSpecificTensor = [](const InferenceEngine::SizeVector& dims, int def = 1) {
        switch (dims.size()) {
        case 0: return cldnn::tensor(cldnn::batch(def), cldnn::feature(def), cldnn::spatial(def, def));
        case 1: return cldnn::tensor(cldnn::batch(dims[0]), cldnn::feature(def), cldnn::spatial(def, def));
        case 2: return cldnn::tensor(cldnn::batch(dims[0]), cldnn::feature(dims[1]), cldnn::spatial(def, def));
        case 3: return cldnn::tensor(cldnn::batch(dims[0]), cldnn::feature(dims[1]), cldnn::spatial(def, dims[2]));
        case 4: return cldnn::tensor(cldnn::batch(dims[0]), cldnn::feature(dims[1]), cldnn::spatial(dims[3], dims[2]));
        case 5: return cldnn::tensor(cldnn::batch(dims[0]), cldnn::feature(dims[1]), cldnn::spatial(dims[4], dims[3], dims[2]));
        case 6: return cldnn::tensor(cldnn::batch(dims[0]), cldnn::feature(dims[1]), cldnn::spatial(dims[5], dims[4], dims[3], dims[2]));
        default: THROW_CLDNN_EXCEPTION("Invalid dimensions size(" << dims.size() << ") for Select layer");
        }
    };

    if (broadcast_type == "numpy") {
        // Preprocess inputs
        for (size_t i = 0; i < inputPrimitives.size(); ++i) {
            auto inputDims = layer->insData[i].lock()->getTensorDesc().getDims();
            auto inputDimsN = inputDims.size();

            // Add reorder if changing number of dimensions requires changing format
            auto targetFormat = defaultFormatForDims(outDimsN);

            if (targetFormat.value != defaultFormatForDims(inputDimsN).value) {
                auto reorderName = selectLayerName + "_cldnn_in" + std::to_string(i) + "_reorder";
                auto targetDatatype = DataTypeFromPrecision(layer->precision);
                auto reorderPrim = cldnn::reorder(reorderName, inputPrimitives[i], targetFormat, targetDatatype);

                topology.add(reorderPrim);
                AddInnerPrimitiveToProfiler(reorderName, selectLayerName, layer);

                inputPrimitives[i] = reorderName;
            }

            // Reshape input if they differ or select specific shape matches default one
            if (inputDimsN != outDimsN || inputDimsN < 4) {
                auto reshapeName = selectLayerName + "_cldnn_in" + std::to_string(i) + "_reshape";

                // Extend input dimensions to the same size as output dimensions by prepending ones
                inputDims.insert(inputDims.begin(), outDimsN - inputDimsN, 1ul);

                auto targetShape = selectSpecificTensor(inputDims);

                auto reshapePrim = cldnn::reshape(reshapeName, inputPrimitives[i], targetShape);

                topology.add(reshapePrim);
                AddInnerPrimitiveToProfiler(reshapeName, selectLayerName, layer);

                inputPrimitives[i] = reshapeName;
            }
        }
    }

    auto primitive = cldnn::select(
        selectLayerName,
        inputPrimitives[0],
        inputPrimitives[1],
        inputPrimitives[2],
        cldnn::padding(),
        broadcast_type);

    topology.add(primitive);
    AddPrimitiveToProfiler(selectLayerName, layer);
}

void Program::CreateGRNPrimitive(cldnn::topology& topology, InferenceEngine::CNNLayerPtr& layer) {
    ValidateLayer(layer, 1);
    auto inputPrimitives = GetPrevLayersPrimitives(layer);
    auto layerName = layer_type_name_ID(layer);
    auto grn = as<InferenceEngine::GRNLayer*>(layer);
    float bias = grn->bias;

    auto primitive = cldnn::grn(
        layerName,
        inputPrimitives[0],
        bias,
        DataTypeFromPrecision(grn->outData[0]->getTensorDesc().getPrecision()));

    topology.add(primitive);
    AddPrimitiveToProfiler(layerName, layer);
}

void Program::CreateCTCGreedyDecoderPrimitive(cldnn::topology& topology, InferenceEngine::CNNLayerPtr& layer) {
    ValidateLayer(layer, 2);
    auto inputPrimitives = GetPrevLayersPrimitives(layer);
    auto layerName = layer_type_name_ID(layer);
    auto ctcGreedyDecoder = as<InferenceEngine::GenericLayer*>(layer);
    float mergeRepeated = ctcGreedyDecoder->GetParamAsBool("ctc_merge_repeated");

    auto primitive = cldnn::ctc_greedy_decoder(
        layerName,
        inputPrimitives[0],
        inputPrimitives[1],
        mergeRepeated,
        DataTypeFromPrecision(ctcGreedyDecoder->outData[0]->getTensorDesc().getPrecision()),
        CldnnTensorFromIEDims(layer->outData[0]->getDims()));

    topology.add(primitive);
    AddPrimitiveToProfiler(layerName, layer);
}

inline cldnn::cum_sum::cum_sum_axis CumSumAxisFromIEAxis(int axis, unsigned sz) {
    if (axis < 0)
        axis += sz;
    if (axis < 0 || axis >= sz)
        THROW_CLDNN_EXCEPTION("CumSum axis is not correspond to number of dimensions");

    // Difference in dimension ordering between IE and clDNN,
    // reverse spatial dimensions after batch and feature.
    unsigned cldnn_axis = axis;
    if (axis >= 2) {
        auto spatial_axis = axis - 2;
        // Default and minimum number of dimensions is 4
        auto spatial_size = std::max(sz, 4u) - 2;
        cldnn_axis = spatial_size - spatial_axis - 1 + 2;
    }

    switch (cldnn_axis) {
        case 0:
            return cldnn::cum_sum::cum_sum_axis::along_b;
        case 1:
            return cldnn::cum_sum::cum_sum_axis::along_f;
        case 2:
            return cldnn::cum_sum::cum_sum_axis::along_x;
        case 3:
            return cldnn::cum_sum::cum_sum_axis::along_y;
        case 4:
            return cldnn::cum_sum::cum_sum_axis::along_z;
        case 5:
            return cldnn::cum_sum::cum_sum_axis::along_w;
        default: THROW_CLDNN_EXCEPTION("Unsupported cumsum axis: " << axis);
            break;
    }

    return cldnn::cum_sum::cum_sum_axis::along_f;  // shouldn't get here
}

void Program::CreateCumSumPrimitive(cldnn::topology& topology, InferenceEngine::CNNLayerPtr& layer) {
    ValidateLayer(layer, {1, 2});
    auto inputPrimitives = GetPrevLayersPrimitives(layer);
    auto cumSum = as<InferenceEngine::GenericLayer*> (layer);

    auto exclusive = cumSum->GetParamAsBool("exclusive", false);
    auto reverse = cumSum->GetParamAsBool("reverse", false);

    auto layerName = layer_type_name_ID(layer);

    size_t dimNumber = cumSum->insData[0].lock()->getTensorDesc().getDims().size();
    int32_t axis = 0;
    if (inputPrimitives.size() == 2) {
        auto axesInput = layer->insData[1].lock();
        auto axesInputCreator = getCreatorLayer(axesInput).lock();
        if (axesInputCreator->blobs.size() == 1) {
            auto constantBlob = axesInputCreator->blobs.begin()->second;
            auto axesPrecision = constantBlob->getTensorDesc().getPrecision();
            switch (axesPrecision) {
                case InferenceEngine::Precision::U8: {
                    auto data = constantBlob->buffer().as<uint8_t*>();
                    axis = static_cast<int32_t>(data[0]);
                    break;
                }
                case InferenceEngine::Precision::I8: {
                    auto data = constantBlob->buffer().as<int8_t*>();
                    axis = static_cast<int32_t>(data[0]);
                    break;
                }
                case InferenceEngine::Precision::U16: {
                    auto data = constantBlob->buffer().as<uint16_t*>();
                    axis = static_cast<int32_t>(data[0]);
                    break;
                }
                case InferenceEngine::Precision::I16: {
                    auto data = constantBlob->buffer().as<int16_t*>();
                    axis = static_cast<int32_t>(data[0]);
                    break;
                }
                case InferenceEngine::Precision::I32: {
                    auto data = constantBlob->buffer().as<int32_t*>();
                    axis = data[0];
                    break;
                }
                case InferenceEngine::Precision::U32: {
                    auto data = constantBlob->buffer().as<uint32_t*>();
                    axis = static_cast<int32_t>(data[0]);
                    break;
                }
                case InferenceEngine::Precision::U64: {
                    auto data = constantBlob->buffer().as<uint64_t*>();
                    axis = static_cast<int32_t>(data[0]);
                    break;
                }
                case InferenceEngine::Precision::I64: {
                    auto data = constantBlob->buffer().as<int64_t*>();
                    axis = static_cast<int32_t>(data[0]);
                    break;
                }
                default:
                    THROW_IE_EXCEPTION << layer->name << " Incorrect CumSum axes input Precision";
            }
        }
    }

    auto primitive = cldnn::cum_sum(
            layerName,
            inputPrimitives[0],
            CumSumAxisFromIEAxis(axis, dimNumber),
            exclusive,
            reverse);

    topology.add(primitive);
    AddPrimitiveToProfiler(layerName, layer);
}

void Program::CreateRoundPrimitive(cldnn::topology& topology, InferenceEngine::CNNLayerPtr& layer) {
    ValidateLayer(layer, 1);
    auto inputPrimitives = GetPrevLayersPrimitives(layer);
    auto layerName = layer_type_name_ID(layer);

    std::string mode = layer->GetParamAsString("mode", "half_to_even");

    if ((mode != "half_to_even") && (mode != "half_away_from_zero")) {
        THROW_CLDNN_EXCEPTION("Unsupported mode (" + mode + ") in layer " + layerName);
    }

    auto func = mode == "half_to_even" ? cldnn::activation_func::round_half_to_even : cldnn::activation_func::round_half_away_from_zero;

    auto primitive = cldnn::activation(
            layerName,
            inputPrimitives[0],
            func);

    topology.add(primitive);
    AddPrimitiveToProfiler(layerName, layer);
}

void Program::CreatePriorBoxClusteredPrimitive(cldnn::topology& topology, InferenceEngine::CNNLayerPtr& layer) {
    ValidateLayer(layer, 2);
    auto pbcLayer = as<InferenceEngine::GenericLayer*>(layer);

    // params
    std::vector<float> width = pbcLayer->GetParamAsFloats("width", { 0.0f });
    std::vector<float> height = pbcLayer->GetParamAsFloats("height", { 0.0f });
    std::vector<float> variance = pbcLayer->GetParamAsFloats("variance", { 0.1f });
    float offset = pbcLayer->GetParamAsFloat("offset", 0.5f);
    bool clip    = pbcLayer->GetParamAsBool("clip", false);

    IE_ASSERT(layer->insData[0].lock());
    auto inp_dims = layer->insData[0].lock()->getTensorDesc().getDims();
    IE_ASSERT(layer->insData[1].lock());
    auto img_dims = layer->insData[1].lock()->getTensorDesc().getDims();

    int img_w = pbcLayer->GetParamAsInt("img_w", 0);
    int img_h = pbcLayer->GetParamAsInt("img_h", 0);
    img_w = img_w == 0 ? static_cast<int>(img_dims.back()) : img_w;
    img_h = img_h == 0 ? static_cast<int>(img_dims.at(img_dims.size() - 2)) : img_h;
    cldnn::tensor img_size = (cldnn::tensor) cldnn::spatial(TensorValue(img_w), TensorValue(img_h));

    auto step_w = pbcLayer->GetParamAsFloat("step_w", 0.0f);
    auto step_h = pbcLayer->GetParamAsFloat("step_h", 0.0f);
    auto step = pbcLayer->GetParamAsFloat("step", 0.0f);

    step_w = step_w == 0.0f ? step : step_w;
    step_h = step_h == 0.0f ? step : step_h;
    if (step_w == 0.0f && step_h == 0.0f) {
        step_w = static_cast<float>(img_w) / inp_dims.back();
        step_h = static_cast<float>(img_h) / inp_dims.at(img_dims.size() - 2);
    }

    auto output_dt = DataTypeFromPrecision(layer->outData[0]->getTensorDesc().getPrecision());

    std::vector<cldnn::primitive_id> inputPrimitives = GetPrevLayersPrimitives(layer);
    // second input isn't used by value - only dimensions taken from the layer input
    std::string priorBoxLayerName = layer_type_name_ID(layer);
    auto priorBoxPrim = cldnn::prior_box(
        priorBoxLayerName,
        inputPrimitives[0],
        img_size,
        clip,
        variance,
        step_w,
        step_h,
        offset,
        width,
        height,
        output_dt);

    topology.add(priorBoxPrim);
    AddPrimitiveToProfiler(priorBoxLayerName, layer);
}

void Program::CreateEmbeddingBagPackedSumPrimitive(cldnn::topology& topology, InferenceEngine::CNNLayerPtr& layer) {
    ValidateLayer(layer, {2, 3});

    auto inputPrimitives = GetPrevLayersPrimitives(layer);
    auto embeddingBag = as<InferenceEngine::GenericLayer*>(layer);

    auto layerName = layer_type_name_ID(layer);

    std::vector<cldnn::primitive_id> reorderedInputs;
    reorderedInputs.resize(inputPrimitives.size());

    for (size_t portIndex = 0; portIndex < inputPrimitives.size(); portIndex++) {
        auto inputDataType = DataTypeFromPrecision(layer->insData[portIndex].lock()->getPrecision());
        if ((portIndex == 1) && (inputDataType == cldnn::data_types::i64)) {
            // clDNN primitive supports only i32 data type for indices input,
            // so we need additional reorder if it's provided as i64
            auto reorderPrimName = inputPrimitives[portIndex] + "_" + layer->name + m_preProcessTag;
            auto targetFormat = FormatFromLayout(layer->insData[portIndex].lock()->getLayout());
            auto preprocessPrim = cldnn::reorder(
                reorderPrimName,
                inputPrimitives[portIndex],
                targetFormat,
                cldnn::data_types::i32);
            topology.add(preprocessPrim);
            AddInnerPrimitiveToProfiler(reorderPrimName, layer_type_name_ID(layer), layer);
            reorderedInputs[portIndex] = (reorderPrimName);
        } else {
            reorderedInputs[portIndex] = inputPrimitives[portIndex];
        }
    }

    auto embeddingBagPrim = cldnn::embedding_bag(
            layerName,
            reorderedInputs,
            cldnn::embedding_bag::packed_sum,
            CldnnTensorFromIEDims(embeddingBag->outData[0]->getTensorDesc().getDims()));

    topology.add(embeddingBagPrim);
    AddPrimitiveToProfiler(layerName, layer);
}

void Program::CreateEmbeddingBagOffsetsSumPrimitive(cldnn::topology& topology, InferenceEngine::CNNLayerPtr& layer) {
    ValidateLayer(layer, {3, 4, 5});

    auto inputPrimitives = GetPrevLayersPrimitives(layer);
    auto embeddingBag = as<InferenceEngine::GenericLayer*>(layer);

    int32_t defaultIndex = -1;
    if (inputPrimitives.size() > 3) {
        auto defaultIndexInput = layer->insData[3].lock();
        auto defaultIndexInputCreator = getCreatorLayer(defaultIndexInput).lock();
        if (defaultIndexInputCreator->blobs.size() == 1) {
            auto constantBlob = defaultIndexInputCreator->blobs.begin()->second;
            auto defaultIndexPrecision = constantBlob->getTensorDesc().getPrecision();
            if (defaultIndexPrecision == InferenceEngine::Precision::I32) {
                auto data = constantBlob->buffer().as<int32_t*>();
                defaultIndex = data[0];
            } else if (defaultIndexPrecision == InferenceEngine::Precision::I64) {
                auto data = constantBlob->buffer().as<int64_t*>();
                defaultIndex = static_cast<int32_t>(data[0]);
            } else {
                THROW_IE_EXCEPTION << layer->name << "Incorrect EmbeddingBagOfsetsSum default_index precision";
            }
        }
        inputPrimitives.erase(inputPrimitives.begin() + 3); // Remove "default_index"
    }

    std::vector<cldnn::primitive_id> reorderedInputs;
    reorderedInputs.resize(inputPrimitives.size());

    for (size_t portIndex = 0; portIndex < inputPrimitives.size(); portIndex++) {
        auto inputDataType = DataTypeFromPrecision(layer->insData[portIndex].lock()->getPrecision());
        if (((portIndex == 1) || (portIndex == 2)) && (inputDataType == cldnn::data_types::i64)) {
            // clDNN primitive supports only i32 data type for indices inputs,
            // so we need additional reorders if they are provided as i64
            auto reorderPrimName = inputPrimitives[portIndex] + "_" + layer->name + m_preProcessTag;
            auto targetFormat = FormatFromLayout(layer->insData[portIndex].lock()->getLayout());
            auto preprocessPrim = cldnn::reorder(
                reorderPrimName,
                inputPrimitives[portIndex],
                targetFormat,
                cldnn::data_types::i32);
            topology.add(preprocessPrim);
            AddInnerPrimitiveToProfiler(reorderPrimName, layer_type_name_ID(layer), layer);
            reorderedInputs[portIndex] = (reorderPrimName);
        } else {
            reorderedInputs[portIndex] = inputPrimitives[portIndex];
        }
    }

    auto layerName = layer_type_name_ID(layer);
    auto embeddingBagPrim = cldnn::embedding_bag(
            layerName,
            reorderedInputs,
            cldnn::embedding_bag::offsets_sum,
            CldnnTensorFromIEDims(embeddingBag->outData[0]->getTensorDesc().getDims()),
            defaultIndex);

    topology.add(embeddingBagPrim);
    AddPrimitiveToProfiler(layerName, layer);
}

void Program::CreateEmbeddingSegmentsSumPrimitive(cldnn::topology& topology, InferenceEngine::CNNLayerPtr& layer) {
    ValidateLayer(layer, {4, 5, 6});

    auto inputPrimitives = GetPrevLayersPrimitives(layer);
    auto embeddingBag = as<InferenceEngine::GenericLayer*>(layer);

    inputPrimitives.erase(inputPrimitives.begin() + 3); // Remove "num_segments"

    int32_t defaultIndex = -1;
    if (inputPrimitives.size() > 3) {
        auto defaultIndexInput = layer->insData[4].lock();
        auto defaultIndexInputCreator = getCreatorLayer(defaultIndexInput).lock();
        if (defaultIndexInputCreator->blobs.size() == 1) {
            auto constantBlob = defaultIndexInputCreator->blobs.begin()->second;
            auto defaultIndexPrecision = constantBlob->getTensorDesc().getPrecision();
            if (defaultIndexPrecision == InferenceEngine::Precision::I32) {
                auto data = constantBlob->buffer().as<int32_t*>();
                defaultIndex = data[0];
            } else if (defaultIndexPrecision == InferenceEngine::Precision::I64) {
                auto data = constantBlob->buffer().as<int64_t*>();
                defaultIndex = static_cast<int32_t>(data[0]);
            } else {
                THROW_IE_EXCEPTION << layer->name << "Incorrect EmbeddingBagOfsetsSum default_index precision";
            }
        }
        inputPrimitives.erase(inputPrimitives.begin() + 3); // Remove "default_index"
    }

    std::vector<cldnn::primitive_id> reorderedInputs;
    reorderedInputs.resize(inputPrimitives.size());

    for (size_t portIndex = 0; portIndex < inputPrimitives.size(); portIndex++) {
        auto inputDataType = DataTypeFromPrecision(layer->insData[portIndex].lock()->getPrecision());
        if (((portIndex == 1) || (portIndex == 2)) && (inputDataType == cldnn::data_types::i64)) {
            // clDNN primitive supports only i32 data type for indices inputs,
            // so we need additional reorders if they are provided as i64
            auto reorderPrimName = inputPrimitives[portIndex] + "_" + layer->name + m_preProcessTag;
            auto targetFormat = FormatFromLayout(layer->insData[portIndex].lock()->getLayout());
            auto preprocessPrim = cldnn::reorder(
                reorderPrimName,
                inputPrimitives[portIndex],
                targetFormat,
                cldnn::data_types::i32);
            topology.add(preprocessPrim);
            AddInnerPrimitiveToProfiler(reorderPrimName, layer_type_name_ID(layer), layer);
            reorderedInputs[portIndex] = (reorderPrimName);
        } else {
            reorderedInputs[portIndex] = inputPrimitives[portIndex];
        }
    }

    auto layerName = layer_type_name_ID(layer);
    auto embeddingBagPrim = cldnn::embedding_bag(
            layerName,
            reorderedInputs,
            cldnn::embedding_bag::segments_sum,
            CldnnTensorFromIEDims(embeddingBag->outData[0]->getTensorDesc().getDims()),
            defaultIndex);

    topology.add(embeddingBagPrim);
    AddPrimitiveToProfiler(layerName, layer);
}

void Program::CreateExtractImagePatchesPrimitive(cldnn::topology& topology, InferenceEngine::CNNLayerPtr& layer) {
    ValidateLayer(layer, 1);

    auto inputPrimitives = GetPrevLayersPrimitives(layer);
    auto eipLayer = as<InferenceEngine::GenericLayer*>(layer);

    std::vector<unsigned int> sizes = eipLayer->GetParamAsUInts("sizes");
    std::vector<unsigned int> strides = eipLayer->GetParamAsUInts("strides");
    std::vector<unsigned int> rates = eipLayer->GetParamAsUInts("rates");
    std::string auto_pad = eipLayer->GetParamAsString("auto_pad");

    std::string eipLayerName = layer_type_name_ID(layer);

    auto extractImagePatchesPrim = cldnn::extract_image_patches(
        eipLayerName,
        inputPrimitives[0],
        sizes,
        strides,
        rates,
        auto_pad,
        CldnnTensorFromIEDims(eipLayer->outData[0]->getTensorDesc().getDims()));

    topology.add(extractImagePatchesPrim);
    AddPrimitiveToProfiler(eipLayerName, layer);
}

bool Program::IsValidSplitConvMerge(const InferenceEngine::SplitLayer *splitLayer) const {
    if (splitLayer->outData.size() != 2) return false;  // split into 2

    for (auto out : splitLayer->outData) {
        if (getInputTo(out).size() != 1) {
            return false;
        }
    }

    auto convLayer1 =
        tryAs<InferenceEngine::ConvolutionLayer *> (GetNextSingleLayer(splitLayer->outData[0]));
    auto convLayer2 =
        tryAs<InferenceEngine::ConvolutionLayer *> (GetNextSingleLayer(splitLayer->outData[1]));
    if (!convLayer1 || !convLayer2) {   // outputs aren't convolutions
        return false;
    }
    auto allPad1 = getPaddings(*convLayer1);
    auto allPad2 = getPaddings(*convLayer2);
    if (convLayer1->precision != convLayer2->precision                       // wrong precision
        || convLayer1->_fusedWith || convLayer2->_fusedWith                     // convolutions are fused
        || convLayer1->outData.size() != 1 || convLayer2->outData.size() != 1   // more than 1 output for convolutions
        || allPad1.begin[X_AXIS] != allPad2.begin[X_AXIS]                     // different padding
        || allPad1.begin[Y_AXIS] != allPad2.begin[Y_AXIS]                     // different padding
        || convLayer1->_stride[X_AXIS] != convLayer2->_stride[X_AXIS]                       // different strides
        || convLayer1->_stride[Y_AXIS] != convLayer2->_stride[Y_AXIS]                       // different strides
        || convLayer1->_dilation[X_AXIS] != convLayer2->_dilation[X_AXIS]                   // different dilation
        || convLayer1->_dilation[Y_AXIS] != convLayer2->_dilation[Y_AXIS]                   // different dilation
        || (GetNextSingleLayer(GetNextSingleLayer(splitLayer->outData[0]))      // no merge after convolutions
            != GetNextSingleLayer(GetNextSingleLayer(splitLayer->outData[1])))
        || (p_currentOutputs.find(convLayer1->name) != p_currentOutputs.end())
        || (p_currentOutputs.find(convLayer2->name) != p_currentOutputs.end())) {
        return false;
    }
    auto concatLayer =
        tryAs<InferenceEngine::ConcatLayer *> (
                GetNextSingleLayer(GetNextSingleLayer(splitLayer->outData[0])));
    if (!concatLayer ||                         // not a merge layer
        concatLayer->_axis != 1 ||              // merge on unsupported axis
        concatLayer->outData.size() != 1) {     // too many outputs
        return false;
    }
    if (m_config.customLayers.find(convLayer1->type) != m_config.customLayers.end() ||
        m_config.customLayers.find(concatLayer->type) != m_config.customLayers.end()) {
        return false;  // convolution or concat were overwritten by a custom layer
    }

    return true;
}

void Program::AddInputPrimitive(cldnn::topology& topology, InputInfo::Ptr inputInfo, Precision layerPrecision, const std::string inputName) {
    // first create and add the input layout
    const auto inputDesc = inputInfo->getTensorDesc();
    const auto inputDims = inputDesc.getDims();
    Layout l = inputDesc.getLayout();
    Precision ip = inputDesc.getPrecision();
    auto consumers = getInputTo(inputInfo->getInputData());

    cldnn::format inputFormat = m_defaultFormat;
    if (InferenceEngine::Layout::BLOCKED == l && 6 == inputDims.size())
        inputFormat = cldnn::format::bfwzyx;
    else
        inputFormat = FormatFromLayout(l);
    cldnn::tensor dataTensor;
    cldnn::tensor::value_type batch = (m_max_batch <= 1)
                                      ? (inputDims.size() > 3 ? TensorValue(inputDims[0]) : 1)
                                      : TensorValue(m_curBatch);
    switch (inputDims.size()) {
    case 6:
        dataTensor = cldnn::tensor(cldnn::batch(batch),
                                    cldnn::feature(inputDims[1]),
                                    cldnn::spatial(inputDims[5], inputDims[4], inputDims[3], inputDims[2]));
        break;
    case 5:
        if (InferenceEngine::Layout::NCDHW == l) {
            dataTensor = cldnn::tensor(cldnn::batch(batch),
                cldnn::feature(inputDims[1]),
                cldnn::spatial(inputDims[4], inputDims[3], inputDims[2]));
        } else {
            THROW_CLDNN_EXCEPTION("Unsupported layout (" << l << ") in 5D input " + inputInfo->name());
        }
        break;
    case 4:
        if (InferenceEngine::Layout::NCHW == l || InferenceEngine::Layout::CHW == l) {
            dataTensor = cldnn::tensor(batch,
                TensorValue(inputDims[1]), TensorValue(inputDims[3]), TensorValue(inputDims[2]));
        } else if (InferenceEngine::Layout::NHWC == l) {
            dataTensor = cldnn::tensor(batch,
                TensorValue(inputDims[1]), TensorValue(inputDims[3]), TensorValue(inputDims[2]));
        } else {
            THROW_CLDNN_EXCEPTION("Unsupported layout (" << l << ") in 4D input " + inputInfo->name());
        }
        break;
    case 3:
        if (InferenceEngine::Layout::CHW == l) {
            dataTensor = cldnn::tensor(TensorValue(inputDims[0]), TensorValue(inputDims[1]), 1, TensorValue(inputDims[2]));
        } else {
            THROW_CLDNN_EXCEPTION("Unsupported layout (" << l << ") in 3D input " + inputInfo->name());
        }
        break;
    case 2:
        if (InferenceEngine::Layout::NCHW == l || InferenceEngine::NC == l) {
            dataTensor = cldnn::tensor(TensorValue(inputDims[0]), TensorValue(inputDims[1]), 1, 1);
        } else {
            THROW_CLDNN_EXCEPTION("Unsupported layout (" << l << ") in 2D input " + inputInfo->name());
        }
        break;
    case 1:
        dataTensor = cldnn::tensor(TensorValue(inputDims[0]), 1, 1, 1);
        break;
    case 0:
        dataTensor = cldnn::tensor(1, 1, 1, 1);
        break;
    default: THROW_CLDNN_EXCEPTION("Invalid data dimensions");
    }
    cldnn::layout networkInputLayout(DataTypeFromPrecision(ip),
                              inputFormat,
                              dataTensor);

    // look at the expected color format of this input
    auto preProcess = inputInfo->getPreProcess();
    size_t meanChannels = preProcess.getNumberOfChannels();
    networkInputLayout.format = inputFormat;
    networkInputLayout.size = networkInputLayout.size.transform(inputFormat, 1);
    networkInputLayout.data_type = DataTypeFromPrecision(layerPrecision);
    auto preprocessPrimID = "reorder:" + inputName + m_preProcessTag;
    cldnn::primitive_id meanBlobID = inputName + m_meanValuesTag;
    std::vector<float> meanValues;

    if ((meanChannels > 0) &&
        (meanChannels != networkInputLayout.size.feature[0])) {
        THROW_CLDNN_EXCEPTION("Mismatched mean values channels in input " + inputName);
    }

    switch (preProcess.getMeanVariant()) {
    case NONE:
    case MEAN_VALUE: {
        if (meanChannels > 0) {
            for (size_t c = 0; c < meanChannels; c++) {
                if (fabs(preProcess[c]->stdScale - 1.0f) > 1e-10)
                    THROW_CLDNN_EXCEPTION("not supporting stdScale yet in input " + inputName);
                meanValues.push_back(preProcess[c]->meanValue);
            }
        }
        break;
    }
    case MEAN_IMAGE: {
        IE_ASSERT(meanChannels);
        // first merge all mean values to a single blob
        // todo make sure mean blob precision is the same as the input precision
        auto meanDims = inputDims;
        // overwrite batches with 1
        switch (meanDims.size()) {
        case 4: meanDims[0] = 1;
            break;
        default:
            THROW_CLDNN_EXCEPTION("Missing batch dimensions in input image");
        }
        const TensorDesc desc(Precision(Precision::FP32), meanDims, TensorDesc::getLayoutByDims(meanDims));
        InferenceEngine::TBlob<float> meanBlob(desc);
        meanBlob.allocate();
        auto meanBlobData = meanBlob.data();
        for (size_t c = 0; c < meanChannels; c++) {
            if (fabs(preProcess[c]->stdScale - 1.0f) > 1e-10)
                THROW_CLDNN_EXCEPTION("not supporting stdScale yet in input " + inputName);
            auto channelMeanBlob = std::dynamic_pointer_cast<TBlob<float>>(preProcess[c]->meanData);
            auto channelSize = channelMeanBlob->size();
            auto channelBlobData = channelMeanBlob->data();
            for (size_t i = 0; i < channelSize; i++) {
                meanBlobData[(c * channelSize) + i] = channelBlobData[i];
            }
        }
        // then create a data primitive for the mean values
        auto meanBlobPtr = std::make_shared<InferenceEngine::TBlob<float>>(meanBlob);

        // mean values will use external format (sub in the input format before convert to new format)
        cldnn::tensor meanBlobTensor(networkInputLayout.size);
        meanBlobTensor.batch[0] = 1;  // mean values have no batches
        cldnn::layout meanBlobLayout(cldnn::data_types::f32, m_defaultFormat, meanBlobTensor);
        meanBlobID = CreatePrimitiveFromBlob(topology,
            meanBlobID,
            meanBlobPtr,
            meanBlobLayout);
        break;
    }
    default: THROW_CLDNN_EXCEPTION("Invalid mean variant in input " + inputName);
        break;
    }

    if (ColorFormat::NV12 == preProcess.getColorFormat() && m_config.nv12_two_inputs) {
        // for NV12, create two input layouts with reorder instead of one,
        // and then would expect compound blob in inferRequest
        if (Layout::NCHW != l &&
            (Precision::I8 != ip || Precision::U8 != ip)) {
            THROW_CLDNN_EXCEPTION("Unsupported layout (" << l << ") or precision ("
                << ip.name() << ") for NV12 input " + inputInfo->name());
        }
        int height = inputDims[2];
        int width = inputDims[3];

        std::string y_name = inputName + "_Y";
        std::string uv_name = inputName + "_UV";

        cldnn::layout y_layout(DataTypeFromPrecision(ip),
                                cldnn::format::nv12, { 1, 1, width, height });
        cldnn::layout uv_layout(DataTypeFromPrecision(ip),
                                cldnn::format::nv12, { 1, 2, width / 2, height / 2 });
        auto inputY = cldnn::input_layout(y_name, y_layout);
        auto inputUV = cldnn::input_layout(uv_name, uv_layout);

        topology.add(inputY);
        inputLayouts.insert({ inputInfo->name() + "_Y", y_layout });
        topology.add(inputUV);
        inputLayouts.insert({ inputInfo->name() + "_UV", uv_layout });
        switch (preProcess.getMeanVariant()) {
        case NONE:
        case MEAN_VALUE: {
            topology.add(cldnn::reorder(preprocessPrimID, y_name, uv_name, networkInputLayout, meanValues));
            break;
        }
        case MEAN_IMAGE: {
            topology.add(cldnn::reorder(preprocessPrimID, y_name, uv_name, networkInputLayout, meanBlobID));
            break;
        }
        default: THROW_CLDNN_EXCEPTION("Invalid mean variant in input " + inputName);
            break;
        }

        primitivesToIRLayersMap[preprocessPrimID] = { inputInfo->name() };
        primitivesToIRLayersMap[y_name] = { inputInfo->name() };
        primitivesToIRLayersMap[uv_name] = { inputInfo->name() };
        profilingIDs.push_back(preprocessPrimID);
        InitProfileInfo(preprocessPrimID, "Reorder");
    } else {
        cldnn::layout inputLayout(networkInputLayout);
        inputLayout.data_type = DataTypeFromPrecision(ip);
        inputLayouts.insert({ inputInfo->name(), inputLayout });

        topology.add(cldnn::input_layout(inputName, inputLayout));
        primitivesToIRLayersMap[inputName] = { inputInfo->name() };

        switch (preProcess.getMeanVariant()) {
        case NONE:
        case MEAN_VALUE: {
            topology.add(cldnn::reorder(preprocessPrimID, inputName, networkInputLayout, meanValues));
            break;
        }
        case MEAN_IMAGE: {
            topology.add(cldnn::reorder(preprocessPrimID,
                inputName,
                networkInputLayout,
                meanBlobID));
            break;
        }
        default: THROW_CLDNN_EXCEPTION("Invalid mean variant in input " + inputName);
            break;
        }
        InitProfileInfo(preprocessPrimID, "reorder");
        primitiveIDs[preprocessPrimID] = preprocessPrimID;
        profilingIDs.push_back(preprocessPrimID);
    }

    primitiveIDs[inputName] = preprocessPrimID;
    primitiveIDs[preprocessPrimID] = preprocessPrimID;
}

std::vector<cldnn::primitive_id> Program::GetPrevLayersPrimitives(const InferenceEngine::CNNLayerPtr layer) const {
    if (layer == nullptr) {
        return {};
    }
    std::vector<cldnn::primitive_id> inputPrimitives;
    for (auto inputData : layer->insData) {
        auto prevData = inputData.lock();
        if (prevData == nullptr) {
            THROW_CLDNN_EXCEPTION("Nonexistent input for layer: " << layer->name);
        }
        auto prevCreator = getCreatorLayer(prevData).lock();
        std::string prevName;

        if (prevCreator) {
            prevName = layer_type_lower(prevCreator) + ":";
            if (prevCreator->outData.size() > 1)
                prevName += prevData->getName();
            else
                prevName += prevCreator->name;
        } else {
            prevName = prevData->getName();
        }
        inputPrimitives.push_back(primitiveIDs.at(prevName));
    }
    return inputPrimitives;
}

void Program::AddOutputPrimitive(cldnn::topology& topology, std::string outputName, const InferenceEngine::DataPtr outputData, Precision outputPrecision) {
    const auto outputDesc = outputData->getTensorDesc();
    const auto outputlayout = outputDesc.getLayout();

    // TODO: add precision check once there's an outputInfo object
    if (outputlayout != InferenceEngine::NCHW &&
        // TODO: change 6d case once new layout added in IE
        outputlayout != InferenceEngine::BLOCKED &&
        outputlayout != InferenceEngine::NCDHW &&
        outputlayout != InferenceEngine::NHWC &&
        outputlayout != InferenceEngine::CHW &&
        outputlayout != InferenceEngine::NC &&
        outputlayout != InferenceEngine::C &&
        outputlayout != InferenceEngine::SCALAR) {
        THROW_CLDNN_EXCEPTION("Unsupported layout (" << outputlayout << ") in output: " << outputName);
    }

    auto outputCreator = getCreatorLayer(outputData).lock();
    std::string outLayerName = layer_type_lower(outputCreator) + ":";

    if (outputCreator->outData.size() > 1)
        outLayerName += outputName;
    else
        outLayerName += outputCreator->name;

    auto outputReorderID = "reorder:" + outputName + m_postProcessTag;
    Precision precision = outputPrecision == Precision::UNSPECIFIED ? outputData->getPrecision() : outputPrecision;

    // Find correct output ID. Start with name stored in IR.
    std::string outputID = outLayerName;
    // This can happen when an output has invalid connections with previous layer and
    // it's not handled by CreateSingleLayerPrimitive method
    if (primitiveIDs.find(outLayerName) == primitiveIDs.end()) {
        THROW_IE_EXCEPTION << "Can't find output with name " << outLayerName;
    }

    std::string finalID = primitiveIDs.at(outLayerName);

    while (outputID != finalID) {
        auto prim = primitiveIDs.find(finalID);

        if (prim == primitiveIDs.end()) {
            THROW_IE_EXCEPTION << "Unknown output primitive id " << outputID;
        }
        outputID = finalID;
        finalID = prim->second;
    }

    topology.add(cldnn::reorder(outputReorderID, outputID,
        FormatFromLayout(outputData->getLayout()),
        DataTypeFromPrecision(precision)));
    InitProfileInfo(outputReorderID, "reorder");
    primitiveIDs[outputReorderID] = outputReorderID;
    profilingIDs.push_back(outputReorderID);
    primitiveIDs[outputName] = outputReorderID;

    outputDims[outputName] = outputDesc.getDims();
    prevPrimitiveIDs[outputReorderID] = {outputName};
}

void Program::AddSingleValuePrimitive(cldnn::topology& topology, cldnn::primitive_id valPrimID, cldnn::data_types dataType, float value) {
    cldnn::layout primLayout(dataType, m_defaultFormat, { 1, 1, 1, 1 });
    auto primMem = cldnn::memory::allocate(*m_engine, primLayout, 0, false);
    switch (dataType) {
    case cldnn::data_types::f32:
    {
        auto tmpPointer = primMem.pointer<float>();  // implicitly maps buffer - unmap in destructor
        tmpPointer[0] = value;
    }
        break;
    case cldnn::data_types::f16:
    {
        auto tmpPointer = primMem.pointer<uint16_t>();  // implicitly maps buffer - unmap in destructor
        tmpPointer[0] = cldnn::float_to_half(value);
    }
        break;
    default:
        THROW_CLDNN_EXCEPTION("Unhandled data type (precision)");
    }

    topology.add(cldnn::data(valPrimID, primMem));
}

cldnn::resample_type Program::ResampleTypeFromString(const std::string &str) {
    static const caseless_map<std::string, cldnn::resample_type> UpsamplingTypeNameToType = {
        { "caffe.ResampleParameter.LINEAR" , cldnn::resample_type::caffe_bilinear },
        { "caffe.ResampleParameter.NEAREST" , cldnn::resample_type::nearest },
        { "Interp" , cldnn::resample_type::bilinear },
        { "linear" , cldnn::resample_type::caffe_bilinear },
        { "linear_onnx" , cldnn::resample_type::linear_onnx },
        { "cubic" , cldnn::resample_type::cubic },
        { "nearest" , cldnn::resample_type::nearest },
    };
    auto it = UpsamplingTypeNameToType.find(str);
    if (it != UpsamplingTypeNameToType.end())
        return it->second;
    else
        THROW_CLDNN_EXCEPTION("Unknown Resample type: " << str);
}

cldnn::softmax::dimension_t Program::SoftmaxDimensionFromIEAxis(const InferenceEngine::SoftMaxLayer* softmaxLayer) {
    auto sz = softmaxLayer->input()->getTensorDesc().getDims().size();
    switch (softmaxLayer->axis) {
    case 0: return cldnn::softmax::normalize_all;
    case 1: return cldnn::softmax::normalize_f;
    case 2:
        if (sz > 4)
            return cldnn::softmax::normalize_z;
        else
            return cldnn::softmax::normalize_y;
    case 3:
        if (sz > 4)
            return cldnn::softmax::normalize_y;
        else
            return cldnn::softmax::normalize_x;
    case 4:
        return cldnn::softmax::normalize_x;
    default: THROW_CLDNN_EXCEPTION("Invalid softmax axis " << softmaxLayer->axis);
    }
    return cldnn::softmax::normalize_fyx;
}

cldnn::prior_box_code_type Program::PriorBoxCodeFromString(const std::string& str) {
    static const std::map<std::string, cldnn::prior_box_code_type> CodeNameToType = {
        { "caffe.PriorBoxParameter.CORNER" , cldnn::prior_box_code_type::corner },
        { "caffe.PriorBoxParameter.CENTER_SIZE" , cldnn::prior_box_code_type::center_size },
        { "caffe.PriorBoxParameter.CORNER_SIZE" , cldnn::prior_box_code_type::corner_size },
    };
    auto it = CodeNameToType.find(str);
    if (it != CodeNameToType.end()) {
        return it->second;
    } else {
        THROW_CLDNN_EXCEPTION("Unknown Prior-Box code type: " + str);
        return cldnn::prior_box_code_type::corner;
    }
}

Program::GenericBlobMap Program::CreateGenericLayerBlobPrimitives(cldnn::topology& topology, const InferenceEngine::GenericLayer* layer) {
    IE_ASSERT(layer);
    GenericBlobMap res;
    for (auto& blob : layer->blobs) {
        const auto blobDims = blob.second->getTensorDesc().getDims();

        cldnn::tensor genericBlobTensor(1);
        switch (blobDims.size()) {
        case 1: genericBlobTensor = cldnn::tensor(cldnn::feature(TensorValue(blobDims[0])));  // value per feature (or 1 global value)
            break;
        default: genericBlobTensor = CldnnTensorFromIEDims(blobDims);
            break;
        }

        cldnn::layout genericLayout(DataTypeFromPrecision(blob.second->getTensorDesc().getPrecision()),
                                    m_defaultFormat, genericBlobTensor);

        cldnn::primitive_id initialWeightID = layer_type_name_ID(layer) + "_" + blob.first + m_weightsTag;
        cldnn::primitive_id weightID = CreatePrimitiveFromBlob(topology, initialWeightID, blob.second, genericLayout);
        res[initialWeightID] = weightID;
    }

    return res;
}

void Program::ValidateGenericLayerBlobs(const InferenceEngine::GenericLayer* layer, const std::vector<std::string>& blobNames) {
    IE_ASSERT(layer);
    for (auto& name : blobNames) {
        if (layer->blobs.find(name) == layer->blobs.end()) {
            THROW_CLDNN_EXCEPTION("Missing blob " + name + " in layer " + layer->name);
        }
    }
}

void Program::AddPrimitiveToProfiler(cldnn::primitive_id id, const InferenceEngine::CNNLayerPtr &layer,
                                     cldnn::primitive_id customOutputId) {
    primitivesToIRLayersMap[id] = { layer->name };
    primitiveIDs[id] = customOutputId.empty() ? id : customOutputId;
    profilingIDs.push_back(id);
}

void Program::AddInnerPrimitiveToProfiler(cldnn::primitive_id id, cldnn::primitive_id parentId,
                                          const InferenceEngine::CNNLayerPtr &layer) {
    InitProfileInfo(id, layer_type_lower(layer), false, InferenceEngine::InferenceEngineProfileInfo::EXECUTED, parentId);
    primitivesToIRLayersMap[id] = { layer->name };
    primitiveIDs[id] = id;
    profilingIDs.push_back(id);
}

void Program::InitProfileInfo(const std::string& layerName,
                              const std::string& layerType,
                              bool isCPU,
                              InferenceEngine::InferenceEngineProfileInfo::LayerStatus status, std::string parentId) {
    std::string layer_type_lower = layerType;
    for (auto& c : layer_type_lower)
        c = tolower(c);

    std::string name = layerName;
    if (name.find(layer_type_lower + ":") != std::string::npos) {
        name = layerName.substr(layerName.find(":") + 1, layerName.length());
    }

    perfMap[layer_type_lower + ":" + name].first = name;
    auto& perfEntry = perfMap[layer_type_lower + ":" + name].second;
    perfEntry.layerType = layerType;
    perfEntry.status = status;
    perfEntry.cpu_uSec = perfEntry.realTime_uSec = 0;
    perfEntry.isCPU = isCPU;
    perfEntry.parentPrimitive = parentId;
}

}  // namespace CLDNNPlugin<|MERGE_RESOLUTION|>--- conflicted
+++ resolved
@@ -393,41 +393,7 @@
     , p_currentOutputs({}) {
     InitFormat(network);
 
-<<<<<<< HEAD
-    if (config.enableInt8) {
-        auto params = LayerTransformation::Params(true,  // updatePrecisions
-                                                  true,  // quantizeOutputs
-                                                  true,  // weightsToConst
-                                                  LayerTransformation::QuantizedTensorAlignment::UpdateLevel,  // quantizedTensorAlignmentOnActivations
-                                                  LayerTransformation::QuantizedTensorAlignment::None,  // quantizedTensorAlignmentOnWeights
-                                                  true,  // roundQuantizedValues
-                                                  true,  // updateBiases
-                                                  true,   // supportAsymmetricQuantization
-                                                  {Precision::U8, Precision::I8},  // Precision on activations
-                                                  {Precision::I8});  // Precision on weights
-
-        auto transforms = LowPrecisionTransformer::getAllTransformations(params)
-                .add<FullyConnectedTransformation>(LayerTransformation::Params(params).setSupportAsymmetricQuantization(false), "FullyConnected")
-                .add<FullyConnectedTransformation>(LayerTransformation::Params(params).setSupportAsymmetricQuantization(false), "GEMM");
-
-        auto it = details::CNNNetworkIterator(network);
-        auto end = details::CNNNetworkIterator();
-        bool fqFound = false;
-        bool allFQareSupported = true;
-        while (it != end) {
-            if (CaselessEq<std::string>()((*it)->type, "FakeQuantize")) {
-                fqFound = true;
-                auto levels = (*it)->GetParamAsUInt("levels");
-                if (levels != 255 && levels != 256) {
-                    allFQareSupported = false;
-                    break;
-                }
-            }
-            it++;
-        }
-=======
     bool fqFound = false;
->>>>>>> 364bf089
 
     bool baselineIsFP16 = false;
     InputsDataMap inputsMap;
