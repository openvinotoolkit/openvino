﻿// Copyright (C) 2018-2020 Intel Corporation
// SPDX-License-Identifier: Apache-2.0
//

#pragma once

#include <map>
#include <string>
#include <memory>
#include <api/engine.hpp>
#include <cpp_interfaces/impl/ie_plugin_internal.hpp>
#include "cldnn_remote_context.h"

namespace CLDNNPlugin {

using CLDNNCustomLayerPtr = std::shared_ptr<class CLDNNCustomLayer>;

class clDNNEngine : public InferenceEngine::InferencePluginInternal,
    public gpu::details::param_map_obj_getter {
    struct impl;
    std::shared_ptr<impl> _impl;

    // key: device_id, value: cldnn device
    std::map<std::string, cldnn::device> device_map;
    std::mutex engine_mutex;

    CLDNNRemoteCLContext::Ptr m_defaultContext;

    cldnn::device_info GetDeviceInfo(const std::map<std::string, std::string> &config) const;
<<<<<<< HEAD
    InferenceEngine::ICNNNetwork::Ptr CloneNetwork(const InferenceEngine::ICNNNetwork& network, const Config& config) const;
=======
    InferenceEngine::ICNNNetwork::Ptr CloneAndTransformNetwork(const InferenceEngine::ICNNNetwork& network) const;
>>>>>>> 135e7c0a
public:
    clDNNEngine();

    InferenceEngine::ExecutableNetworkInternal::Ptr LoadExeNetworkImpl(const InferenceEngine::ICNNNetwork &network,
                                                                       const std::map<std::string, std::string> &config) override;

    InferenceEngine::ExecutableNetworkInternal::Ptr LoadExeNetworkImpl(const InferenceEngine::ICNNNetwork &network,
                                                                       InferenceEngine::RemoteContext::Ptr context,
                                                                       const std::map<std::string, std::string> &config) override;

    void SetConfig(const std::map<std::string, std::string> &config) override;
    InferenceEngine::Parameter GetConfig(const std::string& name, const std::map<std::string, InferenceEngine::Parameter>& options) const override;
    InferenceEngine::Parameter GetMetric(const std::string& name, const std::map<std::string, InferenceEngine::Parameter>& options) const override;
    void QueryNetwork(const InferenceEngine::ICNNNetwork& network,
                      const std::map<std::string, std::string>& config, InferenceEngine::QueryNetworkResult& res) const override;

    InferenceEngine::RemoteContext::Ptr CreateContext(const InferenceEngine::ParamMap& params) override;
    InferenceEngine::RemoteContext::Ptr GetDefaultContext() override;
};

};  // namespace CLDNNPlugin<|MERGE_RESOLUTION|>--- conflicted
+++ resolved
@@ -27,11 +27,7 @@
     CLDNNRemoteCLContext::Ptr m_defaultContext;
 
     cldnn::device_info GetDeviceInfo(const std::map<std::string, std::string> &config) const;
-<<<<<<< HEAD
-    InferenceEngine::ICNNNetwork::Ptr CloneNetwork(const InferenceEngine::ICNNNetwork& network, const Config& config) const;
-=======
-    InferenceEngine::ICNNNetwork::Ptr CloneAndTransformNetwork(const InferenceEngine::ICNNNetwork& network) const;
->>>>>>> 135e7c0a
+    InferenceEngine::ICNNNetwork::Ptr CloneAndTransformNetwork(const InferenceEngine::ICNNNetwork& network, const Config& config) const;
 public:
     clDNNEngine();
 
