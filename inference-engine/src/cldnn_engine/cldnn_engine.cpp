﻿// Copyright (C) 2018-2020 Intel Corporation
// SPDX-License-Identifier: Apache-2.0
//

#include <limits>
#include <algorithm>

#include <string>
#include <map>
#include <vector>
#include <iostream>
#include <cmath>
#include <tuple>
#include <cctype>

#include "ie_metric_helpers.hpp"
#include <ie_data.h>
#include <cpp/ie_cnn_network.h>
#include <description_buffer.hpp>
#include <memory>
#include "ie_plugin_config.hpp"
#include "caseless.hpp"
#include <legacy/details/ie_cnn_network_tools.h>
#include <ngraph/opsets/opset2.hpp>
#include <ngraph/opsets/opset3.hpp>
#include <ngraph/opsets/opset4.hpp>
#include <ngraph/opsets/opset5.hpp>
#include <ngraph/pass/manager.hpp>
#include <generic_ie.hpp>
#include <transformations/control_flow/unroll_tensor_iterator.hpp>
#include <transformations/common_optimizations/common_optimizations.hpp>
#include <transformations/opset_conversions/convert_opset2_to_opset1.hpp>
#include <transformations/opset_conversions/convert_opset3_to_opset2.hpp>
#include <transformations/op_conversions/convert_sequences_to_tensor_iterator.hpp>
#include <transformations/op_conversions/convert_ti_to_sequences.hpp>
#include <transformations/op_conversions/gru_cell_decomposition.hpp>
#include <transformations/op_conversions/lstm_cell_decomposition.hpp>
#include <transformations/op_conversions/rnn_cell_decomposition.hpp>
#include <transformations/init_node_info.hpp>
#include <transformations/convert_precision.hpp>
#include <transformations/rt_info/fused_names_attribute.hpp>

#include <legacy/transformations/convert_opset1_to_legacy/convert_opset1_to_legacy.hpp>
#include <legacy/transformations/convert_opset1_to_legacy/convert_prior_to_ie_prior.hpp>
#include <legacy/transformations/convert_opset1_to_legacy/convert_nms_5_to_legacy.hpp>
#include <legacy/convert_function_to_cnn_network.hpp>
#include <legacy/ie_util_internal.hpp>
#include <legacy/graph_transformer.h>

#include "cldnn_engine.h"
#include "cldnn_executable_network.h"
#include "cldnn_custom_layer.h"

#include <low_precision/transformer.hpp>
#include <low_precision/mat_mul.hpp>

#ifdef __linux__
# include <dlfcn.h>
#endif

using InferenceEngine::DescriptionBuffer;
using InferenceEngine::TBlob;
using InferenceEngine::Blob;
using namespace InferenceEngine;
using namespace InferenceEngine::gpu;
using namespace InferenceEngine::details;

namespace CLDNNPlugin {

struct clDNNEngine::impl {
    CLDNNPlugin::Config m_config;
};

cldnn::device_info clDNNEngine::GetDeviceInfo(const std::map<std::string, std::string> &config) const {
    auto device_info = device_map.begin()->second.get_info();
    if (config.find(PluginConfigParams::KEY_DEVICE_ID) != config.end()) {
        auto val = config.at(PluginConfigParams::KEY_DEVICE_ID);
        if (device_map.find(val) == device_map.end()) {
            THROW_IE_EXCEPTION << "Invalid device ID: " << val;
        }
        device_info = device_map.at(val).get_info();
    }

    return device_info;
}

InferenceEngine::ICNNNetwork::Ptr clDNNEngine::CloneAndTransformNetwork(const InferenceEngine::ICNNNetwork& network, CLDNNPlugin::Config config) const {
    std::shared_ptr<ICNNNetwork> clonedNetwork = cloneNetwork(network);
    bool baselineIsFP16 = false;

    if (clonedNetwork->getFunction()) {
        const auto transformations_callback = [](const std::shared_ptr<const ::ngraph::Node> &node) -> bool {
            // Reshape->Permute->Reshape pattern in theory can change output rank, so this check is added to be sure
            // that the following primitives will be handled correctly
            // DepthToSpace node implementation supports only equal input/output tensors with rank <= 5
            if (auto dtsOp = std::dynamic_pointer_cast<const ::ngraph::opset3::DepthToSpace>(node)) {
                return dtsOp->input_value(0).get_shape().size() <= 5lu && dtsOp->input_value(0).get_shape().size() == dtsOp->get_output_shape(0).size();
            }

            // SpaceToDepth node implementation supports only equal input/output tensors with rank <= 5
            if (auto stdOp = std::dynamic_pointer_cast<const ::ngraph::opset3::SpaceToDepth>(node)) {
                return stdOp->input_value(0).get_shape().size() <= 5lu && stdOp->input_value(0).get_shape().size() == stdOp->get_output_shape(0).size();
            }

            // Reduce node implementation with reduce along features performs better with Reshape->Pooling->Reshape pattern
            // Reshape->Pooling->Reshape scenario is also more optimal in case when batch > 1 and network precission is FP16
            if (auto redOp = std::dynamic_pointer_cast<const ::ngraph::opset1::ReduceMean>(node)) {
                auto reduction_axes = redOp->get_reduction_axes().to_vector();
                bool reduce_along_f = redOp->get_reduction_axes().size() == 1 && std::count(reduction_axes.begin(), reduction_axes.end(), 1) != 0;
                bool fp16_batch_not_1 = redOp->get_element_type() == ngraph::element::f16 && redOp->input(0).get_shape()[0] != 1;
                bool can_use_reduce = !reduce_along_f && !fp16_batch_not_1;
                return can_use_reduce;
            }
            if (auto redOp = std::dynamic_pointer_cast<const ::ngraph::opset1::ReduceMax>(node)) {
                auto reduction_axes = redOp->get_reduction_axes().to_vector();
                bool reduce_along_f = redOp->get_reduction_axes().size() == 1 && std::count(reduction_axes.begin(), reduction_axes.end(), 1) != 0;
                bool fp16_batch_not_1 = redOp->get_element_type() == ngraph::element::f16 && redOp->input(0).get_shape()[0] != 1;
                bool can_use_reduce = !reduce_along_f && !fp16_batch_not_1;
                return can_use_reduce;
            }
            if (auto redOp = std::dynamic_pointer_cast<const ::ngraph::opset1::ReduceSum>(node)) {
                auto reduction_axes = redOp->get_reduction_axes().to_vector();
                bool reduce_along_f = redOp->get_reduction_axes().size() == 1 && std::count(reduction_axes.begin(), reduction_axes.end(), 1) != 0;
                bool fp16_batch_not_1 = redOp->get_element_type() == ngraph::element::f16 && redOp->input(0).get_shape()[0] != 1;
                bool can_use_reduce = !reduce_along_f && !fp16_batch_not_1;
                return can_use_reduce;
            }

            if (auto add_op = std::dynamic_pointer_cast<const ngraph::opset1::Add>(node)) {
                return ngraph::is_type<ngraph::opset1::Convolution>(add_op->get_input_node_shared_ptr(0)) ||
                       ngraph::is_type<ngraph::opset1::GroupConvolution>(add_op->get_input_node_shared_ptr(0)) ||
                       ngraph::is_type<ngraph::opset1::MatMul>(add_op->get_input_node_shared_ptr(0));
            }

            return std::dynamic_pointer_cast<const ::ngraph::opset2::Gelu>(node) ||
                   std::dynamic_pointer_cast<const ::ngraph::opset3::ShuffleChannels>(node) ||
                   std::dynamic_pointer_cast<const ::ngraph::opset2::BatchToSpace>(node) ||
                   std::dynamic_pointer_cast<const ::ngraph::opset2::SpaceToBatch>(node) ||
                   std::dynamic_pointer_cast<const ::ngraph::opset5::HSigmoid>(node) ||
                   std::dynamic_pointer_cast<const ::ngraph::opset4::HSwish>(node) ||
                   std::dynamic_pointer_cast<const ::ngraph::opset4::ReduceL1>(node) ||
                   std::dynamic_pointer_cast<const ::ngraph::opset4::ReduceL2>(node) ||
                   std::dynamic_pointer_cast<const ::ngraph::opset4::SoftPlus>(node) ||
                   std::dynamic_pointer_cast<const ::ngraph::opset5::LogSoftmax>(node);
        };
        auto nGraphFunc = clonedNetwork->getFunction();
        // Disable shape inference (WA for generic operations)
        ::ngraph::op::GenericIE::DisableReshape noReshape(nGraphFunc);

        bool enableInt8;
        {
            // Note: instead of running all Conversion Transformations you can make up your own transformation pipeline
            ngraph::pass::Manager manager;
            using const_node_ptr = const std::shared_ptr<const ngraph::Node>;
            const auto& pass_config = manager.get_pass_config();
            manager.register_pass<ngraph::pass::InitNodeInfo>();
            // WA: ConvertPriorBox must be executed before the 1st ConstantFolding pass
            manager.register_pass<ngraph::pass::ConvertPriorBox>();
            manager.register_pass<ngraph::pass::ConvertNMS5ToLegacyMatcher>();
            manager.register_pass<ngraph::pass::CommonOptimizations>();
            manager.register_pass<ngraph::pass::ConvertRNNSequenceToTensorIterator>();
            manager.register_pass<ngraph::pass::ConvertGRUSequenceToTensorIterator>();
            manager.register_pass<ngraph::pass::ConvertLSTMSequenceToTensorIterator>();
            manager.register_pass<ngraph::pass::ConvertOpSet3ToOpSet2>();
            manager.register_pass<ngraph::pass::ConvertOpSet2ToOpSet1>();
            manager.register_pass<ngraph::pass::ConvertTensorIteratorToGRUSequence>();
            manager.register_pass<ngraph::pass::ConvertTensorIteratorToLSTMSequence>();
            manager.register_pass<ngraph::pass::ConvertTensorIteratorToRNNSequence>();
            manager.register_pass<ngraph::pass::LSTMCellDecomposition>();
            manager.register_pass<ngraph::pass::GRUCellDecomposition>();
            manager.register_pass<ngraph::pass::RNNCellDecomposition>();

            manager.set_callback(transformations_callback);

            auto isCellPrimitiveSupported = [](const_node_ptr &node) -> bool {
                if (const auto &rnn_cell = std::dynamic_pointer_cast<const ngraph::opset4::RNNCell>(node)) {
                    return false;
                } else if (const auto &gru_cell = std::dynamic_pointer_cast<const ngraph::opset4::GRUCell>(
                        node)) {
                    return false;
                } else if (const auto &lstm_cell = std::dynamic_pointer_cast<const ngraph::opset4::LSTMCell>(
                        node)) {
                    return lstm_cell->get_clip() == 0.0f &&
                           lstm_cell->get_activations() == std::vector<std::string>{"sigmoid", "tanh", "tanh"};
                } else if (const auto &lstm_cell_v1 = std::dynamic_pointer_cast<const ngraph::opset1::LSTMCell>(
                        node)) {
                    return lstm_cell_v1->get_clip() == 0.0f &&
                           lstm_cell_v1->get_activations() == std::vector<std::string>{"sigmoid", "tanh", "tanh"};
                }
                return false;
            };

            pass_config->set_callback<ngraph::pass::RNNCellDecomposition, ngraph::pass::GRUCellDecomposition,
                    ngraph::pass::LSTMCellDecomposition>(
                    [isCellPrimitiveSupported](const_node_ptr &node) -> bool {
                        return isCellPrimitiveSupported(node);
                    });

            pass_config->set_callback<ngraph::pass::ConvertTensorIteratorToRNNSequence,
                    ngraph::pass::ConvertTensorIteratorToLSTMSequence,
                    ngraph::pass::ConvertTensorIteratorToGRUSequence>(
                    [isCellPrimitiveSupported](const_node_ptr &node) -> bool {
                        if (const auto& ti_op = std::dynamic_pointer_cast<const ngraph::op::TensorIterator>(node)) {
                            size_t count_rnn = 0;
                            for (const auto &op : ti_op->get_body()->get_ops())
                                count_rnn += isCellPrimitiveSupported(op);
                            return count_rnn != 1;
                        }
                        return true;
                    });
            manager.run_passes(nGraphFunc);

            enableInt8 = config.enableInt8 && ngraph::pass::low_precision::LowPrecisionTransformer::isFunctionQuantized(nGraphFunc);
            if (enableInt8) {
                const auto fp16_callback = [&baselineIsFP16](const std::shared_ptr<const ::ngraph::Node> &node) -> bool {
                    if (!baselineIsFP16 && node->get_output_element_type(0) == ngraph::element::f16) {
                        baselineIsFP16 = true;
                    }

                    return true;
                };

                ngraph::pass::Manager conversion_manager;
                // [WA part1] Convert quantized FP16 model to FP32 to avoid possible overflow and mixed precision errors
                conversion_manager.register_pass<ngraph::pass::ConvertPrecision>(ngraph::element::f16, ngraph::element::f32);
                conversion_manager.set_callback(fp16_callback);
                conversion_manager.run_passes(nGraphFunc);
            }
        }

        using namespace ngraph::pass::low_precision;
        if (enableInt8) {
            auto params = LayerTransformation::Params(
                true,  // updatePrecisions
                LayerTransformation::QuantizedTensorAlignment::UpdateLevel,  // quantizedTensorAlignmentOnActivations
                LayerTransformation::QuantizedTensorAlignment::None,  // quantizedTensorAlignmentOnWeights
                true);  // supportAsymmetricQuantization
            LowPrecisionTransformer transformer(LowPrecisionTransformer::getAllTransformations(params)
                .add<MatMulTransformation, ngraph::opset1::MatMul>(LayerTransformation::Params(params).setSupportAsymmetricQuantization(false)));

            transformer.transform(nGraphFunc);
        }

        {
            ngraph::pass::Manager manager = ngraph::pass::Manager();
            manager.register_pass<ngraph::pass::ConvertOpSet1ToLegacy>();
            manager.register_pass<ngraph::pass::UnrollTensorIterator>();
            manager.set_callback(transformations_callback);
            manager.run_passes(nGraphFunc);
        }

        clonedNetwork = InferenceEngine::details::convertFunctionToICNNNetwork(nGraphFunc, *clonedNetwork);
    }

    auto implNetwork = std::dynamic_pointer_cast<InferenceEngine::details::CNNNetworkImpl>(clonedNetwork);
    if (implNetwork) {
        // valid for CNNNetworkImpl only, while there's no API in ICNNNetwork to change network
        ConstTransformer transformator(implNetwork.get());
        transformator.fullTrim();
    }

    if (baselineIsFP16) {
        // [WA part1] Store 'lpt_back_to_fp16' flag to convert FP32 operations to original FP16 after LPT
        InputsDataMap inputsMap;
        clonedNetwork->getInputsInfo(inputsMap);

        if (!inputsMap.empty()) {
            auto input0 = getInputTo(inputsMap.begin()->second->getInputData());
            input0.begin()->second->params["lpt_back_to_fp16"];
        }
    }

    return clonedNetwork;
}

clDNNEngine::clDNNEngine() : m_defaultContext(nullptr) {
    _pluginName = "GPU";
    _impl = std::make_shared<impl>();

    // try loading clDNN engine and get info from it
    {
        cldnn::device_query device_query;
        device_map = device_query.get_available_devices();
    }
    // locate global custom kernel config
    // and auto-load kernels from it
#ifdef _WIN32
    CHAR mpath[MAX_PATH + 1];
    HMODULE nModule;
    GetModuleHandleEx(GET_MODULE_HANDLE_EX_FLAG_FROM_ADDRESS | GET_MODULE_HANDLE_EX_FLAG_UNCHANGED_REFCOUNT,
        (LPCSTR)CLDNNCustomLayer::LoadFromFile,
        &nModule);
    GetModuleFileName(nModule, mpath, sizeof(mpath));
#elif __linux__
    Dl_info dl_info;
    dladdr(reinterpret_cast<void *>(CLDNNCustomLayer::LoadFromFile), &dl_info);
    const char* mpath = dl_info.dli_fname;
#endif
    std::string configFile(mpath);
    std::size_t dir_split_pos = configFile.find_last_of("/\\");
    std::string config_path;

    if (dir_split_pos != std::string::npos) {
        // path contains directory
        config_path = configFile.substr(0, dir_split_pos);
    }
    config_path += "/cldnn_global_custom_kernels/cldnn_global_custom_kernels.xml";
    CLDNNCustomLayer::LoadFromFile(config_path, _impl->m_config.customLayers, true);
}

auto check_inputs = [](InferenceEngine::InputsDataMap _networkInputs) {
    for (auto ii : _networkInputs) {
        auto input_precision = ii.second->getTensorDesc().getPrecision();
        if (input_precision != InferenceEngine::Precision::FP16 &&
            input_precision != InferenceEngine::Precision::FP32 &&
            input_precision != InferenceEngine::Precision::U8 &&
            input_precision != InferenceEngine::Precision::I8 &&
            input_precision != InferenceEngine::Precision::I16 &&
            input_precision != InferenceEngine::Precision::U16 &&
            input_precision != InferenceEngine::Precision::I32 &&
            input_precision != InferenceEngine::Precision::I64 &&
            input_precision != InferenceEngine::Precision::BOOL) {
            THROW_IE_EXCEPTION << NOT_IMPLEMENTED_str
                << "Input image format " << input_precision << " is not supported yet...";
        }
    }
};

ExecutableNetworkInternal::Ptr clDNNEngine::LoadExeNetworkImpl(const InferenceEngine::CNNNetwork &network,
                                                               const std::map<std::string, std::string> &config) {
    // verification of supported input
    InferenceEngine::InputsDataMap _networkInputs = network.getInputsInfo();
    check_inputs(_networkInputs);

    CLDNNPlugin::Config conf = _impl->m_config;
    auto device_info = GetDeviceInfo(config);
    conf.enableInt8 = device_info.supports_imad || device_info.supports_immad;
    conf.UpdateFromMap(config);

    if (conf.enableDynamicBatch) {
        conf.max_dynamic_batch = static_cast<int>(network.getBatchSize());
    }

    CLDNNRemoteCLContext::Ptr context;

    auto canReuseDefaultContext = [&]() -> bool {
        if (m_defaultContext == nullptr)
            return false;

        const Config& context_config = m_defaultContext->GetConfig();
        const Config& current_config = conf;

        return context_config.throughput_streams == current_config.throughput_streams &&
               context_config.useProfiling == current_config.useProfiling &&
               context_config.dumpCustomKernels == current_config.dumpCustomKernels &&
               context_config.memory_pool_on == current_config.memory_pool_on &&
               context_config.queueThrottle == current_config.queueThrottle &&
               context_config.queuePriority == current_config.queuePriority &&
               context_config.sources_dumps_dir == current_config.sources_dumps_dir &&
               context_config.tuningConfig.mode == current_config.tuningConfig.mode &&
               context_config.tuningConfig.cache_file_path == current_config.tuningConfig.cache_file_path &&
               context_config.kernels_cache_dir == current_config.kernels_cache_dir &&
               context_config.device_id == current_config.device_id;
    };

    {
        std::lock_guard<std::mutex> lock(engine_mutex);
        if (!canReuseDefaultContext()) {
            m_defaultContext.reset(new CLDNNRemoteCLContext(shared_from_this(), ParamMap(), conf));
        }
    }

    context = m_defaultContext;

    return std::make_shared<CLDNNExecNetwork>(*CloneAndTransformNetwork(network, conf), context, conf);
}

ExecutableNetworkInternal::Ptr clDNNEngine::LoadExeNetworkImpl(const InferenceEngine::CNNNetwork &network,
                                                               RemoteContext::Ptr context,
                                                               const std::map<std::string, std::string> &config) {
    InferenceEngine::InputsDataMap _networkInputs = network.getInputsInfo();
    check_inputs(_networkInputs);

    auto casted = std::dynamic_pointer_cast<ClContext>(context);
    if (nullptr == casted) {
        THROW_IE_EXCEPTION << "Invalid context";
    }

    CLDNNPlugin::Config conf = getContextImpl(casted)->GetConfig();
    auto device_info = GetDeviceInfo(config);
    conf.enableInt8 = device_info.supports_imad || device_info.supports_immad;
    conf.UpdateFromMap(config);

    if (conf.enableDynamicBatch) {
        conf.max_dynamic_batch = static_cast<int>(network.getBatchSize());
    }

    return std::make_shared<CLDNNExecNetwork>(*CloneAndTransformNetwork(network, conf), casted, conf);
}

RemoteContext::Ptr clDNNEngine::CreateContext(const ParamMap& params) {
    // parameter map is non-empty
    std::string contextTypeStr = _StrFromParams(params, GPU_PARAM_KEY(CONTEXT_TYPE));

    if (GPU_PARAM_VALUE(OCL) == contextTypeStr) {
        auto context = std::make_shared<CLDNNRemoteCLContext>(shared_from_this(), params, _impl->m_config);
        return std::dynamic_pointer_cast<RemoteContext>(context);
    } else if (GPU_PARAM_VALUE(VA_SHARED) == contextTypeStr) {
        #ifdef WIN32
        auto context = std::make_shared<CLDNNRemoteD3DContext>(shared_from_this(), params, _impl->m_config);
        #else
        auto context = std::make_shared<CLDNNRemoteVAContext>(shared_from_this(), params, _impl->m_config);
        #endif
        return std::dynamic_pointer_cast<RemoteContext>(context);
    } else {
        THROW_IE_EXCEPTION << "Invalid remote context type" << contextTypeStr;
    }
}

RemoteContext::Ptr clDNNEngine::GetDefaultContext(const ParamMap& params) {
    if (nullptr == m_defaultContext) {
        m_defaultContext.reset(new CLDNNRemoteCLContext(shared_from_this(), params, _impl->m_config));
    }
    return std::dynamic_pointer_cast<RemoteContext>(m_defaultContext);
}

void clDNNEngine::SetConfig(const std::map<std::string, std::string> &config) {
    _impl->m_config.UpdateFromMap(config);
}

<<<<<<< HEAD
void clDNNEngine::QueryNetwork(const CNNNetwork& network,
                               const std::map<std::string,
                               std::string>& config,
                               QueryNetworkResult& res) const {
=======
QueryNetworkResult clDNNEngine::QueryNetwork(const ICNNNetwork& network,
                                             const std::map<std::string, std::string>& config) const {
    QueryNetworkResult res;
>>>>>>> 364bf089
    GetDeviceInfo(config);      // Verify device id
    auto function = network.getFunction();
    if (function != nullptr) {
        std::unordered_set<std::string> originalOps;
        for (auto&& node : function->get_ops()) {
            originalOps.emplace(node->get_friendly_name());
        }
        auto clonedNetwork = CloneAndTransformNetwork(network, _impl->m_config);
        std::unordered_set<std::string> supported;
        std::unordered_set<std::string> unsupported;

        std::unordered_set<std::string> splitNames;
        std::unordered_set<std::string> concatNames;
        std::unordered_set<std::string> depLayerNames;

        std::vector<std::shared_ptr<ngraph::Node>> splits;
        std::vector<std::shared_ptr<ngraph::Node>> concats;
        std::vector<std::shared_ptr<ngraph::Node>> nextLayerDependent;

        for (CNNNetworkIterator itLayer{clonedNetwork.get()};
             itLayer != CNNNetworkIterator();
             itLayer++) {
            auto layerIsSupported = [&] {
                auto node = (*itLayer)->getNode();
                if (std::dynamic_pointer_cast<const ::ngraph::opset3::DetectionOutput>(node) != nullptr ||
                    std::dynamic_pointer_cast<const ::ngraph::opset3::PriorBox>(node) != nullptr ||
                    std::dynamic_pointer_cast<const ::ngraph::opset3::PriorBoxClustered>(node) != nullptr ||
                    std::dynamic_pointer_cast<const ::ngraph::opset3::Proposal>(node) != nullptr) {
                    return false;
                } else if (std::dynamic_pointer_cast<const ::ngraph::opset3::Split>(node) != nullptr) {
                    splitNames.emplace(node->get_friendly_name());
                    splits.push_back(node);
                    return false;
                } else if (std::dynamic_pointer_cast<const ::ngraph::opset3::Concat>(node) != nullptr) {
                    concatNames.emplace(node->get_friendly_name());
                    concats.push_back(node);
                    return false;
                } else if (std::dynamic_pointer_cast<const ::ngraph::opset3::Reshape>(node) != nullptr ||
                           std::dynamic_pointer_cast<const ::ngraph::opset3::Squeeze>(node) != nullptr ||
                           std::dynamic_pointer_cast<const ::ngraph::opset3::Unsqueeze>(node) != nullptr ||
                           std::dynamic_pointer_cast<const ::ngraph::opset3::Transpose>(node) != nullptr ||
                           ngraph::op::is_constant(node)) {
                    depLayerNames.emplace(node->get_friendly_name());
                    nextLayerDependent.push_back(node);
                    return false;
                } else if (CLDNNGraph::IsLayerSupported((*itLayer)->type)) {
                    return true;
                } else {
                    return false;
                }
            }();
            const auto fusedNode = (*itLayer)->getNode();
            if (fusedNode == nullptr) {
                // skip layers completely generated by IR transformation
                continue;
            }
            for (auto&& fusedLayerName : ngraph::getFusedNamesVector(fusedNode)) {
                if (contains(originalOps, fusedLayerName)) {
                    if (layerIsSupported) {
                        supported.emplace(fusedLayerName);
                    } else {
                        unsupported.emplace(fusedLayerName);
                    }
                }
            }
        }

        for (auto&& layerName : supported) {
            if (contains(unsupported, layerName)) {
                supported.erase(layerName);
            }
        }
        unsupported.clear();

        for (const auto & split : splits) {
            bool is_supported = true;
            const auto outputs = split->outputs();
            for (const auto& output : outputs) {
                const auto& name = output.get_node()->get_friendly_name();
                if (!contains(supported, name) &&
                    !contains(depLayerNames, name) &&
                    !contains(concatNames, name) &&
                    !contains(splitNames, name)) {
                    is_supported = false;
                    break;
                }
            }
            if (is_supported) {
                supported.emplace(split->get_friendly_name());
            }
        }

        for (const auto& concat : concats) {
            bool is_supported = true;
            const auto inputs = concat->inputs();
            for (const auto& input : inputs) {
                const auto& name = input.get_node()->get_friendly_name();
                if (!contains(supported, name) &&
                    !contains(depLayerNames, name) &&
                    !contains(concatNames, name)) {
                    is_supported = false;
                    break;
                }
            }
            if (is_supported) {
                supported.emplace(concat->get_friendly_name());
            }
        }

        for (const auto& cnl : nextLayerDependent) {
            bool is_supported = true;
            // both inputs and output should be GPU to remain on GPU
            const auto inputs = cnl->inputs();
            for (const auto& input : inputs) {
                const auto& name = input.get_node()->get_friendly_name();
                if (!contains(supported, name)) {
                    is_supported = false;
                    break;
                }
            }
            const auto outputs = cnl->outputs();
            for (const auto& output : outputs) {
                const auto& name = output.get_node()->get_friendly_name();
                if (!contains(supported, name)) {
                    is_supported = false;
                    break;
                }
            }
            if (is_supported) {
                supported.emplace(cnl->get_friendly_name());
            }
        }

        for (auto&& node : function->get_ops()) {
            if (contains(supported, node->get_friendly_name())) {
                for (auto&& inputNodeOutput : node->input_values()) {
                    if (ngraph::op::is_constant(inputNodeOutput.get_node()) || ngraph::op::is_parameter(inputNodeOutput.get_node())) {
                        supported.emplace(inputNodeOutput.get_node()->get_friendly_name());
                    }
                }
                for (auto&& outputs : node->outputs()) {
                    for (auto&& outputNodeInput : outputs.get_target_inputs()) {
                        if (ngraph::op::is_output(outputNodeInput.get_node())) {
                            supported.emplace(outputNodeInput.get_node()->get_friendly_name());
                        }
                    }
                }
            }
        }

        for (auto&& layerName : supported) {
            res.supportedLayersMap.emplace(layerName, GetName());
        }
    } else {
        std::vector<CNNLayer::Ptr> concats;
        std::vector<CNNLayer::Ptr> nextLayerDependent;
        std::vector<CNNLayerPtr> sortedLayers = CNNNetSortTopologically(network);
        for (auto layer : sortedLayers) {
            if (CaselessEq<std::string>()(layer->type, "DetectionOutput")) {
            } else if (CaselessEq<std::string>()(layer->type, "PriorBox")) {
            } else if (CaselessEq<std::string>()(layer->type, "Proposal")) {
            } else if (CaselessEq<std::string>()(layer->type, "SimplerNMS")) {
            } else if (CaselessEq<std::string>()(layer->type, "Concat")) {
                concats.push_back(layer);
            } else if (CaselessEq<std::string>()(layer->type, "reshape")) {
                nextLayerDependent.push_back(layer);
            } else if (CaselessEq<std::string>()(layer->type, "permute")) {
                nextLayerDependent.push_back(layer);
            } else if (CaselessEq<std::string>()(layer->type, "Const")) {
                nextLayerDependent.push_back(layer);
            } else if (CLDNNGraph::IsLayerSupported(layer->type)) {
                res.supportedLayersMap.insert({ layer->name, GetName() });
            }
        }
        // evaluation of concats - if all parent layers are supported, only in this case we
        // will mark concat as a supported for GPU
        for (const auto& concat : concats) {
            // take all parrents.
            bool supported = true;
            for (DataWeakPtr insData : concat->insData) {
                CNNLayerPtr prev = getCreatorLayer(insData.lock()).lock();
                // verify if previous layer is not supported or if it in the list of not defined layers yet
                // not defined layers are treated as layers which will be assigned to GPU if next layer is assigned to GPU
                if (res.supportedLayersMap.find(prev->name) == res.supportedLayersMap.end()
                    && std::find(nextLayerDependent.begin(), nextLayerDependent.end(), prev) == nextLayerDependent.end()) {
                    supported = false;
                }
            }
            if (supported) {
                res.supportedLayersMap.insert({ concat->name, GetName() });
            }
        }

        // evaluation of constant blobs - if all consumers are on GPU,
        // then leave it on GPU, else - move to other device
        for (auto cnl = nextLayerDependent.rbegin();
            cnl != nextLayerDependent.rend();
            cnl++) {
            bool supported = true;
            for (DataPtr out : (*cnl)->outData) {
                for (auto ol : getInputTo(out)) {
                    if (res.supportedLayersMap.find(ol.second->name) == res.supportedLayersMap.end()) {
                        supported = false;
                    }
                }
            }

            if (supported) {
                res.supportedLayersMap.insert({ (*cnl)->name, GetName() });
            }
        }
    }

    return res;
}

Parameter clDNNEngine::GetConfig(const std::string& name, const std::map<std::string, Parameter>& /*options*/) const {
    Parameter result;
    auto option = _impl->m_config.key_config_map.find(name);
    if (option != _impl->m_config.key_config_map.end()) {
        result = option->second;
    } else {
        THROW_IE_EXCEPTION << "Unsupported config key : " << name;
    }
    return result;
}

auto StringRightTrim = [](std::string string, std::string substring, bool case_sensitive = true) {
    auto ret_str = string;
    if (!case_sensitive) {
        std::transform(string.begin(), string.end(), string.begin(), ::tolower);
        std::transform(substring.begin(), substring.end(), substring.begin(), ::tolower);
    }
    auto erase_position = string.rfind(substring);
    if (erase_position != std::string::npos) {
        // if space exists before substring remove it also
        if (std::isspace(string.at(erase_position - 1))) {
            erase_position--;
        }
        return ret_str.substr(0, erase_position);
    }
    return ret_str;
};

Parameter clDNNEngine::GetMetric(const std::string& name, const std::map<std::string, Parameter>& options) const {
    auto device_id = GetConfig(CONFIG_KEY(DEVICE_ID), {});
    if (options.find(CONFIG_KEY(DEVICE_ID)) != options.end())
        device_id = options.at(CONFIG_KEY(DEVICE_ID)).as<std::string>();

    auto iter = device_map.find(device_id);
    auto device_info = iter != device_map.end() ?
        iter->second.get_info() :
        device_map.begin()->second.get_info();

    if (name == METRIC_KEY(SUPPORTED_METRICS)) {
        std::vector<std::string> metrics;
        metrics.push_back(METRIC_KEY(AVAILABLE_DEVICES));
        metrics.push_back(METRIC_KEY(SUPPORTED_METRICS));
        metrics.push_back(METRIC_KEY(FULL_DEVICE_NAME));
        metrics.push_back(METRIC_KEY(OPTIMIZATION_CAPABILITIES));
        metrics.push_back(METRIC_KEY(SUPPORTED_CONFIG_KEYS));
        metrics.push_back(METRIC_KEY(RANGE_FOR_ASYNC_INFER_REQUESTS));
        metrics.push_back(METRIC_KEY(RANGE_FOR_STREAMS));
        IE_SET_METRIC_RETURN(SUPPORTED_METRICS, metrics);
    } else if (name == METRIC_KEY(AVAILABLE_DEVICES)) {
        std::vector<std::string> availableDevices = { };
        for (auto const& dev : device_map)
            availableDevices.push_back(dev.first);
        IE_SET_METRIC_RETURN(AVAILABLE_DEVICES, availableDevices);
    } else if (name == METRIC_KEY(FULL_DEVICE_NAME)) {
        auto deviceName = StringRightTrim(device_info.dev_name, "NEO", false);
        deviceName += std::string(" (") + (device_info.dev_type == cldnn::device_type::discrete_gpu ? "dGPU" : "iGPU") + ")";
        IE_SET_METRIC_RETURN(FULL_DEVICE_NAME, deviceName);
    } else if (name == METRIC_KEY(SUPPORTED_CONFIG_KEYS)) {
        std::vector<std::string> configKeys;
        for (auto opt : _impl->m_config.key_config_map)
            configKeys.push_back(opt.first);
        IE_SET_METRIC_RETURN(SUPPORTED_CONFIG_KEYS, configKeys);
    } else if (name == METRIC_KEY(OPTIMIZATION_CAPABILITIES)) {
        std::vector<std::string> capabilities;

        capabilities.push_back(METRIC_VALUE(FP32));
        capabilities.push_back(METRIC_VALUE(BIN));
        if (device_info.supports_fp16)
            capabilities.push_back(METRIC_VALUE(FP16));
        if (device_info.supports_imad || device_info.supports_immad)
            capabilities.push_back(METRIC_VALUE(INT8));

        IE_SET_METRIC_RETURN(OPTIMIZATION_CAPABILITIES, capabilities);
    } else if (name == METRIC_KEY(RANGE_FOR_ASYNC_INFER_REQUESTS)) {
        std::tuple<unsigned int, unsigned int, unsigned int> range = std::make_tuple(1, 2, 1);
        IE_SET_METRIC_RETURN(RANGE_FOR_ASYNC_INFER_REQUESTS, range);
    } else if (name == METRIC_KEY(RANGE_FOR_STREAMS)) {
        std::tuple<unsigned int, unsigned int> range = std::make_tuple(1, 2);
        IE_SET_METRIC_RETURN(RANGE_FOR_STREAMS, range);
    } else {
        THROW_IE_EXCEPTION << "Unsupported metric key " << name;
    }
}

};  // namespace CLDNNPlugin

static const Version version = { {2, 1}, CI_BUILD_NUMBER, "clDNNPlugin" };
IE_DEFINE_PLUGIN_CREATE_FUNCTION(CLDNNPlugin::clDNNEngine, version)<|MERGE_RESOLUTION|>--- conflicted
+++ resolved
@@ -428,16 +428,9 @@
     _impl->m_config.UpdateFromMap(config);
 }
 
-<<<<<<< HEAD
-void clDNNEngine::QueryNetwork(const CNNNetwork& network,
-                               const std::map<std::string,
-                               std::string>& config,
-                               QueryNetworkResult& res) const {
-=======
-QueryNetworkResult clDNNEngine::QueryNetwork(const ICNNNetwork& network,
+QueryNetworkResult clDNNEngine::QueryNetwork(const CNNNetwork& network,
                                              const std::map<std::string, std::string>& config) const {
     QueryNetworkResult res;
->>>>>>> 364bf089
     GetDeviceInfo(config);      // Verify device id
     auto function = network.getFunction();
     if (function != nullptr) {
