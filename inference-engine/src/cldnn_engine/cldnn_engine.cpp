// Copyright (C) 2018-2021 Intel Corporation
// SPDX-License-Identifier: Apache-2.0
//

#include <limits>
#include <algorithm>
#include <string>
#include <map>
#include <vector>
#include <iostream>
#include <cmath>
#include <tuple>
#include <cctype>
#include <memory>

#include "ie_metric_helpers.hpp"
#include "ie_plugin_config.hpp"
#include <ngraph/opsets/opset2.hpp>
#include <ngraph/opsets/opset3.hpp>
#include <ngraph/opsets/opset4.hpp>
#include <ngraph/opsets/opset5.hpp>
#include <ngraph/pass/manager.hpp>
#include <ngraph/pass/constant_folding.hpp>
#include <ie_ngraph_utils.hpp>

#include <transformations/opset_conversions/convert_opset3_to_opset2.hpp>
#include <transformations/opset_conversions/convert_opset2_to_opset1.hpp>

#include <transformations/control_flow/unroll_tensor_iterator.hpp>

#include <transformations/common_optimizations/common_optimizations.hpp>
#include <transformations/common_optimizations/lin_op_sequence_fusion.hpp>
#include <transformations/common_optimizations/weights_dequantize_to_fake_quantize.hpp>
#include "transformations/common_optimizations/convert_quantize_dequantize.hpp"
#include <transformations/op_conversions/convert_depth_to_space.hpp>
#include <transformations/op_conversions/convert_space_to_depth.hpp>
#include <transformations/op_conversions/convert_gelu.hpp>
#include <transformations/op_conversions/convert_mod.hpp>
#include <transformations/op_conversions/convert_broadcast3.hpp>
#include <transformations/op_conversions/reduce_l1_decomposition.hpp>
#include <transformations/op_conversions/reduce_l2_decomposition.hpp>
#include <transformations/op_conversions/convert_pad_to_group_conv.hpp>
#include <transformations/op_conversions/softplus_decomposition.hpp>
#include <transformations/op_conversions/convert_space_to_batch.hpp>
#include <transformations/op_conversions/convert_batch_to_space.hpp>
#include <transformations/op_conversions/convert_reduce_to_pooling.hpp>
#include <transformations/op_conversions/convert_shuffle_channels3.hpp>
#include <transformations/op_conversions/hswish_decomposition.hpp>
#include <transformations/op_conversions/hsigmoid_decomposition.hpp>
#include <transformations/op_conversions/log_softmax_decomposition.hpp>
#include <transformations/op_conversions/convert_sequences_to_tensor_iterator.hpp>
#include <transformations/op_conversions/convert_subtract.hpp>
#include <transformations/op_conversions/convert_ti_to_sequences.hpp>
#include <transformations/op_conversions/gru_cell_decomposition.hpp>
#include <transformations/op_conversions/lstm_cell_decomposition.hpp>
#include <transformations/op_conversions/rnn_cell_decomposition.hpp>
#include <transformations/op_conversions/mvn6_decomposition.hpp>
#include <transformations/op_conversions/bidirectional_sequences_decomposition.hpp>
#include <transformations/op_conversions/convert_previous_nms_to_nms_5.hpp>
#include <transformations/op_conversions/convert_nms_to_nms_ie_internal.hpp>
#include <transformations/op_conversions/convert_interpolate1_to_interpolate4.hpp>
#include <transformations/op_conversions/convert_gather_0d.hpp>
#include <transformations/op_conversions/simplify_ctc_greedy_decoder_seq_len.hpp>
#include <transformations/convert_precision.hpp>
#include <transformations/init_node_info.hpp>
#include <transformations/rt_info/fused_names_attribute.hpp>

#include <transformations/low_precision/disable_convert_constant_folding_on_const_path.hpp>
#include <low_precision/pull_reshape_through_dequantization.hpp>
#include <low_precision/pull_transpose_through_dequantization.hpp>
#include <low_precision/transformer.hpp>
#include <low_precision/mat_mul.hpp>
#include <low_precision/strided_slice.hpp>
#include <low_precision/network_helper.hpp>

#include "cldnn_engine.h"
#include "cldnn_executable_network.h"
#include "cldnn_custom_layer.h"
#include "cldnn_itt.h"

#ifdef __linux__
# include <dlfcn.h>
#endif

using namespace InferenceEngine;
using namespace InferenceEngine::gpu;
using namespace InferenceEngine::details;

namespace CLDNNPlugin {

#define FACTORY_DECLARATION(op_version, op_name) \
    void __register ## _ ## op_name ## _ ## op_version();

#define FACTORY_CALL(op_version, op_name) \
    __register ## _ ## op_name ## _ ## op_version();

#define REGISTER_FACTORY(op_version, op_name) FACTORY_DECLARATION(op_version, op_name)
#include "cldnn_primitives_list.hpp"
#undef REGISTER_FACTORY

void clDNNEngine::RegisterPrimitives() {
    #define REGISTER_FACTORY(op_version, op_name) FACTORY_CALL(op_version, op_name)
    #include "cldnn_primitives_list.hpp"
    #undef REGISTER_FACTORY
}

struct clDNNEngine::impl {
    CLDNNPlugin::Config m_config;
};

cldnn::device_info clDNNEngine::GetDeviceInfo(const std::map<std::string, std::string> &config) const {
    auto device_info = device_map.begin()->second.get_info();
    if (config.find(PluginConfigParams::KEY_DEVICE_ID) != config.end()) {
        auto val = config.at(PluginConfigParams::KEY_DEVICE_ID);
        if (device_map.find(val) == device_map.end()) {
            THROW_IE_EXCEPTION << "Invalid device ID: " << val;
        }
        device_info = device_map.at(val).get_info();
    }

    return device_info;
}

template<typename T>
static bool disableReduceDecomposition(const std::shared_ptr<const ngraph::Node> node) {
    if (auto op = std::dynamic_pointer_cast<const T>(node)) {
        auto reduction_axes = op->get_reduction_axes().to_vector();
        bool reduce_along_f = op->get_reduction_axes().size() == 1 && std::count(reduction_axes.begin(), reduction_axes.end(), 1) != 0;
        bool fp16_batch_not_1 = op->get_element_type() == ngraph::element::f16 && op->input(0).get_shape()[0] != 1;
        bool can_use_reduce = !reduce_along_f && !fp16_batch_not_1;
        return can_use_reduce;
    }
    return false;
}

InferenceEngine::CNNNetwork clDNNEngine::CloneAndTransformNetwork(const InferenceEngine::CNNNetwork& network,
                                                                  const CLDNNPlugin::Config& config) const {
    OV_ITT_SCOPED_TASK(itt::domains::CLDNNPlugin, "clDNNEngine::CloneAndTransformNetwork");
    CNNNetwork clonedNetwork = InferenceEngine::details::cloneNetwork(network);

    if (clonedNetwork.getFunction()) {
        OV_ITT_SCOPED_TASK(itt::domains::CLDNNPlugin, "clDNNEngine::TransformNetwork");
        auto nGraphFunc = clonedNetwork.getFunction();

        bool enableInt8;
        {
            ngraph::pass::Manager manager;
            enableInt8 = config.enableInt8 && ngraph::pass::low_precision::LowPrecisionTransformer::isFunctionQuantized(nGraphFunc);
            if (enableInt8) {
                manager.register_pass<ngraph::pass::DisableConvertConstantFoldingOnConstPath>(
                    std::vector<ngraph::element::Type>{ ngraph::element::i8, ngraph::element::u8 });
            }

            manager.register_pass<ngraph::pass::InitNodeInfo>();
            manager.register_pass<ngraph::pass::CommonOptimizations>();
            manager.register_pass<ngraph::pass::ConvertRNNSequenceToTensorIterator>();
            manager.register_pass<ngraph::pass::ConvertGRUSequenceToTensorIterator>();
            manager.register_pass<ngraph::pass::ConvertLSTMSequenceToTensorIterator>();
            manager.register_pass<ngraph::pass::ConvertOpSet3ToOpSet2>();
            manager.register_pass<ngraph::pass::ConvertOpSet2ToOpSet1>();

            manager.register_pass<ngraph::pass::ConvertTensorIteratorToGRUSequence>();
            manager.register_pass<ngraph::pass::ConvertTensorIteratorToLSTMSequence>();
            manager.register_pass<ngraph::pass::ConvertTensorIteratorToRNNSequence>();
            manager.register_pass<ngraph::pass::LSTMCellDecomposition>();
            manager.register_pass<ngraph::pass::GRUCellDecomposition>();
            manager.register_pass<ngraph::pass::RNNCellDecomposition>();
            manager.register_pass<ngraph::pass::BidirectionalLSTMSequenceDecomposition>();
            manager.register_pass<ngraph::pass::BidirectionalGRUSequenceDecomposition>();
            manager.register_pass<ngraph::pass::BidirectionalRNNSequenceDecomposition>();
            manager.register_pass<ngraph::pass::ConvertNMS1ToNMS5>();
            manager.register_pass<ngraph::pass::ConvertNMS3ToNMS5>();
            manager.register_pass<ngraph::pass::ConvertNMS4ToNMS5>();
            manager.register_pass<ngraph::pass::ConvertNMSToNMSIEInternal>();
            manager.register_pass<ngraph::pass::ConvertGather0D>();

            std::vector<std::pair<ngraph::element::Type, ngraph::element::Type>> convert_precision_list {
                    {ngraph::element::i64, ngraph::element::i32},
                    {ngraph::element::u64, ngraph::element::i32},
                    {ngraph::element::u16, ngraph::element::i32},
                    {ngraph::element::u32, ngraph::element::i32},
                    {ngraph::element::boolean, ngraph::element::u8},
            };

            for (auto& precision : convert_precision_list) {
                manager.register_pass<ngraph::pass::ConvertPrecision>(precision.first, precision.second);
            }

            auto pass_config = manager.get_pass_config();

            using const_node_ptr = const std::shared_ptr<const ngraph::Node>;

            // SpaceToDepth/DepthToSpace node implementation supports only equal input/output tensors with rank <= 5
            pass_config->set_callback<ngraph::pass::ConvertSpaceToDepth,
                                      ngraph::pass::ConvertDepthToSpace>(
                    [](const_node_ptr &node) -> bool {
                        return node->input_value(0).get_shape().size() <= 5lu &&
                            node->input_value(0).get_shape().size() == node->get_output_shape(0).size();
                    });

            pass_config->set_callback<ngraph::pass::ConvertBatchToSpace,
                                      ngraph::pass::ConvertSpaceToBatch>(
                    [](const_node_ptr &node) -> bool {
                        const auto & rank = node->input(0).get_partial_shape().rank().get_length();
                        return rank <= 5lu;
                    });

            pass_config->set_callback<ngraph::pass::ConvertReduceSumToPooling>(
                [](const_node_ptr &node) -> bool {
                    return disableReduceDecomposition<ngraph::opset1::ReduceSum>(node);
                });

            pass_config->set_callback<ngraph::pass::ConvertReduceMeanToPooling>(
                [](const_node_ptr &node) -> bool {
                    return disableReduceDecomposition<ngraph::opset1::ReduceMean>(node);
                });

            pass_config->set_callback<ngraph::pass::ConvertReduceMaxToPooling>(
                [](const_node_ptr &node) -> bool {
                    return disableReduceDecomposition<ngraph::opset1::ReduceMax>(node);
                });

            auto isCellPrimitiveSupported = [](const_node_ptr &node) -> bool {
                if (std::dynamic_pointer_cast<const ngraph::op::v0::RNNCell>(node) || std::dynamic_pointer_cast<const ngraph::op::v5::RNNSequence>(node)) {
                    return false;
                } else if (std::dynamic_pointer_cast<const ngraph::op::v3::GRUCell>(node) ||
                           std::dynamic_pointer_cast<const ngraph::op::v5::GRUSequence>(node)) {
                    return false;
                } else if (const auto &lstm_cell = std::dynamic_pointer_cast<const ngraph::op::v4::LSTMCell>(node)) {
                    return lstm_cell->get_clip() == 0.0f && lstm_cell->get_activations() == std::vector<std::string>{"sigmoid", "tanh", "tanh"};
                } else if (const auto &lstm_cell_v1 = std::dynamic_pointer_cast<const ngraph::op::v0::LSTMCell>(node)) {
                    return lstm_cell_v1->get_clip() == 0.0f && lstm_cell_v1->get_activations() == std::vector<std::string>{"sigmoid", "tanh", "tanh"};
                } else if (const auto &lstm_sequence = std::dynamic_pointer_cast<const ngraph::op::v5::LSTMSequence>(node)) {
                    return lstm_sequence->get_clip() == 0.0f && lstm_sequence->get_activations() == std::vector<std::string>{"sigmoid", "tanh", "tanh"};
                }
                return false;
            };

            pass_config->set_callback<ngraph::pass::ConvertRNNSequenceToTensorIterator,
                                      ngraph::pass::ConvertGRUSequenceToTensorIterator,
                                      ngraph::pass::ConvertLSTMSequenceToTensorIterator,
                                      ngraph::pass::RNNCellDecomposition,
                                      ngraph::pass::GRUCellDecomposition,
                                      ngraph::pass::LSTMCellDecomposition>(
                [isCellPrimitiveSupported](const_node_ptr &node) -> bool {
                    return isCellPrimitiveSupported(node);
                });

            pass_config->set_callback<ngraph::pass::ConvertTensorIteratorToRNNSequence,
                                      ngraph::pass::ConvertTensorIteratorToLSTMSequence,
                                      ngraph::pass::ConvertTensorIteratorToGRUSequence>(
                [isCellPrimitiveSupported](const_node_ptr &node) -> bool {
                    if (const auto& ti_op = std::dynamic_pointer_cast<const ngraph::op::TensorIterator>(node)) {
                        size_t count_rnn = 0;
                        for (const auto &op : ti_op->get_body()->get_ops())
                            count_rnn += isCellPrimitiveSupported(op);
                        return count_rnn != 1;
                    }
                    return true;
                });

            pass_config->set_callback<ngraph::pass::ConvertNMS1ToNMS5,
                                      ngraph::pass::ConvertNMS3ToNMS5,
                                      ngraph::pass::ConvertNMS4ToNMS5,
                                      ngraph::pass::ConvertNMSToNMSIEInternal>(
                    [](const_node_ptr &node) -> bool {
                        return node->input_value(0).get_shape().back() == 4lu &&
                               node->input_value(0).get_shape().front() == node->input_value(1).get_shape().front() &&
                               node->input_value(0).get_shape()[1] == node->input_value(1).get_shape().back() &&
                               node->input_value(0).get_shape().size() == 3lu &&
                               node->input_value(1).get_shape().size() == 3lu;
                    });

            pass_config->set_callback<ngraph::pass::MVN6Decomposition>(
                [](const_node_ptr &node) -> bool {
                    const auto mvn = std::dynamic_pointer_cast<const ngraph::op::v6::MVN>(node);
                    if (mvn != nullptr && node->get_input_size() == 2) {
                        if (auto axesNode = dynamic_cast<ngraph::op::v0::Constant*>(mvn->get_input_node_ptr(1))) {
                            auto axesVal = axesNode->cast_vector<int>();
                            auto& mvnShape = mvn->get_output_shape(0);
                            for (int32_t& axis : axesVal)
                                axis = axis < 0 ? axis + mvnShape.size() : axis;
                            std::sort(axesVal.begin(), axesVal.end());
                            if (mvnShape.size() == 1)
                                return false;
                            if (mvnShape.size() > 5 || (mvnShape.size() != axesVal.size() + 1 && mvnShape.size() != axesVal.size() + 2))
                                return false;
                            int value = mvnShape.size() - 1;
                            for (int i = axesVal.size() - 1; i >= 0; i--, value--) {
                                if (axesVal[i] != value)
                                    return false;
                            }
                            return true;
                        }
                    }
                    return false;
                });

            // List of enabled/disabled transformations
            pass_config->disable<ngraph::pass::ConvertGELU>();
            pass_config->disable<ngraph::pass::ConvertMod>();
            pass_config->disable<ngraph::pass::ConvertShuffleChannels3>();
            pass_config->disable<ngraph::pass::HSwishDecomposition>();
            pass_config->disable<ngraph::pass::HSigmoidDecomposition>();
            pass_config->disable<ngraph::pass::ReduceL1Decomposition>();
            pass_config->disable<ngraph::pass::ReduceL2Decomposition>();
            pass_config->disable<ngraph::pass::SoftPlusDecomposition>();
            pass_config->disable<ngraph::pass::LogSoftmaxDecomposition>();
            pass_config->disable<ngraph::pass::ConvertBroadcast3>();
            pass_config->disable<ngraph::pass::WeightsDequantizeToFakeQuantize>();
            pass_config->disable<ngraph::pass::SimplifyCTCGreedyDecoderSeqLen>();

            pass_config->enable<ngraph::pass::ConvertInterpolate1ToInterpolate4>();

            if (enableInt8) {
                pass_config->set_callback<ngraph::pass::ConvertQuantizeDequantize>([](const_node_ptr &node) -> bool {
                    return ngraph::pass::low_precision::NetworkHelper::areQuantizeAndDequantizeSupportedForMultiply(node);
                });

                pass_config->set_callback<ngraph::pass::ConvertSubtract>([](const_node_ptr &node) -> bool {
                    return ngraph::pass::low_precision::NetworkHelper::areQuantizeAndDequantizeSupportedForSubtract(node);
                });
            }

            manager.run_passes(nGraphFunc);
        }

        if (enableInt8) {
            OV_ITT_SCOPED_TASK(itt::domains::CLDNNPlugin, "clDNNEngine::TransformNetwork::LPT");
            using namespace ngraph::pass::low_precision;

<<<<<<< HEAD
            // Conversion to FP32 might be needed for quantized models that face any fp16 related issues (e.g. overflow) for non-quantized layers
            // With this key users can work-around such issues
            if (!config.enable_fp16_for_quantized_models) {
                ngraph::pass::Manager conversion_manager;
                conversion_manager.register_pass<ngraph::pass::ConvertPrecision>(ngraph::element::f16, ngraph::element::f32);
                conversion_manager.run_passes(nGraphFunc);
            }
=======
            ngraph::pass::Manager manager;
            auto lptPrerequisites = manager.register_pass<ngraph::pass::GraphRewrite>();
            const std::vector<ngraph::element::Type> supportedTypes = { ngraph::element::i8, ngraph::element::u8 };
            lptPrerequisites->add_matcher<PullReshapeThroughDequantization>(supportedTypes);
            lptPrerequisites->add_matcher<PullTransposeThroughDequantization>(supportedTypes);
            lptPrerequisites->add_matcher<ngraph::pass::LinOpSequenceFusion>();
            manager.run_passes(nGraphFunc);

>>>>>>> 3babad19
            auto params = LayerTransformation::Params(true,                                                        // updatePrecisions
                                                      LayerTransformation::QuantizedTensorAlignment::UpdateLevel,  // quantizedTensorAlignmentOnActivations
                                                      LayerTransformation::QuantizedTensorAlignment::None,         // quantizedTensorAlignmentOnWeights
                                                      true);                                                       // supportAsymmetricQuantization
            LowPrecisionTransformer transformer(LowPrecisionTransformer::getAllTransformations(params)
                .add<MatMulTransformation, ngraph::opset1::MatMul>(LayerTransformation::Params(params).setSupportAsymmetricQuantization(false))
                // INT8 StridedSlice not supported
                .remove<StridedSliceTransformation, ngraph::opset1::StridedSlice>());

            transformer.transform(nGraphFunc);
        }

        {
            OV_ITT_SCOPED_TASK(itt::domains::CLDNNPlugin, "clDNNEngine::TransformNetwork::RunPasses");
            ngraph::pass::Manager manager;
            // This ConstantFolding pass is added to fold reshapes added for constant inputs on NMS internal operation which prevents upper-bound calculation
            // TODO: check why we have these reshapes
            manager.register_pass<ngraph::pass::ConstantFolding>();
            manager.register_pass<ngraph::pass::UnrollTensorIterator>();
            manager.run_passes(nGraphFunc);
        }
    }
    return clonedNetwork;
}

clDNNEngine::clDNNEngine() : m_defaultContext(nullptr) {
    _pluginName = "GPU";
    _impl = std::make_shared<impl>();
    RegisterPrimitives();
    // try loading clDNN engine and get info from it
    {
        cldnn::device_query device_query;
        device_map = device_query.get_available_devices();
    }
    // locate global custom kernel config
    // and auto-load kernels from it
#ifdef _WIN32
    CHAR mpath[MAX_PATH + 1];
    HMODULE nModule;
    GetModuleHandleEx(GET_MODULE_HANDLE_EX_FLAG_FROM_ADDRESS | GET_MODULE_HANDLE_EX_FLAG_UNCHANGED_REFCOUNT,
        (LPCSTR)CLDNNCustomLayer::LoadFromFile,
        &nModule);
    GetModuleFileName(nModule, mpath, sizeof(mpath));
#elif __linux__
    Dl_info dl_info;
    dladdr(reinterpret_cast<void *>(CLDNNCustomLayer::LoadFromFile), &dl_info);
    const char* mpath = dl_info.dli_fname;
#endif
    std::string configFile(mpath);
    std::size_t dir_split_pos = configFile.find_last_of("/\\");
    std::string config_path;

    if (dir_split_pos != std::string::npos) {
        // path contains directory
        config_path = configFile.substr(0, dir_split_pos);
    }
    config_path += "/cldnn_global_custom_kernels/cldnn_global_custom_kernels.xml";
    CLDNNCustomLayer::LoadFromFile(config_path, _impl->m_config.customLayers, true);
}

auto check_inputs = [](InferenceEngine::InputsDataMap _networkInputs) {
    for (auto ii : _networkInputs) {
        auto input_precision = ii.second->getTensorDesc().getPrecision();
        if (input_precision != InferenceEngine::Precision::FP16 &&
            input_precision != InferenceEngine::Precision::FP32 &&
            input_precision != InferenceEngine::Precision::U8 &&
            input_precision != InferenceEngine::Precision::I8 &&
            input_precision != InferenceEngine::Precision::I16 &&
            input_precision != InferenceEngine::Precision::U16 &&
            input_precision != InferenceEngine::Precision::I32 &&
            input_precision != InferenceEngine::Precision::I64 &&
            input_precision != InferenceEngine::Precision::BOOL) {
            THROW_IE_EXCEPTION << NOT_IMPLEMENTED_str
                << "Input image format " << input_precision << " is not supported yet...";
        }
    }
};

void clDNNEngine::UpdateConfig(CLDNNPlugin::Config& conf, const InferenceEngine::CNNNetwork &network, const std::map<std::string, std::string> &params) const {
    OV_ITT_SCOPED_TASK(itt::domains::CLDNNPlugin, "clDNNEngine::UpdateConfig");
    auto device_info = GetDeviceInfo(params);
    conf.enableInt8 = device_info.supports_imad || device_info.supports_immad;
    conf.UpdateFromMap(params);
    if (conf.enableDynamicBatch) {
        conf.max_dynamic_batch = static_cast<int>(network.getBatchSize());
    }
}

ExecutableNetworkInternal::Ptr clDNNEngine::LoadExeNetworkImpl(const InferenceEngine::CNNNetwork &network,
                                                               const std::map<std::string, std::string> &config) {
    OV_ITT_SCOPED_TASK(itt::domains::CLDNNPlugin, "clDNNEngine::LoadExeNetworkImpl");
    // verification of supported input
    InferenceEngine::InputsDataMap _networkInputs = network.getInputsInfo();
    check_inputs(_networkInputs);

    CLDNNPlugin::Config conf = _impl->m_config;
    UpdateConfig(conf, network, config);

    CLDNNRemoteCLContext::Ptr context;

    auto canReuseDefaultContext = [&]() -> bool {
        if (m_defaultContext == nullptr)
            return false;

        const Config& context_config = m_defaultContext->GetConfig();
        const Config& current_config = conf;

        return context_config.throughput_streams == current_config.throughput_streams &&
               context_config.useProfiling == current_config.useProfiling &&
               context_config.dumpCustomKernels == current_config.dumpCustomKernels &&
               context_config.memory_pool_on == current_config.memory_pool_on &&
               context_config.queueThrottle == current_config.queueThrottle &&
               context_config.queuePriority == current_config.queuePriority &&
               context_config.sources_dumps_dir == current_config.sources_dumps_dir &&
               context_config.tuningConfig.mode == current_config.tuningConfig.mode &&
               context_config.tuningConfig.cache_file_path == current_config.tuningConfig.cache_file_path &&
               context_config.kernels_cache_dir == current_config.kernels_cache_dir &&
               context_config.device_id == current_config.device_id;
    };

    {
        OV_ITT_SCOPED_TASK(itt::domains::CLDNNPlugin, "clDNNEngine::LoadExeNetworkImpl::CreateContext");
        std::lock_guard<std::mutex> lock(engine_mutex);
        if (!canReuseDefaultContext()) {
            m_defaultContext.reset(new CLDNNRemoteCLContext(shared_from_this(), ParamMap(), conf));
        }
    }

    context = m_defaultContext;

    auto transformedNetwork = CloneAndTransformNetwork(network, conf);
    {
        OV_ITT_SCOPED_TASK(itt::domains::CLDNNPlugin, "clDNNEngine::LoadExeNetworkImpl::CreateExeNetwork");
        return std::make_shared<CLDNNExecNetwork>(transformedNetwork, context, conf);
    }
}

ExecutableNetworkInternal::Ptr clDNNEngine::LoadExeNetworkImpl(const InferenceEngine::CNNNetwork &network,
                                                               RemoteContext::Ptr context,
                                                               const std::map<std::string, std::string> &config) {
    InferenceEngine::InputsDataMap _networkInputs = network.getInputsInfo();
    check_inputs(_networkInputs);

    auto casted = std::dynamic_pointer_cast<ClContext>(context);
    if (nullptr == casted) {
        THROW_IE_EXCEPTION << "Invalid context";
    }

    CLDNNPlugin::Config conf = getContextImpl(casted)->GetConfig();
    UpdateConfig(conf, network, config);

    auto transformedNetwork = CloneAndTransformNetwork(network, conf);
    return std::make_shared<CLDNNExecNetwork>(transformedNetwork, casted, conf);
}

RemoteContext::Ptr clDNNEngine::CreateContext(const ParamMap& params) {
    // parameter map is non-empty
    std::string contextTypeStr = _StrFromParams(params, GPU_PARAM_KEY(CONTEXT_TYPE));

    if (GPU_PARAM_VALUE(OCL) == contextTypeStr) {
        auto context = std::make_shared<CLDNNRemoteCLContext>(shared_from_this(), params, _impl->m_config);
        return std::dynamic_pointer_cast<RemoteContext>(context);
    } else if (GPU_PARAM_VALUE(VA_SHARED) == contextTypeStr) {
#ifdef _WIN32
        auto context = std::make_shared<CLDNNRemoteD3DContext>(shared_from_this(), params, _impl->m_config);
#else
        auto context = std::make_shared<CLDNNRemoteVAContext>(shared_from_this(), params, _impl->m_config);
#endif
        return std::dynamic_pointer_cast<RemoteContext>(context);
    } else {
        THROW_IE_EXCEPTION << "Invalid remote context type" << contextTypeStr;
    }
}

RemoteContext::Ptr clDNNEngine::GetDefaultContext(const ParamMap& params) {
    if (nullptr == m_defaultContext) {
        m_defaultContext.reset(new CLDNNRemoteCLContext(shared_from_this(), params, _impl->m_config));
    }
    return std::dynamic_pointer_cast<RemoteContext>(m_defaultContext);
}

void clDNNEngine::SetConfig(const std::map<std::string, std::string> &config) {
    _impl->m_config.UpdateFromMap(config);
}

QueryNetworkResult clDNNEngine::QueryNetwork(const CNNNetwork& network,
                                             const std::map<std::string, std::string>& config) const {
    OV_ITT_SCOPED_TASK(itt::domains::CLDNNPlugin, "clDNNEngine::QueryNetwork");
    QueryNetworkResult res;
    CLDNNPlugin::Config conf = _impl->m_config;
    UpdateConfig(conf, network, config);

    Program prog;
    auto function = network.getFunction();
    if (function == nullptr) {
        THROW_IE_EXCEPTION << "CNNetworkImpl representation is not supported anymore";
    }

    std::unordered_set<std::string> originalOpNames;
    auto originalOps = function->get_ops();
    for (auto&& node : originalOps) {
        originalOpNames.emplace(node->get_friendly_name());
    }

    auto clonedNetwork = CloneAndTransformNetwork(network, conf);
    auto ops = clonedNetwork.getFunction()->get_ordered_ops();
    std::unordered_set<std::string> supported;
    std::unordered_set<std::string> unsupported;

    std::unordered_set<std::string> splitNames;
    std::unordered_set<std::string> concatNames;
    std::unordered_set<std::string> constantsNames;
    std::unordered_set<std::string> depLayerNames;

    std::vector<std::shared_ptr<ngraph::Node>> splits;
    std::vector<std::shared_ptr<ngraph::Node>> concats;
    std::vector<std::shared_ptr<ngraph::Node>> constants;
    std::vector<std::shared_ptr<ngraph::Node>> nextLayerDependent;

    auto layerIsSupported = [&](std::shared_ptr<ngraph::Node> node) {
        if (ngraph::is_type<const ngraph::op::v0::DetectionOutput>(node) ||
            ngraph::is_type<const ngraph::op::v0::PriorBox>(node) ||
            ngraph::is_type<const ngraph::op::v0::PriorBoxClustered>(node) ||
            ngraph::is_type<const ngraph::op::v0::Proposal>(node)) {
            return false;
        } else if (ngraph::is_type<const ngraph::op::v1::Split>(node)) {
            splitNames.emplace(node->get_friendly_name());
            splits.push_back(node);
            return false;
        } else if (ngraph::is_type<const ngraph::op::v0::Concat>(node)) {
            concatNames.emplace(node->get_friendly_name());
            concats.push_back(node);
            return false;
        } else if (ngraph::is_type<const ngraph::op::v1::Reshape>(node) ||
                   ngraph::is_type<const ngraph::op::v0::Squeeze>(node) ||
                   ngraph::is_type<const ngraph::op::v0::Unsqueeze>(node) ||
                   ngraph::is_type<const ngraph::op::v1::Transpose>(node)) {
            depLayerNames.emplace(node->get_friendly_name());
            nextLayerDependent.push_back(node);
            return false;
        } else if (ngraph::is_type<const ngraph::op::v0::Constant>(node)) {
            constantsNames.emplace(node->get_friendly_name());
            constants.push_back(node);
            return false;
        } else if (prog.IsOpSupported(network, node) &&
                   !ngraph::op::is_parameter(node) &&
                   !ngraph::op::is_output(node)) {
            return true;
        } else {
            return false;
        }
    };

    // Get ops after transformations and check if it's supported
    // Transformations might lead to the situation when single node is merged to multiple operations,
    // so we mark original op as supported only if all nodes that it was merged into are supported
    for (auto&& op : ops) {
        for (auto&& fusedLayerName : ngraph::getFusedNamesVector(op)) {
            if (InferenceEngine::details::contains(originalOpNames, fusedLayerName)) {
                if (layerIsSupported(op)) {
                    supported.emplace(fusedLayerName);
                } else {
                    unsupported.emplace(fusedLayerName);
                }
            }
        }
    }

    for (auto&& layerName : supported) {
        if (InferenceEngine::details::contains(unsupported, layerName)) {
            supported.erase(layerName);
        }
    }
    unsupported.clear();

    // Check set of heuristics to produce more efficient hetero sub-graph. Note: checks order is important.
    // 1. Split is marked as supported when all output ops can be offloaded to GPU
    for (const auto & op : splits) {
        bool is_supported = true;
        for (size_t i = 0; i < op->get_output_size(); i++) {
            auto outTensors = op->get_output_target_inputs(i);
            for (auto& t : outTensors) {
                auto output = t.get_node();
                const auto& name = output->get_friendly_name();
                if (!InferenceEngine::details::contains(supported, name) &&
                    !InferenceEngine::details::contains(depLayerNames, name) &&
                    !InferenceEngine::details::contains(concatNames, name) &&
                    !InferenceEngine::details::contains(splitNames, name)) {
                    is_supported = false;
                    break;
                }
            }
        }
        if (is_supported) {
            supported.emplace(op->get_friendly_name());
        }
    }

    // 2. Concat is marked as supported when all inputs can be offloaded to GPU
    for (const auto& op : concats) {
        bool is_supported = true;
        for (size_t i = 0; i < op->get_input_size(); i++) {
            auto input = op->get_input_node_shared_ptr(i);
            const auto& name = input->get_friendly_name();
            if (!InferenceEngine::details::contains(supported, name) &&
                !InferenceEngine::details::contains(depLayerNames, name) &&
                !InferenceEngine::details::contains(concatNames, name)) {
                is_supported = false;
                break;
            }
        }
        if (is_supported) {
            supported.emplace(op->get_friendly_name());
        }
    }

    // 3. Some layers are marked as supported when all inputs and outputs can be offloaded to GPU
    for (const auto& op : nextLayerDependent) {
        bool is_supported = true;
        // both inputs and output should be GPU to remain on GPU
        for (size_t i = 0; i < op->get_input_size(); i++) {
            auto input = op->get_input_node_shared_ptr(i);
            const auto& name = input->get_friendly_name();
            // All inputs must be supported or be a constant
            if (!InferenceEngine::details::contains(supported, name) && !InferenceEngine::details::contains(constantsNames, name)) {
                is_supported = false;
                break;
            }
        }
        for (size_t i = 0; i < op->get_output_size(); i++) {
            auto outTensors = op->get_output_target_inputs(i);
            for (auto& t : outTensors) {
                auto output = t.get_node();
                const auto& name = output->get_friendly_name();
                if (!InferenceEngine::details::contains(supported, name)) {
                    is_supported = false;
                    break;
                }
            }
        }
        if (is_supported) {
            supported.emplace(op->get_friendly_name());
        }
    }

    // 4. Constants are marked as supported when all outputs can be offloaded to GPU
    for (const auto& op : constants) {
        bool is_supported = true;
        for (size_t i = 0; i < op->get_output_size(); i++) {
            auto outTensors = op->get_output_target_inputs(i);
            for (auto& t : outTensors) {
                auto output = t.get_node();
                const auto& name = output->get_friendly_name();
                if (!InferenceEngine::details::contains(supported, name)) {
                    is_supported = false;
                    break;
                }
            }
        }
        if (is_supported) {
            supported.emplace(op->get_friendly_name());
        }
    }

    // Mark original constants/parameters/results ops as supported for each supported operation
    // since rt_info doesn't contain names of constant that are removed during constant folding
    for (auto&& node : originalOps) {
        if (InferenceEngine::details::contains(supported, node->get_friendly_name())) {
            for (auto&& inputNodeOutput : node->input_values()) {
                if (ngraph::op::is_constant(inputNodeOutput.get_node()) || ngraph::op::is_parameter(inputNodeOutput.get_node())) {
                    supported.emplace(inputNodeOutput.get_node()->get_friendly_name());
                }
            }
            for (auto&& outputs : node->outputs()) {
                for (auto&& outputNodeInput : outputs.get_target_inputs()) {
                    if (ngraph::op::is_output(outputNodeInput.get_node())) {
                        supported.emplace(outputNodeInput.get_node()->get_friendly_name());
                    }
                }
            }
        }

        if (ngraph::op::is_constant(node) || ngraph::op::is_parameter(node)) {
                if (!InferenceEngine::details::contains(supported, node->output(0).get_target_inputs().begin()->get_node()->get_friendly_name())) {
                    supported.erase(node->get_friendly_name());
                }
            } else if (ngraph::op::is_output(node)) {
                if (!InferenceEngine::details::contains(supported, node->input_values().begin()->get_node()->get_friendly_name())) {
                    supported.erase(node->get_friendly_name());
                }
            }
    }

    for (auto&& layerName : supported) {
        res.supportedLayersMap.emplace(layerName, GetName());
    }

    return res;
}

Parameter clDNNEngine::GetConfig(const std::string& name, const std::map<std::string, Parameter>& /*options*/) const {
    OV_ITT_SCOPED_TASK(itt::domains::CLDNNPlugin, "clDNNEngine::GetConfig");
    Parameter result;
    auto option = _impl->m_config.key_config_map.find(name);
    if (option != _impl->m_config.key_config_map.end()) {
        result = option->second;
    } else {
        THROW_IE_EXCEPTION << "Unsupported config key : " << name;
    }
    return result;
}

auto StringRightTrim = [](std::string string, std::string substring, bool case_sensitive = true) {
    auto ret_str = string;
    if (!case_sensitive) {
        std::transform(string.begin(), string.end(), string.begin(), ::tolower);
        std::transform(substring.begin(), substring.end(), substring.begin(), ::tolower);
    }
    auto erase_position = string.rfind(substring);
    if (erase_position != std::string::npos) {
        // if space exists before substring remove it also
        if (std::isspace(string.at(erase_position - 1))) {
            erase_position--;
        }
        return ret_str.substr(0, erase_position);
    }
    return ret_str;
};

Parameter clDNNEngine::GetMetric(const std::string& name, const std::map<std::string, Parameter>& options) const {
    OV_ITT_SCOPED_TASK(itt::domains::CLDNNPlugin, "clDNNEngine::GetMetric");
    auto device_id = GetConfig(CONFIG_KEY(DEVICE_ID), {});
    if (options.find(CONFIG_KEY(DEVICE_ID)) != options.end())
        device_id = options.at(CONFIG_KEY(DEVICE_ID)).as<std::string>();

    auto iter = device_map.find(device_id);
    auto device_info = iter != device_map.end() ?
        iter->second.get_info() :
        device_map.begin()->second.get_info();

    if (name == METRIC_KEY(SUPPORTED_METRICS)) {
        std::vector<std::string> metrics;
        metrics.push_back(METRIC_KEY(AVAILABLE_DEVICES));
        metrics.push_back(METRIC_KEY(SUPPORTED_METRICS));
        metrics.push_back(METRIC_KEY(FULL_DEVICE_NAME));
        metrics.push_back(METRIC_KEY(OPTIMIZATION_CAPABILITIES));
        metrics.push_back(METRIC_KEY(SUPPORTED_CONFIG_KEYS));
        metrics.push_back(METRIC_KEY(RANGE_FOR_ASYNC_INFER_REQUESTS));
        metrics.push_back(METRIC_KEY(RANGE_FOR_STREAMS));
        IE_SET_METRIC_RETURN(SUPPORTED_METRICS, metrics);
    } else if (name == METRIC_KEY(AVAILABLE_DEVICES)) {
        std::vector<std::string> availableDevices = { };
        for (auto const& dev : device_map)
            availableDevices.push_back(dev.first);
        IE_SET_METRIC_RETURN(AVAILABLE_DEVICES, availableDevices);
    } else if (name == METRIC_KEY(FULL_DEVICE_NAME)) {
        auto deviceName = StringRightTrim(device_info.dev_name, "NEO", false);
        deviceName += std::string(" (") + (device_info.dev_type == cldnn::device_type::discrete_gpu ? "dGPU" : "iGPU") + ")";
        IE_SET_METRIC_RETURN(FULL_DEVICE_NAME, deviceName);
    } else if (name == METRIC_KEY(SUPPORTED_CONFIG_KEYS)) {
        std::vector<std::string> configKeys;
        for (auto opt : _impl->m_config.key_config_map)
            configKeys.push_back(opt.first);
        IE_SET_METRIC_RETURN(SUPPORTED_CONFIG_KEYS, configKeys);
    } else if (name == METRIC_KEY(OPTIMIZATION_CAPABILITIES)) {
        std::vector<std::string> capabilities;

        capabilities.push_back(METRIC_VALUE(FP32));
        capabilities.push_back(METRIC_VALUE(BIN));
        if (device_info.supports_fp16)
            capabilities.push_back(METRIC_VALUE(FP16));
        if (device_info.supports_imad || device_info.supports_immad)
            capabilities.push_back(METRIC_VALUE(INT8));

        IE_SET_METRIC_RETURN(OPTIMIZATION_CAPABILITIES, capabilities);
    } else if (name == METRIC_KEY(RANGE_FOR_ASYNC_INFER_REQUESTS)) {
        std::tuple<unsigned int, unsigned int, unsigned int> range = std::make_tuple(1, 2, 1);
        IE_SET_METRIC_RETURN(RANGE_FOR_ASYNC_INFER_REQUESTS, range);
    } else if (name == METRIC_KEY(RANGE_FOR_STREAMS)) {
        std::tuple<unsigned int, unsigned int> range = std::make_tuple(1, 2);
        IE_SET_METRIC_RETURN(RANGE_FOR_STREAMS, range);
    } else {
        THROW_IE_EXCEPTION << "Unsupported metric key " << name;
    }
}

};  // namespace CLDNNPlugin

static const Version version = { {2, 1}, CI_BUILD_NUMBER, "clDNNPlugin" };
IE_DEFINE_PLUGIN_CREATE_FUNCTION(CLDNNPlugin::clDNNEngine, version)<|MERGE_RESOLUTION|>--- conflicted
+++ resolved
@@ -329,16 +329,12 @@
             OV_ITT_SCOPED_TASK(itt::domains::CLDNNPlugin, "clDNNEngine::TransformNetwork::LPT");
             using namespace ngraph::pass::low_precision;
 
-<<<<<<< HEAD
+            ngraph::pass::Manager manager;
             // Conversion to FP32 might be needed for quantized models that face any fp16 related issues (e.g. overflow) for non-quantized layers
             // With this key users can work-around such issues
             if (!config.enable_fp16_for_quantized_models) {
-                ngraph::pass::Manager conversion_manager;
-                conversion_manager.register_pass<ngraph::pass::ConvertPrecision>(ngraph::element::f16, ngraph::element::f32);
-                conversion_manager.run_passes(nGraphFunc);
-            }
-=======
-            ngraph::pass::Manager manager;
+                manager.register_pass<ngraph::pass::ConvertPrecision>(ngraph::element::f16, ngraph::element::f32);
+            }
             auto lptPrerequisites = manager.register_pass<ngraph::pass::GraphRewrite>();
             const std::vector<ngraph::element::Type> supportedTypes = { ngraph::element::i8, ngraph::element::u8 };
             lptPrerequisites->add_matcher<PullReshapeThroughDequantization>(supportedTypes);
@@ -346,7 +342,6 @@
             lptPrerequisites->add_matcher<ngraph::pass::LinOpSequenceFusion>();
             manager.run_passes(nGraphFunc);
 
->>>>>>> 3babad19
             auto params = LayerTransformation::Params(true,                                                        // updatePrecisions
                                                       LayerTransformation::QuantizedTensorAlignment::UpdateLevel,  // quantizedTensorAlignmentOnActivations
                                                       LayerTransformation::QuantizedTensorAlignment::None,         // quantizedTensorAlignmentOnWeights
