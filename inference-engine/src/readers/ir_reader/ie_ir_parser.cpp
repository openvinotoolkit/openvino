--- conflicted
+++ resolved
@@ -846,13 +846,8 @@
 std::shared_ptr<ngraph::Node> V10Parser::LayerCreator<ngraph::opset5::Loop>::createLayer(
         const ngraph::OutputVector& inputs, const pugi::xml_node& node, const Blob::CPtr& weights,
         const GenericLayerParams& layerParsePrms) {
-<<<<<<< HEAD
-    auto loop = std::make_shared<ngraph::opset5::Loop>();
-    return fillSubGraphLayer(inputs, node, weights, layerParsePrms, loop);
-=======
     auto loop = std::make_shared<ngraph::opset5::Loop>(inputs[0], inputs[1]);
     return fillSubGraphLayer(inputs, node, binStream, layerParsePrms, loop);
->>>>>>> cabf8d85
 }
 
 // PriorBoxClustered layer
