--- conflicted
+++ resolved
@@ -510,13 +510,9 @@
         if (!opset.contains_type(type)) {
             THROW_IE_EXCEPTION << "Opset " << params.version << " doesn't contain the operation with type: " << type;
         }
+
         ngraphNode = std::shared_ptr<ngraph::Node>(opset.create(type));
-
-<<<<<<< HEAD
-=======
-        ngraphNode = std::shared_ptr<ngraph::Node>(opset.create(params.type));
         ngraphNode->set_friendly_name(params.name);
->>>>>>> 4a362bdd
         ngraphNode->set_arguments(inputs);
         XmlDeserializer visitor(node, binStream);
         if (ngraphNode->visit_attributes(visitor))
