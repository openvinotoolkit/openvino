// Copyright (C) 2017-2021 Intel Corporation
// SPDX-License-Identifier: Apache-2.0
//

#include "ie_ir_parser.hpp"
#include "ie_ir_itt.hpp"

#include <typeinfo>
#include <unordered_set>
#include <algorithm>
#include <deque>
#include <map>
#include <memory>
#include <ngraph/ngraph.hpp>
#include <set>
#include <sstream>
#include <string>
#include <vector>
#include <ngraph/ops.hpp>
#include <ngraph/opsets/opset2.hpp>
#include <ngraph/opsets/opset3.hpp>
#include <ngraph/opsets/opset5.hpp>
#include <ngraph/opsets/opset6.hpp>
#include <ngraph/variant.hpp>
#include <ngraph/op/util/sub_graph_base.hpp>

#include <cpp/ie_cnn_network.h>
#include "ie_blob_stream.hpp"
#include "caseless.hpp"
#include <ie_ngraph_utils.hpp>
#include "generic_ie.hpp"
#include "precision_utils.h"
#include "blob_factory.hpp"

using namespace InferenceEngine;
using namespace XMLParseUtils;

IRParser::IRParser(size_t version): IRParser(version, {}) {}
IRParser::IRParser(size_t version, const std::vector<InferenceEngine::IExtensionPtr>& exts) {
    switch (version) {
    case 10:
        parser = std::make_shared<V10Parser>(exts);
        break;
    default:
        THROW_IE_EXCEPTION << "Unsupported IR version: " << version;
    }
}

void V10Parser::XmlDeserializer::map_type_in_function(const pugi::xml_node& node,
    const std::string map_type, std::map<uint64_t, uint64_t>& type_id_in_function) {
    uint64_t map_type_number = 0;
    auto body_node = node.child("body");

    if (body_node.empty()) {
        THROW_IE_EXCEPTION << "Missing body part.";
    }

    // Fill map: parameter/result id to parameter/result number in Function
    FOREACH_CHILD(_layer, body_node.child("layers"), "layer") {
        auto type = XMLParseUtils::GetStrAttr(_layer, "type");

        if (type == map_type) {
            auto id = XMLParseUtils::GetUIntAttr(_layer, "id");
            type_id_in_function[id] = map_type_number;
            map_type_number++;
        }
    }
}

std::vector<std::shared_ptr<ngraph::op::util::SubGraphOp::InputDescription>> V10Parser::XmlDeserializer::parseInputDescription(const pugi::xml_node& node) {
    std::vector<std::shared_ptr<ngraph::op::util::SubGraphOp::InputDescription>> inputs;
    std::map<uint64_t, uint64_t> param_id_in_function;
    std::map<uint64_t, uint64_t> result_id_in_function;
    map_type_in_function(node, "Parameter", param_id_in_function);
    map_type_in_function(node, "Result", result_id_in_function);

    // Parse PortMap: external_port_id for inputs does not always appear in consecutive order
    std::map<uint64_t, pugi::xml_node> input_map;
    FOREACH_CHILD(_input, node.child("port_map"), "input") {
        int64_t ext_port_id = GetInt64Attr(_input, "external_port_id");
        input_map[ext_port_id] = _input;
    }

    for (const auto& input : input_map) {
        auto &_input = input.second;
        auto axis_attr = _input.attribute("axis");
        auto purpose = XMLParseUtils::GetStrAttr(_input, "purpose", "");
        int64_t ti_input_index = XMLParseUtils::GetInt64Attr(_input, "external_port_id");
        size_t body_parameter_index = XMLParseUtils::GetUIntAttr(_input, "internal_layer_id");

        // if axis is set, then slicing is enabled. Create ngraph::TensorIterator::SlicedInput.
        if (!axis_attr.empty()) {
            size_t axis = XMLParseUtils::GetUIntAttr(_input, "axis");
            int64_t start = XMLParseUtils::GetInt64Attr(_input, "start", 0);
            int64_t stride = XMLParseUtils::GetInt64Attr(_input, "stride", 1);
            int64_t end = XMLParseUtils::GetInt64Attr(_input, "end", -1);
            int64_t part_size = XMLParseUtils::GetInt64Attr(_input, "part_size", 1);

            inputs.push_back(std::make_shared<ngraph::op::util::SubGraphOp::SliceInputDescription>
                    (ti_input_index,
                    param_id_in_function[body_parameter_index],
                    start,
                    stride,
                    part_size,
                    end,
                    axis));
        } else {
            // otherwise find corresponding back edge and create ngraph::TensorIterator::MergedInput
            bool is_back_edge_exist = false;
            FOREACH_CHILD(_edge, node.child("back_edges"), "edge") {
                size_t to_layer = XMLParseUtils::GetUIntAttr(_edge, "to-layer");

                if (to_layer == body_parameter_index) {
                    size_t from_layer = XMLParseUtils::GetUIntAttr(_edge, "from-layer");
                    inputs.push_back(std::make_shared<ngraph::op::util::SubGraphOp::MergedInputDescription>
                        (ti_input_index,
                        param_id_in_function[body_parameter_index],
                        result_id_in_function[from_layer]));

                    is_back_edge_exist = true;
                    break;
                }
            }

            // ti_input_index = -1 means that Parameter of the body is not connected to inputs of TensorIterator
            // and is used only for internal needs.
            if (!is_back_edge_exist && ti_input_index >= 0) {
                inputs.push_back(std::make_shared<ngraph::op::util::SubGraphOp::InvariantInputDescription>
                    (ti_input_index,
                    param_id_in_function[body_parameter_index]));
            }
        }
    }
    return inputs;
}

std::vector<std::shared_ptr<ngraph::op::util::SubGraphOp::OutputDescription>> V10Parser::XmlDeserializer::parseOutputDescription(const pugi::xml_node& node) {
    std::vector<std::shared_ptr<ngraph::op::util::SubGraphOp::OutputDescription>> outputs;
    std::map<uint64_t, uint64_t> result_id_in_function;
    map_type_in_function(node, "Result", result_id_in_function);

    // Parse PortMap: outputs
    std::map<int64_t, pugi::xml_node> output_map;
    FOREACH_CHILD(_output, node.child("port_map"), "output") {
        int64_t ext_port_id = GetInt64Attr(_output, "external_port_id");
        output_map[ext_port_id] = _output;
    }

    uint64_t output_number = 0;
    for (const auto& output : output_map) {
        auto& _output = output.second;
        auto axis_attr = _output.attribute("axis");
        auto purpose = XMLParseUtils::GetStrAttr(_output, "purpose", "");
        size_t body_result_index = XMLParseUtils::GetUIntAttr(_output, "internal_layer_id");

        // if axis is set, then concatenation is enabled. Create ngraph::TensorIterator::ConcatOutput.
        if (!axis_attr.empty()) {
            int64_t axis = XMLParseUtils::GetInt64Attr(_output, "axis");
            int64_t start = XMLParseUtils::GetInt64Attr(_output, "start", 0);
            int64_t stride = XMLParseUtils::GetInt64Attr(_output, "stride", 1);
            int64_t end = XMLParseUtils::GetInt64Attr(_output, "end", -1);
            int64_t part_size = XMLParseUtils::GetInt64Attr(_output, "part_size", 1);

            outputs.push_back(std::make_shared<ngraph::op::util::SubGraphOp::ConcatOutputDescription>
                    (result_id_in_function[body_result_index],
                    output_number,
                    start,
                    stride,
                    part_size,
                    end,
                    axis));
        } else {
            // otherwise create ngraph::TensorIterator::BodyOutput. -1 means last iteration.
            outputs.push_back(std::make_shared<ngraph::op::util::SubGraphOp::BodyOutputDescription>
                    (result_id_in_function[body_result_index],
                    output_number,
                    -1));
        }
        output_number++;
    }
    return outputs;
}

void V10Parser::XmlDeserializer::on_adapter(const std::string& name, ngraph::ValueAccessor<void>& adapter) {
    std::string val;

    // for TensorIterator look for 'port_map' as 'data' does not exist
    if (node.child("port_map")) {
        if (auto a = ngraph::as_type<ngraph::AttributeAdapter<std::vector<std::shared_ptr
                    <ngraph::op::util::SubGraphOp::InputDescription>>>>(&adapter)) {
            a->set(parseInputDescription(node));
        } else if (auto a = ngraph::as_type<ngraph::AttributeAdapter<std::vector<std::shared_ptr
                    <ngraph::op::util::SubGraphOp::OutputDescription>>>>(&adapter)) {
            a->set(parseOutputDescription(node));
        }
    }

    if (!getStrAttribute(node.child("data"), name, val)) return;
    if (auto a = ngraph::as_type<ngraph::AttributeAdapter<ngraph::element::Type>>(&adapter)) {
        static_cast<ngraph::element::Type&>(*a) = details::convertPrecision(val);
    } else if (auto a = ngraph::as_type<ngraph::AttributeAdapter<ngraph::PartialShape>>(&adapter)) {
        std::vector<int64_t> shape;
        std::vector<ngraph::Dimension> dims;
        if (!getParameters<int64_t>(node.child("data"), name, shape)) return;
        for (const auto& dim : shape) dims.emplace_back(dim);
        static_cast<ngraph::PartialShape&>(*a) = ngraph::PartialShape(dims);
    } else if (auto a = ngraph::as_type<ngraph::AttributeAdapter<ngraph::Shape>>(&adapter)) {
        std::vector<size_t> shape;
        if (!getParameters<size_t>(node.child("data"), name, shape)) return;
        static_cast<ngraph::Shape&>(*a) = ngraph::Shape(shape);
    } else if (auto a = ngraph::as_type<ngraph::AttributeAdapter<ngraph::Strides>>(&adapter)) {
        std::vector<size_t> shape;
        if (!getParameters<size_t>(node.child("data"), name, shape)) return;
        static_cast<ngraph::Strides&>(*a) = ngraph::Strides(shape);
#ifdef __APPLE__
    } else if (auto a = ngraph::as_type<ngraph::AttributeAdapter<std::vector<size_t>>>(&adapter)) {
        std::vector<size_t> result;
        if (!getParameters<size_t>(node.child("data"), name, result)) return;
        static_cast<std::vector<size_t>&>(*a) = result;
#else
    } else if (auto a = ngraph::as_type<ngraph::AttributeAdapter<std::vector<size_t>>>(&adapter)) {
        std::vector<size_t> result;
        if (!getParameters<size_t>(node.child("data"), name, result)) return;
        a->set(result);
#endif
    } else if (auto a = ngraph::as_type<ngraph::AttributeAdapter<ngraph::AxisSet>>(&adapter)) {
        std::vector<size_t> axes;
        if (!getParameters<size_t>(node.child("data"), name, axes)) return;
        static_cast<ngraph::AxisSet&>(*a) = ngraph::AxisSet(axes);
    } else if (auto a = ngraph::as_type<ngraph::AttributeAdapter<ngraph::op::TopKSortType>>(&adapter)) {
        if (!getStrAttribute(node.child("data"), name, val)) return;
        static_cast<ngraph::op::TopKSortType&>(*a) = ngraph::as_enum<ngraph::op::TopKSortType>(val);
    } else if (auto a = ngraph::as_type<ngraph::AttributeAdapter<ngraph::op::TopKMode>>(&adapter)) {
        if (!getStrAttribute(node.child("data"), name, val)) return;
        static_cast<ngraph::op::TopKMode&>(*a) = ngraph::as_enum<ngraph::op::TopKMode>(val);
    } else if (auto a = ngraph::as_type<ngraph::AttributeAdapter<ngraph::CoordinateDiff>>(&adapter)) {
        std::vector<size_t> shape;
        if (!getParameters<size_t>(node.child("data"), name, shape)) return;
        std::vector<std::ptrdiff_t> coord_diff(shape.begin(), shape.end());
        static_cast<ngraph::CoordinateDiff&>(*a) = ngraph::CoordinateDiff(coord_diff);
    } else {
        THROW_IE_EXCEPTION << "Error IR reading. Attribute adapter can not be found for " << name
                            << " parameter";
    }
}

void V10Parser::XmlDeserializer::on_adapter(const std::string& name, ngraph::ValueAccessor<std::shared_ptr<ngraph::Function>>& adapter) {
    std::shared_ptr<ngraph::Function> ngraph_function;
    if (!name.compare("body")) {
        auto body_node = node.child(name.c_str());
        if (body_node.empty()) {
            THROW_IE_EXCEPTION << "TensorIterator has no body.";
        }
        ngraph_function = parse_function(node.child(name.c_str()), weights);
    } else if (!name.compare("net")) {
        ngraph_function = parse_function(node, weights);
    } else {
        THROW_IE_EXCEPTION << "Error: not recognized adapter name: " << name << ".";
    }
    // Disabled reshape for generic operations in the TI body
    ngraph::op::GenericIE::DisableReshape noReshape(ngraph_function);
    adapter.set(ngraph_function);
}

std::shared_ptr<ngraph::Function> V10Parser::XmlDeserializer::parse_function(const pugi::xml_node& root, const Blob::CPtr& weights) {
    OV_ITT_TASK_CHAIN(taskChain, itt::domains::V10Reader_RT, "V10Parser", "Parse");

    using node_params = struct {
        pugi::xml_node xml;
        GenericLayerParams params;
    };
    std::map<size_t, node_params> params;

    std::vector<size_t> outputs;
    std::unordered_set<std::string> opName;

    // Read all layers and store their parameters in params map
    FOREACH_CHILD(node, root.child("layers"), "layer") {
        auto node_param = parseGenericParams(node);
        if (opName.find(node_param.name) != opName.end())
            THROW_IE_EXCEPTION << "Invalid IR! " << node_param.name << " name is not unique!";
        opName.insert(node_param.name);
        params[node_param.layerId] = {node, node_param};
        if (node_param.type == "Result" || node_param.type == "Assign") {
            outputs.push_back(node_param.layerId);
        }
    }

    using edge = struct { size_t fromLayerId, fromPortId, toPortId; };
    std::map<size_t, std::vector<edge>> edges;
    std::map<size_t, std::shared_ptr<ngraph::Node>> id_to_node;

    // Read all edges and store them for further usage
    FOREACH_CHILD(_ec, root.child("edges"), "edge") {
        size_t fromLayer = GetUIntAttr(_ec, "from-layer");
        size_t fromPort = GetUIntAttr(_ec, "from-port");
        size_t toLayer = GetUIntAttr(_ec, "to-layer");
        size_t toPort = GetUIntAttr(_ec, "to-port");
        edges[toLayer].push_back({fromLayer, fromPort, toPort});
    }

    // Run DFS starting from outputs to get nodes topological order
    std::set<size_t> used;
    std::vector<size_t> order;
    std::function<void(size_t)> dfs = [&edges, &order, &used, &dfs](const size_t id) {
        if (used.count(id)) return;
        used.insert(id);
        for (auto& edge : edges[id]) {
            dfs(edge.fromLayerId);
        }
        order.push_back(id);
    };
    std::for_each(outputs.begin(), outputs.end(), dfs);

    OV_ITT_TASK_NEXT(taskChain, "ConstructNgraphNodes");

    ngraph::ParameterVector parameter_nodes;
    ngraph::ResultVector result_nodes;
    ngraph::NodeVector allNodes;
    ngraph::SinkVector assign_nodes;
    std::map<std::string, std::shared_ptr<ngraph::Node>> variable_id_to_read_value;

    //  Following topological order create nGraph operations
    for (auto& layer_id : order) {
        auto& p = params[layer_id];
        ngraph::OutputVector inputs(edges[layer_id].size());
        for (auto& e : edges[layer_id]) {
            auto input_node = id_to_node[e.fromLayerId];
            if (!input_node) {
                THROW_IE_EXCEPTION << "Attempt to access node " << e.fromLayerId << " that not in graph.";
            }
            auto& p_output = params[e.fromLayerId].params;
            size_t const realInputPortId = p.params.getRealInputPortId(e.toPortId);
            if (realInputPortId >= inputs.size())
                THROW_IE_EXCEPTION << p.params.type << " layer " << p.params.name << " with id: " << p.params.layerId
                    << " is inconsistent!";
            inputs[realInputPortId] =
                input_node->output(p_output.getRealOutputPortId(e.fromPortId));
        }

        auto node = createNode(inputs, p.xml, weights, p.params);
        id_to_node[layer_id] = node;

        // Check that output shape after nGraph node validation the same as in IR
        // because IR always right!
        // Temporary disabled!
        //        for (size_t i = 0; i < p.params.outputPorts.size(); ++i) {
        //            if (p.params.outputPorts[i].dims != node->output(i).get_shape()) {
        //                THROW_IE_EXCEPTION << "Shape after nGraph infer " <<
        //                details::dumpVec(node->output(i).get_shape())
        //                                   << " differ from IR shapes: " <<
        //                                   details::dumpVec(p.params.outputPorts[i].dims);
        //            }
        //        }

        if (auto parameter_node = std::dynamic_pointer_cast<ngraph::op::Parameter>(node)) {
            parameter_nodes.emplace_back(parameter_node);
        }

        if (auto result_node = std::dynamic_pointer_cast<ngraph::op::Result>(node)) {
            result_nodes.emplace_back(result_node);
        }

        if (auto assign_node = std::dynamic_pointer_cast<ngraph::op::Assign>(node)) {
            assign_nodes.emplace_back(assign_node);
        }

        if (auto read_value_node = std::dynamic_pointer_cast<ngraph::op::ReadValue>(node)) {
            variable_id_to_read_value[read_value_node->get_variable_id()] = read_value_node;
        }
        allNodes.emplace_back(node);
    }

    OV_ITT_TASK_NEXT(taskChain, "ConstructNgraphFunction");

    ::ngraph::op::GenericIE::DisableReshape noReshape(allNodes);
    auto function = std::make_shared<ngraph::Function>(result_nodes, assign_nodes, parameter_nodes, GetStrAttr(root, "name", ""));
    for (const auto& assign : assign_nodes) {
        assign->add_control_dependency(
            variable_id_to_read_value.at(std::dynamic_pointer_cast<ngraph::op::Assign>(assign)->get_variable_id()));
    }

    return function;
}

std::shared_ptr<ICNNNetwork> IRParser::parse(const pugi::xml_node& root, const Blob::CPtr& weights) {
    return parser->parse(root, weights);
}

/**
 * Hold original blob in order to avoid situations when original blob is allocated on stack
 */
class WeightsHolderBlob : public TBlob<uint8_t> {
    Blob::CPtr originBlob;

public:
    explicit WeightsHolderBlob(const Blob::CPtr& weights) :
        TBlob<uint8_t>(weights->getTensorDesc(),
                       weights->cbuffer().as<uint8_t*>()),
        originBlob(weights) { }
};

V10Parser::V10Parser(const std::vector<IExtensionPtr>& exts) : _exts(exts) {
    // Load default opsets
    opsets["opset1"] = ngraph::get_opset1();
    opsets["opset2"] = ngraph::get_opset2();
    opsets["opset3"] = ngraph::get_opset3();
    opsets["opset4"] = ngraph::get_opset4();
    opsets["opset5"] = ngraph::get_opset5();
    opsets["opset6"] = ngraph::get_opset6();

    // Load custom opsets
    for (const auto& ext : exts) {
        for (const auto& it : ext->getOpSets()) {
            if (opsets.find(it.first) != opsets.end())
                THROW_IE_EXCEPTION << "Cannot add opset with name: " << it.first << ". Opset with the same name already exists.";
            opsets[it.first] = it.second;
        }
    }
}

std::shared_ptr<ICNNNetwork> V10Parser::parse(const pugi::xml_node& root, const Blob::CPtr& weights) {
    std::shared_ptr<ngraph::Function> function;
    XmlDeserializer visitor(root, weights, opsets);
    visitor.on_attribute("net", function);

    OV_ITT_SCOPED_TASK(itt::domains::V10Reader_RT, "ConstructCNNNetwork");

    CNNNetwork net(function, _exts);
    parsePreProcess(net, root, weights);

    return net;
}

void V10Parser::parsePreProcess(CNNNetwork& network, const pugi::xml_node& root, const Blob::CPtr& weights) {
    /*
        <pre-process mean-precision="FP32">
        <channel id = ”0”>
        <mean offset = "121930449" size = "51529" / >  // in case of array – ref to the .bin file
        </channel>
        </pre-process>
    */

    auto ppNode = root.child("pre-process");
    if (ppNode.empty()) {
        return;
    }
    // find out to what input this belongs to
    std::string inputName;
    InputInfo::Ptr preProcessInput;

    inputName = GetStrAttr(ppNode, "reference-layer-name", "");
    inputName = ngraph::trim(inputName);
    if (inputName.empty()) {
        // fallback (old format), look for the picture in the inputs
        InputsDataMap inputs = network.getInputsInfo();

        if (inputs.empty()) THROW_IE_EXCEPTION << "network has no input";

        for (auto i : inputs) {
            if (i.second->getTensorDesc().getDims().size() == 4) {
                preProcessInput = i.second;
                break;
            }
        }
        if (!preProcessInput) {
            preProcessInput = inputs.begin()->second;
        }

        inputName = preProcessInput->name();
    } else {
        preProcessInput = network.getInputsInfo()[inputName];
        if (!preProcessInput)
            THROW_IE_EXCEPTION << "pre-process name ref '" << inputName << "' refers to un-existing input";
    }

    // dims vector without batch size
    SizeVector inputDims = preProcessInput->getTensorDesc().getDims();
    size_t noOfChannels = 0, width = 0, height = 0;

    if (inputDims.size() < 2) {
        THROW_IE_EXCEPTION << "network did not define input dimensions properly";
    } else if (inputDims.size() == 2) {  // NC
        noOfChannels = inputDims[1];
        width = inputDims[1];
        height = inputDims[0];
    } else if (inputDims.size() == 3) {
        width = inputDims[2];
        height = inputDims[1];
        noOfChannels = inputDims[0];
    } else if (inputDims.size() == 4) {
        width = inputDims[3];
        height = inputDims[2];
        noOfChannels = inputDims[1];
    } else if (inputDims.size() == 5) {
        width = inputDims[4];
        height = inputDims[3];
        noOfChannels = inputDims[2];
    }

    PreProcessInfo& pp = preProcessInput->getPreProcess();
    pp.init(noOfChannels);

    auto meanSegmentPrecision = GetPrecisionAttr(ppNode, "mean-precision", Precision::UNSPECIFIED);
    if (!meanSegmentPrecision || meanSegmentPrecision == Precision::MIXED)
        THROW_IE_EXCEPTION << "mean blob defined without specifying precision.";

    ResponseDesc resp;
    InferenceEngine::PreProcessChannel::Ptr preProcessChannel;

    int lastChanNo = -1;
    std::unordered_set<int> idsForMeanImage;

    FOREACH_CHILD(chan, ppNode, "channel") {
        int chanNo = GetIntAttr(chan, "id", lastChanNo + 1);
        if (chanNo >= static_cast<int>(noOfChannels) || chanNo < 0) {
            THROW_IE_EXCEPTION << "Pre-process channel id invalid: " << chanNo;
        }
        lastChanNo = chanNo;
        preProcessChannel = pp[chanNo];

        auto meanNode = chan.child("mean");
        if (!meanNode.empty()) {
            if (!meanNode.attribute("size")) {
                THROW_IE_EXCEPTION << "mean should have the attribute: size";
            }
            if (meanNode.attribute("size")) {
                idsForMeanImage.insert(chanNo);
                size_t size = static_cast<size_t>(GetIntAttr(meanNode, "size"));
                size_t offset = static_cast<size_t>(GetIntAttr(meanNode, "offset"));
                if (width * height * meanSegmentPrecision.size() != size) {
                    THROW_IE_EXCEPTION << "mean blob size mismatch expected input, got: " << size
                                       << " extpecting " << width << " x " << height << " x "
                                       << meanSegmentPrecision.size();
                }
                preProcessChannel->meanData = make_blob_with_precision(TensorDesc(meanSegmentPrecision, {height, width}, Layout::HW));
                preProcessChannel->meanData->allocate();
                auto lockedMem = preProcessChannel->meanData->buffer();
                char* data = lockedMem.as<char *>();
                uint8_t* src_data = weights->cbuffer().as<uint8_t*>() + offset;
                memcpy(data, src_data, size);
            }
        }
    }

    if (idsForMeanImage.size() == noOfChannels) {
        pp.setVariant(MEAN_IMAGE);
    } else if (idsForMeanImage.size() == 0) {
        pp.setVariant(NONE);
    } else {
        std::string validMeanImageIds = "";
        for (auto id : idsForMeanImage) {
            validMeanImageIds += std::to_string(id) + " ";
        }
        THROW_IE_EXCEPTION << "mean is not provided for all channels\n"
                              "Provided mean image for: "
                           << validMeanImageIds;
    }
}

V10Parser::GenericLayerParams V10Parser::XmlDeserializer::parseGenericParams(const pugi::xml_node& node) {
    const auto parsePort = [](const pugi::xml_node& parentNode,
                              const GenericLayerParams& params,
                              bool input) -> GenericLayerParams::LayerPortData {
        GenericLayerParams::LayerPortData port;

        port.portId = GetIntAttr(parentNode, "id");

        for (auto node = parentNode.child("dim"); !node.empty(); node = node.next_sibling("dim")) {
            size_t dim = 0;
            const pugi::char_t* dimVal = node.child_value();
            std::stringstream ss(dimVal);
            if (!(ss >> dim) || dim == 0) {
                THROW_IE_EXCEPTION << "dimension (" << dimVal << ") in node " << node.name()
                                   << " must be a positive integer: at offset " << node.offset_debug();
            }
            port.dims.push_back(dim);
        }

        ngraph::element::Type type(ngraph::element::Type_t::undefined);
        // Input port hasn't precision
        if (!input) {
            const std::string& preStr = GetStrAttr(parentNode, "precision");
            type = InferenceEngine::details::convertPrecision(preStr);
        }
        port.precision = type;
        return port;
    };
    GenericLayerParams params;

    params.layerId = GetIntAttr(node, "id");
    params.version = GetStrAttr(node, "version");

    params.type = XMLParseUtils::GetStrAttr(node, "type");

    params.name = GetStrAttr(node, "name");

    auto outNode = node.child("output");
    if (!outNode.empty()) {
        FOREACH_CHILD(_cn, outNode, "port") {
            params.outputPorts.emplace_back(parsePort(_cn, params, false));
        }
    }
    auto inpNode = node.child("input");
    if (!inpNode.empty()) {
        FOREACH_CHILD(_cn, inpNode, "port") {
            params.inputPorts.emplace_back(parsePort(_cn, params, true));
        }
    }
    return params;
}

bool V10Parser::LayerBaseCreator::shouldCreate(const std::string& nodeType) const {
    InferenceEngine::details::CaselessEq<std::string> comparator;
    return comparator(nodeType, type);
}

std::shared_ptr<ngraph::Node> V10Parser::XmlDeserializer::createNode(
                                                    const std::vector<ngraph::Output<ngraph::Node>>& inputs,
                                                    const pugi::xml_node& node,
                                                    const Blob::CPtr& weights,
                                                    const GenericLayerParams& params) {
    static const InferenceEngine::details::caseless_unordered_map<std::string, std::shared_ptr<LayerBaseCreator>> creators = {
        { "GreaterEqual", std::make_shared<LayerCreator<ngraph::op::v1::GreaterEqual>>("GreaterEqual") },
        { "SquaredDifference", std::make_shared<LayerCreator<ngraph::op::SquaredDifference>>("SquaredDifference") },
        { "LessEqual", std::make_shared<LayerCreator<ngraph::op::v1::LessEqual>>("LessEqual") },
        { "Equal", std::make_shared<LayerCreator<ngraph::op::v1::Equal>>("Equal") },
        { "LSTMCell", std::make_shared<LayerCreator<ngraph::op::v0::LSTMCell>>("LSTMCell") },
        { "ReorgYolo", std::make_shared<LayerCreator<ngraph::op::ReorgYolo>>("ReorgYolo") },
        { "RegionYolo", std::make_shared<LayerCreator<ngraph::op::RegionYolo>>("RegionYolo") },
        { "Result", std::make_shared<LayerCreator<ngraph::op::Result>>("Result") },
        { "PSROIPooling", std::make_shared<LayerCreator<ngraph::op::PSROIPooling>>("PSROIPooling") },
        { "VariadicSplit", std::make_shared<LayerCreator<ngraph::op::VariadicSplit>>("VariadicSplit") },
        { "Loop", std::make_shared<LayerCreator<ngraph::opset5::Loop>>("Loop") },
        { "LogicalAnd", std::make_shared<LayerCreator<ngraph::op::v1::LogicalAnd>>("LogicalAnd") },
        { "LogicalOr", std::make_shared<LayerCreator<ngraph::op::v1::LogicalOr>>("LogicalOr") },
        { "LogicalXor", std::make_shared<LayerCreator<ngraph::op::v1::LogicalXor>>("LogicalXor") },
        { "LogicalNot", std::make_shared<LayerCreator<ngraph::op::v1::LogicalNot>>("LogicalNot") },
    };

    // Check that operation in default opsets
    auto isDefaultOpSet = [](const std::string& version) -> bool {
        static char const * prefix = "opset";
        static size_t const prefixLen = strlen(prefix);
        return version.length() == prefixLen + 1
                && version.compare(0, prefixLen, prefix) == 0
                && version[prefixLen] >= '1'
                && version[prefixLen] <= '6';
    };

    for (size_t i = 0; i < inputs.size(); i++) {
        if (!inputs[i].get_node())
            THROW_IE_EXCEPTION << params.type << " layer " << params.name << " with id: " << params.layerId
                << " has incorrect input with index " << i << "!";
        if (ngraph::element::Type_t::undefined == inputs[i].get_element_type())
            THROW_IE_EXCEPTION << params.type << " layer " << params.name << " with id: " << params.layerId
                << " has undefined element type for input with index " << i << "!";
    }

    std::shared_ptr<ngraph::Node> ngraphNode;

    // Find registerd opset
    auto opsetIt = opsets.find(params.version);

    if (isDefaultOpSet(params.version)) {
        // Try to create operation from creators
        auto creatorIt = creators.find(params.type);
        if (creatorIt != creators.end()) {
            auto const & creator = creatorIt->second;
            // Check that opset isn't registered
            // or opset should contains the same version of operation
            // or doesn't contain operation with current type
            if (opsetIt == opsets.end()
                || opsetIt->second.contains_type(creator->getNodeType())
                || !opsetIt->second.contains_type(params.type))
                ngraphNode = creator->createLayer(inputs, node, weights, params);
        }
    }

    // Try to create operation from loaded opsets
    auto version = params.version;
    static const std::unordered_set<std::string> experimental_detectrons = {"ExperimentalDetectronDetectionOutput",
<<<<<<< HEAD
                                                                            "ExperimentalDetectronGenerateProposalsSingleImage",
                                                                            "ExperimentalDetectronPriorGridGenerator",
                                                                            "ExperimentalDetectronTopKROIs"};
=======
                                                                            "ExperimentalDetectronPriorGridGenerator",
                                                                            "ExperimentalDetectronROIFeatureExtractor"};
>>>>>>> 318db6ec
    if (experimental_detectrons.count(params.type)) {
        version = "opset6";
    }

    if (!ngraphNode && opsets.count(version)) {
        auto opset = opsets.at(version);
        auto const & type = params.type == "Const"
                                ? "Constant"
                                : params.type;

        if (params.version == "opset1") {
            // MVN and ROIPooling were missing in opset1
            if (type == "MVN" || type == "ROIPooling") {
                opsetIt = opsets.find("opset2");
                if (opsetIt == opsets.end()) {
                    THROW_IE_EXCEPTION << "Cannot create " << params.type << " layer " << params.name << " id:" << params.layerId
                        << " from unsupported opset: " << params.version;
                }
                opset = opsetIt->second;
            }
        }

        ngraphNode = std::shared_ptr<ngraph::Node>(opset.create_insensitive(type));
        if (!ngraphNode) {
            THROW_IE_EXCEPTION << "Opset " << params.version << " doesn't contain the operation with type: " << type;
        }
        ngraphNode->set_arguments(inputs);
        XmlDeserializer visitor(node, weights, opsets);
        if (ngraphNode->visit_attributes(visitor))
            ngraphNode->constructor_validate_and_infer_types();
    }

    // Create GenericIE operation for backward compatibility
    if (!ngraphNode && (params.version == "experimental" || params.version == "extension")) {
        // Try to create Generic node for backward compatibility
        std::map<std::string, Parameter> parameters;
        pugi::xml_node dn = node.child("data");
        if (dn) {
            for (const auto& attr : dn.attributes()) {
                parameters[attr.name()] = std::string(attr.value());
            }
        }

        auto blobs = node.child("blobs");
        if (!blobs.empty()) {
            size_t length = weights->byteSize();

            for (pugi::xml_node blob = blobs.first_child(); !blob.empty(); blob = blob.next_sibling()) {
                size_t size = GetUInt64Attr(blob, "size", 0);
                uint64_t offset = GetUInt64Attr(blob, "offset", 0);
                Precision precision(Precision::U8);
                const std::string& preStr = GetStrAttr(blob, "precision", "");
                if (!preStr.empty())
                    precision = Precision::FromStr(preStr);
                if (!size) continue;
                if (!length)
                    THROW_IE_EXCEPTION << "Cannot read network! The model requires weights data! "
                        << "Bin file cannot be found! Please specify the path to bin file.";
                if (static_cast<uint64_t>(length) < offset + size)
                    THROW_IE_EXCEPTION << "Cannot create " << params.type << " layer with name: " << params.name
                                       << ". Layer has incorrect weights!";
                uint8_t* data = weights->cbuffer().as<uint8_t*>() + offset;
                Blob::Ptr wBlob = make_shared_blob<uint8_t>({Precision::U8, { size / precision.size() }, C }, data);

                parameters[blob.name()] = wBlob;
            }
        }
        std::vector<ngraph::op::GenericIE::PortIE> outputs;
        for (const auto& port : params.outputPorts) {
            ngraph::op::GenericIE::PortIE iePort;
            iePort.dims = port.dims;
            iePort.precision = InferenceEngine::details::convertPrecision(port.precision);
            outputs.emplace_back(iePort);
        }

        ngraphNode = std::make_shared<ngraph::op::GenericIE>(inputs, parameters, params.type, outputs);
    }

    if (!ngraphNode) {
        THROW_IE_EXCEPTION << "Cannot create " << params.type << " layer " << params.name << " id:" << params.layerId
            << " from unsupported opset: " << params.version;
    }

    // Save run time info
    auto& rtInfo = ngraphNode->get_rt_info();
    pugi::xml_node dn = node.child("data");
    if (dn) {
        const auto pr_data = dn.attribute("PrimitivesPriority");
        if (pr_data) {
            rtInfo["PrimitivesPriority"] = std::make_shared<::ngraph::VariantWrapper<std::string> >(pr_data.value());
        }
        const auto aw_data = dn.attribute("alt_width");
        if (aw_data) {
            rtInfo["alt_width"] = std::make_shared<::ngraph::VariantWrapper<std::string> >(aw_data.value());
        }
    }

    ngraphNode->set_friendly_name(params.name);

    return ngraphNode;
}

namespace InferenceEngine {


// SubGraph layer
std::shared_ptr<ngraph::Node>
V10Parser::LayerBaseCreator::fillSubGraphLayer(const ngraph::OutputVector &inputs, const pugi::xml_node &node,
                                               const Blob::CPtr& weights,
                                               const V10Parser::GenericLayerParams &layerParsePrms,
                                               std::shared_ptr<ngraph::op::util::SubGraphOp> subgraph_op) {
    subgraph_op->set_friendly_name(GetStrAttr(node, "name"));
    auto body_node = node.child("body");

    if (body_node.empty()) {
        THROW_IE_EXCEPTION << "TensorIterator has no body.";
    }

    // Fill map: result/parameter id to name
    std::map<uint64_t, std::string> layer_idx_to_name;
    FOREACH_CHILD(_layer, body_node.child("layers"), "layer") {
        auto type = GetStrAttr(_layer, "type");

        if (type == "Result" || type == "Parameter") {
            auto id = GetUIntAttr(_layer, "id");
            auto name = GetStrAttr(_layer, "name");
            layer_idx_to_name[id] = name;
        }
    }

    // Create ngraph::Function and set it as body of TensorIterator layer
    IRParser parser(10);
    auto ngraph_function = parser.parse(node.child("body"), weights)->getFunction();
    auto parameter_nodes = ngraph_function->get_parameters();
    auto result_nodes = ngraph_function->get_results();
    // Disabled reshape for generic operations in the TI body
    ::ngraph::op::GenericIE::DisableReshape noReshape(ngraph_function);
    auto body = std::make_shared<ngraph::Function>(result_nodes, parameter_nodes);
    subgraph_op->set_function(body);

    // Parse PortMap: inputs
    std::map<uint64_t, pugi::xml_node> input_map;
    FOREACH_CHILD(_input, node.child("port_map"), "input") {
        int64_t ext_port_id = GetInt64Attr(_input, "external_port_id");
        input_map[ext_port_id] = _input;
    }

    bool is_sliced_input_exists = false;
    for (const auto& input : input_map) {
        auto &_input = input.second;
        auto axis_attr = _input.attribute("axis");
        auto purpose = GetStrAttr(_input, "purpose", "");
        int64_t ti_input_index = GetInt64Attr(_input, "external_port_id");
        size_t body_parameter_index = GetUIntAttr(_input, "internal_layer_id");

        auto body_param = std::find_if(parameter_nodes.begin(), parameter_nodes.end(),
                                       [&](const std::shared_ptr<ngraph::op::Parameter>& param) {
                                           return param->get_friendly_name() == layer_idx_to_name[body_parameter_index];
                                       });

        if (body_param == parameter_nodes.end()) {
            THROW_IE_EXCEPTION << "PortMap input parsing error. Body parameter with id = " << body_parameter_index
                               << " not found.";
        }

        if (ti_input_index >=  static_cast<int64_t>(inputs.size()))
            THROW_IE_EXCEPTION << "TensorIterator " << layerParsePrms.name << " has incorrect number of inputs!";

        // if axis is set, then slicing is enabled. Create ngraph::TensorIterator::SlicedInput.
        if (!axis_attr.empty()) {
            size_t axis = GetUIntAttr(_input, "axis");
            int64_t start = GetInt64Attr(_input, "start", 0);
            int64_t stride = GetInt64Attr(_input, "stride", 1);
            int64_t end = GetInt64Attr(_input, "end", -1);
            int64_t part_size = GetInt64Attr(_input, "part_size", 1);
            subgraph_op->set_sliced_input(*body_param, inputs.at(ti_input_index), start, stride, part_size, end, axis);
            is_sliced_input_exists = true;
        } else {
            // otherwise find corresponding back edge and create ngraph::TensorIterator::MergedInput
            bool is_back_edge_exist = false;
            FOREACH_CHILD(_edge, node.child("back_edges"), "edge") {
                size_t to_layer = GetUIntAttr(_edge, "to-layer");

                if (to_layer == body_parameter_index) {
                    size_t from_layer = GetUIntAttr(_edge, "from-layer");

                    auto body_result = std::find_if(
                        result_nodes.begin(), result_nodes.end(), [&](std::shared_ptr<ngraph::op::Result>& result) {
                            return result->get_friendly_name() == layer_idx_to_name[from_layer];
                        });

                    if (body_result == result_nodes.end()) {
                        THROW_IE_EXCEPTION << "PortMap input parsing error. Body result with id = " << from_layer
                                           << " not found.";
                    }

                    subgraph_op->set_merged_input(*body_param, inputs.at(ti_input_index), *body_result);
                    is_back_edge_exist = true;
                    break;
                }
            }

            // ti_input_index = -1 means that Parameter of the body is not connected to inputs of TensorIterator
            // and is used only for internal needs.
            if (!is_back_edge_exist && ti_input_index >= 0) {
                subgraph_op->set_invariant_input(*body_param, inputs.at(ti_input_index));
            }

            if (purpose == "current_iteration") {
                auto loop = std::dynamic_pointer_cast<ngraph::opset5::Loop>(subgraph_op);
                if (!loop)
                    THROW_IE_EXCEPTION << "PortMap output parsing error. Purpose attribute is available only for Loop operation.";
                loop->set_special_body_ports(ngraph::opset5::Loop::SpecialBodyPorts{ngraph_function->get_parameter_index(*body_param),
                                                                                    -1});
            }
        }
    }

    // Parse PortMap: outputs
    std::map<int64_t, pugi::xml_node> output_map;
    FOREACH_CHILD(_output, node.child("port_map"), "output") {
        int64_t ext_port_id = GetInt64Attr(_output, "external_port_id");
        output_map[ext_port_id] = _output;
    }

    for (const auto& output : output_map) {
        auto& _output = output.second;
        auto axis_attr = _output.attribute("axis");
        auto purpose = GetStrAttr(_output, "purpose", "");
        size_t body_result_index = GetUIntAttr(_output, "internal_layer_id");

        auto body_result =
            std::find_if(result_nodes.begin(), result_nodes.end(), [&](std::shared_ptr<ngraph::op::Result>& result) {
                return result->get_friendly_name() == layer_idx_to_name[body_result_index];
            });

        if (body_result == result_nodes.end()) {
            THROW_IE_EXCEPTION << "PortMap output parsing error. Body result with id = " << body_result_index
                               << " not found.";
        }

        // if axis is set, then concatenation is enabled. Create ngraph::TensorIterator::ConcatOutput.
        if (!axis_attr.empty()) {
            int64_t axis = GetInt64Attr(_output, "axis");
            int64_t start = GetInt64Attr(_output, "start", 0);
            int64_t stride = GetInt64Attr(_output, "stride", 1);
            int64_t end = GetInt64Attr(_output, "end", -1);
            int64_t part_size = GetInt64Attr(_output, "part_size", 1);
            subgraph_op->get_concatenated_slices(*body_result, start, stride, part_size, end, axis);

            if (!is_sliced_input_exists) {
                if (auto ti = std::dynamic_pointer_cast<ngraph::op::TensorIterator>(subgraph_op))
                    // for Loop op we just skip this call
                    if (ti)
                        ti->set_num_iterations((std::abs(end - start)) / part_size);
            }
        } else if (purpose == "execution_condition") {
            auto loop = std::dynamic_pointer_cast<ngraph::opset5::Loop>(subgraph_op);
            if (!loop)
                THROW_IE_EXCEPTION << "PortMap output parsing error. Purpose attribute is available only for Loop operation.";
            loop->set_special_body_ports(ngraph::opset5::Loop::SpecialBodyPorts{loop->get_special_body_ports().current_iteration_input_idx,
                                                                                ngraph_function->get_result_index(*body_result)});
            // if external_port_id < 0,
            // it means that this body result isn't connected to the Loop output and is used only for internal needs.
            if (output.first >= 0) {
                subgraph_op->get_iter_value(*body_result, -1);
            }
        } else {
            // otherwise create ngraph::TensorIterator::BodyOutput. -1 means last iteration.
            subgraph_op->get_iter_value(*body_result, -1);
        }
    }

    subgraph_op->validate_and_infer_types();
    return subgraph_op;
}


// TensorIterator layer
template <>
std::shared_ptr<ngraph::Node> V10Parser::LayerCreator<ngraph::op::TensorIterator>::createLayer(
        const ngraph::OutputVector& inputs, const pugi::xml_node& node, const Blob::CPtr& weights,
        const GenericLayerParams& layerParsePrms) {
    auto ti = std::make_shared<ngraph::op::TensorIterator>();
    return fillSubGraphLayer(inputs, node, weights, layerParsePrms, ti);
    }

// Loop layer
template <>
std::shared_ptr<ngraph::Node> V10Parser::LayerCreator<ngraph::opset5::Loop>::createLayer(
        const ngraph::OutputVector& inputs, const pugi::xml_node& node, const Blob::CPtr& weights,
        const GenericLayerParams& layerParsePrms) {
    auto loop = std::make_shared<ngraph::opset5::Loop>(inputs[0], inputs[1]);
    return fillSubGraphLayer(inputs, node, weights, layerParsePrms, loop);
}

// LSTMCell layer
template <>
std::shared_ptr<ngraph::Node> V10Parser::LayerCreator<ngraph::op::v0::LSTMCell>::createLayer(
    const ngraph::OutputVector& inputs, const pugi::xml_node& node, const Blob::CPtr& weights,
    const GenericLayerParams& layerParsePrms) {
    checkParameters(inputs, layerParsePrms, 6);
    pugi::xml_node dn = node.child("data");
    if (dn.empty())
        THROW_IE_EXCEPTION << "Cannot read parameter for " << getType() << " layer with name: " << layerParsePrms.name;

    std::vector<std::string> activations = getParameters<std::string>(dn, "activations", {"sigmoid", "tanh", "tanh"});
    std::vector<float> activations_alpha = getParameters<float>(dn, "activations_alpha", {});
    std::vector<float> activations_beta = getParameters<float>(dn, "activations_beta", {});
    float clip = GetFloatAttr(dn, "clip", 0.f);
    return std::make_shared<ngraph::op::v0::LSTMCell>(inputs[0], inputs[1], inputs[2], inputs[3], inputs[4], inputs[5],
                                                  GetUInt64Attr(dn, "hidden_size"), ngraph::op::LSTMWeightsFormat::IFCO,
                                                  activations, activations_alpha, activations_beta, clip);
}

// SquaredDifference layer
template <>
std::shared_ptr<ngraph::Node> V10Parser::LayerCreator<ngraph::op::SquaredDifference>::createLayer(
        const ngraph::OutputVector& inputs, const pugi::xml_node& node, const Blob::CPtr& weights,
        const GenericLayerParams& layerParsePrms) {
    checkParameters(inputs, layerParsePrms, 2);
    return std::make_shared<ngraph::op::SquaredDifference>(inputs[0], inputs[1]);
}

// GreaterEqual layer
template <>
std::shared_ptr<ngraph::Node> V10Parser::LayerCreator<ngraph::op::v1::GreaterEqual>::createLayer(
        const ngraph::OutputVector& inputs, const pugi::xml_node& node, const Blob::CPtr& weights,
        const GenericLayerParams& layerParsePrms) {
    checkParameters(inputs, layerParsePrms, 2);
    return std::make_shared<ngraph::op::v1::GreaterEqual>(inputs[0], inputs[1]);
}

// LessEqual layer
template <>
std::shared_ptr<ngraph::Node> V10Parser::LayerCreator<ngraph::op::v1::LessEqual>::createLayer(
        const ngraph::OutputVector& inputs, const pugi::xml_node& node, const Blob::CPtr& weights,
        const GenericLayerParams& layerParsePrms) {
    checkParameters(inputs, layerParsePrms, 2);
    return std::make_shared<ngraph::op::v1::LessEqual>(inputs[0], inputs[1]);
}

// Equal layer
template <>
std::shared_ptr<ngraph::Node> V10Parser::LayerCreator<ngraph::op::v1::Equal>::createLayer(
        const ngraph::OutputVector& inputs, const pugi::xml_node& node, const Blob::CPtr& weights,
        const GenericLayerParams& layerParsePrms) {
    checkParameters(inputs, layerParsePrms, 2);
    return std::make_shared<ngraph::op::v1::Equal>(inputs[0], inputs[1]);
}

// VariadicSplit layer
template <>
std::shared_ptr<ngraph::Node> V10Parser::LayerCreator<ngraph::op::VariadicSplit>::createLayer(
        const ngraph::OutputVector& inputs, const pugi::xml_node& node, const Blob::CPtr& weights,
        const GenericLayerParams& layerParsePrms) {
    checkParameters(inputs, layerParsePrms, 3);
    return std::make_shared<ngraph::op::VariadicSplit>(inputs[0], inputs[1], inputs[2]);
}

// DepthToSpace layer
template <>
std::shared_ptr<ngraph::Node> V10Parser::LayerCreator<ngraph::op::DepthToSpace>::createLayer(
        const ngraph::OutputVector& inputs, const pugi::xml_node& node, const Blob::CPtr& weights,
        const GenericLayerParams& layerParsePrms) {
    checkParameters(inputs, layerParsePrms, 1);
    pugi::xml_node dn = node.child("data");

    if (dn.empty())
        THROW_IE_EXCEPTION << "Cannot read parameter for " << getType() << " layer with name: " << layerParsePrms.name;

    return std::make_shared<ngraph::op::DepthToSpace>(inputs[0], GetStrAttr(dn, "mode"), GetIntAttr(dn, "block_size", 1));
}

// Result layer
template <>
std::shared_ptr<ngraph::Node> V10Parser::LayerCreator<ngraph::op::Result>::createLayer(
    const ngraph::OutputVector& inputs, const pugi::xml_node& node, const Blob::CPtr& weights,
    const GenericLayerParams& layerParsePrms) {
    checkParameters(inputs, layerParsePrms, 1);
    return std::make_shared<ngraph::op::Result>(inputs[0]);
}

// RegionYolo layer
template <>
std::shared_ptr<ngraph::Node> V10Parser::LayerCreator<ngraph::op::RegionYolo>::createLayer(
    const ngraph::OutputVector& inputs, const pugi::xml_node& node, const Blob::CPtr& weights,
    const GenericLayerParams& layerParsePrms) {
    checkParameters(inputs, layerParsePrms, 1);
    pugi::xml_node dn = node.child("data");

    if (dn.empty())
        THROW_IE_EXCEPTION << "Cannot read parameter for " << getType() << " layer with name: " << layerParsePrms.name;

    auto axis = GetIntAttr(dn, "axis");
    auto classes = GetUIntAttr(dn, "classes");
    auto coords = GetUIntAttr(dn, "coords");
    auto do_softmax = GetBoolAttr(dn, "do_softmax");
    auto end_axis = GetIntAttr(dn, "end_axis");
    auto num = GetUIntAttr(dn, "num");
    auto mask = getParameters<int64_t>(dn, "mask", {});
    auto anchors = getParameters<float>(dn, "anchors", {});

    return std::make_shared<ngraph::op::RegionYolo>(inputs[0], coords, classes, num, do_softmax,
                                                    mask, axis, end_axis, anchors);
}

// ReorgYolo layer
template <>
std::shared_ptr<ngraph::Node> V10Parser::LayerCreator<ngraph::op::ReorgYolo>::createLayer(
    const ngraph::OutputVector& inputs, const pugi::xml_node& node, const Blob::CPtr& weights,
    const GenericLayerParams& layerParsePrms) {
    checkParameters(inputs, layerParsePrms, 1);
    pugi::xml_node dn = node.child("data");

    if (dn.empty())
        THROW_IE_EXCEPTION << "Cannot read parameter for " << getType() << " layer with name: " << layerParsePrms.name;

    auto stride = GetUIntAttr(dn, "stride");
    return std::make_shared<ngraph::op::ReorgYolo>(inputs[0], ngraph::Strides {stride});
}

// PSROIPooling layer
template <>
std::shared_ptr<ngraph::Node> V10Parser::LayerCreator<ngraph::op::PSROIPooling>::createLayer(
    const ngraph::OutputVector& inputs, const pugi::xml_node& node, const Blob::CPtr& weights,
    const GenericLayerParams& layerParsePrms) {
    checkParameters(inputs, layerParsePrms, 2);
    pugi::xml_node dn = node.child("data");

    if (dn.empty())
        THROW_IE_EXCEPTION << "Cannot read parameter for " << getType() << " layer with name: " << layerParsePrms.name;

    auto output_dim = GetIntAttr(dn, "output_dim");
    auto group_size = GetIntAttr(dn, "group_size", 1);
    auto spatial_bins_x = GetIntAttr(dn, "spatial_bins_x", 1);
    auto spatial_bins_y = GetIntAttr(dn, "spatial_bins_y", 1);
    auto spatial_scale = GetFloatAttr(dn, "spatial_scale");
    auto mode = GetStrAttr(dn, "mode", "average");

    return std::make_shared<ngraph::op::PSROIPooling>(inputs[0], inputs[1],
                                                      output_dim, group_size, spatial_scale, spatial_bins_x,
                                                      spatial_bins_y, mode);
}

// LogicalAnd layer
template <>
std::shared_ptr<ngraph::Node> V10Parser::LayerCreator<ngraph::op::v1::LogicalAnd>::createLayer(
    const ngraph::OutputVector & inputs, const pugi::xml_node& node, const Blob::CPtr& weights,
    const GenericLayerParams& layerParsePrms) {
    checkParameters(inputs, layerParsePrms, 2);
    return std::make_shared<ngraph::op::v1::LogicalAnd>(inputs[0], inputs[1]);
}

// LogicalOr layer
template <>
std::shared_ptr<ngraph::Node> V10Parser::LayerCreator<ngraph::op::v1::LogicalOr>::createLayer(
    const ngraph::OutputVector & inputs, const pugi::xml_node& node, const Blob::CPtr& weights,
    const GenericLayerParams& layerParsePrms) {
    checkParameters(inputs, layerParsePrms, 2);
    return std::make_shared<ngraph::op::v1::LogicalOr>(inputs[0], inputs[1]);
}

// LogicalXor layer
template <>
std::shared_ptr<ngraph::Node> V10Parser::LayerCreator<ngraph::op::v1::LogicalXor>::createLayer(
    const ngraph::OutputVector & inputs, const pugi::xml_node& node, const Blob::CPtr& weights,
    const GenericLayerParams& layerParsePrms) {
    checkParameters(inputs, layerParsePrms, 2);
    return std::make_shared<ngraph::op::v1::LogicalXor>(inputs[0], inputs[1]);
}

// LogicalNot layer
template <>
std::shared_ptr<ngraph::Node> V10Parser::LayerCreator<ngraph::op::v1::LogicalNot>::createLayer(
    const ngraph::OutputVector & inputs, const pugi::xml_node& node, const Blob::CPtr& weights,
    const GenericLayerParams& layerParsePrms) {
    checkParameters(inputs, layerParsePrms, 1);
    return std::make_shared<ngraph::op::v1::LogicalNot>(inputs[0]);
}

}  // namespace InferenceEngine<|MERGE_RESOLUTION|>--- conflicted
+++ resolved
@@ -680,14 +680,11 @@
     // Try to create operation from loaded opsets
     auto version = params.version;
     static const std::unordered_set<std::string> experimental_detectrons = {"ExperimentalDetectronDetectionOutput",
-<<<<<<< HEAD
                                                                             "ExperimentalDetectronGenerateProposalsSingleImage",
                                                                             "ExperimentalDetectronPriorGridGenerator",
+                                                                            "ExperimentalDetectronROIFeatureExtractor",
                                                                             "ExperimentalDetectronTopKROIs"};
-=======
-                                                                            "ExperimentalDetectronPriorGridGenerator",
-                                                                            "ExperimentalDetectronROIFeatureExtractor"};
->>>>>>> 318db6ec
+
     if (experimental_detectrons.count(params.type)) {
         version = "opset6";
     }
