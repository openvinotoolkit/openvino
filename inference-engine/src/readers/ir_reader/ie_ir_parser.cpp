--- conflicted
+++ resolved
@@ -501,12 +501,9 @@
             THROW_IE_EXCEPTION << "Opset " << params.version << " doesn't contain the operation with type: " << params.type;
         }
 
-<<<<<<< HEAD
+
         ngraphNode = std::shared_ptr<ngraph::Node>(opset.create_insensitive(params.type));
-=======
-        ngraphNode = std::shared_ptr<ngraph::Node>(opset.create(params.type));
         ngraphNode->set_friendly_name(params.name);
->>>>>>> 50fb87ae
         ngraphNode->set_arguments(inputs);
         XmlDeserializer visitor(node);
         if (ngraphNode->visit_attributes(visitor))
@@ -774,65 +771,6 @@
     return fillSubGraphLayer(inputs, node, weights, layerParsePrms, loop);
 }
 
-<<<<<<< HEAD
-=======
-// PriorBoxClustered layer
-template <>
-std::shared_ptr<ngraph::Node> V10Parser::LayerCreator<ngraph::op::PriorBoxClustered>::createLayer(
-    const ngraph::OutputVector& inputs, const pugi::xml_node& node, const Blob::CPtr& weights,
-    const GenericLayerParams& layerParsePrms) {
-    checkParameters(inputs, layerParsePrms, 2);
-    pugi::xml_node dn = node.child("data");
-
-    if (dn.empty())
-        THROW_IE_EXCEPTION << "Cannot read parameter for " << getType() << " layer with name: " << layerParsePrms.name;
-
-    ngraph::op::PriorBoxClusteredAttrs attr;
-    attr.widths = getParameters<float>(dn, "width");
-    attr.heights = getParameters<float>(dn, "height");
-    attr.variances = getParameters<float>(dn, "variance");
-    attr.offset = GetFloatAttr(dn, "offset");
-    float step = GetFloatAttr(dn, "step", 0);
-    attr.step_heights = GetFloatAttr(dn, "step_h", step);
-    attr.step_widths = GetFloatAttr(dn, "step_w", step);
-    if (step != 0) {
-        attr.step_heights = step;
-        attr.step_widths = step;
-    }
-    attr.clip = (GetIntAttr(dn, "clip") != 0);
-
-    return std::make_shared<ngraph::op::PriorBoxClustered>(inputs[0], inputs[1], attr);
-}
-
-// PriorBox layer
-template <>
-std::shared_ptr<ngraph::Node> V10Parser::LayerCreator<ngraph::op::PriorBox>::createLayer(
-    const ngraph::OutputVector& inputs, const pugi::xml_node& node, const Blob::CPtr& weights,
-    const GenericLayerParams& layerParsePrms) {
-    checkParameters(inputs, layerParsePrms, 2);
-    pugi::xml_node dn = node.child("data");
-
-    if (dn.empty())
-        THROW_IE_EXCEPTION << "Cannot read parameter for " << getType() << " layer with name: " << layerParsePrms.name;
-
-    ngraph::op::PriorBoxAttrs attr;
-    attr.min_size = getParameters<float>(dn, "min_size", {});
-    attr.max_size = getParameters<float>(dn, "max_size", {});
-    attr.density = getParameters<float>(dn, "density", {});
-    attr.fixed_size = getParameters<float>(dn, "fixed_size", {});
-    attr.fixed_ratio = getParameters<float>(dn, "fixed_ratio", {});
-    attr.aspect_ratio = getParameters<float>(dn, "aspect_ratio", {});
-    attr.variance = getParameters<float>(dn, "variance", {});
-    attr.step = GetFloatAttr(dn, "step", 0);
-    attr.offset = GetFloatAttr(dn, "offset");
-    attr.clip = (GetIntAttr(dn, "clip") != 0);
-    attr.flip = (GetIntAttr(dn, "flip") != 0);
-    attr.scale_all_sizes = (GetIntAttr(dn, "scale_all_sizes", 1) != 0);
-
-    return std::make_shared<ngraph::op::PriorBox>(inputs[0], inputs[1], attr);
-}
-
->>>>>>> 50fb87ae
 // FakeQuantize layer
 template <>
 std::shared_ptr<ngraph::Node> V10Parser::LayerCreator<ngraph::op::FakeQuantize>::createLayer(
@@ -847,19 +785,6 @@
                                                       GetUIntAttr(dn, "levels"));
 }
 
-<<<<<<< HEAD
-=======
-// ReverseSequence layer
-template <>
-std::shared_ptr<ngraph::Node> V10Parser::LayerCreator<ngraph::op::ReverseSequence>::createLayer(const ngraph::OutputVector & inputs, const pugi::xml_node& node,
-                                                                                                const Blob::CPtr& weights,
-                                                                                                const GenericLayerParams& layerParsePrms) {
-    checkParameters(inputs, layerParsePrms, 2);
-    pugi::xml_node dn = node.child("data");
-    return std::make_shared<ngraph::op::ReverseSequence>(inputs[0], inputs[1], GetIntAttr(dn, "batch_axis", 0), GetIntAttr(dn, "seq_axis", 1));
-}
-
->>>>>>> 50fb87ae
 // Covnert layer
 template <>
 std::shared_ptr<ngraph::Node> V10Parser::LayerCreator<ngraph::op::Convert>::createLayer(
@@ -1058,24 +983,6 @@
     return std::make_shared<ngraph::op::VariadicSplit>(inputs[0], inputs[1], inputs[2]);
 }
 
-<<<<<<< HEAD
-=======
-// Split layer
-template <>
-std::shared_ptr<ngraph::Node> V10Parser::LayerCreator<ngraph::op::v1::Split>::createLayer(
-    const ngraph::OutputVector& inputs, const pugi::xml_node& node, const Blob::CPtr& weights,
-    const GenericLayerParams& layerParsePrms) {
-    pugi::xml_node dn = node.child("data");
-
-    if (dn.empty())
-        THROW_IE_EXCEPTION << "Cannot read parameter for " << getType() << " layer with name: " << layerParsePrms.name;
-
-    int num_splits = GetIntAttr(dn, "num_splits");
-    checkParameters(inputs, layerParsePrms, 2);
-    return std::make_shared<ngraph::op::v1::Split>(inputs[0], inputs[1], num_splits);
-}
-
->>>>>>> 50fb87ae
 // ELU layer
 template <>
 std::shared_ptr<ngraph::Node> V10Parser::LayerCreator<ngraph::op::Elu>::createLayer(
@@ -1118,45 +1025,6 @@
     return std::make_shared<ngraph::op::DepthToSpace>(inputs[0], GetStrAttr(dn, "mode"), GetIntAttr(dn, "block_size", 1));
 }
 
-<<<<<<< HEAD
-=======
-// SeLU layer
-template <>
-std::shared_ptr<ngraph::Node> V10Parser::LayerCreator<ngraph::op::v0::Selu>::createLayer(
-        const ngraph::OutputVector& inputs, const pugi::xml_node& node, const Blob::CPtr& weights,
-        const GenericLayerParams& layerParsePrms) {
-    checkParameters(inputs, layerParsePrms, 3);
-    return std::make_shared<ngraph::op::v0::Selu>(inputs[0], inputs[1], inputs[2]);
-}
-
-// PReLU layer
-template <>
-std::shared_ptr<ngraph::Node> V10Parser::LayerCreator<ngraph::op::PRelu>::createLayer(
-    const ngraph::OutputVector& inputs, const pugi::xml_node& node, const Blob::CPtr& weights,
-    const GenericLayerParams& layerParsePrms) {
-    checkParameters(inputs, layerParsePrms, 2);
-    return std::make_shared<ngraph::op::PRelu>(inputs[0], inputs[1]);
-}
-
-// ReLU layer
-template <>
-std::shared_ptr<ngraph::Node> V10Parser::LayerCreator<ngraph::op::Relu>::createLayer(
-    const ngraph::OutputVector& inputs, const pugi::xml_node& node, const Blob::CPtr& weights,
-    const GenericLayerParams& layerParsePrms) {
-    checkParameters(inputs, layerParsePrms, 1);
-    return std::make_shared<ngraph::op::Relu>(inputs[0]);
-}
-
-// Tanh layer
-template <>
-std::shared_ptr<ngraph::Node> V10Parser::LayerCreator<ngraph::op::Tanh>::createLayer(
-    const ngraph::OutputVector& inputs, const pugi::xml_node& node, const Blob::CPtr& weights,
-    const GenericLayerParams& layerParsePrms) {
-    checkParameters(inputs, layerParsePrms, 1);
-    return std::make_shared<ngraph::op::Tanh>(inputs[0]);
-}
-
->>>>>>> 50fb87ae
 // Result layer
 template <>
 std::shared_ptr<ngraph::Node> V10Parser::LayerCreator<ngraph::op::Result>::createLayer(
@@ -1166,18 +1034,6 @@
     return std::make_shared<ngraph::op::Result>(inputs[0]);
 }
 
-<<<<<<< HEAD
-=======
-// Tile layer
-template <>
-std::shared_ptr<ngraph::Node> V10Parser::LayerCreator<ngraph::op::v0::Tile>::createLayer(
-    const ngraph::OutputVector& inputs, const pugi::xml_node& node, const Blob::CPtr& weights,
-    const GenericLayerParams& layerParsePrms) {
-    checkParameters(inputs, layerParsePrms, 2);
-    return std::make_shared<ngraph::op::v0::Tile>(inputs[0], inputs[1]);
-}
-
->>>>>>> 50fb87ae
 // StridedSlice layer
 template <>
 std::shared_ptr<ngraph::Node> V10Parser::LayerCreator<ngraph::op::v1::StridedSlice>::createLayer(
@@ -1203,23 +1059,6 @@
     }
 }
 
-<<<<<<< HEAD
-=======
-// Reshape layer
-template <>
-std::shared_ptr<ngraph::Node> V10Parser::LayerCreator<ngraph::op::v1::Reshape>::createLayer(
-    const ngraph::OutputVector& inputs, const pugi::xml_node& node, const Blob::CPtr& weights,
-    const GenericLayerParams& layerParsePrms) {
-    checkParameters(inputs, layerParsePrms, 2);
-
-    pugi::xml_node dn = node.child("data");
-    if (dn.empty())
-        THROW_IE_EXCEPTION << "Cannot read parameter for " << getType() << " layer with name: " << layerParsePrms.name;
-
-    return std::make_shared<ngraph::op::v1::Reshape>(inputs[0], inputs[1], GetBoolAttr(dn, "special_zero"));
-}
-
->>>>>>> 50fb87ae
 // Minimum layer
 template <>
 std::shared_ptr<ngraph::Node> V10Parser::LayerCreator<ngraph::op::v1::Minimum>::createLayer(
@@ -1289,18 +1128,6 @@
     return constant;
 }
 
-<<<<<<< HEAD
-=======
-// Power layer
-template <>
-std::shared_ptr<ngraph::Node> V10Parser::LayerCreator<ngraph::op::v1::Power>::createLayer(
-    const ngraph::OutputVector& inputs, const pugi::xml_node& node, const Blob::CPtr& weights,
-    const GenericLayerParams& layerParsePrms) {
-    checkParameters(inputs, layerParsePrms, 2);
-    return std::make_shared<ngraph::op::v1::Power>(inputs[0], inputs[1]);
-}
-
->>>>>>> 50fb87ae
 // MatMul layer
 template <>
 std::shared_ptr<ngraph::Node> V10Parser::LayerCreator<ngraph::op::MatMul>::createLayer(
@@ -1315,23 +1142,6 @@
     return std::make_shared<ngraph::op::MatMul>(inputs[0], inputs[1], transpose_a, transpose_b);
 }
 
-<<<<<<< HEAD
-=======
-// Softmax layer
-template <>
-std::shared_ptr<ngraph::Node> V10Parser::LayerCreator<ngraph::op::v1::Softmax>::createLayer(
-    const ngraph::OutputVector& inputs, const pugi::xml_node& node, const Blob::CPtr& weights,
-    const GenericLayerParams& layerParsePrms) {
-    checkParameters(inputs, layerParsePrms, 1);
-    pugi::xml_node dn = node.child("data");
-
-    if (dn.empty())
-        THROW_IE_EXCEPTION << "Cannot read parameter for " << getType() << " layer with name: " << layerParsePrms.name;
-
-    return std::make_shared<ngraph::op::v1::Softmax>(inputs[0], GetUIntAttr(dn, "axis"));
-}
-
->>>>>>> 50fb87ae
 // RegionYolo layer
 template <>
 std::shared_ptr<ngraph::Node> V10Parser::LayerCreator<ngraph::op::RegionYolo>::createLayer(
@@ -1657,28 +1467,6 @@
                                                      pad_type);
 }
 
-<<<<<<< HEAD
-=======
-// ROIPooling layer
-template <>
-std::shared_ptr<ngraph::Node> V10Parser::LayerCreator<ngraph::op::ROIPooling>::createLayer(
-    const ngraph::OutputVector& inputs, const pugi::xml_node& node, const Blob::CPtr& weights,
-    const GenericLayerParams& layerParsePrms) {
-    checkParameters(inputs, layerParsePrms, 2);
-    pugi::xml_node dn = node.child("data");
-
-    if (dn.empty())
-        THROW_IE_EXCEPTION << "Cannot read parameter for " << getType() << " layer with name: " << layerParsePrms.name;
-
-    auto pooled_h = GetUIntAttr(dn, "pooled_h");
-    auto pooled_w = GetUIntAttr(dn, "pooled_w");
-    auto spatial_scale = GetFloatAttr(dn, "spatial_scale");
-    auto method = GetStrAttr(dn, "method", "max");
-    return std::make_shared<ngraph::op::ROIPooling>(inputs[0], inputs[1],
-                                                    ngraph::Shape {pooled_h, pooled_w}, spatial_scale, method);
-}
-
->>>>>>> 50fb87ae
 // PSROIPooling layer
 template <>
 std::shared_ptr<ngraph::Node> V10Parser::LayerCreator<ngraph::op::PSROIPooling>::createLayer(
