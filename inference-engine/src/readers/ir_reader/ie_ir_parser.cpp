// Copyright (C) 2018-2021 Intel Corporation
// SPDX-License-Identifier: Apache-2.0
//

#include "ie_ir_parser.hpp"
#include "ie_ir_itt.hpp"

#include <typeinfo>
#include <unordered_set>
#include <algorithm>
#include <deque>
#include <map>
#include <memory>
#include <ngraph/ngraph.hpp>
#include <set>
#include <sstream>
#include <string>
#include <vector>
#include <ngraph/ops.hpp>
#include <ngraph/opsets/opset2.hpp>
#include <ngraph/opsets/opset3.hpp>
#include <ngraph/opsets/opset5.hpp>
#include <ngraph/opsets/opset6.hpp>
#include <ngraph/variant.hpp>
#include <ngraph/op/util/sub_graph_base.hpp>

#include <cpp/ie_cnn_network.h>
#include "ie_blob_stream.hpp"
#include "caseless.hpp"
#include <ie_ngraph_utils.hpp>
#include "generic_ie.hpp"
#include "precision_utils.h"
#include "blob_factory.hpp"

using namespace InferenceEngine;
using namespace XMLParseUtils;

IRParser::IRParser(size_t version): IRParser(version, {}) {}
IRParser::IRParser(size_t version, const std::vector<InferenceEngine::IExtensionPtr>& exts) {
    switch (version) {
    case 10:
        parser = std::make_shared<V10Parser>(exts);
        break;
    default:
        THROW_IE_EXCEPTION << "Unsupported IR version: " << version;
    }
}

void V10Parser::XmlDeserializer::map_type_in_function(const pugi::xml_node& node,
    const std::string map_type, std::map<uint64_t, uint64_t>& type_id_in_function) {
    uint64_t map_type_number = 0;
    auto body_node = node.child("body");

    if (body_node.empty()) {
        THROW_IE_EXCEPTION << "Missing body part.";
    }

    // Fill map: parameter/result id to parameter/result number in Function
    FOREACH_CHILD(_layer, body_node.child("layers"), "layer") {
        auto type = XMLParseUtils::GetStrAttr(_layer, "type");

        if (type == map_type) {
            auto id = XMLParseUtils::GetUIntAttr(_layer, "id");
            type_id_in_function[id] = map_type_number;
            map_type_number++;
        }
    }
}

std::vector<std::shared_ptr<ngraph::op::util::SubGraphOp::InputDescription>> V10Parser::XmlDeserializer::parseInputDescription(const pugi::xml_node& node) {
    std::vector<std::shared_ptr<ngraph::op::util::SubGraphOp::InputDescription>> inputs;
    std::map<uint64_t, uint64_t> param_id_in_function;
    std::map<uint64_t, uint64_t> result_id_in_function;
    map_type_in_function(node, "Parameter", param_id_in_function);
    map_type_in_function(node, "Result", result_id_in_function);

    // Parse PortMap: external_port_id for inputs does not always appear in consecutive order
    std::map<uint64_t, pugi::xml_node> input_map;
    FOREACH_CHILD(_input, node.child("port_map"), "input") {
        int64_t ext_port_id = GetInt64Attr(_input, "external_port_id");
        input_map[ext_port_id] = _input;
    }

    for (const auto& input : input_map) {
        auto &_input = input.second;
        auto axis_attr = _input.attribute("axis");
        auto purpose = XMLParseUtils::GetStrAttr(_input, "purpose", "");
        int64_t ti_input_index = XMLParseUtils::GetInt64Attr(_input, "external_port_id");
        size_t body_parameter_index = XMLParseUtils::GetUIntAttr(_input, "internal_layer_id");

        // if axis is set, then slicing is enabled. Create ngraph::TensorIterator::SlicedInput.
        if (!axis_attr.empty()) {
            size_t axis = XMLParseUtils::GetUIntAttr(_input, "axis");
            int64_t start = XMLParseUtils::GetInt64Attr(_input, "start", 0);
            int64_t stride = XMLParseUtils::GetInt64Attr(_input, "stride", 1);
            int64_t end = XMLParseUtils::GetInt64Attr(_input, "end", -1);
            int64_t part_size = XMLParseUtils::GetInt64Attr(_input, "part_size", 1);

            inputs.push_back(std::make_shared<ngraph::op::util::SubGraphOp::SliceInputDescription>
                    (ti_input_index,
                    param_id_in_function[body_parameter_index],
                    start,
                    stride,
                    part_size,
                    end,
                    axis));
        } else {
            // otherwise find corresponding back edge and create ngraph::TensorIterator::MergedInput
            bool is_back_edge_exist = false;
            FOREACH_CHILD(_edge, node.child("back_edges"), "edge") {
                size_t to_layer = XMLParseUtils::GetUIntAttr(_edge, "to-layer");

                if (to_layer == body_parameter_index) {
                    size_t from_layer = XMLParseUtils::GetUIntAttr(_edge, "from-layer");
                    inputs.push_back(std::make_shared<ngraph::op::util::SubGraphOp::MergedInputDescription>
                        (ti_input_index,
                        param_id_in_function[body_parameter_index],
                        result_id_in_function[from_layer]));

                    is_back_edge_exist = true;
                    break;
                }
            }

            // ti_input_index = -1 means that Parameter of the body is not connected to inputs of TensorIterator
            // and is used only for internal needs.
            if (!is_back_edge_exist && ti_input_index >= 0) {
                inputs.push_back(std::make_shared<ngraph::op::util::SubGraphOp::InvariantInputDescription>
                    (ti_input_index,
                    param_id_in_function[body_parameter_index]));
            }
        }
    }
    return inputs;
}

std::vector<std::shared_ptr<ngraph::op::util::SubGraphOp::OutputDescription>> V10Parser::XmlDeserializer::parseOutputDescription(const pugi::xml_node& node) {
    std::vector<std::shared_ptr<ngraph::op::util::SubGraphOp::OutputDescription>> outputs;
    std::map<uint64_t, uint64_t> result_id_in_function;
    map_type_in_function(node, "Result", result_id_in_function);

    // Parse PortMap: outputs
    std::map<int64_t, pugi::xml_node> output_map;
    FOREACH_CHILD(_output, node.child("port_map"), "output") {
        int64_t ext_port_id = GetInt64Attr(_output, "external_port_id");
        output_map[ext_port_id] = _output;
    }

    uint64_t output_number = 0;
    for (const auto& output : output_map) {
        auto& _output = output.second;
        auto axis_attr = _output.attribute("axis");
        auto purpose = XMLParseUtils::GetStrAttr(_output, "purpose", "");
        size_t body_result_index = XMLParseUtils::GetUIntAttr(_output, "internal_layer_id");

        // if axis is set, then concatenation is enabled. Create ngraph::TensorIterator::ConcatOutput.
        if (!axis_attr.empty()) {
            int64_t axis = XMLParseUtils::GetInt64Attr(_output, "axis");
            int64_t start = XMLParseUtils::GetInt64Attr(_output, "start", 0);
            int64_t stride = XMLParseUtils::GetInt64Attr(_output, "stride", 1);
            int64_t end = XMLParseUtils::GetInt64Attr(_output, "end", -1);
            int64_t part_size = XMLParseUtils::GetInt64Attr(_output, "part_size", 1);

            outputs.push_back(std::make_shared<ngraph::op::util::SubGraphOp::ConcatOutputDescription>
                    (result_id_in_function[body_result_index],
                    output_number,
                    start,
                    stride,
                    part_size,
                    end,
                    axis));
        } else {
            // otherwise create ngraph::TensorIterator::BodyOutput. -1 means last iteration.
            outputs.push_back(std::make_shared<ngraph::op::util::SubGraphOp::BodyOutputDescription>
                    (result_id_in_function[body_result_index],
                    output_number,
                    -1));
        }
        output_number++;
    }
    return outputs;
}

void V10Parser::XmlDeserializer::on_adapter(const std::string& name, ngraph::ValueAccessor<void>& adapter) {
    std::string val;

    // for TensorIterator look for 'port_map' as 'data' does not exist
    if (node.child("port_map")) {
        if (auto a = ngraph::as_type<ngraph::AttributeAdapter<std::vector<std::shared_ptr
                    <ngraph::op::util::SubGraphOp::InputDescription>>>>(&adapter)) {
            a->set(parseInputDescription(node));
        } else if (auto a = ngraph::as_type<ngraph::AttributeAdapter<std::vector<std::shared_ptr
                    <ngraph::op::util::SubGraphOp::OutputDescription>>>>(&adapter)) {
            a->set(parseOutputDescription(node));
        }
    }

    if (!getStrAttribute(node.child("data"), name, val)) return;
    if (auto a = ngraph::as_type<ngraph::AttributeAdapter<ngraph::element::Type>>(&adapter)) {
        static_cast<ngraph::element::Type&>(*a) = details::convertPrecision(val);
    } else if (auto a = ngraph::as_type<ngraph::AttributeAdapter<ngraph::PartialShape>>(&adapter)) {
        std::vector<int64_t> shape;
        std::vector<ngraph::Dimension> dims;
        if (!getParameters<int64_t>(node.child("data"), name, shape)) return;
        for (const auto& dim : shape) dims.emplace_back(dim);
        static_cast<ngraph::PartialShape&>(*a) = ngraph::PartialShape(dims);
    } else if (auto a = ngraph::as_type<ngraph::AttributeAdapter<ngraph::Shape>>(&adapter)) {
        std::vector<size_t> shape;
        if (!getParameters<size_t>(node.child("data"), name, shape)) return;
        static_cast<ngraph::Shape&>(*a) = ngraph::Shape(shape);
    } else if (auto a = ngraph::as_type<ngraph::AttributeAdapter<ngraph::Strides>>(&adapter)) {
        std::vector<size_t> shape;
        if (!getParameters<size_t>(node.child("data"), name, shape)) return;
        static_cast<ngraph::Strides&>(*a) = ngraph::Strides(shape);
#ifdef __APPLE__
    } else if (auto a = ngraph::as_type<ngraph::AttributeAdapter<std::vector<size_t>>>(&adapter)) {
        std::vector<size_t> result;
        if (!getParameters<size_t>(node.child("data"), name, result)) return;
        static_cast<std::vector<size_t>&>(*a) = result;
#else
    } else if (auto a = ngraph::as_type<ngraph::AttributeAdapter<std::vector<size_t>>>(&adapter)) {
        std::vector<size_t> result;
        if (!getParameters<size_t>(node.child("data"), name, result)) return;
        a->set(result);
#endif
    } else if (auto a = ngraph::as_type<ngraph::AttributeAdapter<ngraph::AxisSet>>(&adapter)) {
        std::vector<size_t> axes;
        if (!getParameters<size_t>(node.child("data"), name, axes)) return;
        static_cast<ngraph::AxisSet&>(*a) = ngraph::AxisSet(axes);
    } else if (auto a = ngraph::as_type<ngraph::AttributeAdapter<ngraph::op::TopKSortType>>(&adapter)) {
        if (!getStrAttribute(node.child("data"), name, val)) return;
        static_cast<ngraph::op::TopKSortType&>(*a) = ngraph::as_enum<ngraph::op::TopKSortType>(val);
    } else if (auto a = ngraph::as_type<ngraph::AttributeAdapter<ngraph::op::TopKMode>>(&adapter)) {
        if (!getStrAttribute(node.child("data"), name, val)) return;
        static_cast<ngraph::op::TopKMode&>(*a) = ngraph::as_enum<ngraph::op::TopKMode>(val);
    } else if (auto a = ngraph::as_type<ngraph::AttributeAdapter<ngraph::CoordinateDiff>>(&adapter)) {
        std::vector<size_t> shape;
        if (!getParameters<size_t>(node.child("data"), name, shape)) return;
        std::vector<std::ptrdiff_t> coord_diff(shape.begin(), shape.end());
        static_cast<ngraph::CoordinateDiff&>(*a) = ngraph::CoordinateDiff(coord_diff);
    } else {
        THROW_IE_EXCEPTION << "Error IR reading. Attribute adapter can not be found for " << name
                            << " parameter";
    }
}

void V10Parser::XmlDeserializer::on_adapter(const std::string& name, ngraph::ValueAccessor<std::shared_ptr<ngraph::Function>>& adapter) {
    std::shared_ptr<ngraph::Function> ngraph_function;
    if (!name.compare("body")) {
        auto body_node = node.child(name.c_str());
        if (body_node.empty()) {
            THROW_IE_EXCEPTION << "TensorIterator has no body.";
        }
        ngraph_function = parse_function(node.child(name.c_str()), weights);
    } else if (!name.compare("net")) {
        ngraph_function = parse_function(node, weights);
    } else {
        THROW_IE_EXCEPTION << "Error: not recognized adapter name: " << name << ".";
    }
    // Disabled reshape for generic operations in the TI body
    ngraph::op::GenericIE::DisableReshape noReshape(ngraph_function);
    adapter.set(ngraph_function);
}

std::shared_ptr<ngraph::Function> V10Parser::XmlDeserializer::parse_function(const pugi::xml_node& root, const Blob::CPtr& weights) {
    OV_ITT_TASK_CHAIN(taskChain, itt::domains::V10Reader_RT, "V10Parser", "Parse");

    using node_params = struct {
        pugi::xml_node xml;
        GenericLayerParams params;
    };
    std::map<size_t, node_params> params;

    std::vector<size_t> outputs;
    std::unordered_set<std::string> opName;

    // Read all layers and store their parameters in params map
    FOREACH_CHILD(node, root.child("layers"), "layer") {
        auto node_param = parseGenericParams(node);
        if (opName.find(node_param.name) != opName.end())
            THROW_IE_EXCEPTION << "Invalid IR! " << node_param.name << " name is not unique!";
        opName.insert(node_param.name);
        params[node_param.layerId] = {node, node_param};
        if (node_param.type == "Result" || node_param.type == "Assign") {
            outputs.push_back(node_param.layerId);
        }
    }

    using edge = struct { size_t fromLayerId, fromPortId, toPortId; };
    std::map<size_t, std::vector<edge>> edges;
    std::map<size_t, std::shared_ptr<ngraph::Node>> id_to_node;

    // Read all edges and store them for further usage
    FOREACH_CHILD(_ec, root.child("edges"), "edge") {
        size_t fromLayer = GetUIntAttr(_ec, "from-layer");
        size_t fromPort = GetUIntAttr(_ec, "from-port");
        size_t toLayer = GetUIntAttr(_ec, "to-layer");
        size_t toPort = GetUIntAttr(_ec, "to-port");
        edges[toLayer].push_back({fromLayer, fromPort, toPort});
    }

    // Run DFS starting from outputs to get nodes topological order
    std::set<size_t> used;
    std::vector<size_t> order;
    std::function<void(size_t)> dfs = [&edges, &order, &used, &dfs](const size_t id) {
        if (used.count(id)) return;
        used.insert(id);
        for (auto& edge : edges[id]) {
            dfs(edge.fromLayerId);
        }
        order.push_back(id);
    };
    std::for_each(outputs.begin(), outputs.end(), dfs);

    OV_ITT_TASK_NEXT(taskChain, "ConstructNgraphNodes");

    ngraph::ParameterVector parameter_nodes;
    ngraph::ResultVector result_nodes;
    ngraph::NodeVector allNodes;
    ngraph::SinkVector assign_nodes;
    std::map<std::string, std::shared_ptr<ngraph::Node>> variable_id_to_read_value;

    //  Following topological order create nGraph operations
    for (auto& layer_id : order) {
        auto& p = params[layer_id];
        ngraph::OutputVector inputs(edges[layer_id].size());
        for (auto& e : edges[layer_id]) {
            auto input_node = id_to_node[e.fromLayerId];
            if (!input_node) {
                THROW_IE_EXCEPTION << "Attempt to access node " << e.fromLayerId << " that not in graph.";
            }
            auto& p_output = params[e.fromLayerId].params;
            size_t const realInputPortId = p.params.getRealInputPortId(e.toPortId);
            if (realInputPortId >= inputs.size())
                THROW_IE_EXCEPTION << p.params.type << " layer " << p.params.name << " with id: " << p.params.layerId
                    << " is inconsistent!";
            inputs[realInputPortId] =
                input_node->output(p_output.getRealOutputPortId(e.fromPortId));
        }

        auto node = createNode(inputs, p.xml, weights, p.params);
        id_to_node[layer_id] = node;

        // Check that output shape after nGraph node validation the same as in IR
        // because IR always right!
        // Temporary disabled!
        //        for (size_t i = 0; i < p.params.outputPorts.size(); ++i) {
        //            if (p.params.outputPorts[i].dims != node->output(i).get_shape()) {
        //                THROW_IE_EXCEPTION << "Shape after nGraph infer " <<
        //                details::dumpVec(node->output(i).get_shape())
        //                                   << " differ from IR shapes: " <<
        //                                   details::dumpVec(p.params.outputPorts[i].dims);
        //            }
        //        }

        if (auto parameter_node = std::dynamic_pointer_cast<ngraph::op::Parameter>(node)) {
            parameter_nodes.emplace_back(parameter_node);
        }

        if (auto result_node = std::dynamic_pointer_cast<ngraph::op::Result>(node)) {
            result_nodes.emplace_back(result_node);
        }

        if (auto assign_node = std::dynamic_pointer_cast<ngraph::op::Assign>(node)) {
            assign_nodes.emplace_back(assign_node);
        }

        if (auto read_value_node = std::dynamic_pointer_cast<ngraph::op::ReadValue>(node)) {
            variable_id_to_read_value[read_value_node->get_variable_id()] = read_value_node;
        }
        allNodes.emplace_back(node);
    }

    OV_ITT_TASK_NEXT(taskChain, "ConstructNgraphFunction");

    ::ngraph::op::GenericIE::DisableReshape noReshape(allNodes);
    auto function = std::make_shared<ngraph::Function>(result_nodes, assign_nodes, parameter_nodes, GetStrAttr(root, "name", ""));
    for (const auto& assign : assign_nodes) {
        assign->add_control_dependency(
            variable_id_to_read_value.at(std::dynamic_pointer_cast<ngraph::op::Assign>(assign)->get_variable_id()));
    }

    return function;
}

std::shared_ptr<ICNNNetwork> IRParser::parse(const pugi::xml_node& root, const Blob::CPtr& weights) {
    return parser->parse(root, weights);
}

/**
 * Hold original blob in order to avoid situations when original blob is allocated on stack
 */
class WeightsHolderBlob : public TBlob<uint8_t> {
    Blob::CPtr originBlob;

public:
    explicit WeightsHolderBlob(const Blob::CPtr& weights) :
        TBlob<uint8_t>(weights->getTensorDesc(),
                       weights->cbuffer().as<uint8_t*>()),
        originBlob(weights) { }
};

V10Parser::V10Parser(const std::vector<IExtensionPtr>& exts) : _exts(exts) {
    // Load default opsets
    opsets["opset1"] = ngraph::get_opset1();
    opsets["opset2"] = ngraph::get_opset2();
    opsets["opset3"] = ngraph::get_opset3();
    opsets["opset4"] = ngraph::get_opset4();
    opsets["opset5"] = ngraph::get_opset5();
    opsets["opset6"] = ngraph::get_opset6();

    // Load custom opsets
    for (const auto& ext : exts) {
        for (const auto& it : ext->getOpSets()) {
            if (opsets.find(it.first) != opsets.end())
                THROW_IE_EXCEPTION << "Cannot add opset with name: " << it.first << ". Opset with the same name already exists.";
            opsets[it.first] = it.second;
        }
    }
}

std::shared_ptr<ICNNNetwork> V10Parser::parse(const pugi::xml_node& root, const Blob::CPtr& weights) {
    std::shared_ptr<ngraph::Function> function;
    XmlDeserializer visitor(root, weights, opsets);
    visitor.on_attribute("net", function);

    OV_ITT_SCOPED_TASK(itt::domains::V10Reader_RT, "ConstructCNNNetwork");

    CNNNetwork net(function, _exts);
    parsePreProcess(net, root, weights);

    return net;
}

void V10Parser::parsePreProcess(CNNNetwork& network, const pugi::xml_node& root, const Blob::CPtr& weights) {
    /*
        <pre-process mean-precision="FP32">
        <channel id = ”0”>
        <mean offset = "121930449" size = "51529" / >  // in case of array – ref to the .bin file
        </channel>
        </pre-process>
    */

    auto ppNode = root.child("pre-process");
    if (ppNode.empty()) {
        return;
    }
    // find out to what input this belongs to
    std::string inputName;
    InputInfo::Ptr preProcessInput;

    inputName = GetStrAttr(ppNode, "reference-layer-name", "");
    inputName = ngraph::trim(inputName);
    if (inputName.empty()) {
        // fallback (old format), look for the picture in the inputs
        InputsDataMap inputs = network.getInputsInfo();

        if (inputs.empty()) THROW_IE_EXCEPTION << "network has no input";

        for (auto i : inputs) {
            if (i.second->getTensorDesc().getDims().size() == 4) {
                preProcessInput = i.second;
                break;
            }
        }
        if (!preProcessInput) {
            preProcessInput = inputs.begin()->second;
        }

        inputName = preProcessInput->name();
    } else {
        preProcessInput = network.getInputsInfo()[inputName];
        if (!preProcessInput)
            THROW_IE_EXCEPTION << "pre-process name ref '" << inputName << "' refers to un-existing input";
    }

    // dims vector without batch size
    SizeVector inputDims = preProcessInput->getTensorDesc().getDims();
    size_t noOfChannels = 0, width = 0, height = 0;

    if (inputDims.size() < 2) {
        THROW_IE_EXCEPTION << "network did not define input dimensions properly";
    } else if (inputDims.size() == 2) {  // NC
        noOfChannels = inputDims[1];
        width = inputDims[1];
        height = inputDims[0];
    } else if (inputDims.size() == 3) {
        width = inputDims[2];
        height = inputDims[1];
        noOfChannels = inputDims[0];
    } else if (inputDims.size() == 4) {
        width = inputDims[3];
        height = inputDims[2];
        noOfChannels = inputDims[1];
    } else if (inputDims.size() == 5) {
        width = inputDims[4];
        height = inputDims[3];
        noOfChannels = inputDims[2];
    }

    PreProcessInfo& pp = preProcessInput->getPreProcess();
    pp.init(noOfChannels);

    auto meanSegmentPrecision = GetPrecisionAttr(ppNode, "mean-precision", Precision::UNSPECIFIED);
    if (!meanSegmentPrecision || meanSegmentPrecision == Precision::MIXED)
        THROW_IE_EXCEPTION << "mean blob defined without specifying precision.";

    ResponseDesc resp;
    InferenceEngine::PreProcessChannel::Ptr preProcessChannel;

    int lastChanNo = -1;
    std::unordered_set<int> idsForMeanImage;

    FOREACH_CHILD(chan, ppNode, "channel") {
        int chanNo = GetIntAttr(chan, "id", lastChanNo + 1);
        if (chanNo >= static_cast<int>(noOfChannels) || chanNo < 0) {
            THROW_IE_EXCEPTION << "Pre-process channel id invalid: " << chanNo;
        }
        lastChanNo = chanNo;
        preProcessChannel = pp[chanNo];

        auto meanNode = chan.child("mean");
        if (!meanNode.empty()) {
            if (!meanNode.attribute("size")) {
                THROW_IE_EXCEPTION << "mean should have the attribute: size";
            }
            if (meanNode.attribute("size")) {
                idsForMeanImage.insert(chanNo);
                size_t size = static_cast<size_t>(GetIntAttr(meanNode, "size"));
                size_t offset = static_cast<size_t>(GetIntAttr(meanNode, "offset"));
                if (width * height * meanSegmentPrecision.size() != size) {
                    THROW_IE_EXCEPTION << "mean blob size mismatch expected input, got: " << size
                                       << " extpecting " << width << " x " << height << " x "
                                       << meanSegmentPrecision.size();
                }
                preProcessChannel->meanData = make_blob_with_precision(TensorDesc(meanSegmentPrecision, {height, width}, Layout::HW));
                preProcessChannel->meanData->allocate();
                auto lockedMem = preProcessChannel->meanData->buffer();
                char* data = lockedMem.as<char *>();
                uint8_t* src_data = weights->cbuffer().as<uint8_t*>() + offset;
                memcpy(data, src_data, size);
            }
        }
    }

    if (idsForMeanImage.size() == noOfChannels) {
        pp.setVariant(MEAN_IMAGE);
    } else if (idsForMeanImage.size() == 0) {
        pp.setVariant(NONE);
    } else {
        std::string validMeanImageIds = "";
        for (auto id : idsForMeanImage) {
            validMeanImageIds += std::to_string(id) + " ";
        }
        THROW_IE_EXCEPTION << "mean is not provided for all channels\n"
                              "Provided mean image for: "
                           << validMeanImageIds;
    }
}

V10Parser::GenericLayerParams V10Parser::XmlDeserializer::parseGenericParams(const pugi::xml_node& node) {
    const auto parsePort = [](const pugi::xml_node& parentNode,
                              const GenericLayerParams& params,
                              bool input) -> GenericLayerParams::LayerPortData {
        GenericLayerParams::LayerPortData port;

        port.portId = GetIntAttr(parentNode, "id");

        for (auto node = parentNode.child("dim"); !node.empty(); node = node.next_sibling("dim")) {
            size_t dim = 0;
            const pugi::char_t* dimVal = node.child_value();
            std::stringstream ss(dimVal);
            if (!(ss >> dim) || dim == 0) {
                THROW_IE_EXCEPTION << "dimension (" << dimVal << ") in node " << node.name()
                                   << " must be a positive integer: at offset " << node.offset_debug();
            }
            port.dims.push_back(dim);
        }

        ngraph::element::Type type(ngraph::element::Type_t::undefined);
        // Input port hasn't precision
        if (!input) {
            const std::string& preStr = GetStrAttr(parentNode, "precision");
            type = InferenceEngine::details::convertPrecision(preStr);
        }
        port.precision = type;
        return port;
    };
    GenericLayerParams params;

    params.layerId = GetIntAttr(node, "id");
    params.version = GetStrAttr(node, "version");

    params.type = XMLParseUtils::GetStrAttr(node, "type");

    params.name = GetStrAttr(node, "name");

    auto outNode = node.child("output");
    if (!outNode.empty()) {
        FOREACH_CHILD(_cn, outNode, "port") {
            params.outputPorts.emplace_back(parsePort(_cn, params, false));
        }
    }
    auto inpNode = node.child("input");
    if (!inpNode.empty()) {
        FOREACH_CHILD(_cn, inpNode, "port") {
            params.inputPorts.emplace_back(parsePort(_cn, params, true));
        }
    }
    return params;
}

bool V10Parser::LayerBaseCreator::shouldCreate(const std::string& nodeType) const {
    InferenceEngine::details::CaselessEq<std::string> comparator;
    return comparator(nodeType, type);
}

std::shared_ptr<ngraph::Node> V10Parser::XmlDeserializer::createNode(
                                                    const std::vector<ngraph::Output<ngraph::Node>>& inputs,
                                                    const pugi::xml_node& node,
                                                    const Blob::CPtr& weights,
                                                    const GenericLayerParams& params) {
    static const InferenceEngine::details::caseless_unordered_map<std::string, std::shared_ptr<LayerBaseCreator>> creators = {
        { "GreaterEqual", std::make_shared<LayerCreator<ngraph::op::v1::GreaterEqual>>("GreaterEqual") },
        { "SquaredDifference", std::make_shared<LayerCreator<ngraph::op::SquaredDifference>>("SquaredDifference") },
        { "LessEqual", std::make_shared<LayerCreator<ngraph::op::v1::LessEqual>>("LessEqual") },
        { "Equal", std::make_shared<LayerCreator<ngraph::op::v1::Equal>>("Equal") },
        { "LSTMCell", std::make_shared<LayerCreator<ngraph::op::v0::LSTMCell>>("LSTMCell") },
        { "ReorgYolo", std::make_shared<LayerCreator<ngraph::op::ReorgYolo>>("ReorgYolo") },
        { "RegionYolo", std::make_shared<LayerCreator<ngraph::op::RegionYolo>>("RegionYolo") },
        { "Result", std::make_shared<LayerCreator<ngraph::op::Result>>("Result") },
        { "PSROIPooling", std::make_shared<LayerCreator<ngraph::op::PSROIPooling>>("PSROIPooling") },
        { "VariadicSplit", std::make_shared<LayerCreator<ngraph::op::VariadicSplit>>("VariadicSplit") },
        { "Loop", std::make_shared<LayerCreator<ngraph::opset5::Loop>>("Loop") },
        { "LogicalAnd", std::make_shared<LayerCreator<ngraph::op::v1::LogicalAnd>>("LogicalAnd") },
        { "LogicalOr", std::make_shared<LayerCreator<ngraph::op::v1::LogicalOr>>("LogicalOr") },
        { "LogicalXor", std::make_shared<LayerCreator<ngraph::op::v1::LogicalXor>>("LogicalXor") },
        { "LogicalNot", std::make_shared<LayerCreator<ngraph::op::v1::LogicalNot>>("LogicalNot") },
    };

    // Check that operation in default opsets
    auto isDefaultOpSet = [](const std::string& version) -> bool {
        static char const * prefix = "opset";
        static size_t const prefixLen = strlen(prefix);
        return version.length() == prefixLen + 1
                && version.compare(0, prefixLen, prefix) == 0
                && version[prefixLen] >= '1'
                && version[prefixLen] <= '6';
    };

    for (size_t i = 0; i < inputs.size(); i++) {
        if (!inputs[i].get_node())
            THROW_IE_EXCEPTION << params.type << " layer " << params.name << " with id: " << params.layerId
                << " has incorrect input with index " << i << "!";
        if (ngraph::element::Type_t::undefined == inputs[i].get_element_type())
            THROW_IE_EXCEPTION << params.type << " layer " << params.name << " with id: " << params.layerId
                << " has undefined element type for input with index " << i << "!";
    }

    std::shared_ptr<ngraph::Node> ngraphNode;

    // Find registerd opset
    auto opsetIt = opsets.find(params.version);

    if (isDefaultOpSet(params.version)) {
        // Try to create operation from creators
        auto creatorIt = creators.find(params.type);
        if (creatorIt != creators.end()) {
            auto const & creator = creatorIt->second;
            // Check that opset isn't registered
            // or opset should contains the same version of operation
            // or doesn't contain operation with current type
            if (opsetIt == opsets.end()
                || opsetIt->second.contains_type(creator->getNodeType())
                || !opsetIt->second.contains_type(params.type))
                ngraphNode = creator->createLayer(inputs, node, weights, params);
        }
    }

    // Try to create operation from loaded opsets
    auto version = params.version;
<<<<<<< HEAD
    const std::set<std::string> experimental_detectrons = {"ExperimentalDetectronTopKROIs",
                                                           "ExperimentalDetectronGenerateProposalsSingleImage"};
    if (experimental_detectrons.count(params.type) != 0) {
=======
    static const std::unordered_set<std::string> experimental_detectrons = {"ExperimentalDetectronDetectionOutput",
                                                                            "ExperimentalDetectronPriorGridGenerator"};
    if (experimental_detectrons.count(params.type)) {
>>>>>>> e20a58d7
        version = "opset6";
    }

    if (!ngraphNode && opsets.count(version)) {
        auto opset = opsets.at(version);
        auto const & type = params.type == "Const"
                                ? "Constant"
                                : params.type;

        if (params.version == "opset1") {
            // MVN and ROIPooling were missing in opset1
            if (type == "MVN" || type == "ROIPooling") {
                opsetIt = opsets.find("opset2");
                if (opsetIt == opsets.end()) {
                    THROW_IE_EXCEPTION << "Cannot create " << params.type << " layer " << params.name << " id:" << params.layerId
                        << " from unsupported opset: " << params.version;
                }
                opset = opsetIt->second;
            }
        }

        ngraphNode = std::shared_ptr<ngraph::Node>(opset.create_insensitive(type));
        if (!ngraphNode) {
            THROW_IE_EXCEPTION << "Opset " << params.version << " doesn't contain the operation with type: " << type;
        }
        ngraphNode->set_arguments(inputs);
        XmlDeserializer visitor(node, weights, opsets);
        if (ngraphNode->visit_attributes(visitor))
            ngraphNode->constructor_validate_and_infer_types();
    }

    // Create GenericIE operation for backward compatibility
    if (!ngraphNode && (params.version == "experimental" || params.version == "extension")) {
        // Try to create Generic node for backward compatibility
        std::map<std::string, Parameter> parameters;
        pugi::xml_node dn = node.child("data");
        if (dn) {
            for (const auto& attr : dn.attributes()) {
                parameters[attr.name()] = std::string(attr.value());
            }
        }

        auto blobs = node.child("blobs");
        if (!blobs.empty()) {
            size_t length = weights->byteSize();

            for (pugi::xml_node blob = blobs.first_child(); !blob.empty(); blob = blob.next_sibling()) {
                size_t size = GetUInt64Attr(blob, "size", 0);
                uint64_t offset = GetUInt64Attr(blob, "offset", 0);
                Precision precision(Precision::U8);
                const std::string& preStr = GetStrAttr(blob, "precision", "");
                if (!preStr.empty())
                    precision = Precision::FromStr(preStr);
                if (!size) continue;
                if (!length)
                    THROW_IE_EXCEPTION << "Cannot read network! The model requires weights data! "
                        << "Bin file cannot be found! Please specify the path to bin file.";
                if (static_cast<uint64_t>(length) < offset + size)
                    THROW_IE_EXCEPTION << "Cannot create " << params.type << " layer with name: " << params.name
                                       << ". Layer has incorrect weights!";
                uint8_t* data = weights->cbuffer().as<uint8_t*>() + offset;
                Blob::Ptr wBlob = make_shared_blob<uint8_t>({Precision::U8, { size / precision.size() }, C }, data);

                parameters[blob.name()] = wBlob;
            }
        }
        std::vector<ngraph::op::GenericIE::PortIE> outputs;
        for (const auto& port : params.outputPorts) {
            ngraph::op::GenericIE::PortIE iePort;
            iePort.dims = port.dims;
            iePort.precision = InferenceEngine::details::convertPrecision(port.precision);
            outputs.emplace_back(iePort);
        }

        ngraphNode = std::make_shared<ngraph::op::GenericIE>(inputs, parameters, params.type, outputs);
    }

    if (!ngraphNode) {
        THROW_IE_EXCEPTION << "Cannot create " << params.type << " layer " << params.name << " id:" << params.layerId
            << " from unsupported opset: " << params.version;
    }

    // Save run time info
    auto& rtInfo = ngraphNode->get_rt_info();
    pugi::xml_node dn = node.child("data");
    if (dn) {
        const auto pr_data = dn.attribute("PrimitivesPriority");
        if (pr_data) {
            rtInfo["PrimitivesPriority"] = std::make_shared<::ngraph::VariantWrapper<std::string> >(pr_data.value());
        }
        const auto aw_data = dn.attribute("alt_width");
        if (aw_data) {
            rtInfo["alt_width"] = std::make_shared<::ngraph::VariantWrapper<std::string> >(aw_data.value());
        }
    }

    ngraphNode->set_friendly_name(params.name);

    return ngraphNode;
}

namespace InferenceEngine {


// SubGraph layer
std::shared_ptr<ngraph::Node>
V10Parser::LayerBaseCreator::fillSubGraphLayer(const ngraph::OutputVector &inputs, const pugi::xml_node &node,
                                               const Blob::CPtr& weights,
                                               const V10Parser::GenericLayerParams &layerParsePrms,
                                               std::shared_ptr<ngraph::op::util::SubGraphOp> subgraph_op) {
    subgraph_op->set_friendly_name(GetStrAttr(node, "name"));
    auto body_node = node.child("body");

    if (body_node.empty()) {
        THROW_IE_EXCEPTION << "TensorIterator has no body.";
    }

    // Fill map: result/parameter id to name
    std::map<uint64_t, std::string> layer_idx_to_name;
    FOREACH_CHILD(_layer, body_node.child("layers"), "layer") {
        auto type = GetStrAttr(_layer, "type");

        if (type == "Result" || type == "Parameter") {
            auto id = GetUIntAttr(_layer, "id");
            auto name = GetStrAttr(_layer, "name");
            layer_idx_to_name[id] = name;
        }
    }

    // Create ngraph::Function and set it as body of TensorIterator layer
    IRParser parser(10);
    auto ngraph_function = parser.parse(node.child("body"), weights)->getFunction();
    auto parameter_nodes = ngraph_function->get_parameters();
    auto result_nodes = ngraph_function->get_results();
    // Disabled reshape for generic operations in the TI body
    ::ngraph::op::GenericIE::DisableReshape noReshape(ngraph_function);
    auto body = std::make_shared<ngraph::Function>(result_nodes, parameter_nodes);
    subgraph_op->set_function(body);

    // Parse PortMap: inputs
    std::map<uint64_t, pugi::xml_node> input_map;
    FOREACH_CHILD(_input, node.child("port_map"), "input") {
        int64_t ext_port_id = GetInt64Attr(_input, "external_port_id");
        input_map[ext_port_id] = _input;
    }

    bool is_sliced_input_exists = false;
    for (const auto& input : input_map) {
        auto &_input = input.second;
        auto axis_attr = _input.attribute("axis");
        auto purpose = GetStrAttr(_input, "purpose", "");
        int64_t ti_input_index = GetInt64Attr(_input, "external_port_id");
        size_t body_parameter_index = GetUIntAttr(_input, "internal_layer_id");

        auto body_param = std::find_if(parameter_nodes.begin(), parameter_nodes.end(),
                                       [&](const std::shared_ptr<ngraph::op::Parameter>& param) {
                                           return param->get_friendly_name() == layer_idx_to_name[body_parameter_index];
                                       });

        if (body_param == parameter_nodes.end()) {
            THROW_IE_EXCEPTION << "PortMap input parsing error. Body parameter with id = " << body_parameter_index
                               << " not found.";
        }

        if (ti_input_index >=  static_cast<int64_t>(inputs.size()))
            THROW_IE_EXCEPTION << "TensorIterator " << layerParsePrms.name << " has incorrect number of inputs!";

        // if axis is set, then slicing is enabled. Create ngraph::TensorIterator::SlicedInput.
        if (!axis_attr.empty()) {
            size_t axis = GetUIntAttr(_input, "axis");
            int64_t start = GetInt64Attr(_input, "start", 0);
            int64_t stride = GetInt64Attr(_input, "stride", 1);
            int64_t end = GetInt64Attr(_input, "end", -1);
            int64_t part_size = GetInt64Attr(_input, "part_size", 1);
            subgraph_op->set_sliced_input(*body_param, inputs.at(ti_input_index), start, stride, part_size, end, axis);
            is_sliced_input_exists = true;
        } else {
            // otherwise find corresponding back edge and create ngraph::TensorIterator::MergedInput
            bool is_back_edge_exist = false;
            FOREACH_CHILD(_edge, node.child("back_edges"), "edge") {
                size_t to_layer = GetUIntAttr(_edge, "to-layer");

                if (to_layer == body_parameter_index) {
                    size_t from_layer = GetUIntAttr(_edge, "from-layer");

                    auto body_result = std::find_if(
                        result_nodes.begin(), result_nodes.end(), [&](std::shared_ptr<ngraph::op::Result>& result) {
                            return result->get_friendly_name() == layer_idx_to_name[from_layer];
                        });

                    if (body_result == result_nodes.end()) {
                        THROW_IE_EXCEPTION << "PortMap input parsing error. Body result with id = " << from_layer
                                           << " not found.";
                    }

                    subgraph_op->set_merged_input(*body_param, inputs.at(ti_input_index), *body_result);
                    is_back_edge_exist = true;
                    break;
                }
            }

            // ti_input_index = -1 means that Parameter of the body is not connected to inputs of TensorIterator
            // and is used only for internal needs.
            if (!is_back_edge_exist && ti_input_index >= 0) {
                subgraph_op->set_invariant_input(*body_param, inputs.at(ti_input_index));
            }

            if (purpose == "current_iteration") {
                auto loop = std::dynamic_pointer_cast<ngraph::opset5::Loop>(subgraph_op);
                if (!loop)
                    THROW_IE_EXCEPTION << "PortMap output parsing error. Purpose attribute is available only for Loop operation.";
                loop->set_special_body_ports(ngraph::opset5::Loop::SpecialBodyPorts{ngraph_function->get_parameter_index(*body_param),
                                                                                    -1});
            }
        }
    }

    // Parse PortMap: outputs
    std::map<int64_t, pugi::xml_node> output_map;
    FOREACH_CHILD(_output, node.child("port_map"), "output") {
        int64_t ext_port_id = GetInt64Attr(_output, "external_port_id");
        output_map[ext_port_id] = _output;
    }

    for (const auto& output : output_map) {
        auto& _output = output.second;
        auto axis_attr = _output.attribute("axis");
        auto purpose = GetStrAttr(_output, "purpose", "");
        size_t body_result_index = GetUIntAttr(_output, "internal_layer_id");

        auto body_result =
            std::find_if(result_nodes.begin(), result_nodes.end(), [&](std::shared_ptr<ngraph::op::Result>& result) {
                return result->get_friendly_name() == layer_idx_to_name[body_result_index];
            });

        if (body_result == result_nodes.end()) {
            THROW_IE_EXCEPTION << "PortMap output parsing error. Body result with id = " << body_result_index
                               << " not found.";
        }

        // if axis is set, then concatenation is enabled. Create ngraph::TensorIterator::ConcatOutput.
        if (!axis_attr.empty()) {
            int64_t axis = GetInt64Attr(_output, "axis");
            int64_t start = GetInt64Attr(_output, "start", 0);
            int64_t stride = GetInt64Attr(_output, "stride", 1);
            int64_t end = GetInt64Attr(_output, "end", -1);
            int64_t part_size = GetInt64Attr(_output, "part_size", 1);
            subgraph_op->get_concatenated_slices(*body_result, start, stride, part_size, end, axis);

            if (!is_sliced_input_exists) {
                if (auto ti = std::dynamic_pointer_cast<ngraph::op::TensorIterator>(subgraph_op))
                    // for Loop op we just skip this call
                    if (ti)
                        ti->set_num_iterations((std::abs(end - start)) / part_size);
            }
        } else if (purpose == "execution_condition") {
            auto loop = std::dynamic_pointer_cast<ngraph::opset5::Loop>(subgraph_op);
            if (!loop)
                THROW_IE_EXCEPTION << "PortMap output parsing error. Purpose attribute is available only for Loop operation.";
            loop->set_special_body_ports(ngraph::opset5::Loop::SpecialBodyPorts{loop->get_special_body_ports().current_iteration_input_idx,
                                                                                ngraph_function->get_result_index(*body_result)});
            // if external_port_id < 0,
            // it means that this body result isn't connected to the Loop output and is used only for internal needs.
            if (output.first >= 0) {
                subgraph_op->get_iter_value(*body_result, -1);
            }
        } else {
            // otherwise create ngraph::TensorIterator::BodyOutput. -1 means last iteration.
            subgraph_op->get_iter_value(*body_result, -1);
        }
    }

    subgraph_op->validate_and_infer_types();
    return subgraph_op;
}


// TensorIterator layer
template <>
std::shared_ptr<ngraph::Node> V10Parser::LayerCreator<ngraph::op::TensorIterator>::createLayer(
        const ngraph::OutputVector& inputs, const pugi::xml_node& node, const Blob::CPtr& weights,
        const GenericLayerParams& layerParsePrms) {
    auto ti = std::make_shared<ngraph::op::TensorIterator>();
    return fillSubGraphLayer(inputs, node, weights, layerParsePrms, ti);
    }

// Loop layer
template <>
std::shared_ptr<ngraph::Node> V10Parser::LayerCreator<ngraph::opset5::Loop>::createLayer(
        const ngraph::OutputVector& inputs, const pugi::xml_node& node, const Blob::CPtr& weights,
        const GenericLayerParams& layerParsePrms) {
    auto loop = std::make_shared<ngraph::opset5::Loop>(inputs[0], inputs[1]);
    return fillSubGraphLayer(inputs, node, weights, layerParsePrms, loop);
}

// LSTMCell layer
template <>
std::shared_ptr<ngraph::Node> V10Parser::LayerCreator<ngraph::op::v0::LSTMCell>::createLayer(
    const ngraph::OutputVector& inputs, const pugi::xml_node& node, const Blob::CPtr& weights,
    const GenericLayerParams& layerParsePrms) {
    checkParameters(inputs, layerParsePrms, 6);
    pugi::xml_node dn = node.child("data");
    if (dn.empty())
        THROW_IE_EXCEPTION << "Cannot read parameter for " << getType() << " layer with name: " << layerParsePrms.name;

    std::vector<std::string> activations = getParameters<std::string>(dn, "activations", {"sigmoid", "tanh", "tanh"});
    std::vector<float> activations_alpha = getParameters<float>(dn, "activations_alpha", {});
    std::vector<float> activations_beta = getParameters<float>(dn, "activations_beta", {});
    float clip = GetFloatAttr(dn, "clip", 0.f);
    return std::make_shared<ngraph::op::v0::LSTMCell>(inputs[0], inputs[1], inputs[2], inputs[3], inputs[4], inputs[5],
                                                  GetUInt64Attr(dn, "hidden_size"), ngraph::op::LSTMWeightsFormat::IFCO,
                                                  activations, activations_alpha, activations_beta, clip);
}

// SquaredDifference layer
template <>
std::shared_ptr<ngraph::Node> V10Parser::LayerCreator<ngraph::op::SquaredDifference>::createLayer(
        const ngraph::OutputVector& inputs, const pugi::xml_node& node, const Blob::CPtr& weights,
        const GenericLayerParams& layerParsePrms) {
    checkParameters(inputs, layerParsePrms, 2);
    return std::make_shared<ngraph::op::SquaredDifference>(inputs[0], inputs[1]);
}

// GreaterEqual layer
template <>
std::shared_ptr<ngraph::Node> V10Parser::LayerCreator<ngraph::op::v1::GreaterEqual>::createLayer(
        const ngraph::OutputVector& inputs, const pugi::xml_node& node, const Blob::CPtr& weights,
        const GenericLayerParams& layerParsePrms) {
    checkParameters(inputs, layerParsePrms, 2);
    return std::make_shared<ngraph::op::v1::GreaterEqual>(inputs[0], inputs[1]);
}

// LessEqual layer
template <>
std::shared_ptr<ngraph::Node> V10Parser::LayerCreator<ngraph::op::v1::LessEqual>::createLayer(
        const ngraph::OutputVector& inputs, const pugi::xml_node& node, const Blob::CPtr& weights,
        const GenericLayerParams& layerParsePrms) {
    checkParameters(inputs, layerParsePrms, 2);
    return std::make_shared<ngraph::op::v1::LessEqual>(inputs[0], inputs[1]);
}

// Equal layer
template <>
std::shared_ptr<ngraph::Node> V10Parser::LayerCreator<ngraph::op::v1::Equal>::createLayer(
        const ngraph::OutputVector& inputs, const pugi::xml_node& node, const Blob::CPtr& weights,
        const GenericLayerParams& layerParsePrms) {
    checkParameters(inputs, layerParsePrms, 2);
    return std::make_shared<ngraph::op::v1::Equal>(inputs[0], inputs[1]);
}

// VariadicSplit layer
template <>
std::shared_ptr<ngraph::Node> V10Parser::LayerCreator<ngraph::op::VariadicSplit>::createLayer(
        const ngraph::OutputVector& inputs, const pugi::xml_node& node, const Blob::CPtr& weights,
        const GenericLayerParams& layerParsePrms) {
    checkParameters(inputs, layerParsePrms, 3);
    return std::make_shared<ngraph::op::VariadicSplit>(inputs[0], inputs[1], inputs[2]);
}

// DepthToSpace layer
template <>
std::shared_ptr<ngraph::Node> V10Parser::LayerCreator<ngraph::op::DepthToSpace>::createLayer(
        const ngraph::OutputVector& inputs, const pugi::xml_node& node, const Blob::CPtr& weights,
        const GenericLayerParams& layerParsePrms) {
    checkParameters(inputs, layerParsePrms, 1);
    pugi::xml_node dn = node.child("data");

    if (dn.empty())
        THROW_IE_EXCEPTION << "Cannot read parameter for " << getType() << " layer with name: " << layerParsePrms.name;

    return std::make_shared<ngraph::op::DepthToSpace>(inputs[0], GetStrAttr(dn, "mode"), GetIntAttr(dn, "block_size", 1));
}

// Result layer
template <>
std::shared_ptr<ngraph::Node> V10Parser::LayerCreator<ngraph::op::Result>::createLayer(
    const ngraph::OutputVector& inputs, const pugi::xml_node& node, const Blob::CPtr& weights,
    const GenericLayerParams& layerParsePrms) {
    checkParameters(inputs, layerParsePrms, 1);
    return std::make_shared<ngraph::op::Result>(inputs[0]);
}

// RegionYolo layer
template <>
std::shared_ptr<ngraph::Node> V10Parser::LayerCreator<ngraph::op::RegionYolo>::createLayer(
    const ngraph::OutputVector& inputs, const pugi::xml_node& node, const Blob::CPtr& weights,
    const GenericLayerParams& layerParsePrms) {
    checkParameters(inputs, layerParsePrms, 1);
    pugi::xml_node dn = node.child("data");

    if (dn.empty())
        THROW_IE_EXCEPTION << "Cannot read parameter for " << getType() << " layer with name: " << layerParsePrms.name;

    auto axis = GetIntAttr(dn, "axis");
    auto classes = GetUIntAttr(dn, "classes");
    auto coords = GetUIntAttr(dn, "coords");
    auto do_softmax = GetBoolAttr(dn, "do_softmax");
    auto end_axis = GetIntAttr(dn, "end_axis");
    auto num = GetUIntAttr(dn, "num");
    auto mask = getParameters<int64_t>(dn, "mask", {});
    auto anchors = getParameters<float>(dn, "anchors", {});

    return std::make_shared<ngraph::op::RegionYolo>(inputs[0], coords, classes, num, do_softmax,
                                                    mask, axis, end_axis, anchors);
}

// ReorgYolo layer
template <>
std::shared_ptr<ngraph::Node> V10Parser::LayerCreator<ngraph::op::ReorgYolo>::createLayer(
    const ngraph::OutputVector& inputs, const pugi::xml_node& node, const Blob::CPtr& weights,
    const GenericLayerParams& layerParsePrms) {
    checkParameters(inputs, layerParsePrms, 1);
    pugi::xml_node dn = node.child("data");

    if (dn.empty())
        THROW_IE_EXCEPTION << "Cannot read parameter for " << getType() << " layer with name: " << layerParsePrms.name;

    auto stride = GetUIntAttr(dn, "stride");
    return std::make_shared<ngraph::op::ReorgYolo>(inputs[0], ngraph::Strides {stride});
}

// PSROIPooling layer
template <>
std::shared_ptr<ngraph::Node> V10Parser::LayerCreator<ngraph::op::PSROIPooling>::createLayer(
    const ngraph::OutputVector& inputs, const pugi::xml_node& node, const Blob::CPtr& weights,
    const GenericLayerParams& layerParsePrms) {
    checkParameters(inputs, layerParsePrms, 2);
    pugi::xml_node dn = node.child("data");

    if (dn.empty())
        THROW_IE_EXCEPTION << "Cannot read parameter for " << getType() << " layer with name: " << layerParsePrms.name;

    auto output_dim = GetIntAttr(dn, "output_dim");
    auto group_size = GetIntAttr(dn, "group_size", 1);
    auto spatial_bins_x = GetIntAttr(dn, "spatial_bins_x", 1);
    auto spatial_bins_y = GetIntAttr(dn, "spatial_bins_y", 1);
    auto spatial_scale = GetFloatAttr(dn, "spatial_scale");
    auto mode = GetStrAttr(dn, "mode", "average");

    return std::make_shared<ngraph::op::PSROIPooling>(inputs[0], inputs[1],
                                                      output_dim, group_size, spatial_scale, spatial_bins_x,
                                                      spatial_bins_y, mode);
}

// LogicalAnd layer
template <>
std::shared_ptr<ngraph::Node> V10Parser::LayerCreator<ngraph::op::v1::LogicalAnd>::createLayer(
    const ngraph::OutputVector & inputs, const pugi::xml_node& node, const Blob::CPtr& weights,
    const GenericLayerParams& layerParsePrms) {
    checkParameters(inputs, layerParsePrms, 2);
    return std::make_shared<ngraph::op::v1::LogicalAnd>(inputs[0], inputs[1]);
}

// LogicalOr layer
template <>
std::shared_ptr<ngraph::Node> V10Parser::LayerCreator<ngraph::op::v1::LogicalOr>::createLayer(
    const ngraph::OutputVector & inputs, const pugi::xml_node& node, const Blob::CPtr& weights,
    const GenericLayerParams& layerParsePrms) {
    checkParameters(inputs, layerParsePrms, 2);
    return std::make_shared<ngraph::op::v1::LogicalOr>(inputs[0], inputs[1]);
}

// LogicalXor layer
template <>
std::shared_ptr<ngraph::Node> V10Parser::LayerCreator<ngraph::op::v1::LogicalXor>::createLayer(
    const ngraph::OutputVector & inputs, const pugi::xml_node& node, const Blob::CPtr& weights,
    const GenericLayerParams& layerParsePrms) {
    checkParameters(inputs, layerParsePrms, 2);
    return std::make_shared<ngraph::op::v1::LogicalXor>(inputs[0], inputs[1]);
}

// LogicalNot layer
template <>
std::shared_ptr<ngraph::Node> V10Parser::LayerCreator<ngraph::op::v1::LogicalNot>::createLayer(
    const ngraph::OutputVector & inputs, const pugi::xml_node& node, const Blob::CPtr& weights,
    const GenericLayerParams& layerParsePrms) {
    checkParameters(inputs, layerParsePrms, 1);
    return std::make_shared<ngraph::op::v1::LogicalNot>(inputs[0]);
}

}  // namespace InferenceEngine<|MERGE_RESOLUTION|>--- conflicted
+++ resolved
@@ -679,15 +679,11 @@
 
     // Try to create operation from loaded opsets
     auto version = params.version;
-<<<<<<< HEAD
-    const std::set<std::string> experimental_detectrons = {"ExperimentalDetectronTopKROIs",
-                                                           "ExperimentalDetectronGenerateProposalsSingleImage"};
-    if (experimental_detectrons.count(params.type) != 0) {
-=======
     static const std::unordered_set<std::string> experimental_detectrons = {"ExperimentalDetectronDetectionOutput",
-                                                                            "ExperimentalDetectronPriorGridGenerator"};
+                                                                            "ExperimentalDetectronGenerateProposalsSingleImage",
+                                                                            "ExperimentalDetectronPriorGridGenerator",
+                                                                            "ExperimentalDetectronTopKROIs"};
     if (experimental_detectrons.count(params.type)) {
->>>>>>> e20a58d7
         version = "opset6";
     }
 
