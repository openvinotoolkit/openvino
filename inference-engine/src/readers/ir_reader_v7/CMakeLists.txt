--- conflicted
+++ resolved
@@ -31,11 +31,9 @@
 target_link_libraries(${TARGET_NAME} PRIVATE inference_engine_reader_api inference_engine_plugin_api
                                              inference_engine pugixml openvino::itt)
 
-<<<<<<< HEAD
 ie_add_api_validator_post_build_step(TARGET ${TARGET_NAME})
-=======
+
 set_target_properties(${TARGET_NAME} PROPERTIES INTERPROCEDURAL_OPTIMIZATION ${ENABLE_LTO})
->>>>>>> 82d0aaf1
 
 # code style
 
