--- conflicted
+++ resolved
@@ -6,10 +6,13 @@
 
 #include <memory>
 
-#include "ngraph/validation_util.hpp"
+#include <ngraph/ngraph.hpp>
 #include <ngraph/pass/manager.hpp>
 #include <ngraph/pass/constant_folding.hpp>
 #include <ngraph_ops/type_relaxed.hpp>
+#include <ngraph/opsets/opset1.hpp>
+#include <ngraph/opsets/opset4.hpp>
+#include <ngraph/opsets/opset6.hpp>
 #include <transformations/utils/utils.hpp>
 #include <low_precision/markup_per_tensor_quantization.hpp>
 #include <low_precision/lpt_itt.hpp>
@@ -135,23 +138,23 @@
 NGRAPH_RTTI_DEFINITION(ngraph::pass::low_precision::TypeRelaxedReplacer, "TypeRelaxedReplacer", 0);
 
 ngraph::pass::low_precision::TypeRelaxedReplacer::TypeRelaxedReplacer() {
-    make_matcher_type_relaxed<op::v1::Add>(this);
-    make_matcher_type_relaxed<op::v1::AvgPool>(this);
-    make_matcher_type_relaxed<op::v0::Clamp>(this);
-    make_matcher_type_relaxed<op::v1::Convolution>(this);
-    make_matcher_type_relaxed<op::v1::ConvolutionBackpropData>(this);
-    make_matcher_type_relaxed<op::v0::DepthToSpace>(this);
-    make_matcher_type_relaxed<op::v0::FakeQuantize>(this);
-    make_matcher_type_relaxed<op::v1::GroupConvolution>(this);
-    make_matcher_type_relaxed<op::v0::PRelu>(this);
-    make_matcher_type_relaxed<op::v1::ReduceMean>(this);
-    make_matcher_type_relaxed<op::v1::ReduceSum>(this);
-    make_matcher_type_relaxed<op::v1::Subtract>(this);
-    make_matcher_type_relaxed<op::v0::Interpolate>(this);
-    make_matcher_type_relaxed<op::v1::Multiply>(this);
+    make_matcher_type_relaxed<opset1::Add>(this);
+    make_matcher_type_relaxed<opset1::AvgPool>(this);
+    make_matcher_type_relaxed<opset1::Clamp>(this);
+    make_matcher_type_relaxed<opset1::Convolution>(this);
+    make_matcher_type_relaxed<opset1::ConvolutionBackpropData>(this);
+    make_matcher_type_relaxed<opset1::DepthToSpace>(this);
+    make_matcher_type_relaxed<opset1::FakeQuantize>(this);
+    make_matcher_type_relaxed<opset1::GroupConvolution>(this);
+    make_matcher_type_relaxed<opset1::PRelu>(this);
+    make_matcher_type_relaxed<opset1::ReduceMean>(this);
+    make_matcher_type_relaxed<opset1::ReduceSum>(this);
+    make_matcher_type_relaxed<opset1::Subtract>(this);
+    make_matcher_type_relaxed<opset1::Interpolate>(this);
+    make_matcher_type_relaxed<opset1::Multiply>(this);
     make_matcher_type_relaxed<op::MVN>(this);
-    make_matcher_type_relaxed<op::v6::MVN>(this);
-    make_matcher_type_relaxed<op::v0::NormalizeL2>(this);
+    make_matcher_type_relaxed<opset6::MVN>(this);
+    make_matcher_type_relaxed<opset1::NormalizeL2>(this);
     make_matcher_type_relaxed<opset4::Interpolate>(this);
 }
 
@@ -173,11 +176,11 @@
     if (!quantizationRestrictions.empty()) {
         markup.register_pass<low_precision::MarkupPerTensorQuantization>(quantizationRestrictions);
     }
-    if (ngraph::op::util::has_op_with_type<ngraph::op::v1::AvgPool>(f)) {
+    if (ngraph::op::util::has_op_with_type<ngraph::opset1::AvgPool>(f)) {
         markup.register_pass<low_precision::MarkupAvgPoolPrecisionPreserved>();
     }
     markup.register_pass<low_precision::PropagatePrecisions>();
-    if (ngraph::op::util::has_op_with_type<ngraph::op::v0::Concat>(f)) {
+    if (ngraph::op::util::has_op_with_type<ngraph::opset1::Concat>(f)) {
         markup.register_pass<low_precision::AlignQuantizationIntervals>();
         markup.register_pass<low_precision::AlignQuantizationParameters>();
     }
@@ -243,12 +246,7 @@
     // WA: precision restrictions for groupConv must be propagated to MultiplyToGroupConvolution transformation
     cleanup->add_matcher<ngraph::pass::low_precision::MultiplyToGroupConvolutionTransformation>(
         params,
-<<<<<<< HEAD
-        OperationPrecisionRestriction::getPrecisionsByOperationType<op::v1::GroupConvolution>(precisionRestrictions));
-    manager.register_pass<ngraph::pass::low_precision::SubtractMultiplyToMultiplyAddTransformation>(params);
-=======
         OperationPrecisionRestriction::getPrecisionsByOperationType<opset1::GroupConvolution>(precisionRestrictions));
->>>>>>> a84d01cb
     manager.register_pass<ngraph::pass::low_precision::FoldFakeQuantizeTransformation>(params);
     manager.register_pass<ngraph::pass::ConstantFolding>();
 
@@ -273,11 +271,7 @@
                 continue;
             }
 
-<<<<<<< HEAD
-            const std::shared_ptr<ngraph::op::v0::FakeQuantize> fakeQuantize = as_type_ptr<ngraph::op::v0::FakeQuantize>(parent);
-=======
             const std::shared_ptr<ngraph::opset1::FakeQuantize> fakeQuantize = ov::as_type_ptr<ngraph::opset1::FakeQuantize>(parent);
->>>>>>> a84d01cb
             if ((fakeQuantize != nullptr) &&
                 QuantizationDetails::outputLayoutIsSupported(fakeQuantize) &&
                 QuantizationDetails::isSupportedLevel(fakeQuantize->get_levels())) {
