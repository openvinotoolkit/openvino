﻿// Copyright (C) 2021 Intel Corporation
// SPDX-License-Identifier: Apache-2.0
//

#include "low_precision/shuffle_channels.hpp"
#include "low_precision/network_helper.hpp"
#include "ngraph/validation_util.hpp"

namespace ngraph {
namespace pass {
namespace low_precision {

NGRAPH_RTTI_DEFINITION(ngraph::pass::low_precision::ShuffleChannelsTransformation, "ShuffleChannelsTransformation", 0);

ShuffleChannelsTransformation::ShuffleChannelsTransformation(const Params& params) : LayerTransformation(params) {
    auto matcher = pattern::wrap_type<op::v0::ShuffleChannels>({ pattern::wrap_type<op::v1::Multiply>() });

    ngraph::graph_rewrite_callback callback = [this](pattern::Matcher& m) {
        auto op = m.get_match_root();
        if (transformation_callback(op)) {
            return false;
        }
        return transform(*context, m);
    };

    auto m = std::make_shared<ngraph::pattern::Matcher>(matcher, "ShuffleChannelsTransformation");
    this->register_matcher(m, callback);
}

bool ShuffleChannelsTransformation::transform(TransformationContext& context, ngraph::pattern::Matcher& m) {
    if (!canBeTransformed(context, m.get_match_root())) {
        return false;
    }

<<<<<<< HEAD
    const auto shuffleChannels = as_type_ptr<op::v0::ShuffleChannels>(NetworkHelper::separateInStandaloneBranch(m.get_match_root()));
=======
    const auto shuffleChannels = ov::as_type_ptr<opset1::ShuffleChannels>(NetworkHelper::separateInStandaloneBranch(m.get_match_root()));
>>>>>>> a84d01cb
    auto dequantization = NetworkHelper::getDequantization(shuffleChannels);

    const auto shuffleDequantizationConstant = [&](const std::shared_ptr<Node>& eltwise) {
        const auto normalizedConst = NetworkHelper::normalizeDequantizationShape(eltwise);
        const auto constShape = normalizedConst->get_shape();

        if (shape_size(constShape) == 1ul) {
            return NetworkHelper::toScalar(normalizedConst);
        } else {
            const size_t normalizedAxis = ngraph::normalize_axis(
                shuffleChannels->get_friendly_name(),
                shuffleChannels->get_axis(),
                shuffleChannels->get_input_partial_shape(0).rank());

            if (constShape[normalizedAxis] == 1ul) {
                return normalizedConst;
            } else {
                const auto group = shuffleChannels->get_group();
<<<<<<< HEAD
                const auto shuffledConst = fold<ngraph::op::v0::ShuffleChannels>(normalizedConst, normalizedAxis, group);
                return as_type_ptr<op::Constant>(shuffledConst);
=======
                const auto shuffledConst = fold<ngraph::opset1::ShuffleChannels>(normalizedConst, normalizedAxis, group);
                return ov::as_type_ptr<opset1::Constant>(shuffledConst);
>>>>>>> a84d01cb
            }
        }
    };

    if (dequantization.subtract) {
        const auto shuffledSubConst = shuffleDequantizationConstant(dequantization.subtract);
        replace_node(dequantization.subtractConstant, shuffledSubConst);
        dequantization.subtractConstant = shuffledSubConst;
    }

    const auto shuffledMulConst = shuffleDequantizationConstant(dequantization.multiply);
    replace_node(dequantization.multiplyConstant, shuffledMulConst);
    dequantization.multiplyConstant = shuffledMulConst;

    moveDequantizationAfter(context, shuffleChannels, dequantization, false);
    return true;
}

bool ShuffleChannelsTransformation::canBeTransformed(const TransformationContext& context, std::shared_ptr<Node> op) const {
    if (!LayerTransformation::canBeTransformedSpatialDimension(context, op)) {
        return false;
    }

<<<<<<< HEAD
    const auto shuffleChannels = as_type_ptr<op::v0::ShuffleChannels>(op);
=======
    const auto shuffleChannels = ov::as_type_ptr<opset1::ShuffleChannels>(op);
>>>>>>> a84d01cb
    if (shuffleChannels == nullptr) {
        return false;
    }

    const FakeQuantizeDequantization dequantization = NetworkHelper::getDequantization(shuffleChannels);
    if (dequantization.empty()) {
        return false;
    }

    return true;
}

bool ShuffleChannelsTransformation::isPrecisionPreserved(std::shared_ptr<Node> layer) const noexcept {
    return true;
}

} // namespace low_precision
} // namespace pass
} // namespace ngraph<|MERGE_RESOLUTION|>--- conflicted
+++ resolved
@@ -3,8 +3,14 @@
 //
 
 #include "low_precision/shuffle_channels.hpp"
+
+#include <memory>
+#include <ngraph/ngraph.hpp>
+#include <ngraph/opsets/opset1.hpp>
+
+#include <ngraph/pattern/op/wrap_type.hpp>
+
 #include "low_precision/network_helper.hpp"
-#include "ngraph/validation_util.hpp"
 
 namespace ngraph {
 namespace pass {
@@ -13,7 +19,7 @@
 NGRAPH_RTTI_DEFINITION(ngraph::pass::low_precision::ShuffleChannelsTransformation, "ShuffleChannelsTransformation", 0);
 
 ShuffleChannelsTransformation::ShuffleChannelsTransformation(const Params& params) : LayerTransformation(params) {
-    auto matcher = pattern::wrap_type<op::v0::ShuffleChannels>({ pattern::wrap_type<op::v1::Multiply>() });
+    auto matcher = pattern::wrap_type<opset1::ShuffleChannels>({ pattern::wrap_type<opset1::Multiply>() });
 
     ngraph::graph_rewrite_callback callback = [this](pattern::Matcher& m) {
         auto op = m.get_match_root();
@@ -32,11 +38,7 @@
         return false;
     }
 
-<<<<<<< HEAD
-    const auto shuffleChannels = as_type_ptr<op::v0::ShuffleChannels>(NetworkHelper::separateInStandaloneBranch(m.get_match_root()));
-=======
     const auto shuffleChannels = ov::as_type_ptr<opset1::ShuffleChannels>(NetworkHelper::separateInStandaloneBranch(m.get_match_root()));
->>>>>>> a84d01cb
     auto dequantization = NetworkHelper::getDequantization(shuffleChannels);
 
     const auto shuffleDequantizationConstant = [&](const std::shared_ptr<Node>& eltwise) {
@@ -55,13 +57,8 @@
                 return normalizedConst;
             } else {
                 const auto group = shuffleChannels->get_group();
-<<<<<<< HEAD
-                const auto shuffledConst = fold<ngraph::op::v0::ShuffleChannels>(normalizedConst, normalizedAxis, group);
-                return as_type_ptr<op::Constant>(shuffledConst);
-=======
                 const auto shuffledConst = fold<ngraph::opset1::ShuffleChannels>(normalizedConst, normalizedAxis, group);
                 return ov::as_type_ptr<opset1::Constant>(shuffledConst);
->>>>>>> a84d01cb
             }
         }
     };
@@ -85,11 +82,7 @@
         return false;
     }
 
-<<<<<<< HEAD
-    const auto shuffleChannels = as_type_ptr<op::v0::ShuffleChannels>(op);
-=======
     const auto shuffleChannels = ov::as_type_ptr<opset1::ShuffleChannels>(op);
->>>>>>> a84d01cb
     if (shuffleChannels == nullptr) {
         return false;
     }
