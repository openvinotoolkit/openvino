--- conflicted
+++ resolved
@@ -1591,13 +1591,6 @@
                     dequantization.subtractConstant->get_element_type();
             }
 
-<<<<<<< HEAD
-            parent = std::make_shared<DequantizationSubtract>(
-                parent,
-                dequantization.subtractConstant->get_element_type() == parentPrecision ?
-                    dequantization.subtractConstant :
-                    foldConvert(dequantization.subtractConstant, parentPrecision));
-=======
             parent = std::make_shared<op::TypeRelaxed<DequantizationSubtract>>(
                 std::vector<element::Type>{element::f32, element::f32}, std::vector<element::Type>{ element::f32 },
                 ngraph::op::TemporaryReplaceOutputType(parent, element::f32).get(),
@@ -1605,7 +1598,6 @@
                     dequantization.subtractConstant->output(0).get_element_type() == parentPrecision ?
                         dequantization.subtractConstant :
                         foldConvert(dequantization.subtractConstant, parentPrecision), element::f32).get());
->>>>>>> 73e8e91f
             ngraph::copy_runtime_info({ newOperation, parent }, parent);
         } else {
             parent = std::make_shared<DequantizationSubtract>(parent, dequantization.subtractConvert);
