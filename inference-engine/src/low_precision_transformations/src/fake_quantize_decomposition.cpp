--- conflicted
+++ resolved
@@ -4,6 +4,8 @@
 
 #include "low_precision/fake_quantize_decomposition.hpp"
 
+#include <memory>
+#include <ngraph/opsets/opset1.hpp>
 #include <ngraph/pattern/op/wrap_type.hpp>
 
 #include <low_precision/lpt_itt.hpp>
@@ -20,7 +22,7 @@
 NGRAPH_RTTI_DEFINITION(ngraph::pass::low_precision::FakeQuantizeDecompositionTransformation, "FakeQuantizeDecompositionTransformation", 0);
 
 FakeQuantizeDecompositionTransformation::FakeQuantizeDecompositionTransformation(const Params& params) : LayerTransformation(params) {
-    auto matcher = pattern::wrap_type<op::v0::FakeQuantize>();
+    auto matcher = pattern::wrap_type<opset1::FakeQuantize>();
 
     ngraph::graph_rewrite_callback callback = [this](pattern::Matcher& m) {
         auto op = m.get_match_root();
@@ -41,7 +43,7 @@
 // get precision details, depends on:
 // 1. FakeQuantize operation parameters (QuantizationDetails::getDetails & LayerTransformation::getPrecisionDetails)
 // 2. Precisions on port
-DataPrecision getDataPrecisionByOutputPortAndFakeQuantize(std::shared_ptr<op::v0::FakeQuantize> layer) {
+DataPrecision getDataPrecisionByOutputPortAndFakeQuantize(std::shared_ptr<opset1::FakeQuantize> layer) {
     const QuantizationDetails quantizationDetails = QuantizationDetails::getDetails(layer);
     auto precisionsAttribute = getAttributeFromOutput<std::shared_ptr<PrecisionsAttribute>>(layer->output(0));
     if (precisionsAttribute == nullptr) {
@@ -93,15 +95,10 @@
 // get precision details, depends on:
 // 1. FakeQuantize operation parameters (QuantizationDetails::getDetails & LayerTransformation::getPrecisionDetails)
 // 2. Precisions on port
-DataPrecision getDataPrecisionByOutputPort(std::shared_ptr<op::v0::FakeQuantize> layer) {
+DataPrecision getDataPrecisionByOutputPort(std::shared_ptr<opset1::FakeQuantize> layer) {
     const size_t levels = layer->get_levels();
-<<<<<<< HEAD
-    const std::vector<float> outputLowValues = as_type_ptr<op::Constant>(layer->get_input_node_shared_ptr(3))->cast_vector<float>();
-    const std::vector<float> outputHighValues = as_type_ptr<op::Constant>(layer->get_input_node_shared_ptr(4))->cast_vector<float>();
-=======
     const std::vector<float> outputLowValues = ov::as_type_ptr<opset1::Constant>(layer->get_input_node_shared_ptr(3))->cast_vector<float>();
     const std::vector<float> outputHighValues = ov::as_type_ptr<opset1::Constant>(layer->get_input_node_shared_ptr(4))->cast_vector<float>();
->>>>>>> a84d01cb
 
     auto precisionsAttribute = getAttributeFromOutput<std::shared_ptr<PrecisionsAttribute>>(layer->output(0));
     if (precisionsAttribute == nullptr) {
@@ -177,7 +174,7 @@
 // TODO: LPT: refactor: use one way to decompose FakeQuantize
 std::tuple<std::shared_ptr<Node>, std::shared_ptr<Node>> decomposeFakeQuantize(
     MatcherPass* matcherPass,
-    std::shared_ptr<op::v0::FakeQuantize>& layer,
+    std::shared_ptr<opset1::FakeQuantize>& layer,
     const std::shared_ptr<IntervalsAlignmentAttribute>& intervalsAlignment,
     const DataPrecision& dataPrecision,
     const bool updatePrecisions,
@@ -187,13 +184,8 @@
 
     if (intervalsAlignment != nullptr) {
         OV_ITT_SCOPE(FIRST_INFERENCE, itt::domains::LPT_LT, "decomposeFakeQuantize1");
-<<<<<<< HEAD
-        const std::vector<float> outputLowValues = as_type_ptr<op::Constant>(layer->get_input_node_shared_ptr(3))->cast_vector<float>();
-        const std::vector<float> outputHighValues = as_type_ptr<op::Constant>(layer->get_input_node_shared_ptr(4))->cast_vector<float>();
-=======
         const std::vector<float> outputLowValues = ov::as_type_ptr<opset1::Constant>(layer->get_input_node_shared_ptr(3))->cast_vector<float>();
         const std::vector<float> outputHighValues = ov::as_type_ptr<opset1::Constant>(layer->get_input_node_shared_ptr(4))->cast_vector<float>();
->>>>>>> a84d01cb
 
         float dequantizationMul;
         float dequantizationSub;
@@ -221,7 +213,7 @@
         }
 
         // 2. update FakeQuantize - one time action
-        std::shared_ptr<op::v0::FakeQuantize> newFakeQuantizeLayer = ngraph::pass::low_precision::NetworkHelper::updateFakeQuantize(
+        std::shared_ptr<opset1::FakeQuantize> newFakeQuantizeLayer = ngraph::pass::low_precision::NetworkHelper::updateFakeQuantize(
             layer,
             updatePrecisions ? dataPrecision.precision : layer->get_output_element_type(0),
             roundf(updatedOutputLowValue),
@@ -257,11 +249,7 @@
         OV_ITT_SCOPE(FIRST_INFERENCE, itt::domains::LPT_LT, "decomposeFakeQuantize2");
         // Split FakeQuantize to two parts: Quantize and Dequantize
         auto QDQ = NetworkHelper::decomposeFakeQuantize(
-<<<<<<< HEAD
-            as_type_ptr<op::v0::FakeQuantize>(layer),
-=======
             ov::as_type_ptr<opset1::FakeQuantize>(layer),
->>>>>>> a84d01cb
             dataPrecision.precision,
             dataPrecision.min,
             dataPrecision.max,
@@ -284,11 +272,7 @@
 } // namespace fq_decomposition
 
 bool FakeQuantizeDecompositionTransformation::transform(TransformationContext& context, ngraph::pattern::Matcher& m) {
-<<<<<<< HEAD
-    auto layer = as_type_ptr<op::v0::FakeQuantize>(m.get_match_root());
-=======
     auto layer = ov::as_type_ptr<opset1::FakeQuantize>(m.get_match_root());
->>>>>>> a84d01cb
     if (!NetworkHelper::isQuantizeSupported(layer)) {
         return false;
     }
@@ -380,13 +364,8 @@
     if (dataPrecision.precision == element::undefined) {
         element::Type precision;
         const auto levels = layer->get_levels();
-<<<<<<< HEAD
-        const std::vector<float> outputLowValues = as_type_ptr<op::Constant>(layer->get_input_node_shared_ptr(3))->cast_vector<float>();
-        const std::vector<float> outputHighValues = as_type_ptr<op::Constant>(layer->get_input_node_shared_ptr(4))->cast_vector<float>();
-=======
         const std::vector<float> outputLowValues = ov::as_type_ptr<opset1::Constant>(layer->get_input_node_shared_ptr(3))->cast_vector<float>();
         const std::vector<float> outputHighValues = ov::as_type_ptr<opset1::Constant>(layer->get_input_node_shared_ptr(4))->cast_vector<float>();
->>>>>>> a84d01cb
         if (intervalsAlignment == nullptr) {
             // define precision by FakeQuantize intervals
             LayerTransformation::PrecisionDetails precisionDetailsAtOutputIntervals = LayerTransformation::getPrecisionDetails(
