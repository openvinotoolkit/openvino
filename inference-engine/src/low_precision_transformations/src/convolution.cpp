--- conflicted
+++ resolved
@@ -22,11 +22,11 @@
 NGRAPH_RTTI_DEFINITION(ngraph::pass::low_precision::ConvolutionTransformation, "ConvolutionTransformation", 0);
 
 ConvolutionTransformation::ConvolutionTransformation(const Params& params) : WeightableLayerTransformation(params) {
-    auto matcher = ngraph::pattern::wrap_type<op::v1::Convolution>({
-        ngraph::pattern::wrap_type<op::v1::Multiply>(),
+    auto matcher = ngraph::pattern::wrap_type<opset1::Convolution>({
+        ngraph::pattern::wrap_type<opset1::Multiply>(),
         std::make_shared<pattern::op::Or>(OutputVector {
-            pattern::wrap_type<op::v1::Multiply>(),
-            pattern::wrap_type<op::v0::FakeQuantize>()
+            pattern::wrap_type<opset1::Multiply>(),
+            pattern::wrap_type<opset1::FakeQuantize>()
         })
     });
 
@@ -55,13 +55,8 @@
     auto convolution = m.get_match_root();
 
     if (!canConvolutionBeTransformed(context, convolution)) {
-<<<<<<< HEAD
-        auto weightInput = convolution->get_input_node_shared_ptr(1);
-        std::shared_ptr<op::v1::Reshape> reshapeFromWeights = as_type_ptr<op::v1::Reshape>(weightInput);
-=======
         const auto weightInput = convolution->get_input_node_shared_ptr(1);
         const auto reshapeFromWeights = ov::as_type_ptr<opset1::Reshape>(weightInput);
->>>>>>> a84d01cb
         FakeQuantizeDequantization dequantization = reshapeFromWeights == nullptr ?
                                                     NetworkHelper::getDequantization(convolution, 1ul) :
                                                     NetworkHelper::getDequantization(reshapeFromWeights);
@@ -69,16 +64,12 @@
             const auto fqOnWeights = getFakeQuantizeOnWeights(convolution);
             std::shared_ptr<ngraph::Node> resultConstant = NetworkHelper::fold_fake_quantize(fqOnWeights);
             if (reshapeFromWeights != nullptr) {
-                resultConstant = fold_reshape<op::v1::Reshape>(
+                resultConstant = fold_reshape<opset1::Reshape>(
                         resultConstant,
                         reshapeFromWeights->input_value(1),
                         false);
             }
-<<<<<<< HEAD
-            if (as_type_ptr<op::Constant>(resultConstant)) {
-=======
             if (ov::is_type<opset1::Constant>(resultConstant)) {
->>>>>>> a84d01cb
                 replace_node(weightInput, resultConstant);
             }
         } else {
@@ -92,17 +83,13 @@
 
     std::shared_ptr<Node> newMultiplyAfter;
     {
-        std::shared_ptr<op::v1::Subtract> subtract;
+        std::shared_ptr<opset1::Subtract> subtract;
         if (dequantization.subtract != nullptr) {
             auto optimizedSubtract = NetworkHelper::optimizeSubtract(dequantization.subtract);
             if (optimizedSubtract == nullptr) {
                 optimizedSubtract = dequantization.subtract;
             }
-<<<<<<< HEAD
-            subtract = as_type_ptr<op::v1::Subtract>(optimizedSubtract);
-=======
             subtract = ov::as_type_ptr<opset1::Subtract>(optimizedSubtract);
->>>>>>> a84d01cb
         }
 
         // workaround normalizes shape of Subtract to match CPU plugin expectations
@@ -113,18 +100,14 @@
             Shape broadcastShape(length, 1);
             broadcastShape[1] = subtract->get_output_partial_shape(0)[1].get_length();
 
-            std::shared_ptr<Node> newShift = fold<op::v1::Broadcast>(
+            std::shared_ptr<Node> newShift = fold<opset1::Broadcast>(
                 subtract->input_value(1),
-                std::make_shared<op::Constant>(
+                std::make_shared<opset1::Constant>(
                     element::i64,
                     Shape{ length },
                     broadcastShape));
 
-<<<<<<< HEAD
-            const auto newSubtract = as_type_ptr<op::v1::Subtract>(subtract->clone_with_new_inputs({
-=======
             const auto newSubtract = ov::as_type_ptr<opset1::Subtract>(subtract->clone_with_new_inputs({
->>>>>>> a84d01cb
                 subtract->input_value(0),
                 newShift }));
             NetworkHelper::copyInfo(subtract, newSubtract);
@@ -137,13 +120,7 @@
         const size_t groupsCount = NetworkHelper::getGroupsCount(convolution);
         std::shared_ptr<Node> newMultiplyAfterConst;
         if (groupsCount > 1ul) {
-<<<<<<< HEAD
-            std::shared_ptr<op::Constant> multiplyConst = as_type_ptr<op::Constant>(dequantization.multiply->get_input_node_shared_ptr(1));
-
-            const std::vector<float> scales = multiplyConst->cast_vector<float>();
-=======
             const std::vector<float> scales = dequantization.multiplyConstant->cast_vector<float>();
->>>>>>> a84d01cb
             if (scales.size() == 1ul) {
                 newMultiplyAfterConst = dequantization.multiplyConstant->clone_with_new_inputs({});
             } else {
@@ -168,60 +145,35 @@
                     newMulShape.push_back(1ul);
                 }
 
-<<<<<<< HEAD
-                newMultiplyAfterConst = std::make_shared<op::Constant>(
-                    dequantization.multiply->get_input_element_type(1),
-=======
                 newMultiplyAfterConst = std::make_shared<opset1::Constant>(
                     dequantization.multiplyConstant->get_element_type(),
->>>>>>> a84d01cb
                     newMulShape,
                     outputScales);
             }
         } else {
-<<<<<<< HEAD
-            std::shared_ptr<op::Constant> reducedConstant = as_type_ptr<op::Constant>(
-                dequantization.multiply->input_value(1).get_node_shared_ptr());
-            newMultiplyAfterConst = std::make_shared<op::Constant>(
-                reducedConstant->get_output_element_type(0),
-=======
             newMultiplyAfterConst = std::make_shared<opset1::Constant>(
                 dequantization.multiplyConstant->get_element_type(),
->>>>>>> a84d01cb
                 Shape{ 1 },
                 dequantization.multiplyConstant->cast_vector<float>()[0]);
         }
 
         const auto copyNode = convolution->clone_with_new_inputs({ dequantization.multiply->input_value(0), convolution->input_value(1) });
-<<<<<<< HEAD
-        auto conv = as_type_ptr<op::v1::Convolution>(copyNode);
-=======
         auto conv = ov::as_type_ptr<opset1::Convolution>(copyNode);
->>>>>>> a84d01cb
         std::shared_ptr<Node> relaxedNewConvolution;
         if (conv) {
-            relaxedNewConvolution = std::make_shared<op::TypeRelaxed<op::v1::Convolution>>(
+            relaxedNewConvolution = std::make_shared<op::TypeRelaxed<opset1::Convolution>>(
                     *conv,
                     std::vector<element::Type>{deqPrecision, deqPrecision},
                     std::vector<element::Type>{deqPrecision});
         } else {
-<<<<<<< HEAD
-            relaxedNewConvolution = std::make_shared<op::TypeRelaxed<op::v1::GroupConvolution>>(
-                    *as_type_ptr<op::v1::GroupConvolution>(copyNode),
-=======
             relaxedNewConvolution = std::make_shared<op::TypeRelaxed<opset1::GroupConvolution>>(
                     *ov::as_type_ptr<opset1::GroupConvolution>(copyNode),
->>>>>>> a84d01cb
                     std::vector<element::Type>{deqPrecision, deqPrecision},
                     std::vector<element::Type>{deqPrecision});
         }
         NetworkHelper::copyInfo(convolution, relaxedNewConvolution);
 
-<<<<<<< HEAD
-        std::shared_ptr<ngraph::op::v1::Multiply> newMultiplyAfter = std::make_shared<op::TypeRelaxed<DequantizationMultiply>>(
-=======
         newMultiplyAfter = std::make_shared<op::TypeRelaxed<opset1::Multiply>>(
->>>>>>> a84d01cb
             std::vector<element::Type>{ deqPrecision, deqPrecision },
             std::vector<element::Type>{ dequantization.multiply->get_output_element_type(0) },
             ngraph::op::TemporaryReplaceOutputType(relaxedNewConvolution, deqPrecision).get(),
@@ -230,11 +182,7 @@
         NetworkHelper::insertDequantizationAfter(convolution, newMultiplyAfter, relaxedNewConvolution);
         convolution = newMultiplyAfter->input_value(0).get_node_shared_ptr();
 
-<<<<<<< HEAD
-        if (is_type<op::v0::Convert>(convolution->get_input_node_ptr(0))) {
-=======
         if (ov::is_type<opset1::Convert>(convolution->get_input_node_ptr(0))) {
->>>>>>> a84d01cb
             auto newConvolution = convolution->clone_with_new_inputs({
                 convolution->get_input_node_ptr(0)->input_value(0),
                 convolution->input_value(1)});
@@ -252,41 +200,24 @@
             return false;
         }
 
-<<<<<<< HEAD
-        std::shared_ptr<op::v1::Reshape> reshapeFromWeights = as_type_ptr<op::v1::Reshape>(convolution->input_value(1).get_node_shared_ptr());
-=======
         std::shared_ptr<opset1::Reshape> reshapeFromWeights = ov::as_type_ptr<opset1::Reshape>(convolution->get_input_node_shared_ptr(1));
->>>>>>> a84d01cb
 
         dequantization = reshapeFromWeights == nullptr ?
             NetworkHelper::getDequantization(convolution, 1ul) :
             NetworkHelper::getDequantization(reshapeFromWeights);
         assert(!dequantization.empty());
-<<<<<<< HEAD
-        if (is_type<op::v0::FakeQuantize>(dequantization.data.get_node())) {
-            const std::shared_ptr<op::v0::FakeQuantize> fq = as_type_ptr<op::v0::FakeQuantize>(dequantization.data.get_node_shared_ptr());
-=======
         if (ov::is_type<opset1::FakeQuantize>(dequantization.data.get_node())) {
             const std::shared_ptr<opset1::FakeQuantize> fq = ov::as_type_ptr<opset1::FakeQuantize>(dequantization.data.get_node_shared_ptr());
->>>>>>> a84d01cb
             std::shared_ptr<ngraph::Node> newFQ = NetworkHelper::fold_fake_quantize(fq, true);
             NetworkHelper::copyInfo(fq, newFQ);
             replace_node(fq, newFQ);
         }
 
-<<<<<<< HEAD
-        std::shared_ptr<op::v1::Multiply> multiplyFromWeights = as_type_ptr<op::v1::Multiply>(
-=======
         std::shared_ptr<opset1::Multiply> multiplyFromWeights = ov::as_type_ptr<opset1::Multiply>(
->>>>>>> a84d01cb
             reshapeFromWeights == nullptr ?
             convolution->get_input_node_shared_ptr(1) :
             convolution->get_input_node_ptr(1)->get_input_node_shared_ptr(0));
-<<<<<<< HEAD
-        std::shared_ptr<op::v1::Subtract> subtractFromWeights = as_type_ptr<op::v1::Subtract>(multiplyFromWeights->get_input_node_shared_ptr(0));
-=======
         std::shared_ptr<opset1::Subtract> subtractFromWeights = ov::as_type_ptr<opset1::Subtract>(multiplyFromWeights->get_input_node_shared_ptr(0));
->>>>>>> a84d01cb
 
         {
             const auto newScalePShape = multiplyFromWeights->get_input_partial_shape(1);
@@ -299,11 +230,7 @@
             }
 
             if (reshapeFromWeights != nullptr) {
-<<<<<<< HEAD
-                reshapeFromWeights = as_type_ptr<op::v1::Reshape>(reshapeFromWeights->copy_with_new_inputs({
-=======
                 reshapeFromWeights = ov::as_type_ptr<opset1::Reshape>(reshapeFromWeights->clone_with_new_inputs({
->>>>>>> a84d01cb
                     multiplyFromWeights->input_value(0),
                     reshapeFromWeights->input_value(1) }));
             }
@@ -319,9 +246,9 @@
             newMultiplyAfter = std::make_shared<opset1::Multiply>(
                 newConvolution,
                 foldConvert(
-                    fold_reshape<op::v1::Reshape>(
+                    fold_reshape<opset1::Reshape>(
                         multiplyFromWeights->input_value(1),
-                        std::make_shared<op::Constant>(element::u64, Shape{ newScaleShape.size() }, newScaleShape),
+                        std::make_shared<opset1::Constant>(element::u64, Shape{ newScaleShape.size() }, newScaleShape),
                         false),
                     convolution->get_output_element_type(0)));
             NetworkHelper::insertDequantizationAfter(convolution, newMultiplyAfter, newConvolution);
@@ -336,11 +263,7 @@
             if (optimizedSubtract == nullptr) {
                 subtractFromWeights = nullptr;
             } else {
-<<<<<<< HEAD
-                subtractFromWeights = as_type_ptr<op::v1::Subtract>(optimizedSubtract);
-=======
                 subtractFromWeights = ov::as_type_ptr<opset1::Subtract>(optimizedSubtract);
->>>>>>> a84d01cb
 
                 const auto weightsPShape = subtractFromWeights->get_input_partial_shape(0);
                 assert(weightsPShape.is_static());
@@ -349,19 +272,15 @@
                 Shape zeroPointShape(weightsRankValue, 1ul);
                 zeroPointShape[0] = static_cast<size_t>(weightsPShape[0].get_length());
 
-                auto zeroPointConstant = fold<op::v1::Broadcast>(
+                auto zeroPointConstant = fold<opset1::Broadcast>(
                     subtractFromWeights->input_value(1),
-                    std::make_shared<op::Constant>(element::i32, Shape{ zeroPointShape.size() }, zeroPointShape));
+                    std::make_shared<opset1::Constant>(element::i32, Shape{ zeroPointShape.size() }, zeroPointShape));
                 NetworkHelper::copyInfo(subtractFromWeights->get_input_node_shared_ptr(1), zeroPointConstant);
                 replace_node(subtractFromWeights->get_input_node_shared_ptr(1), zeroPointConstant);
             }
         }
 
-<<<<<<< HEAD
-        std::shared_ptr<op::v0::Convert> convertFromWeights = as_type_ptr<op::v0::Convert>(subtractFromWeights == nullptr ?
-=======
         std::shared_ptr<opset1::Convert> convertFromWeights = ov::as_type_ptr<opset1::Convert>(subtractFromWeights == nullptr ?
->>>>>>> a84d01cb
             multiplyFromWeights->get_input_node_shared_ptr(0) :
             subtractFromWeights->get_input_node_shared_ptr(0));
         if (convertFromWeights != nullptr) {
@@ -378,14 +297,10 @@
             convolution = newConvolution;
         }
 
-<<<<<<< HEAD
-        reshapeFromWeights = as_type_ptr<op::v1::Reshape>(convolution->get_input_node_shared_ptr(1));
-=======
         reshapeFromWeights = ov::as_type_ptr<opset1::Reshape>(convolution->get_input_node_shared_ptr(1));
->>>>>>> a84d01cb
         if (reshapeFromWeights != nullptr) {
             // remove Reshape on weights
-            const std::shared_ptr<Node> newWeights = fold_reshape<op::v1::Reshape>(
+            const std::shared_ptr<Node> newWeights = fold_reshape<opset1::Reshape>(
                 reshapeFromWeights->input_value(0),
                 reshapeFromWeights->input_value(1),
                 false);
@@ -394,12 +309,7 @@
         }
     }
 
-<<<<<<< HEAD
-    std::shared_ptr<ngraph::op::v1::Multiply> finalDequantization = NetworkHelper::optimizeMultipliesAfter(
-        convolution->output(0).get_target_inputs().begin()->get_node()->shared_from_this());
-=======
     const auto finalDequantization = NetworkHelper::optimizeMultipliesAfter(newMultiplyAfter);
->>>>>>> a84d01cb
     ngraph::copy_runtime_info({ convolution, finalDequantization }, finalDequantization);
     updateOutput(context, finalDequantization, convolution);
 
@@ -407,22 +317,12 @@
     NetworkHelper::normalizeDequantizationShape(finalDequantization);
 
     auto onWeights = convolution->get_input_node_shared_ptr(1);
-<<<<<<< HEAD
-    if (is_type<op::v1::Reshape>(onWeights)) {
-        onWeights = onWeights->get_input_node_shared_ptr(0);
-    }
-
-    if (is_type<op::v1::Subtract>(onWeights)) {
-        auto& rt = onWeights->get_rt_info();
-        rt["DISABLED_CONSTANT_FOLDING"] = std::make_shared<ngraph::VariantWrapper<std::string>>("");
-=======
     if (ov::is_type<opset1::Reshape>(onWeights)) {
         onWeights = onWeights->get_input_node_shared_ptr(0);
     }
 
     if (ov::is_type<opset1::Subtract>(onWeights)) {
         ov::disable_constant_folding(onWeights);
->>>>>>> a84d01cb
     }
     return true;
 }
