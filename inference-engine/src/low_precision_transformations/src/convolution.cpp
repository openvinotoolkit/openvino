--- conflicted
+++ resolved
@@ -83,12 +83,7 @@
     {
         std::shared_ptr<opset1::Subtract> subtract;
         if (dequantization.subtract != nullptr) {
-<<<<<<< HEAD
-            NetworkHelper::cleanRunTimeInfo(dequantization.subtract->shared_from_this());
-=======
->>>>>>> f7d3f791
             auto optimizedSubtract = NetworkHelper::optimizeSubtract(dequantization.subtract);
-
             if (optimizedSubtract == nullptr) {
                 optimizedSubtract = dequantization.subtract;
             }
@@ -267,17 +262,10 @@
                 subtractFromWeights = nullptr;
             } else {
                 subtractFromWeights = ov::as_type_ptr<opset1::Subtract>(optimizedSubtract);
-<<<<<<< HEAD
 
                 const auto weightsPShape = subtractFromWeights->get_input_partial_shape(0);
                 assert(weightsPShape.is_static());
 
-=======
-
-                const auto weightsPShape = subtractFromWeights->get_input_partial_shape(0);
-                assert(weightsPShape.is_static());
-
->>>>>>> f7d3f791
                 const size_t weightsRankValue = weightsPShape.rank().get_length();
                 Shape zeroPointShape(weightsRankValue, 1ul);
                 zeroPointShape[0] = static_cast<size_t>(weightsPShape[0].get_length());
