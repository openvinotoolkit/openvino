--- conflicted
+++ resolved
@@ -171,22 +171,14 @@
 }
 
 void LayerTransformation::printDequantizationInfo(const std::shared_ptr<Node>& layer) {
-<<<<<<< HEAD
     auto fq = as_type_ptr<opset1::FakeQuantize>(layer);
     if (fq) {
-        const QuantizationDetails quantizationDetails = QuantizationDetails::getDetails(fq);
+        const QuantizationDetails quantizationDetails = QuantizationDetails::getDetails(ov::as_type_ptr<opset1::FakeQuantize>(layer));
         std::cout <<
             layer->get_type_name() << (NetworkHelper::isConstantPath(layer) ? " on weights " : " on activations ") <<
             layer->get_friendly_name() << ":" << std::endl <<
             "   details  : " << quantizationDetails << std::endl;
     }
-=======
-    const QuantizationDetails quantizationDetails = QuantizationDetails::getDetails(ov::as_type_ptr<opset1::FakeQuantize>(layer));
-    std::cout <<
-        layer->get_type_name() << (NetworkHelper::isConstantPath(layer) ? " on weights " : " on activations ") <<
-        layer->get_friendly_name() << ":" << std::endl <<
-        "   details  : " << quantizationDetails << std::endl;
->>>>>>> 42972535
 }
 
 void LayerTransformation::printDequantizationInfo(const DataPrecision& dataPrecision) {
