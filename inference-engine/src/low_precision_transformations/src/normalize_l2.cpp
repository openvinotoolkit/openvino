--- conflicted
+++ resolved
@@ -39,7 +39,7 @@
 } // namespace normalize_l2
 
 NormalizeL2Transformation::NormalizeL2Transformation(const Params& params) : LayerTransformation(params) {
-    auto matcher = pattern::wrap_type<op::v0::NormalizeL2>({ pattern::wrap_type<op::v1::Multiply>(), pattern::wrap_type<op::Constant>() });
+    auto matcher = pattern::wrap_type<opset1::NormalizeL2>({ pattern::wrap_type<opset1::Multiply>(), pattern::wrap_type<opset1::Constant>() });
 
     ngraph::graph_rewrite_callback callback = [this](pattern::Matcher& m) {
         auto op = m.get_match_root();
@@ -63,25 +63,13 @@
         return false;
     }
 
-<<<<<<< HEAD
-    const std::shared_ptr<Node> multiply = operation->get_input_node_shared_ptr(0);
-    auto scalesConst = as_type_ptr<ngraph::op::Constant>(multiply->get_input_node_shared_ptr(1));
-    if (scalesConst == nullptr) {
-        scalesConst = as_type_ptr<ngraph::op::Constant>(multiply->get_input_node_shared_ptr(0));
-    }
-=======
     const auto scalesConst = dequantization.multiplyConstant;
->>>>>>> a84d01cb
     if (scalesConst == nullptr) {
         return false;
     }
 
     // TODO: Expand transformation for all cases of axes values
-<<<<<<< HEAD
-    const auto axes = as_type_ptr<op::Constant>(operation->get_input_node_shared_ptr(1));
-=======
     const auto axes = ov::as_type_ptr<opset1::Constant>(operation->get_input_node_shared_ptr(1));
->>>>>>> a84d01cb
     const std::vector<int64_t> axesAcrossSpatial = { 1 };
     const std::vector<int64_t> axesByChannels = { 1, 2, 3 };
 
@@ -112,15 +100,6 @@
         return false;
     }
 
-<<<<<<< HEAD
-    auto normalize = as_type_ptr<op::v0::NormalizeL2>(NetworkHelper::separateInStandaloneBranch(operation));
-
-    const auto axes = as_type_ptr<op::Constant>(normalize->get_input_node_shared_ptr(1));
-    FakeQuantizeDequantization dequantization = NetworkHelper::getDequantization(normalize);
-    auto scalesConst = as_type_ptr<op::Constant>(dequantization.multiply->get_input_node_shared_ptr(1));
-    if (scalesConst == nullptr) {
-        scalesConst = as_type_ptr<op::Constant>(dequantization.multiply->get_input_node_shared_ptr(0));
-=======
     auto normalize = ov::as_type_ptr<opset1::NormalizeL2>(NetworkHelper::separateInStandaloneBranch(operation));
 
     const auto axes = ov::as_type_ptr<opset1::Constant>(normalize->get_input_node_shared_ptr(1));
@@ -128,10 +107,9 @@
     auto scalesConst = ov::as_type_ptr<opset1::Constant>(dequantization.multiply->get_input_node_shared_ptr(1));
     if (scalesConst == nullptr) {
         scalesConst = ov::as_type_ptr<opset1::Constant>(dequantization.multiply->get_input_node_shared_ptr(0));
->>>>>>> a84d01cb
     }
 
-    std::shared_ptr<op::Constant> newScalesConst;
+    std::shared_ptr<opset1::Constant> newScalesConst;
     const auto type = scalesConst->get_output_element_type(0);
     switch (type) {
         case ngraph::element::Type_t::f16: {
@@ -147,7 +125,7 @@
         }
     }
 
-    auto newNormalize = std::make_shared<op::TypeRelaxed<op::v0::NormalizeL2>>(
+    auto newNormalize = std::make_shared<op::TypeRelaxed<opset1::NormalizeL2>>(
         std::vector<ngraph::element::Type>{ element::f32, axes->output(0).get_element_type() },
         std::vector<ngraph::element::Type>{deqPrecision},
         ngraph::op::TemporaryReplaceOutputType(dequantization.subtract == nullptr ? dequantization.data : dequantization.subtract, element::f32).get(),
