--- conflicted
+++ resolved
@@ -15,7 +15,7 @@
 NGRAPH_RTTI_DEFINITION(ngraph::pass::low_precision::DepthToSpaceTransformation, "DepthToSpaceTransformation", 0);
 
 DepthToSpaceTransformation::DepthToSpaceTransformation(const Params& params) : TransparentBaseTransformation(params) {
-    auto matcher = pattern::wrap_type<op::v0::DepthToSpace>({ pattern::wrap_type<op::v1::Multiply>() });
+    auto matcher = pattern::wrap_type<opset1::DepthToSpace>({ pattern::wrap_type<opset1::Multiply>() });
 
     ngraph::graph_rewrite_callback callback = [this](pattern::Matcher& m) {
         auto op = m.get_match_root();
@@ -36,12 +36,7 @@
 
     const FakeQuantizeDequantization dequantization = NetworkHelper::getDequantization(layer);
     if (dequantization.multiply != nullptr) {
-<<<<<<< HEAD
-        auto multiplyConst = as_type_ptr<op::Constant>(dequantization.multiply->get_input_node_shared_ptr(1));
-        if (!NetworkHelper::isScalarLike(multiplyConst)) {
-=======
         if (!NetworkHelper::isScalarLike(dequantization.multiplyConstant)) {
->>>>>>> a84d01cb
             return false;
         }
     }
