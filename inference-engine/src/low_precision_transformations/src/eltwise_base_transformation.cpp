﻿// Copyright (C) 2018-2021 Intel Corporation
// SPDX-License-Identifier: Apache-2.0
//

#include "low_precision/eltwise_base_transformation.hpp"

#include <algorithm>
#include <memory>
#include <string>
#include <vector>

#include "low_precision/network_helper.hpp"

using namespace ngraph;
using namespace ngraph::pass;
using namespace ngraph::pass::low_precision;

bool EltwiseBaseTransformation::isBroadcasted(const PartialShape& shape) noexcept {
    const auto rank = shape.rank();
    if (rank.is_dynamic()) {
        return false;
    }

    const size_t rankValue = rank.get_length();
    const size_t spatialIndex = rankValue == 1 ? 0ul : (rankValue == 2ul ? 1ul : 2ul);
    for (size_t i = spatialIndex; i < rankValue; ++i) {
        if (shape[i].is_dynamic() || shape[i].get_length() != 1ul) {
            return false;
        }
    }

    return true;
}

bool EltwiseBaseTransformation::canBeTransformed(const TransformationContext& context, std::shared_ptr<Node> operation) const {
    if (!LayerTransformation::canBeTransformed(context, operation)) {
        return false;
    }

    if (operation->get_input_size() != 2ul) {
        return false;
    }

<<<<<<< HEAD
    if ((ov::as_type_ptr<ngraph::opset1::Constant>(operation->get_input_node_shared_ptr(0)) ||
        ov::as_type_ptr<ngraph::opset1::Constant>(operation->get_input_node_shared_ptr(1))) &&
        !FakeQuantizeDequantization::checkElementwise(operation)) {
        NetworkHelper::cleanRunTimeInfo(operation);
    }

=======
>>>>>>> f7d3f791
    FakeQuantizeDequantization dequantization1 = pass::low_precision::NetworkHelper::getDequantization(operation, 0ul);
    FakeQuantizeDequantization dequantization2 = pass::low_precision::NetworkHelper::getDequantization(operation, 1ul);
    if ((dequantization1.empty() || ((dequantization1.multiply != nullptr) && !FakeQuantizeDequantization::checkElementwise(dequantization1.multiply))) &&
        (dequantization2.empty() || ((dequantization2.multiply != nullptr) && !FakeQuantizeDequantization::checkElementwise(dequantization2.multiply)))) {
        return false;
    }

    // at least one branch quantization is mandatory
    if ((dequantization1.data.get_node() == nullptr) ||
        (dequantization2.data.get_node() == nullptr) ||
        (dequantization1.empty() && dequantization2.empty())) {
        return false;
    }

    return true;
}

static bool isTargetType(const std::shared_ptr<Node> node) {
    return ov::is_type<opset1::Convolution>(node) ||
           ov::is_type<opset1::GroupConvolution>(node) ||
           ov::is_type<opset1::MatMul>(node);
}

static std::shared_ptr<Node> getDataParent(const std::shared_ptr<Node> branchData) {
    std::shared_ptr<Node> parent = branchData;
    while (ov::is_type<opset1::FakeQuantize>(parent)) {
        parent = parent->get_input_node_shared_ptr(0);
    }

    if (ov::is_type<opset1::Add>(parent) && isTargetType(parent->get_input_node_shared_ptr(0))) {
        return parent->get_input_node_shared_ptr(0);
    }
    return parent;
}

static bool isBranchHaveMultipleConsumers(const std::shared_ptr<Node> branchData, const std::shared_ptr<Node> branchDataParent) {
    auto parent = branchData;
    while (parent != branchDataParent) {
        if ((parent->get_output_size() != 1ul) || (parent->get_output_target_inputs(0).size() != 1ul)) {
            return true;
        }
        parent = parent->get_input_node_shared_ptr(0);
    }
    return (parent->get_output_size() != 1ul) || (parent->get_output_target_inputs(0).size() != 1ul);
}

// return branch index with FP32 precision after eltwise transformation
int EltwiseBaseTransformation::getNotEmpty(const std::shared_ptr<Node>& eltwise) const {
    const FakeQuantizeDequantization dequantization1 = pass::low_precision::NetworkHelper::getDequantization(eltwise, 0ul);
    if (ov::as_type<opset1::Constant>(dequantization1.data.get_node())) {
        return -1;
    }

    const FakeQuantizeDequantization dequantization2 = pass::low_precision::NetworkHelper::getDequantization(eltwise, 1ul);
    if (ov::as_type<opset1::Constant>(dequantization2.data.get_node())) {
        return -1;
    }

    if (!dequantization1.empty() && dequantization1.isLowPrecision() && (dequantization2.empty() || !dequantization2.isLowPrecision())) {
        return 1;
    }

    if ((dequantization1.empty() || !dequantization1.isLowPrecision()) && !dequantization2.empty() && dequantization2.isLowPrecision()) {
        return 0;
    }

    if (!updatePrecisions) {
        // If result is still not defined, then handle special cases for updatePrecisions == false, assumption for one branch quantization:
        //    1. branch with dequantization operations is quantized,
        //    2. empty branch is not quantized.
        // As result: move dequantization operations to empty branch.
        // Note: keep comparisions uppper as is: low precision can be used in updatePrecisions == false case
        // if FakeQuantize operations were decomposed before LPT.
        if (!dequantization1.empty() && dequantization2.empty()) {
            return 1;
        }

        if (dequantization1.empty() || !dequantization2.empty()) {
            return 0;
        }
    }

    const std::shared_ptr<opset1::FakeQuantize> fakeQuantize1 =
        ov::as_type_ptr<opset1::FakeQuantize>(dequantization1.data.get_node_shared_ptr());
    const std::shared_ptr<opset1::FakeQuantize> fakeQuantize2 =
        ov::as_type_ptr<opset1::FakeQuantize>(dequantization2.data.get_node_shared_ptr());

    if (fakeQuantize1 && !fakeQuantize2) {
        return 0;
    }

    if (!fakeQuantize1 && fakeQuantize2) {
        return 1;
    }

    if (fakeQuantize1 && fakeQuantize2) {
        size_t children1 = fakeQuantize1->get_output_target_inputs(0).size();
        size_t children2 = fakeQuantize2->get_output_target_inputs(0).size();
        if (children1 == 1 && children2 > 1)
            return 0;
        if (children1 > 1 && children2 == 1)
            return 1;
    }

    if (ov::is_type<opset1::Constant>(dequantization1.data.get_node())) {
        return 0;
    }

    if (ov::is_type<opset1::Constant>(dequantization2.data.get_node())) {
        return 1;
    }

    const std::vector<std::shared_ptr<Node>> parentNodes = {
            getDataParent(dequantization1.data.get_node_shared_ptr()),
            getDataParent(dequantization2.data.get_node_shared_ptr()) };

    const bool allBranchesAreEqual = isTargetType(parentNodes[0]) == isTargetType(parentNodes[1]);
    if (allBranchesAreEqual) {
        for (size_t i = 0; i < parentNodes.size(); ++i) {
             if (isBroadcasted(parentNodes[i]->get_output_partial_shape(0))) {
                return static_cast<int>(i);
            }
        }
    }

    const bool multipleConsumers0 = isBranchHaveMultipleConsumers(dequantization1.data.get_node_shared_ptr(), parentNodes[0]);
    const bool multipleConsumers1 = isBranchHaveMultipleConsumers(dequantization2.data.get_node_shared_ptr(), parentNodes[1]);
    if (multipleConsumers0 && !multipleConsumers1) {
        return 1;
    }
    if (!multipleConsumers0 && multipleConsumers1) {
        return 0;
    }

    if (!allBranchesAreEqual) {
        for (size_t i = 0; i < parentNodes.size(); ++i) {
            if (isTargetType(parentNodes[i])) {
                return static_cast<int>(i);
            }
        }
    }

    return 0;
}

std::pair<int, int> EltwiseBaseTransformation::getMultiplyConstBranch(const std::shared_ptr<Node>& eltwise) const {
    const std::shared_ptr<Node> parent1 = eltwise->get_input_node_shared_ptr(0);
    const auto dequantization1 = NetworkHelper::getDequantization(eltwise, 0);
    const std::shared_ptr<Node> parent2 = eltwise->get_input_node_shared_ptr(1);
    const auto dequantization2 = NetworkHelper::getDequantization(eltwise, 1);

    std::shared_ptr<opset1::Constant> constParent = dequantization1.empty() ?
        ov::as_type_ptr<opset1::Constant>(parent1) :
        ov::as_type_ptr<opset1::Constant>(dequantization1.data.get_node_shared_ptr());
    std::shared_ptr<opset1::Multiply> multiplyParent = ov::as_type_ptr<opset1::Multiply>(parent2);
    int multiplyBranch = 1;


    if (constParent == nullptr || multiplyParent == nullptr) {
        constParent = dequantization2.empty() ?
            ov::as_type_ptr<opset1::Constant>(parent2) :
            ov::as_type_ptr<opset1::Constant>(dequantization2.data.get_node_shared_ptr());
        multiplyParent = ov::as_type_ptr<opset1::Multiply>(parent1);
        multiplyBranch = 0;
    }

    if (constParent == nullptr || multiplyParent == nullptr) {
        return {-1, -1};
    }

    auto multiplyParentParent1 = multiplyParent->get_input_node_shared_ptr(0);
    auto multiplyParentParent2 = multiplyParent->get_input_node_shared_ptr(1);

    auto multiplyParentParent = ov::as_type_ptr<opset1::Multiply>(multiplyParentParent1);
    auto multiplyParentConst = ov::as_type_ptr<opset1::Constant>(multiplyParentParent2);
    int multiplyActBranch = 0;


    if (multiplyParentConst == nullptr) {
        multiplyParentParent = ov::as_type_ptr<opset1::Multiply>(multiplyParentParent2);
        multiplyParentConst = ov::as_type_ptr<opset1::Constant>(multiplyParentParent1);
        multiplyActBranch = 1;
    }

    if (multiplyParentConst == nullptr) {
        return { multiplyBranch, -1 };
    }

    return { multiplyBranch, multiplyActBranch };
}

bool EltwiseBaseTransformation::isPrecisionPreserved(std::shared_ptr<Node> layer) const noexcept {
    return false;
}<|MERGE_RESOLUTION|>--- conflicted
+++ resolved
@@ -41,15 +41,6 @@
         return false;
     }
 
-<<<<<<< HEAD
-    if ((ov::as_type_ptr<ngraph::opset1::Constant>(operation->get_input_node_shared_ptr(0)) ||
-        ov::as_type_ptr<ngraph::opset1::Constant>(operation->get_input_node_shared_ptr(1))) &&
-        !FakeQuantizeDequantization::checkElementwise(operation)) {
-        NetworkHelper::cleanRunTimeInfo(operation);
-    }
-
-=======
->>>>>>> f7d3f791
     FakeQuantizeDequantization dequantization1 = pass::low_precision::NetworkHelper::getDequantization(operation, 0ul);
     FakeQuantizeDequantization dequantization2 = pass::low_precision::NetworkHelper::getDequantization(operation, 1ul);
     if ((dequantization1.empty() || ((dequantization1.multiply != nullptr) && !FakeQuantizeDequantization::checkElementwise(dequantization1.multiply))) &&
