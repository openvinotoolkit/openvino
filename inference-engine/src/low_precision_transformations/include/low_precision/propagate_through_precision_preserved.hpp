// Copyright (C) 2021 Intel Corporation
// SPDX-License-Identifier: Apache-2.0
//

#pragma once

#include <memory>
#include <vector>

#include <ngraph/node.hpp>
#include <ngraph/pass/graph_rewrite.hpp>
#include <ngraph/pattern/op/wrap_type.hpp>
#include <ngraph/variant.hpp>

#include "low_precision/lpt_visibility.hpp"
#include "low_precision/network_helper.hpp"
#include "low_precision/lpt_itt.hpp"

namespace ngraph {
namespace pass {
namespace low_precision {

template <typename AttributeType>
class PropagateThroughPrecisionPreserved;

}  // namespace low_precision
}  // namespace pass
}  // namespace ngraph

template <typename AttributeType>
class ngraph::pass::low_precision::PropagateThroughPrecisionPreserved : public ngraph::pass::MatcherPass {
public:
    PropagateThroughPrecisionPreserved() {
        ngraph::graph_rewrite_callback callback = [&](pattern::Matcher& m) {
            auto node = m.get_match_root();
            if (transformation_callback(node)) {
                return false;
            }

            {
                OV_ITT_SCOPE(FIRST_INFERENCE, itt::domains::LPT_LT, "PropagateThroughPrecisionPreserved");

                if (!ngraph::pass::low_precision::NetworkHelper::isPrecisionPreserved(node)) {
                    return false;
                }

                const auto parentRestrictions = getParentInputRestrictions(node);
                if (parentRestrictions.empty()) {
                    return false;
                }

                auto resultAttribute = parentRestrictions[0];

                std::vector<std::shared_ptr<ngraph::VariantWrapper<std::shared_ptr<AttributeType>>>> toMerge = parentRestrictions;
                // TODO: LPT: handle pointer on itself in VariantWrapper<IntervalsAlignmentAttributePtr>::merge and remove erase, task #59498
                toMerge.erase(toMerge.begin());
                resultAttribute->merge(toMerge);

                for (size_t index = 1ul; index < parentRestrictions.size(); index++) {
                    const auto attributes = parentRestrictions[index]->get()->sharedValue->attributes;
                    for (const auto attributeWeakPtr : attributes) {
                        auto attribute = attributeWeakPtr.lock();
                        if (attribute == nullptr) {
                            continue;
                        }
                        attribute->sharedValue = resultAttribute->get()->sharedValue;
                        resultAttribute->get()->sharedValue->attributes.push_back(attribute);
                    }
                }

                auto &rt = node->get_rt_info();
                rt[ngraph::VariantWrapper<std::shared_ptr<AttributeType>>::type_info.name] = resultAttribute;
            }
            return true;
        };

        auto matcher = std::make_shared<ngraph::pattern::Matcher>(pattern::any_input(), "PropagateThroughPrecisionPreserved");
        this->register_matcher(matcher, callback);
    }

private:
    std::shared_ptr<ngraph::VariantWrapper<std::shared_ptr<AttributeType>>> getSourceOutputAttribute(const Input<Node>& input) {
        auto input2 = input;
        auto output = input2.get_source_output();
        std::shared_ptr<ngraph::VariantWrapper<std::shared_ptr<AttributeType>>> attribute = getAttributeFromOutput<std::shared_ptr<AttributeType>>(output);
        if (attribute == nullptr) {
            attribute = getAttribute<std::shared_ptr<AttributeType>>(output.get_node_shared_ptr());
        }
        return attribute;
    }

    // TODO: possible duplicate: PropagateToInput::getSourceOutputAttribute
    std::vector<std::shared_ptr<ngraph::VariantWrapper<std::shared_ptr<AttributeType>>>> getParentInputRestrictions(
        const std::shared_ptr<ngraph::Node> node) {
        std::vector<std::shared_ptr<ngraph::VariantWrapper<std::shared_ptr<AttributeType>>>> parentAttributes;
        auto getInput = [](const std::shared_ptr<ngraph::Node>& node, const size_t index) -> Input<Node> {
            const auto dequantization = NetworkHelper::getDequantization(node, index);
            if (!dequantization.empty() &&
<<<<<<< HEAD
                is_type<op::v0::Convert>(dequantization.data.get_node()) &&
                (dequantization.data.get_node()->get_input_size() == 1ul) &&
                is_type<op::v0::FakeQuantize>(dequantization.data.get_node()->get_input_node_ptr(0))) {
=======
                ov::is_type<opset1::Convert>(dequantization.data.get_node()) &&
                (dequantization.data.get_node()->get_input_size() == 1ul) &&
                ov::is_type<opset1::FakeQuantize>(dequantization.data.get_node()->get_input_node_ptr(0))) {
>>>>>>> a84d01cb
                return dequantization.data.get_node()->input(0);
            }

            return node->input(index);
        };

        for (size_t index = 0ul; index < node->get_input_size(); index++) {
            const Input<Node>& input = getInput(node, index);
            const auto attribute = getSourceOutputAttribute(input);
            if (attribute != nullptr) {
                parentAttributes.push_back(attribute);
            }
        }

        return parentAttributes;
    }
};<|MERGE_RESOLUTION|>--- conflicted
+++ resolved
@@ -96,15 +96,9 @@
         auto getInput = [](const std::shared_ptr<ngraph::Node>& node, const size_t index) -> Input<Node> {
             const auto dequantization = NetworkHelper::getDequantization(node, index);
             if (!dequantization.empty() &&
-<<<<<<< HEAD
-                is_type<op::v0::Convert>(dequantization.data.get_node()) &&
-                (dequantization.data.get_node()->get_input_size() == 1ul) &&
-                is_type<op::v0::FakeQuantize>(dequantization.data.get_node()->get_input_node_ptr(0))) {
-=======
                 ov::is_type<opset1::Convert>(dequantization.data.get_node()) &&
                 (dequantization.data.get_node()->get_input_size() == 1ul) &&
                 ov::is_type<opset1::FakeQuantize>(dequantization.data.get_node()->get_input_node_ptr(0))) {
->>>>>>> a84d01cb
                 return dequantization.data.get_node()->input(0);
             }
 
