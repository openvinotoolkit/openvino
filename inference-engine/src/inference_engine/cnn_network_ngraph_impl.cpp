--- conflicted
+++ resolved
@@ -23,17 +23,10 @@
 #include <transformations/utils/utils.hpp>
 #include <transformations/smart_reshape/set_batch_size.hpp>
 #include <transformations/smart_reshape/smart_reshape.hpp>
-<<<<<<< HEAD
-// #include "legacy/transformations/convert_opset1_to_legacy/convert_one_hot_to_one_hot_ie.hpp"
-=======
 #include "transformations/serialize.hpp"
 
-#include <legacy/transformations/convert_opset1_to_legacy/convert_one_hot_to_one_hot_ie.hpp>
-#include <legacy/ie_ngraph_utils.hpp>
->>>>>>> 77365bcb
-
+#include "ie_ngraph_utils.hpp"
 #include "exec_graph_info.hpp"
-#include <ie_ngraph_utils.hpp>
 #include "ie_itt.hpp"
 #include "generic_ie.hpp"
 #include "shape_infer/ie_built_in_holder.hpp"
@@ -404,23 +397,6 @@
 StatusCode CNNNetworkNGraphImpl::serialize(const std::string& xmlPath,
                                            const std::string& binPath,
                                            ResponseDesc* resp) const noexcept {
-<<<<<<< HEAD
-    // TODO: once Serialization::SerializeV10 supports true IR v10
-    // remove this conversion and WA for execution graph
-    try {
-        bool isExecutionGraph = true;
-        for (const auto & op : _ngraph_function->get_ops()) {
-            auto & rtInfo = op->get_rt_info();
-            if (rtInfo.find(ExecGraphInfoSerialization::PERF_COUNTER) == rtInfo.end()) {
-                isExecutionGraph = false;
-                break;
-            }
-        }
-        if (isExecutionGraph) {
-            Serialization::SerializeV10(xmlPath, binPath, (InferenceEngine::ICNNNetwork&)*this);
-            return OK;
-        }
-=======
     try {
         if (getFunction()) {
             ngraph::pass::Manager manager;
@@ -435,7 +411,6 @@
                    << "The serialization of legacy IR is not implemented";
 #endif
         }
->>>>>>> 77365bcb
     } catch (const InferenceEngineException& e) {
         return DescriptionBuffer(GENERAL_ERROR, resp) << e.what();
     } catch (const std::exception& e) {
@@ -443,20 +418,10 @@
     } catch (...) {
         return DescriptionBuffer(UNEXPECTED, resp);
     }
-<<<<<<< HEAD
-
-    return DescriptionBuffer(NOT_IMPLEMENTED, resp) << "The serialize for IR v10 is not implemented";
+    return OK;
 }
 
 StatusCode CNNNetworkNGraphImpl::setBatchSize(size_t size, ResponseDesc* responseDesc) noexcept {
-=======
-    return OK;
-}
-
-StatusCode CNNNetworkNGraphImpl::setBatchSize(size_t size, ResponseDesc* responseDesc) noexcept {
-    if (cnnNetwork)
-        return cnnNetwork->setBatchSize(size, responseDesc);
->>>>>>> 77365bcb
     try {
         if (getBatchSize() == size) return OK;
         auto original_parameters = _ngraph_function->get_parameters();
@@ -488,11 +453,7 @@
             if (rank == 0) return DescriptionBuffer(PARAMETER_MISMATCH, responseDesc) <<
                 "Cannot set batch! Function contains 0D/1D/3D parameter with unknown batch dimension placement." << ss.str();
             auto shape = parameter->get_shape();
-<<<<<<< HEAD
-            shape[0] = {size};
-=======
             shape[0] = {static_cast<size_t>(std::ceil(size * static_cast<float>(shape[0]) / static_cast<float>(getBatchSize())))};
->>>>>>> 77365bcb
             inShapes[parameter->get_friendly_name()] = shape;
         }
         ngraph::pass::Manager ssr_manager;
