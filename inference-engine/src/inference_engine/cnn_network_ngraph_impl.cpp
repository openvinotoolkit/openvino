--- conflicted
+++ resolved
@@ -338,7 +338,6 @@
 StatusCode
 CNNNetworkNGraphImpl::reshape(const std::map<std::string, std::vector<size_t>>& inputShapes,
                               ResponseDesc* responseDesc) noexcept {
-<<<<<<< HEAD
     return reshape(ShapeMapToPartialShapeMap(inputShapes), responseDesc);
 }
 
@@ -346,21 +345,6 @@
 StatusCode
 CNNNetworkNGraphImpl::reshape(const InputPartialShapes& inputShapes,
                               ResponseDesc* responseDesc) noexcept {
-    try {
-        auto params = _ngraph_function->get_parameters();
-
-        // Check that we need to do reshape only if input shapes will be changed
-        bool needReshape = false;
-        for (size_t i = 0; i < params.size() && !inputShapes.empty(); i++) {
-            const auto& param = params[i];
-            auto it = inputShapes.find(param->get_friendly_name());
-            if (it == inputShapes.end())
-                continue;
-            if (param->get_partial_shape().is_dynamic() || param->get_partial_shape() != it->second) {
-                needReshape = true;
-                break;
-            }
-=======
     if (inputShapes.empty()) return OK;
 
     const auto & params = _ngraph_function->get_parameters();
@@ -372,10 +356,9 @@
         if (it == inputShapes.end()) {
             continue;
         }
-        if (param->get_partial_shape().is_dynamic() || param->get_shape() != it->second) {
+            if (param->get_partial_shape().is_dynamic() || param->get_partial_shape() != it->second) {
             needReshape = true;
             break;
->>>>>>> 1f0381e2
         }
     }
 
@@ -406,16 +389,7 @@
 }
 
 void
-<<<<<<< HEAD
-CNNNetworkNGraphImpl::reshape(const std::map<std::string, std::vector<size_t>> & inputShapes) {
-    reshape(ShapeMapToPartialShapeMap(inputShapes));
-}
-
-void
-CNNNetworkNGraphImpl::reshape(const InputPartialShapes & inputShapes) {
-=======
 CNNNetworkNGraphImpl::reshape(const std::map<std::string, ngraph::PartialShape>& inputShapes) {
->>>>>>> 1f0381e2
     OV_ITT_SCOPED_TASK(itt::domains::IE, "CNNNetworkNGraphImpl::reshape");
 
     auto params = _ngraph_function->get_parameters();
