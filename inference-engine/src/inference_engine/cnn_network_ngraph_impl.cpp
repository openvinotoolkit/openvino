// Copyright (C) 2018-2020 Intel Corporation
// SPDX-License-Identifier: Apache-2.0
//

#include "cnn_network_ngraph_impl.hpp"

#include <cpp/ie_cnn_network.h>
#include <ie_common.h>
#include <math.h>

#include <cassert>
#include <map>
#include <memory>
#include <vector>
#include <unordered_set>
#include <ngraph/ngraph.hpp>
#include <ngraph/graph_util.hpp>
#include <ngraph/pass/constant_folding.hpp>
#include <ngraph/pass/manager.hpp>
#include <ngraph/pass/get_output_element_elimination.hpp>
#include <set>
#include <string>

#include <transformations/convert_opset1_to_legacy/convert_one_hot_to_one_hot_ie.hpp>

#include "ngraph_ops/eltwise.hpp"
#include "graph_tools.hpp"
#include "exec_graph_info.hpp"
#include "graph_transformer.h"
#include "ie_util_internal.hpp"
#include "ie_ngraph_utils.hpp"
#include "ie_itt.hpp"
#include "network_serializer.hpp"
#include "generic_ie.hpp"
#include <shape_infer/built-in/ie_built_in_holder.hpp>

using namespace std;
using namespace InferenceEngine;
using details::CNNNetworkNGraphImpl;
using InferenceEngine::details::CNNNetworkNGraphImpl;
using ngraph::Function;

static std::shared_ptr<ngraph::Function> copyFunction(const std::shared_ptr<const ngraph::Function>& func,
<<<<<<< HEAD
                                                      bool constFolding) {
=======
                                                      bool constFolding,
                                                      const std::map<std::string, std::vector<size_t>>& inputShapes) {
    OV_ITT_SCOPED_TASK(itt::domains::IE, "copyFunction");

>>>>>>> f8513d8f
    ::ngraph::op::GenericIE::DisableReshape noReshape(func);
    auto specialized_function = ngraph::clone_function(*func);

    if (constFolding) {
        ngraph::pass::ConstantFolding().run_on_function(specialized_function);
    }
    // TODO: remove this code after the fix on the nGraph side
    ::ngraph::pass::GetOutputElementElimination goe_elimination;
    for (auto n : specialized_function->get_ops()) {
        goe_elimination.run_on_node(n);
    }
    specialized_function->set_friendly_name(func->get_friendly_name());
    return specialized_function;
}

CNNNetwork::CNNNetwork(const std::shared_ptr<ngraph::Function>& graph) {
    OV_ITT_SCOPED_TASK(itt::domains::IE, "CNNNetwork::CNNNetwork");

    if (graph == nullptr) {
        THROW_IE_EXCEPTION << "CNNNetwork was not initialized: 'graph' object is empty";
    }

    // Create CNNNetworkNGraphImpl
    network = std::make_shared<CNNNetworkNGraphImpl>(graph);
    actual = network.get();
    if (actual == nullptr) {
        THROW_IE_EXCEPTION << "CNNNetwork was not initialized.";
    }
}

void CNNNetworkNGraphImpl::createDataForResult(const ::ngraph::Output<::ngraph::Node>& output, const std::string& outName,
                                               DataPtr& ptr) {
    // query shape from ngraph::Parameter output shape and check there are no zeros in it
    SizeVector dims;
    if (output.get_partial_shape().is_static()) {
        dims = output.get_shape();
    }
    for (const auto& dim : dims) {
        if (!dim) THROW_IE_EXCEPTION << outName << " has zero dimension that is not allowable";
    }

    if (ptr) {
        ptr->reshape(dims, ptr->getTensorDesc().getLayout());
    } else {
        const auto precision = details::convertPrecision(output.get_element_type());
        const auto layout = TensorDesc::getLayoutByDims(dims);
        ptr.reset(new Data(outName, {precision, dims, layout}));
    }
}

CNNNetworkNGraphImpl::CNNNetworkNGraphImpl(const std::shared_ptr<Function>& nGraph)
    : _ngraph_function(nGraph) {
    // Restore usual attributes for ICNNNetwork
    auto keep_input_info = [](CNNNetworkNGraphImpl& network, const DataPtr& inData) {
        InputInfo::Ptr info(new InputInfo());
        info->setInputData(inData);
        Precision prc = info->getPrecision();

        // Convert precision into native format (keep element size)
        prc = prc == Precision::Q78
                  ? Precision::I16
                  : prc == Precision::FP16 ? Precision::FP32 : static_cast<Precision::ePrecision>(prc);

        info->setPrecision(prc);
        network.setInputInfo(info);
    };

    // Add shape infer method for old operations which are not included to opset1, opset2 and opset3
    ::ngraph::op::GenericIE::addExtension(_ngraph_function, std::make_shared<ShapeInfer::BuiltInShapeInferHolder>());

    reshape();
    for (const auto& layer : _ngraph_function->get_parameters()) {
        std::string outName = layer->get_friendly_name();
        IE_ASSERT(layer->get_output_size() == 1);  // Parameter as only singly output port

        DataPtr& ptr = _data[outName];
        IE_ASSERT(ptr);  // Data must be allocated after the reshape method

        keep_input_info(*this, ptr);
    }
    for (auto& output : _outputData) {
        // Convert precision into native format. Be consistent with possible conversion to CNNNetwork later.
        if (output.second->getPrecision() == Precision::I64) {
            output.second->setPrecision(Precision::I32);
        } else if (output.second->getPrecision() != Precision::FP32 &&
            output.second->getPrecision() != Precision::I32) {
            output.second->setPrecision(Precision::FP32);
        }
    }
}

CNNNetworkNGraphImpl::CNNNetworkNGraphImpl(const ICNNNetwork& network) {
    if (network.getFunction() == nullptr) {
        THROW_IE_EXCEPTION << "Cannot create CNNNetwork with nGraph from legacy network format!";
    }

    _ngraph_function = copyFunction(network.getFunction(), false);
    InputsDataMap inputs;
    OutputsDataMap outputs;
    network.getInputsInfo(inputs);
    network.getOutputsInfo(outputs);

    for (const auto& outputInfo : outputs) {
        const auto& name = outputInfo.second->getName();
        DataPtr output = std::make_shared<Data>(name, outputInfo.second->getTensorDesc());
        _outputData[name] = output;
        _data[name] = output;
    }
    for (const auto& inputInfo : inputs) {
        InputInfo::Ptr info = std::make_shared<InputInfo>();
        const auto& name = inputInfo.second->getInputData()->getName();
        DataPtr input = std::make_shared<Data>(name, inputInfo.second->getInputData()->getTensorDesc());
        _data[name] = input;
        info->setInputData(input);
        info->getPreProcess() = inputInfo.second->getPreProcess();
        info->setPrecision(inputInfo.second->getPrecision());
        info->setLayout(inputInfo.second->getLayout());
        _inputData[name] = info;
    }
}

void CNNNetworkNGraphImpl::setInputInfo(InputInfo::Ptr data) {
    if (cnnNetwork) cnnNetwork->setInputInfo(data);
    _inputData[data->name()] = data;
}

const std::string& CNNNetworkNGraphImpl::getName() const noexcept {
    if (cnnNetwork) {
        return cnnNetwork->getName();
    }
    return _ngraph_function->get_friendly_name();
}

InputInfo::Ptr CNNNetworkNGraphImpl::getInput(const std::string& inputName) const noexcept {
    if (cnnNetwork) return cnnNetwork->getInput(inputName);
    auto it = _inputData.find(inputName);
    if (it == _inputData.end()) {
        return nullptr;
    }
    return it->second;
}

void CNNNetworkNGraphImpl::getOutputsInfo(OutputsDataMap& out) const noexcept {
    if (cnnNetwork) {
        cnnNetwork->getOutputsInfo(out);
        return;
    }
    out = _outputData;
}

void CNNNetworkNGraphImpl::getInputsInfo(InputsDataMap& inputs) const noexcept {
    if (cnnNetwork) {
        cnnNetwork->getInputsInfo(inputs);
        return;
    }
    inputs = _inputData;
}

size_t CNNNetworkNGraphImpl::layerCount() const noexcept {
    if (cnnNetwork) return cnnNetwork->layerCount();
    return _ngraph_function->get_ops().size();
}

void CNNNetworkNGraphImpl::validate(int version) {
    if (cnnNetwork)
        cnnNetwork->validate();
    else
        _ngraph_function->validate_nodes_and_infer_types();
}

StatusCode CNNNetworkNGraphImpl::addOutput(const std::string& layerName, size_t outputIndex,
                                           ResponseDesc* resp) noexcept {
    OV_ITT_SCOPED_TASK(itt::domains::IE, "CNNNetworkNGraphImpl::addOutput");

    if (cnnNetwork) {
        return cnnNetwork->addOutput(layerName, outputIndex, resp);
    }

    try {
        for (const auto layer : _ngraph_function->get_ops()) {
            if (layer->get_friendly_name() == layerName) {
                auto& results = const_cast<::ngraph::ResultVector&>(_ngraph_function->get_results());
                auto result = make_shared<::ngraph::op::Result>(layer->output(outputIndex));
                results.push_back(result);

                std::string outputName = layerName;
                if (layer->outputs().size() != 1) {
                    outputName += "." + std::to_string(outputIndex);
                }
                if (_data.find(outputName) != _data.end()) {
                    addOutput(outputName);
                    if (cnnNetwork)
                        return cnnNetwork->addOutput(layerName, outputIndex, resp);
                } else {
                    reshape();
                    addOutput(outputName);
                }
                return OK;
            }
        }
    } catch (...) {
        return GENERAL_ERROR;
    }
    return DescriptionBuffer(NOT_FOUND, resp) << "Cannot add output! Layer " << layerName << " wasn't found!";
}

void CNNNetworkNGraphImpl::addOutput(const string& dataName) {
    auto it = _data.find(dataName);
    if (it == _data.end()) {
        THROW_IE_EXCEPTION << "data [" << dataName << "] doesn't exist";
    }
    auto data = it->second;
    assert(data->getName() == dataName);
    _outputData[dataName] = data;
}

size_t CNNNetworkNGraphImpl::getBatchSize() const noexcept {
    // TODO Provide adequate implementation.
    // The original code from CNNNetworkImpl just gets the first input and returns the first dimension.
    // This is not correct in general. We can follow the same semantics, but order of inputs should be
    // guaranteed to be the same.
    if (cnnNetwork) {
        return cnnNetwork->getBatchSize();
    }
    auto params = _ngraph_function->get_parameters();
    if (params.empty() || !params[0]->get_partial_shape().is_static()) return 0;

    auto shape = _ngraph_function->get_parameters()[0]->get_shape();

    // WA: for speech recognition layouts (copy-past from CNNNetwork)
    if (shape.size() == 3 || shape.size() == 1) {
        return 1;
    }
    return shape[0];
}

std::shared_ptr<ngraph::Function> CNNNetworkNGraphImpl::cloneFunction(bool constFolding) const {
    return copyFunction(_ngraph_function, constFolding);
}

void CNNNetworkNGraphImpl::reshape() {
    ResponseDesc desc;

    // Disable reshape for generic nodes
    ::ngraph::op::GenericIE::DisableReshape noReshape(_ngraph_function);
    StatusCode ret = reshape({}, &desc);
    if (ret != OK)
        THROW_IE_EXCEPTION << desc.msg;
}

StatusCode
CNNNetworkNGraphImpl::reshape(const std::map<std::string, std::vector<size_t>>& inputShapes,
                        ResponseDesc* responseDesc) noexcept {
    OV_ITT_SCOPED_TASK(itt::domains::IE, "CNNNetworkNGraphImpl::reshape");

    if (cnnNetwork)
        return cnnNetwork->reshape(inputShapes, responseDesc);
    try {
        auto params = _ngraph_function->get_parameters();

        for (size_t i = 0; i < params.size(); i++) {
            const auto& param = params[i];
            if (inputShapes.find(param->get_friendly_name()) == inputShapes.end())
                continue;
            ::ngraph::PartialShape shape(inputShapes.at(param->get_friendly_name()));
            auto newParam = std::make_shared<::ngraph::op::Parameter>(param->get_element_type(), shape);
            newParam->set_friendly_name(param->get_friendly_name());
            _ngraph_function->replace_parameter(i, newParam);
        }
        _ngraph_function->validate_nodes_and_infer_types();

        {
            auto specialized_ngraph_function = cloneFunction(true);
            // Call this transformation because OneHot IE and nGraph have different output precisions
            {
                OV_ITT_SCOPED_TASK(itt::domains::IE, "CNNNetworkNGraphImpl::ConvertOneHot");
                ::ngraph::pass::Manager manager;
                manager.register_pass<::ngraph::pass::ConvertOneHotToOneHotIEMatcher>()->detect_output_type(specialized_ngraph_function);
                manager.run_passes(specialized_ngraph_function);
            }
            specialized_ngraph_function->validate_nodes_and_infer_types();

#if 0
            for (const auto &op : specialized_ngraph_function->get_ordered_ops()) {
                cout << "[ " <<  op->description() << " ] " << op->get_friendly_name() << endl;
                cout << "    Inputs: ";
                for (const auto &in : op->inputs()) {
                    cout << "[" << in.get_element_type().get_type_name() << "]";
                    if (in.get_partial_shape().is_dynamic()) {
                        cout << "dyn_shape";
                    } else {
                        cout << "{";
                        bool first = true;
                        for (auto i : in.get_shape()) {
                            if (!first) cout << ",";
                            cout << i;
                            first = false;
                        }
                        cout << "} ";
                    }
                }
                cout << endl << "    Outputs: ";
                for (const auto &in : op->outputs()) {
                    cout << "[" << in.get_element_type().get_type_name() << "]";
                    if (in.get_partial_shape().is_dynamic()) {
                        cout << "dyn_shape";
                    } else {
                        cout << "{";
                        bool first = true;
                        for (auto i : in.get_shape()) {
                            if (!first) cout << ",";
                            cout << i;
                            first = false;
                        }
                        cout << "} ";
                    }
                }
                cout << endl;
            }
#endif
            std::unordered_set<std::string> opName;
            for (const auto & layer : specialized_ngraph_function->get_ordered_ops()) {
                if (std::dynamic_pointer_cast<::ngraph::op::Result>(layer)) {
                    IE_ASSERT(layer->inputs().size() == 1);
                    const auto& output = layer->input(0).get_source_output();
                    std::string outName = output.get_node()->get_friendly_name();
                    if (output.get_node()->get_output_size() != 1)
                        outName += "." + std::to_string(output.get_index());
                    addOutput(outName);
                    continue;
                }
                if (opName.find(layer->get_friendly_name()) != opName.end())
                    THROW_IE_EXCEPTION << "All operations in nGraph function should have unique friendly names!";
                opName.insert(layer->get_friendly_name());
                for (const auto& output : layer->outputs()) {
                    std::string outName = layer->get_friendly_name();
                    if (layer->outputs().size() != 1)
                        outName += "." + std::to_string(output.get_index());
                    createDataForResult(output, outName, _data[outName]);
                }
            }
        }
    } catch (std::exception& ex) {
        return DescriptionBuffer(GENERAL_ERROR, responseDesc) << ex.what();
    }

    return OK;
}

StatusCode CNNNetworkNGraphImpl::serialize(const std::string& xmlPath, const std::string& binPath,
                                           ResponseDesc* resp) const noexcept {
    if (!cnnNetwork) {
        // TODO: once Serialization::Serialize supports true IR v10
        // remove this conversion and WA for execution graph
        try {
            bool isExecutionGraph = true;
            for (const auto & op : _ngraph_function->get_ops()) {
                auto & rtInfo = op->get_rt_info();
                if (rtInfo.find(ExecGraphInfoSerialization::PERF_COUNTER) == rtInfo.end()) {
                    isExecutionGraph = false;
                    break;
                }
            }
            if (isExecutionGraph) {
                Serialization::Serialize(xmlPath, binPath, (InferenceEngine::ICNNNetwork&)*this);
                return OK;
            }
        } catch (const InferenceEngineException& e) {
            return DescriptionBuffer(GENERAL_ERROR, resp) << e.what();
        } catch (const std::exception& e) {
            return DescriptionBuffer(UNEXPECTED, resp) << e.what();
        } catch (...) {
            return DescriptionBuffer(UNEXPECTED, resp);
        }
    }

    return DescriptionBuffer(NOT_IMPLEMENTED, resp) << "The serialize for IR v10 is not implemented";
}

StatusCode CNNNetworkNGraphImpl::setBatchSize(size_t size, ResponseDesc* responseDesc) noexcept {
    try {
        if (size == getBatchSize())
            return OK;
        if (!cnnNetwork)
            convertToCNNNetworkImpl();
        return cnnNetwork->setBatchSize(size, responseDesc);
    } catch (std::exception& ex) {
        return DescriptionBuffer(GENERAL_ERROR, responseDesc) << ex.what();
    }
}

StatusCode CNNNetworkNGraphImpl::setBatchSizeReshape(size_t size, ResponseDesc* responseDesc) noexcept {
    if (cnnNetwork)
        return cnnNetwork->setBatchSizeReshape(size, responseDesc);
    try {
        auto original_parameters = _ngraph_function->get_parameters();

        std::map<std::string, std::vector<size_t>> origShapes;
        std::map<std::string, std::vector<size_t>> inShapes;
        for (const auto &parameter : original_parameters) {
            if (parameter->get_partial_shape().is_dynamic())
                THROW_IE_EXCEPTION << "Cannot setBatch! Network contains inputs with dynamic shapes!";
            std::vector<size_t> shape = parameter->get_shape();
            origShapes[parameter->get_friendly_name()] = shape;
            shape[0] = size;
            inShapes[parameter->get_friendly_name()] = shape;
        }
        auto sts = reshape(inShapes, responseDesc);
        if (sts == OK) return OK;
        for (size_t i = 0; i < original_parameters.size(); i++) {
            const auto& param = original_parameters[i];
            if (origShapes.find(param->get_friendly_name()) == origShapes.end())
                continue;
            ::ngraph::PartialShape shape(origShapes.at(param->get_friendly_name()));
            auto newParam = std::make_shared<::ngraph::op::Parameter>(param->get_element_type(), shape);
            newParam->set_friendly_name(param->get_friendly_name());
            _ngraph_function->replace_parameter(i, newParam);
        }
        convertToCNNNetworkImpl();
        return cnnNetwork->setBatchSize(size, responseDesc);
    } catch (std::exception& ex) {
        return DescriptionBuffer(GENERAL_ERROR, responseDesc) << ex.what();
    }
}

void CNNNetworkNGraphImpl::convertToCNNNetworkImpl() {
    OV_ITT_SCOPED_TASK(itt::domains::IE, "CNNNetworkNGraphImpl::convertToCNNNetworkImpl");
    if (!cnnNetwork)
        cnnNetwork = std::make_shared<details::CNNNetworkImpl>(*this);
}<|MERGE_RESOLUTION|>--- conflicted
+++ resolved
@@ -41,14 +41,9 @@
 using ngraph::Function;
 
 static std::shared_ptr<ngraph::Function> copyFunction(const std::shared_ptr<const ngraph::Function>& func,
-<<<<<<< HEAD
                                                       bool constFolding) {
-=======
-                                                      bool constFolding,
-                                                      const std::map<std::string, std::vector<size_t>>& inputShapes) {
     OV_ITT_SCOPED_TASK(itt::domains::IE, "copyFunction");
 
->>>>>>> f8513d8f
     ::ngraph::op::GenericIE::DisableReshape noReshape(func);
     auto specialized_function = ngraph::clone_function(*func);
 
