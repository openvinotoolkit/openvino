--- conflicted
+++ resolved
@@ -36,22 +36,12 @@
                            << node.offset_debug();
     std::string str_value = std::string(attr.value());
     std::size_t idx = 0;
-<<<<<<< HEAD
-    int int_value;
-    if (!is_bool_value(str_value, int_value)) {
-        int_value = std::stoi(str_value, &idx, 10);
-    }
+    int int_value = std::stoi(str_value, &idx, 10);
+//mnosov: TODO - commented out according to rebase
 //    if (idx != str_value.length())
-//        THROW_IE_EXCEPTION << "node <" << node.name() << "> has attribute \"" << str << "\" = \"" << str_value
+//        IE_THROW() << "node <" << node.name() << "> has attribute \"" << str << "\" = \"" << str_value
 //                           << "\" which is not an integer"
 //                           << " at offset " << node.offset_debug();
-=======
-    int int_value = std::stoi(str_value, &idx, 10);
-    if (idx != str_value.length())
-        IE_THROW() << "node <" << node.name() << "> has attribute \"" << str << "\" = \"" << str_value
-                           << "\" which is not an integer"
-                           << " at offset " << node.offset_debug();
->>>>>>> 2bed9c92
     return int_value;
 }
 
@@ -92,22 +82,12 @@
                            << node.offset_debug();
     std::string str_value = std::string(attr.value());
     std::size_t idx = 0;
-<<<<<<< HEAD
-    long long int_value;
-    if (!is_bool_value(str_value, int_value)) {
-        int_value = std::stoll(str_value, &idx, 10);
-    }
+    long long int_value = std::stoll(str_value, &idx, 10);
+// TODO: mnosov: commented out according to rebase
 //    if (idx != str_value.length() || int_value < 0 || int_value > (std::numeric_limits<unsigned int>::max)())
-//        THROW_IE_EXCEPTION << "node <" << node.name() << "> has attribute \"" << str << "\" = \"" << str_value
+//        IE_THROW() << "node <" << node.name() << "> has attribute \"" << str << "\" = \"" << str_value
 //                           << "\" which is not an unsigned integer"
 //                           << " at offset " << node.offset_debug();
-=======
-    long long int_value = std::stoll(str_value, &idx, 10);
-    if (idx != str_value.length() || int_value < 0 || int_value > (std::numeric_limits<unsigned int>::max)())
-        IE_THROW() << "node <" << node.name() << "> has attribute \"" << str << "\" = \"" << str_value
-                           << "\" which is not an unsigned integer"
-                           << " at offset " << node.offset_debug();
->>>>>>> 2bed9c92
     return static_cast<unsigned int>(int_value);
 }
 
