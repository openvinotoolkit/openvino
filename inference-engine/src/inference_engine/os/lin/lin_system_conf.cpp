--- conflicted
+++ resolved
@@ -6,11 +6,8 @@
 #include <map>
 #include <string>
 #include <vector>
-<<<<<<< HEAD
-=======
 #include <iostream>
 #include <numeric>
->>>>>>> 768aec9d
 #include <sched.h>
 
 #include "ie_common.h"
