// Copyright (C) 2018-2020 Intel Corporation
// SPDX-License-Identifier: Apache-2.0
//

/**
 * @brief A file containing ngraph implementation of public ICNNNetwork interface
 * @file cnn_network_ngraph_impl.hpp
 */

#pragma once

#include <algorithm>
#include <functional>
#include <ie_icnn_network.hpp>
#include <map>
#include <memory>
#include <ngraph/attribute_visitor.hpp>
#include <ngraph/function.hpp>
#include <ngraph/node.hpp>
#include <string>
#include <vector>

#include "cnn_network_impl.hpp"
#include "description_buffer.hpp"
#include "ie_api.h"
#include "ie_blob.h"
#include "ie_common.h"
#include "ie_data.h"
#include "ie_input_info.hpp"

namespace InferenceEngine {
namespace ShapeInfer {
class Reshaper;

using ReshaperPtr = std::shared_ptr<Reshaper>;
}  // namespace ShapeInfer

namespace details {

IE_SUPPRESS_DEPRECATED_START

/**
 * @brief Ngraph-based implementation of the ICNNNetwork interface.
 */
class INFERENCE_ENGINE_API_CLASS(CNNNetworkNGraphImpl): public ICNNNetwork {
public:
    CNNNetworkNGraphImpl(const std::shared_ptr<::ngraph::Function>& nGraph);
    ~CNNNetworkNGraphImpl() override;

    void getOutputsInfo(std::map<std::string, DataPtr>& out) const noexcept override;

    void getInputsInfo(InputsDataMap& inputs) const noexcept override;

    InputInfo::Ptr getInput(const std::string& inputName) const noexcept override;
    const std::string& getName() const noexcept override;

    size_t layerCount() const noexcept override;

    void setInputInfo(InputInfo::Ptr data);

    std::shared_ptr<ICNNNetwork> getCNNNetwork();

<<<<<<< HEAD
    INFERENCE_ENGINE_DEPRECATED("Use ngraph::Function directly")
    StatusCode getLayerByName(const char* layerName, CNNLayerPtr& out, ResponseDesc* resp) const noexcept override;
=======
    // This method is not really implemented; don't call it
    INFERENCE_ENGINE_DEPRECATED("Use ngraph::Function directly")
    void addLayer(const CNNLayerPtr& layer) noexcept override;
>>>>>>> 3a9db885

    // public version
    StatusCode setBatchSize(size_t size, ResponseDesc* responseDesc) noexcept override;

    // for internal usage (e.g. setBatch via reshape in tests)
    StatusCode setBatchSizeReshape(size_t size, ResponseDesc* responseDesc) noexcept;

    size_t getBatchSize() const noexcept override;

    StatusCode addOutput(const std::string& layerName, size_t outputIndex, ResponseDesc* resp) noexcept override;

    void addOutput(const std::string& dataName);

    void Release() noexcept override {
        delete this;
    }

    std::shared_ptr<const ::ngraph::Function> getFunction() const noexcept override {
        return !cnnNetwork ? _ngraph_function : nullptr;
    }
    std::shared_ptr<::ngraph::Function> getFunction() noexcept override {
        return !cnnNetwork ? _ngraph_function : nullptr;
    }

    virtual void validate(int = 10);

    StatusCode reshape(const std::map<std::string, std::vector<size_t>>& inputShapes,
                       ResponseDesc* resp) noexcept override;

    StatusCode serialize(const std::string& xmlPath, const std::string& binPath, ResponseDesc* resp) const
        noexcept override;

    void convertToCNNNetworkImpl();
protected:
    std::shared_ptr<::ngraph::Function> _ngraph_function;
    virtual std::shared_ptr<::ngraph::Function> cloneFunction(bool constFolding = false, const std::map<std::string,
            std::vector<size_t>>& inputShapes = {}) const;
private:
    std::map<std::string, DataPtr> _data;
    InferenceEngine::InputsDataMap _inputData;
    std::map<std::string, DataPtr> _outputData;
    std::shared_ptr<CNNNetworkImpl> cnnNetwork;

    /**
     * @brief Create DataPtr for nGraph operation
     *
     * @param output output port from nGraph op
     * @param outName name for DataPtr
     * @param ptr reference to new DataPtr
     */
    void createDataForResult(const ::ngraph::Output<::ngraph::Node>& output, const std::string& outName, DataPtr& ptr);

    friend INFERENCE_ENGINE_API_CPP(std::shared_ptr<CNNNetworkImpl>)
    convertFunctionToICNNNetwork(const std::shared_ptr<const ::ngraph::Function>& graph,
                                 const ICNNNetwork& nGraphImpl, bool keep_constant_inputs);


    /**
     * @brief Reshape on the same shape
     */
    void reshape();
};

class TINGraphBody : public CNNNetworkNGraphImpl {
public:
    explicit TINGraphBody(const std::shared_ptr<::ngraph::Function>& func): CNNNetworkNGraphImpl(func) {}

protected:
    std::shared_ptr<::ngraph::Function> cloneFunction(bool constFolding, const std::map<std::string, std::vector<size_t>>& inputShapes) const override {
        return _ngraph_function;
    }
};

/**
 * @brief Special derived class of Data which converts CNNNetworkNGraphImpl to CNNLayer-based representation
 * in case if a user called Data::getCreatorLayer or Data::getInputTo
 */
class NGraphData : public Data {
public:
    using Ptr = std::shared_ptr<NGraphData>;

    NGraphData(CNNNetworkNGraphImpl* network, const std::string& name, const TensorDesc& desc)
        : Data(name, desc), network(network) {}

    void reset() {
        network = nullptr;
    }

    CNNLayerWeakPtr& getCreatorLayer() override {
        if (Data::getCreatorLayer().lock() == nullptr && network != nullptr) {
            network->convertToCNNNetworkImpl();
        }
        return Data::getCreatorLayer();
    }

    std::map<std::string, CNNLayerPtr>& getInputTo() override {
        if (Data::getInputTo().empty() && network != nullptr) {
            network->convertToCNNNetworkImpl();
        }

        return Data::getInputTo();
    }

private:
    CNNNetworkNGraphImpl* network;
};

IE_SUPPRESS_DEPRECATED_END

typedef std::shared_ptr<CNNNetworkNGraphImpl> CNNNetworkNGraphImplPtr;
}  // namespace details
}  // namespace InferenceEngine<|MERGE_RESOLUTION|>--- conflicted
+++ resolved
@@ -37,8 +37,6 @@
 
 namespace details {
 
-IE_SUPPRESS_DEPRECATED_START
-
 /**
  * @brief Ngraph-based implementation of the ICNNNetwork interface.
  */
@@ -59,15 +57,6 @@
     void setInputInfo(InputInfo::Ptr data);
 
     std::shared_ptr<ICNNNetwork> getCNNNetwork();
-
-<<<<<<< HEAD
-    INFERENCE_ENGINE_DEPRECATED("Use ngraph::Function directly")
-    StatusCode getLayerByName(const char* layerName, CNNLayerPtr& out, ResponseDesc* resp) const noexcept override;
-=======
-    // This method is not really implemented; don't call it
-    INFERENCE_ENGINE_DEPRECATED("Use ngraph::Function directly")
-    void addLayer(const CNNLayerPtr& layer) noexcept override;
->>>>>>> 3a9db885
 
     // public version
     StatusCode setBatchSize(size_t size, ResponseDesc* responseDesc) noexcept override;
@@ -141,6 +130,8 @@
     }
 };
 
+IE_SUPPRESS_DEPRECATED_START
+
 /**
  * @brief Special derived class of Data which converts CNNNetworkNGraphImpl to CNNLayer-based representation
  * in case if a user called Data::getCreatorLayer or Data::getInputTo
