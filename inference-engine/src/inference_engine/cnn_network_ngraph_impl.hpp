// Copyright (C) 2018-2020 Intel Corporation
// SPDX-License-Identifier: Apache-2.0
//

/**
 * @brief A file containing ngraph implementation of public ICNNNetwork interface
 * @file cnn_network_ngraph_impl.hpp
 */

#pragma once

#include <algorithm>
#include <functional>
#include <map>
#include <memory>
#include <string>
#include <vector>

#include <ngraph/attribute_visitor.hpp>
#include <ngraph/function.hpp>
#include <ngraph/node.hpp>

#include <ie_icnn_network.hpp>
#include "description_buffer.hpp"
#include "ie_api.h"
#include "ie_blob.h"
#include "ie_common.h"
#include "ie_data.h"
#include "ie_input_info.hpp"
#include "ie_extension.h"

namespace InferenceEngine {
namespace details {

/**
 * @brief Ngraph-based implementation of the ICNNNetwork interface.
 */
class INFERENCE_ENGINE_API_CLASS(CNNNetworkNGraphImpl): public ICNNNetwork {
public:
    CNNNetworkNGraphImpl(const std::shared_ptr<::ngraph::Function>& nGraph,
                         const std::vector<IExtensionPtr>& exts = {});
    CNNNetworkNGraphImpl(const ICNNNetwork& nGraph);
    ~CNNNetworkNGraphImpl() override = default;

    void getOutputsInfo(std::map<std::string, DataPtr>& out) const noexcept override;

    void getInputsInfo(InputsDataMap& inputs) const noexcept override;

    InputInfo::Ptr getInput(const std::string& inputName) const noexcept override;
    const std::string& getName() const noexcept override;

    size_t layerCount() const noexcept override;

    void setInputInfo(InputInfo::Ptr data);

    // public version
    StatusCode setBatchSize(size_t size, ResponseDesc* responseDesc) noexcept override;

    size_t getBatchSize() const noexcept override;

    StatusCode addOutput(const std::string& layerName, size_t outputIndex, ResponseDesc* resp) noexcept override;

    void addOutput(const ::ngraph::Output<::ngraph::Node> & dataName);

    void Release() noexcept override {
        delete this;
    }

    std::shared_ptr<const ::ngraph::Function> getFunction() const noexcept override {
        return _ngraph_function;
    }
    std::shared_ptr<::ngraph::Function> getFunction() noexcept override {
        return _ngraph_function;
    }

    virtual void validate(int = 10);

    StatusCode reshape(const std::map<std::string, std::vector<size_t>>& inputShapes,
                       ResponseDesc* resp) noexcept override;

    StatusCode serialize(const std::string& xmlPath, const std::string& binPath, ResponseDesc* resp) const
        noexcept override;

    // used by convertFunctionToICNNNetwork from legacy library
    std::map<std::string, DataPtr> _data;
protected:
    virtual std::shared_ptr<::ngraph::Function> cloneFunction(bool constFolding = false) const;
    std::shared_ptr<::ngraph::Function> _ngraph_function;

private:
    InferenceEngine::InputsDataMap _inputData;
    std::map<std::string, DataPtr> _outputData;
<<<<<<< HEAD
    std::shared_ptr<CNNNetworkImpl> cnnNetwork;
    const std::vector<IExtensionPtr> _ie_extensions;
=======
>>>>>>> 6fec6386

    /**
     * @brief Create DataPtr for nGraph operation
     *
     * @param output output port from nGraph op
     * @param outName name for DataPtr
     * @param ptr reference to new DataPtr
     */
    void createDataForResult(const ::ngraph::Output<::ngraph::Node>& output, const std::string& outName, DataPtr& ptr);

    /**
     * @brief Reshape on the same shape
     */
    void reshape();
    void reshape(const std::map<std::string, std::vector<size_t>>& inputShapes);
};

class TINGraphBody : public CNNNetworkNGraphImpl {
public:
    explicit TINGraphBody(const std::shared_ptr<::ngraph::Function>& func): CNNNetworkNGraphImpl(func) {}

protected:
    std::shared_ptr<::ngraph::Function> cloneFunction(bool constFolding) const override {
        return _ngraph_function;
    }
};

}  // namespace details
}  // namespace InferenceEngine<|MERGE_RESOLUTION|>--- conflicted
+++ resolved
@@ -90,11 +90,7 @@
 private:
     InferenceEngine::InputsDataMap _inputData;
     std::map<std::string, DataPtr> _outputData;
-<<<<<<< HEAD
-    std::shared_ptr<CNNNetworkImpl> cnnNetwork;
     const std::vector<IExtensionPtr> _ie_extensions;
-=======
->>>>>>> 6fec6386
 
     /**
      * @brief Create DataPtr for nGraph operation
