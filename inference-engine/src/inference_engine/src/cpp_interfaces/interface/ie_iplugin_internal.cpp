// Copyright (C) 2018-2021 Intel Corporation
// SPDX-License-Identifier: Apache-2.0
//

/**
 * @brief Inference Engine plugin API wrapper, to be used by particular implementors
 * @file ie_iplugin_internal.hpp
 */

#include "cpp_interfaces/interface/ie_iplugin_internal.hpp"

#include <fstream>
#include <istream>
#include <map>
#include <memory>
#include <string>

#include "blob_factory.hpp"
#include "exec_graph_info.hpp"
#include "ie_icore.hpp"
#include "ie_iextension.h"
#include "ie_input_info.hpp"
#include "ie_ngraph_utils.hpp"
#include "ie_parameter.hpp"

namespace InferenceEngine {

PreProcessInfo copyPreProcess(const PreProcessInfo& from) {
    PreProcessInfo to = from;
    if (from.getMeanVariant() == MEAN_IMAGE) {
        for (size_t i = 0; i < from.getNumberOfChannels(); i++) {
            auto& from_blob = from[i]->meanData;
            auto to_blob = make_blob_with_precision(from[i]->meanData->getTensorDesc());
            to_blob->allocate();
            ie_memcpy(to_blob->buffer(), to_blob->byteSize(), from_blob->cbuffer(), from_blob->byteSize());

            to.setMeanImageForChannel(to_blob, i);
        }
    }
    return to;
}

InputsDataMap copyInfo(const InputsDataMap& networkInputs) {
    InputsDataMap _networkInputs;
    for (const auto& it : networkInputs) {
        InputInfo::Ptr newPtr;
        if (it.second) {
            newPtr = std::make_shared<InputInfo>();
            newPtr->getPreProcess() = it.second->getPreProcess();
            newPtr->setInputData(std::make_shared<Data>(*it.second->getInputData()));
        }
        _networkInputs.emplace(it.first, newPtr);
    }
    return _networkInputs;
}

OutputsDataMap copyInfo(const OutputsDataMap& networkOutputs) {
    OutputsDataMap _networkOutputs;
    for (const auto& it : networkOutputs) {
        DataPtr newData;
        if (it.second) {
            newData = std::make_shared<Data>(*it.second);
        }
        _networkOutputs.emplace(it.first, newData);
    }
    return _networkOutputs;
}

void IInferencePlugin::VersionStore::copyFrom(const Version& v) {
    _dsc = v.description;
    _buildNumber = v.buildNumber;
    description = _dsc.c_str();
    buildNumber = _buildNumber.c_str();
    apiVersion = v.apiVersion;
}

IInferencePlugin::VersionStore::VersionStore(const Version& v) {
    copyFrom(v);
}

IInferencePlugin::VersionStore& IInferencePlugin::VersionStore::operator=(const VersionStore& v) {
    if (&v != this) {
        copyFrom(v);
    }
    return *this;
}

void IInferencePlugin::SetVersion(const Version& version) {
    _version = VersionStore(version);
}

const Version& IInferencePlugin::GetVersion() const {
    return _version;
}

std::string IInferencePlugin::GetName() const noexcept {
    return _pluginName;
}

void IInferencePlugin::SetName(const std::string& pluginName) noexcept {
    _pluginName = pluginName;
}

std::shared_ptr<IExecutableNetworkInternal> IInferencePlugin::LoadNetwork(
    const CNNNetwork& network,
    const std::map<std::string, std::string>& config) {
    return LoadNetwork(network, config, nullptr);
}

template <typename T>
std::map<std::string, std::shared_ptr<const T>> const_map_cast(const std::map<std::string, std::shared_ptr<T>>& map) {
    std::map<std::string, std::shared_ptr<const T>> res;
    for (auto&& v : map)
        res.emplace(v.first, std::const_pointer_cast<const T>(v.second));
    return res;
}

std::shared_ptr<IExecutableNetworkInternal> IInferencePlugin::LoadNetwork(
    const CNNNetwork& network,
    const std::map<std::string, std::string>& config,
    const std::shared_ptr<RemoteContext>& context) {
    std::shared_ptr<IExecutableNetworkInternal> impl;
    if (nullptr == context) {
        impl = LoadExeNetworkImpl(network, config);
    } else {
        impl = LoadExeNetworkImpl(network, context, config);
    }

    SetExeNetworkInfo(impl, const_map_cast(network.getInputsInfo()), const_map_cast(network.getOutputsInfo()));
    auto function = network.getFunction();
    if (function) {
        SetExeNetworkInfo(impl, std::const_pointer_cast<ov::Function>(function));
    }

    return impl;
}

std::shared_ptr<IExecutableNetworkInternal> IInferencePlugin::LoadNetwork(
    const std::string& modelPath,
    const std::map<std::string, std::string>& config) {
    auto cnnNet = GetCore()->ReadNetwork(modelPath, std::string());
    return GetCore()->LoadNetwork(cnnNet, GetName(), config)._ptr;
}

void IInferencePlugin::AddExtension(const std::shared_ptr<IExtension>&) {
    IE_THROW(NotImplemented);
}

void IInferencePlugin::SetConfig(const std::map<std::string, std::string>&) {
    IE_THROW(NotImplemented);
}

Parameter IInferencePlugin::GetConfig(const std::string&, const std::map<std::string, Parameter>&) const {
    IE_THROW(NotImplemented);
}

Parameter IInferencePlugin::GetMetric(const std::string&, const std::map<std::string, Parameter>&) const {
    IE_THROW(NotImplemented);
}

std::shared_ptr<RemoteContext> IInferencePlugin::CreateContext(const ParamMap&) {
    IE_THROW(NotImplemented);
}

std::shared_ptr<RemoteContext> IInferencePlugin::GetDefaultContext(const ParamMap&) {
    IE_THROW(NotImplemented);
}

std::shared_ptr<IExecutableNetworkInternal> IInferencePlugin::ImportNetwork(
    const std::string& modelFileName,
    const std::map<std::string, std::string>& config) {
    std::ifstream blobFile(modelFileName, std::ios::binary);

    if (!blobFile.is_open()) {
        IE_THROW(NetworkNotRead);
    }

    return ImportNetwork(blobFile, config);
}

std::shared_ptr<IExecutableNetworkInternal> IInferencePlugin::ImportNetwork(
    std::istream& networkModel,
    const std::map<std::string, std::string>& config) {
    IE_THROW(NotImplemented);
}

std::shared_ptr<IExecutableNetworkInternal> IInferencePlugin::ImportNetwork(
    std::istream& networkModel,
    const std::shared_ptr<RemoteContext>& context,
    const std::map<std::string, std::string>& config) {
    IE_THROW(NotImplemented);
}

void IInferencePlugin::SetCore(std::weak_ptr<ICore> core) {
    IE_ASSERT(!core.expired());
    _core = core;
}

std::shared_ptr<ICore> IInferencePlugin::GetCore() const noexcept {
    return _core.lock();
}

QueryNetworkResult IInferencePlugin::QueryNetwork(const CNNNetwork& network,
                                                  const std::map<std::string, std::string>& config) const {
    IE_THROW(NotImplemented);
}

std::shared_ptr<IExecutableNetworkInternal> IInferencePlugin::LoadExeNetworkImpl(
    const CNNNetwork&,
    const std::map<std::string, std::string>&) {
    IE_THROW(NotImplemented);
}

std::shared_ptr<IExecutableNetworkInternal> IInferencePlugin::LoadExeNetworkImpl(
    const CNNNetwork&,
    const std::shared_ptr<RemoteContext>&,
    const std::map<std::string, std::string>&) {
    IE_THROW(NotImplemented);
}

void IInferencePlugin::SetExeNetworkInfo(const std::shared_ptr<IExecutableNetworkInternal>& exeNetwork,
                                         const ConstInputsDataMap& inputs,
                                         const ConstOutputsDataMap& outputs) {
    IE_ASSERT(exeNetwork != nullptr);
    // Set inputs/outputs and pointer to plugin manually here
    exeNetwork->setNetworkInputs(copyInfo(constMapCast(inputs)));
    exeNetwork->setNetworkOutputs(copyInfo(constMapCast(outputs)));

    ov::ParameterVector parameters;
    ov::ResultVector results;
    std::vector<ngraph::Output<ngraph::Node>> node_outputs;

    for (auto&& input : inputs) {
        auto tensor_desc = input.second->getTensorDesc();
        auto dims = tensor_desc.getDims();
        parameters.push_back(
            std::make_shared<ov::op::v0::Parameter>(details::convertPrecision(tensor_desc.getPrecision()),
                                                    std::vector<ov::Dimension>{dims.begin(), dims.end()}));
        parameters.back()->set_friendly_name(input.first);
        node_outputs.push_back(parameters.back()->output(0));
    }

    auto node = std::make_shared<ExecGraphInfoSerialization::ExecutionNode>(node_outputs, outputs.size());

    int i = 0;
    for (auto&& output : outputs) {
        auto tensor_desc = output.second->getTensorDesc();
        auto dims = tensor_desc.getDims();
        node->set_output_type(i,
                              details::convertPrecision(tensor_desc.getPrecision()),
                              std::vector<ov::Dimension>{dims.begin(), dims.end()});
        results.push_back(std::make_shared<ngraph::op::v0::Result>(node->output(i)));
        ++i;
    }
    exeNetwork->SetPointerToPlugin(shared_from_this());
}

void IInferencePlugin::SetExeNetworkInfo(const std::shared_ptr<IExecutableNetworkInternal>& exeNetwork,
                                         const std::shared_ptr<ov::Function>& function) {
    OPENVINO_ASSERT(exeNetwork != nullptr);
    OPENVINO_ASSERT(function != nullptr);

<<<<<<< HEAD
    std::vector<std::shared_ptr<const ov::Node>> const_params;
    std::vector<std::shared_ptr<const ov::Node>> const_results;

    for (const auto& param : function->get_parameters()) {
        auto new_param = param->copy_with_new_inputs({});
        new_param->set_friendly_name(param->get_friendly_name());
        const_params.emplace_back(std::const_pointer_cast<const ov::Node>(new_param));
    }
    for (const auto& result : function->get_results()) {
        auto fake_param = std::make_shared<ov::op::v0::Parameter>(result->get_output_element_type(0),
                                                                  result->get_output_partial_shape(0));
        auto new_result = result->copy_with_new_inputs({fake_param});
        new_result->set_friendly_name(result->get_friendly_name());
        const_results.emplace_back(std::const_pointer_cast<const ov::Node>(new_result));
=======
    ov::ParameterVector parameters;
    ov::ResultVector results;
    ov::NodeVector nodes;

    std::map<ngraph::Output<ngraph::Node>, ngraph::Output<ngraph::Node>> output_map;

    for (auto&& node : function->get_ordered_ops()) {
        ngraph::Node* new_node = nullptr;
        if (ngraph::is_type<ov::op::v0::Parameter>(node)) {
            parameters.push_back(std::static_pointer_cast<ov::op::v0::Parameter>(node->clone_with_new_inputs({})));
            for (std::size_t i = 0; i < node->outputs().size(); ++i) {
                output_map.emplace(node->output(i), parameters.back()->output(i));
            }
            new_node = parameters.back().get();
        } else {
            std::vector<ngraph::Output<ngraph::Node>> outputs;
            for (auto&& input : node->inputs()) {
                outputs.emplace_back(output_map.at(input.get_source_output()));
            }
            if (ngraph::is_type<ov::op::v0::Result>(node)) {
                results.push_back(
                    std::static_pointer_cast<ngraph::op::v0::Result>(node->clone_with_new_inputs(outputs)));
                new_node = results.back().get();
            } else {
                nodes.push_back(
                    std::make_shared<ExecGraphInfoSerialization::ExecutionNode>(outputs, node->outputs().size()));
                new_node = nodes.back().get();
                for (std::size_t i = 0; i < node->outputs().size(); ++i) {
                    auto output = node->output(i);
                    output_map.emplace(output, nodes.back()->output(i));
                    new_node->set_output_type(i, output.get_element_type(), output.get_partial_shape());
                }
            }
        }
        IE_ASSERT(new_node != nullptr);
        new_node->set_friendly_name(node->get_friendly_name());
        new_node->get_rt_info()[ExecGraphInfoSerialization::PERF_COUNTER] =
            std::make_shared<::ngraph::VariantWrapper<std::string>>("not_executed");
        new_node->get_rt_info()[ExecGraphInfoSerialization::ORIGINAL_NAMES] =
            std::make_shared<::ngraph::VariantWrapper<std::string>>(node->get_friendly_name());
>>>>>>> cfe18d28
    }

    exeNetwork->setInputs(const_params);
    exeNetwork->setOutputs(const_results);
    exeNetwork->SetPointerToPlugin(shared_from_this());
}

}  //  namespace InferenceEngine<|MERGE_RESOLUTION|>--- conflicted
+++ resolved
@@ -260,7 +260,6 @@
     OPENVINO_ASSERT(exeNetwork != nullptr);
     OPENVINO_ASSERT(function != nullptr);
 
-<<<<<<< HEAD
     std::vector<std::shared_ptr<const ov::Node>> const_params;
     std::vector<std::shared_ptr<const ov::Node>> const_results;
 
@@ -275,48 +274,6 @@
         auto new_result = result->copy_with_new_inputs({fake_param});
         new_result->set_friendly_name(result->get_friendly_name());
         const_results.emplace_back(std::const_pointer_cast<const ov::Node>(new_result));
-=======
-    ov::ParameterVector parameters;
-    ov::ResultVector results;
-    ov::NodeVector nodes;
-
-    std::map<ngraph::Output<ngraph::Node>, ngraph::Output<ngraph::Node>> output_map;
-
-    for (auto&& node : function->get_ordered_ops()) {
-        ngraph::Node* new_node = nullptr;
-        if (ngraph::is_type<ov::op::v0::Parameter>(node)) {
-            parameters.push_back(std::static_pointer_cast<ov::op::v0::Parameter>(node->clone_with_new_inputs({})));
-            for (std::size_t i = 0; i < node->outputs().size(); ++i) {
-                output_map.emplace(node->output(i), parameters.back()->output(i));
-            }
-            new_node = parameters.back().get();
-        } else {
-            std::vector<ngraph::Output<ngraph::Node>> outputs;
-            for (auto&& input : node->inputs()) {
-                outputs.emplace_back(output_map.at(input.get_source_output()));
-            }
-            if (ngraph::is_type<ov::op::v0::Result>(node)) {
-                results.push_back(
-                    std::static_pointer_cast<ngraph::op::v0::Result>(node->clone_with_new_inputs(outputs)));
-                new_node = results.back().get();
-            } else {
-                nodes.push_back(
-                    std::make_shared<ExecGraphInfoSerialization::ExecutionNode>(outputs, node->outputs().size()));
-                new_node = nodes.back().get();
-                for (std::size_t i = 0; i < node->outputs().size(); ++i) {
-                    auto output = node->output(i);
-                    output_map.emplace(output, nodes.back()->output(i));
-                    new_node->set_output_type(i, output.get_element_type(), output.get_partial_shape());
-                }
-            }
-        }
-        IE_ASSERT(new_node != nullptr);
-        new_node->set_friendly_name(node->get_friendly_name());
-        new_node->get_rt_info()[ExecGraphInfoSerialization::PERF_COUNTER] =
-            std::make_shared<::ngraph::VariantWrapper<std::string>>("not_executed");
-        new_node->get_rt_info()[ExecGraphInfoSerialization::ORIGINAL_NAMES] =
-            std::make_shared<::ngraph::VariantWrapper<std::string>>(node->get_friendly_name());
->>>>>>> cfe18d28
     }
 
     exeNetwork->setInputs(const_params);
