--- conflicted
+++ resolved
@@ -14,15 +14,7 @@
 namespace InferenceEngine {
 namespace itt {
 namespace domains {
-<<<<<<< HEAD
-OV_ITT_DOMAIN(IE);
 OV_ITT_DOMAIN(IE_LT);
-OV_ITT_DOMAIN(IE_RT);
-}  // namespace domains
-}  // namespace itt
-}  // namespace InferenceEngine
-=======
-    OV_ITT_DOMAIN(IE_LT);
 }  // namespace domains
 }  // namespace itt
 }  // namespace InferenceEngine
@@ -30,9 +22,8 @@
 namespace ov {
 namespace itt {
 namespace domains {
-    OV_ITT_DOMAIN(IE);
-    OV_ITT_DOMAIN(IE_RT);
+OV_ITT_DOMAIN(IE);
+OV_ITT_DOMAIN(IE_RT);
 }  // namespace domains
 }  // namespace itt
-}  // namespace ov
->>>>>>> 565627a4
+}  // namespace ov