--- conflicted
+++ resolved
@@ -74,11 +74,8 @@
             IE_THROW() << outName << " has zero dimension which is not allowed";
     }
 
-<<<<<<< HEAD
     IE_SUPPRESS_DEPRECATED_START
-=======
     const Layout rankLayout = rank < 0 ? Layout::BLOCKED : TensorDesc::getLayoutByRank(rank);
->>>>>>> a1ee7dca
     if (ptr) {
         const auto origLayout = ptr->getTensorDesc().getLayout();
         const auto layout = isCompatible(rank, origLayout) ? origLayout : rankLayout;
