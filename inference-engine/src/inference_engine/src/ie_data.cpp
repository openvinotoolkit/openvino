--- conflicted
+++ resolved
@@ -77,7 +77,6 @@
     _impl = std::make_shared<Impl>();
 }
 
-<<<<<<< HEAD
 Data::Data(const std::string& name, const TensorDesc& desc): name(name), userObject({0}), tensorDesc(desc), pShape(desc.getDims()) {
     _impl = std::make_shared<Impl>();
 }
@@ -87,9 +86,6 @@
     if (pShape.is_static()) {
         tensorDesc.reshape(pShape.to_shape(), tensorDesc.getLayout());
     }
-=======
-Data::Data(const std::string& name, const TensorDesc& desc) : name(name), userObject({0}), tensorDesc(desc) {
->>>>>>> cc76d389
     _impl = std::make_shared<Impl>();
 }
 
@@ -140,12 +136,7 @@
     }
 }
 
-<<<<<<< HEAD
-Data::Data(const Data& data) :
-    name(data.name), userObject(data.userObject), tensorDesc(data.tensorDesc), pShape(data.pShape) {
-=======
-Data::Data(const Data& data) : name(data.name), userObject(data.userObject), tensorDesc(data.tensorDesc) {
->>>>>>> cc76d389
+Data::Data(const Data& data) : name(data.name), userObject(data.userObject), tensorDesc(data.tensorDesc), pShape(data.pShape) {
     _impl = std::make_shared<Impl>();
     _impl->creatorLayer = data._impl->creatorLayer;
     _impl->inputTo = data._impl->inputTo;
