// Copyright (C) 2018-2021 Intel Corporation
// SPDX-License-Identifier: Apache-2.0
//

#include "ie_core.hpp"

#include <sys/stat.h>

#include <map>
#include <memory>
#include <mutex>
#include <string>
#include <vector>

#include "cnn_network_ngraph_impl.hpp"
#include "compilation_context.hpp"
#include "cpp/ie_cnn_network.h"
#include "cpp/ie_plugin.hpp"
#include "cpp_interfaces/interface/ie_iexecutable_network_internal.hpp"
#include "cpp_interfaces/interface/ie_internal_plugin_config.hpp"
#include "file_utils.h"
#include "ie_cache_guard.hpp"
#include "ie_cache_manager.hpp"
#include "ie_icore.hpp"
#include "ie_itt.hpp"
#include "ie_network_reader.hpp"
#include "ie_ngraph_utils.hpp"
#include "ie_plugin_config.hpp"
#include "ie_remote_context.hpp"
#include "ngraph/graph_util.hpp"
#include "ngraph/ngraph.hpp"
#include "ngraph/opsets/opset.hpp"
#include "ngraph/pass/constant_folding.hpp"
#include "openvino/core/except.hpp"
#include "openvino/op/parameter.hpp"
#include "openvino/op/result.hpp"
#include "openvino/runtime/core.hpp"
#include "openvino/runtime/executable_network.hpp"
#include "openvino/util/file_util.hpp"
#include "openvino/util/shared_object.hpp"
#include "so_extension.hpp"
#include "xml_parse_utils.h"

#ifdef OPENVINO_STATIC_LIBRARY
#    include "ie_plugins.hpp"
#endif

using namespace InferenceEngine::PluginConfigParams;
using namespace std::placeholders;

namespace ov {
namespace runtime {

namespace {

#ifndef OPENVINO_STATIC_LIBRARY

std::string parseXmlConfig(const std::string& xmlFile) {
    std::string xmlConfigFile_ = xmlFile;
    if (xmlConfigFile_.empty()) {
        // register plugins from default plugins.xml config
        ov::util::FilePath xmlConfigFileDefault =
            FileUtils::makePath(ie::getInferenceEngineLibraryPath(), ov::util::to_file_path("plugins.xml"));
        xmlConfigFile_ = ov::util::from_file_path(xmlConfigFileDefault);
    }
    return xmlConfigFile_;
}

#endif

template <typename T>
struct Parsed {
    std::string _deviceName;
    std::map<std::string, T> _config;
};

template <typename T = ie::Parameter>
Parsed<T> parseDeviceNameIntoConfig(const std::string& deviceName, const std::map<std::string, T>& config = {}) {
    auto config_ = config;
    auto deviceName_ = deviceName;
    if (deviceName_.find("HETERO:") == 0) {
        deviceName_ = "HETERO";
        config_["TARGET_FALLBACK"] = deviceName.substr(7);
    } else if (deviceName_.find("MULTI:") == 0) {
        deviceName_ = "MULTI";
        config_[ie::MultiDeviceConfigParams::KEY_MULTI_DEVICE_PRIORITIES] = deviceName.substr(6);
    } else if (deviceName.find("AUTO") == 0) {
        deviceName_ = "AUTO";
        if (deviceName.find("AUTO:") == 0) {
            config_[ie::MultiDeviceConfigParams::KEY_MULTI_DEVICE_PRIORITIES] =
                deviceName.substr(std::string("AUTO:").size());
        }
    } else {
        if (deviceName_.empty()) {
            deviceName_ = "AUTO";
        }
        ie::DeviceIDParser parser(deviceName_);
        deviceName_ = parser.getDeviceName();
        std::string deviceIDLocal = parser.getDeviceID();

        if (!deviceIDLocal.empty()) {
            config_[KEY_DEVICE_ID] = deviceIDLocal;
        }
    }
    return {deviceName_, config_};
}

ie::Parameter copyParameterValue(const ie::Parameter& value) {
    if (value.is<bool>()) {
        return {value.as<bool>()};
    } else if (value.is<int>()) {
        return {value.as<int>()};
    } else if (value.is<unsigned int>()) {
        return {value.as<unsigned int>()};
    } else if (value.is<float>()) {
        return {value.as<float>()};
    } else if (value.is<std::string>()) {
        return {value.as<std::string>()};
    } else if (value.is<std::vector<std::string>>()) {
        return {value.as<std::vector<std::string>>()};
    } else if (value.is<std::vector<int>>()) {
        return {value.as<std::vector<int>>()};
    } else if (value.is<std::vector<float>>()) {
        return {value.as<std::vector<float>>()};
    } else if (value.is<std::vector<unsigned int>>()) {
        return {value.as<std::vector<unsigned int>>()};
    } else if (value.is<std::tuple<unsigned int, unsigned int, unsigned int>>()) {
        return {value.as<std::tuple<unsigned int, unsigned int, unsigned int>>()};
    } else if (value.is<std::tuple<unsigned int, unsigned int>>()) {
        return {value.as<std::tuple<unsigned int, unsigned int>>()};
    }

    return std::move(value);
}

template <typename F>
void allowNotImplemented(F&& f) {
    try {
        f();
    } catch (const ie::NotImplemented&) {
    }
}

}  // namespace

class CoreImpl : public ie::ICore, public std::enable_shared_from_this<ie::ICore> {
    mutable std::map<std::string, ov::runtime::InferencePlugin> plugins;

    class CoreConfig final {
    public:
        struct CacheConfig {
            std::string _cacheDir;
            std::shared_ptr<ie::ICacheManager> _cacheManager;
        };

        void setAndUpdate(std::map<std::string, std::string>& config) {
            auto it = config.find(CONFIG_KEY(CACHE_DIR));
            if (it != config.end()) {
                std::lock_guard<std::mutex> lock(_cacheConfigMutex);
                _cacheConfig._cacheDir = it->second;
                if (!it->second.empty()) {
                    FileUtils::createDirectoryRecursive(it->second);
                    _cacheConfig._cacheManager = std::make_shared<ie::FileStorageCacheManager>(std::move(it->second));
                } else {
                    _cacheConfig._cacheManager = nullptr;
                }

                config.erase(it);
            }
        }

        // Creating thread-safe copy of config including shared_ptr to ICacheManager
        CacheConfig getCacheConfig() const {
            std::lock_guard<std::mutex> lock(_cacheConfigMutex);
            return _cacheConfig;
        }

    private:
        mutable std::mutex _cacheConfigMutex;
        CacheConfig _cacheConfig;
    };

    // Core settings (cache config, etc)
    CoreConfig coreConfig;

    ie::CacheGuard cacheGuard;

    struct PluginDescriptor {
        ov::util::FilePath libraryLocation;
        std::map<std::string, std::string> defaultConfig;
        std::vector<ov::util::FilePath> listOfExtentions;
        InferenceEngine::CreatePluginEngineFunc* pluginCreateFunc = nullptr;
        InferenceEngine::CreateExtensionFunc* extensionCreateFunc = nullptr;

        PluginDescriptor() = default;

        PluginDescriptor(const ov::util::FilePath& libraryLocation,
                         const std::map<std::string, std::string>& defaultConfig = {},
                         const std::vector<ov::util::FilePath>& listOfExtentions = {}) {
            this->libraryLocation = libraryLocation;
            this->defaultConfig = defaultConfig;
            this->listOfExtentions = listOfExtentions;
        }

        PluginDescriptor(InferenceEngine::CreatePluginEngineFunc* pluginCreateFunc,
                         const std::map<std::string, std::string>& defaultConfig = {},
                         InferenceEngine::CreateExtensionFunc* extensionCreateFunc = nullptr) {
            this->pluginCreateFunc = pluginCreateFunc;
            this->defaultConfig = defaultConfig;
            this->extensionCreateFunc = extensionCreateFunc;
        }
    };

    mutable std::unordered_set<std::string> opsetNames;
    // TODO: make extensions to be optional with conditional compilation
    mutable std::vector<ie::IExtensionPtr> extensions;
    std::vector<ov::Extension::Ptr> ov_extensions;

    std::map<std::string, PluginDescriptor> pluginRegistry;
    mutable std::mutex pluginsMutex;  // to lock parallel access to pluginRegistry and plugins

    const bool newAPI;

    bool DeviceSupportsImportExport(const std::string& deviceName) const override {
        auto parsed = parseDeviceNameIntoConfig(deviceName);
        auto plugin = GetCPPPluginByName(parsed._deviceName);
        return DeviceSupportsImportExport(plugin);
    }

    bool DeviceSupportsImportExport(const ov::runtime::InferencePlugin& plugin) const {
        std::vector<std::string> supportedMetricKeys = plugin.get_metric(METRIC_KEY(SUPPORTED_METRICS), {});
        auto it = std::find(supportedMetricKeys.begin(), supportedMetricKeys.end(), METRIC_KEY(IMPORT_EXPORT_SUPPORT));
        bool supported = (it != supportedMetricKeys.end()) && plugin.get_metric(METRIC_KEY(IMPORT_EXPORT_SUPPORT), {});
        return supported;
    }

    bool DeviceSupportsCacheDir(const ov::runtime::InferencePlugin& plugin) const {
        return DeviceSupportsConfigKey(plugin, CONFIG_KEY(CACHE_DIR));
    }

    bool DeviceSupportsConfigKey(const ov::runtime::InferencePlugin& plugin, const std::string& key) const {
        bool supported = false;
        std::vector<std::string> supportedMetricKeys;
        try {
            // If plugin doesn't support 'SUPPORTED_METRICS' - treat it as config is not supported as well
            supportedMetricKeys = plugin.get_metric(METRIC_KEY(SUPPORTED_METRICS), {}).as<std::vector<std::string>>();
        } catch (...) {
        }
        auto it = std::find(supportedMetricKeys.begin(), supportedMetricKeys.end(), METRIC_KEY(SUPPORTED_CONFIG_KEYS));
        if (it != supportedMetricKeys.end()) {
            std::vector<std::string> configKeys = plugin.get_metric(METRIC_KEY(SUPPORTED_CONFIG_KEYS), {});
            supported = std::find(configKeys.begin(), configKeys.end(), key) != configKeys.end();
        }
        return supported;
    }

    ov::runtime::SoPtr<ie::IExecutableNetworkInternal> compile_model_impl(
        const InferenceEngine::CNNNetwork& network,
        ov::runtime::InferencePlugin& plugin,
        const std::map<std::string, std::string>& parsedConfig,
        const ie::RemoteContext::Ptr& context,
        const std::string& blobID,
        const std::string& modelPath = std::string(),
        bool forceDisableCache = false) {
        OV_ITT_SCOPED_TASK(ov::itt::domains::IE, "CoreImpl::compile_model_impl");
        ov::runtime::SoPtr<ie::IExecutableNetworkInternal> execNetwork;
        execNetwork = context ? plugin.compile_model(network, context, parsedConfig)
                              : plugin.compile_model(network, parsedConfig);
        auto cacheManager = coreConfig.getCacheConfig()._cacheManager;
        if (!forceDisableCache && cacheManager && DeviceSupportsImportExport(plugin)) {
            try {
                // need to export network for further import from "cache"
                OV_ITT_SCOPE(FIRST_INFERENCE, ie::itt::domains::IE_LT, "Core::LoadNetwork::Export");
                cacheManager->writeCacheEntry(blobID, [&](std::ostream& networkStream) {
                    networkStream << ie::CompiledBlobHeader(
                        ie::GetInferenceEngineVersion()->buildNumber,
                        ie::NetworkCompilationContext::calculateFileInfo(modelPath));
                    execNetwork->Export(networkStream);
                });
            } catch (...) {
                cacheManager->removeCacheEntry(blobID);
                throw;
            }
        }
        return execNetwork;
    }

    ov::runtime::SoPtr<ie::IExecutableNetworkInternal> LoadNetworkFromCache(
        const std::shared_ptr<ie::ICacheManager>& cacheManager,
        const std::string& blobId,
        ov::runtime::InferencePlugin& plugin,
        const std::map<std::string, std::string>& config,
        const std::shared_ptr<ie::RemoteContext>& context,
        bool& networkIsImported,
        const std::string& modelPath = std::string()) {
        ov::runtime::SoPtr<ie::IExecutableNetworkInternal> execNetwork;
        struct HeaderException {};

        OPENVINO_ASSERT(cacheManager != nullptr);
        try {
            cacheManager->readCacheEntry(blobId, [&](std::istream& networkStream) {
                OV_ITT_SCOPE(FIRST_INFERENCE,
                             ie::itt::domains::IE_LT,
                             "Core::LoadNetworkFromCache::ReadStreamAndImport");
                try {
                    ie::CompiledBlobHeader header;
                    networkStream >> header;
                    if (header.getIeVersion() != ie::GetInferenceEngineVersion()->buildNumber) {
                        // Build number mismatch, don't use this cache
                        throw ie::NetworkNotRead("Version does not match");
                    }
                    if (header.getFileInfo() != ie::NetworkCompilationContext::calculateFileInfo(modelPath)) {
                        // Original file is changed, don't use cache
                        throw ie::NetworkNotRead("Original model file is changed");
                    }
                } catch (...) {
                    throw HeaderException();
                }

                execNetwork = context ? plugin.import_model(networkStream, context, config)
                                      : plugin.import_model(networkStream, config);
                networkIsImported = true;
            });
        } catch (const HeaderException&) {
            // For these exceptions just remove old cache and set that import didn't work
            cacheManager->removeCacheEntry(blobId);
            networkIsImported = false;
        } catch (...) {
            cacheManager->removeCacheEntry(blobId);
            networkIsImported = false;
            // TODO: temporary disabled by #54335. In future don't throw only for new 'blob_outdated' exception
            // throw;
        }
        return execNetwork;
    }

    std::map<std::string, std::string> CreateCompileConfig(const ov::runtime::InferencePlugin& plugin,
                                                           const std::string& deviceFamily,
                                                           const std::map<std::string, std::string>& origConfig) const {
        std::map<std::string, ie::Parameter> getMetricConfig;
        auto compileConfig = origConfig;

        // 0. Remove TARGET_FALLBACK key, move it to getMetricConfig
        auto targetFallbackIt = compileConfig.find("TARGET_FALLBACK");
        if (targetFallbackIt != compileConfig.end()) {
            getMetricConfig[targetFallbackIt->first] = targetFallbackIt->second;
            compileConfig.erase(targetFallbackIt);
        }

        // 1. remove DEVICE_ID key
        auto deviceIt = compileConfig.find(CONFIG_KEY(DEVICE_ID));
        if (deviceIt != compileConfig.end()) {
            getMetricConfig[deviceIt->first] = deviceIt->second;
            compileConfig.erase(deviceIt);
        }

        // 2. replace it with DEVICE_ARCHITECTURE value
        std::vector<std::string> supportedMetricKeys =
            plugin.get_metric(METRIC_KEY(SUPPORTED_METRICS), getMetricConfig);
        auto archIt =
            std::find(supportedMetricKeys.begin(), supportedMetricKeys.end(), METRIC_KEY(DEVICE_ARCHITECTURE));
        if (archIt != supportedMetricKeys.end()) {
            auto value = plugin.get_metric(METRIC_KEY(DEVICE_ARCHITECTURE), getMetricConfig);
            compileConfig[METRIC_KEY(DEVICE_ARCHITECTURE)] = value.as<std::string>();
        } else {
            // Take device name if device does not support DEVICE_ARCHITECTURE metric
            compileConfig[METRIC_KEY(DEVICE_ARCHITECTURE)] = deviceFamily;
        }
        return compileConfig;
    }

    std::string CalculateNetworkHash(const ie::CNNNetwork& network,
                                     const std::string& deviceFamily,
                                     const ov::runtime::InferencePlugin& plugin,
                                     const std::map<std::string, std::string>& config) const {
        auto compileConfig = CreateCompileConfig(plugin, deviceFamily, config);
        return ie::NetworkCompilationContext::computeHash(network, compileConfig);
    }

    std::string CalculateFileHash(const std::string& modelName,
                                  const std::string& deviceFamily,
                                  const ov::runtime::InferencePlugin& plugin,
                                  const std::map<std::string, std::string>& config) const {
        auto compileConfig = CreateCompileConfig(plugin, deviceFamily, config);
        return ie::NetworkCompilationContext::computeHash(modelName, compileConfig);
    }

public:
    CoreImpl(bool _newAPI) : newAPI(_newAPI) {
        opsetNames.insert("opset1");
        opsetNames.insert("opset2");
        opsetNames.insert("opset3");
        opsetNames.insert("opset4");
        opsetNames.insert("opset5");
        opsetNames.insert("opset6");
        opsetNames.insert("opset7");
        opsetNames.insert("opset8");
    }

    ~CoreImpl() override = default;

    /**
     * @brief Register plugins for devices which are located in .xml configuration file.
     * @note The function supports UNICODE path
     * @param xmlConfigFile An .xml configuraion with device / plugin information
     */
    void RegisterPluginsInRegistry(const std::string& xmlConfigFile) {
        std::lock_guard<std::mutex> lock(pluginsMutex);

        auto parse_result = ParseXml(xmlConfigFile.c_str());
        if (!parse_result.error_msg.empty()) {
            IE_THROW() << parse_result.error_msg;
        }

        pugi::xml_document& xmlDoc = *parse_result.xml;

        using namespace XMLParseUtils;
        pugi::xml_node ieNode = xmlDoc.document_element();
        pugi::xml_node devicesNode = ieNode.child("plugins");

        FOREACH_CHILD (pluginNode, devicesNode, "plugin") {
            std::string deviceName = GetStrAttr(pluginNode, "name");
            ov::util::FilePath pluginPath = ov::util::to_file_path(GetStrAttr(pluginNode, "location").c_str());

            if (deviceName.find('.') != std::string::npos) {
                IE_THROW() << "Device name must not contain dot '.' symbol";
            }

            // append IR library path for default IE plugins
            {
                ov::util::FilePath absFilePath = FileUtils::makePath(ie::getInferenceEngineLibraryPath(), pluginPath);
                if (FileUtils::fileExist(absFilePath))
                    pluginPath = absFilePath;
            }

            // check properties
            auto propertiesNode = pluginNode.child("properties");
            std::map<std::string, std::string> config;

            if (propertiesNode) {
                FOREACH_CHILD (propertyNode, propertiesNode, "property") {
                    std::string key = GetStrAttr(propertyNode, "key");
                    std::string value = GetStrAttr(propertyNode, "value");
                    config[key] = value;
                }
            }

            // check extensions
            auto extensionsNode = pluginNode.child("extensions");
            std::vector<ov::util::FilePath> listOfExtentions;

            if (extensionsNode) {
                FOREACH_CHILD (extensionNode, extensionsNode, "extension") {
                    ov::util::FilePath extensionLocation =
                        ov::util::to_file_path(GetStrAttr(extensionNode, "location").c_str());
                    listOfExtentions.push_back(extensionLocation);
                }
            }

            // fill value in plugin registry for later lazy initialization
            {
                PluginDescriptor desc{pluginPath, config, listOfExtentions};
                pluginRegistry[deviceName] = desc;
            }
        }
    }

#ifdef OPENVINO_STATIC_LIBRARY

    /**
     * @brief Register plugins for devices which are located in .xml configuration file.
     * @note The function supports UNICODE path
     * @param xmlConfigFile An .xml configuraion with device / plugin information
     */
    void RegisterPluginsInRegistry(const decltype(::getStaticPluginsRegistry())& static_registry) {
        std::lock_guard<std::mutex> lock(pluginsMutex);

        for (const auto& plugin : static_registry) {
            const auto& deviceName = plugin.first;
            if (deviceName.find('.') != std::string::npos) {
                IE_THROW() << "Device name must not contain dot '.' symbol";
            }
            const auto& value = plugin.second;
            PluginDescriptor desc{value.m_create_plugin_func, value.m_default_config, value.m_create_extension_func};
            pluginRegistry[deviceName] = desc;
        }
    }

#endif

    //
    // ICore public API
    //

    ie::CNNNetwork ReadNetwork(const std::string& modelPath, const std::string& binPath) const override {
        OV_ITT_SCOPE(FIRST_INFERENCE, ov::itt::domains::IE_RT, "CoreImpl::ReadNetwork from file");
        return InferenceEngine::details::ReadNetwork(modelPath, binPath, extensions, ov_extensions, newAPI);
    }

    ie::CNNNetwork ReadNetwork(const std::string& model, const ie::Blob::CPtr& weights) const override {
        OV_ITT_SCOPE(FIRST_INFERENCE, ov::itt::domains::IE_RT, "CoreImpl::ReadNetwork from memory");
        return InferenceEngine::details::ReadNetwork(model, weights, extensions, ov_extensions, newAPI);
    }

    bool isNewAPI() const override {
        return newAPI;
    }

    ov::runtime::SoPtr<ie::IExecutableNetworkInternal> LoadNetwork(const ie::CNNNetwork& network,
                                                                   const std::shared_ptr<ie::RemoteContext>& context,
                                                                   const std::map<std::string, std::string>& config) {
        OV_ITT_SCOPE(FIRST_INFERENCE, ie::itt::domains::IE_LT, "Core::LoadNetwork::RemoteContext");
        if (context == nullptr) {
            IE_THROW() << "Remote context is null";
        }
        auto parsed = parseDeviceNameIntoConfig(context->getDeviceName(), config);
        auto plugin = GetCPPPluginByName(parsed._deviceName);
        ov::runtime::SoPtr<ie::IExecutableNetworkInternal> res;
        auto cacheManager = coreConfig.getCacheConfig()._cacheManager;
        if (cacheManager && DeviceSupportsImportExport(plugin)) {
            auto hash = CalculateNetworkHash(network, parsed._deviceName, plugin, parsed._config);
            bool loadedFromCache = false;
            auto lock = cacheGuard.getHashLock(hash);
            res = LoadNetworkFromCache(cacheManager, hash, plugin, parsed._config, context, loadedFromCache);
            if (!loadedFromCache) {
                res = compile_model_impl(network, plugin, parsed._config, context, hash);
            }
        } else {
            res = compile_model_impl(network, plugin, parsed._config, context, {});
        }
        return res;
    }

    ie::SoExecutableNetworkInternal LoadNetwork(const ie::CNNNetwork& network,
                                                const std::string& deviceName,
                                                const std::map<std::string, std::string>& config) override {
        OV_ITT_SCOPE(FIRST_INFERENCE, ie::itt::domains::IE_LT, "Core::LoadNetwork::CNN");
        bool forceDisableCache = config.count(CONFIG_KEY_INTERNAL(FORCE_DISABLE_CACHE)) > 0;
        auto parsed = parseDeviceNameIntoConfig(deviceName, config);
        if (forceDisableCache) {
            // remove this config key from parsed as plugins can throw unsupported exception
            parsed._config.erase(CONFIG_KEY_INTERNAL(FORCE_DISABLE_CACHE));
        }
        auto plugin = GetCPPPluginByName(parsed._deviceName);
        ov::runtime::SoPtr<ie::IExecutableNetworkInternal> res;
        auto cacheManager = coreConfig.getCacheConfig()._cacheManager;
        if (!forceDisableCache && cacheManager && DeviceSupportsImportExport(plugin)) {
            auto hash = CalculateNetworkHash(network, parsed._deviceName, plugin, parsed._config);
            bool loadedFromCache = false;
            auto lock = cacheGuard.getHashLock(hash);
            res = LoadNetworkFromCache(cacheManager, hash, plugin, parsed._config, nullptr, loadedFromCache);
            if (!loadedFromCache) {
                res = compile_model_impl(network, plugin, parsed._config, nullptr, hash, {}, forceDisableCache);
            }
        } else {
            res = compile_model_impl(network, plugin, parsed._config, nullptr, {}, {}, forceDisableCache);
        }
        return {{res._so}, res._ptr};
    }

    ie::SoExecutableNetworkInternal LoadNetwork(const std::string& modelPath,
                                                const std::string& deviceName,
                                                const std::map<std::string, std::string>& config) override {
        OV_ITT_SCOPE(FIRST_INFERENCE, ie::itt::domains::IE_LT, "Core::LoadNetwork::Path");
        auto parsed = parseDeviceNameIntoConfig(deviceName, config);
        auto plugin = GetCPPPluginByName(parsed._deviceName);
        ov::runtime::SoPtr<ie::IExecutableNetworkInternal> res;
        auto cacheManager = coreConfig.getCacheConfig()._cacheManager;
        if (cacheManager && DeviceSupportsImportExport(plugin)) {
            bool loadedFromCache = false;
            auto hash = CalculateFileHash(modelPath, parsed._deviceName, plugin, parsed._config);
            auto lock = cacheGuard.getHashLock(hash);
            res = LoadNetworkFromCache(cacheManager, hash, plugin, parsed._config, nullptr, loadedFromCache, modelPath);
            if (!loadedFromCache) {
                auto cnnNetwork = ReadNetwork(modelPath, std::string());
                res = compile_model_impl(cnnNetwork, plugin, parsed._config, nullptr, hash, modelPath);
            }
        } else if (cacheManager) {
            res = plugin.compile_model(modelPath, parsed._config);
        } else {
            auto cnnNetwork = ReadNetwork(modelPath, std::string());
            res = compile_model_impl(cnnNetwork, plugin, parsed._config, nullptr, {}, modelPath);
        }
        return {{res._so}, res._ptr};
    }

    ie::SoExecutableNetworkInternal ImportNetwork(std::istream& networkModel,
                                                  const std::string& deviceName,
                                                  const std::map<std::string, std::string>& config) override {
        auto parsed = parseDeviceNameIntoConfig(deviceName, config);
        auto exec = GetCPPPluginByName(parsed._deviceName).import_model(networkModel, parsed._config);

        if (isNewAPI()) {
            // create getInputs() based on GetInputsInfo()
            using namespace InferenceEngine::details;

            if (exec->getInputs().empty()) {
                const auto& inputsInfo = exec->GetInputsInfo();
                OPENVINO_ASSERT(!inputsInfo.empty(), "inputsInfo is empty after network import");

                std::vector<std::shared_ptr<const ov::Node>> params;
                params.reserve(inputsInfo.size());
                for (auto&& input : inputsInfo) {
                    auto param = std::make_shared<ov::op::v0::Parameter>(
                        convertPrecision(input.second->getPrecision()),
                        ov::PartialShape(input.second->getTensorDesc().getDims()));
                    param->set_friendly_name(input.first);
                    param->get_output_tensor(0).add_names({input.first});
                    params.emplace_back(std::move(param));
                }

                exec->setInputs(params);
            }

            if (exec->getOutputs().empty()) {
                const auto& outputsInfo = exec->GetOutputsInfo();
                OPENVINO_ASSERT(!outputsInfo.empty(), "outputsInfo is empty after network import");

                std::vector<std::shared_ptr<const ov::Node>> results;
                results.reserve(outputsInfo.size());
                for (auto&& output : outputsInfo) {
                    auto fake_param = std::make_shared<ov::op::v0::Parameter>(
                        convertPrecision(output.second->getPrecision()),
                        ov::PartialShape(output.second->getTensorDesc().getDims()));
                    fake_param->set_friendly_name(output.first);
                    auto result = std::make_shared<ov::op::v0::Result>(fake_param);
                    result->get_output_tensor(0).add_names({output.first});
                    results.emplace_back(std::move(result));
                }
                exec->setOutputs(results);
            }

            // but for true support plugins need:
            // 1. ensure order or parameters and results as in ov::Function
            // 2. provide tensor names for inputs and outputs
            // 3. precisions for getInputs and getOutputs should be taken from GetInputsInfo / GetOutputsInfo
            //    not from ngraph. Plugins should use SetExeNetworkInfo
        }

        return {{exec._so}, exec._ptr};
    }

    ie::QueryNetworkResult QueryNetwork(const ie::CNNNetwork& network,
                                        const std::string& deviceName,
                                        const std::map<std::string, std::string>& config) const override {
        OV_ITT_SCOPED_TASK(ov::itt::domains::IE, "Core::QueryNetwork");
        auto parsed = parseDeviceNameIntoConfig(deviceName, config);
        auto res = GetCPPPluginByName(parsed._deviceName).query_model(network, parsed._config);
        if (!network.getFunction() || res.supportedLayersMap.empty())
            return res;

        const auto& func = network.getFunction();
        auto specialized_function = ngraph::clone_function(*func);

        std::string defDevice = res.supportedLayersMap.begin()->second;
        ngraph::pass::ConstantFolding().run_on_function(specialized_function);
        std::unordered_set<std::string> opNames;

        for (const auto& op : specialized_function->get_ops())
            opNames.emplace(op->get_friendly_name());

        for (const auto& op : func->get_ops()) {
            if (opNames.find(op->get_friendly_name()) == opNames.end() ||
                (!res.supportedLayersMap.count(op->get_friendly_name()) &&
                 std::dynamic_pointer_cast<ngraph::op::Constant>(op)))
                res.supportedLayersMap[op->get_friendly_name()] = defDevice;
        }
        return res;
    }

    ie::Parameter GetMetric(const std::string& deviceName, const std::string& name) const override {
        // HETERO case
        {
            if (deviceName.find("HETERO:") == 0) {
                IE_THROW()
                    << "You can get specific metrics with the GetMetric only for the HETERO itself (without devices). "
                       "To get individual devices's metrics call GetMetric for each device separately";
            }
        }

        // MULTI case
        {
            if (deviceName.find("MULTI:") == 0) {
                IE_THROW()
                    << "You can get specific metrics with the GetMetric only for the MULTI itself (without devices). "
                       "To get individual devices's metrics call GetMetric for each device separately";
            }
        }

        // AUTO case
        {
            if (deviceName.find("AUTO:") == 0) {
                IE_THROW()
                    << "You can get specific metrics with the GetMetric only for the AUTO itself (without devices). "
                       "To get individual devices's metrics call GetMetric for each device separately";
            }
        }

        auto parsed = parseDeviceNameIntoConfig(deviceName);

        // we need to return a copy of Parameter object which is created on Core side,
        // not in InferenceEngine plugin side, which can be unloaded from Core in a parallel thread
        // TODO: remove this WA after *-31417 is resolved
        return copyParameterValue(GetCPPPluginByName(parsed._deviceName).get_metric(name, parsed._config));
    }

    ie::Parameter GetConfig(const std::string& deviceName, const std::string& name) const override {
        auto parsed = parseDeviceNameIntoConfig(deviceName);

        // we need to return a copy of Parameter object which is created on Core side,
        // not in InferenceEngine plugin side, which can be unloaded from Core in a parallel thread
        // TODO: remove this WA after *-31417 is resolved
        return copyParameterValue(GetCPPPluginByName(parsed._deviceName).get_config(name, parsed._config));
    }

    /**
     * @brief Returns devices available for neural networks inference
     *
     * @return A vector of devices. The devices are returned as { CPU, GPU.0, GPU.1, MYRIAD }
     * If there more than one device of specific type, they are enumerated with .# suffix.
     */
    std::vector<std::string> GetAvailableDevices() const override {
        std::vector<std::string> devices;
        const std::string propertyName = METRIC_KEY(AVAILABLE_DEVICES);

        for (auto&& deviceName : GetListOfDevicesInRegistry()) {
            std::vector<std::string> devicesIDs;
            try {
                const ie::Parameter p = GetMetric(deviceName, propertyName);
                devicesIDs = p.as<std::vector<std::string>>();
            } catch (ie::Exception&) {
                // plugin is not created by e.g. invalid env
            } catch (ov::Exception&) {
                // plugin is not created by e.g. invalid env
            } catch (std::runtime_error&) {
                // plugin is not created by e.g. invalid env
            } catch (const std::exception& ex) {
                IE_THROW() << "An exception is thrown while trying to create the " << deviceName
                           << " device and call GetMetric: " << ex.what();
            } catch (...) {
                IE_THROW() << "Unknown exception is thrown while trying to create the " << deviceName
                           << " device and call GetMetric";
            }

            if (devicesIDs.size() > 1) {
                for (auto&& deviceID : devicesIDs) {
                    devices.push_back(deviceName + '.' + deviceID);
                }
            } else if (!devicesIDs.empty()) {
                devices.push_back(deviceName);
            }
        }

        return devices;
    }

    /**
     * @brief Returns reference to CPP plugin wrapper by a device name
     * @param deviceName A name of device
     * @return Reference to a CPP plugin wrapper
     */
    ov::runtime::InferencePlugin GetCPPPluginByName(const std::string& pluginName) const {
        OV_ITT_SCOPE(FIRST_INFERENCE, ie::itt::domains::IE_LT, "CoreImpl::GetCPPPluginByName");

        std::lock_guard<std::mutex> lock(pluginsMutex);
        auto deviceName = pluginName;
        auto it = pluginRegistry.find(deviceName);
        if (it == pluginRegistry.end()) {
            IE_THROW() << "Device with \"" << deviceName << "\" name is not registered in the InferenceEngine";
        }

        // Plugin is in registry, but not created, let's create
        auto it_plugin = plugins.find(deviceName);
        if (it_plugin == plugins.end()) {
            PluginDescriptor desc = it->second;
            std::shared_ptr<void> so;
            try {
                ov::runtime::InferencePlugin plugin;

                if (desc.pluginCreateFunc) {  // static OpenVINO case
                    std::shared_ptr<ie::IInferencePlugin> plugin_impl;
                    desc.pluginCreateFunc(plugin_impl);
                    plugin = InferencePlugin{nullptr, plugin_impl};
                } else {
                    so = ov::util::load_shared_object(desc.libraryLocation.c_str());
                    std::shared_ptr<ie::IInferencePlugin> plugin_impl;
                    reinterpret_cast<InferenceEngine::CreatePluginEngineFunc*>(
                        ov::util::get_symbol(so, InferenceEngine::create_plugin_function))(plugin_impl);
                    plugin = InferencePlugin{so, plugin_impl};
                }

                {
                    plugin.set_name(deviceName);

                    // Set Inference Engine class reference to plugins
                    std::weak_ptr<ie::ICore> mutableCore = std::const_pointer_cast<ie::ICore>(shared_from_this());
                    plugin.set_core(mutableCore);
                }

                // Add registered extensions to new plugin
                allowNotImplemented([&]() {
                    for (const auto& ext : extensions) {
                        plugin.add_extension(ext);
                    }
                });

                // configuring
                {
                    if (DeviceSupportsCacheDir(plugin)) {
                        auto cacheConfig = coreConfig.getCacheConfig();
                        if (cacheConfig._cacheManager) {
                            desc.defaultConfig[CONFIG_KEY(CACHE_DIR)] = cacheConfig._cacheDir;
                        }
                    }
                    allowNotImplemented([&]() {
                        // Add device specific value to support device_name.device_id cases
                        std::vector<std::string> supportedConfigKeys =
                            plugin.get_metric(METRIC_KEY(SUPPORTED_CONFIG_KEYS), {});
                        auto config_iter = std::find(supportedConfigKeys.begin(),
                                                     supportedConfigKeys.end(),
                                                     CONFIG_KEY_INTERNAL(CONFIG_DEVICE_ID));
                        const bool supportsConfigDeviceID = config_iter != supportedConfigKeys.end();
                        const std::string deviceKey =
                            supportsConfigDeviceID ? CONFIG_KEY_INTERNAL(CONFIG_DEVICE_ID) : CONFIG_KEY(DEVICE_ID);

                        for (auto pluginDesc : pluginRegistry) {
                            InferenceEngine::DeviceIDParser parser(pluginDesc.first);
                            if (pluginDesc.first.find(deviceName) != std::string::npos &&
                                !parser.getDeviceID().empty()) {
                                pluginDesc.second.defaultConfig[deviceKey] = parser.getDeviceID();
                                plugin.set_config(pluginDesc.second.defaultConfig);
                            }
                        }
                        plugin.set_config(desc.defaultConfig);
                    });

                    allowNotImplemented([&]() {
                        for (auto&& extensionLocation : desc.listOfExtentions) {
                            plugin.add_extension(std::make_shared<ie::Extension>(extensionLocation));
                        }
                    });
                }

                // add plugin as extension itself
                if (desc.extensionCreateFunc) {  // static OpenVINO case
                    try {
                        ie::IExtensionPtr ext;
                        desc.extensionCreateFunc(ext);
                        AddExtensionUnsafe(ext);
<<<<<<< HEAD
                    } catch (const ie::GeneralError &) {
=======
                    } catch (const ie::GeneralError&) {
>>>>>>> d986e59b
                        // the same extension can be registered multiple times - ignore it!
                    }
                } else {
                    TryToRegisterLibraryAsExtensionUnsafe(desc.libraryLocation);
                }

                auto result = plugins.emplace(deviceName, plugin).first->second;
                return result;
            } catch (const ie::Exception& ex) {
                IE_THROW() << "Failed to create plugin " << ov::util::from_file_path(desc.libraryLocation)
                           << " for device " << deviceName << "\n"
                           << "Please, check your environment\n"
                           << ex.what() << "\n";
            }
        } else {
            return it_plugin->second;
        };
    }

    /**
     * @brief Unload plugin for specified device, but plugin meta-data is still in plugin registry
     * @param deviceName A name of device
     */
    void UnloadPluginByName(const std::string& deviceName) {
        std::lock_guard<std::mutex> lock(pluginsMutex);
        auto it = plugins.find(deviceName);
        if (it == plugins.end()) {
            IE_THROW() << "Device with \"" << deviceName << "\" name is not registered in the InferenceEngine";
        }

        plugins.erase(deviceName);
    }

    /**
     * @brief Registers plugin meta-data in registry for specified device
     * @param deviceName A name of device
     */
    void RegisterPluginByName(const std::string& pluginName, const std::string& deviceName) {
        std::lock_guard<std::mutex> lock(pluginsMutex);

        auto it = pluginRegistry.find(deviceName);
        if (it != pluginRegistry.end()) {
            IE_THROW() << "Device with \"" << deviceName << "\"  is already registered in the InferenceEngine";
        }

        if (deviceName.find('.') != std::string::npos) {
            IE_THROW() << "Device name must not contain dot '.' symbol";
        }

        // append IR library path for default IE plugins
        ov::util::FilePath pluginPath;
        {
            pluginPath = FileUtils::makePluginLibraryName({}, ov::util::to_file_path(pluginName.c_str()));

            ov::util::FilePath absFilePath = FileUtils::makePath(ie::getInferenceEngineLibraryPath(), pluginPath);
            if (FileUtils::fileExist(absFilePath))
                pluginPath = absFilePath;
        }

        PluginDescriptor desc{pluginPath};
        pluginRegistry[deviceName] = desc;
    }

    /**
     * @brief Provides a list of plugin names in registry; physically such plugins may not be created
     * @return A list of plugin names
     */
    std::vector<std::string> GetListOfDevicesInRegistry() const {
        std::lock_guard<std::mutex> lock(pluginsMutex);

        std::vector<std::string> listOfDevices;
        for (auto&& pluginDesc : pluginRegistry) {
            listOfDevices.push_back(pluginDesc.first);
        }

        return listOfDevices;
    }

    /**
     * @brief Sets config values for a plugin or set of plugins
     * @param deviceName A device name to set config to
     *        If empty, config is set for all the plugins / plugin's meta-data
     * @note  `deviceName` is not allowed in form of MULTI:CPU, HETERO:GPU,CPU, AUTO:CPU
     *        just simple forms like CPU, GPU, MULTI, GPU.0, etc
     */
    void SetConfigForPlugins(const std::map<std::string, std::string>& configMap, const std::string& deviceName) {
        auto config = configMap;

        InferenceEngine::DeviceIDParser parser(deviceName);
        std::string clearDeviceName = parser.getDeviceName();

        std::lock_guard<std::mutex> lock(pluginsMutex);

        if (deviceName.empty()) {
            coreConfig.setAndUpdate(config);
        }

        auto base_desc = pluginRegistry.find(clearDeviceName);
        if (pluginRegistry.find(deviceName) == pluginRegistry.end() && base_desc != pluginRegistry.end()) {
            PluginDescriptor desc{base_desc->second.libraryLocation, config, base_desc->second.listOfExtentions};
            pluginRegistry[deviceName] = desc;
        }

        // set config for plugins in registry
        bool configIsSet = false;
        for (auto& desc : pluginRegistry) {
            if (deviceName.empty() || deviceName == desc.first) {
                for (auto&& conf : config) {
                    desc.second.defaultConfig[conf.first] = conf.second;
                }
                configIsSet = true;
            }
        }

        if (!configIsSet && !deviceName.empty()) {
            IE_THROW() << "Device with \"" << deviceName << "\" name is not registered in the InferenceEngine";
        }

        // set config for already created plugins
        for (auto& plugin : plugins) {
            if (deviceName.empty() || clearDeviceName == plugin.first) {
                allowNotImplemented([&]() {
                    auto configCopy = config;
                    if (DeviceSupportsCacheDir(plugin.second)) {
                        auto cacheConfig = coreConfig.getCacheConfig();
                        if (cacheConfig._cacheManager) {
                            configCopy[CONFIG_KEY(CACHE_DIR)] = cacheConfig._cacheDir;
                        }
                    }
                    // Add device specific value to support device_name.device_id cases
                    std::vector<std::string> supportedConfigKeys =
                        plugin.second.get_metric(METRIC_KEY(SUPPORTED_CONFIG_KEYS), {});
                    auto config_iter = std::find(supportedConfigKeys.begin(),
                                                 supportedConfigKeys.end(),
                                                 CONFIG_KEY_INTERNAL(CONFIG_DEVICE_ID));
                    const bool supportsConfigDeviceID = config_iter != supportedConfigKeys.end();
                    const std::string deviceKey =
                        supportsConfigDeviceID ? CONFIG_KEY_INTERNAL(CONFIG_DEVICE_ID) : CONFIG_KEY(DEVICE_ID);

                    if (!parser.getDeviceID().empty()) {
                        configCopy[deviceKey] = parser.getDeviceID();
                    }
                    plugin.second.set_config(configCopy);
                });
            }
        }
    }

    /**
     * @brief Registers the extension in a Core object
     *        Such extensions can be used for both CNNNetwork readers and device plugins
     */
    void AddExtension(const ie::IExtensionPtr& extension) {
        std::lock_guard<std::mutex> lock(pluginsMutex);
        AddExtensionUnsafe(extension);
    }

    void AddOVExtensions(const std::vector<ov::Extension::Ptr>& extensions) {
        std::lock_guard<std::mutex> lock(pluginsMutex);
        for (const auto& ext : extensions) {
            ov_extensions.emplace_back(ext);
        }
    }

    /**
     * @brief Provides a list of extensions
     * @return A list of registered extensions
     */
    const std::vector<ie::IExtensionPtr>& GetExtensions() const {
        return extensions;
    }

    const std::vector<ov::Extension::Ptr>& GetOVExtensions() const {
        return ov_extensions;
    }

    std::map<std::string, ie::Version> GetVersions(const std::string& deviceName) const {
        std::map<std::string, ie::Version> versions;
        std::vector<std::string> deviceNames;

        {
            // for compatibility with samples / demo
            if (deviceName.find("HETERO") == 0) {
                auto pos = deviceName.find_first_of(":");
                if (pos != std::string::npos) {
                    deviceNames = ie::DeviceIDParser::getHeteroDevices(deviceName.substr(pos + 1));
                }
                deviceNames.push_back("HETERO");
            } else if (deviceName.find("MULTI") == 0) {
                auto pos = deviceName.find_first_of(":");
                if (pos != std::string::npos) {
                    deviceNames = ie::DeviceIDParser::getMultiDevices(deviceName.substr(pos + 1));
                }
                deviceNames.push_back("MULTI");
            } else if (deviceName.find("AUTO") == 0) {
                auto pos = deviceName.find_first_of(":");
                if (pos != std::string::npos) {
                    deviceNames = ie::DeviceIDParser::getMultiDevices(deviceName.substr(pos + 1));
                }
                deviceNames.emplace_back("AUTO");
            } else {
                deviceNames.push_back(deviceName);
            }
        }

        for (auto&& deviceName_ : deviceNames) {
            ie::DeviceIDParser parser(deviceName_);
            std::string deviceNameLocal = parser.getDeviceName();

            ov::runtime::InferencePlugin cppPlugin = GetCPPPluginByName(deviceNameLocal);
            const ie::Version version = cppPlugin.get_version();
            versions[deviceNameLocal] = version;
        }

        return versions;
    }

private:
    void AddExtensionUnsafe(const ie::IExtensionPtr& extension) const {
        std::map<std::string, ngraph::OpSet> opsets = extension->getOpSets();
        for (const auto& it : opsets) {
            if (opsetNames.find(it.first) != opsetNames.end())
                IE_THROW() << "Cannot add opset with name: " << it.first
                           << ". Opset with the same name already exists.";
            opsetNames.insert(it.first);
        }

        // add extensions for already created plugins
        for (auto& plugin : plugins) {
            try {
                plugin.second.add_extension(extension);
            } catch (...) {
            }
        }
        extensions.emplace_back(extension);
    }

    template <typename C, typename = InferenceEngine::details::enableIfSupportedChar<C>>
    void TryToRegisterLibraryAsExtensionUnsafe(const std::basic_string<C>& path) const {
        try {
            const auto extension_ptr = std::make_shared<InferenceEngine::Extension>(path);
            AddExtensionUnsafe(extension_ptr);
        } catch (const InferenceEngine::GeneralError&) {
            // in case of shared library is not opened
        }
    }
};

}  // namespace runtime
}  // namespace ov

namespace InferenceEngine {

DeviceIDParser::DeviceIDParser(const std::string& deviceNameWithID) {
    deviceName = deviceNameWithID;

    auto pos = deviceName.find('.');
    if (pos != std::string::npos) {
        deviceName = deviceNameWithID.substr(0, pos);
        deviceID = deviceNameWithID.substr(pos + 1, deviceNameWithID.size());
    }
}

std::string DeviceIDParser::getDeviceID() const {
    return deviceID;
}

std::string DeviceIDParser::getDeviceName() const {
    return deviceName;
}

std::vector<std::string> DeviceIDParser::getHeteroDevices(std::string fallbackDevice) {
    std::vector<std::string> deviceNames;

    std::string cdevice;
    char delimiter = ',';
    size_t pos = 0;

    while ((pos = fallbackDevice.find(delimiter)) != std::string::npos) {
        deviceNames.push_back(fallbackDevice.substr(0, pos));
        fallbackDevice.erase(0, pos + 1);
    }

    if (!fallbackDevice.empty())
        deviceNames.push_back(fallbackDevice);

    return deviceNames;
}

std::vector<std::string> DeviceIDParser::getMultiDevices(std::string devicesList) {
    std::vector<std::string> deviceNames;
    auto trim_request_info = [](std::string device_with_requests) {
        auto opening_bracket = device_with_requests.find_first_of('(');
        return device_with_requests.substr(0, opening_bracket);
    };
    std::string device;
    char delimiter = ',';
    size_t pos = 0;
    // in addition to the list of devices, every device can have a #requests in the brackets e.g. "CPU(100)"
    // we skip the #requests info here
    while ((pos = devicesList.find(delimiter)) != std::string::npos) {
        auto d = devicesList.substr(0, pos);
        deviceNames.push_back(trim_request_info(d));
        devicesList.erase(0, pos + 1);
    }

    if (!devicesList.empty())
        deviceNames.push_back(trim_request_info(devicesList));

    return deviceNames;
}

class Core::Impl : public ov::runtime::CoreImpl {
public:
    Impl() : ov::runtime::CoreImpl(false) {}
};

Core::Core(const std::string& xmlConfigFile) {
    _impl = std::make_shared<Impl>();

#ifdef OPENVINO_STATIC_LIBRARY
    _impl->RegisterPluginsInRegistry(::getStaticPluginsRegistry());
#else
    RegisterPlugins(ov::runtime::parseXmlConfig(xmlConfigFile));
#endif
}

std::map<std::string, Version> Core::GetVersions(const std::string& deviceName) const {
    return _impl->GetVersions(deviceName);
}

#ifdef OPENVINO_ENABLE_UNICODE_PATH_SUPPORT

CNNNetwork Core::ReadNetwork(const std::wstring& modelPath, const std::wstring& binPath) const {
    return ReadNetwork(ov::util::wstring_to_string(modelPath), ov::util::wstring_to_string(binPath));
}

#endif

CNNNetwork Core::ReadNetwork(const std::string& modelPath, const std::string& binPath) const {
    return _impl->ReadNetwork(modelPath, binPath);
}

CNNNetwork Core::ReadNetwork(const std::string& model, const Blob::CPtr& weights) const {
    return _impl->ReadNetwork(model, weights);
}

ExecutableNetwork Core::LoadNetwork(const CNNNetwork& network,
                                    const std::string& deviceName,
                                    const std::map<std::string, std::string>& config) {
    auto exec = _impl->LoadNetwork(network, deviceName, config);
    return {exec._so, exec._ptr};
}

ExecutableNetwork Core::LoadNetwork(const CNNNetwork& network,
                                    RemoteContext::Ptr context,
                                    const std::map<std::string, std::string>& config) {
    auto exec = _impl->LoadNetwork(network, std::dynamic_pointer_cast<RemoteContext>(context), config);
    return {{exec._so}, exec._ptr};
}

ExecutableNetwork Core::LoadNetwork(const std::string& modelPath,
                                    const std::string& deviceName,
                                    const std::map<std::string, std::string>& config) {
    auto exec = _impl->LoadNetwork(modelPath, deviceName, config);
    return {exec._so, exec._ptr};
}

RemoteContext::Ptr Core::CreateContext(const std::string& deviceName, const ParamMap& params) {
    if (deviceName.find("HETERO") == 0) {
        IE_THROW() << "HETERO device does not support remote context";
    }
    if (deviceName.find("MULTI") == 0) {
        IE_THROW() << "MULTI device does not support remote context";
    }
    if (deviceName.find("AUTO") == 0) {
        IE_THROW() << "AUTO device does not support remote context";
    }

    auto parsed = ov::runtime::parseDeviceNameIntoConfig(deviceName, params);
    return _impl->GetCPPPluginByName(parsed._deviceName).create_context(parsed._config)._ptr;
}

RemoteContext::Ptr Core::GetDefaultContext(const std::string& deviceName) {
    if (deviceName.find("HETERO") == 0) {
        IE_THROW() << "HETERO device does not support remote context";
    }
    if (deviceName.find("MULTI") == 0) {
        IE_THROW() << "MULTI device does not support remote context";
    }
    if (deviceName.find("AUTO") == 0) {
        IE_THROW() << "AUTO device does not support remote context";
    }

    auto parsed = ov::runtime::parseDeviceNameIntoConfig(deviceName, ParamMap());
    return _impl->GetCPPPluginByName(parsed._deviceName).get_default_context(parsed._config)._ptr;
}

void Core::AddExtension(IExtensionPtr extension, const std::string& deviceName_) {
    if (deviceName_.find("HETERO") == 0) {
        IE_THROW() << "HETERO device does not support extensions. Please, set extensions directly to fallback devices";
    }
    if (deviceName_.find("MULTI") == 0) {
        IE_THROW() << "MULTI device does not support extensions. Please, set extensions directly to fallback devices";
    }
    if (deviceName_.find("AUTO") == 0) {
        IE_THROW() << "AUTO device does not support extensions. Please, set extensions directly to fallback devices";
    }

    _impl->AddExtension(extension);
}

void Core::AddExtension(const IExtensionPtr& extension) {
    _impl->AddExtension(extension);
}

ExecutableNetwork Core::ImportNetwork(const std::string& modelFileName,
                                      const std::string& deviceName,
                                      const std::map<std::string, std::string>& config) {
    OV_ITT_SCOPED_TASK(ov::itt::domains::IE, "Core::ImportNetwork");
    auto parsed = ov::runtime::parseDeviceNameIntoConfig(deviceName, config);
    auto exec = _impl->GetCPPPluginByName(parsed._deviceName).import_model(modelFileName, parsed._config);
    return {{exec._so}, exec._ptr};
}

ExecutableNetwork Core::ImportNetwork(std::istream& networkModel,
                                      const std::string& deviceName,
                                      const std::map<std::string, std::string>& config) {
    OV_ITT_SCOPED_TASK(ov::itt::domains::IE, "Core::ImportNetwork");
    auto exec = _impl->ImportNetwork(networkModel, deviceName, config);
    return {exec._so, exec._ptr};
}

ExecutableNetwork Core::ImportNetwork(std::istream& networkModel) {
    OV_ITT_SCOPED_TASK(ov::itt::domains::IE, "Core::ImportNetwork");

    using ExportMagic = std::array<char, 4>;
    constexpr static const ExportMagic exportMagic = {{0x1, 0xE, 0xE, 0x1}};

    std::string deviceName;
    ExportMagic magic = {};
    auto currentPos = networkModel.tellg();
    networkModel.read(magic.data(), magic.size());
    if (exportMagic == magic) {
        std::getline(networkModel, deviceName);
    } else {
        IE_THROW() << "Passed compiled stream does not contain device name. "
                      "Please, provide device name manually";
    }
    networkModel.seekg(currentPos, networkModel.beg);

    auto exec = _impl->GetCPPPluginByName(deviceName).import_model(networkModel, {});
    return {{exec._so}, exec._ptr};
}

ExecutableNetwork Core::ImportNetwork(std::istream& networkModel,
                                      const RemoteContext::Ptr& context,
                                      const std::map<std::string, std::string>& config) {
    OV_ITT_SCOPED_TASK(ov::itt::domains::IE, "Core::ImportNetwork");

    if (context == nullptr) {
        IE_THROW() << "Remote context is null";
    }

    std::string deviceName_ = context->getDeviceName();
    DeviceIDParser device(deviceName_);
    std::string deviceName = device.getDeviceName();

    auto parsed = ov::runtime::parseDeviceNameIntoConfig(deviceName, config);
    auto exec = _impl->GetCPPPluginByName(deviceName)
                    .import_model(networkModel, std::dynamic_pointer_cast<RemoteContext>(context), parsed._config);
    return {{exec._so}, exec._ptr};
}

QueryNetworkResult Core::QueryNetwork(const CNNNetwork& network,
                                      const std::string& deviceName,
                                      const std::map<std::string, std::string>& config) const {
    return _impl->QueryNetwork(network, deviceName, config);
}

void Core::SetConfig(const std::map<std::string, std::string>& config, const std::string& deviceName) {
    // HETERO case
    if (deviceName.find("HETERO:") == 0) {
        IE_THROW() << "SetConfig is supported only for HETERO itself (without devices). "
                      "You can configure the devices with SetConfig before creating the HETERO on top.";
    }

    // MULTI case
    if (deviceName.find("MULTI:") == 0) {
        IE_THROW() << "SetConfig is supported only for MULTI itself (without devices). "
                      "You can configure the devices with SetConfig before creating the MULTI on top.";
    }

    // AUTO case
    if (deviceName.find("AUTO:") == 0) {
        IE_THROW() << "SetConfig is supported only for AUTO itself (without devices). "
                      "You can configure the devices with SetConfig before creating the AUTO on top.";
    }

    if (deviceName.empty()) {
        _impl->SetConfigForPlugins(config, std::string());
    } else {
        _impl->SetConfigForPlugins(config, deviceName);
    }
}

Parameter Core::GetConfig(const std::string& deviceName, const std::string& name) const {
    // HETERO case
    {
        if (deviceName.find("HETERO:") == 0) {
            IE_THROW() << "You can only GetConfig of the HETERO itself (without devices). "
                          "GetConfig is also possible for the individual devices before creating the HETERO on top.";
        }
    }
    // MULTI case
    {
        if (deviceName.find("MULTI:") == 0) {
            IE_THROW() << "You can only GetConfig of the MULTI itself (without devices). "
                          "GetConfig is also possible for the individual devices before creating the MULTI on top.";
        }
    }
    // AUTO case
    {
        if (deviceName.find("AUTO:") == 0) {
            IE_THROW() << "You can only GetConfig of the AUTO itself (without devices). "
                          "GetConfig is also possible for the individual devices before creating the AUTO on top.";
        }
    }

    auto parsed = ov::runtime::parseDeviceNameIntoConfig(deviceName);

    // we need to return a copy of Parameter object which is created on Core side,
    // not in InferenceEngine plugin side, which can be unloaded from Core in a parallel thread
    // TODO: remove this WA after *-31417 is resolved
    return ov::runtime::copyParameterValue(
        _impl->GetCPPPluginByName(parsed._deviceName).get_config(name, parsed._config));
}

Parameter Core::GetMetric(const std::string& deviceName, const std::string& name) const {
    return _impl->GetMetric(deviceName, name);
}

std::vector<std::string> Core::GetAvailableDevices() const {
    return _impl->GetAvailableDevices();
}

void Core::RegisterPlugin(const std::string& pluginName, const std::string& deviceName) {
    _impl->RegisterPluginByName(pluginName, deviceName);
}

void Core::RegisterPlugins(const std::string& xmlConfigFile) {
    _impl->RegisterPluginsInRegistry(xmlConfigFile);
}

void Core::UnregisterPlugin(const std::string& deviceName_) {
    DeviceIDParser parser(deviceName_);
    std::string deviceName = parser.getDeviceName();

    _impl->UnloadPluginByName(deviceName);
}

}  // namespace InferenceEngine

namespace ov {
namespace runtime {

#define OV_CORE_CALL_STATEMENT(...)                     \
    try {                                               \
        __VA_ARGS__;                                    \
    } catch (const std::exception& ex) {                \
        throw ov::Exception(ex.what());                 \
    } catch (...) {                                     \
        OPENVINO_ASSERT(false, "Unexpected exception"); \
    }

class Core::Impl : public CoreImpl {
public:
    Impl() : ov::runtime::CoreImpl(true) {}
};

Core::Core(const std::string& xmlConfigFile) {
    _impl = std::make_shared<Impl>();

#ifdef OPENVINO_STATIC_LIBRARY
    _impl->RegisterPluginsInRegistry(::getStaticPluginsRegistry());
#else
    register_plugins(parseXmlConfig(xmlConfigFile));
#endif
}

std::map<std::string, Version> Core::get_versions(const std::string& deviceName) const {
    OV_CORE_CALL_STATEMENT({
        std::map<std::string, Version> versions;
        for (auto&& kvp : _impl->GetVersions(deviceName)) {
            versions[kvp.first] = Version{kvp.second.buildNumber, kvp.second.description};
        }
        return versions;
    })
}

#ifdef OPENVINO_ENABLE_UNICODE_PATH_SUPPORT
std::shared_ptr<ov::Function> Core::read_model(const std::wstring& modelPath, const std::wstring& binPath) const {
    OV_CORE_CALL_STATEMENT(
        return _impl->ReadNetwork(ov::util::wstring_to_string(modelPath), ov::util::wstring_to_string(binPath))
            .getFunction(););
}
#endif

std::shared_ptr<ov::Function> Core::read_model(const std::string& modelPath, const std::string& binPath) const {
    OV_CORE_CALL_STATEMENT(return _impl->ReadNetwork(modelPath, binPath).getFunction(););
}

std::shared_ptr<ov::Function> Core::read_model(const std::string& model, const ov::runtime::Tensor& weights) const {
    InferenceEngine::Blob::Ptr blob;
    if (weights) {
        blob = weights._impl;
    }
    OV_CORE_CALL_STATEMENT(return _impl->ReadNetwork(model, blob).getFunction(););
}

namespace {

ie::CNNNetwork toCNN(const std::shared_ptr<const ngraph::Function>& model) {
    return ie::CNNNetwork(
        std::make_shared<ie::details::CNNNetworkNGraphImpl>(std::const_pointer_cast<ngraph::Function>(model),
                                                            std::vector<ie::IExtensionPtr>{},
                                                            true));
}

}  // namespace

ExecutableNetwork Core::compile_model(const std::shared_ptr<const ov::Function>& model,
                                      const std::string& deviceName,
                                      const ConfigMap& config) {
    OV_CORE_CALL_STATEMENT({
        auto exec = _impl->LoadNetwork(toCNN(model), deviceName, config);
        return {exec._so, exec._ptr};
    });
}

ExecutableNetwork Core::compile_model(const std::string& modelPath,
                                      const std::string& deviceName,
                                      const ConfigMap& config) {
    OV_CORE_CALL_STATEMENT({
        auto exec = _impl->LoadNetwork(modelPath, deviceName, config);
        return {exec._so, exec._ptr};
    });
}

ExecutableNetwork Core::compile_model(const std::shared_ptr<const ov::Function>& model,
                                      const RemoteContext& context,
                                      const ConfigMap& config) {
    OV_CORE_CALL_STATEMENT({
        auto exec = _impl->LoadNetwork(toCNN(model), context._impl, config);
        return {exec._so, exec._ptr};
    });
}

void Core::add_extension(const ie::IExtensionPtr& extension) {
    OV_CORE_CALL_STATEMENT(_impl->AddExtension(extension););
}

void Core::add_extension(const std::string& library_path) {
    add_extension(ov::detail::load_extensions(library_path));
}
#ifdef OPENVINO_ENABLE_UNICODE_PATH_SUPPORT
void Core::add_extension(const std::wstring& library_path) {
    add_extension(ov::detail::load_extensions(library_path));
}
#endif

void Core::add_extension(const std::shared_ptr<ov::Extension>& extension) {
    add_extension(std::vector<std::shared_ptr<ov::Extension>>{extension});
}
void Core::add_extension(const std::vector<std::shared_ptr<ov::Extension>>& extensions) {
    OV_CORE_CALL_STATEMENT({ _impl->AddOVExtensions(extensions); });
}

ExecutableNetwork Core::import_model(std::istream& modelStream,
                                     const std::string& deviceName,
                                     const ConfigMap& config) {
    OV_ITT_SCOPED_TASK(ov::itt::domains::IE, "Core::import_model");
    OV_CORE_CALL_STATEMENT({
        auto exec = _impl->ImportNetwork(modelStream, deviceName, config);
        return {exec._so, exec._ptr};
    });
}

ExecutableNetwork Core::import_model(std::istream& modelStream, const RemoteContext& context, const ConfigMap& config) {
    OV_ITT_SCOPED_TASK(ov::itt::domains::IE, "Core::import_model");

    using ExportMagic = std::array<char, 4>;
    constexpr static const ExportMagic exportMagic = {{0x1, 0xE, 0xE, 0x1}};

    std::string deviceName;
    ExportMagic magic = {};
    auto currentPos = modelStream.tellg();
    modelStream.read(magic.data(), magic.size());
    if (exportMagic == magic) {
        std::getline(modelStream, deviceName);
    } else {
        OPENVINO_ASSERT(false,
                        "Passed compiled stream does not contain device name. "
                        "Please, provide device name manually");
    }
    modelStream.seekg(currentPos, modelStream.beg);

    OV_CORE_CALL_STATEMENT({
        auto exec = _impl->GetCPPPluginByName(deviceName).import_model(modelStream, {});
        return {exec._so, exec._ptr};
    });
}

SupportedOpsMap Core::query_model(const std::shared_ptr<const ov::Function>& model,
                                  const std::string& deviceName,
                                  const ConfigMap& config) const {
    OV_CORE_CALL_STATEMENT({
        auto qnResult = _impl->QueryNetwork(toCNN(model), deviceName, config);
        return qnResult.supportedLayersMap;
    });
}

void Core::set_config(const ConfigMap& config, const std::string& deviceName) {
    OPENVINO_ASSERT(deviceName.find("HETERO:") != 0,
                    "set_config is supported only for HETERO itself (without devices). "
                    "You can configure the devices with set_config before creating the HETERO on top.");
    OPENVINO_ASSERT(deviceName.find("MULTI:") != 0,
                    "set_config is supported only for MULTI itself (without devices). "
                    "You can configure the devices with set_config before creating the MULTI on top.");
    OPENVINO_ASSERT(deviceName.find("AUTO:") != 0,
                    "set_config is supported only for AUTO itself (without devices). "
                    "You can configure the devices with set_config before creating the AUTO on top.");

    OV_CORE_CALL_STATEMENT({
        if (deviceName.empty()) {
            _impl->SetConfigForPlugins(config, std::string());
        } else {
            _impl->SetConfigForPlugins(config, deviceName);
        }
    });
}

Parameter Core::get_config(const std::string& deviceName, const std::string& name) const {
    OPENVINO_ASSERT(deviceName.find("HETERO:") != 0,
                    "You can only get_config of the HETERO itself (without devices). "
                    "get_config is also possible for the individual devices before creating the HETERO on top.");
    OPENVINO_ASSERT(deviceName.find("MULTI:") != 0,
                    "You can only get_config of the MULTI itself (without devices). "
                    "get_config is also possible for the individual devices before creating the MULTI on top.");
    OPENVINO_ASSERT(deviceName.find("AUTO:") != 0,
                    "You can only get_config of the AUTO itself (without devices). "
                    "get_config is also possible for the individual devices before creating the AUTO on top.");

    OV_CORE_CALL_STATEMENT({
        auto parsed = parseDeviceNameIntoConfig(deviceName);

        // we need to return a copy of Parameter object which is created on Core side,
        // not in ie plugin side, which can be unloaded from Core in a parallel thread
        // TODO: remove this WA after *-31417 is resolved
        return copyParameterValue(_impl->GetCPPPluginByName(parsed._deviceName).get_config(name, parsed._config));
    });
}

Parameter Core::get_metric(const std::string& deviceName, const std::string& name) const {
    OV_CORE_CALL_STATEMENT(return _impl->GetMetric(deviceName, name););
}

std::vector<std::string> Core::get_available_devices() const {
    OV_CORE_CALL_STATEMENT(return _impl->GetAvailableDevices(););
}

void Core::register_plugin(const std::string& pluginName, const std::string& deviceName) {
    OV_CORE_CALL_STATEMENT(_impl->RegisterPluginByName(pluginName, deviceName););
}

void Core::unload_plugin(const std::string& deviceName) {
    OV_CORE_CALL_STATEMENT({
        ie::DeviceIDParser parser(deviceName);
        std::string devName = parser.getDeviceName();

        _impl->UnloadPluginByName(devName);
    });
}

void Core::register_plugins(const std::string& xmlConfigFile) {
    OV_CORE_CALL_STATEMENT(_impl->RegisterPluginsInRegistry(xmlConfigFile););
}

RemoteContext Core::create_context(const std::string& deviceName, const ParamMap& params) {
    OPENVINO_ASSERT(deviceName.find("HETERO") != 0, "HETERO device does not support remote context");
    OPENVINO_ASSERT(deviceName.find("MULTI") != 0, "MULTI device does not support remote context");
    OPENVINO_ASSERT(deviceName.find("AUTO") != 0, "AUTO device does not support remote context");

    OV_CORE_CALL_STATEMENT({
        auto parsed = parseDeviceNameIntoConfig(deviceName, params);
        auto remoteContext = _impl->GetCPPPluginByName(parsed._deviceName).create_context(parsed._config);
        return {remoteContext._so, remoteContext._ptr};
    });
}

RemoteContext Core::get_default_context(const std::string& deviceName) {
    OPENVINO_ASSERT(deviceName.find("HETERO") != 0, "HETERO device does not support remote context");
    OPENVINO_ASSERT(deviceName.find("MULTI") != 0, "MULTI device does not support remote context");
    OPENVINO_ASSERT(deviceName.find("AUTO") != 0, "AUTO device does not support remote context");

    OV_CORE_CALL_STATEMENT({
        auto parsed = parseDeviceNameIntoConfig(deviceName, ParamMap());
        auto remoteContext = _impl->GetCPPPluginByName(parsed._deviceName).get_default_context(parsed._config);
        return {remoteContext._so, remoteContext._ptr};
    });
}

}  // namespace runtime
}  // namespace ov<|MERGE_RESOLUTION|>--- conflicted
+++ resolved
@@ -847,11 +847,7 @@
                         ie::IExtensionPtr ext;
                         desc.extensionCreateFunc(ext);
                         AddExtensionUnsafe(ext);
-<<<<<<< HEAD
-                    } catch (const ie::GeneralError &) {
-=======
                     } catch (const ie::GeneralError&) {
->>>>>>> d986e59b
                         // the same extension can be registered multiple times - ignore it!
                     }
                 } else {
