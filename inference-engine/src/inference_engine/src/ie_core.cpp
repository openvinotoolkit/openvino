--- conflicted
+++ resolved
@@ -854,12 +854,7 @@
                     TryToRegisterLibraryAsExtensionUnsafe(desc.libraryLocation);
                 }
 
-<<<<<<< HEAD
-                auto result = plugins.emplace(deviceName, plugin).first->second;
-                return result;
-=======
                 return plugins.emplace(deviceName, plugin).first->second;
->>>>>>> 6c3e68a8
             } catch (const ie::Exception& ex) {
                 IE_THROW() << "Failed to create plugin " << ov::util::from_file_path(desc.libraryLocation)
                            << " for device " << deviceName << "\n"
