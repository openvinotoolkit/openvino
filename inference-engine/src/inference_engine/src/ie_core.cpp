--- conflicted
+++ resolved
@@ -1222,11 +1222,13 @@
 namespace ov {
 namespace runtime {
 
-#define OV_CORE_CALL_STATEMENT(...)      \
-    try {                                \
-        __VA_ARGS__;                     \
-    } catch (const std::exception& ex) { \
-        throw ov::Exception(ex.what());  \
+#define OV_CORE_CALL_STATEMENT(...)                     \
+    try {                                               \
+        __VA_ARGS__;                                    \
+    } catch (const std::exception& ex) {                \
+        throw ov::Exception(ex.what());                 \
+    } catch (...) {                                     \
+        OPENVINO_ASSERT(false, "Unexpected exception"); \
     }
 
 class Core::Impl : public CoreImpl {};
@@ -1243,15 +1245,9 @@
 
 #ifdef ENABLE_UNICODE_PATH_SUPPORT
 std::shared_ptr<ngraph::Function> Core::read_model(const std::wstring& modelPath, const std::wstring& binPath) const {
-<<<<<<< HEAD
     OV_CORE_CALL_STATEMENT(
-        return _impl
-            ->ReadNetwork(FileUtils::wStringtoMBCSstringChar(modelPath), FileUtils::wStringtoMBCSstringChar(binPath))
+        return _impl->ReadNetwork(ov::util::wstring_to_string(modelPath), ov::util::wstring_to_string(binPath))
             .getFunction(););
-=======
-    return _impl->ReadNetwork(ov::util::wstring_to_string(modelPath), ov::util::wstring_to_string(binPath))
-        .getFunction();
->>>>>>> 55fb542b
 }
 #endif
 
