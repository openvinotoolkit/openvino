// Copyright (C) 2018-2021 Intel Corporation
// SPDX-License-Identifier: Apache-2.0
//

#include "ie_network_reader.hpp"

#include <fstream>
#include <istream>
#include <map>
#include <memory>
#include <mutex>
#include <string>

#include "cnn_network_ngraph_impl.hpp"
#include "cpp/ie_cnn_network.h"
#include "details/ie_so_pointer.hpp"
#include "file_utils.h"
#include "frontend_manager/frontend_manager.hpp"
#include "ie_api.h"
#include "ie_common.h"
#include "ie_icnn_network.hpp"
#include "ie_input_info.hpp"
#include "ie_ir_version.hpp"
#include "ie_itt.hpp"
#include "ie_reader.hpp"
#include "ngraph/function.hpp"
#include "ngraph/type/element_type.hpp"
#include "ngraph/variant.hpp"
#include "openvino/core/deprecated.hpp"
#include "openvino/core/except.hpp"
#include "openvino/core/preprocess/input_network_info.hpp"
#include "openvino/core/preprocess/input_tensor_info.hpp"
#include "openvino/core/preprocess/pre_post_process.hpp"
#include "openvino/core/type/element_type.hpp"
#include "transformations/rt_info/old_api_map_attribute.hpp"
#include "transformations/utils/utils.hpp"

namespace InferenceEngine {

<<<<<<< HEAD
#define ENABLE_IR_V7_READER

#ifdef ENABLE_IR_V7_READER
=======
#ifndef OPENVINO_STATIC_LIBRARY
>>>>>>> 78897021

namespace details {

/**
 * @brief This class defines the name of the fabric for creating an IReader object in DLL
 */
template <>
class SOCreatorTrait<IReader> {
public:
    /**
     * @brief A name of the fabric for creating IReader object in DLL
     */
    static constexpr auto name = "CreateReader";
};

}  // namespace details

/**
 * @brief This class is a wrapper for reader interfaces
 */
class Reader : public IReader {
    #ifdef OPENVINO_STATIC_LIBRARY
    using ReaderPtr = std::shared_ptr<IReader>;
    #else
    using ReaderPtr = InferenceEngine::details::SOPointer<IReader>;
    #endif
    ReaderPtr ptr;
    std::once_flag readFlag;
    std::string name;
    std::string location;

    ReaderPtr getReaderPtr() {
        std::call_once(readFlag, [&]() {
#ifdef OPENVINO_STATIC_LIBRARY
            // call libraru creator directly, since we are in the same application
            InferenceEngine::CreateReader(ptr);
            OPENVINO_ASSERT(ptr != nullptr, "Failed to create static version of IR v7 reader");
#else
            ov::util::FilePath libraryName = ov::util::to_file_path(location);
            ov::util::FilePath readersLibraryPath =
                FileUtils::makePluginLibraryName(getInferenceEngineLibraryPath(), libraryName);

            if (!FileUtils::fileExist(readersLibraryPath)) {
                IE_THROW() << "Please, make sure that Inference Engine reader library exists "
                           << ov::util::from_file_path(::FileUtils::makePluginLibraryName({}, libraryName)) << " is in "
                           << getIELibraryPath();
            }
            ptr = {readersLibraryPath};
#endif // OPENVINO_STATIC_LIBRARY
        });

        return ptr;
    }

    ReaderPtr getReaderPtr() const {
        return const_cast<Reader*>(this)->getReaderPtr();
    }

public:
    using Ptr = std::shared_ptr<Reader>;

    Reader(const std::string& name, const std::string location) : name(name), location(location) {}
    bool supportModel(std::istream& model) const override {
        OV_ITT_SCOPED_TASK(ov::itt::domains::IE, "Reader::supportModel");
        auto reader = getReaderPtr();
        return reader->supportModel(model);
    }
    CNNNetwork read(std::istream& model, const std::vector<IExtensionPtr>& exts) const override {
        auto reader = getReaderPtr();
        return reader->read(model, exts);
    }
    CNNNetwork read(std::istream& model,
                    const Blob::CPtr& weights,
                    const std::vector<IExtensionPtr>& exts) const override {
        auto reader = getReaderPtr();
        return reader->read(model, weights, exts);
    }
    std::vector<std::string> getDataFileExtensions() const override {
        auto reader = getReaderPtr();
        return reader->getDataFileExtensions();
    }
    std::string getName() const {
        return name;
    }
};

namespace {

// Extension to plugins creator
std::multimap<std::string, Reader::Ptr> readers;

void registerReaders() {
    OV_ITT_SCOPED_TASK(ov::itt::domains::IE, "registerReaders");
    static bool initialized = false;
    static std::mutex readerMutex;
    std::lock_guard<std::mutex> lock(readerMutex);
    if (initialized)
        return;

    auto create_if_exists = [](const std::string name, const std::string library_name) {
#ifndef OPENVINO_STATIC_LIBRARY
        ov::util::FilePath libraryName = ov::util::to_file_path(library_name);
        ov::util::FilePath readersLibraryPath =
            FileUtils::makePluginLibraryName(getInferenceEngineLibraryPath(), libraryName);

        if (!FileUtils::fileExist(readersLibraryPath))
            return std::shared_ptr<Reader>();
#endif // !OPENVINO_STATIC_LIBRARY
        return std::make_shared<Reader>(name, library_name);
    };

    // try to load IR reader v7 if library exists
    auto irReaderv7 =
        create_if_exists("IRv7", std::string("inference_engine_ir_v7_reader") + std::string(IE_BUILD_POSTFIX));
    if (irReaderv7)
        readers.emplace("xml", irReaderv7);

    initialized = true;
}

void assertIfIRv7LikeModel(std::istream& modelStream) {
    auto irVersion = details::GetIRVersion(modelStream);
    bool isIRv7 = irVersion > 1 && irVersion <= 7;

    if (!isIRv7)
        return;

    for (auto&& kvp : readers) {
        Reader::Ptr reader = kvp.second;
        // if we have reader for IR v7
        if (reader->getName() == "IRv7") {
            return;
        }
    }

    IE_THROW() << "The support of IR v" << irVersion
               << " has been removed from the product. "
                  "Please, convert the original model using the Model Optimizer which comes with this "
                  "version of the OpenVINO to generate supported IR version.";
}

CNNNetwork load_ir_v7_network(const std::string& modelPath,
                              const std::string& binPath,
                              const std::vector<IExtensionPtr>& exts) {
    // Fix unicode name
#    if defined(OPENVINO_ENABLE_UNICODE_PATH_SUPPORT) && defined(_WIN32)
    std::wstring model_path = ov::util::string_to_wstring(modelPath.c_str());
#    else
    std::string model_path = modelPath;
#    endif

    // Try to open model file
    std::ifstream modelStream(model_path, std::ios::binary);
    if (!modelStream.is_open())
        IE_THROW() << "Model file " << modelPath << " cannot be opened!";

    assertIfIRv7LikeModel(modelStream);

    auto fileExt = modelPath.substr(modelPath.find_last_of(".") + 1);
    for (auto it = readers.lower_bound(fileExt); it != readers.upper_bound(fileExt); it++) {
        auto reader = it->second;
        // Check that reader supports the model
        if (reader->supportModel(modelStream)) {
            // Find weights
            std::string bPath = binPath;
            if (bPath.empty()) {
                auto pathWoExt = modelPath;
                auto pos = modelPath.rfind('.');
                if (pos != std::string::npos)
                    pathWoExt = modelPath.substr(0, pos);
                for (const auto& ext : reader->getDataFileExtensions()) {
                    bPath = pathWoExt + "." + ext;
                    if (!FileUtils::fileExist(bPath)) {
                        bPath.clear();
                    } else {
                        break;
                    }
                }
            }
            if (!bPath.empty()) {
                // Open weights file
#    if defined(OPENVINO_ENABLE_UNICODE_PATH_SUPPORT) && defined(_WIN32)
                std::wstring weights_path = ov::util::string_to_wstring(bPath.c_str());
#    else
                std::string weights_path = bPath;
#    endif
                std::ifstream binStream;
                binStream.open(weights_path, std::ios::binary);
                if (!binStream.is_open())
                    IE_THROW() << "Weights file " << bPath << " cannot be opened!";

                binStream.seekg(0, std::ios::end);
                size_t fileSize = binStream.tellg();
                binStream.seekg(0, std::ios::beg);

                Blob::Ptr weights = make_shared_blob<uint8_t>({Precision::U8, {fileSize}, C});

                {
                    OV_ITT_SCOPE(FIRST_INFERENCE, ov::itt::domains::IE_RT, "ReadNetworkWeights");
                    weights->allocate();
                    binStream.read(weights->buffer(), fileSize);
                    binStream.close();
                }

                // read model with weights
                auto network = reader->read(modelStream, weights, exts);
                modelStream.close();
                return network;
            }
            // read model without weights
            return reader->read(modelStream, exts);
        }
    }

    return {};
}

}  // namespace

<<<<<<< HEAD
#endif  // ENABLE_IR_V7_READER
=======
#endif  // OPENVINO_STATIC_LIBRARY
>>>>>>> 78897021

namespace {

CNNNetwork convert_to_cnnnetwork(std::shared_ptr<ngraph::Function>& function,
                                 const std::vector<IExtensionPtr>& exts,
                                 bool newAPI) {
    auto& rt_info = function->get_rt_info();
    const auto it = rt_info.find("version");
    const bool is_ir = it != rt_info.end();

    // only for IR cases we need preprocessing or postprocessing steps
    if (is_ir) {
        using namespace ov::preprocess;
        PrePostProcessor prepost;

        auto ir_version_impl = std::dynamic_pointer_cast<ngraph::VariantImpl<int64_t>>(it->second);
        OPENVINO_ASSERT(ir_version_impl != nullptr, "Failed to extract IR version from 'version' attribute");
        const int64_t ir_version = ir_version_impl->get();

        if (ir_version == 10 && newAPI) {
            const auto inputs = function->inputs();
            for (size_t i = 0; i < inputs.size(); ++i) {
                const auto ngraph_type = inputs[i].get_element_type();
                const auto legacy_type = details::toLegacyType(ngraph_type, true);
                prepost.input(ov::preprocess::InputInfo(i).tensor(InputTensorInfo().set_element_type(legacy_type)));
            }

            // in order to support the following scenarios for IR v10 cases:
            // ov::Function f = ie.read_model(..);
            // f.input("input_operation_name");
            // f.output("output_operation_name");
            // f.add_output("operation_name[].port_index]");
            // f.reshape({ { "input_operation_name", ov::PartialShape{} } });
            // we need to add operation names as tensor names for inputs and outputs
            {
                std::vector<std::string> result_names;
                std::vector<ov::Output<ov::Node>> prevPorts;
                result_names.reserve(function->get_results().size());
                prevPorts.reserve(function->get_results().size());

                for (const auto& result : function->get_results()) {
                    result_names.emplace_back(ngraph::op::util::create_ie_output_name(result->input_value(0)));
                    result->output(0).get_tensor().add_names({result_names.back()});
                    prevPorts.emplace_back(result->input_value(0));
                }
                for (const auto& param : function->get_parameters()) {
                    param->output(0).get_tensor().add_names({param->get_friendly_name()});
                }
            }

            const auto outputs = function->outputs();
            for (size_t i = 0; i < outputs.size(); ++i) {
                const auto ngraph_type = outputs[i].get_element_type();
                const auto legacy_type = details::toLegacyType(ngraph_type, false);

                prepost.output(OutputInfo(i).tensor(OutputTensorInfo().set_element_type(legacy_type)));
            }

            function = prepost.build(function);

            // Set version to 10
            rt_info["version"] = std::make_shared<ov::VariantWrapper<int64_t>>(10);
        } else if (ir_version == 11 && !newAPI) {
            const std::string& old_api_map_key = ov::OldApiMap::get_type_info_static();

            auto& parameters = function->get_parameters();
            for (size_t i = 0; i < parameters.size(); ++i) {
                const auto& parameter = parameters[i];
                ov::RTMap& rtInfo = parameter->get_rt_info();
                const auto it = rtInfo.find(old_api_map_key);
                if (it == rtInfo.end())
                    continue;

                const auto old_api_map_attr = std::dynamic_pointer_cast<ov::OldApiMap>(it->second);
                OPENVINO_ASSERT(old_api_map_attr != nullptr, "Failed to cast to ov::OldApiMap");
                const auto old_api_map_attr_val = old_api_map_attr->get();
                auto old_api_type = old_api_map_attr_val.get_type();
                const auto old_api_transpose_args = old_api_map_attr_val.get_order();

                OPENVINO_ASSERT(!old_api_type.is_dynamic(), "Old API map does not support dynamic type");
                // if no differences between IR v10 and IR v11, add identity convert which will be optimized out
                if (old_api_type == ov::element::undefined)
                    old_api_type = parameter->get_element_type();

                std::stringstream tensorLayout, networkLayout;
                for (size_t i = 0; i < old_api_transpose_args.size(); ++i) {
                    tensorLayout << i;
                    networkLayout << old_api_transpose_args[i];
                }

                prepost.input(
                    ov::preprocess::InputInfo(i)
                        .tensor(
                            InputTensorInfo().set_element_type(old_api_type).set_layout(ov::Layout(tensorLayout.str())))
                        .network(InputNetworkInfo().set_layout(ov::Layout(networkLayout.str()))));

                // Set version to 10
                rt_info["version"] = std::make_shared<ov::VariantWrapper<int64_t>>(10);
            }

            auto& resuls = function->get_results();
            for (size_t i = 0; i < resuls.size(); ++i) {
                const auto& result = resuls[i];
                ov::RTMap& rtInfo = result->get_rt_info();
                const auto it = rtInfo.find(old_api_map_key);
                if (it == rtInfo.end())
                    continue;

                const auto old_api_map_attr = std::dynamic_pointer_cast<ov::OldApiMap>(it->second);
                OPENVINO_ASSERT(old_api_map_attr != nullptr, "Failed to cast to ov::OldApiMap");
                const auto old_api_map_attr_val = old_api_map_attr->get();
                auto old_api_type = old_api_map_attr_val.get_type();
                const auto old_api_transpose_args = old_api_map_attr_val.get_order();

                OPENVINO_ASSERT(!old_api_type.is_dynamic(), "Old API map does not support dynamic type");
                // if no differences between IR v10 and IR v11, add identity convert which will be optimized out
                if (old_api_type == ov::element::undefined)
                    old_api_type = result->get_element_type();

                std::stringstream tensorLayout, networkLayout;
                for (size_t i = 0; i < old_api_transpose_args.size(); ++i) {
                    networkLayout << i;
                    tensorLayout << old_api_transpose_args[i];
                }

                prepost.output(OutputInfo(i)
                                   .network(OutputNetworkInfo().set_layout(ov::Layout(networkLayout.str())))
                                   .tensor(OutputTensorInfo()
                                               .set_element_type(old_api_type)
                                               .set_layout(ov::Layout(tensorLayout.str()))));

                // remove old api once we applied it
                rtInfo.erase(it);
            }

            function = prepost.build(function);

            // TODO: keep information about layout once we have an ability to
            // apply permutation to layout

            // restore layout information
            for (const auto& parameter : function->get_parameters()) {
                parameter->set_layout({});
            }
            for (const auto& result : function->get_results()) {
                result->set_layout({});
            }
        }
    }

    OPENVINO_SUPPRESS_DEPRECATED_START
    return CNNNetwork(std::make_shared<details::CNNNetworkNGraphImpl>(function, exts, newAPI));
    OPENVINO_SUPPRESS_DEPRECATED_END
}

ngraph::frontend::FrontEndManager& get_frontend_manager() {
    static ngraph::frontend::FrontEndManager manager;
    return manager;
}

ov::Extensions get_extensions_map(const std::vector<InferenceEngine::IExtensionPtr>& exts) {
    ov::Extensions extensions;
    for (const auto& ext : exts) {
        for (const auto& item : ext->getOpSets()) {
            if (extensions.count(item.first)) {
                IE_THROW() << "Extension with " << item.first << " name already exists";
            }
            extensions[item.first] = item.second;
        }
    }
    return extensions;
}

}  // namespace

CNNNetwork details::ReadNetwork(const std::string& modelPath,
                                const std::string& binPath,
                                const std::vector<IExtensionPtr>& exts,
                                bool newAPI) {
<<<<<<< HEAD
#ifdef ENABLE_IR_V7_READER
=======
#ifndef OPENVINO_STATIC_LIBRARY
>>>>>>> 78897021
    // IR v7 obsolete code
    {
        // Register readers if it is needed
        registerReaders();
        auto cnnnetwork = load_ir_v7_network(modelPath, binPath, exts);

        OPENVINO_SUPPRESS_DEPRECATED_START
        if (static_cast<ICNNNetwork::Ptr>(cnnnetwork) != nullptr) {
            OPENVINO_ASSERT(!newAPI, "Cannot read IR v7 from OpenVINO 2.0 API");
            return cnnnetwork;
        }
        OPENVINO_SUPPRESS_DEPRECATED_END
    }
<<<<<<< HEAD
#endif  // ENABLE_IR_V7_READER
=======
#endif  // OPENVINO_STATIC_LIBRARY
>>>>>>> 78897021

    // Fix unicode name
#if defined(OPENVINO_ENABLE_UNICODE_PATH_SUPPORT) && defined(_WIN32)
    std::wstring model_path = ov::util::string_to_wstring(modelPath.c_str());
#else
    std::string model_path = modelPath;
#endif

    // Try to load with FrontEndManager
    auto& manager = get_frontend_manager();
    ngraph::frontend::FrontEnd::Ptr FE;
    ngraph::frontend::InputModel::Ptr inputModel;

    ov::VariantVector params{ov::make_variant(model_path)};
    if (!exts.empty()) {
        params.emplace_back(ov::make_variant(get_extensions_map(exts)));
    }

    if (!binPath.empty()) {
#if defined(OPENVINO_ENABLE_UNICODE_PATH_SUPPORT) && defined(_WIN32)
        const std::wstring& weights_path = ov::util::string_to_wstring(binPath.c_str());
#else
        const std::string& weights_path = binPath;
#endif
        params.emplace_back(ov::make_variant(weights_path));
    }

    FE = manager.load_by_model(params);
    if (FE)
        inputModel = FE->load(params);

    if (inputModel) {
        auto ngFunc = FE->convert(inputModel);
        return convert_to_cnnnetwork(ngFunc, exts, newAPI);
    }

    const auto fileExt = modelPath.substr(modelPath.find_last_of(".") + 1);
    IE_THROW(NetworkNotRead) << "Unable to read the model: " << modelPath
                             << " Please check that model format: " << fileExt
                             << " is supported and the model is correct.";
}

CNNNetwork details::ReadNetwork(const std::string& model,
                                const Blob::CPtr& weights,
                                const std::vector<IExtensionPtr>& exts,
                                bool newAPI) {
    std::istringstream modelStringStream(model);
    std::istream& modelStream = modelStringStream;

<<<<<<< HEAD
#ifdef ENABLE_IR_V7_READER
=======
#ifndef OPENVINO_STATIC_LIBRARY
>>>>>>> 78897021
    // IR v7 obsolete code
    {
        // Register readers if it is needed
        registerReaders();
        assertIfIRv7LikeModel(modelStream);

        for (auto it = readers.begin(); it != readers.end(); it++) {
            auto reader = it->second;
            if (reader->supportModel(modelStream)) {
                OPENVINO_ASSERT(!newAPI, "Cannot read IR v7 from OpenVINO 2.0 API");
                if (weights)
                    return reader->read(modelStream, weights, exts);
                return reader->read(modelStream, exts);
            }
        }
    }
<<<<<<< HEAD
#endif // ENABLE_IR_V7_READER
=======
#endif  // OPENVINO_STATIC_LIBRARY
>>>>>>> 78897021

    // Try to load with FrontEndManager
    auto& manager = get_frontend_manager();
    ngraph::frontend::FrontEnd::Ptr FE;
    ngraph::frontend::InputModel::Ptr inputModel;

    ov::VariantVector params{ov::make_variant(&modelStream)};
    if (weights) {
        char* data = weights->cbuffer().as<char*>();
        ov::Weights weights_buffer =
            std::make_shared<ngraph::runtime::SharedBuffer<Blob::CPtr>>(data, weights->byteSize(), weights);
        params.emplace_back(ov::make_variant(weights_buffer));
    }
    if (!exts.empty()) {
        params.emplace_back(ov::make_variant(get_extensions_map(exts)));
    }

    FE = manager.load_by_model(params);
    if (FE)
        inputModel = FE->load(params);
    if (inputModel) {
        auto ngFunc = FE->convert(inputModel);
        return convert_to_cnnnetwork(ngFunc, exts, newAPI);
    }

    IE_THROW(NetworkNotRead)
        << "Unable to read the model. Please check if the model format is supported and model is correct.";
}

}  // namespace InferenceEngine<|MERGE_RESOLUTION|>--- conflicted
+++ resolved
@@ -37,13 +37,7 @@
 
 namespace InferenceEngine {
 
-<<<<<<< HEAD
-#define ENABLE_IR_V7_READER
-
 #ifdef ENABLE_IR_V7_READER
-=======
-#ifndef OPENVINO_STATIC_LIBRARY
->>>>>>> 78897021
 
 namespace details {
 
@@ -263,11 +257,7 @@
 
 }  // namespace
 
-<<<<<<< HEAD
 #endif  // ENABLE_IR_V7_READER
-=======
-#endif  // OPENVINO_STATIC_LIBRARY
->>>>>>> 78897021
 
 namespace {
 
@@ -447,11 +437,7 @@
                                 const std::string& binPath,
                                 const std::vector<IExtensionPtr>& exts,
                                 bool newAPI) {
-<<<<<<< HEAD
 #ifdef ENABLE_IR_V7_READER
-=======
-#ifndef OPENVINO_STATIC_LIBRARY
->>>>>>> 78897021
     // IR v7 obsolete code
     {
         // Register readers if it is needed
@@ -465,11 +451,7 @@
         }
         OPENVINO_SUPPRESS_DEPRECATED_END
     }
-<<<<<<< HEAD
 #endif  // ENABLE_IR_V7_READER
-=======
-#endif  // OPENVINO_STATIC_LIBRARY
->>>>>>> 78897021
 
     // Fix unicode name
 #if defined(OPENVINO_ENABLE_UNICODE_PATH_SUPPORT) && defined(_WIN32)
@@ -519,11 +501,7 @@
     std::istringstream modelStringStream(model);
     std::istream& modelStream = modelStringStream;
 
-<<<<<<< HEAD
 #ifdef ENABLE_IR_V7_READER
-=======
-#ifndef OPENVINO_STATIC_LIBRARY
->>>>>>> 78897021
     // IR v7 obsolete code
     {
         // Register readers if it is needed
@@ -540,11 +518,7 @@
             }
         }
     }
-<<<<<<< HEAD
 #endif // ENABLE_IR_V7_READER
-=======
-#endif  // OPENVINO_STATIC_LIBRARY
->>>>>>> 78897021
 
     // Try to load with FrontEndManager
     auto& manager = get_frontend_manager();
