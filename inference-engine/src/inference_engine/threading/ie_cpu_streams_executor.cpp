--- conflicted
+++ resolved
@@ -72,26 +72,32 @@
                     (_streamId % _impl->_config._streams) /
                     ((_impl->_config._streams + _impl->_usedNumaNodes.size() - 1) / _impl->_usedNumaNodes.size()))
                 : _impl->_usedNumaNodes.at(_streamId % _impl->_usedNumaNodes.size());
-<<<<<<< HEAD
-#if IE_THREAD == IE_THREAD_TBB || IE_THREAD == IE_THREAD_TBB_AUTO
-            auto concurrency = (0 == _impl->_config._threadsPerStream) ? custom::task_arena::automatic : _impl->_config._threadsPerStream;
-            if (true/*ThreadBindingType::Hybrid== _impl->_config._threadBindingType*/) {
-#if TBB_HYBRID_CPUS_SUPPORT_PRESENT
-                auto latency_cores_type = custom::info::core_types().back();
-                _taskArena.reset(new custom::task_arena{
-                    custom::task_arena::constraints{}.
-                        set_core_type(latency_cores_type)
-                });
-#else
+            if (ThreadBindingType::HYBRID_AWARE == _impl->_config._threadBindingType) {
+               if (Config::PreferredCoreType::ROUND_ROBIN != _impl->_config._threadPreferredCoreType) {
+                   if (Config::PreferredCoreType::NONE == _impl->_config._threadPreferredCoreType) {
+                       _taskArena.reset(new custom::task_arena{ concurrency });
+                   } else {
+                       const auto selected_core_type = Config::PreferredCoreType::BIG == _impl->_config._threadPreferredCoreType
+                           ? custom::info::core_types().back() // runing on Big cores only
+                           : custom::info::core_types().front(); // runing on Little cores only
+                       _taskArena.reset(new custom::task_arena{ custom::task_arena::constraints{selected_core_type, concurrency} });
+                   }
+                } else {
+                    // assigning the stream to the core type in the round-robin fashion
+                    // wrapping around total_streams (i.e. how many streams all different core types can handle together)
+                    const auto total_streams = _impl->total_streams_on_core_types.back().second;
+                    const auto streamId_wrapped = _streamId % total_streams;
+                    const auto& selected_core_type = std::find_if(_impl->total_streams_on_core_types.cbegin(), _impl->total_streams_on_core_types.cend(),
+                        [streamId_wrapped](const decltype(_impl->total_streams_on_core_types)::value_type & p) { return p.second > streamId_wrapped; })->first;
+                    _taskArena.reset(new custom::task_arena{ custom::task_arena::constraints{selected_core_type, concurrency} });
+                }
+            } else if (ThreadBindingType::NUMA == _impl->_config._threadBindingType) {
+                 #if TBB_NUMA_SUPPORT_PRESENT
+                _taskArena.reset(new custom::task_arena{custom::task_arena::constraints{_numaNodeId, concurrency}});
+                 #else
                 _taskArena.reset(new custom::task_arena{concurrency});
-#endif
-            } else if (ThreadBindingType::NUMA == _impl->_config._threadBindingType) {
-#if TBB_NUMA_SUPPORT_PRESENT
-                _taskArena.reset(new custom::task_arena{custom::task_arena::constraints{_numaNodeId, concurrency}});
-#else
-                _taskArena.reset(new custom::task_arena{concurrency});
-#endif
-            } else if ((0 != _impl->_config._threadsPerStream) || (ThreadBindingType::CORES == _impl->_config._threadBindingType)) {
+                 #endif
+                } else if ((0 != _impl->_config._threadsPerStream) || (ThreadBindingType::CORES == _impl->_config._threadBindingType)) {
                 _taskArena.reset(new custom::task_arena{concurrency});
                 if (ThreadBindingType::CORES == _impl->_config._threadBindingType) {
                     CpuSet processMask;
@@ -106,57 +112,9 @@
                                                      _impl->_config._threadBindingStep,
                                                      _impl->_config._threadBindingOffset});
                         _observer->observe(true);
-=======
-            #if TBB_INTERFACE_VERSION >= 12010 // TBB with hybrid CPU aware task_arena api
-            if (ThreadBindingType::HYBRID_AWARE == _impl->_config._threadBindingType) {
-               if (Config::PreferredCoreType::ROUND_ROBIN != _impl->_config._threadPreferredCoreType) {
-                   if (Config::PreferredCoreType::NONE == _impl->_config._threadPreferredCoreType) {
-                       _taskArena.reset(new tbb::task_arena{ concurrency });
-                   } else {
-                       const auto selected_core_type = Config::PreferredCoreType::BIG == _impl->_config._threadPreferredCoreType
-                           ? oneapi::tbb::info::core_types().back() // runing on Big cores only
-                           : oneapi::tbb::info::core_types().front(); // runing on Little cores only
-                       _taskArena.reset(new tbb::task_arena{ tbb::task_arena::constraints{selected_core_type, concurrency} });
-                   }
-                } else {
-                    // assigning the stream to the core type in the round-robin fashion
-                    // wrapping around total_streams (i.e. how many streams all different core types can handle together)
-                    const auto total_streams = _impl->total_streams_on_core_types.back().second;
-                    const auto streamId_wrapped = _streamId % total_streams;
-                    const auto& selected_core_type = std::find_if(_impl->total_streams_on_core_types.cbegin(), _impl->total_streams_on_core_types.cend(),
-                        [streamId_wrapped](const decltype(_impl->total_streams_on_core_types)::value_type & p) { return p.second > streamId_wrapped; })->first;
-                    _taskArena.reset(new tbb::task_arena{ tbb::task_arena::constraints{selected_core_type, concurrency} });
-                }
-            } else {
-            #endif
-                if (ThreadBindingType::NUMA == _impl->_config._threadBindingType) {
-                    #if TBB_INTERFACE_VERSION >= 11100  // TBB has numa aware task_arena api
-                    _taskArena.reset(new tbb::task_arena{tbb::task_arena::constraints{_numaNodeId, concurrency}});
-                    #else
-                    _taskArena.reset(new tbb::task_arena{concurrency});
-                    #endif
-                } else if ((0 != _impl->_config._threadsPerStream) || (ThreadBindingType::CORES == _impl->_config._threadBindingType)) {
-                    _taskArena.reset(new tbb::task_arena{concurrency});
-                    if (ThreadBindingType::CORES == _impl->_config._threadBindingType) {
-                        CpuSet processMask;
-                        int    ncpus = 0;
-                        std::tie(processMask, ncpus) = GetProcessMask();
-                        if (nullptr != processMask) {
-                            _observer.reset(new Observer{*_taskArena,
-                                                         std::move(processMask),
-                                                         ncpus,
-                                                         _streamId,
-                                                         _impl->_config._threadsPerStream,
-                                                         _impl->_config._threadBindingStep,
-                                                         _impl->_config._threadBindingOffset});
-                            _observer->observe(true);
-                        }
->>>>>>> 73c77c43
                     }
                 }
-            #if TBB_INTERFACE_VERSION >= 12010 // TBB with hybrid CPU aware task_arena api
-            } // closing the if-else-clause on the hybrid cores
-            #endif
+            }
 #elif IE_THREAD == IE_THREAD_OMP
             omp_set_num_threads(_impl->_config._threadsPerStream);
             if (!checkOpenMpEnvVars(false) && (ThreadBindingType::NONE != _impl->_config._threadBindingType)) {
@@ -220,16 +178,16 @@
             _usedNumaNodes = numaNodes;
         }
 
-        #if (IE_THREAD == IE_THREAD_TBB || IE_THREAD == IE_THREAD_TBB_AUTO) && (TBB_INTERFACE_VERSION >= 12010) // TBB with hybrid CPU aware task_arena api
+        #if TBB_HYBRID_CPUS_SUPPORT_PRESENT // TBB with hybrid CPU aware task_arena api
         if (ThreadBindingType::HYBRID_AWARE == config._threadBindingType) {
-            const auto core_types = oneapi::tbb::info::core_types();
+            const auto core_types = custom::info::core_types();
             const int threadsPerStream = (0 == config._threadsPerStream) ? std::thread::hardware_concurrency() : config._threadsPerStream;
             int sum = 0;
             // reversed order, so BIG cores are first
             for (auto iter = core_types.rbegin(); iter < core_types.rend(); iter++) {
                 const auto& type = *iter;
                 // calculating the #streams per core type
-                const int num_streams_for_core_type = std::max(1, oneapi::tbb::info::default_concurrency(type) / threadsPerStream);
+                const int num_streams_for_core_type = std::max(1, custom::info::default_concurrency(type) / threadsPerStream);
                 sum += num_streams_for_core_type;
                 // prefix sum, so the core type for a given stream id will be deduced just as a upper_bound
                 // (notice that the map keeps the elements in the descending order, so the big cores are populated first)
@@ -305,12 +263,12 @@
     bool                                    _isStopped = false;
     std::vector<int>                        _usedNumaNodes;
     ThreadLocal<std::shared_ptr<Stream>>    _streams;
-    #if (IE_THREAD == IE_THREAD_TBB || IE_THREAD == IE_THREAD_TBB_AUTO) && TBB_INTERFACE_VERSION >= 12010 // TBB with hybrid CPU aware task_arena api
+    #if TBB_HYBRID_CPUS_SUPPORT_PRESENT // TBB with hybrid CPU aware task_arena api
     // stream id mapping to the core type
     // stored in the reversed order (so the big cores, with the highest core_type_id value, are populated first)
     // every entry is the core type and #streams that this AND ALL EARLIER entries can handle (prefix sum)
     // (so mapping is actually just an upper_bound: core type is deduced from the entry for which the id < #streams)
-    using StreamIdToCoreTypes = std::vector<std::pair<oneapi::tbb::core_type_id, int>>;
+    using StreamIdToCoreTypes = std::vector<std::pair<custom::core_type_id, int>>;
     StreamIdToCoreTypes total_streams_on_core_types;
     #endif
 };
