// Copyright (C) 2018-2021 Intel Corporation
// SPDX-License-Identifier: Apache-2.0
//

#include <string>
#include <vector>
#include <memory>
#include <mutex>
#include <condition_variable>
#include <thread>
#include <queue>
#include <atomic>
#include <climits>
#include <cassert>
#include <utility>

#include "threading/ie_thread_local.hpp"
#include "ie_parallel_custom_arena.hpp"
#include "ie_system_conf.h"
#include "threading/ie_thread_affinity.hpp"
#include "threading/ie_cpu_streams_executor.hpp"
#include <openvino/itt.hpp>

using namespace openvino;

namespace InferenceEngine {
struct CPUStreamsExecutor::Impl {
    struct Stream {
#if IE_THREAD == IE_THREAD_TBB || IE_THREAD == IE_THREAD_TBB_AUTO
        struct Observer: public tbb::task_scheduler_observer {
            CpuSet  _mask;
            int     _ncpus                  = 0;
            int     _threadBindingStep      = 0;
            int     _offset                 = 0;
            Observer(tbb::task_arena&    arena,
                     CpuSet              mask,
                     int                 ncpus,
                     const int           streamId,
                     const int           threadsPerStream,
                     const int           threadBindingStep,
                     const int           threadBindingOffset) :
                tbb::task_scheduler_observer(arena),
                _mask{std::move(mask)},
                _ncpus(ncpus),
                _threadBindingStep(threadBindingStep),
                _offset{streamId * threadsPerStream  + threadBindingOffset} {
            }
            void on_scheduler_entry(bool) override {
                PinThreadToVacantCore(_offset + tbb::this_task_arena::current_thread_index(), _threadBindingStep, _ncpus, _mask);
            }
            void on_scheduler_exit(bool) override {
                PinCurrentThreadByMask(_ncpus, _mask);
            }
            ~Observer() override = default;
        };
#endif
        explicit Stream(Impl* impl) :
            _impl(impl) {
            {
                std::lock_guard<std::mutex> lock{_impl->_streamIdMutex};
                if (_impl->_streamIdQueue.empty()) {
                    _streamId = _impl->_streamId++;
                } else {
                    _streamId = _impl->_streamIdQueue.front();
                    _impl->_streamIdQueue.pop();
                }
            }
#if IE_THREAD == IE_THREAD_TBB || IE_THREAD == IE_THREAD_TBB_AUTO
            const auto concurrency = (0 == _impl->_config._threadsPerStream) ? tbb::task_arena::automatic : _impl->_config._threadsPerStream;
            _numaNodeId = _impl->_config._streams
                ? _impl->_usedNumaNodes.at(
                    (_streamId % _impl->_config._streams) /
                    ((_impl->_config._streams + _impl->_usedNumaNodes.size() - 1) / _impl->_usedNumaNodes.size()))
                : _impl->_usedNumaNodes.at(_streamId % _impl->_usedNumaNodes.size());
<<<<<<< HEAD
            if (ThreadBindingType::HYBRID_AWARE == _impl->_config._threadBindingType) {
                if (Config::PreferredCoreType::ROUND_ROBIN != _impl->_config._threadPreferredCoreType) {
                   if (Config::PreferredCoreType::NONE == _impl->_config._threadPreferredCoreType) {
                       // TODO: REMOVE THE DEBUG PRINTF
                       printf("%s, NO BINDING, StreamId: %d (%d threads) \n",
                           _impl->_config._name.c_str(), _streamId, _impl->_config._threadsPerStream);
                   } else {
                       const auto selected_core_type = Config::PreferredCoreType::BIG == _impl->_config._threadPreferredCoreType
                           ? custom::info::core_types().back() // runing on Big cores only
                           : custom::info::core_types().front(); // runing on Little cores only
                       _taskArena.reset(new custom::task_arena{
                           custom::task_arena::constraints{}.set_core_type(selected_core_type).set_max_concurrency(concurrency)});
                       // TODO: REMOVE THE DEBUG PRINTF
                       printf("%s, EXPLICIT BINDING, StreamId: %d (%d threads) assigned CORE TYPE : %d (CONCURRENCY: %d) \n",
                           _impl->_config._name.c_str(), _streamId, _impl->_config._threadsPerStream,
                           static_cast<int>(selected_core_type), concurrency);
                   }
                } else {
                    // assigning the stream to the core type in the round-robin fashion
                    // wrapping around total_streams (i.e. how many streams all different core types can handle together)
                    const auto total_streams = _impl->total_streams_on_core_types.back().second;
                    const auto streamId_wrapped = _streamId % total_streams;
                    const auto& selected_core_type = std::find_if(_impl->total_streams_on_core_types.cbegin(), _impl->total_streams_on_core_types.cend(),
                        [streamId_wrapped](const decltype(_impl->total_streams_on_core_types)::value_type & p) { return p.second > streamId_wrapped; })->first;
                    _taskArena.reset(new custom::task_arena{
                        custom::task_arena::constraints{}.set_core_type(selected_core_type).set_max_concurrency(concurrency)});
                    // TODO: REMOVE THE DEBUG PRINTF
                    printf("%s StreamId: %d (wrapped %d) assigned CORE TYPE : %d (total #streams: %d) \n",
                        _impl->_config._name.c_str(), _streamId, streamId_wrapped, static_cast<int>(selected_core_type), total_streams);
                }
            } else if (ThreadBindingType::NUMA == _impl->_config._threadBindingType) {
                 _taskArena.reset(new custom::task_arena{custom::task_arena::constraints{_numaNodeId, concurrency}});
                    // TODO: REMOVE THE DEBUG PRINTF
                    printf("%s, conventional ThreadBindingType::NUMA codepath \n", _impl->_config._name.c_str());
            } else if ((0 != _impl->_config._threadsPerStream) || (ThreadBindingType::CORES == _impl->_config._threadBindingType)) {
                _taskArena.reset(new custom::task_arena{ concurrency });
=======
#if IE_THREAD == IE_THREAD_TBB || IE_THREAD == IE_THREAD_TBB_AUTO
            auto concurrency = (0 == _impl->_config._threadsPerStream) ? custom::task_arena::automatic : _impl->_config._threadsPerStream;
            if (ThreadBindingType::HYBRID_AWARE == _impl->_config._threadBindingType) {
                _taskArena.reset(new custom::task_arena{
                    custom::task_arena::constraints{}
                        .set_core_type(custom::info::core_types().back())
                        .set_max_concurrency(concurrency)
                });
            } else if (ThreadBindingType::NUMA == _impl->_config._threadBindingType) {
                _taskArena.reset(new custom::task_arena{
                    custom::task_arena::constraints{}
                        .set_numa_id(_numaNodeId)
                        .set_max_concurrency(concurrency)
                });
            } else if ((0 != _impl->_config._threadsPerStream) || (ThreadBindingType::CORES == _impl->_config._threadBindingType)) {
                _taskArena.reset(new custom::task_arena{concurrency});
>>>>>>> a350d833
                if (ThreadBindingType::CORES == _impl->_config._threadBindingType) {
                    // TODO: REMOVE THE DEBUG PRINTF
                    printf("%s, conventional ThreadBindingType::CORES codepath \n", _impl->_config._name.c_str());
                    CpuSet processMask;
                    int    ncpus = 0;
                    std::tie(processMask, ncpus) = GetProcessMask();
                    if (nullptr != processMask) {
                        _observer.reset(new Observer{ *_taskArena,
                                                     std::move(processMask),
                                                     ncpus,
                                                     _streamId,
                                                     _impl->_config._threadsPerStream,
                                                     _impl->_config._threadBindingStep,
                                                     _impl->_config._threadBindingOffset });
                        _observer->observe(true);
                    }
                } else {
                        // TODO: REMOVE THE DEBUG PRINTF
                        printf("%s, conventional ThreadBindingType::NONE codepath \n", _impl->_config._name.c_str());
                }
            }
#elif IE_THREAD == IE_THREAD_OMP
            omp_set_num_threads(_impl->_config._threadsPerStream);
            if (!checkOpenMpEnvVars(false) && (ThreadBindingType::NONE != _impl->_config._threadBindingType)) {
                CpuSet processMask;
                int    ncpus = 0;
                std::tie(processMask, ncpus) = GetProcessMask();
                if (nullptr != processMask) {
                    parallel_nt(_impl->_config._threadsPerStream, [&] (int threadIndex, int threadsPerStream) {
                        int thrIdx = _streamId * _impl->_config._threadsPerStream + threadIndex + _impl->_config._threadBindingOffset;
                        PinThreadToVacantCore(thrIdx, _impl->_config._threadBindingStep, ncpus, processMask);
                    });
                }
            }
#elif IE_THREAD == IE_THREAD_SEQ
            if (ThreadBindingType::NUMA == _impl->_config._threadBindingType) {
                PinCurrentThreadToSocket(_numaNodeId);
            } else if (ThreadBindingType::CORES == _impl->_config._threadBindingType) {
                CpuSet processMask;
                int    ncpus = 0;
                std::tie(processMask, ncpus) = GetProcessMask();
                if (nullptr != processMask) {
                    PinThreadToVacantCore(_streamId + _impl->_config._threadBindingOffset, _impl->_config._threadBindingStep, ncpus, processMask);
                }
            }
#endif
        }
        ~Stream() {
            {
                std::lock_guard<std::mutex> lock{_impl->_streamIdMutex};
                _impl->_streamIdQueue.push(_streamId);
            }
#if IE_THREAD == IE_THREAD_TBB || IE_THREAD == IE_THREAD_TBB_AUTO
            if (nullptr != _observer) {
                _observer->observe(false);
            }
#endif
        }

        Impl* _impl     = nullptr;
        int _streamId   = 0;
        int _numaNodeId = 0;
        bool _execute = false;
        std::queue<Task> _taskQueue;
#if IE_THREAD == IE_THREAD_TBB || IE_THREAD == IE_THREAD_TBB_AUTO
        std::unique_ptr<custom::task_arena> _taskArena;
        std::unique_ptr<Observer>           _observer;
#endif
    };

    explicit Impl(const Config& config) :
        _config{config},
        _streams([this] {
            return std::make_shared<Impl::Stream>(this);
        }) {
        // TODO: REMOVE THE DEBUG PRINTF
        printf("INIT (%s), STREAMS: %d, THREADS_PER_STREAM: %d \n", _config._name.c_str(), _config._streams, _config._threadsPerStream);

        auto numaNodes = getAvailableNUMANodes();
        if (_config._streams != 0) {
            std::copy_n(std::begin(numaNodes),
                        std::min(static_cast<std::size_t>(_config._streams), numaNodes.size()),
                        std::back_inserter(_usedNumaNodes));
        } else {
            _usedNumaNodes = numaNodes;
        }
        #if (IE_THREAD == IE_THREAD_TBB || IE_THREAD == IE_THREAD_TBB_AUTO)
        if (ThreadBindingType::HYBRID_AWARE == config._threadBindingType) {
            const auto core_types = custom::info::core_types();
            const int threadsPerStream = (0 == config._threadsPerStream) ? std::thread::hardware_concurrency() : config._threadsPerStream;
            int sum = 0;
            // reversed order, so BIG cores are first
            for (auto iter = core_types.rbegin(); iter < core_types.rend(); iter++) {
                const auto& type = *iter;
                // calculating the #streams per core type
                const int num_streams_for_core_type = std::max(1,
                        custom::info::default_concurrency(
                                custom::task_arena::constraints{}.set_core_type(type)) / threadsPerStream);
                sum += num_streams_for_core_type;
                // prefix sum, so the core type for a given stream id will be deduced just as a upper_bound
                // (notice that the map keeps the elements in the descending order, so the big cores are populated first)
                total_streams_on_core_types.push_back({type, sum});
            }
            // TODO: REMOVE THE DEBUG PRINTF
            printf("%s total_streams_on_core_types: [%d core_type, %d #streams], [%d core_type, %d #streams]) \n",
                config._name.c_str(), static_cast<int>(total_streams_on_core_types.front().first),
                total_streams_on_core_types.front().second,
                static_cast<int>(total_streams_on_core_types.back().first), total_streams_on_core_types.back().second);
        }
        #endif
        for (auto streamId = 0; streamId < _config._streams; ++streamId) {
            _threads.emplace_back([this, streamId] {
                openvino::itt::threadName(_config._name + "_" + std::to_string(streamId));
                for (bool stopped = false; !stopped;) {
                    Task task;
                    {
                        std::unique_lock<std::mutex> lock(_mutex);
                        _queueCondVar.wait(lock, [&] { return !_taskQueue.empty() || (stopped = _isStopped); });
                        if (!_taskQueue.empty()) {
                            task = std::move(_taskQueue.front());
                            _taskQueue.pop();
                        }
                    }
                    if (task) {
                        Execute(task, *(_streams.local()));
                    }
                }
            });
        }
    }

    void Enqueue(Task task) {
        {
            std::lock_guard<std::mutex> lock(_mutex);
            _taskQueue.emplace(std::move(task));
        }
        _queueCondVar.notify_one();
    }

    void Execute(const Task& task, Stream& stream) {
#if IE_THREAD == IE_THREAD_TBB || IE_THREAD == IE_THREAD_TBB_AUTO
        auto& arena = stream._taskArena;
        if (nullptr != arena) {
            arena->execute(std::move(task));
        } else {
            task();
        }
#else
        task();
#endif
    }

    void Defer(Task task) {
        auto& stream = *(_streams.local());
        stream._taskQueue.push(std::move(task));
        if (!stream._execute) {
            stream._execute = true;
            try {
                while (!stream._taskQueue.empty()) {
                    Execute(stream._taskQueue.front(), stream);
                    stream._taskQueue.pop();
                }
            } catch(...) {}
            stream._execute = false;
        }
    }

    Config                                  _config;
    std::mutex                              _streamIdMutex;
    int                                     _streamId = 0;
    std::queue<int>                         _streamIdQueue;
    std::vector<std::thread>                _threads;
    std::mutex                              _mutex;
    std::condition_variable                 _queueCondVar;
    std::queue<Task>                        _taskQueue;
    bool                                    _isStopped = false;
    std::vector<int>                        _usedNumaNodes;
    ThreadLocal<std::shared_ptr<Stream>>    _streams;
    #if (IE_THREAD == IE_THREAD_TBB || IE_THREAD == IE_THREAD_TBB_AUTO)
    // stream id mapping to the core type
    // stored in the reversed order (so the big cores, with the highest core_type_id value, are populated first)
    // every entry is the core type and #streams that this AND ALL EARLIER entries can handle (prefix sum)
    // (so mapping is actually just an upper_bound: core type is deduced from the entry for which the id < #streams)
    using StreamIdToCoreTypes = std::vector<std::pair<custom::core_type_id, int>>;
    StreamIdToCoreTypes total_streams_on_core_types;
    #endif
};


int CPUStreamsExecutor::GetStreamId() {
    auto stream = _impl->_streams.local();
    return stream->_streamId;
}

int CPUStreamsExecutor::GetNumaNodeId() {
    auto stream = _impl->_streams.local();
    return stream->_numaNodeId;
}

CPUStreamsExecutor::CPUStreamsExecutor(const IStreamsExecutor::Config& config) :
    _impl{new Impl{config}} {
}

CPUStreamsExecutor::~CPUStreamsExecutor() {
    {
        std::lock_guard<std::mutex> lock(_impl->_mutex);
        _impl->_isStopped = true;
    }
    _impl->_queueCondVar.notify_all();
    for (auto& thread : _impl->_threads) {
        if (thread.joinable()) {
            thread.join();
        }
    }
}

void CPUStreamsExecutor::Execute(Task task) {
    _impl->Defer(std::move(task));
}

void CPUStreamsExecutor::run(Task task) {
    if (0 == _impl->_config._streams) {
        _impl->Defer(std::move(task));
    } else {
        _impl->Enqueue(std::move(task));
    }
}

}  // namespace InferenceEngine<|MERGE_RESOLUTION|>--- conflicted
+++ resolved
@@ -65,14 +65,13 @@
                     _impl->_streamIdQueue.pop();
                 }
             }
-#if IE_THREAD == IE_THREAD_TBB || IE_THREAD == IE_THREAD_TBB_AUTO
-            const auto concurrency = (0 == _impl->_config._threadsPerStream) ? tbb::task_arena::automatic : _impl->_config._threadsPerStream;
             _numaNodeId = _impl->_config._streams
                 ? _impl->_usedNumaNodes.at(
                     (_streamId % _impl->_config._streams) /
                     ((_impl->_config._streams + _impl->_usedNumaNodes.size() - 1) / _impl->_usedNumaNodes.size()))
                 : _impl->_usedNumaNodes.at(_streamId % _impl->_usedNumaNodes.size());
-<<<<<<< HEAD
+#if IE_THREAD == IE_THREAD_TBB || IE_THREAD == IE_THREAD_TBB_AUTO
+            const auto concurrency = (0 == _impl->_config._threadsPerStream) ? custom::task_arena::automatic : _impl->_config._threadsPerStream;
             if (ThreadBindingType::HYBRID_AWARE == _impl->_config._threadBindingType) {
                 if (Config::PreferredCoreType::ROUND_ROBIN != _impl->_config._threadPreferredCoreType) {
                    if (Config::PreferredCoreType::NONE == _impl->_config._threadPreferredCoreType) {
@@ -109,24 +108,6 @@
                     printf("%s, conventional ThreadBindingType::NUMA codepath \n", _impl->_config._name.c_str());
             } else if ((0 != _impl->_config._threadsPerStream) || (ThreadBindingType::CORES == _impl->_config._threadBindingType)) {
                 _taskArena.reset(new custom::task_arena{ concurrency });
-=======
-#if IE_THREAD == IE_THREAD_TBB || IE_THREAD == IE_THREAD_TBB_AUTO
-            auto concurrency = (0 == _impl->_config._threadsPerStream) ? custom::task_arena::automatic : _impl->_config._threadsPerStream;
-            if (ThreadBindingType::HYBRID_AWARE == _impl->_config._threadBindingType) {
-                _taskArena.reset(new custom::task_arena{
-                    custom::task_arena::constraints{}
-                        .set_core_type(custom::info::core_types().back())
-                        .set_max_concurrency(concurrency)
-                });
-            } else if (ThreadBindingType::NUMA == _impl->_config._threadBindingType) {
-                _taskArena.reset(new custom::task_arena{
-                    custom::task_arena::constraints{}
-                        .set_numa_id(_numaNodeId)
-                        .set_max_concurrency(concurrency)
-                });
-            } else if ((0 != _impl->_config._threadsPerStream) || (ThreadBindingType::CORES == _impl->_config._threadBindingType)) {
-                _taskArena.reset(new custom::task_arena{concurrency});
->>>>>>> a350d833
                 if (ThreadBindingType::CORES == _impl->_config._threadBindingType) {
                     // TODO: REMOVE THE DEBUG PRINTF
                     printf("%s, conventional ThreadBindingType::CORES codepath \n", _impl->_config._name.c_str());
