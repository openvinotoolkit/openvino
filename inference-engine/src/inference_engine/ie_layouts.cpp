--- conflicted
+++ resolved
@@ -150,13 +150,8 @@
         break;
     }
 
-<<<<<<< HEAD
     if (inconsistentLayout && partialShape.rank().is_static()) {
-        THROW_IE_EXCEPTION << "Tensor shape " << partialShape << ") and format(" << l
-=======
-    if (inconsistentLayout) {
-        IE_THROW() << "Size of dims(" << std::to_string(dims.size()) << ") and format(" << l
->>>>>>> a748c26f
+        IE_THROW() << "Tensor shape " << partialShape << ") and format(" << l
                            << ") are inconsistent.";
     }
 
