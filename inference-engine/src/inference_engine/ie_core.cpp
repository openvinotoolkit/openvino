// Copyright (C) 2018-2020 Intel Corporation
// SPDX-License-Identifier: Apache-2.0
//

#include <map>
#include <memory>
#include <string>
#include <vector>
#include <istream>
#include <mutex>

#include <ie_core.hpp>
#include <multi-device/multi_device_config.hpp>
#include <ngraph/opsets/opset.hpp>
#include <ngraph/ngraph.hpp>
#include <ngraph/graph_util.hpp>
#include <ngraph/pass/constant_folding.hpp>

#include <cpp_interfaces/exception2status.hpp>
#include "ie_plugin_cpp.hpp"
#include "ie_plugin_config.hpp"
#include "ie_itt.hpp"
#include "file_utils.h"
#include "ie_network_reader.hpp"
#include "xml_parse_utils.h"

using namespace InferenceEngine::PluginConfigParams;

namespace InferenceEngine {

namespace {

template <typename T>
struct Parsed {
    std::string _deviceName;
    std::map<std::string, T> _config;
};

template <typename T = Parameter>
Parsed<T> parseDeviceNameIntoConfig(const std::string& deviceName, const std::map<std::string, T>& config = {}) {
    auto config_ = config;
    auto deviceName_ = deviceName;
    if (deviceName_.find("HETERO:") == 0) {
        deviceName_ = "HETERO";
        config_["TARGET_FALLBACK"] = deviceName.substr(7);
    } else if (deviceName_.find("MULTI:") == 0) {
        deviceName_ = "MULTI";
        config_[InferenceEngine::MultiDeviceConfigParams::KEY_MULTI_DEVICE_PRIORITIES] = deviceName.substr(6);
    } else {
        DeviceIDParser parser(deviceName_);
        deviceName_ = parser.getDeviceName();
        std::string deviceIDLocal = parser.getDeviceID();

        if (!deviceIDLocal.empty()) {
            config_[KEY_DEVICE_ID] = deviceIDLocal;
        }
    }
    return {deviceName_, config_};
}

Parameter copyParameterValue(const Parameter & value) {
    if (value.is<bool>()) {
        return { value.as<bool>() };
    } else if (value.is<int>()) {
        return { value.as<int>() };
    } else if (value.is<unsigned int>()) {
        return { value.as<unsigned int>() };
    } else if (value.is<float>()) {
        return { value.as<float>() };
    } else if (value.is<std::string>()) {
        return { value.as<std::string>() };
    } else if (value.is<std::vector<std::string> >()) {
        return { value.as<std::vector<std::string> >() };
    } else if (value.is<std::vector<int> >()) {
        return { value.as<std::vector<int> >() };
    } else if (value.is<std::vector<float> >()) {
        return { value.as<std::vector<float> >() };
    } else if (value.is<std::vector<unsigned int> >()) {
        return { value.as<std::vector<unsigned int> >() };
    } else if (value.is<std::tuple<unsigned int, unsigned int, unsigned int> >()) {
        return { value.as<std::tuple<unsigned int, unsigned int, unsigned int> >() };
    } else if (value.is<std::tuple<unsigned int, unsigned int> >()) {
        return { value.as<std::tuple<unsigned int, unsigned int> >() };
    }

    return std::move(value);
}

template <typename F>
void allowNotImplemented(F && f) {
    try {
        f();
    } catch (const details::InferenceEngineException & ex) {
        std::string message = ex.what();
        if (message.find(NOT_IMPLEMENTED_str) == std::string::npos) {
            throw ex;
        }
    }
}

}  // namespace

DeviceIDParser::DeviceIDParser(const std::string& deviceNameWithID) {
    deviceName = deviceNameWithID;

    auto pos = deviceName.find('.');
    if (pos != std::string::npos) {
        deviceName = deviceNameWithID.substr(0, pos);
        deviceID = deviceNameWithID.substr(pos + 1, deviceNameWithID.size());
    }
}

std::string DeviceIDParser::getDeviceID() const {
    return deviceID;
}

std::string DeviceIDParser::getDeviceName() const {
    return deviceName;
}

std::vector<std::string> DeviceIDParser::getHeteroDevices(std::string fallbackDevice) {
    std::vector<std::string> deviceNames;

    std::string cdevice;
    char delimiter = ',';
    size_t pos = 0;

    while ((pos = fallbackDevice.find(delimiter)) != std::string::npos) {
        deviceNames.push_back(fallbackDevice.substr(0, pos));
        fallbackDevice.erase(0, pos + 1);
    }

    if (!fallbackDevice.empty()) deviceNames.push_back(fallbackDevice);

    return deviceNames;
}

std::vector<std::string> DeviceIDParser::getMultiDevices(std::string devicesList) {
    std::vector<std::string> deviceNames;
    auto trim_request_info = [](std::string device_with_requests) {
        auto opening_bracket = device_with_requests.find_first_of('(');
        return device_with_requests.substr(0, opening_bracket);
    };
    std::string device;
    char delimiter = ',';
    size_t pos = 0;
    // in addition to the list of devices, every device can have a #requests in the brackets e.g. "CPU(100)"
    // we skip the #requests info here
    while ((pos = devicesList.find(delimiter)) != std::string::npos) {
        auto d = devicesList.substr(0, pos);
        deviceNames.push_back(trim_request_info(d));
        devicesList.erase(0, pos + 1);
    }

    if (!devicesList.empty()) deviceNames.push_back(trim_request_info(devicesList));

    return deviceNames;
}

class Core::Impl : public ICore {
    // Fields are ordered by deletion order
    ITaskExecutor::Ptr _taskExecutor = nullptr;

    mutable std::map<std::string, InferencePlugin> plugins;

    struct PluginDescriptor {
        FileUtils::FilePath libraryLocation;
        std::map<std::string, std::string> defaultConfig;
        std::vector<FileUtils::FilePath> listOfExtentions;
    };

    std::unordered_set<std::string> opsetNames;
    std::vector<IExtensionPtr> extensions;

    std::map<std::string, PluginDescriptor> pluginRegistry;
    mutable std::mutex pluginsMutex;  // to lock parallel access to pluginRegistry and plugins

public:
    Impl();
    ~Impl() override;

    /**
     * @brief Register plugins for devices which are located in .xml configuration file. The function supports UNICODE path
     * @param xmlConfigFile An .xml configuraion with device / plugin information
     */
    void RegisterPluginsInRegistry(const std::string& xmlConfigFile) {
        std::lock_guard<std::mutex> lock(pluginsMutex);

        auto parse_result = ParseXml(xmlConfigFile.c_str());
        if (!parse_result.error_msg.empty()) {
            THROW_IE_EXCEPTION << parse_result.error_msg;
        }

        pugi::xml_document& xmlDoc = *parse_result.xml;

        using namespace XMLParseUtils;
        pugi::xml_node ieNode = xmlDoc.document_element();
        pugi::xml_node devicesNode = ieNode.child("plugins");

        for (auto pluginNode = devicesNode.child("plugin"); !pluginNode.empty();
             pluginNode = pluginNode.next_sibling("plugin")) {
            std::string deviceName = GetStrAttr(pluginNode, "name");
            FileUtils::FilePath pluginPath = FileUtils::toFilePath(GetStrAttr(pluginNode, "location").c_str());

            if (deviceName.find('.') != std::string::npos) {
                THROW_IE_EXCEPTION << "Device name must not contain dot '.' symbol";
            }

            // append IR library path for default IE plugins
            {
                FileUtils::FilePath absFilePath = FileUtils::makePath(getInferenceEngineLibraryPath(), pluginPath);
                if (FileUtils::fileExist(absFilePath)) pluginPath = absFilePath;
            }

            // check properties
            auto propertiesNode = pluginNode.child("properties");
            std::map<std::string, std::string> config;

            if (propertiesNode) {
                for (auto propertyNode = propertiesNode.child("property"); !propertyNode.empty();
                     propertyNode = propertyNode.next_sibling("property")) {
                    std::string key = GetStrAttr(propertyNode, "key");
                    std::string value = GetStrAttr(propertyNode, "value");
                    config[key] = value;
                }
            }

            // check extensions
            auto extensionsNode = pluginNode.child("extensions");
            std::vector<FileUtils::FilePath> listOfExtentions;

            if (extensionsNode) {
                for (auto extensionNode = extensionsNode.child("extension"); !extensionNode.empty();
                     extensionNode = extensionNode.next_sibling("extension")) {
                    FileUtils::FilePath extensionLocation = FileUtils::toFilePath(GetStrAttr(extensionNode, "location").c_str());
                    listOfExtentions.push_back(extensionLocation);
                }
            }

            // fill value in plugin registry for later lazy initialization
            {
                PluginDescriptor desc = {pluginPath, config, listOfExtentions};
                pluginRegistry[deviceName] = desc;
            }
        }
    }

    //
    // ICore public API
    //

    /**
     * @brief Returns global task executor
     * @return Reference to task executor
     */
    ITaskExecutor::Ptr GetTaskExecutor() const override {
        return _taskExecutor;
    }

    CNNNetwork ReadNetwork(const std::string& modelPath, const std::string& binPath) const override {
        OV_ITT_SCOPED_TASK(itt::domains::IE);
        return details::ReadNetwork(modelPath, binPath, extensions);
    }

    CNNNetwork ReadNetwork(const std::string& model, const Blob::CPtr& weights) const override {
        OV_ITT_SCOPED_TASK(itt::domains::IE, "Core::Impl::ReadNetwork");
        return details::ReadNetwork(model, weights, extensions);
    }

    ExecutableNetwork LoadNetwork(const CNNNetwork& network, const std::string& deviceName,
                                  const std::map<std::string, std::string>& config) override {
        OV_ITT_SCOPED_TASK(itt::domains::IE, "Core::Impl::LoadNetwork");
        auto parsed = parseDeviceNameIntoConfig(deviceName, config);
        return GetCPPPluginByName(parsed._deviceName).LoadNetwork(network, parsed._config);
    }

    ExecutableNetwork ImportNetwork(std::istream& networkModel, const std::string& deviceName,
                                    const std::map<std::string, std::string>& config) override {
        auto parsed = parseDeviceNameIntoConfig(deviceName, config);

        if (parsed._deviceName.empty()) {
            ExportMagic magic = {};
            auto currentPos = networkModel.tellg();
            networkModel.read(magic.data(), magic.size());
            auto exportedWithName = (exportMagic == magic);
            if (exportedWithName) {
                std::getline(networkModel, parsed._deviceName);
            }
            networkModel.seekg(currentPos, networkModel.beg);
        }

        return GetCPPPluginByName(parsed._deviceName).ImportNetwork(networkModel, parsed._config);
    }

    QueryNetworkResult QueryNetwork(const ICNNNetwork& network, const std::string& deviceName,
                                    const std::map<std::string, std::string>& config) const override {
        auto parsed = parseDeviceNameIntoConfig(deviceName, config);
<<<<<<< HEAD
        GetCPPPluginByName(parsed._deviceName).QueryNetwork(network, parsed._config, res);
        if (!network.getFunction())
            return res;

        // WA for constant folded operations (plugins should support all folded ops)
        const auto& func = network.getFunction();
        auto specialized_function = ngraph::clone_function(*func);

        ngraph::pass::ConstantFolding().run_on_function(specialized_function);
        std::unordered_set<std::string> operationNames;
        for (const auto& op : specialized_function->get_ops())
            operationNames.emplace(op->get_friendly_name());

        for (const auto& op : func->get_ops()) {
            if (operationNames.find(op->get_friendly_name()) != operationNames.end())
                continue;
            res.supportedLayersMap[op->get_friendly_name()] = deviceName;
        }
        return res;
=======
        return GetCPPPluginByName(parsed._deviceName).QueryNetwork(network, parsed._config);
>>>>>>> e364271c
    }

    Parameter GetMetric(const std::string& deviceName, const std::string& name) const override {
        // HETERO case
        {
            if (deviceName.find("HETERO:") == 0) {
                THROW_IE_EXCEPTION
                    << "You can get specific metrics with the GetMetric only for the HETERO itself (without devices). "
                       "To get individual devices's metrics call GetMetric for each device separately";
            }
        }

        // MULTI case
        {
            if (deviceName.find("MULTI:") == 0) {
                THROW_IE_EXCEPTION
                    << "You can get specific metrics with the GetMetric only for the MULTI itself (without devices). "
                       "To get individual devices's metrics call GetMetric for each device separately";
            }
        }

        auto parsed = parseDeviceNameIntoConfig(deviceName);

        // we need to return a copy of Parameter object which is created on Core side,
        // not in InferenceEngine plugin side, which can be unloaded from Core in a parallel thread
        // TODO: remove this WA after *-31417 is resolved
        return copyParameterValue(GetCPPPluginByName(parsed._deviceName).GetMetric(name, parsed._config));
    }

    /**
     * @deprecated
     * @brief Returns reference to CPP plugin wrapper by a device name
     * @param deviceName A name of device
     * @return Reference to a CPP plugin wrapper
     */
    InferencePlugin GetCPPPluginByName(const std::string& deviceName) const {
        std::lock_guard<std::mutex> lock(pluginsMutex);

        auto it = pluginRegistry.find(deviceName);
        if (it == pluginRegistry.end()) {
            THROW_IE_EXCEPTION << "Device with \"" << deviceName << "\" name is not registered in the InferenceEngine";
        }

        // Plugin is in registry, but not created, let's create

        if (plugins.find(deviceName) == plugins.end()) {
            PluginDescriptor desc = it->second;

            try {
                InferencePlugin plugin(desc.libraryLocation);

                {
                    plugin.SetName(deviceName);

                    // Set Inference Engine class reference to plugins
                    ICore* mutableCore = const_cast<ICore*>(static_cast<const ICore*>(this));
                    plugin.SetCore(mutableCore);
                }

                // Add registered extensions to new plugin
                allowNotImplemented([&](){
                    for (const auto& ext : extensions) {
                        plugin.AddExtension(ext);
                    }
                });

                // configuring
                {
                    allowNotImplemented([&]() {
                        plugin.SetConfig(desc.defaultConfig);
                    });

                    allowNotImplemented([&]() {
                        for (auto&& extensionLocation : desc.listOfExtentions) {
                            plugin.AddExtension(make_so_pointer<IExtension>(extensionLocation));
                        }
                    });
                }

                plugins[deviceName] = plugin;
            } catch (const details::InferenceEngineException& ex) {
                THROW_IE_EXCEPTION << "Failed to create plugin " << FileUtils::fromFilePath(desc.libraryLocation) << " for device " << deviceName
                                   << "\n"
                                   << "Please, check your environment\n"
                                   << ex.what() << "\n";
            }
        }

        return plugins[deviceName];
    }

    /**
     * @brief Unload plugin for specified device, but plugin meta-data is still in plugin registry
     * @param deviceName A name of device
     */
    void UnloadPluginByName(const std::string& deviceName) {
        std::lock_guard<std::mutex> lock(pluginsMutex);
        auto it = plugins.find(deviceName);
        if (it == plugins.end()) {
            THROW_IE_EXCEPTION << "Device with \"" << deviceName << "\" name is not registered in the InferenceEngine";
        }

        plugins.erase(deviceName);
    }

    /**
     * @brief Registers plugin meta-data in registry for specified device
     * @param deviceName A name of device
     */
    void RegisterPluginByName(const std::string& pluginName, const std::string& deviceName) {
        std::lock_guard<std::mutex> lock(pluginsMutex);

        auto it = pluginRegistry.find(deviceName);
        if (it != pluginRegistry.end()) {
            THROW_IE_EXCEPTION << "Device with \"" << deviceName << "\"  is already registered in the InferenceEngine";
        }

        if (deviceName.find('.') != std::string::npos) {
            THROW_IE_EXCEPTION << "Device name must not contain dot '.' symbol";
        }

        // append IR library path for default IE plugins
        FileUtils::FilePath pluginPath;
        {
            pluginPath = FileUtils::makeSharedLibraryName({}, FileUtils::toFilePath(pluginName.c_str()));

            FileUtils::FilePath absFilePath = FileUtils::makePath(getInferenceEngineLibraryPath(), pluginPath);
            if (FileUtils::fileExist(absFilePath)) pluginPath = absFilePath;
        }

        PluginDescriptor desc = {pluginPath, {}, {}};
        pluginRegistry[deviceName] = desc;
    }

    /**
     * @brief Porvides a list of plugin names in registry; physically such plugins may not be created
     * @return A list of plugin names
     */
    std::vector<std::string> GetListOfDevicesInRegistry() const {
        std::lock_guard<std::mutex> lock(pluginsMutex);

        std::vector<std::string> listOfDevices;
        for (auto&& pluginDesc : pluginRegistry) {
            listOfDevices.push_back(pluginDesc.first);
        }

        return listOfDevices;
    }

    /**
     * @brief Sets config values for a plugin or set of plugins
     * @param deviceName A device name to set config to
     *        If empty, config is set for all the plugins / plugin's meta-data
     */
    void SetConfigForPlugins(const std::map<std::string, std::string>& config, const std::string& deviceName) {
        std::lock_guard<std::mutex> lock(pluginsMutex);

        // set config for plugins in registry
        bool configIsSet = false;
        for (auto& desc : pluginRegistry) {
            if (deviceName.empty() || deviceName == desc.first) {
                for (auto&& conf : config) {
                    desc.second.defaultConfig[conf.first] = conf.second;
                }
                configIsSet = true;
            }
        }

        if (!configIsSet && !deviceName.empty()) {
            THROW_IE_EXCEPTION << "Device with \"" << deviceName << "\" name is not registered in the InferenceEngine";
        }

        // set config for already created plugins
        for (auto& plugin : plugins) {
            if (deviceName.empty() || deviceName == plugin.first) {
                allowNotImplemented([&]() {
                    plugin.second.SetConfig(config);
                });
            }
        }
    }

    /**
     * @brief Registers the extension in a Core object
     *        Such extensions can be used for both CNNNetwork readers and device plugins
     */
    void AddExtension(const IExtensionPtr& extension) {
        std::lock_guard<std::mutex> lock(pluginsMutex);

        std::map<std::string, ngraph::OpSet> opsets = extension->getOpSets();
        for (const auto& it : opsets) {
            if (opsetNames.find(it.first) != opsetNames.end())
                THROW_IE_EXCEPTION << "Cannot add opset with name: " << it.first << ". Opset with the same name already exists.";
            opsetNames.insert(it.first);
        }

        // add extensions for already created plugins
        for (auto& plugin : plugins) {
            try {
                plugin.second.AddExtension(extension);
            } catch (...) {}
        }
        extensions.emplace_back(extension);
    }

    /**
     * @brief Provides a list of extensions
     * @return A list of registered extensions
     */
    const std::vector<IExtensionPtr>& GetExtensions() const {
        return extensions;
    }
};

Core::Impl::Impl() {
    opsetNames.insert("opset1");
    opsetNames.insert("opset2");
    opsetNames.insert("opset3");
    opsetNames.insert("opset4");
}

Core::Impl::~Impl() {}

Core::Core(const std::string& xmlConfigFile) {
    _impl = std::make_shared<Impl>();

    std::string xmlConfigFile_ = xmlConfigFile;
    if (xmlConfigFile_.empty()) {
        // register plugins from default plugins.xml config
        FileUtils::FilePath xmlConfigFileDefault = FileUtils::makePath(getInferenceEngineLibraryPath(), FileUtils::toFilePath("plugins.xml"));
        xmlConfigFile_ = FileUtils::fromFilePath(xmlConfigFileDefault);
    }

    RegisterPlugins(xmlConfigFile_);
}

std::map<std::string, Version> Core::GetVersions(const std::string& deviceName) const {
    std::map<std::string, Version> versions;
    std::vector<std::string> deviceNames;

    {
        // for compatibility with samples / demo
        if (deviceName.find("HETERO") == 0) {
            auto pos = deviceName.find_first_of(":");
            if (pos != std::string::npos) {
                deviceNames = DeviceIDParser::getHeteroDevices(deviceName.substr(pos + 1));
            }
            deviceNames.push_back("HETERO");
        } else if (deviceName.find("MULTI") == 0) {
            auto pos = deviceName.find_first_of(":");
            if (pos != std::string::npos) {
                deviceNames = DeviceIDParser::getMultiDevices(deviceName.substr(pos + 1));
            }
            deviceNames.push_back("MULTI");
        } else {
            deviceNames.push_back(deviceName);
        }
    }

    for (auto&& deviceName_ : deviceNames) {
        DeviceIDParser parser(deviceName_);
        std::string deviceNameLocal = parser.getDeviceName();

        InferenceEngine::InferencePlugin cppPlugin = _impl->GetCPPPluginByName(deviceNameLocal);
        const Version version = cppPlugin.GetVersion();
        versions[deviceNameLocal] = version;
    }

    return versions;
}

#ifdef ENABLE_UNICODE_PATH_SUPPORT

CNNNetwork Core::ReadNetwork(const std::wstring& modelPath, const std::wstring& binPath) const {
    return ReadNetwork(FileUtils::wStringtoMBCSstringChar(modelPath),
                       FileUtils::wStringtoMBCSstringChar(binPath));
}

#endif

CNNNetwork Core::ReadNetwork(const std::string& modelPath, const std::string& binPath) const {
    return _impl->ReadNetwork(modelPath, binPath);
}

CNNNetwork Core::ReadNetwork(const std::string& model, const Blob::CPtr& weights) const {
    return _impl->ReadNetwork(model, weights);
}

ExecutableNetwork Core::LoadNetwork(const CNNNetwork& network, const std::string& deviceName,
                                    const std::map<std::string, std::string>& config) {
    return _impl->LoadNetwork(network, deviceName, config);
}

void Core::AddExtension(const IExtensionPtr& extension) {
    _impl->AddExtension(extension);
}

ExecutableNetwork Core::LoadNetwork(const CNNNetwork& network, RemoteContext::Ptr context,
                                    const std::map<std::string, std::string>& config) {
    OV_ITT_SCOPED_TASK(itt::domains::IE, "Core::LoadNetwork");
    std::map<std::string, std::string> config_ = config;

    if (context == nullptr) {
        THROW_IE_EXCEPTION << "Remote context is null";
    }

    std::string deviceName_ = context->getDeviceName();
    DeviceIDParser device(deviceName_);
    std::string deviceName = device.getDeviceName();

    return _impl->GetCPPPluginByName(deviceName).LoadNetwork(network, config_, context);
}

RemoteContext::Ptr Core::CreateContext(const std::string& deviceName_, const ParamMap& params) {
    if (deviceName_.find("HETERO") == 0) {
        THROW_IE_EXCEPTION << "HETERO device does not support remote contexts";
    }
    if (deviceName_.find("MULTI") == 0) {
        THROW_IE_EXCEPTION << "MULTI device does not support remote contexts";
    }

    DeviceIDParser device(deviceName_);
    std::string deviceName = device.getDeviceName();

    return _impl->GetCPPPluginByName(deviceName).CreateContext(params);
}

RemoteContext::Ptr Core::GetDefaultContext(const std::string& deviceName_) {
    if (deviceName_.find("HETERO") == 0) {
        THROW_IE_EXCEPTION << "HETERO device does not support remote contexts";
    }
    if (deviceName_.find("MULTI") == 0) {
        THROW_IE_EXCEPTION << "MULTI device does not support remote contexts";
    }

    DeviceIDParser device(deviceName_);
    std::string deviceName = device.getDeviceName();

    return _impl->GetCPPPluginByName(deviceName).GetDefaultContext();
}

void Core::AddExtension(IExtensionPtr extension, const std::string& deviceName_) {
    if (deviceName_.find("HETERO") == 0) {
        THROW_IE_EXCEPTION
            << "HETERO device does not support extensions. Please, set extensions directly to fallback devices";
    }
    if (deviceName_.find("MULTI") == 0) {
        THROW_IE_EXCEPTION
            << "MULTI device does not support extensions. Please, set extensions directly to fallback devices";
    }

    _impl->AddExtension(extension);
}

ExecutableNetwork Core::ImportNetwork(const std::string& modelFileName, const std::string& deviceName,
                                      const std::map<std::string, std::string>& config) {
    if (deviceName.find("HETERO") == 0) {
        THROW_IE_EXCEPTION << "HETERO device does not support ImportNetwork";
    }
    if (deviceName.find("MULTI") == 0) {
        THROW_IE_EXCEPTION << "MULTI device does not support ImportNetwork";
    }

    auto parsed = parseDeviceNameIntoConfig(deviceName, config);
    return _impl->GetCPPPluginByName(parsed._deviceName).ImportNetwork(modelFileName, parsed._config);
}

ExecutableNetwork Core::ImportNetwork(std::istream& networkModel, const std::string& deviceName,
                                      const std::map<std::string, std::string>& config) {
    return _impl->ImportNetwork(networkModel, deviceName, config);
}

ExecutableNetwork Core::ImportNetwork(std::istream& networkModel,
                                      const RemoteContext::Ptr& context,
                                      const std::map<std::string, std::string>& config) {
    OV_ITT_SCOPED_TASK(itt::domains::IE, "Core::ImportNetwork");

    if (context == nullptr) {
        THROW_IE_EXCEPTION << "Remote context is null";
    }

    std::string deviceName_ = context->getDeviceName();
    DeviceIDParser device(deviceName_);
    std::string deviceName = device.getDeviceName();

    auto parsed = parseDeviceNameIntoConfig(deviceName, config);
    return _impl->GetCPPPluginByName(deviceName).ImportNetwork(networkModel, context, parsed._config);
}

QueryNetworkResult Core::QueryNetwork(const CNNNetwork& network, const std::string& deviceName,
                                      const std::map<std::string, std::string>& config) const {
    return _impl->QueryNetwork(network, deviceName, config);
}

void Core::SetConfig(const std::map<std::string, std::string>& config, const std::string& deviceName) {
    // HETERO case
    {
        if (deviceName.find("HETERO:") == 0) {
            THROW_IE_EXCEPTION << "SetConfig is supported only for HETERO itself (without devices). "
                                  "You can configure the devices with SetConfig before creating the HETERO on top.";
        }
    }

    // MULTI case
    {
        if (deviceName.find("MULTI:") == 0) {
            THROW_IE_EXCEPTION << "SetConfig is supported only for MULTI itself (without devices). "
                                  "You can configure the devices with SetConfig before creating the MULTI on top.";
        }
    }

    if (deviceName.empty()) {
        _impl->SetConfigForPlugins(config, std::string());
    } else {
        auto parsed = parseDeviceNameIntoConfig(deviceName, config);
        _impl->SetConfigForPlugins(parsed._config, parsed._deviceName);
    }
}

Parameter Core::GetConfig(const std::string& deviceName, const std::string& name) const {
    // HETERO case
    {
        if (deviceName.find("HETERO:") == 0) {
            THROW_IE_EXCEPTION
                << "You can only GetConfig of the HETERO itself (without devices). "
                   "GetConfig is also possible for the individual devices before creating the HETERO on top.";
        }
    }
    // MULTI case
    {
        if (deviceName.find("MULTI:") == 0) {
            THROW_IE_EXCEPTION
                << "You can only GetConfig of the MULTI itself (without devices). "
                   "GetConfig is also possible for the individual devices before creating the MULTI on top.";
        }
    }

    auto parsed = parseDeviceNameIntoConfig(deviceName);

    // we need to return a copy of Parameter object which is created on Core side,
    // not in InferenceEngine plugin side, which can be unloaded from Core in a parallel thread
    // TODO: remove this WA after *-31417 is resolved
    return copyParameterValue(_impl->GetCPPPluginByName(parsed._deviceName).GetConfig(name, parsed._config));
}

Parameter Core::GetMetric(const std::string& deviceName, const std::string& name) const {
    return _impl->GetMetric(deviceName, name);
}

std::vector<std::string> Core::GetAvailableDevices() const {
    std::vector<std::string> devices;

    std::string propertyName = METRIC_KEY(AVAILABLE_DEVICES);

    for (auto&& deviceName : _impl->GetListOfDevicesInRegistry()) {
        std::vector<std::string> devicesIDs;

        try {
            Parameter p = GetMetric(deviceName, propertyName);
            devicesIDs = p.as<std::vector<std::string>>();
        } catch (details::InferenceEngineException&) {
            // plugin is not created by e.g. invalid env
        } catch (const std::exception& ex) {
            THROW_IE_EXCEPTION << "An exception is thrown while trying to create the " << deviceName
                               << " device and call GetMetric: " << ex.what();
        } catch (...) {
            THROW_IE_EXCEPTION << "Unknown exception is thrown while trying to create the " << deviceName
                               << " device and call GetMetric";
        }

        if (devicesIDs.size() > 1) {
            for (auto&& deviceID : devicesIDs) {
                devices.push_back(deviceName + '.' + deviceID);
            }
        } else if (!devicesIDs.empty()) {
            devices.push_back(deviceName);
        }
    }

    return devices;
}

void Core::RegisterPlugin(const std::string& pluginName, const std::string& deviceName) {
    _impl->RegisterPluginByName(pluginName, deviceName);
}

void Core::RegisterPlugins(const std::string& xmlConfigFile) {
    _impl->RegisterPluginsInRegistry(xmlConfigFile);
}

void Core::UnregisterPlugin(const std::string& deviceName_) {
    DeviceIDParser parser(deviceName_);
    std::string deviceName = parser.getDeviceName();

    _impl->UnloadPluginByName(deviceName);
}

}  // namespace InferenceEngine<|MERGE_RESOLUTION|>--- conflicted
+++ resolved
@@ -295,29 +295,7 @@
     QueryNetworkResult QueryNetwork(const ICNNNetwork& network, const std::string& deviceName,
                                     const std::map<std::string, std::string>& config) const override {
         auto parsed = parseDeviceNameIntoConfig(deviceName, config);
-<<<<<<< HEAD
-        GetCPPPluginByName(parsed._deviceName).QueryNetwork(network, parsed._config, res);
-        if (!network.getFunction())
-            return res;
-
-        // WA for constant folded operations (plugins should support all folded ops)
-        const auto& func = network.getFunction();
-        auto specialized_function = ngraph::clone_function(*func);
-
-        ngraph::pass::ConstantFolding().run_on_function(specialized_function);
-        std::unordered_set<std::string> operationNames;
-        for (const auto& op : specialized_function->get_ops())
-            operationNames.emplace(op->get_friendly_name());
-
-        for (const auto& op : func->get_ops()) {
-            if (operationNames.find(op->get_friendly_name()) != operationNames.end())
-                continue;
-            res.supportedLayersMap[op->get_friendly_name()] = deviceName;
-        }
-        return res;
-=======
         return GetCPPPluginByName(parsed._deviceName).QueryNetwork(network, parsed._config);
->>>>>>> e364271c
     }
 
     Parameter GetMetric(const std::string& deviceName, const std::string& name) const override {
