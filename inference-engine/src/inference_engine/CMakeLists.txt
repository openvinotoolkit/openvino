--- conflicted
+++ resolved
@@ -19,11 +19,7 @@
         ${CMAKE_CURRENT_SOURCE_DIR}/src/cpp_interfaces/interface/*.cpp
       )
 
-<<<<<<< HEAD
-# Add include path to load_extensions.hpp
-=======
 # Add include path to so_extension.hpp
->>>>>>> f20f4d02
 set_property(SOURCE ${CMAKE_CURRENT_SOURCE_DIR}/src/ie_core.cpp
                     APPEND PROPERTY INCLUDE_DIRECTORIES "${OpenVINO_SOURCE_DIR}/ngraph/core/src/")
 
