--- conflicted
+++ resolved
@@ -267,12 +267,8 @@
 ie_cpack_add_component(core REQUIRED DEPENDS ${core_components})
 ie_cpack_add_component(core_dev REQUIRED core ngraph_dev)
 
-<<<<<<< HEAD
-install(DIRECTORY "${IE_MAIN_SOURCE_DIR}/include/"
-        DESTINATION runtime/include/ie
-=======
-install(DIRECTORY "${PUBLIC_HEADERS_DIR}" DESTINATION ${IE_CPACK_IE_DIR}
->>>>>>> 8d85b580
+install(DIRECTORY "${PUBLIC_HEADERS_DIR}"
+        DESTINATION "runtime/include"
         COMPONENT core_dev)
 
 install(TARGETS ${TARGET_NAME} EXPORT InferenceEngineTargets
