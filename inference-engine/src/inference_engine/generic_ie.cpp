--- conflicted
+++ resolved
@@ -132,15 +132,6 @@
             }
         }
 
-        // WA: shape infer has to know number of outputs
-<<<<<<< HEAD
-        if (type == "ExperimentalDetectronDetectionOutput" && parameters.find("num_outputs") == parameters.end()) {
-=======
-        if (type == "ExperimentalDetectronROIFeatureExtractor" && parameters.find("num_outputs") == parameters.end()) {
->>>>>>> 928201be
-            parameters["num_outputs"] = std::to_string(outputs.size());
-        }
-
         ret = impl->inferShapes(inputs, parameters, blobs, outShapes, nullptr);
         IE_SUPPRESS_DEPRECATED_END
 
@@ -155,16 +146,6 @@
     // Extensions are not loaded when we create nGraph function
     // First call: create node
     if (initialized < 1) {
-<<<<<<< HEAD
-        if (type == "ExperimentalDetectronDetectionOutput" && outputs.size() < 2) {
-=======
-        if (type == "ExperimentalDetectronROIFeatureExtractor" && outputs.size() < 2) {
->>>>>>> 928201be
-            // Add fake port
-            PortIE port;
-            port.precision = InferenceEngine::Precision::FP32;
-            outputs.emplace_back(port);
-        }
         if (outputs.size())
             set_output_size(outputs.size());
         for (size_t output_index = 0; output_index < outputs.size(); output_index++) {
