// Copyright (C) 2018-2020 Intel Corporation
// SPDX-License-Identifier: Apache-2.0
//

#include <memory>
#include <vector>
#include <tuple>
#include <utility>

#include <ie_metric_helpers.hpp>
#include <cpp/ie_cnn_network.h>
#include <cpp_interfaces/impl/ie_executable_network_internal.hpp>
#include <legacy/ie_util_internal.hpp>

#include <vpu/vpu_plugin_config.hpp>
#include <vpu/parsed_config.hpp>
#include <vpu/frontend/frontend.hpp>
#include <vpu/utils/profiling.hpp>
#include <vpu/utils/error.hpp>
#include <transformations/tensor_iterator_transformations/apply_transformations_to_ti_body.hpp>
#include <transformations/common_optimizations/common_optimizations.hpp>
#include <transformations/rt_info/fused_names_attribute.hpp>
#include <ngraph/op/util/op_types.hpp>
#include <ngraph/opsets/opset3.hpp>

#include "generic_ie.hpp"

#include "myriad_plugin.h"

using namespace InferenceEngine;
using namespace InferenceEngine::PluginConfigParams;
using namespace InferenceEngine::VPUConfigParams;
using namespace vpu::MyriadPlugin;

namespace {

void transformNGraphFunction(const std::shared_ptr<ngraph::Function>& function) {
    ngraph::op::GenericIE::DisableReshape noReshape(function);
    ngraph::pass::Manager manager;
    manager.register_pass<vpu::UpgradeNMS4ToNMSDynamic>();
    manager.register_pass<ngraph::pass::CommonOptimizations>();
    manager.register_pass<vpu::DynamicToStaticShape>();
    manager.register_pass<vpu::EliminateShapeOfAfterDSR>();
    manager.run_passes(function);

    ngraph::pass::Manager ti_manager;
    ti_manager.register_pass<ngraph::pass::ApplyTransformationsToTIBody>(manager);
    ti_manager.run_passes(function);
}

}  // namespace

ExecutableNetworkInternal::Ptr Engine::LoadExeNetworkImpl(const ICNNNetwork& network, const std::map<std::string, std::string>& config) {
    VPU_PROFILE(LoadExeNetworkImpl);

    auto parsedConfigCopy = _parsedConfig;
    parsedConfigCopy.update(config);

    auto clonedNetwork = cloneNetwork(network);
<<<<<<< HEAD
    if (auto function = clonedNetwork->getFunction()) {
        transformNGraphFunction(function);
    }

    return std::make_shared<ExecutableNetwork>(*clonedNetwork,
        _mvnc, _devicePool,
        parsedConfigCopy, GetCore());
=======
    return std::make_shared<ExecutableNetwork>(*clonedNetwork, _mvnc, _devicePool, parsedConfigCopy, GetCore());
>>>>>>> c9c0e0f8
}

void Engine::SetConfig(const std::map<std::string, std::string> &config) {
    _parsedConfig.update(config);

    for (const auto& entry : config) {
        _config[entry.first] = entry.second;
    }
}

Parameter Engine::GetConfig(const std::string& name, const std::map<std::string, Parameter>& options) const {
    auto supported_keys = _metrics->SupportedConfigKeys();
    if (std::find(supported_keys.begin(),
        supported_keys.end(), name) == supported_keys.end()) {
        THROW_IE_EXCEPTION << "Unsupported config key : " << name;
    }

    Parameter result;
    auto option = _config.find(name);
    if (option != _config.end())
        result = option->second;

    return result;
}

void Engine::QueryNetwork(
        const ICNNNetwork& network,
        const std::map<std::string, std::string>& config,
        QueryNetworkResult& res) const {
    VPU_PROFILE(QueryNetwork);

    auto parsedConfigCopy = _parsedConfig;
    parsedConfigCopy.update(config);

    const auto deviceName = parsedConfigCopy.deviceName();
    if (!deviceName.empty()) {
        const auto deviceIDs = GetMetric(METRIC_KEY(AVAILABLE_DEVICES), {}).as<std::vector<std::string>>();
        VPU_THROW_UNLESS(!(std::find(deviceIDs.begin(), deviceIDs.end(), deviceName) == deviceIDs.end()), "Myriad device: {} not found.", deviceName);
    }

    if (auto function = network.getFunction()) {
        std::unordered_set<std::string> originalOps;
        for (auto& node : function->get_ops()) {
            originalOps.emplace(node->get_friendly_name());
        }

        auto clonedNetwork = cloneNetwork(network);

        transformNGraphFunction(clonedNetwork->getFunction());

        auto convertedNetwork = vpu::FrontEnd::convertNetwork(*clonedNetwork);

        std::unordered_set<std::string> supported;
        std::unordered_set<std::string> unsupported;

        std::unordered_set<std::string> splitNames;
        std::unordered_set<std::string> concatNames;

        ngraph::NodeVector splits;
        ngraph::NodeVector concats;

        const auto isLayerSupported = [this, &splitNames, &concatNames, &concats, &splits](CNNNetworkIterator& layer) -> bool {
                auto node = (*layer)->getNode();
                if (std::dynamic_pointer_cast<const ::ngraph::opset3::Split>(node) != nullptr) {
                    splitNames.emplace(node->get_friendly_name());
                    splits.push_back(node);
                    return false;
                } else if (std::dynamic_pointer_cast<const ::ngraph::opset3::Concat>(node) != nullptr) {
                    concatNames.emplace(node->get_friendly_name());
                    concats.push_back(node);
                    return false;
                } else {
                    auto stageBuilder = std::make_shared<StageBuilder>();
                    auto frontEnd = std::make_shared<FrontEnd>(stageBuilder, GetCore());
                    return frontEnd->isLayerSupported((*layer)->type);
                }
        };

        for (CNNNetworkIterator itLayer{convertedNetwork.get()};
             itLayer != CNNNetworkIterator();
             itLayer++) {
            const auto fusedNode = (*itLayer)->getNode();
            if (fusedNode == nullptr) {
                continue;
            }

            for (auto& fusedLayerName : ngraph::getFusedNamesVector(fusedNode)) {
                if (contains(originalOps, fusedLayerName)) {
                    if (isLayerSupported(itLayer)) {
                        supported.emplace(fusedLayerName);
                    } else {
                        unsupported.emplace(fusedLayerName);
                    }
                }
            }
        }

        for (const auto& layerName : supported) {
            if (contains(unsupported, layerName)) {
                supported.erase(layerName);
            }
        }

        unsupported.clear();

        std::function<void(std::shared_ptr<ngraph::Node>)> markParentSplitAsUnsupported = [&markParentSplitAsUnsupported, &supported, &splitNames]
                                                                                          (const std::shared_ptr<ngraph::Node>& split) {
            const auto inputs = split->inputs();
            for (const auto& input : inputs) {
                const auto& parentName = input.get_source_output().get_node()->get_friendly_name();
                if (contains(supported, parentName) &&
                    contains(splitNames, parentName)) {
                    markParentSplitAsUnsupported(input.get_source_output().get_node_shared_ptr());
                }
            }
            const auto& name = split->get_friendly_name();
            if (contains(supported, name)) {
                supported.erase(name);
            }
        };

        for (const auto& split : splits) {
            // We will mark split as a supported only if all consumers is supported
            bool is_supported = true;
            const auto outputs = split->outputs();
            for (const auto& output : outputs) {
                for (const auto& consumer : output.get_target_inputs()) {
                    const auto& name = consumer.get_node()->get_friendly_name();
                    if (!contains(supported, name) &&
                        !contains(concatNames, name) &&
                        !contains(splitNames, name)) {
                        is_supported = false;
                        break;
                    }
                }
            }
            if (is_supported) {
                supported.emplace(split->get_friendly_name());
            } else {
                // If Split is not supported and it's parent is also Split, mark parent as unsupported
                markParentSplitAsUnsupported(split);
            }
        }

        for (const auto& concat : concats) {
            // We will mark concat as a supported only if all parent layers is supported
            bool is_supported = true;
            const auto inputs = concat->inputs();
            for (const auto& input : inputs) {
                const auto& name = input.get_source_output().get_node()->get_friendly_name();
                if (!contains(supported, name) &&
                    !contains(concatNames, name)) {
                    is_supported = false;
                    break;
                }
            }
            if (is_supported) {
                supported.emplace(concat->get_friendly_name());
            }
        }

        for (const auto& node : function->get_ops()) {
            if (contains(supported, node->get_friendly_name())) {
                for (const auto& inputNodeOutput : node->input_values()) {
                    if (ngraph::op::is_constant(inputNodeOutput.get_node()) || ngraph::op::is_parameter(inputNodeOutput.get_node())) {
                        supported.emplace(inputNodeOutput.get_node()->get_friendly_name());
                    }
                }
                for (const auto& outputs : node->outputs()) {
                    for (const auto& outputNodeInput : outputs.get_target_inputs()) {
                        if (ngraph::op::is_output(outputNodeInput.get_node())) {
                            supported.emplace(outputNodeInput.get_node()->get_friendly_name());
                        }
                    }
                }
            }
        }

        for (const auto& layerName : supported) {
            res.supportedLayersMap.emplace(layerName, GetName());
        }
    } else {
        const auto log = std::make_shared<Logger>(
            "GraphCompiler",
            parsedConfigCopy.logLevel(),
            defaultOutput(parsedConfigCopy.compilerLogFilePath()));

        const auto layerNames = getSupportedLayers(
            network,
            static_cast<Platform>(parsedConfigCopy.platform()),
            parsedConfigCopy.compileConfig(),
            log,
            GetCore());

        for (const auto& layerName : layerNames) {
            res.supportedLayersMap.insert({ layerName, GetName() });
        }
    }
}

Engine::Engine(std::shared_ptr<IMvnc> mvnc) :
        _mvnc(std::move(mvnc)),
        _metrics(std::make_shared<MyriadMetrics>()) {
    VPU_THROW_UNLESS(_mvnc, "mvnc is null");

    _pluginName = "MYRIAD";

IE_SUPPRESS_DEPRECATED_START
    _config = {
        { MYRIAD_ENABLE_HW_ACCELERATION, CONFIG_VALUE(YES) },
        { MYRIAD_ENABLE_RECEIVING_TENSOR_TIME, CONFIG_VALUE(NO) },
        { MYRIAD_CUSTOM_LAYERS, "" },
        { MYRIAD_ENABLE_FORCE_RESET, CONFIG_VALUE(NO) },

        // Deprecated
        { KEY_VPU_HW_STAGES_OPTIMIZATION, CONFIG_VALUE(YES) },
        { KEY_VPU_PRINT_RECEIVE_TENSOR_TIME, CONFIG_VALUE(NO) },
        { KEY_VPU_CUSTOM_LAYERS, "" },
        { KEY_VPU_MYRIAD_FORCE_RESET, CONFIG_VALUE(NO) },
        { KEY_VPU_MYRIAD_PLATFORM, "" },

        { KEY_LOG_LEVEL, CONFIG_VALUE(LOG_NONE) },
        { KEY_EXCLUSIVE_ASYNC_REQUESTS, CONFIG_VALUE(NO) },
        { KEY_PERF_COUNT, CONFIG_VALUE(NO) },
        { KEY_CONFIG_FILE, "" },
        { KEY_DEVICE_ID, "" },
    };
IE_SUPPRESS_DEPRECATED_END
}

InferenceEngine::ExecutableNetwork Engine::ImportNetwork(
        std::istream& model,
        const std::map<std::string, std::string>& config) {
    VPU_PROFILE(ImportNetwork);

    auto parsedConfigCopy = _parsedConfig;
    parsedConfigCopy.update(config, ConfigMode::RunTime);

    const auto executableNetwork =
            std::make_shared<ExecutableNetwork>(
                model, _mvnc, _devicePool, parsedConfigCopy, GetCore());

    return make_executable_network(executableNetwork);
}

IExecutableNetwork::Ptr Engine::ImportNetwork(
        const std::string& modelFileName,
        const std::map<std::string, std::string>& config) {
    VPU_PROFILE(ImportNetwork);

    std::ifstream blobFile(modelFileName, std::ios::binary);

    if (!blobFile.is_open()) {
        THROW_IE_EXCEPTION << ie::details::as_status << NETWORK_NOT_READ;
    }

    return ImportNetwork(blobFile, config);
}

InferenceEngine::Parameter Engine::GetMetric(const std::string& name,
                                     const std::map<std::string, InferenceEngine::Parameter> & options) const {
    const auto mvnc = _mvnc;
    const auto metrics = _metrics;
    const auto devicePool = _devicePool;
    const auto getSpecifiedDeviceName = [&mvnc, &metrics, &devicePool, &options]() {
        if (options.count(KEY_DEVICE_ID)) {
            return options.at(KEY_DEVICE_ID).as<std::string>();
        }

        const auto availableDevices = metrics->AvailableDevicesNames(mvnc, devicePool);
        VPU_THROW_UNLESS(!availableDevices.empty(), "No devices available.");
        VPU_THROW_UNLESS(availableDevices.size() == 1, "KEY_DEVICE_ID is undefined.");

        return availableDevices.front();
    };
    const auto getDeviceByName = [&devicePool](const std::string& deviceName) {
        const auto deviceIt = std::find_if(
                devicePool.begin(), devicePool.end(), [&deviceName](DevicePtr device) {
                    return device->_name == deviceName;
                });
        if (deviceIt == devicePool.end()) {
            return DevicePtr();
        }
        return *deviceIt;
    };

    if (name == METRIC_KEY(AVAILABLE_DEVICES)) {
        IE_SET_METRIC_RETURN(AVAILABLE_DEVICES, _metrics->AvailableDevicesNames(_mvnc, _devicePool));
    } else if (name == METRIC_KEY(FULL_DEVICE_NAME)) {
        IE_SET_METRIC_RETURN(FULL_DEVICE_NAME, _metrics->FullName(getSpecifiedDeviceName()));
    } else if (name == METRIC_KEY(SUPPORTED_METRICS)) {
        const auto& supportedMetrics = _metrics->SupportedMetrics();
        IE_SET_METRIC_RETURN(SUPPORTED_METRICS, std::vector<std::string>{supportedMetrics.cbegin(), supportedMetrics.cend()});
    } else if (name == METRIC_KEY(SUPPORTED_CONFIG_KEYS)) {
        const auto& supportedConfigKeys = _metrics->SupportedConfigKeys();
        IE_SET_METRIC_RETURN(SUPPORTED_CONFIG_KEYS, std::vector<std::string>{supportedConfigKeys.cbegin(), supportedConfigKeys.cend()});
    } else if (name == METRIC_KEY(OPTIMIZATION_CAPABILITIES)) {
        const auto& optimizationCapabilities = _metrics->OptimizationCapabilities();
        IE_SET_METRIC_RETURN(SUPPORTED_CONFIG_KEYS, std::vector<std::string>{optimizationCapabilities.cbegin(), optimizationCapabilities.cend()});
    } else if (name == METRIC_KEY(RANGE_FOR_ASYNC_INFER_REQUESTS)) {
        IE_SET_METRIC_RETURN(RANGE_FOR_ASYNC_INFER_REQUESTS, _metrics->RangeForAsyncInferRequests(_config));
    } else if (name == METRIC_KEY(DEVICE_THERMAL)) {
        const auto& device = getDeviceByName(getSpecifiedDeviceName());
        if (device != nullptr) {
            IE_SET_METRIC_RETURN(DEVICE_THERMAL, _metrics->DevicesThermal(device));
        } else {
            return Parameter();
        }
    }
    THROW_IE_EXCEPTION << NOT_IMPLEMENTED_str;
}<|MERGE_RESOLUTION|>--- conflicted
+++ resolved
@@ -57,17 +57,7 @@
     parsedConfigCopy.update(config);
 
     auto clonedNetwork = cloneNetwork(network);
-<<<<<<< HEAD
-    if (auto function = clonedNetwork->getFunction()) {
-        transformNGraphFunction(function);
-    }
-
-    return std::make_shared<ExecutableNetwork>(*clonedNetwork,
-        _mvnc, _devicePool,
-        parsedConfigCopy, GetCore());
-=======
     return std::make_shared<ExecutableNetwork>(*clonedNetwork, _mvnc, _devicePool, parsedConfigCopy, GetCore());
->>>>>>> c9c0e0f8
 }
 
 void Engine::SetConfig(const std::map<std::string, std::string> &config) {
