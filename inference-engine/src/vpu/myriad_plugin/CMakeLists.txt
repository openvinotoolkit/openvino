--- conflicted
+++ resolved
@@ -54,12 +54,7 @@
 
 # install
 if (LINUX)
-<<<<<<< HEAD
-    install(FILES ${IE_MAIN_SOURCE_DIR}/thirdparty/movidius/mvnc/src/97-myriad-usbboot.rules
+    install(FILES ${mvnc_SOURCE_DIR}/src/97-myriad-usbboot.rules
         DESTINATION runtime/3rdparty
-=======
-    install(FILES ${mvnc_SOURCE_DIR}/src/97-myriad-usbboot.rules
-        DESTINATION ${IE_CPACK_IE_DIR}/external
->>>>>>> 8d85b580
         COMPONENT myriad)
 endif()