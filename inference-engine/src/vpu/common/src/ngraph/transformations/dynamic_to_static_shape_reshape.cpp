// Copyright (C) 2020 Intel Corporation
// SPDX-License-Identifier: Apache-2.0
//

#include "vpu/ngraph/transformations/dynamic_to_static_shape_reshape.hpp"

#include "vpu/ngraph/operations/dynamic_shape_resolver.hpp"
#include "vpu/ngraph/operations/out_shape_of_reshape.hpp"
#include "vpu/ngraph/utilities.hpp"
#include <vpu/utils/error.hpp>

#include "ngraph/graph_util.hpp"
#include "ngraph/opsets/opset3.hpp"

#include <memory>
#include <vpu/ngraph/operations/static_shape_reshape.hpp>

namespace vpu {

void dynamicToStaticShapeReshape(std::shared_ptr<ngraph::Node> target) {
    const auto reshape = ngraph::as_type_ptr<ngraph::opset3::Reshape>(target);
    VPU_THROW_UNLESS(reshape, "dynamicToStaticShapeReshape transformation is not applicable for {}, it should be {} instead",
                     target, ngraph::opset3::Reshape::type_info);

    const auto dsr = target->input_value(0).get_node_shared_ptr();
    VPU_THROW_UNLESS(ngraph::as_type_ptr<ngraph::vpu::op::DynamicShapeResolver>(dsr),
                     "DynamicToStaticShape transformation for {} of type {} expects {} as input with index {}",
                     target->get_friendly_name(), target->get_type_info(), ngraph::vpu::op::DynamicShapeResolver::type_info, 0);

<<<<<<< HEAD
    const auto reshape = std::dynamic_pointer_cast<ngraph::opset3::Reshape>(target);
    VPU_THROW_UNLESS(reshape != nullptr,
                     "DynamicToStaticShape transformation for '{}' expects Reshape node",
                     target->get_friendly_name());
=======
>>>>>>> c9c0e0f8
    const auto outShapeDescriptor = reshape->input_value(1).get_node_shared_ptr();

    const auto replacement = ngraph::is_type<ngraph::opset3::Constant>(outShapeDescriptor)
        ? reshape->clone_with_new_inputs(reshape->input_values())
        : std::make_shared<ngraph::vpu::op::StaticShapeReshape>(reshape);

    const auto inDataShape = dsr->input(1).get_source_output();
    const auto outShapeOfReshape = std::make_shared<ngraph::vpu::op::OutShapeOfReshape>(inDataShape, outShapeDescriptor, reshape->get_special_zero());

    auto outDSR = std::make_shared<ngraph::vpu::op::DynamicShapeResolver>(replacement, outShapeOfReshape);
    outDSR->set_friendly_name(reshape->get_friendly_name());
    ngraph::replace_node(std::move(target), std::move(outDSR));
}

}  // namespace vpu<|MERGE_RESOLUTION|>--- conflicted
+++ resolved
@@ -27,13 +27,6 @@
                      "DynamicToStaticShape transformation for {} of type {} expects {} as input with index {}",
                      target->get_friendly_name(), target->get_type_info(), ngraph::vpu::op::DynamicShapeResolver::type_info, 0);
 
-<<<<<<< HEAD
-    const auto reshape = std::dynamic_pointer_cast<ngraph::opset3::Reshape>(target);
-    VPU_THROW_UNLESS(reshape != nullptr,
-                     "DynamicToStaticShape transformation for '{}' expects Reshape node",
-                     target->get_friendly_name());
-=======
->>>>>>> c9c0e0f8
     const auto outShapeDescriptor = reshape->input_value(1).get_node_shared_ptr();
 
     const auto replacement = ngraph::is_type<ngraph::opset3::Constant>(outShapeDescriptor)
