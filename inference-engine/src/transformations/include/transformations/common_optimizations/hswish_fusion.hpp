--- conflicted
+++ resolved
@@ -26,25 +26,6 @@
 
 /**
  * @ingroup ie_transformation_common_api
-<<<<<<< HEAD
- * @brief HSwishFusion transformation replaces various sub-graphs with a HSwish op.
- */
-class ngraph::pass::HSwishFusion: public ngraph::pass::GraphRewrite {
-public:
-    NGRAPH_RTTI_DECLARATION;
-    HSwishFusion() {
-        add_matcher<ngraph::pass::HSwishFusionWithReluDiv>();
-        add_matcher<ngraph::pass::HSwishFusionWithReluMul>();
-        add_matcher<ngraph::pass::HSwishFusionWithoutRelu>();
-        add_matcher<ngraph::pass::HSwishFusionWithClampMul>();
-        add_matcher<ngraph::pass::HSwishFusionWithClampDiv>();
-    }
-};
-
-/**
- * @ingroup ie_transformation_common_api
-=======
->>>>>>> 65053df0
  * @brief HSwishFusion transformation replaces a sub-graph (x * (min(Relu(x + 3), 6))) / 6 with a HSwish op.
  */
 class ngraph::pass::HSwishFusionWithReluDiv: public ngraph::pass::MatcherPass {
@@ -80,23 +61,21 @@
 class ngraph::pass::HSwishFusionWithClampMul: public ngraph::pass::MatcherPass {
 public:
     NGRAPH_RTTI_DECLARATION;
-<<<<<<< HEAD
     HSwishFusionWithClampMul();
-=======
-    HSwishFusionWithClamp();
->>>>>>> 65053df0
 };
 
 /**
  * @ingroup ie_transformation_common_api
-<<<<<<< HEAD
  * @brief HSwishFusion transformation replaces a sub-graph x * (Clamp(x + 3, 0, 6) / 6) with a HSwish op.
  */
 class ngraph::pass::HSwishFusionWithClampDiv: public ngraph::pass::MatcherPass {
 public:
     NGRAPH_RTTI_DECLARATION;
     HSwishFusionWithClampDiv();
-=======
+};
+
+/**
+ * @ingroup ie_transformation_common_api
  * @brief HSwishFusion transformation replaces various sub-graphs with a HSwish op.
  */
 class ngraph::pass::HSwishFusion: public ngraph::pass::GraphRewrite {
@@ -106,7 +85,7 @@
         add_matcher<ngraph::pass::HSwishFusionWithReluDiv>();
         add_matcher<ngraph::pass::HSwishFusionWithReluMul>();
         add_matcher<ngraph::pass::HSwishFusionWithoutRelu>();
-        add_matcher<ngraph::pass::HSwishFusionWithClamp>();
+        add_matcher<ngraph::pass::HSwishFusionWithClampMul>();
+        add_matcher<ngraph::pass::HSwishFusionWithClampDiv>();
     }
->>>>>>> 65053df0
 };