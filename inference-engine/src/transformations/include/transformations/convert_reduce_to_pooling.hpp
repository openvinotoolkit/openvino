--- conflicted
+++ resolved
@@ -57,25 +57,6 @@
     }
 };
 
-<<<<<<< HEAD
-            auto axes_vector = std::dynamic_pointer_cast<ngraph::opset1::Constant>(axes_node)->template cast_vector<int64_t>();
-            const auto input_rank = input.get_partial_shape().rank().get_length();
-            if ((input_rank != 4) && (input_rank != 5)) {
-                // This transformation is applicable only for 4D or 5D tensors, because pooling layers can
-                // have only 4D or 5D inputs.
-                return false;
-            }
-            // Transform negative axes into non-negative ones
-            for (size_t i = 0; i < axes_vector.size(); ++i) {
-                if (axes_vector[i] < 0) {
-                    axes_vector[i] += input_rank;
-                }
-                if ((axes_vector[i] == 0) || (axes_vector[i] == input_rank - 1)) {
-                    return false;
-                }
-            }
-            std::sort(axes_vector.begin(), axes_vector.end());
-=======
 class ngraph::pass::ConvertReduceSumToPooling: public ngraph::pass::MatcherPass {
 public:
     ConvertReduceSumToPooling() {
@@ -83,7 +64,6 @@
         register_matcher(m, convert_reduce_to_pooling<opset1::ReduceSum>());
     }
 };
->>>>>>> 5883a232
 
 template <class T>
 ngraph::matcher_pass_callback convert_reduce_to_pooling() {
@@ -102,10 +82,18 @@
 
         auto axes_vector = std::dynamic_pointer_cast<ngraph::opset1::Constant>(axes_node)->template cast_vector<int64_t>();
         const auto input_rank = input.get_partial_shape().rank().get_length();
+        if ((input_rank != 4) && (input_rank != 5)) {
+            // This transformation is applicable only for 4D or 5D tensors, because pooling layers can
+            // have only 4D or 5D inputs.
+            return false;
+        }
         // Transform negative axes into non-negative ones
         for (size_t i = 0; i < axes_vector.size(); ++i) {
             if (axes_vector[i] < 0) {
                 axes_vector[i] += input_rank;
+            }
+            if ((axes_vector[i] == 0) || (axes_vector[i] == input_rank - 1)) {
+                return false;
             }
         }
         std::sort(axes_vector.begin(), axes_vector.end());
