// Copyright (C) 2018-2020 Intel Corporation
// SPDX-License-Identifier: Apache-2.0
//

#pragma once

#include <functional>
#include <memory>
#include <assert.h>
#include <vector>
#include <limits>

#include <transformations_visibility.hpp>
#include <ngraph/op/util/op_annotations.hpp>
#include <ngraph/op/constant.hpp>
#include <ngraph/opsets/opset3.hpp>
#include <ngraph/opsets/opset4.hpp>

namespace ngraph {
namespace op {
namespace util {

template <class T>
bool normalize_single_value(std::vector<T> vec, float & value) {
    for (const auto & val : vec) {
        if (val != *vec.begin()) return false;
    }

    float ref_val = *vec.begin();

    if (ref_val < std::numeric_limits<float>::lowest() || ref_val > std::numeric_limits<float>::max()) {
        return false;
    }

    value = ref_val;
    return true;
}

template <class T>
bool has_op_with_type(const std::shared_ptr<const ngraph::Function> &function) {
    for (const auto & op : function->get_ops()) {
        if (std::dynamic_pointer_cast<T>(op)) {
            return true;
        }
    }
    return false;
}

inline std::string create_ie_output_name(const ngraph::Output<ngraph::Node>& output) {
    const auto& prev_layer = output.get_node_shared_ptr();
    std::string out_name = prev_layer->get_friendly_name();
    if (prev_layer->get_output_size() != 1)
        out_name += "." + std::to_string(output.get_index());
    return out_name;
}

template <typename T>
bool has_constant_value(const std::shared_ptr<ngraph::opset4::Constant>& constant,
                        const T value,
                        T epsilon = std::numeric_limits<T>::epsilon()) {
    if (!constant) {
        return false;
    }

    const bool is_scalar_or_single_elem = is_scalar(constant->get_shape()) ||
                                          shape_size(constant->get_shape()) == 1;
    if (!is_scalar_or_single_elem) {
        return false;
    }

    if (constant->get_element_type() == ngraph::element::f16 ||
        constant->get_element_type() == ngraph::element::f32 ||
        constant->get_element_type() == ngraph::element::f64 ||
        constant->get_element_type() == ngraph::element::bf16) {
            const auto data = constant->cast_vector<T>();
            if (std::fabs(data[0] - value) > epsilon) {
                return false;
            }
        } else {
        const auto data = constant->cast_vector<T>();
        if (data[0] != value) {
            return false;
        }
    }

    return true;
}

TRANSFORMATIONS_API bool get_single_value(const std::shared_ptr<op::Constant> & const_node, float & value);

TRANSFORMATIONS_API std::shared_ptr<ngraph::Node> normalize_constant(const std::shared_ptr<op::Constant> & constant,
                                                                           const PartialShape & shape);

TRANSFORMATIONS_API std::shared_ptr<ngraph::Node> broadcastTo(const Output<Node>& input, const Shape& shape);

TRANSFORMATIONS_API std::shared_ptr<ngraph::Node> reshapeTo(const Output<Node> & input, const Shape& shape);

TRANSFORMATIONS_API bool constantIsEqualTo(const std::shared_ptr<ngraph::op::Constant>& const_node, float value, float eps = 1e-5);

TRANSFORMATIONS_API bool has_f16_constants(const std::shared_ptr<const ngraph::Function> &function);

<<<<<<< HEAD
TRANSFORMATIONS_API std::shared_ptr<ngraph::Node> activation(const std::string& activation_name,
        const ngraph::Output<ngraph::Node>& apply_to);
=======
TRANSFORMATIONS_API bool check_for_broadcast(const ngraph::Shape &ref_shape, const ngraph::Shape &other_shape);
>>>>>>> 1f79a405

}  // namespace util
}  // namespace op
}  // namespace ngraph<|MERGE_RESOLUTION|>--- conflicted
+++ resolved
@@ -99,12 +99,10 @@
 
 TRANSFORMATIONS_API bool has_f16_constants(const std::shared_ptr<const ngraph::Function> &function);
 
-<<<<<<< HEAD
+TRANSFORMATIONS_API bool check_for_broadcast(const ngraph::Shape &ref_shape, const ngraph::Shape &other_shape);
+
 TRANSFORMATIONS_API std::shared_ptr<ngraph::Node> activation(const std::string& activation_name,
-        const ngraph::Output<ngraph::Node>& apply_to);
-=======
-TRANSFORMATIONS_API bool check_for_broadcast(const ngraph::Shape &ref_shape, const ngraph::Shape &other_shape);
->>>>>>> 1f79a405
+                                                                 const ngraph::Output<ngraph::Node>& apply_to);
 
 }  // namespace util
 }  // namespace op
