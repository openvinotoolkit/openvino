// Copyright (C) 2018-2021 Intel Corporation
// SPDX-License-Identifier: Apache-2.0
//

#pragma once

#include <functional>
#include <memory>
#include <assert.h>
#include <vector>
#include <limits>

#include <transformations_visibility.hpp>
#include <ngraph/op/util/op_annotations.hpp>
#include <ngraph/op/constant.hpp>
#include <ngraph/opsets/opset3.hpp>
#include <ngraph/opsets/opset4.hpp>

#include <ngraph/rt_info.hpp>
#include <ngraph/pattern/op/wrap_type.hpp>
#include <ngraph/pass/graph_rewrite.hpp>

namespace ngraph {
namespace op {
namespace util {

template <class T>
bool normalize_single_value(std::vector<T> vec, float & value) {
    for (const auto & val : vec) {
        if (val != *vec.begin()) return false;
    }

    float ref_val = static_cast<float>(*vec.begin());

    if (ref_val < std::numeric_limits<float>::lowest() || ref_val > std::numeric_limits<float>::max()) {
        return false;
    }

    value = ref_val;
    return true;
}

template <class T>
bool has_op_with_type(const std::shared_ptr<const ngraph::Function> &function) {
    for (const auto & op : function->get_ops()) {
        if (std::dynamic_pointer_cast<T>(op)) {
            return true;
        }
    }
    return false;
}
<<<<<<< HEAD
inline std::string create_ie_output_name(const ngraph::Output<ngraph::Node>& output) {
    std::string out_name;
=======
inline std::string create_ie_output_name(const ngraph::Output<const ngraph::Node>& output) {
    const auto& prev_layer = output.get_node_shared_ptr();
    std::string out_name = prev_layer->get_friendly_name();
    if (prev_layer->get_output_size() != 1)
        out_name += "." + std::to_string(output.get_index());
    return out_name;
}
inline std::string create_ie_output_name(const ngraph::Output<ngraph::Node>& output) {
    return create_ie_output_name(ov::Output<const ngraph::Node>(output.get_node(), output.get_index()));
}
inline std::string get_ie_output_name(const ngraph::Output<const ngraph::Node>& output) {
>>>>>>> 64a0e3db
    NGRAPH_SUPPRESS_DEPRECATED_START
    auto tensor_name = output.get_tensor().get_name();
    NGRAPH_SUPPRESS_DEPRECATED_END
    if (!tensor_name.empty()) {
        out_name = std::move(tensor_name);
    } else {
        const auto& prev_layer = output.get_node_shared_ptr();
        out_name = prev_layer->get_friendly_name();
        if (prev_layer->get_output_size() != 1) {
            out_name += "." + std::to_string(output.get_index());
        }
    }
    return out_name;
}
inline std::string get_ie_output_name(const ngraph::Output<ngraph::Node>& output) {
    return get_ie_output_name(ov::Output<const ngraph::Node>(output.get_node(), output.get_index()));
}

template <typename T>
bool has_constant_value(const std::shared_ptr<ngraph::opset4::Constant>& constant,
                        const T value,
                        T epsilon = std::numeric_limits<T>::epsilon()) {
    if (!constant) {
        return false;
    }

    const bool is_scalar_or_single_elem = is_scalar(constant->get_shape()) ||
                                          shape_size(constant->get_shape()) == 1;
    if (!is_scalar_or_single_elem) {
        return false;
    }

    if (constant->get_element_type() == ngraph::element::f16 ||
        constant->get_element_type() == ngraph::element::f32 ||
        constant->get_element_type() == ngraph::element::f64 ||
        constant->get_element_type() == ngraph::element::bf16) {
            const auto data = constant->cast_vector<T>();
            if (std::fabs(data[0] - value) > epsilon) {
                return false;
            }
        } else {
        const auto data = constant->cast_vector<T>();
        if (data[0] != value) {
            return false;
        }
    }

    return true;
}

TRANSFORMATIONS_API bool get_single_value(const std::shared_ptr<op::Constant> & const_node, float & value);

TRANSFORMATIONS_API std::shared_ptr<ngraph::Node> normalize_constant(const std::shared_ptr<op::Constant> & constant,
                                                                           const PartialShape & shape);

TRANSFORMATIONS_API std::shared_ptr<ngraph::Node> broadcastTo(const Output<Node>& input, const Shape& shape);

TRANSFORMATIONS_API std::shared_ptr<ngraph::Node> reshapeTo(const Output<Node> & input, const Shape& shape);

TRANSFORMATIONS_API bool constantIsEqualTo(const std::shared_ptr<ngraph::op::Constant>& const_node, float value, float eps = 1e-5);

TRANSFORMATIONS_API bool has_f16_constants(const std::shared_ptr<const ngraph::Function> &function);

TRANSFORMATIONS_API bool check_for_broadcast(const ngraph::Shape &ref_shape, const ngraph::Shape &other_shape);

TRANSFORMATIONS_API std::shared_ptr<ngraph::Node> activation(const std::string& activation_name,
                                                             const ngraph::Output<ngraph::Node>& apply_to);

TRANSFORMATIONS_API bool is_seq_len_provided(const std::shared_ptr<Node> &seq_len_input, int64_t max_seq_len);

TRANSFORMATIONS_API std::shared_ptr<Node> try_fold_unary_output(const std::shared_ptr<Node>& node);

TRANSFORMATIONS_API std::shared_ptr<Node> clone_try_fold(const std::shared_ptr<Node>& node, const OutputVector& inputs);

template <typename T, typename... Args>
std::shared_ptr<Node> make_try_fold(Args&&... args) {
    auto unary_output_node = std::make_shared<T>(std::forward<Args>(args)...);
    return try_fold_unary_output(unary_output_node);
}

template <class T>
Output<Node> eltwise_fold(const Output<Node> & input0, const Output<Node> & input1) {
    auto eltwise = std::make_shared<T>(input0, input1);
    OutputVector output(eltwise->get_output_size());
    if (!eltwise->constant_fold(output, {input0, input1})) {
        throw ngraph_error("Can not constant fold eltwise node");
    }
    if (output.size() != 1) {
        throw ngraph_error("Eltwise constant fold has unexpected number of outputs: " + std::to_string(output.size()));
    }
    return output[0];
}

TRANSFORMATIONS_API std::vector<Input<Node>> get_node_target_inputs(const std::shared_ptr<Node>& node);

TRANSFORMATIONS_API std::shared_ptr<ngraph::Node> node_to_get_shape_value_of_indices_from_shape_node(
        const std::shared_ptr<ngraph::Node>& shape_node, const std::vector<size_t>& indices);

TRANSFORMATIONS_API std::shared_ptr<ngraph::Node> node_to_get_shape_value_of_indices_from_shape_source(
        const ngraph::Output<ngraph::Node>& shape_source, const std::vector<size_t>& indices);
}  // namespace util
}  // namespace op
}  // namespace ngraph<|MERGE_RESOLUTION|>--- conflicted
+++ resolved
@@ -49,22 +49,9 @@
     }
     return false;
 }
-<<<<<<< HEAD
-inline std::string create_ie_output_name(const ngraph::Output<ngraph::Node>& output) {
+
+inline std::string create_ie_output_name(const ngraph::Output<const ngraph::Node>& output) {
     std::string out_name;
-=======
-inline std::string create_ie_output_name(const ngraph::Output<const ngraph::Node>& output) {
-    const auto& prev_layer = output.get_node_shared_ptr();
-    std::string out_name = prev_layer->get_friendly_name();
-    if (prev_layer->get_output_size() != 1)
-        out_name += "." + std::to_string(output.get_index());
-    return out_name;
-}
-inline std::string create_ie_output_name(const ngraph::Output<ngraph::Node>& output) {
-    return create_ie_output_name(ov::Output<const ngraph::Node>(output.get_node(), output.get_index()));
-}
-inline std::string get_ie_output_name(const ngraph::Output<const ngraph::Node>& output) {
->>>>>>> 64a0e3db
     NGRAPH_SUPPRESS_DEPRECATED_START
     auto tensor_name = output.get_tensor().get_name();
     NGRAPH_SUPPRESS_DEPRECATED_END
@@ -79,6 +66,15 @@
     }
     return out_name;
 }
+
+inline std::string create_ie_output_name(const ngraph::Output<ngraph::Node>& output) {
+    return create_ie_output_name(ov::Output<const ngraph::Node>(output.get_node(), output.get_index()));
+}
+
+inline std::string get_ie_output_name(const ngraph::Output<const ngraph::Node>& output) {
+    return create_ie_output_name(output);
+}
+
 inline std::string get_ie_output_name(const ngraph::Output<ngraph::Node>& output) {
     return get_ie_output_name(ov::Output<const ngraph::Node>(output.get_node(), output.get_index()));
 }
