--- conflicted
+++ resolved
@@ -45,20 +45,11 @@
     return false;
 }
 
-<<<<<<< HEAD
-inline std::string create_ie_output_name(const ngraph::Output<ngraph::Node>& input) {
-    const auto& prev_layer = input.get_node_shared_ptr();
-    auto out_idx = input.get_index();
-    std::string out_name = prev_layer->get_friendly_name();
-    if (prev_layer->get_output_size() != 1)
-        out_name += "." + std::to_string(out_idx);
-=======
 inline std::string create_ie_output_name(const ngraph::Output<ngraph::Node>& output) {
     const auto& prev_layer = output.get_node_shared_ptr();
     std::string out_name = prev_layer->get_friendly_name();
     if (prev_layer->get_output_size() != 1)
         out_name += "." + std::to_string(output.get_index());
->>>>>>> 750fc902
     return out_name;
 }
 
