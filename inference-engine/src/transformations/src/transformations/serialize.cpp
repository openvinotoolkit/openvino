--- conflicted
+++ resolved
@@ -772,13 +772,6 @@
     return true;
 }
 
-<<<<<<< HEAD
-void ngfunction_2_ir(pugi::xml_node& netXml,
-                     const ngraph::Function& f,
-                     const std::map<std::string, ngraph::OpSet>& custom_opsets,
-                     ConstantWriter& constant_node_write_handler,
-                     int64_t version) {
-=======
 void auto_pad_resolving(ov::Node* node) {
     const std::set<ov::op::PadType> pad_agnostic_types = {
             ov::op::PadType::SAME_LOWER,
@@ -829,11 +822,11 @@
     }
 }
 
-void ngfunction_2_irv10(pugi::xml_node& netXml,
-                        const ngraph::Function& f,
-                        const std::map<std::string, ngraph::OpSet>& custom_opsets,
-                        ConstantWriter& constant_node_write_handler) {
->>>>>>> a16cc812
+void ngfunction_2_ir(pugi::xml_node& netXml,
+                     const ngraph::Function& f,
+                     const std::map<std::string, ngraph::OpSet>& custom_opsets,
+                     ConstantWriter& constant_node_write_handler,
+                     int64_t version) {
     netXml.append_attribute("name").set_value(f.get_friendly_name().c_str());
     netXml.append_attribute("version").set_value(version);
     pugi::xml_node layers = netXml.append_child("layers");
@@ -971,12 +964,8 @@
         }
 
         // fill <data> general attributes
-<<<<<<< HEAD
+        auto_pad_resolving(node); // Backward compatibility: clear padding values for nodes with auto_pad
         XmlSerializer visitor(data, node_type_name, custom_opsets, constant_node_write_handler, version);
-=======
-        auto_pad_resolving(node); // Backward compatibility: clear padding values for nodes with auto_pad
-        XmlSerializer visitor(data, node_type_name, custom_opsets, constant_node_write_handler);
->>>>>>> a16cc812
         NGRAPH_CHECK(node->visit_attributes(visitor), "Visitor API is not supported in ", node);
         rt_info::XmlSerializer{data}.serialize(node->get_rt_info());
 
