--- conflicted
+++ resolved
@@ -273,37 +273,18 @@
                     exec_output.append_attribute("purpose").set_value("execution_condition");
                 }
             }
-<<<<<<< HEAD
-        }
-    }
-
-    void on_adapter(const std::string& name,
-                    ngraph::ValueAccessor<void*>& adapter) override {
-        if (name == "value" &&  translate_type_name(m_node_type_name) == "Const") {
-            using AlignedBufferAdapter =
-                ngraph::AttributeAdapter<std::shared_ptr<runtime::AlignedBuffer>>;
-            if (auto a = ngraph::as_type<AlignedBufferAdapter>(&adapter)) {
-                const int64_t size = a->size();
-                const int64_t offset = m_bin_data->tellp();
-=======
         } else if (const auto& a = ngraph::as_type<ngraph::AttributeAdapter<std::shared_ptr<ngraph::Variable>>>(&adapter)) {
                 m_xml_node.append_attribute(name.c_str()).set_value(a->get()->get_info().variable_id.c_str());
         } else if (const auto& a = ngraph::as_type<ngraph::AttributeAdapter<std::shared_ptr<ngraph::runtime::AlignedBuffer>>>(&adapter)) {
             if (name == "value" &&  translate_type_name(m_node_type_name) == "Const") {
                 const int64_t size = a->get()->size();
-                const int64_t offset = m_bin_data.tellp();
->>>>>>> c52c4916
+                const int64_t offset = m_bin_data->tellp();
 
                 m_xml_node.append_attribute("offset").set_value(offset);
                 m_xml_node.append_attribute("size").set_value(size);
 
-<<<<<<< HEAD
-                auto data = static_cast<const char*>(a->get_ptr());
+                auto data = static_cast<const char*>(a->get()->get_ptr());
                 m_bin_data->write(data, size);
-=======
-                auto data = static_cast<const char*>(a->get()->get_ptr());
-                m_bin_data.write(data, size);
->>>>>>> c52c4916
             }
         }
     }
