// Copyright (C) 2020-2021 Intel Corporation
// SPDX-License-Identifier: Apache-2.0
//

#include "itt.hpp"
#include <array>
#include <cassert>
#include <cstdint>
#include <fstream>
#include <unordered_map>
#include <unordered_set>

#include <ngraph/variant.hpp>
#include "ngraph/ops.hpp"
#include "ngraph/opsets/opset.hpp"
#include "pugixml.hpp"
#include "transformations/serialize.hpp"

using namespace ngraph;

NGRAPH_RTTI_DEFINITION(ngraph::pass::Serialize, "Serialize", 0);

namespace {  // helpers
template <typename Container>
std::string join(const Container& c, const char* glue = ", ") {
    std::stringstream oss;
    const char* s = "";
    for (const auto& v : c) {
        oss << s << v;
        s = glue;
    }
    return oss.str();
}

struct Edge {
    int from_layer = 0;
    int from_port = 0;
    int to_layer = 0;
    int to_port = 0;
};

// Here operation type names are translated from ngraph convention to IR
// convention. Most of them are the same, but there are exceptions, e.g
// Constant (ngraph name) and Const (IR name). If there will be more
// discrepancies discovered, translations needs to be added here.
const std::unordered_map<std::string, std::string> translate_type_name_translator = {
    {"Constant", "Const"},
    {"PRelu", "PReLU"},
    {"Relu", "ReLU"},
    {"Softmax", "SoftMax"}};

std::string translate_type_name(const std::string& name) {
    auto found = translate_type_name_translator.find(name);
    if (found != end(translate_type_name_translator)) {
        return found->second;
    }
    return name;
}

void ngfunction_2_irv10(pugi::xml_node& node,
                        std::ostream& bin_file,
                        const ngraph::Function& f,
                        const std::map<std::string, ngraph::OpSet>& custom_opsets);

// Some of the operators were added to wrong opsets. This is a mapping
// that allows such operators to be serialized with proper opsets.
// If new operators are discovered that have the same problem, the mapping
// needs to be updated here. The keys contain op name and version in NodeTypeInfo.
const std::unordered_map<ngraph::Node::type_info_t, std::string>
    special_operator_to_opset_assignments = {{ngraph::Node::type_info_t("ShuffleChannels", 0), "opset3"}};

std::string get_special_opset_for_op(const ngraph::Node::type_info_t& type_info) {
    auto found = special_operator_to_opset_assignments.find(type_info);
    if (found != end(special_operator_to_opset_assignments)) {
        return found->second;
    }
    return "";
}

namespace rt_info {
const std::vector<std::string> list_of_names {
    "PrimitivesPriority",
    "alt_width",
};

class XmlSerializer {
public:
    explicit XmlSerializer(pugi::xml_node &xml_node)
        : m_xml_node(xml_node) {
    }

    void serialize(const ngraph::Node::RTMap& rt_info) {
        for (const auto& rt_info_name : list_of_names) {
            const auto &found_rt_info = rt_info.find(rt_info_name);
            if (found_rt_info != rt_info.end()) {
                xml_node_append_attribute<std::string>(rt_info_name, found_rt_info->second);
            }
        }
    }

private:
    template<typename VariantType>
    void xml_node_append_attribute(const std::string& name,
                                   const std::shared_ptr<ngraph::Variant>& variant) {
        if ( auto v = std::dynamic_pointer_cast<ngraph::VariantImpl<VariantType>>(variant) ) {
            const auto& value = v->get();
            m_xml_node.append_attribute(name.c_str()).set_value(value.c_str());
        }
    }

    pugi::xml_node& m_xml_node;
};

} // namespace rt_info

class XmlSerializer : public ngraph::AttributeVisitor {
    pugi::xml_node& m_xml_node;
    std::ostream& m_bin_data;
    std::string& m_node_type_name;
    const std::map<std::string, ngraph::OpSet>& m_custom_opsets;

    template <typename T>
    std::string create_atribute_list(
        ngraph::ValueAccessor<std::vector<T>>& adapter) {
        return join(adapter.get());
    }

public:
    XmlSerializer(pugi::xml_node& data,
                  std::ostream& bin_data,
                  std::string& node_type_name,
                  const std::map<std::string, ngraph::OpSet>& custom_opsets)
        : m_xml_node(data)
        , m_bin_data(bin_data)
        , m_node_type_name(node_type_name)
        , m_custom_opsets(custom_opsets) {
    }

    std::vector<std::string> map_type_from_body(const pugi::xml_node& xml_node,
        const std::string& map_type) {
        std::vector<std::string> output;
        for (pugi::xml_node node : xml_node.child("body").child("layers")) {
            if (!map_type.compare(node.attribute("type").value())) {
                output.push_back(node.attribute("id").value());
            }
        }

        // ops for serialized body function are provided in reversed order
        std::reverse(output.begin(), output.end());

        return output;
    }

    void on_adapter(const std::string& name,
                    ngraph::ValueAccessor<void>& adapter) override {
        (void)name;

        if (m_xml_node.parent().child("body")) {
            // parameters and results from body are required for port_map attributes serialization
            std::vector<std::string> parameter_mapping = map_type_from_body(m_xml_node.parent(), "Parameter");
            std::vector<std::string> result_mapping = map_type_from_body(m_xml_node.parent(), "Result");

            NGRAPH_CHECK(!parameter_mapping.empty() || !result_mapping.empty(), "No parameters or results found in body Function.");

            // TI, Loop do not have attributtes as regular ops, it is necessary to append "port_map" and
            // "back_edges" to layer above (m_xml_node.parent()) as in ngfunction_2_irv10() layer (here "m_xml_node")
            // with empty attributes is removed.
            if (const auto& a = ngraph::as_type<ngraph::AttributeAdapter<std::vector<std::shared_ptr
                        <ngraph::op::util::SubGraphOp::InputDescription>>>>(&adapter)) {
                pugi::xml_node port_map = m_xml_node.parent().child("port_map");
                if (!m_xml_node.parent().child("port_map")) {
                    port_map = m_xml_node.parent().insert_child_before("port_map", m_xml_node.parent().first_child());
                }

                for (const auto& input_description : a->get()) {
                    pugi::xml_node input = port_map.append_child("input");
                    input.append_attribute("external_port_id").set_value(input_description->m_input_index);
                    input.append_attribute("internal_layer_id").set_value(parameter_mapping[input_description->m_body_parameter_index].c_str());

                    if (auto slice_input = as_type_ptr<ngraph::op::util::SubGraphOp::SliceInputDescription>(input_description)) {
                        input.prepend_attribute("axis").set_value(slice_input->m_axis);
                        if (slice_input->m_start) {
                            input.append_attribute("start").set_value(slice_input->m_start);
                        }
                        if (slice_input->m_end != -1) {
                            input.append_attribute("end").set_value(slice_input->m_end);
                        }
                        if (slice_input->m_stride != 1) {
                            input.append_attribute("stride").set_value(slice_input->m_stride);
                        }
                        if (slice_input->m_part_size != 1) {
                            input.append_attribute("part_size").set_value(slice_input->m_part_size);
                        }
                    } else if (auto merged_input = as_type_ptr<ngraph::op::util::SubGraphOp::MergedInputDescription>(input_description)) {
                        pugi::xml_node back_edges = m_xml_node.parent().child("back_edges");
                        if (!back_edges) {
                            back_edges = m_xml_node.parent().insert_child_after("back_edges", port_map);
                        }
                        pugi::xml_node edge = back_edges.append_child("edge");
                        edge.append_attribute("from-layer").set_value(result_mapping[merged_input->m_body_value_index].c_str());
                        edge.append_attribute("to-layer").set_value(parameter_mapping[merged_input->m_body_parameter_index].c_str());
                    }
                }
            } else if (const auto& a = ngraph::as_type<ngraph::AttributeAdapter<std::vector<std::shared_ptr
                        <ngraph::op::util::SubGraphOp::OutputDescription>>>>(&adapter)) {
                pugi::xml_node port_map = m_xml_node.parent().find_child([](pugi::xml_node node) {return strcmp(node.name(), "port_map") == 0;});
                if (!port_map) {
                    port_map = m_xml_node.parent().insert_child_before("port_map", m_xml_node.parent().first_child());
                }

                for (const auto& output_description : a->get()) {
                    pugi::xml_node output = port_map.append_child("output");
                    output.append_attribute("external_port_id").set_value(parameter_mapping.size() + output_description->m_output_index);
                    output.append_attribute("internal_layer_id").set_value(result_mapping[output_description->m_body_value_index].c_str());

                    if (auto concat_output = as_type_ptr<ngraph::op::util::SubGraphOp::ConcatOutputDescription>(output_description)) {
                        output.prepend_attribute("axis").set_value(concat_output->m_axis);
                        if (concat_output->m_start) {
                            output.append_attribute("start").set_value(concat_output->m_start);
                        }
                        if (concat_output->m_end != -1) {
                            output.append_attribute("end").set_value(concat_output->m_end);
                        }
                        if (concat_output->m_stride != 1) {
                            output.append_attribute("stride").set_value(concat_output->m_stride);
                        }
                        if (concat_output->m_part_size != 1) {
                            output.append_attribute("part_size").set_value(concat_output->m_part_size);
                        }
                    }
                }
            }
        }
    }

    void on_adapter(const std::string& name,
                    ngraph::ValueAccessor<void*>& adapter) override {
        if (name == "value" &&  translate_type_name(m_node_type_name) == "Const") {
            using AlignedBufferAdapter =
                ngraph::AttributeAdapter<std::shared_ptr<runtime::AlignedBuffer>>;
            if (auto a = ngraph::as_type<AlignedBufferAdapter>(&adapter)) {
                const int64_t size = a->size();
                const int64_t offset = m_bin_data.tellp();

                m_xml_node.append_attribute("offset").set_value(offset);
                m_xml_node.append_attribute("size").set_value(size);

                auto data = static_cast<const char*>(a->get_ptr());
                m_bin_data.write(data, size);
            }
        }
    }

    void on_adapter(const std::string& name,
                    ngraph::ValueAccessor<bool>& adapter) override {
        m_xml_node.append_attribute(name.c_str()).set_value(adapter.get());
    }
    void on_adapter(const std::string& name,
                    ngraph::ValueAccessor<std::string>& adapter) override {
        if ((m_node_type_name == "GenericIE") &&
            (name == "__generic_ie_type__")) {
            // __generic_ie_type__  in GenericIE should not be serialized as a
            // <data> since it's purpose is to hold name of the layer type
            // it is a WA to not introduce dependency on plugin_api library
            m_node_type_name = adapter.get();
        } else {
            m_xml_node.append_attribute(name.c_str())
                .set_value(adapter.get().c_str());
        }
    }
    void on_adapter(const std::string& name,
                    ngraph::ValueAccessor<int64_t>& adapter) override {
        m_xml_node.append_attribute(name.c_str()).set_value(adapter.get());
    }
    void on_adapter(const std::string& name,
                    ngraph::ValueAccessor<double>& adapter) override {
        m_xml_node.append_attribute(name.c_str()).set_value(adapter.get());
    }
    void on_adapter(
        const std::string& name,
        ngraph::ValueAccessor<std::vector<int64_t>>& adapter) override {
        m_xml_node.append_attribute(name.c_str())
            .set_value(create_atribute_list(adapter).c_str());
    }
    void on_adapter(
        const std::string& name,
        ngraph::ValueAccessor<std::vector<uint64_t>>& adapter) override {
        m_xml_node.append_attribute(name.c_str())
            .set_value(create_atribute_list(adapter).c_str());
    }
    void on_adapter(
        const std::string& name,
        ngraph::ValueAccessor<std::vector<float>>& adapter) override {
        m_xml_node.append_attribute(name.c_str())
            .set_value(create_atribute_list(adapter).c_str());
    }
    void on_adapter(
        const std::string& name,
        ngraph::ValueAccessor<std::vector<std::string>>& adapter) override {
        m_xml_node.append_attribute(name.c_str())
            .set_value(create_atribute_list(adapter).c_str());
    }
    void on_adapter(
        const std::string& name,
        ngraph::ValueAccessor<std::shared_ptr<Function>>& adapter) override {
        if (name == "body") {
            // TI, Loop do not have attributtes as regular ops, it is necessary to append "body"
            // to layer above (m_xml_node.parent()) as in ngfunction_2_irv10() layer (m_xml_node) with empty attributes
            // is removed.
            pugi::xml_node xml_body = m_xml_node.parent().append_child(name.c_str());
            ngfunction_2_irv10(xml_body, m_bin_data, *adapter.get(), m_custom_opsets);
            xml_body.first_child().remove_attribute("name");
            xml_body.first_child().remove_attribute("version");
        } else if (name == "net") {
            ngfunction_2_irv10(m_xml_node, m_bin_data, *adapter.get(), m_custom_opsets);
        } else {
            NGRAPH_CHECK(false, "Unsupported Function name.");
        }
    }
};

void visit_exec_graph_node(pugi::xml_node& data, std::string& node_type_name,
                           const ngraph::Node* n) {
    for (const auto& param : n->get_rt_info()) {
        if (auto variant =
                std::dynamic_pointer_cast<ngraph::VariantImpl<std::string>>(param.second)) {
            std::string name = param.first;
            std::string value = variant->get();

            if (name == "layerType") {
                node_type_name = value;
            } else {
                data.append_attribute(name.c_str()).set_value(value.c_str());
            }
        }
    }
}

const std::unordered_map<ngraph::Node*, int> create_layer_ids(
    const ngraph::Function& f) {
    std::unordered_map<ngraph::Node*, int> layer_ids;
    int id = 0;
    for (const auto& node : f.get_ordered_ops()) {
        layer_ids[node.get()] = id++;
    }
    return layer_ids;
}

const std::vector<Edge> create_edge_mapping(
    const std::unordered_map<ngraph::Node*, int>& layer_ids,
    const ngraph::Function& f) {
    std::vector<Edge> edges;
    for (const auto& node : f.get_ordered_ops()) {
        if (ngraph::op::is_parameter(node)) {
            continue;
        }

        for (const auto& i : node->inputs()) {
            auto source_output = i.get_source_output();
            auto source_node = source_output.get_node();
            auto current_node = i.get_node();

            NGRAPH_CHECK(layer_ids.find(source_node) != layer_ids.end(),
                         "Internal error");
            NGRAPH_CHECK(layer_ids.find(current_node) != layer_ids.end(),
                         "Internal error");

            Edge e{};
            e.from_layer = layer_ids.find(source_node)->second;
            e.from_port =
                source_node->get_input_size() + source_output.get_index();
            e.to_layer = layer_ids.find(current_node)->second;
            e.to_port = i.get_index();
            edges.push_back(e);
        }
    }
    std::sort(begin(edges), end(edges),
              [](const Edge& a, const Edge& b) -> bool {
                  return a.from_layer < b.from_layer;
              });
    return edges;
}

std::string get_opset_name(
    const ngraph::Node* n,
    const std::map<std::string, ngraph::OpSet>& custom_opsets) {
    auto opsets = std::array<std::reference_wrapper<const ngraph::OpSet>, 5>{
        ngraph::get_opset1(), ngraph::get_opset2(), ngraph::get_opset3(),
        ngraph::get_opset4(), ngraph::get_opset5()};

    auto special_opset = get_special_opset_for_op(n->get_type_info());
    if (!special_opset.empty()) {
        return special_opset;
    }
    // return the oldest opset name where node type is present
    for (size_t idx = 0; idx < opsets.size(); idx++) {
        if (opsets[idx].get().contains_op_type(n)) {
            return "opset" + std::to_string(idx + 1);
        }
    }

    for (const auto& custom_opset : custom_opsets) {
        std::string name = custom_opset.first;
        ngraph::OpSet opset = custom_opset.second;
        if (opset.contains_op_type(n)) {
            return name;
        }
    }

    return "experimental";
}

std::string get_output_precision_name(ngraph::Output<Node>& o) {
    auto elem_type = o.get_element_type();
    switch (elem_type) {
    case ::ngraph::element::Type_t::undefined:
        return "UNSPECIFIED";
    case ::ngraph::element::Type_t::f16:
        return "FP16";
    case ::ngraph::element::Type_t::f32:
        return "FP32";
    case ::ngraph::element::Type_t::bf16:
        return "BF16";
    case ::ngraph::element::Type_t::f64:
        return "FP64";
    case ::ngraph::element::Type_t::i8:
        return "I8";
    case ::ngraph::element::Type_t::i16:
        return "I16";
    case ::ngraph::element::Type_t::i32:
        return "I32";
    case ::ngraph::element::Type_t::i64:
        return "I64";
    case ::ngraph::element::Type_t::u8:
        return "U8";
    case ::ngraph::element::Type_t::u16:
        return "U16";
    case ::ngraph::element::Type_t::u32:
        return "U32";
    case ::ngraph::element::Type_t::u64:
        return "U64";
    case ::ngraph::element::Type_t::u1:
        return "BIN";
    case ::ngraph::element::Type_t::boolean:
        return "BOOL";
    default:
        NGRAPH_CHECK(false, "Unsupported precision in ", o);
        return "";
    }
}

std::string generate_unique_name(
    const std::unordered_set<std::string>& unique_names, std::string base_name,
    int suffix) {
    std::string new_name = base_name + std::to_string(suffix);
    if (unique_names.find(new_name) == unique_names.end()) {
        return new_name;
    } else {
        suffix++;
        return generate_unique_name(unique_names, base_name, suffix);
    }
}

// TODO: remove when CNNNetwork will be supporting not-unique names
std::string get_node_unique_name(std::unordered_set<std::string>& unique_names,
                                 const ngraph::Node* n) {
    std::string name = n->get_friendly_name();
    if (unique_names.find(name) != unique_names.end()) {
        name = generate_unique_name(unique_names, name, 0);
    }
    unique_names.insert(name);
    return name;
}

bool is_exec_graph(const ngraph::Function& f) {
    // go over all operations and check whether performance stat is set
    for (const auto& op : f.get_ops()) {
        const auto& rtInfo = op->get_rt_info();
        if (rtInfo.find("execTimeMcs") != rtInfo.end()) {
            return true;
        }
    }
    return false;
}

bool resolve_dynamic_shapes(const ngraph::Function& f) {
    const auto & f_ops = f.get_ordered_ops();
    if (std::all_of(f_ops.begin(), f_ops.end(),
            [](std::shared_ptr<Node> results) { return !results->is_dynamic(); })) {
        return false;
    }

    auto f_clone = ngraph::clone_function(f);
    const auto & f_clone_ops = f_clone->get_ordered_ops();
    NGRAPH_CHECK(f_ops.size() == f_clone_ops.size(), "Unexpected get_ordered_ops method behaviour");

    for (size_t id = 0; id < f_ops.size(); ++id) {
        auto & op = f_ops[id];
        auto & clone_op = f_clone_ops[id];

        if (auto op_subgraph = std::dynamic_pointer_cast<op::util::SubGraphOp>(op)) {
            resolve_dynamic_shapes(*op_subgraph->get_function());
        }

        op->validate_and_infer_types();
        clone_op->validate_and_infer_types();

        // dynamic_to_static function converts dynamic dimensions to static using
        // upperbound (get_max_length) dimension value.
        auto dynamic_to_static = [](const PartialShape & shape) -> PartialShape {
            if (shape.is_static() || shape.rank().is_dynamic()) {
                return shape;
            }
            auto out_shape = PartialShape::dynamic(shape.rank());
            for (int64_t i = 0; i < shape.rank().get_length(); ++i) {
                const auto & in_dim = shape[i];
                out_shape[i] = (in_dim.is_dynamic() ? Dimension(in_dim.get_max_length()) : in_dim);
            }
            return out_shape;
        };

        OutputVector replacements(clone_op->get_output_size());
        if (!clone_op->constant_fold(replacements, clone_op->input_values())) {
            for (size_t output_id = 0; output_id < clone_op->get_output_size(); ++output_id) {
                clone_op->set_output_type(output_id, clone_op->output(output_id).get_element_type(),
                        dynamic_to_static(clone_op->output(output_id).get_partial_shape()));
                op->set_output_type(output_id, clone_op->output(output_id).get_element_type(),
                        clone_op->output(output_id).get_partial_shape());
            }
        } else {
            for (size_t output_id = 0; output_id < clone_op->get_output_size(); ++output_id) {
                op->set_output_type(output_id, replacements[output_id].get_element_type(),
                        replacements[output_id].get_partial_shape());
            }

            for (size_t i = 0; i < replacements.size(); ++i) {
                auto node_output = clone_op->output(i);
                auto replacement = replacements.at(i);
                if (replacement.get_node_shared_ptr() && (node_output != replacement)) {
                    node_output.replace(replacement);
                }
            }
        }
    }
    return true;
}

void ngfunction_2_irv10(pugi::xml_node& netXml,
                        std::ostream& bin_file,
                        const ngraph::Function& f,
                        const std::map<std::string, ngraph::OpSet>& custom_opsets) {
    const bool exec_graph = is_exec_graph(f);

    netXml.append_attribute("name").set_value(f.get_friendly_name().c_str());
    netXml.append_attribute("version").set_value("10");
    pugi::xml_node layers = netXml.append_child("layers");

    const std::unordered_map<ngraph::Node*, int> layer_ids =
        create_layer_ids(f);
    std::unordered_set<std::string> unique_names;

    bool has_dynamic_shapes = resolve_dynamic_shapes(f);

    for (const auto& n : f.get_ordered_ops()) {
        ngraph::Node* node = n.get();

        NGRAPH_CHECK(layer_ids.find(node) != layer_ids.end(), "Internal error");
        // <layers>
        pugi::xml_node layer = layers.append_child("layer");
        layer.append_attribute("id").set_value(layer_ids.find(node)->second);
        layer.append_attribute("name").set_value(
            get_node_unique_name(unique_names, node).c_str());
        auto layer_type_attribute = layer.append_attribute("type");
        if (!exec_graph) {
            layer.append_attribute("version").set_value(
                get_opset_name(node, custom_opsets).c_str());
        }

        // <layers/data>
        pugi::xml_node data = layer.append_child("data");
        std::string node_type_name{node->get_type_name()};

        // <layers/data> general attributes
        if (exec_graph) {
            visit_exec_graph_node(data, node_type_name, node);
        } else {
            XmlSerializer visitor(data, bin_file, node_type_name, custom_opsets);
            NGRAPH_CHECK(node->visit_attributes(visitor),
                         "Visitor API is not supported in ", node);
            rt_info::XmlSerializer{data}.serialize(node->get_rt_info());
        }
        layer_type_attribute.set_value(
            translate_type_name(node_type_name).c_str());

        const bool data_attr_size =
            data.attributes().begin() == data.attributes().end();
        if (data_attr_size) {
            layer.remove_child(data);
        }

        int port_id = 0;
        // <layers/input>
        if (node->get_input_size() > 0) {
            pugi::xml_node input = layer.append_child("input");
            for (auto i : node->inputs()) {
                NGRAPH_CHECK(i.get_partial_shape().is_static(),
                             "Unsupported dynamic input shape in ", node);

                // WA for LSTMCellv0, peephole input shall not be serialized
                if (i.get_index() == 6) {
                    auto type_info = node->get_type_info();
                    if (!strcmp(type_info.name, "LSTMCell") && type_info.version == 0) {
                        port_id++;
                        continue;
                    }
                }

                pugi::xml_node port = input.append_child("port");
                port.append_attribute("id").set_value(port_id++);
                for (auto d : i.get_shape()) {
                    pugi::xml_node dim = port.append_child("dim");
                    dim.append_child(pugi::xml_node_type::node_pcdata)
                        .set_value(std::to_string(d).c_str());
                }
            }

            if (node_type_name == "TensorIterator") {
                layer.prepend_move(input);
            }
        }
        // <layers/output>
        if ((node->get_output_size() > 0) && !ngraph::op::is_output(node)) {
            pugi::xml_node output = layer.append_child("output");
            for (auto o : node->outputs()) {
                NGRAPH_CHECK(o.get_partial_shape().is_static(),
                             "Unsupported dynamic output shape in ", node);

                pugi::xml_node port = output.append_child("port");
                port.append_attribute("id").set_value(port_id++);
                port.append_attribute("precision")
                    .set_value(get_output_precision_name(o).c_str());
                for (auto d : o.get_shape()) {
                    pugi::xml_node dim = port.append_child("dim");
                    dim.append_child(pugi::xml_node_type::node_pcdata)
                        .set_value(std::to_string(d).c_str());
                }
            }
            if (node_type_name == "TensorIterator") {
                layer.insert_move_after(output, layer.first_child());
            }
        }
    }
    // <edges>
    const std::vector<Edge> edge_mapping = create_edge_mapping(layer_ids, f);
    pugi::xml_node edges = netXml.append_child("edges");
    for (auto e : edge_mapping) {
        // WA for LSTMCellv0, peephole input shall not be serialized
        if (e.to_port == 6) {
            auto type_info = f.get_ordered_ops()[e.to_layer]->get_type_info();
            if (!strcmp(type_info.name, "LSTMCell") && type_info.version == 0) {
                continue;
            }
        }
        pugi::xml_node edge = edges.append_child("edge");
        edge.append_attribute("from-layer").set_value(e.from_layer);
        edge.append_attribute("from-port").set_value(e.from_port);
        edge.append_attribute("to-layer").set_value(e.to_layer);
        edge.append_attribute("to-port").set_value(e.to_port);
    }
    // move back dynamic shapes
    if (has_dynamic_shapes) {
        f.validate_nodes_and_infer_types();
    }
}
}  // namespace

// ! [function_pass:serialize_cpp]
// serialize.cpp
bool pass::Serialize::run_on_function(std::shared_ptr<ngraph::Function> f) {
<<<<<<< HEAD
    pugi::xml_document xml_doc;
    RUN_ON_FUNCTION_SCOPE(Serialize);

    auto serializeFunc = [&] (std::ostream & bin_file) {
        // prepare data
        NGRAPH_CHECK(bin_file, "Can't open bin file: \"" + m_binPath + "\"");
=======
    RUN_ON_FUNCTION_SCOPE(Serialize);

    auto serializeFunc = [&] (std::ostream & xml_file, std::ostream & bin_file) {
>>>>>>> d2ef8bf2
        switch (m_version) {
        case Version::IR_V10:
            {
                std::string name = "net";
<<<<<<< HEAD
                pugi::xml_node net_node = xml_doc.append_child(name.c_str());
                XmlSerializer visitor(net_node, bin_file, name, m_custom_opsets);
                visitor.on_attribute(name, f);
=======
                pugi::xml_document xml_doc;
                pugi::xml_node net_node = xml_doc.append_child(name.c_str());
                XmlSerializer visitor(net_node, bin_file, name, m_custom_opsets);
                visitor.on_attribute(name, f);

                xml_doc.save(xml_file);
                xml_file.flush();
                bin_file.flush();
>>>>>>> d2ef8bf2
            }
            break;
        default:
            NGRAPH_UNREACHABLE("Unsupported version");
            break;
        }
    };
<<<<<<< HEAD

    if (m_xmlPath.empty()) {
        std::stringstream bin_file(std::ios::out | std::ios::binary), xml_file;
        serializeFunc(bin_file);

        m_constants = bin_file.str();
        xml_doc.save(xml_file);
        m_model = xml_file.str();
    } else {
        std::ofstream bin_file(m_binPath, std::ios::out | std::ios::binary);
        serializeFunc(bin_file);

        // create xml file
        std::ofstream xml_file(m_xmlPath, std::ios::out);
        NGRAPH_CHECK(xml_file, "Can't open xml file: \"" + m_xmlPath + "\"");
        xml_doc.save(xml_file);
        xml_file.flush();
        bin_file.flush();
=======

    if (m_xmlFile && m_binFile) {
        serializeFunc(*m_xmlFile, *m_binFile);
    } else {
        std::ofstream bin_file(m_binPath, std::ios::out | std::ios::binary);
        NGRAPH_CHECK(bin_file, "Can't open bin file: \"" + m_binPath + "\"");

        // create xml file
        std::ofstream xml_file(m_xmlPath, std::ios::out);
        NGRAPH_CHECK(xml_file, "Can't open xml file: \"" + m_xmlPath + "\"");

        serializeFunc(xml_file, bin_file);
>>>>>>> d2ef8bf2
    }

    // Return false because we didn't change nGraph Function
    return false;
}

namespace {

std::string valid_xml_path(const std::string &path) {
    NGRAPH_CHECK(path.length() > 4, "Path for xml file is to short: \"" + path + "\"");

    const char *const extension = ".xml";
    const bool has_xml_extension = path.rfind(extension) == path.size() - std::strlen(extension);
    NGRAPH_CHECK(has_xml_extension,
                 "Path for xml file doesn't contains file name with 'xml' extension: \"" +
                     path + "\"");
    return path;
}

std::string provide_bin_path(const std::string &xmlPath, const std::string &binPath) {
    if (!binPath.empty()) {
        return binPath;
    }
    assert(xmlPath.size() > 4); // should be check by valid_xml_path
    std::string bestPath = xmlPath;
    const char *const extension = "bin";
    const auto ext_size = std::strlen(extension);
    bestPath.replace(bestPath.size() - ext_size, ext_size, extension);
    return bestPath;
}

} // namespace

<<<<<<< HEAD
pass::Serialize::Serialize(pass::Serialize::Version version,
                           std::map<std::string, OpSet> custom_opsets)
    : m_xmlPath{}
=======
pass::Serialize::Serialize(std::ostream& xmlFile,
                           std::ostream& binFile,
                           pass::Serialize::Version version,
                           std::map<std::string, OpSet> custom_opsets)
    : m_xmlFile{&xmlFile}
    , m_binFile{&binFile}
    , m_xmlPath{}
>>>>>>> d2ef8bf2
    , m_binPath{}
    , m_version{version}
    , m_custom_opsets{custom_opsets}
{
}

pass::Serialize::Serialize(const std::string& xmlPath,
                           const std::string& binPath,
                           pass::Serialize::Version version,
                           std::map<std::string, OpSet> custom_opsets)
    : m_xmlFile{nullptr}
    , m_binFile{nullptr}
    , m_xmlPath{valid_xml_path(xmlPath)}
    , m_binPath{provide_bin_path(xmlPath, binPath)}
    , m_version{version}
    , m_custom_opsets{custom_opsets}
{
}
// ! [function_pass:serialize_cpp]<|MERGE_RESOLUTION|>--- conflicted
+++ resolved
@@ -677,27 +677,13 @@
 // ! [function_pass:serialize_cpp]
 // serialize.cpp
 bool pass::Serialize::run_on_function(std::shared_ptr<ngraph::Function> f) {
-<<<<<<< HEAD
-    pugi::xml_document xml_doc;
     RUN_ON_FUNCTION_SCOPE(Serialize);
 
-    auto serializeFunc = [&] (std::ostream & bin_file) {
-        // prepare data
-        NGRAPH_CHECK(bin_file, "Can't open bin file: \"" + m_binPath + "\"");
-=======
-    RUN_ON_FUNCTION_SCOPE(Serialize);
-
     auto serializeFunc = [&] (std::ostream & xml_file, std::ostream & bin_file) {
->>>>>>> d2ef8bf2
         switch (m_version) {
         case Version::IR_V10:
             {
                 std::string name = "net";
-<<<<<<< HEAD
-                pugi::xml_node net_node = xml_doc.append_child(name.c_str());
-                XmlSerializer visitor(net_node, bin_file, name, m_custom_opsets);
-                visitor.on_attribute(name, f);
-=======
                 pugi::xml_document xml_doc;
                 pugi::xml_node net_node = xml_doc.append_child(name.c_str());
                 XmlSerializer visitor(net_node, bin_file, name, m_custom_opsets);
@@ -706,7 +692,6 @@
                 xml_doc.save(xml_file);
                 xml_file.flush();
                 bin_file.flush();
->>>>>>> d2ef8bf2
             }
             break;
         default:
@@ -714,26 +699,6 @@
             break;
         }
     };
-<<<<<<< HEAD
-
-    if (m_xmlPath.empty()) {
-        std::stringstream bin_file(std::ios::out | std::ios::binary), xml_file;
-        serializeFunc(bin_file);
-
-        m_constants = bin_file.str();
-        xml_doc.save(xml_file);
-        m_model = xml_file.str();
-    } else {
-        std::ofstream bin_file(m_binPath, std::ios::out | std::ios::binary);
-        serializeFunc(bin_file);
-
-        // create xml file
-        std::ofstream xml_file(m_xmlPath, std::ios::out);
-        NGRAPH_CHECK(xml_file, "Can't open xml file: \"" + m_xmlPath + "\"");
-        xml_doc.save(xml_file);
-        xml_file.flush();
-        bin_file.flush();
-=======
 
     if (m_xmlFile && m_binFile) {
         serializeFunc(*m_xmlFile, *m_binFile);
@@ -746,7 +711,6 @@
         NGRAPH_CHECK(xml_file, "Can't open xml file: \"" + m_xmlPath + "\"");
 
         serializeFunc(xml_file, bin_file);
->>>>>>> d2ef8bf2
     }
 
     // Return false because we didn't change nGraph Function
@@ -780,11 +744,6 @@
 
 } // namespace
 
-<<<<<<< HEAD
-pass::Serialize::Serialize(pass::Serialize::Version version,
-                           std::map<std::string, OpSet> custom_opsets)
-    : m_xmlPath{}
-=======
 pass::Serialize::Serialize(std::ostream& xmlFile,
                            std::ostream& binFile,
                            pass::Serialize::Version version,
@@ -792,7 +751,6 @@
     : m_xmlFile{&xmlFile}
     , m_binFile{&binFile}
     , m_xmlPath{}
->>>>>>> d2ef8bf2
     , m_binPath{}
     , m_version{version}
     , m_custom_opsets{custom_opsets}
