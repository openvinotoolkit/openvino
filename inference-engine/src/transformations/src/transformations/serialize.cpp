--- conflicted
+++ resolved
@@ -411,13 +411,9 @@
         create_layer_ids(f);
     std::unordered_set<std::string> unique_names;
 
-<<<<<<< HEAD
+    bool has_dynamic_shapes = resolve_dynamic_shapes(f);
+
     for (const auto& n : get_ordered_ops(f)) {
-=======
-    bool has_dynamic_shapes = resolve_dynamic_shapes(f);
-
-    for (const auto& n : f.get_ordered_ops()) {
->>>>>>> 3a6c337f
         ngraph::Node* node = n.get();
 
         NGRAPH_CHECK(layer_ids.find(node) != layer_ids.end(), "Internal error");
