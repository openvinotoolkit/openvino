--- conflicted
+++ resolved
@@ -37,13 +37,8 @@
         auto on_value = std::stof(on_value_node->convert_value_to_string(0));
         auto off_value = std::stof(off_value_node->convert_value_to_string(0));
 
-<<<<<<< HEAD
-        auto one_hot_ie = std::make_shared<ngraph::op::OneHotIE>(one_hot->get_argument(0),
+        auto one_hot_ie = std::make_shared<ngraph::op::OneHotIE>(one_hot->input_value(0),
                                                                  one_hot->get_axis(), depth_value, on_value, off_value, m_output_type);
-=======
-        auto one_hot_ie = std::make_shared<ngraph::op::OneHotIE>(one_hot->input_value(0),
-                                                                 one_hot->get_axis(), depth_value, on_value, off_value, output_type);
->>>>>>> 4037613d
         one_hot_ie->set_friendly_name(one_hot->get_friendly_name());
 
         // insert Convert layer to cast output to a correct data type defined by the on/off values
