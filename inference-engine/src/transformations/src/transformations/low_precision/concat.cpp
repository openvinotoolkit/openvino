--- conflicted
+++ resolved
@@ -348,12 +348,7 @@
 
                         // concatenation axis is 1
                         if (!subtractNodes.empty()) {
-<<<<<<< HEAD
-                            const size_t sourceOutputIdx = NetworkHelper::getInputIndex(source, destination);
-
-=======
                             const size_t sourceOutputIdx = NetworkHelper::getChildInputIndex(source, destination);
->>>>>>> 9b1d968f
                             std::shared_ptr<ngraph::opset1::Subtract> subtract = std::make_shared<DequantizationSubtract>(
                                 destination->get_input_source_output(sourceOutputIdx),
                                 NetworkHelper::toScalarIfPossible(subtractNodes.size() == 1ul ?
@@ -364,12 +359,7 @@
                         }
 
                         if (!multiplyNodes.empty()) {
-<<<<<<< HEAD
-                            const size_t sourceOutputIdx = NetworkHelper::getInputIndex(source, destination);
-
-=======
                             const size_t sourceOutputIdx = NetworkHelper::getChildInputIndex(source, destination);
->>>>>>> 9b1d968f
                             std::shared_ptr<ngraph::opset1::Multiply> multiply = std::make_shared<DequantizationMultiply>(
                                 destination->get_input_source_output(sourceOutputIdx),
                                 NetworkHelper::toScalarIfPossible(multiplyNodes.size() == 1ul ?
