--- conflicted
+++ resolved
@@ -346,14 +346,9 @@
 
                         // concatenation axis is 1
                         if (!subtractNodes.empty()) {
-<<<<<<< HEAD
                             const size_t sourceOutputIdx = NetworkHelper::getInputIndex(source, destination);
                             std::shared_ptr<ngraph::opset1::Subtract> subtract = std::make_shared<ngraph::opset1::Subtract>(
                                 destination->get_input_source_output(sourceOutputIdx),
-=======
-                            std::shared_ptr<ngraph::opset1::Subtract> subtract = std::make_shared<DequantizationSubtract>(
-                                source,
->>>>>>> 6bb3a8ea
                                 NetworkHelper::toScalarIfPossible(subtractNodes.size() == 1ul ?
                                     subtractNodes[0] :
                                     ngraph::pass::low_precision::fold<ngraph::opset1::Concat>(subtractNodes, 1)));
@@ -362,14 +357,9 @@
                         }
 
                         if (!multiplyNodes.empty()) {
-<<<<<<< HEAD
                             const size_t sourceOutputIdx = NetworkHelper::getInputIndex(source, destination);
                             std::shared_ptr<ngraph::opset1::Multiply> multiply = std::make_shared<ngraph::opset1::Multiply>(
                                 destination->get_input_source_output(sourceOutputIdx),
-=======
-                            std::shared_ptr<ngraph::opset1::Multiply> multiply = std::make_shared<DequantizationMultiply>(
-                                source,
->>>>>>> 6bb3a8ea
                                 NetworkHelper::toScalarIfPossible(multiplyNodes.size() == 1ul ?
                                     multiplyNodes[0] :
                                     ngraph::pass::low_precision::fold<ngraph::opset1::Concat>(multiplyNodes, 1)));
