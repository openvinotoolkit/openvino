// Copyright (C) 2018-2020 Intel Corporation
// SPDX-License-Identifier: Apache-2.0
//

#include "transformations/utils/utils.hpp"

#include <assert.h>

#include <functional>
#include <memory>
#include <ngraph/op/broadcast.hpp>
#include <ngraph/op/constant.hpp>
#include <ngraph/op/reshape.hpp>
#include <ngraph/op/util/op_annotations.hpp>

namespace ngraph {
namespace op {
namespace util {

bool get_single_value(const std::shared_ptr<op::Constant>& const_node, float& value) {
    switch (const_node->get_element_type()) {
    case element::Type_t::f16:
        return util::normalize_single_value(const_node->get_vector<float16>(), value);
    case element::Type_t::f32:
        return util::normalize_single_value(const_node->get_vector<float>(), value);
    case element::Type_t::bf16:
        return util::normalize_single_value(const_node->get_vector<bfloat16>(), value);
    case element::Type_t::f64:
        return util::normalize_single_value(const_node->get_vector<double>(), value);
    case element::Type_t::i8:
        return util::normalize_single_value(const_node->get_vector<int8_t>(), value);
    case element::Type_t::i16:
        return util::normalize_single_value(const_node->get_vector<int16_t>(), value);
    case element::Type_t::i32:
        return util::normalize_single_value(const_node->get_vector<int32_t>(), value);
    case element::Type_t::i64:
        return util::normalize_single_value(const_node->get_vector<int64_t>(), value);
    case element::Type_t::u8:
        return util::normalize_single_value(const_node->get_vector<uint8_t>(), value);
    case element::Type_t::u16:
        return util::normalize_single_value(const_node->get_vector<uint16_t>(), value);
    case element::Type_t::u32:
        return util::normalize_single_value(const_node->get_vector<uint32_t>(), value);
    case element::Type_t::u64:
        return util::normalize_single_value(const_node->get_vector<uint64_t>(), value);
    default:
        throw ngraph_error("Unsupported precision for const operation: " + const_node->get_friendly_name());
    }
}

std::shared_ptr<Node> normalize_constant(const std::shared_ptr<op::Constant>& constant,
                                         const PartialShape& shape) {
    auto const_shape = constant->get_shape();
    if (const_shape.size() == shape.rank().get_length()) {
        return constant;
    }
    int64_t cnt = shape.rank().get_length() - const_shape.size();
    for (int i = 0; i < cnt; ++i) {
        const_shape.insert(const_shape.begin(), 1);
    }

    return reshapeTo(constant, const_shape);
}

std::shared_ptr<Node> broadcastTo(const Output<Node>& input, const ngraph::Shape& shape) {
    return std::make_shared<op::v1::Broadcast>(input, op::Constant::create(ngraph::element::i64, Shape {shape.size()}, shape));
}

std::shared_ptr<ngraph::Node> reshapeTo(const Output<Node> & input, const Shape& shape) {
    return std::make_shared<op::v1::Reshape>(input, op::Constant::create(element::i64, Shape{shape.size()}, shape), true);
}

bool constantIsEqualTo(const std::shared_ptr<ngraph::op::Constant>& const_node, float value, float eps) {
    float res(0);
    if (!get_single_value(const_node, res)) {
        return false;
    }

    return std::abs(res - value) < eps;
}

bool has_f16_constants(const std::shared_ptr<const ngraph::Function> &function) {
    for (auto & layer : function->get_ops()) {
        if (std::dynamic_pointer_cast<ngraph::op::Constant>(layer) && layer->output(0).get_element_type() == ngraph::element::f16) {
            return true;
        }
    }
    return false;
}

<<<<<<< HEAD
std::shared_ptr<ngraph::Node> activation(const std::string& activation_name, const ngraph::Output<ngraph::Node>& apply_to) {
    if (activation_name == "relu") {
        return std::make_shared<ngraph::opset4::Relu>(apply_to);
    } else if (activation_name == "sigmoid") {
        return std::make_shared<ngraph::opset4::Sigmoid>(apply_to);
    } else if (activation_name == "tanh") {
        return std::make_shared<ngraph::opset4::Tanh>(apply_to);
    } else {
        throw ngraph_error("Unsupported activation function");
    }
=======
bool check_for_broadcast(const ngraph::Shape &ref_shape, const ngraph::Shape &other_shape) {
    // Check that other_shape doesn't broadcast ref_shape
    if (other_shape.size() > ref_shape.size()) {
        return true;
    }
    auto ref_it = ref_shape.rbegin();
    auto other_it = other_shape.rbegin();
    // Check that other_shape dims are equal to ref_shape dims
    // In case if other_shape rank is less than ref_shape rank
    // we stop comparision and return true
    while (other_it != other_shape.rend()) {
        if (*other_it != *ref_it && *other_it != 1) {
            return true;
        }
        ++other_it;
        ++ref_it;
    }
    return false;
>>>>>>> 1f79a405
}

}  // namespace util
}  // namespace op
}  // namespace ngraph<|MERGE_RESOLUTION|>--- conflicted
+++ resolved
@@ -88,18 +88,6 @@
     return false;
 }
 
-<<<<<<< HEAD
-std::shared_ptr<ngraph::Node> activation(const std::string& activation_name, const ngraph::Output<ngraph::Node>& apply_to) {
-    if (activation_name == "relu") {
-        return std::make_shared<ngraph::opset4::Relu>(apply_to);
-    } else if (activation_name == "sigmoid") {
-        return std::make_shared<ngraph::opset4::Sigmoid>(apply_to);
-    } else if (activation_name == "tanh") {
-        return std::make_shared<ngraph::opset4::Tanh>(apply_to);
-    } else {
-        throw ngraph_error("Unsupported activation function");
-    }
-=======
 bool check_for_broadcast(const ngraph::Shape &ref_shape, const ngraph::Shape &other_shape) {
     // Check that other_shape doesn't broadcast ref_shape
     if (other_shape.size() > ref_shape.size()) {
@@ -118,7 +106,18 @@
         ++ref_it;
     }
     return false;
->>>>>>> 1f79a405
+}
+
+std::shared_ptr<ngraph::Node> activation(const std::string& activation_name, const ngraph::Output<ngraph::Node>& apply_to) {
+    if (activation_name == "relu") {
+        return std::make_shared<ngraph::opset4::Relu>(apply_to);
+    } else if (activation_name == "sigmoid") {
+        return std::make_shared<ngraph::opset4::Sigmoid>(apply_to);
+    } else if (activation_name == "tanh") {
+        return std::make_shared<ngraph::opset4::Tanh>(apply_to);
+    } else {
+        throw ngraph_error("Unsupported activation function");
+    }
 }
 
 }  // namespace util
