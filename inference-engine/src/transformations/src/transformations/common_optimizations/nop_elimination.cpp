//*****************************************************************************
// Copyright 2017-2020 Intel Corporation
//
// Licensed under the Apache License, Version 2.0 (the "License");
// you may not use this file except in compliance with the License.
// You may obtain a copy of the License at
//
//     http://www.apache.org/licenses/LICENSE-2.0
//
// Unless required by applicable law or agreed to in writing, software
// distributed under the License is distributed on an "AS IS" BASIS,
// WITHOUT WARRANTIES OR CONDITIONS OF ANY KIND, either express or implied.
// See the License for the specific language governing permissions and
// limitations under the License.
//*****************************************************************************

#include <functional>
#include <memory>
#include <typeindex>
#include <typeinfo>
#include <unordered_map>

#include <ngraph/opsets/opset3.hpp>
#include <ngraph/util.hpp>
#include <ngraph/log.hpp>
#include <transformations/common_optimizations/nop_elimination.hpp>

NGRAPH_SUPPRESS_DEPRECATED_START

using namespace std;
using namespace ngraph;

#define TI(x) x::type_info

static bool eliminate_nop(const std::shared_ptr<Node>& node) {
    // skip if shapes are dynamic
    if (node->get_input_partial_shape(0).is_dynamic() ||
        node->get_output_partial_shape(0).is_dynamic()) {
        return false;
    }

    if (node->get_input_shape(0) == node->get_output_shape(0)) {
        return replace_output_update_name(node->output(0), node->input_value(0));
    }
    return false;
}

static bool eliminate_sum(const std::shared_ptr<Node>& node) {
    auto sum = as_type_ptr<op::v0::Sum>(node);
    if (sum->get_reduction_axes().empty()) {
        return replace_output_update_name(node->output(0), node->input_value(0));
    }
    return false;
}

static bool eliminate_convert(const std::shared_ptr<Node>& node) {
    bool is_out_type_agnostic = false;
    static const std::set<NodeTypeInfo> type_agnostic{TI(opset3::NonZero)};
    if (node->output(0).get_target_inputs().size() == 1) {
        Input<Node> out = *node->output(0).get_target_inputs().begin();
        is_out_type_agnostic = type_agnostic.count(out.get_node()->get_type_info()) == 1;
    }
    auto convert = as_type_ptr<opset3::Convert>(node);
    auto input = convert->input_value(0);
    if (convert->get_convert_element_type() == input.get_element_type() || is_out_type_agnostic) {
        if (is_out_type_agnostic && is_type<opset3::Convert>(input.get_node())) {
            input = input.get_node()->input_value(0);
        }
        return replace_output_update_name(node->output(0), input);
    }
    return false;
}

static bool eliminate_concat(const std::shared_ptr<Node>& node) {
    auto node_input = node->input_value(0);

    // remove concat with single input
    if (node->get_input_size() == 1) {
        return replace_output_update_name(node->output(0), node_input);
    }
    return false;
}

static bool eliminate_reshape_v1(const std::shared_ptr<Node>& node) {
    auto input = node->input_value(0);
    // check if reshape is not identity op
    if (input.get_partial_shape().is_dynamic() || node->get_output_partial_shape(0).is_dynamic()) {
        NGRAPH_DEBUG << node << " has dynamic shapes.";
        return false;
    }
    // remove identity op
    if (input.get_shape() == node->get_output_shape(0)) {
        return replace_output_update_name(node->output(0), input);
    }
    // eliminate redundant reshape, squeeze, or unsqueeze
    auto input_node = input.get_node_shared_ptr();
    if (as_type_ptr<opset3::Squeeze>(input_node) ||
        as_type_ptr<opset3::Unsqueeze>(input_node) ||
        as_type_ptr<opset3::Reshape>(input_node)) {
        auto shape = node->get_output_shape(0);
        std::vector<int64_t> vi;
        vi.assign(shape.begin(), shape.end());
        auto pat = opset3::Constant::create<int64_t>(element::i64, Shape{vi.size()}, vi);
        auto new_reshape =
            make_shared<opset3::Reshape>(input.get_node()->input_value(0), pat, false);
        new_reshape->set_friendly_name(node->get_friendly_name());
        copy_runtime_info({input_node, node}, new_reshape);
        replace_node(node, new_reshape);
        return true;
    }

    return false;
}

static size_t count_unknown_dims(const PartialShape& ps) {
    size_t rc = 0;
    if (ps.is_static()) {
        return rc;
    }
    for (auto i = 0; i < ps.rank().get_length(); i++) {
        if (ps[i].is_dynamic()) {
            rc += 1;
        }
    }
    return rc;
}

static bool replace_squeeze_unsqueeze(const std::shared_ptr<Node>& node) {
    auto shape_ps = node->get_output_partial_shape(0);
    if (shape_ps.rank().get_length() == 0) {
        return false;
    }
    if (count_unknown_dims(shape_ps) > 1) {
        return false;
    }
    std::vector<int64_t> target_shape;
    for (auto i = 0; i < shape_ps.rank().get_length(); i++) {
        if (shape_ps[i].is_dynamic()) {
            target_shape.emplace_back(-1);
        } else {
            target_shape.emplace_back(shape_ps[i].get_length());
        }
    }

    shared_ptr<Node> reshape;
    auto input = node->input_value(0).get_node_shared_ptr();
    auto pat =
        opset3::Constant::create<int64_t>(element::i64, Shape{target_shape.size()}, target_shape);

    if (is_type<opset3::Reshape>(input) || is_type<opset3::Squeeze>(input) ||
        is_type<opset3::Unsqueeze>(input)) {
        reshape = make_shared<opset3::Reshape>(input->input_value(0), pat, false);
    } else {
        reshape = make_shared<opset3::Reshape>(node->input_value(0), pat, false);
    }

    // skip if reshape is nop
    if (reshape->get_input_partial_shape(0).same_scheme(shape_ps)) {
        return replace_output_update_name(node->output(0), reshape->input_value(0));
    } else {
        return replace_node_update_name(node, reshape);
    }
}

static std::vector<int64_t> get_unsqueeze_axes(const PartialShape& data_shape,
                                               const PartialShape& out_shape) {
    std::vector<int64_t> axes;
    int64_t i = 0;
    for (auto o = 0; o < out_shape.rank().get_length(); o++) {
        if (i < data_shape.rank().get_length() && data_shape[i].same_scheme(out_shape[o])) {
            i += 1;
            continue;
        }
        if (out_shape[o].is_static() && out_shape[o] == 1) {
            axes.push_back(o);
        }
    }
    return axes;
}

static std::vector<int64_t> get_squeeze_axes(const PartialShape& data_shape,
                                             const PartialShape& out_shape) {
    std::vector<int64_t> axes;
    int64_t out_i = 0;
    for (auto i = 0; i < data_shape.rank().get_length(); i++) {
        if (out_i < out_shape.rank().get_length() && data_shape[i].same_scheme(out_shape[out_i])) {
            out_i += 1;
            continue;
        }
        if (data_shape[i].is_static() && data_shape[i] == 1) {
            axes.push_back(i);
        }
    }
    return axes;
}

static bool eliminate_unsqueeze(const std::shared_ptr<Node>& node) {
    auto out_shape = node->get_output_partial_shape(0);
    // try to replace all squeeze/unsqueeze with reshape
    if (out_shape.rank().is_static() && out_shape.rank().get_length() != 0 && count_unknown_dims(out_shape) < 2) {
        return replace_squeeze_unsqueeze(node);
    }

    auto unsqueeze = as_type_ptr<opset3::Unsqueeze>(node);
    auto input = unsqueeze->input_value(0).get_node_shared_ptr();
    auto squeeze = as_type_ptr<opset3::Squeeze>(input);
    auto replace_unsqueeze_only = [&](const vector<int64_t>& axes) {
        auto axes_const = opset3::Constant::create<int64_t>(element::i64, Shape{axes.size()}, axes);
        auto new_unsq = make_shared<opset3::Unsqueeze>(input->input_value(0), axes_const);
        if (unsqueeze->get_output_partial_shape(0).same_scheme(
                new_unsq->get_output_partial_shape(0))) {
            return replace_node_update_name(unsqueeze, new_unsq);
        }
        return false;
    };
    // eliminate redundant squeeze->unsqueeze
    if (squeeze) {
        const auto& data_shape = squeeze->input_value(0).get_partial_shape();
        if (ngraph::compare_constants(squeeze->input_value(1).get_node_shared_ptr(),
                                      unsqueeze->input_value(1).get_node_shared_ptr())) {
            return replace_output_update_name(unsqueeze->output(0), squeeze->input_value(0));
        }
        if (data_shape.rank().is_dynamic() || out_shape.rank().is_dynamic()) {
            return false;
        }
        if (out_shape.rank().get_length() > data_shape.rank().get_length()) {
            // check if single unsqueeze can handle this
            auto axes = get_unsqueeze_axes(data_shape, out_shape);
            if (axes.size() + data_shape.rank().get_length() == out_shape.rank().get_length()) {
                return replace_unsqueeze_only(axes);
            }
        }
        if (out_shape.rank().get_length() < data_shape.rank().get_length()) {
            // check if single squeeze can handle this
            auto axes = get_squeeze_axes(data_shape, out_shape);
            if (data_shape.rank().get_length() - axes.size() == out_shape.rank().get_length()) {
                auto axes_const =
                    opset3::Constant::create<int64_t>(element::i64, Shape{axes.size()}, axes);
                auto new_sq = make_shared<opset3::Squeeze>(input->input_value(0), axes_const);
                if (unsqueeze->get_output_partial_shape(0).same_scheme(
                        new_sq->get_output_partial_shape(0))) {
                    return replace_node_update_name(unsqueeze, new_sq);
                }
                return false;
            }
        }
        return false;
    }
    // eliminate redundant unsqueeze->unsqueeze
    auto unsqueeze_i = as_type_ptr<opset3::Unsqueeze>(input);
    if (unsqueeze_i) {
        const auto& data_shape = unsqueeze_i->input_value(0).get_partial_shape();
        if (data_shape.rank().is_dynamic() || out_shape.rank().is_dynamic()) {
            return false;
        }
        auto axes = get_unsqueeze_axes(data_shape, out_shape);
        return replace_unsqueeze_only(axes);
    }

    return false;
}

static bool eliminate_squeeze(const std::shared_ptr<Node>& node) {
    auto out_shape = node->get_output_partial_shape(0);
    // try to replace all unsqueeze/squeeze with reshape
    if (out_shape.rank().is_static() && out_shape.rank().get_length() != 0 && count_unknown_dims(out_shape) < 2) {
        return replace_squeeze_unsqueeze(node);
    }

    auto squeeze = as_type_ptr<opset3::Squeeze>(node);
    auto input = squeeze->input_value(0).get_node_shared_ptr();
    auto replace_squeeze_only = [&](const vector<int64_t>& axes) {
        auto axes_const = opset3::Constant::create<int64_t>(element::i64, Shape{axes.size()}, axes);
        auto new_sq = make_shared<opset3::Squeeze>(input->input_value(0), axes_const);
        if (squeeze->get_output_partial_shape(0).same_scheme(new_sq->get_output_partial_shape(0))) {
            return replace_node_update_name(squeeze, new_sq);
        }
        return false;
    };
    // eliminate redundant unsqueeze->squeeze
    if (auto unsqueeze = as_type_ptr<opset3::Unsqueeze>(input)) {
        PartialShape data_shape;
        if (op::is_parameter(input)) {
            data_shape = unsqueeze->input(0).get_partial_shape();
        } else {
            data_shape = input->input(0).get_partial_shape();
        }
        if (ngraph::compare_constants(unsqueeze->input_value(1).get_node_shared_ptr(),
                                      squeeze->input_value(1).get_node_shared_ptr())) {
            return replace_output_update_name(squeeze->output(0), unsqueeze->input_value(0));
        }
        if (data_shape.rank().is_dynamic() || out_shape.rank().is_dynamic()) {
            return false;
        }
        if (out_shape.rank().get_length() < data_shape.rank().get_length()) {
            // check if single squeeze can handle this
            auto axes = get_squeeze_axes(data_shape, out_shape);
            if (data_shape.rank().get_length() == out_shape.rank().get_length() + axes.size()) {
                return replace_squeeze_only(axes);
            }
        }
        if (out_shape.rank().get_length() > data_shape.rank().get_length()) {
            // check if single unsqueeze can handle this
            auto axes = get_unsqueeze_axes(data_shape, out_shape);
            if (data_shape.rank().get_length() + axes.size() == out_shape.rank().get_length()) {
                auto axes_const =
                    opset3::Constant::create<int64_t>(element::i64, Shape{axes.size()}, axes);
                auto new_unsq = make_shared<opset3::Unsqueeze>(input->input_value(0), axes_const);
                if (squeeze->get_output_partial_shape(0).same_scheme(
                        new_unsq->get_output_partial_shape(0))) {
                    replace_output_update_name(squeeze, new_unsq);
                    return true;
                }
            }
        }
        return false;
    }
    // eliminate redundant squeeze->squeeze
    if (auto squeeze_i = as_type_ptr<opset3::Squeeze>(input)) {
        PartialShape data_shape;
        if (op::is_parameter(input)) {
            data_shape = squeeze_i->input(0).get_partial_shape();
        } else {
            data_shape = input->input(0).get_partial_shape();
        }
        if (data_shape.rank().is_dynamic() || out_shape.rank().is_dynamic()) {
            return false;
        }
        auto axes = get_squeeze_axes(data_shape, out_shape);
        return replace_squeeze_only(axes);
    }
    return false;
}

bool pass::NopElimination::run_on_function(std::shared_ptr<Function> function) {
    static const std::unordered_map<NodeTypeInfo, std::function<bool(const std::shared_ptr<Node>&)>>
        dispatcher{{TI(opset3::Pad), &eliminate_nop},
                   {TI(op::v0::Sum), &eliminate_sum},
                   {TI(opset3::Convert), &eliminate_convert},
<<<<<<< HEAD
                   {TI(op::v1::StridedSlice), &eliminate_nop},
                   {TI(op::v0::StopGradient), &eliminate_stop_gradient},
=======
                   {TI(op::v0::Slice), &eliminate_nop},
>>>>>>> 3f4d8b49
                   {TI(opset3::Reshape), &eliminate_reshape_v1},
                   {TI(opset3::Concat), &eliminate_concat},
                   {TI(opset3::Squeeze), &eliminate_squeeze},
                   {TI(op::v1::Broadcast), &eliminate_nop},
                   {TI(opset3::Unsqueeze), &eliminate_unsqueeze}};

    bool clobbered = false;

    for (const auto& node : function->get_ops()) {
        // Recursively apply transformation for sub-graph based operations
        if (auto sub_graph_node = std::dynamic_pointer_cast<op::util::SubGraphOp>(node)) {
            if (auto sub_graph = sub_graph_node->get_function()) {
                clobbered |= run_on_function(sub_graph);
            }
        }
        auto handler = dispatcher.find(node->get_type_info());
        if (handler != dispatcher.end()) {
            clobbered |= handler->second(node);
        }
    }

    return clobbered;
}<|MERGE_RESOLUTION|>--- conflicted
+++ resolved
@@ -337,12 +337,7 @@
         dispatcher{{TI(opset3::Pad), &eliminate_nop},
                    {TI(op::v0::Sum), &eliminate_sum},
                    {TI(opset3::Convert), &eliminate_convert},
-<<<<<<< HEAD
                    {TI(op::v1::StridedSlice), &eliminate_nop},
-                   {TI(op::v0::StopGradient), &eliminate_stop_gradient},
-=======
-                   {TI(op::v0::Slice), &eliminate_nop},
->>>>>>> 3f4d8b49
                    {TI(opset3::Reshape), &eliminate_reshape_v1},
                    {TI(opset3::Concat), &eliminate_concat},
                    {TI(opset3::Squeeze), &eliminate_squeeze},
