// Copyright (C) 2018-2021 Intel Corporation
// SPDX-License-Identifier: Apache-2.0
//

#include <memory>

#include "itt.hpp"
#include "transformations/common_optimizations/add_fake_quantize_fusion.hpp"
#include "transformations/common_optimizations/batch_to_space_fusion.hpp"
#include "transformations/common_optimizations/binarize_weights.hpp"
#include "transformations/common_optimizations/broadcast_elementwise_fusion.hpp"
#include "transformations/common_optimizations/clamp_fusion.hpp"
#include "transformations/common_optimizations/common_optimizations.hpp"
#include "transformations/common_optimizations/conv_mul_fusion.hpp"
#include "transformations/common_optimizations/conv_to_binary_conv.hpp"
#include "transformations/common_optimizations/convert_quantize_dequantize.hpp"
#include "transformations/common_optimizations/depth_to_space_fusion.hpp"
#include "transformations/common_optimizations/dilated_convolution_converter.hpp"
#include "transformations/common_optimizations/dropout_with_random_uniform_replacer.hpp"
#include "transformations/common_optimizations/eliminate_unsqueeze_gather.hpp"
#include "transformations/common_optimizations/fq_mul_fusion.hpp"
#include "transformations/common_optimizations/fq_reshape_fusion.hpp"
#include "transformations/common_optimizations/gelu_fusion.hpp"
#include "transformations/common_optimizations/hsigmoid_fusion.hpp"
#include "transformations/common_optimizations/hswish_fusion.hpp"
#include "transformations/common_optimizations/leaky_relu_fusion.hpp"
#include "transformations/common_optimizations/lin_op_sequence_fusion.hpp"
#include "transformations/common_optimizations/mul_fake_quantize_fusion.hpp"
#include "transformations/common_optimizations/mvn_fusion.hpp"
#include "transformations/common_optimizations/nop_elimination.hpp"
#include "transformations/common_optimizations/normalize_l2_fusion.hpp"
#include "transformations/common_optimizations/optimize_strided_slice.hpp"
#include "transformations/common_optimizations/pad_fusion.hpp"
#include "transformations/common_optimizations/pull_transpose_through_fq.hpp"
#include "transformations/common_optimizations/relu_fake_quantize_fusion.hpp"
#include "transformations/common_optimizations/remove_filtering_boxes_by_size.hpp"
#include "transformations/common_optimizations/shuffle_channels_fusion.hpp"
#include "transformations/common_optimizations/softmax_fusion.hpp"
#include "transformations/common_optimizations/softplus_fusion.hpp"
#include "transformations/common_optimizations/softplus_to_mish_fusion.hpp"
#include "transformations/common_optimizations/space_to_batch_fusion.hpp"
#include "transformations/common_optimizations/split_squeeze_concat_fusion.hpp"
#include "transformations/common_optimizations/strides_optimization.hpp"
<<<<<<< HEAD
#include "transformations/common_optimizations/swish_fusion.hpp"
#include "transformations/common_optimizations/transpose_sinking.hpp"
#include "transformations/common_optimizations/transpose_to_reshape.hpp"
#include "transformations/init_node_info.hpp"
#include "transformations/op_conversions/batch_norm_decomposition.hpp"
=======
#include "transformations/common_optimizations/convert_nms_gather_path_to_unsigned.hpp"
>>>>>>> 82442c83
#include "transformations/op_conversions/bidirectional_sequences_decomposition.hpp"
#include "transformations/op_conversions/convert_broadcast_to_tiles.hpp"
#include "transformations/op_conversions/convert_deformable_conv_v8_to_v1.hpp"
#include "transformations/op_conversions/convert_depth_to_space.hpp"
#include "transformations/op_conversions/convert_divide.hpp"
#include "transformations/op_conversions/convert_gather_downgrade.hpp"
#include "transformations/op_conversions/convert_gather_upgrade.hpp"
#include "transformations/op_conversions/convert_gelu.hpp"
#include "transformations/op_conversions/convert_interpolate1_to_interpolate4.hpp"
#include "transformations/op_conversions/convert_minimum_to_power_and_max.hpp"
#include "transformations/op_conversions/convert_mod.hpp"
#include "transformations/op_conversions/convert_negative.hpp"
#include "transformations/op_conversions/convert_pad_to_group_conv.hpp"
#include "transformations/op_conversions/convert_previous_nms_to_nms_5.hpp"
#include "transformations/op_conversions/convert_reduce_to_pooling.hpp"
#include "transformations/op_conversions/convert_scatter_elements_to_scatter.hpp"
#include "transformations/op_conversions/convert_space_to_depth.hpp"
#include "transformations/op_conversions/convert_subtract.hpp"
#include "transformations/op_conversions/einsum_decomposition.hpp"
#include "transformations/op_conversions/gather_normalize_negative_indices.hpp"
#include "transformations/op_conversions/gelu7_downgrade.hpp"
<<<<<<< HEAD
=======
#include "transformations/op_conversions/reduce_l1_decomposition.hpp"
#include "transformations/op_conversions/reduce_l2_decomposition.hpp"
#include "transformations/op_conversions/hswish_decomposition.hpp"
>>>>>>> 82442c83
#include "transformations/op_conversions/hsigmoid_decomposition.hpp"
#include "transformations/op_conversions/hswish_decomposition.hpp"
#include "transformations/op_conversions/log_softmax_decomposition.hpp"
#include "transformations/op_conversions/mvn6_decomposition.hpp"
#include "transformations/op_conversions/reduce_l1_decomposition.hpp"
#include "transformations/op_conversions/reduce_l2_decomposition.hpp"
#include "transformations/op_conversions/simplify_ctc_greedy_decoder_seq_len.hpp"

#include <ngraph/pass/constant_folding.hpp>
#include <ngraph/pass/manager.hpp>
#include <transformations/common_optimizations/simplify_shape_of_sub_graph.hpp>
<<<<<<< HEAD
#include <transformations/common_optimizations/weights_dequantize_to_fake_quantize.hpp>

#include "transformations/serialize.hpp"

NGRAPH_RTTI_DEFINITION(ngraph::pass::CommonOptimizations, "CommonOptimizations",
                       0);

bool ngraph::pass::CommonOptimizations::run_on_function(
    std::shared_ptr<ngraph::Function> f) {
  RUN_ON_FUNCTION_SCOPE(CommonOptimizations);
  ngraph::pass::Manager manager(get_pass_config());

  // This pass must be called first in pipeline
  manager.register_pass<ngraph::pass::InitNodeInfo>();
  manager.register_pass<ngraph::pass::SimplifyShapeOfSubGraph>();

  // This transformation must be called before constant folding as it folds
  // ShapeOf node, which is required to be checked in dropout subgraph
  manager.register_pass<ngraph::pass::DropoutWithRandomUniformReplacer>();

  manager.register_pass<ngraph::pass::ConstantFolding>();
  manager.register_pass<
      ngraph::pass::RemoveFilteringBoxesBySize>(); // Resolves dynamism
                                                   // (replaces NonZero), CF
                                                   // needed

  // TODO: move to KMB
  manager.register_pass<ngraph::pass::ConvertQuantizeDequantize>();
  manager.register_pass<ngraph::pass::WeightsDequantizeToFakeQuantize>();

  manager.register_pass<ngraph::pass::ConstantFolding>();
  manager
      .register_pass<ngraph::pass::StridedSliceOptimization>(); // depends on CF
  manager.register_pass<ngraph::pass::BroadcastElementwiseFusion>();

  auto transpose_sinking = manager.register_pass<ngraph::pass::GraphRewrite>();
  transpose_sinking->add_matcher<ngraph::pass::TransposeSinking>();
  // SplitSqueezeConcatFusion should work in same GraphRewrite as
  // TransposesSinking, because it replaces pattern that may contain Transposes
  // which must be optimized before the transformation and it also inserts
  // Transpose that can be optimized by TransposeSinking
  transpose_sinking->add_matcher<ngraph::pass::SplitSqueezeConcatFusion>();

  auto eliminations = manager.register_pass<ngraph::pass::GraphRewrite>();
  eliminations->add_matcher<ngraph::pass::EliminateUnsqueezeGather>();
  eliminations->add_matcher<ngraph::pass::NopElimination>(); // may introduce
                                                             // fake dynamism
  eliminations->set_name("ngraph::pass::CommonEliminations");

  manager.register_pass<ngraph::pass::ConstantFolding>();

  auto common_fusions = manager.register_pass<ngraph::pass::GraphRewrite>();
  common_fusions->add_matcher<ngraph::pass::ConvertScatterElementsToScatter>();
  common_fusions->add_matcher<ngraph::pass::DepthToSpaceFusion>();
  common_fusions->add_matcher<ngraph::pass::SoftPlusFusion>();
  common_fusions->add_matcher<ngraph::pass::SoftPlusToMishFusion>();
  common_fusions->add_matcher<ngraph::pass::SwishFusion>();
  common_fusions->add_matcher<ngraph::pass::ShuffleChannelsFusion>(false);
  common_fusions->add_matcher<ngraph::pass::HSwishFusion>();
  common_fusions->add_matcher<ngraph::pass::HSigmoidFusion>();
  common_fusions->add_matcher<ngraph::pass::NormalizeL2Fusion>();
  common_fusions->add_matcher<ngraph::pass::ClampFusion>();
  common_fusions->add_matcher<ngraph::pass::PadFusion>();
  common_fusions->add_matcher<ngraph::pass::SoftmaxFusion>();
  common_fusions->add_matcher<ngraph::pass::MVNFusion>();
  common_fusions->add_matcher<ngraph::pass::SpaceToBatchFusion>();
  common_fusions->add_matcher<ngraph::pass::BatchToSpaceFusion>();
  common_fusions->add_matcher<ngraph::pass::DilatedConvolutionConverter>();
  common_fusions->add_matcher<ngraph::pass::GeluFusion>();
  common_fusions->add_matcher<ngraph::pass::TransposeToReshape>();
  common_fusions->add_matcher<ngraph::pass::LeakyReluFusion>();
  common_fusions->set_name("ngraph::pass::CommonFusions");

  manager.register_pass<ngraph::pass::ConvertPadToGroupConvolution, false>();
  manager
      .register_pass<ngraph::pass::ConvertInterpolate1ToInterpolate4, false>();
  manager.register_pass<ngraph::pass::BinarizeWeights>();
  manager.register_pass<ngraph::pass::ConvToBinaryConv>();

  auto decomp = manager.register_pass<ngraph::pass::GraphRewrite>();
  decomp->add_matcher<ngraph::pass::Gelu7Downgrade>();
  decomp->add_matcher<ngraph::pass::BidirectionalSequenceDecomposition>();
  decomp->add_matcher<ngraph::pass::ReduceL1Decomposition>();
  decomp->add_matcher<ngraph::pass::ReduceL2Decomposition>();
  decomp->add_matcher<ngraph::pass::HSwishDecomposition>();
  decomp->add_matcher<ngraph::pass::HSigmoidDecomposition>();
  decomp->add_matcher<ngraph::pass::LogSoftmaxDecomposition>();
  decomp->add_matcher<ngraph::pass::ConvertReduceToPooling>();
  decomp->add_matcher<ngraph::pass::ConvertBroadcastToTiles>();
  decomp->add_matcher<ngraph::pass::ConvertMod>();
  decomp->add_matcher<ngraph::pass::ConvertGELU>();
  decomp->add_matcher<ngraph::pass::ConvertMinimum>();
  decomp->add_matcher<ngraph::pass::ConvertSubtract>();
  decomp->add_matcher<ngraph::pass::ConvertDivide>();
  decomp->add_matcher<ngraph::pass::ConvertNegative>();
  decomp->add_matcher<ngraph::pass::ConvertDepthToSpace>();
  decomp->add_matcher<ngraph::pass::ConvertSpaceToDepth>();
  decomp->add_matcher<ngraph::pass::BatchNormDecomposition>();
  decomp->add_matcher<ngraph::pass::MVN6Decomposition>();
  decomp->add_matcher<ngraph::pass::SimplifyCTCGreedyDecoderSeqLen>();
  decomp->add_matcher<ngraph::pass::EinsumDecomposition>();
  decomp->add_matcher<ngraph::pass::GatherNegativeConstIndicesNormalize>();
  decomp->set_name("ngraph::pass::CommonDecompositions");

  // CF is required after all decompositions
  manager.register_pass<ngraph::pass::ConstantFolding>();

  // LinOpSequenceFusion must be executed after all decompositions
  manager.register_pass<ngraph::pass::LinOpSequenceFusion>();

  auto conv_fusions = manager.register_pass<ngraph::pass::GraphRewrite>();
  conv_fusions->add_matcher<ngraph::pass::ConvolutionMultiplyFusion>();
  conv_fusions->add_matcher<ngraph::pass::GroupConvolutionMultiplyFusion>();
  conv_fusions
      ->add_matcher<ngraph::pass::ConvolutionBackpropDataMultiplyFusion>();
  conv_fusions
      ->add_matcher<ngraph::pass::GroupConvolutionBackpropDataMultiplyFusion>();
  conv_fusions->set_name("ngraph::pass::ConvFusions");

  manager.register_pass<ngraph::pass::ConstantFolding>();
  manager.register_pass<ngraph::pass::ConvertGather8ToGather7>(); // not plugins
                                                                  // implemented
                                                                  // gather8
  manager.register_pass<ngraph::pass::ConvertGather7ToGather1>(); // not plugins
                                                                  // implemented
                                                                  // gather7
  manager.register_pass<ngraph::pass::ConvertGather1ToGather7, false>();
  manager.register_pass<ngraph::pass::ConvertGather7ToGather8, false>();
  manager.register_pass<ngraph::pass::ConvertDeformableConv8To1>();

  auto fq_fusions = manager.register_pass<ngraph::pass::GraphRewrite>();
  fq_fusions->add_matcher<ngraph::pass::FakeQuantizeMulFusion>();
  fq_fusions->add_matcher<ngraph::pass::FakeQuantizeReshapeFusion>();
  fq_fusions->add_matcher<ngraph::pass::PullTransposeThroughFQUp>();
  fq_fusions->add_matcher<ngraph::pass::ReluFakeQuantizeFusion>();
  fq_fusions->set_name("ngraph::pass::FakeQuantizeFusions");

  // StridesOptimization should be at the very end
  // because we cannot insert any MaxPools since they may prevent
  // other optimizations
  manager.register_pass<ngraph::pass::StridesOptimization>();

  manager.run_passes(f);

  // Returning value is false because pass::Manager always apply Validation pass
  // if function was changed. This helps to avoid excess Validations after
  // applying this pass. In future when we will return more meaningful status
  // code it will be replaced with real status reported by manager.run_passes()
  // method call.
  return false;
=======
#include <transformations/op_conversions/normalize_l2_decomposition.hpp>

NGRAPH_RTTI_DEFINITION(ngraph::pass::CommonOptimizations, "CommonOptimizations", 0);

bool ngraph::pass::CommonOptimizations::run_on_function(std::shared_ptr<ngraph::Function> f) {
    RUN_ON_FUNCTION_SCOPE(CommonOptimizations);
    ngraph::pass::Manager manager(get_pass_config());

    // This pass must be called first in pipeline
    manager.register_pass<ngraph::pass::InitNodeInfo>();
    manager.register_pass<ngraph::pass::SimplifyShapeOfSubGraph>();
    manager.register_pass<ngraph::pass::ConstantFolding>();
    manager.register_pass<ngraph::pass::RemoveFilteringBoxesBySize>(); // Resolves dynamism (replaces NonZero), CF needed
    manager.register_pass<ngraph::pass::ConvertNmsGatherPathToUnsigned>(); // workaround until dynamism in NMS is not supported

    // TODO: move to KMB
    manager.register_pass<ngraph::pass::ConvertQuantizeDequantize>();
    manager.register_pass<ngraph::pass::WeightsDequantizeToFakeQuantize>();

    manager.register_pass<ngraph::pass::ConstantFolding>();
    manager.register_pass<ngraph::pass::StridedSliceOptimization>(); // depends on CF
    manager.register_pass<ngraph::pass::BroadcastElementwiseFusion>();

    auto transpose_sinking = manager.register_pass<ngraph::pass::GraphRewrite>();
    transpose_sinking->add_matcher<ngraph::pass::TransposeSinking>();
    // SplitSqueezeConcatFusion should work in same GraphRewrite as TransposesSinking,
    // because it replaces pattern that may contain Transposes which must be optimized before
    // the transformation and it also inserts Transpose that can be optimized by TransposeSinking
    transpose_sinking->add_matcher<ngraph::pass::SplitSqueezeConcatFusion>();

    auto eliminations = manager.register_pass<ngraph::pass::GraphRewrite>();
    eliminations->add_matcher<ngraph::pass::EliminateUnsqueezeGather>();
    eliminations->add_matcher<ngraph::pass::NopElimination>(); // may introduce fake dynamism
    eliminations->set_name("ngraph::pass::CommonEliminations");

    manager.register_pass<ngraph::pass::ConstantFolding>();

    auto common_fusions = manager.register_pass<ngraph::pass::GraphRewrite>();
    common_fusions->add_matcher<ngraph::pass::ConvertScatterElementsToScatter>();
    common_fusions->add_matcher<ngraph::pass::DepthToSpaceFusion>();
    common_fusions->add_matcher<ngraph::pass::SoftPlusFusion>();
    common_fusions->add_matcher<ngraph::pass::SoftPlusToMishFusion>();
    common_fusions->add_matcher<ngraph::pass::SwishFusion>();
    common_fusions->add_matcher<ngraph::pass::ShuffleChannelsFusion>(false);
    common_fusions->add_matcher<ngraph::pass::HSwishFusion>();
    common_fusions->add_matcher<ngraph::pass::HSigmoidFusion>();
    common_fusions->add_matcher<ngraph::pass::NormalizeL2Fusion>();
    common_fusions->add_matcher<ngraph::pass::ClampFusion>();
    common_fusions->add_matcher<ngraph::pass::PadFusion>();
    common_fusions->add_matcher<ngraph::pass::SoftmaxFusion>();
    common_fusions->add_matcher<ngraph::pass::MVNFusion>();
    common_fusions->add_matcher<ngraph::pass::SpaceToBatchFusion>();
    common_fusions->add_matcher<ngraph::pass::BatchToSpaceFusion>();
    common_fusions->add_matcher<ngraph::pass::DilatedConvolutionConverter>();
    common_fusions->add_matcher<ngraph::pass::GeluFusion>();
    common_fusions->add_matcher<ngraph::pass::TransposeToReshape>();
    common_fusions->add_matcher<ngraph::pass::LeakyReluFusion>();
    common_fusions->set_name("ngraph::pass::CommonFusions");

    manager.register_pass<ngraph::pass::ConvertPadToGroupConvolution, false>();
    manager.register_pass<ngraph::pass::ConvertInterpolate1ToInterpolate4, false>();
    manager.register_pass<ngraph::pass::BinarizeWeights>();
    manager.register_pass<ngraph::pass::ConvToBinaryConv>();

    auto decomp = manager.register_pass<ngraph::pass::GraphRewrite>();
    decomp->add_matcher<ngraph::pass::Gelu7Downgrade>();
    decomp->add_matcher<ngraph::pass::BidirectionalSequenceDecomposition>();
    decomp->add_matcher<ngraph::pass::ReduceL1Decomposition>();
    decomp->add_matcher<ngraph::pass::ReduceL2Decomposition>();
    decomp->add_matcher<ngraph::pass::HSwishDecomposition>();
    decomp->add_matcher<ngraph::pass::HSigmoidDecomposition>();
    decomp->add_matcher<ngraph::pass::LogSoftmaxDecomposition>();
    decomp->add_matcher<ngraph::pass::ConvertReduceToPooling>();
    decomp->add_matcher<ngraph::pass::ConvertBroadcastToTiles>();
    decomp->add_matcher<ngraph::pass::ConvertMod>();
    decomp->add_matcher<ngraph::pass::ConvertGELU>();
    decomp->add_matcher<ngraph::pass::ConvertMinimum>();
    decomp->add_matcher<ngraph::pass::ConvertSubtract>();
    decomp->add_matcher<ngraph::pass::ConvertDivide>();
    decomp->add_matcher<ngraph::pass::ConvertNegative>();
    decomp->add_matcher<ngraph::pass::ConvertDepthToSpace>();
    decomp->add_matcher<ngraph::pass::ConvertSpaceToDepth>();
    decomp->add_matcher<ngraph::pass::BatchNormDecomposition>();
    decomp->add_matcher<ngraph::pass::MVN6Decomposition>();
    decomp->add_matcher<ngraph::pass::NormalizeL2Decomposition, false>();
    decomp->add_matcher<ngraph::pass::SimplifyCTCGreedyDecoderSeqLen>();
    decomp->add_matcher<ngraph::pass::EinsumDecomposition>();
    decomp->add_matcher<ngraph::pass::GatherNegativeConstIndicesNormalize>();
    decomp->set_name("ngraph::pass::CommonDecompositions");

    // CF is required after all decompositions
    manager.register_pass<ngraph::pass::ConstantFolding>();

    // LinOpSequenceFusion must be executed after all decompositions
    manager.register_pass<ngraph::pass::LinOpSequenceFusion>();

    auto conv_fusions = manager.register_pass<ngraph::pass::GraphRewrite>();
    conv_fusions->add_matcher<ngraph::pass::ConvolutionMultiplyFusion>();
    conv_fusions->add_matcher<ngraph::pass::GroupConvolutionMultiplyFusion>();
    conv_fusions->add_matcher<ngraph::pass::ConvolutionBackpropDataMultiplyFusion>();
    conv_fusions->add_matcher<ngraph::pass::GroupConvolutionBackpropDataMultiplyFusion>();
    conv_fusions->set_name("ngraph::pass::ConvFusions");

    manager.register_pass<ngraph::pass::ConstantFolding>();
    manager.register_pass<ngraph::pass::ConvertGather8ToGather7>();  // not plugins implemented gather8
    manager.register_pass<ngraph::pass::ConvertGather7ToGather1>();  // not plugins implemented gather7
    manager.register_pass<ngraph::pass::ConvertGather1ToGather7, false>();
    manager.register_pass<ngraph::pass::ConvertGather7ToGather8, false>();
    manager.register_pass<ngraph::pass::ConvertDeformableConv8To1>();

    auto fq_fusions = manager.register_pass<ngraph::pass::GraphRewrite>();
    fq_fusions->add_matcher<ngraph::pass::FakeQuantizeMulFusion>();
    fq_fusions->add_matcher<ngraph::pass::FakeQuantizeReshapeFusion>();
    fq_fusions->add_matcher<ngraph::pass::PullTransposeThroughFQUp>();
    fq_fusions->add_matcher<ngraph::pass::ReluFakeQuantizeFusion>();
    fq_fusions->set_name("ngraph::pass::FakeQuantizeFusions");

    // StridesOptimization should be at the very end
    // because we cannot insert any MaxPools since they may prevent
    // other optimizations
    manager.register_pass<ngraph::pass::StridesOptimization>();

    manager.run_passes(f);

    // Returning value is false because pass::Manager always apply Validation pass
    // if function was changed. This helps to avoid excess Validations after applying
    // this pass. In future when we will return more meaningful status code it will be
    // replaced with real status reported by manager.run_passes() method call.
    return false;
>>>>>>> 82442c83
}<|MERGE_RESOLUTION|>--- conflicted
+++ resolved
@@ -41,15 +41,7 @@
 #include "transformations/common_optimizations/space_to_batch_fusion.hpp"
 #include "transformations/common_optimizations/split_squeeze_concat_fusion.hpp"
 #include "transformations/common_optimizations/strides_optimization.hpp"
-<<<<<<< HEAD
-#include "transformations/common_optimizations/swish_fusion.hpp"
-#include "transformations/common_optimizations/transpose_sinking.hpp"
-#include "transformations/common_optimizations/transpose_to_reshape.hpp"
-#include "transformations/init_node_info.hpp"
-#include "transformations/op_conversions/batch_norm_decomposition.hpp"
-=======
 #include "transformations/common_optimizations/convert_nms_gather_path_to_unsigned.hpp"
->>>>>>> 82442c83
 #include "transformations/op_conversions/bidirectional_sequences_decomposition.hpp"
 #include "transformations/op_conversions/convert_broadcast_to_tiles.hpp"
 #include "transformations/op_conversions/convert_deformable_conv_v8_to_v1.hpp"
@@ -71,12 +63,9 @@
 #include "transformations/op_conversions/einsum_decomposition.hpp"
 #include "transformations/op_conversions/gather_normalize_negative_indices.hpp"
 #include "transformations/op_conversions/gelu7_downgrade.hpp"
-<<<<<<< HEAD
-=======
 #include "transformations/op_conversions/reduce_l1_decomposition.hpp"
 #include "transformations/op_conversions/reduce_l2_decomposition.hpp"
 #include "transformations/op_conversions/hswish_decomposition.hpp"
->>>>>>> 82442c83
 #include "transformations/op_conversions/hsigmoid_decomposition.hpp"
 #include "transformations/op_conversions/hswish_decomposition.hpp"
 #include "transformations/op_conversions/log_softmax_decomposition.hpp"
@@ -88,158 +77,6 @@
 #include <ngraph/pass/constant_folding.hpp>
 #include <ngraph/pass/manager.hpp>
 #include <transformations/common_optimizations/simplify_shape_of_sub_graph.hpp>
-<<<<<<< HEAD
-#include <transformations/common_optimizations/weights_dequantize_to_fake_quantize.hpp>
-
-#include "transformations/serialize.hpp"
-
-NGRAPH_RTTI_DEFINITION(ngraph::pass::CommonOptimizations, "CommonOptimizations",
-                       0);
-
-bool ngraph::pass::CommonOptimizations::run_on_function(
-    std::shared_ptr<ngraph::Function> f) {
-  RUN_ON_FUNCTION_SCOPE(CommonOptimizations);
-  ngraph::pass::Manager manager(get_pass_config());
-
-  // This pass must be called first in pipeline
-  manager.register_pass<ngraph::pass::InitNodeInfo>();
-  manager.register_pass<ngraph::pass::SimplifyShapeOfSubGraph>();
-
-  // This transformation must be called before constant folding as it folds
-  // ShapeOf node, which is required to be checked in dropout subgraph
-  manager.register_pass<ngraph::pass::DropoutWithRandomUniformReplacer>();
-
-  manager.register_pass<ngraph::pass::ConstantFolding>();
-  manager.register_pass<
-      ngraph::pass::RemoveFilteringBoxesBySize>(); // Resolves dynamism
-                                                   // (replaces NonZero), CF
-                                                   // needed
-
-  // TODO: move to KMB
-  manager.register_pass<ngraph::pass::ConvertQuantizeDequantize>();
-  manager.register_pass<ngraph::pass::WeightsDequantizeToFakeQuantize>();
-
-  manager.register_pass<ngraph::pass::ConstantFolding>();
-  manager
-      .register_pass<ngraph::pass::StridedSliceOptimization>(); // depends on CF
-  manager.register_pass<ngraph::pass::BroadcastElementwiseFusion>();
-
-  auto transpose_sinking = manager.register_pass<ngraph::pass::GraphRewrite>();
-  transpose_sinking->add_matcher<ngraph::pass::TransposeSinking>();
-  // SplitSqueezeConcatFusion should work in same GraphRewrite as
-  // TransposesSinking, because it replaces pattern that may contain Transposes
-  // which must be optimized before the transformation and it also inserts
-  // Transpose that can be optimized by TransposeSinking
-  transpose_sinking->add_matcher<ngraph::pass::SplitSqueezeConcatFusion>();
-
-  auto eliminations = manager.register_pass<ngraph::pass::GraphRewrite>();
-  eliminations->add_matcher<ngraph::pass::EliminateUnsqueezeGather>();
-  eliminations->add_matcher<ngraph::pass::NopElimination>(); // may introduce
-                                                             // fake dynamism
-  eliminations->set_name("ngraph::pass::CommonEliminations");
-
-  manager.register_pass<ngraph::pass::ConstantFolding>();
-
-  auto common_fusions = manager.register_pass<ngraph::pass::GraphRewrite>();
-  common_fusions->add_matcher<ngraph::pass::ConvertScatterElementsToScatter>();
-  common_fusions->add_matcher<ngraph::pass::DepthToSpaceFusion>();
-  common_fusions->add_matcher<ngraph::pass::SoftPlusFusion>();
-  common_fusions->add_matcher<ngraph::pass::SoftPlusToMishFusion>();
-  common_fusions->add_matcher<ngraph::pass::SwishFusion>();
-  common_fusions->add_matcher<ngraph::pass::ShuffleChannelsFusion>(false);
-  common_fusions->add_matcher<ngraph::pass::HSwishFusion>();
-  common_fusions->add_matcher<ngraph::pass::HSigmoidFusion>();
-  common_fusions->add_matcher<ngraph::pass::NormalizeL2Fusion>();
-  common_fusions->add_matcher<ngraph::pass::ClampFusion>();
-  common_fusions->add_matcher<ngraph::pass::PadFusion>();
-  common_fusions->add_matcher<ngraph::pass::SoftmaxFusion>();
-  common_fusions->add_matcher<ngraph::pass::MVNFusion>();
-  common_fusions->add_matcher<ngraph::pass::SpaceToBatchFusion>();
-  common_fusions->add_matcher<ngraph::pass::BatchToSpaceFusion>();
-  common_fusions->add_matcher<ngraph::pass::DilatedConvolutionConverter>();
-  common_fusions->add_matcher<ngraph::pass::GeluFusion>();
-  common_fusions->add_matcher<ngraph::pass::TransposeToReshape>();
-  common_fusions->add_matcher<ngraph::pass::LeakyReluFusion>();
-  common_fusions->set_name("ngraph::pass::CommonFusions");
-
-  manager.register_pass<ngraph::pass::ConvertPadToGroupConvolution, false>();
-  manager
-      .register_pass<ngraph::pass::ConvertInterpolate1ToInterpolate4, false>();
-  manager.register_pass<ngraph::pass::BinarizeWeights>();
-  manager.register_pass<ngraph::pass::ConvToBinaryConv>();
-
-  auto decomp = manager.register_pass<ngraph::pass::GraphRewrite>();
-  decomp->add_matcher<ngraph::pass::Gelu7Downgrade>();
-  decomp->add_matcher<ngraph::pass::BidirectionalSequenceDecomposition>();
-  decomp->add_matcher<ngraph::pass::ReduceL1Decomposition>();
-  decomp->add_matcher<ngraph::pass::ReduceL2Decomposition>();
-  decomp->add_matcher<ngraph::pass::HSwishDecomposition>();
-  decomp->add_matcher<ngraph::pass::HSigmoidDecomposition>();
-  decomp->add_matcher<ngraph::pass::LogSoftmaxDecomposition>();
-  decomp->add_matcher<ngraph::pass::ConvertReduceToPooling>();
-  decomp->add_matcher<ngraph::pass::ConvertBroadcastToTiles>();
-  decomp->add_matcher<ngraph::pass::ConvertMod>();
-  decomp->add_matcher<ngraph::pass::ConvertGELU>();
-  decomp->add_matcher<ngraph::pass::ConvertMinimum>();
-  decomp->add_matcher<ngraph::pass::ConvertSubtract>();
-  decomp->add_matcher<ngraph::pass::ConvertDivide>();
-  decomp->add_matcher<ngraph::pass::ConvertNegative>();
-  decomp->add_matcher<ngraph::pass::ConvertDepthToSpace>();
-  decomp->add_matcher<ngraph::pass::ConvertSpaceToDepth>();
-  decomp->add_matcher<ngraph::pass::BatchNormDecomposition>();
-  decomp->add_matcher<ngraph::pass::MVN6Decomposition>();
-  decomp->add_matcher<ngraph::pass::SimplifyCTCGreedyDecoderSeqLen>();
-  decomp->add_matcher<ngraph::pass::EinsumDecomposition>();
-  decomp->add_matcher<ngraph::pass::GatherNegativeConstIndicesNormalize>();
-  decomp->set_name("ngraph::pass::CommonDecompositions");
-
-  // CF is required after all decompositions
-  manager.register_pass<ngraph::pass::ConstantFolding>();
-
-  // LinOpSequenceFusion must be executed after all decompositions
-  manager.register_pass<ngraph::pass::LinOpSequenceFusion>();
-
-  auto conv_fusions = manager.register_pass<ngraph::pass::GraphRewrite>();
-  conv_fusions->add_matcher<ngraph::pass::ConvolutionMultiplyFusion>();
-  conv_fusions->add_matcher<ngraph::pass::GroupConvolutionMultiplyFusion>();
-  conv_fusions
-      ->add_matcher<ngraph::pass::ConvolutionBackpropDataMultiplyFusion>();
-  conv_fusions
-      ->add_matcher<ngraph::pass::GroupConvolutionBackpropDataMultiplyFusion>();
-  conv_fusions->set_name("ngraph::pass::ConvFusions");
-
-  manager.register_pass<ngraph::pass::ConstantFolding>();
-  manager.register_pass<ngraph::pass::ConvertGather8ToGather7>(); // not plugins
-                                                                  // implemented
-                                                                  // gather8
-  manager.register_pass<ngraph::pass::ConvertGather7ToGather1>(); // not plugins
-                                                                  // implemented
-                                                                  // gather7
-  manager.register_pass<ngraph::pass::ConvertGather1ToGather7, false>();
-  manager.register_pass<ngraph::pass::ConvertGather7ToGather8, false>();
-  manager.register_pass<ngraph::pass::ConvertDeformableConv8To1>();
-
-  auto fq_fusions = manager.register_pass<ngraph::pass::GraphRewrite>();
-  fq_fusions->add_matcher<ngraph::pass::FakeQuantizeMulFusion>();
-  fq_fusions->add_matcher<ngraph::pass::FakeQuantizeReshapeFusion>();
-  fq_fusions->add_matcher<ngraph::pass::PullTransposeThroughFQUp>();
-  fq_fusions->add_matcher<ngraph::pass::ReluFakeQuantizeFusion>();
-  fq_fusions->set_name("ngraph::pass::FakeQuantizeFusions");
-
-  // StridesOptimization should be at the very end
-  // because we cannot insert any MaxPools since they may prevent
-  // other optimizations
-  manager.register_pass<ngraph::pass::StridesOptimization>();
-
-  manager.run_passes(f);
-
-  // Returning value is false because pass::Manager always apply Validation pass
-  // if function was changed. This helps to avoid excess Validations after
-  // applying this pass. In future when we will return more meaningful status
-  // code it will be replaced with real status reported by manager.run_passes()
-  // method call.
-  return false;
-=======
 #include <transformations/op_conversions/normalize_l2_decomposition.hpp>
 
 NGRAPH_RTTI_DEFINITION(ngraph::pass::CommonOptimizations, "CommonOptimizations", 0);
@@ -369,5 +206,4 @@
     // this pass. In future when we will return more meaningful status code it will be
     // replaced with real status reported by manager.run_passes() method call.
     return false;
->>>>>>> 82442c83
 }