--- conflicted
+++ resolved
@@ -256,14 +256,6 @@
 bool ngraph::pass::StridedSliceOptimization::run_on_function(std::shared_ptr<ngraph::Function> f) {
     RUN_ON_FUNCTION_SCOPE(StridedSliceOptimization);
     ngraph::pass::Manager manager(get_pass_config());
-<<<<<<< HEAD
-    manager.register_pass<ngraph::pass::SliceToStridedSlice>();
-    manager.run_passes(f);
-
-    bool rewritten = UselessStridedSliceEraser().run_on_function(f);
-    rewritten |= SharedStridedSliceEraser().run_on_function(f);
-    rewritten |= GroupedStridedSliceOptimizer().run_on_function(f);
-=======
     manager.register_pass<ngraph::pass::SliceToStridedSlice>(m_use_shapes);
     manager.run_passes(f);
 
@@ -273,6 +265,5 @@
         rewritten |= SharedStridedSliceEraser().run_on_function(f);
         rewritten |= GroupedStridedSliceOptimizer().run_on_function(f);
     }
->>>>>>> c171be23
     return rewritten;
 }