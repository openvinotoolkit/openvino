// Copyright (C) 2018-2020 Intel Corporation
// SPDX-License-Identifier: Apache-2.0
//

#include "itt.hpp"
#include "transformations/common_optimizations/hswish_fusion.hpp"
#include "transformations/utils/utils.hpp"

#include <memory>

#include <ngraph/opsets/opset6.hpp>
#include <ngraph/rt_info.hpp>
#include <ngraph/pattern/op/wrap_type.hpp>

NGRAPH_RTTI_DEFINITION(ngraph::pass::HSwishFusion, "HSwishFusion", 0);

NGRAPH_RTTI_DEFINITION(ngraph::pass::HSwishFusionWithReluDiv, "HSwishFusionWithReluDiv", 0);

ngraph::pass::HSwishFusionWithReluDiv::HSwishFusionWithReluDiv() {
    MATCHER_SCOPE(HSwishFusionWithReluDiv);
    // Replaces a sub-graph (x * (min(Relu(x + 3), 6)) / 6 with a HSwish op.
    auto input = ngraph::pattern::any_input();
    auto add_constant = ngraph::pattern::wrap_type<ngraph::opset6::Constant>();
    auto add = std::make_shared<ngraph::opset6::Add>(input, add_constant);
    auto relu = std::make_shared<ngraph::opset6::Relu>(add);
    auto min_constant = ngraph::pattern::wrap_type<ngraph::opset6::Constant>();
    auto min = std::make_shared<ngraph::opset6::Minimum>(relu, min_constant);
    auto mul = std::make_shared<ngraph::opset6::Multiply>(input, min);
    auto div_constant = ngraph::pattern::wrap_type<ngraph::opset6::Constant>();
    auto div = std::make_shared<ngraph::opset6::Divide>(mul, div_constant);

    ngraph::matcher_pass_callback callback = [=](ngraph::pattern::Matcher &m) {
        auto &pattern_to_output = m.get_pattern_value_map();
        auto x_output = pattern_to_output.at(input);

        auto add_const_value = std::dynamic_pointer_cast<ngraph::opset6::Constant>(pattern_to_output.at(add_constant).get_node_shared_ptr());
        auto min_const_value = std::dynamic_pointer_cast<ngraph::opset6::Constant>(pattern_to_output.at(min_constant).get_node_shared_ptr());
        auto div_const_value = std::dynamic_pointer_cast<ngraph::opset6::Constant>(pattern_to_output.at(div_constant).get_node_shared_ptr());

        bool valid_constant_values = op::util::has_constant_value<float>(add_const_value, 3.0)
                                        && op::util::has_constant_value<float>(min_const_value, 6.0)
                                        && op::util::has_constant_value<float>(div_const_value, 6.0);

        if (!valid_constant_values) {
            return false;
        }

        auto hswish = std::make_shared<ngraph::opset6::HSwish>(x_output);

        hswish->set_friendly_name(m.get_match_root()->get_friendly_name());
        ngraph::copy_runtime_info({ pattern_to_output.at(add_constant).get_node_shared_ptr(),
                                    pattern_to_output.at(add).get_node_shared_ptr(),
                                    pattern_to_output.at(relu).get_node_shared_ptr(),
                                    pattern_to_output.at(min_constant).get_node_shared_ptr(),
                                    pattern_to_output.at(min).get_node_shared_ptr(),
                                    pattern_to_output.at(mul).get_node_shared_ptr(),
                                    pattern_to_output.at(div_constant).get_node_shared_ptr(),
                                    pattern_to_output.at(div).get_node_shared_ptr(),
                                   },
                                  hswish);
        ngraph::replace_node(m.get_match_root(), hswish);
        return true;
    };

    auto m = std::make_shared<ngraph::pattern::Matcher>(div, matcher_name);
    register_matcher(m, callback);
}

NGRAPH_RTTI_DEFINITION(ngraph::pass::HSwishFusionWithReluMul, "HSwishFusionWithReluMul", 0);

ngraph::pass::HSwishFusionWithReluMul::HSwishFusionWithReluMul() {
    MATCHER_SCOPE(HSwishFusionWithReluMul);
    // Replaces a sub-graph (x * (min(Relu(x + 3), 6)) * const(1/6) with a HSwish op.
    auto input = ngraph::pattern::any_input();
    auto add_constant = ngraph::pattern::wrap_type<ngraph::opset6::Constant>();
    auto add = std::make_shared<ngraph::opset6::Add>(input, add_constant);
    auto relu = std::make_shared<ngraph::opset6::Relu>(add);
    auto min_constant = ngraph::pattern::wrap_type<ngraph::opset6::Constant>();
    auto min = std::make_shared<ngraph::opset6::Minimum>(relu, min_constant);
    auto mul_first = std::make_shared<ngraph::opset6::Multiply>(input, min);
    auto mul_constant = ngraph::pattern::wrap_type<ngraph::opset6::Constant>();
    auto mul_second = std::make_shared<ngraph::opset6::Multiply>(mul_first, mul_constant);

    ngraph::matcher_pass_callback callback = [=](ngraph::pattern::Matcher &m) {
        auto &pattern_to_output = m.get_pattern_value_map();
        auto x_output = pattern_to_output.at(input);

        auto add_const_value = std::dynamic_pointer_cast<ngraph::opset6::Constant>(pattern_to_output.at(add_constant).get_node_shared_ptr());
        auto min_const_value = std::dynamic_pointer_cast<ngraph::opset6::Constant>(pattern_to_output.at(min_constant).get_node_shared_ptr());
        auto mul_const_value = std::dynamic_pointer_cast<ngraph::opset6::Constant>(pattern_to_output.at(mul_constant).get_node_shared_ptr());

        bool valid_constant_values =  op::util::has_constant_value<float>(add_const_value, 3.0f)
                                        &&  op::util::has_constant_value<float>(min_const_value, 6.0f)
                                        &&  op::util::has_constant_value<float>(mul_const_value, (1.0f/6.0f), 0.0001f);

        if (!valid_constant_values) {
            return false;
        }

        auto hswish = std::make_shared<ngraph::opset6::HSwish>(x_output);

        hswish->set_friendly_name(m.get_match_root()->get_friendly_name());
        ngraph::copy_runtime_info({ pattern_to_output.at(add_constant).get_node_shared_ptr(),
                                    pattern_to_output.at(add).get_node_shared_ptr(),
                                    pattern_to_output.at(relu).get_node_shared_ptr(),
                                    pattern_to_output.at(min_constant).get_node_shared_ptr(),
                                    pattern_to_output.at(min).get_node_shared_ptr(),
                                    pattern_to_output.at(mul_first).get_node_shared_ptr(),
                                    pattern_to_output.at(mul_constant).get_node_shared_ptr(),
                                    pattern_to_output.at(mul_second).get_node_shared_ptr()
                                   },
                                  hswish);
        ngraph::replace_node(m.get_match_root(), hswish);
        return true;
    };

    auto m = std::make_shared<ngraph::pattern::Matcher>(mul_second, matcher_name);
    register_matcher(m, callback);
}

NGRAPH_RTTI_DEFINITION(ngraph::pass::HSwishFusionWithoutRelu, "HSwishFusionWithoutRelu", 0);

ngraph::pass::HSwishFusionWithoutRelu::HSwishFusionWithoutRelu() {
    MATCHER_SCOPE(HSwishFusionWithoutRelu);
    // Replaces a sub-graph x * (min(max(x + 3, 0), 6) / 6) with a HSwish op.
    auto input = ngraph::pattern::any_input();
    auto add_constant = ngraph::pattern::wrap_type<ngraph::opset6::Constant>();
    auto add = std::make_shared<ngraph::opset6::Add>(input, add_constant);
    auto max_constant = ngraph::pattern::wrap_type<ngraph::opset6::Constant>();
    auto max = std::make_shared<ngraph::opset6::Maximum>(add, max_constant);
    auto min_constant = ngraph::pattern::wrap_type<ngraph::opset6::Constant>();
    auto min = std::make_shared<ngraph::opset6::Minimum>(max, min_constant);
    auto div_constant = ngraph::pattern::wrap_type<ngraph::opset6::Constant>();
    auto div = std::make_shared<ngraph::opset6::Divide>(min, div_constant);
    auto mul = std::make_shared<ngraph::opset6::Multiply>(input, div);

    ngraph::matcher_pass_callback callback = [=](ngraph::pattern::Matcher &m) {
        auto &pattern_to_output = m.get_pattern_value_map();
        auto x_output = pattern_to_output.at(input);

        auto add_const_value = std::dynamic_pointer_cast<ngraph::opset6::Constant>(pattern_to_output.at(add_constant).get_node_shared_ptr());
        auto max_const_value = std::dynamic_pointer_cast<ngraph::opset6::Constant>(pattern_to_output.at(max_constant).get_node_shared_ptr());
        auto min_const_value = std::dynamic_pointer_cast<ngraph::opset6::Constant>(pattern_to_output.at(min_constant).get_node_shared_ptr());
        auto div_const_value = std::dynamic_pointer_cast<ngraph::opset6::Constant>(pattern_to_output.at(div_constant).get_node_shared_ptr());

        bool valid_constant_values = op::util::has_constant_value<float>(add_const_value, 3.0f)
                                        && op::util::has_constant_value<float>(max_const_value, 0.0f)
                                        && op::util::has_constant_value<float>(min_const_value, 6.0f)
                                        && op::util::has_constant_value<float>(div_const_value, 6.0f);

        if (!valid_constant_values) {
            return false;
        }

        auto hswish = std::make_shared<ngraph::opset6::HSwish>(x_output);

        hswish->set_friendly_name(m.get_match_root()->get_friendly_name());
        ngraph::copy_runtime_info({ pattern_to_output.at(add_constant).get_node_shared_ptr(),
                                    pattern_to_output.at(add).get_node_shared_ptr(),
                                    pattern_to_output.at(max_constant).get_node_shared_ptr(),
                                    pattern_to_output.at(max).get_node_shared_ptr(),
                                    pattern_to_output.at(min_constant).get_node_shared_ptr(),
                                    pattern_to_output.at(min).get_node_shared_ptr(),
                                    pattern_to_output.at(div_constant).get_node_shared_ptr(),
                                    pattern_to_output.at(div).get_node_shared_ptr(),
                                    pattern_to_output.at(mul).get_node_shared_ptr()
                                   },
                                  hswish);
        ngraph::replace_node(m.get_match_root(), hswish);
        return true;
    };

    auto m = std::make_shared<ngraph::pattern::Matcher>(mul, matcher_name);
    register_matcher(m, callback);
}

NGRAPH_RTTI_DEFINITION(ngraph::pass::HSwishFusionWithClampMul, "HSwishFusionWithClampMul", 0);

ngraph::pass::HSwishFusionWithClampMul::HSwishFusionWithClampMul() {
    MATCHER_SCOPE(HSwishFusionWithClampMul);
    // Replaces a sub-graph x * (Clamp(x + 3, 0, 6) * const(1/6)) with a HSwish op.
    auto input = ngraph::pattern::any_input();
    auto add_constant = ngraph::pattern::wrap_type<ngraph::opset6::Constant>();
    auto add = std::make_shared<ngraph::opset6::Add>(input, add_constant);
    auto clamp = std::make_shared<ngraph::op::v0::Clamp>(add, 0.0f, 6.0f);
    auto mul_constant = ngraph::pattern::wrap_type<ngraph::opset6::Constant>();
    auto mul_first = std::make_shared<ngraph::opset6::Multiply>(clamp, mul_constant);
    auto mul_second = std::make_shared<ngraph::opset6::Multiply>(input, mul_first);

    ngraph::matcher_pass_callback callback = [=](ngraph::pattern::Matcher &m) {
        auto &pattern_to_output = m.get_pattern_value_map();
        auto x_output = pattern_to_output.at(input);

        auto add_const_value = std::dynamic_pointer_cast<ngraph::opset6::Constant>(pattern_to_output.at(add_constant).get_node_shared_ptr());
        auto mul_const_value = std::dynamic_pointer_cast<ngraph::opset6::Constant>(pattern_to_output.at(mul_constant).get_node_shared_ptr());

        bool valid_constant_values = op::util::has_constant_value(add_const_value, 3.0)
                                     && op::util::has_constant_value(mul_const_value, (1.0/6.0), 0.0001);

        if (!valid_constant_values) {
            return false;
        }

        auto hswish = std::make_shared<ngraph::opset6::HSwish>(x_output);

        hswish->set_friendly_name(m.get_match_root()->get_friendly_name());
        ngraph::copy_runtime_info({ pattern_to_output.at(add_constant).get_node_shared_ptr(),
                                    pattern_to_output.at(add).get_node_shared_ptr(),
                                    pattern_to_output.at(clamp).get_node_shared_ptr(),
                                    pattern_to_output.at(mul_constant).get_node_shared_ptr(),
                                    pattern_to_output.at(mul_first).get_node_shared_ptr(),
                                    pattern_to_output.at(mul_second).get_node_shared_ptr()
                                  },
                                  hswish);
        ngraph::replace_node(m.get_match_root(), hswish);
        return true;
    };

    auto m = std::make_shared<ngraph::pattern::Matcher>(mul_second, matcher_name);
    register_matcher(m, callback);
}

<<<<<<< HEAD
NGRAPH_RTTI_DEFINITION(ngraph::pass::HSwishFusionWithHSigmoidMul, "HSwishFusionWithHSigmoidMul", 0);

ngraph::pass::HSwishFusionWithHSigmoidMul::HSwishFusionWithHSigmoidMul() {
    MATCHER_SCOPE(HSwishFusionWithHSigmoidMul);
    // Replaces a sub-graph x * HSigmoid(x) with a HSwish op.
    auto input = ngraph::pattern::any_input();
    auto hsigmoid_pattern = ngraph::pattern::wrap_type<ngraph::opset6::HSigmoid>({input}, ngraph::pattern::consumers_count(1));
    auto mul_pattern = ngraph::pattern::wrap_type<ngraph::opset6::Multiply>({input, hsigmoid_pattern});

    ngraph::matcher_pass_callback callback = [=](ngraph::pattern::Matcher &m) {
        auto mul = std::dynamic_pointer_cast<opset6::Multiply>(m.get_match_root());
        if (!mul)
            return false;
        auto& pattern_to_output = m.get_pattern_value_map();
        auto hsigmoid = pattern_to_output.at(hsigmoid_pattern).get_node_shared_ptr();
        auto hswish = std::make_shared<ngraph::opset6::HSwish>(hsigmoid->input_value(0));
        hswish->set_friendly_name(mul->get_friendly_name());
        ngraph::copy_runtime_info({hsigmoid, mul}, hswish);
        ngraph::replace_node(mul, hswish);
        return true;
    };

    auto m = std::make_shared<ngraph::pattern::Matcher>(mul_pattern, matcher_name);
=======
NGRAPH_RTTI_DEFINITION(ngraph::pass::HSwishFusionWithClampDiv, "HSwishFusionWithClampDiv", 0);

ngraph::pass::HSwishFusionWithClampDiv::HSwishFusionWithClampDiv() {
    MATCHER_SCOPE(HSwishFusionWithClampDiv);
    // Replaces a sub-graph x * (Clamp(x + 3, 0, 6) / 6) with a HSwish op.
    auto input = ngraph::pattern::any_input();
    auto add_constant = ngraph::pattern::wrap_type<ngraph::opset4::Constant>();
    auto add = std::make_shared<ngraph::opset4::Add>(input, add_constant);
    auto clamp = std::make_shared<ngraph::opset4::Clamp>(add, 0.0f, 6.0f);
    auto div_constant = ngraph::pattern::wrap_type<ngraph::opset4::Constant>();
    auto div = std::make_shared<ngraph::opset4::Divide>(clamp, div_constant);
    auto mul = std::make_shared<ngraph::opset4::Multiply>(input, div);

    ngraph::matcher_pass_callback callback = [=](ngraph::pattern::Matcher &m) {
        auto &pattern_to_output = m.get_pattern_value_map();
        auto x_output = pattern_to_output.at(input);

        auto add_const_value = std::dynamic_pointer_cast<ngraph::opset4::Constant>(pattern_to_output.at(add_constant).get_node_shared_ptr());
        auto div_const_value = std::dynamic_pointer_cast<ngraph::opset4::Constant>(pattern_to_output.at(div_constant).get_node_shared_ptr());

        bool valid_constant_values = op::util::has_constant_value(add_const_value, 3.0)
                                     && op::util::has_constant_value(div_const_value, 6.0);
        if (!valid_constant_values) {
            return false;
        }

        auto hswish = std::make_shared<ngraph::opset4::HSwish>(x_output);

        hswish->set_friendly_name(m.get_match_root()->get_friendly_name());
        ngraph::copy_runtime_info({ pattern_to_output.at(add).get_node_shared_ptr(),
                                    pattern_to_output.at(clamp).get_node_shared_ptr(),
                                    pattern_to_output.at(div).get_node_shared_ptr(),
                                    pattern_to_output.at(mul).get_node_shared_ptr()
                                  },
                                  hswish);
        ngraph::replace_node(m.get_match_root(), hswish);
        return true;
    };

    auto m = std::make_shared<ngraph::pattern::Matcher>(mul, matcher_name);
>>>>>>> ecb6d860
    register_matcher(m, callback);
}<|MERGE_RESOLUTION|>--- conflicted
+++ resolved
@@ -182,7 +182,7 @@
     auto input = ngraph::pattern::any_input();
     auto add_constant = ngraph::pattern::wrap_type<ngraph::opset6::Constant>();
     auto add = std::make_shared<ngraph::opset6::Add>(input, add_constant);
-    auto clamp = std::make_shared<ngraph::op::v0::Clamp>(add, 0.0f, 6.0f);
+    auto clamp = std::make_shared<ngraph::opset6::Clamp>(add, 0.0f, 6.0f);
     auto mul_constant = ngraph::pattern::wrap_type<ngraph::opset6::Constant>();
     auto mul_first = std::make_shared<ngraph::opset6::Multiply>(clamp, mul_constant);
     auto mul_second = std::make_shared<ngraph::opset6::Multiply>(input, mul_first);
@@ -220,7 +220,49 @@
     register_matcher(m, callback);
 }
 
-<<<<<<< HEAD
+NGRAPH_RTTI_DEFINITION(ngraph::pass::HSwishFusionWithClampDiv, "HSwishFusionWithClampDiv", 0);
+
+ngraph::pass::HSwishFusionWithClampDiv::HSwishFusionWithClampDiv() {
+    MATCHER_SCOPE(HSwishFusionWithClampDiv);
+    // Replaces a sub-graph x * (Clamp(x + 3, 0, 6) / 6) with a HSwish op.
+    auto input = ngraph::pattern::any_input();
+    auto add_constant = ngraph::pattern::wrap_type<ngraph::opset4::Constant>();
+    auto add = std::make_shared<ngraph::opset4::Add>(input, add_constant);
+    auto clamp = std::make_shared<ngraph::opset4::Clamp>(add, 0.0f, 6.0f);
+    auto div_constant = ngraph::pattern::wrap_type<ngraph::opset4::Constant>();
+    auto div = std::make_shared<ngraph::opset4::Divide>(clamp, div_constant);
+    auto mul = std::make_shared<ngraph::opset4::Multiply>(input, div);
+
+    ngraph::matcher_pass_callback callback = [=](ngraph::pattern::Matcher &m) {
+        auto &pattern_to_output = m.get_pattern_value_map();
+        auto x_output = pattern_to_output.at(input);
+
+        auto add_const_value = std::dynamic_pointer_cast<ngraph::opset4::Constant>(pattern_to_output.at(add_constant).get_node_shared_ptr());
+        auto div_const_value = std::dynamic_pointer_cast<ngraph::opset4::Constant>(pattern_to_output.at(div_constant).get_node_shared_ptr());
+
+        bool valid_constant_values = op::util::has_constant_value(add_const_value, 3.0)
+                                     && op::util::has_constant_value(div_const_value, 6.0);
+        if (!valid_constant_values) {
+            return false;
+        }
+
+        auto hswish = std::make_shared<ngraph::opset4::HSwish>(x_output);
+
+        hswish->set_friendly_name(m.get_match_root()->get_friendly_name());
+        ngraph::copy_runtime_info({ pattern_to_output.at(add).get_node_shared_ptr(),
+                                    pattern_to_output.at(clamp).get_node_shared_ptr(),
+                                    pattern_to_output.at(div).get_node_shared_ptr(),
+                                    pattern_to_output.at(mul).get_node_shared_ptr()
+                                  },
+                                  hswish);
+        ngraph::replace_node(m.get_match_root(), hswish);
+        return true;
+    };
+
+    auto m = std::make_shared<ngraph::pattern::Matcher>(mul, matcher_name);
+    register_matcher(m, callback);
+}
+
 NGRAPH_RTTI_DEFINITION(ngraph::pass::HSwishFusionWithHSigmoidMul, "HSwishFusionWithHSigmoidMul", 0);
 
 ngraph::pass::HSwishFusionWithHSigmoidMul::HSwishFusionWithHSigmoidMul() {
@@ -244,47 +286,5 @@
     };
 
     auto m = std::make_shared<ngraph::pattern::Matcher>(mul_pattern, matcher_name);
-=======
-NGRAPH_RTTI_DEFINITION(ngraph::pass::HSwishFusionWithClampDiv, "HSwishFusionWithClampDiv", 0);
-
-ngraph::pass::HSwishFusionWithClampDiv::HSwishFusionWithClampDiv() {
-    MATCHER_SCOPE(HSwishFusionWithClampDiv);
-    // Replaces a sub-graph x * (Clamp(x + 3, 0, 6) / 6) with a HSwish op.
-    auto input = ngraph::pattern::any_input();
-    auto add_constant = ngraph::pattern::wrap_type<ngraph::opset4::Constant>();
-    auto add = std::make_shared<ngraph::opset4::Add>(input, add_constant);
-    auto clamp = std::make_shared<ngraph::opset4::Clamp>(add, 0.0f, 6.0f);
-    auto div_constant = ngraph::pattern::wrap_type<ngraph::opset4::Constant>();
-    auto div = std::make_shared<ngraph::opset4::Divide>(clamp, div_constant);
-    auto mul = std::make_shared<ngraph::opset4::Multiply>(input, div);
-
-    ngraph::matcher_pass_callback callback = [=](ngraph::pattern::Matcher &m) {
-        auto &pattern_to_output = m.get_pattern_value_map();
-        auto x_output = pattern_to_output.at(input);
-
-        auto add_const_value = std::dynamic_pointer_cast<ngraph::opset4::Constant>(pattern_to_output.at(add_constant).get_node_shared_ptr());
-        auto div_const_value = std::dynamic_pointer_cast<ngraph::opset4::Constant>(pattern_to_output.at(div_constant).get_node_shared_ptr());
-
-        bool valid_constant_values = op::util::has_constant_value(add_const_value, 3.0)
-                                     && op::util::has_constant_value(div_const_value, 6.0);
-        if (!valid_constant_values) {
-            return false;
-        }
-
-        auto hswish = std::make_shared<ngraph::opset4::HSwish>(x_output);
-
-        hswish->set_friendly_name(m.get_match_root()->get_friendly_name());
-        ngraph::copy_runtime_info({ pattern_to_output.at(add).get_node_shared_ptr(),
-                                    pattern_to_output.at(clamp).get_node_shared_ptr(),
-                                    pattern_to_output.at(div).get_node_shared_ptr(),
-                                    pattern_to_output.at(mul).get_node_shared_ptr()
-                                  },
-                                  hswish);
-        ngraph::replace_node(m.get_match_root(), hswish);
-        return true;
-    };
-
-    auto m = std::make_shared<ngraph::pattern::Matcher>(mul, matcher_name);
->>>>>>> ecb6d860
     register_matcher(m, callback);
 }