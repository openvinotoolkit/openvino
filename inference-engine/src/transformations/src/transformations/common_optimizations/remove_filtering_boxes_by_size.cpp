--- conflicted
+++ resolved
@@ -13,12 +13,8 @@
 
 NGRAPH_RTTI_DEFINITION(ngraph::pass::RemoveFilteringBoxesBySize, "RemoveFilteringBoxesBySize", 0);
 
-<<<<<<< HEAD
-void ngraph::pass::RemoveFilteringBoxesBySize::remove_filtering_boxes_by_size() {
+ngraph::pass::RemoveFilteringBoxesBySize::RemoveFilteringBoxesBySize() {
     MATCHER_SCOPE();
-=======
-ngraph::pass::RemoveFilteringBoxesBySize::RemoveFilteringBoxesBySize() {
->>>>>>> 99b83e92
     // variadic split
     auto data = std::make_shared<pattern::op::Label>(element::f32, Shape{1000, 4});
     auto sizes = opset3::Constant::create(element::i64, Shape{4}, std::vector<int64_t >({1, 1, 1, 1}));
@@ -109,13 +105,6 @@
         return true;
     };
 
-<<<<<<< HEAD
     auto m = std::make_shared<ngraph::pattern::Matcher>(cast, get_type_info().name);
-    NGRAPH_SUPPRESS_DEPRECATED_START
-    this->add_matcher(m, callback, PassProperty::CHANGE_DYNAMIC_STATE);
-    NGRAPH_SUPPRESS_DEPRECATED_END
-=======
-    auto m = std::make_shared<ngraph::pattern::Matcher>(cast, "RemoveFilteringBoxesBySize");
     register_matcher(m, callback);
->>>>>>> 99b83e92
 }