// Copyright (C) 2018-2020 Intel Corporation
// SPDX-License-Identifier: Apache-2.0
//

#include "ngraph_ops/normalize_ie.hpp"

#include <memory>
#include <string>

#include "ngraph/op/constant.hpp"

using namespace std;
using namespace ngraph;

constexpr NodeTypeInfo op::NormalizeIE::type_info;

op::NormalizeIE::NormalizeIE(const Output<Node>& data, const Output<Node>& weights, float eps, bool across_spatial,
<<<<<<< HEAD
                             bool channel_shared, ngraph::element::Type output_type)
=======
                             bool channel_shared, const ngraph::element::Type output_type)
>>>>>>> 9e4e478c
    : Op({data, weights}), m_eps(eps), m_across_spatial(across_spatial), m_channel_shared(channel_shared), m_output_type(output_type) {
    constructor_validate_and_infer_types();
}

void op::NormalizeIE::validate_and_infer_types() {
<<<<<<< HEAD
    // element::Type arg_type = get_input_element_type(0);
    PartialShape arg_shape = get_input_partial_shape(0);
    set_output_type(0, /*arg_type*/m_output_type, arg_shape);
=======
    PartialShape arg_shape = get_input_partial_shape(0);
    set_output_type(0, m_output_type, arg_shape);
>>>>>>> 9e4e478c

    const PartialShape& input_shape = get_input_partial_shape(0);

    NODE_VALIDATION_CHECK(this,
                          input_shape.rank().is_dynamic() || input_shape.rank().get_length() >= 2 && input_shape.rank().get_length() <= 4,
                          "Argument must have rank >= 2 and <= 4 (argument shape: ", input_shape, ").");
}

shared_ptr<Node> op::NormalizeIE::clone_with_new_inputs(const OutputVector& new_args) const {
    check_new_args_count(this, new_args);
    return make_shared<op::NormalizeIE>(new_args.at(0), new_args.at(1), m_eps, m_across_spatial, m_channel_shared, m_output_type);
}<|MERGE_RESOLUTION|>--- conflicted
+++ resolved
@@ -15,24 +15,14 @@
 constexpr NodeTypeInfo op::NormalizeIE::type_info;
 
 op::NormalizeIE::NormalizeIE(const Output<Node>& data, const Output<Node>& weights, float eps, bool across_spatial,
-<<<<<<< HEAD
-                             bool channel_shared, ngraph::element::Type output_type)
-=======
                              bool channel_shared, const ngraph::element::Type output_type)
->>>>>>> 9e4e478c
     : Op({data, weights}), m_eps(eps), m_across_spatial(across_spatial), m_channel_shared(channel_shared), m_output_type(output_type) {
     constructor_validate_and_infer_types();
 }
 
 void op::NormalizeIE::validate_and_infer_types() {
-<<<<<<< HEAD
-    // element::Type arg_type = get_input_element_type(0);
-    PartialShape arg_shape = get_input_partial_shape(0);
-    set_output_type(0, /*arg_type*/m_output_type, arg_shape);
-=======
     PartialShape arg_shape = get_input_partial_shape(0);
     set_output_type(0, m_output_type, arg_shape);
->>>>>>> 9e4e478c
 
     const PartialShape& input_shape = get_input_partial_shape(0);
 
