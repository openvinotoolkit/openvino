// Copyright (C) 2021 Intel Corporation
// SPDX-License-Identifier: Apache-2.0
//
#include "mkldnn_serialize.h"

#include <openvino/pass/serialize.hpp>

#include <pugixml.hpp>

using namespace InferenceEngine;

namespace MKLDNNPlugin {
namespace {
    std::string to_string(InferenceEngine::Layout layout) {
        std::stringstream ss;
        ss << layout;
        return ss.str();
    }

    InferenceEngine::Layout layout_from_string(const std::string & name) {
        static const std::unordered_map<std::string, InferenceEngine::Layout> layouts = {
            { "ANY", InferenceEngine::Layout::ANY },
            { "NCHW", InferenceEngine::Layout::NCHW },
            { "NHWC", InferenceEngine::Layout::NHWC },
            { "NCDHW", InferenceEngine::Layout::NCDHW },
            { "NDHWC", InferenceEngine::Layout::NDHWC },
            { "OIHW", InferenceEngine::Layout::OIHW },
            { "C", InferenceEngine::Layout::C },
            { "CHW", InferenceEngine::Layout::CHW },
            { "HWC", InferenceEngine::Layout::HWC },
            { "HW", InferenceEngine::Layout::HW },
            { "NC", InferenceEngine::Layout::NC },
            { "CN", InferenceEngine::Layout::CN },
            { "BLOCKED", InferenceEngine::Layout::BLOCKED }
        };
        auto it = layouts.find(name);
        if (it != layouts.end()) {
            return it->second;
        }
        IE_THROW(NetworkNotRead) << "Unknown layout with name '" << name << "'";
    }

    template<typename T>
    void setPrecisionsAndLayouts(
        pugi::xml_object_range<pugi::xml_named_node_iterator> && nodes,
        T && info) {
        for (auto n : nodes) {
            auto name_attr = n.attribute("name");
            auto precision_attr = n.attribute("precision");
            auto layout_attr = n.attribute("layout");

            if (!name_attr
                || !precision_attr
                || !layout_attr) {
                IE_THROW(NetworkNotRead) << "The inputs/outputs information is invalid.";
            }

            auto it = info.find(name_attr.value());
            if (it == info.end()) {
                IE_THROW(NetworkNotRead) << "The input/output with name '" << name_attr.value() << "' not found";
            }

            it->second->setPrecision(Precision::FromStr(precision_attr.value()));
            it->second->setLayout(layout_from_string(layout_attr.value()));
        }
    }
};  // namespace

CNNNetworkSerializer::CNNNetworkSerializer(std::ostream & ostream, MKLDNNExtensionManager::Ptr extensionManager)
    : _ostream(ostream)
    , _extensionManager(extensionManager) {
}

void CNNNetworkSerializer::operator << (const CNNNetwork & network) {
    auto getCustomOpSets = [this]() {
        std::map<std::string, ngraph::OpSet> custom_opsets;

        if (_extensionManager) {
            auto extensions = _extensionManager->Extensions();
            for (const auto& extension : extensions) {
                auto opset = extension->getOpSets();
                custom_opsets.insert(std::begin(opset), std::end(opset));
            }
        }

        return custom_opsets;
    };

    auto serializeInputsAndOutputs = [&](std::ostream & stream) {
        const std::string name = "cnndata";
        pugi::xml_document xml_doc;
        pugi::xml_node root = xml_doc.append_child(name.c_str());
        pugi::xml_node inputs = root.append_child("inputs");
        pugi::xml_node outputs = root.append_child("outputs");

        for (const auto & in : network.getInputsInfo()) {
            auto in_node = inputs.append_child("in");

            in_node.append_attribute("name")
                    .set_value(in.first.c_str());
            in_node.append_attribute("precision")
                    .set_value(in.second->getPrecision().name());
            in_node.append_attribute("layout")
                    .set_value(to_string(in.second->getLayout()).c_str());
        }

        for (const auto & out : network.getOutputsInfo()) {
            auto out_node = outputs.append_child("out");
            out_node.append_attribute("name")
                    .set_value(out.first.c_str());
            out_node.append_attribute("precision")
                    .set_value(out.second->getPrecision().name());
            out_node.append_attribute("layout")
                    .set_value(to_string(out.second->getLayout()).c_str());
        }

        xml_doc.save(stream);
    };

<<<<<<< HEAD
    ov::pass::StreamSerialize serializer(_ostream, getCustomOpSets(), serializeInputsAndOutputs);
=======
    // Serialize to old representation in case of old API
    ngraph::pass::StreamSerialize serializer(_ostream, getCustomOpSets(), serializeInputsAndOutputs);
>>>>>>> e72200db
    serializer.run_on_function(std::const_pointer_cast<ngraph::Function>(network.getFunction()));
}

CNNNetworkDeserializer::CNNNetworkDeserializer(std::istream & istream, cnn_network_builder fn)
    : _istream(istream)
    , _cnn_network_builder(fn) {
}

void CNNNetworkDeserializer::operator >> (InferenceEngine::CNNNetwork & network) {
    using namespace ov::pass;

    std::string xmlString, xmlInOutString;
    InferenceEngine::Blob::Ptr dataBlob;

    StreamSerialize::DataHeader hdr = {};
    _istream.read(reinterpret_cast<char*>(&hdr), sizeof hdr);

    // read CNNNetwork input/output precisions
    _istream.seekg(hdr.custom_data_offset);
    xmlInOutString.resize(hdr.custom_data_size);
    _istream.read(const_cast<char*>(xmlInOutString.c_str()), hdr.custom_data_size);
    pugi::xml_document xmlInOutDoc;
    auto res = xmlInOutDoc.load_string(xmlInOutString.c_str());
    if (res.status != pugi::status_ok) {
        IE_THROW(NetworkNotRead) << "The inputs and outputs information is invalid.";
    }

    // read blob content
    _istream.seekg(hdr.consts_offset);
    if (hdr.consts_size) {
        dataBlob = InferenceEngine::make_shared_blob<std::uint8_t>(
            InferenceEngine::TensorDesc(InferenceEngine::Precision::U8, {hdr.consts_size}, InferenceEngine::Layout::C));
        dataBlob->allocate();
        _istream.read(dataBlob->buffer(), hdr.consts_size);
    }

    // read XML content
    _istream.seekg(hdr.model_offset);
    xmlString.resize(hdr.model_size);
    _istream.read(const_cast<char*>(xmlString.c_str()), hdr.model_size);

    network = _cnn_network_builder(xmlString, std::move(dataBlob));

    // Set input and output precisions
    pugi::xml_node root = xmlInOutDoc.child("cnndata");
    pugi::xml_node inputs = root.child("inputs");
    pugi::xml_node outputs = root.child("outputs");

    setPrecisionsAndLayouts(inputs.children("in"), network.getInputsInfo());
    setPrecisionsAndLayouts(outputs.children("out"), network.getOutputsInfo());
}

}  // namespace MKLDNNPlugin<|MERGE_RESOLUTION|>--- conflicted
+++ resolved
@@ -117,12 +117,8 @@
         xml_doc.save(stream);
     };
 
-<<<<<<< HEAD
+    // Serialize to old representation in case of old API
     ov::pass::StreamSerialize serializer(_ostream, getCustomOpSets(), serializeInputsAndOutputs);
-=======
-    // Serialize to old representation in case of old API
-    ngraph::pass::StreamSerialize serializer(_ostream, getCustomOpSets(), serializeInputsAndOutputs);
->>>>>>> e72200db
     serializer.run_on_function(std::const_pointer_cast<ngraph::Function>(network.getFunction()));
 }
 
