--- conflicted
+++ resolved
@@ -120,19 +120,9 @@
             inputNodesMap[node->getName()] = node;
         }
 
-<<<<<<< HEAD
-        if (op->get_type_info() == ngraph::op::v0::Result::type_info) {
+        if (op->get_type_info() == ngraph::op::v0::Result::get_type_info_static()) {
             const auto prev = op->input_value(0);
-            const std::string inputID = ngraph::op::util::create_ie_output_name(prev);
-=======
-        if (op->get_type_info() == ngraph::op::v0::Result::get_type_info_static()) {
-            auto prev = op->get_input_node_shared_ptr(0);
-            std::string inputID;
-            inputID = prev->get_friendly_name();
-            if (prev->get_output_size() > 1) {
-                inputID += "." + std::to_string(op->get_input_source_output(0).get_index());
-            }
->>>>>>> 4a8554a7
+            const std::string inputID = ngraph::op::util::get_ie_output_name(prev);
 
             outputNodesMap[inputID] = node;
         }
@@ -233,11 +223,7 @@
 
         if (op->get_type_info() == ngraph::op::v0::Result::get_type_info_static()) {
             const auto &input = op->input_value(0);
-<<<<<<< HEAD
-            const auto name = ngraph::op::util::create_ie_output_name(input);
-=======
-            auto name = ngraph::op::util::get_ie_output_name(input);
->>>>>>> 4a8554a7
+            const auto name = ngraph::op::util::get_ie_output_name(input);
 
             if (outputsInfo.count(name) != 0) {
                 outputNodesMap[name] = node;
