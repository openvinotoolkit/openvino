// Copyright (C) 2018-2020 Intel Corporation
// SPDX-License-Identifier: Apache-2.0
//

#include "ie_metric_helpers.hpp"
#include "mkldnn_plugin.h"
#include "mkldnn_extension_mngr.h"
#include "mkldnn_weights_cache.hpp"
#include "mkldnn_itt.h"

#include <legacy/net_pass.h>
#include <threading/ie_executor_manager.hpp>
#include <memory>
#include <ie_plugin_config.hpp>
#include <vector>
#include <tuple>
#include <ie_system_conf.h>
#include <generic_ie.hpp>
#include <nodes/list.hpp>
#include <legacy/ie_util_internal.hpp>
#include <legacy/graph_transformer.h>
#include <legacy/ie_ngraph_utils.hpp>

#include <legacy/convert_function_to_cnn_network.hpp>
#include <transformations/common_optimizations/common_optimizations.hpp>
#include <transformations/convert_opset1_to_legacy/convert_opset1_to_legacy.hpp>
#include <transformations/convert_opset2_to_opset1/convert_opset2_to_opset1.hpp>
#include <transformations/convert_opset3_to_opset2/convert_opset3_to_opset2.hpp>
#include <transformations/convert_precision.hpp>
#include <transformations/rt_info/fused_names_attribute.hpp>
#include <transformations/tensor_iterator_transformations/apply_transformations_to_ti_body.hpp>
#include <ngraph/opsets/opset2.hpp>
#include <ngraph/opsets/opset3.hpp>
#include <ngraph/opsets/opset4.hpp>
#include <ngraph/op/util/op_types.hpp>
#include <ngraph/pass/manager.hpp>
#include "ngraph_ops/fully_connected.hpp"

#if !defined(__arm__) && !defined(_M_ARM) && !defined(__aarch64__) && !defined(_M_ARM64)
#if defined(_WIN32) || defined(WIN32)
#include <intrin.h>
#include <windows.h>
#else
#include <cpuid.h>

#endif
#endif

using namespace MKLDNNPlugin;
using namespace InferenceEngine;

Engine::Engine() {
    _pluginName = "CPU";
    extensionManager->AddExtension(std::make_shared<Extensions::Cpu::MKLDNNExtensions>());
}

Engine::~Engine() {
    ExecutorManager::getInstance()->clear("CPUStreamsExecutor");
    ExecutorManager::getInstance()->clear("CPUCallbackExecutor");
}

static void Transformation(ICNNNetwork::Ptr& clonedNetwork) {
    OV_ITT_SCOPED_TASK(MKLDNNPlugin::itt::domains::MKLDNNPlugin, "Transformation");

    const auto transformations_callback = [](const std::shared_ptr<const ::ngraph::Node> &node) -> bool {
        // DepthToSpace node implementation supports only equal input/output tensors with rank <= 5
        if (auto dtsOp = std::dynamic_pointer_cast<const ::ngraph::opset3::DepthToSpace>(node)) {
            return dtsOp->input_value(0).get_shape().size() <= 5lu && dtsOp->input_value(0).get_shape().size() == dtsOp->get_output_shape(0).size();
        }

        // SpaceToDepth node implementation supports only equal input/output tensors with rank <= 5
        if (auto stdOp = std::dynamic_pointer_cast<const ::ngraph::opset3::SpaceToDepth>(node)) {
            return stdOp->input_value(0).get_shape().size() <= 5lu && stdOp->input_value(0).get_shape().size() == stdOp->get_output_shape(0).size();
        }

        if (auto fc_op = std::dynamic_pointer_cast<const ngraph::op::FullyConnected>(node)) {
            return fc_op->input_value(0).get_shape().size() == 3ul;
        }

        return std::dynamic_pointer_cast<const ngraph::opset2::Gelu>(node) ||
               std::dynamic_pointer_cast<const ngraph::opset2::BatchToSpace>(node) ||
               std::dynamic_pointer_cast<const ngraph::opset2::SpaceToBatch>(node) ||
               std::dynamic_pointer_cast<const ngraph::opset4::ReduceL1>(node) ||
               std::dynamic_pointer_cast<const ngraph::opset4::ReduceL2>(node) ||
<<<<<<< HEAD
               std::dynamic_pointer_cast<const ngraph::opset4::SoftPlus>(node);
=======
               std::dynamic_pointer_cast<const ngraph::opset4::Pad>(node);
>>>>>>> 8c5262f8
    };
    auto nGraphFunc = clonedNetwork->getFunction();
    // Disable shape inference (WA for generic operations)
    ngraph::op::GenericIE::DisableReshape noReshape(nGraphFunc);

    ngraph::pass::Manager manager;
    manager.register_pass<ngraph::pass::CommonOptimizations>();
    manager.register_pass<ngraph::pass::ConvertOpSet3ToOpSet2>();
    manager.register_pass<ngraph::pass::ConvertOpSet2ToOpSet1>();

    std::vector<std::pair<ngraph::element::Type, ngraph::element::Type>> convert_precision_list {
            {ngraph::element::i64, ngraph::element::i32},
            {ngraph::element::u64, ngraph::element::i32},
            {ngraph::element::u16, ngraph::element::i32},
            {ngraph::element::u32, ngraph::element::i32},
            {ngraph::element::f16, ngraph::element::f32},
            {ngraph::element::boolean, ngraph::element::u8},
    };

    for (auto & precision : convert_precision_list) {
        manager.register_pass<ngraph::pass::ConvertPrecision>(precision.first, precision.second);
    }

    manager.register_pass<ngraph::pass::ConvertOpSet1ToLegacy>();
    manager.register_pass<ngraph::pass::ConvertPrecision>(ngraph::element::i64, ngraph::element::i32);

    manager.set_callback(transformations_callback);
    manager.run_passes(nGraphFunc);

    // Apply all transformations to TensorIterator body
    ngraph::pass::Manager ti_manager;
    ti_manager.register_pass<ngraph::pass::ApplyTransformationsToTIBody>(manager);
    ti_manager.run_passes(nGraphFunc);

    clonedNetwork = InferenceEngine::details::convertFunctionToICNNNetwork(nGraphFunc, *clonedNetwork);

    // WA: after conversion to CNNNetwork user precision can redefine input/output precisions
    // so we need to apply additional precision conversion but only for inputs and outputs
    for (auto & precision : convert_precision_list) {
        NetPass::ConvertIOPrecision(*clonedNetwork, convertPrecision(precision.first), convertPrecision(precision.second));
    }
}

InferenceEngine::ExecutableNetworkInternal::Ptr
Engine::LoadExeNetworkImpl(const InferenceEngine::ICNNNetwork &network, const std::map<std::string, std::string> &config) {
    OV_ITT_SCOPED_TASK(itt::domains::MKLDNNPlugin, "Engine::LoadExeNetworkImpl");

    // verification of supported input
    InferenceEngine::InputsDataMap _networkInputs;
    network.getInputsInfo(_networkInputs);
    for (const auto &ii : _networkInputs) {
        auto input_precision = ii.second->getPrecision();
        if (input_precision != InferenceEngine::Precision::FP32 &&
            input_precision != InferenceEngine::Precision::I32 &&
            input_precision != InferenceEngine::Precision::U16 &&
            input_precision != InferenceEngine::Precision::I16 &&
            input_precision != InferenceEngine::Precision::I8 &&
            input_precision != InferenceEngine::Precision::U8 &&
            input_precision != InferenceEngine::Precision::BOOL) {
            THROW_IE_EXCEPTION << NOT_IMPLEMENTED_str
                               << "Input image format " << input_precision << " is not supported yet...";
        }
    }

    // TODO: handle input precision differently - per input and not one per network...

    // TODO: Clarify the behavior of SetConfig method. Skip eng_config or not?
    Config conf = engConfig;
    conf.readProperties(config);

    if (conf.enableDynamicBatch) {
        conf.batchLimit = static_cast<int>(network.getBatchSize());
    }

    std::shared_ptr<ICNNNetwork> clonedNetwork = cloneNetwork(network);
    bool is_transformed = false;
    if (clonedNetwork->getFunction()) {
        Transformation(clonedNetwork);
        is_transformed = true;
    }
    auto implNetwork = std::dynamic_pointer_cast<details::CNNNetworkImpl>(clonedNetwork);
    if (implNetwork) {
        // valid for CNNNetworkImpl only, while there's no API in ICNNNetwork to change network
        ConstTransformer transformator(implNetwork.get());
        transformator.fullTrim();
        if (!is_transformed) {
            NetPass::ConvertPrecision(*implNetwork, Precision::I64, Precision::I32);
            NetPass::ConvertPrecision(*implNetwork, Precision::U64, Precision::I32);
            NetPass::ConvertPrecision(*implNetwork, Precision::U32, Precision::I32);
            NetPass::ConvertPrecision(*implNetwork, Precision::FP16, Precision::FP32);
            NetPass::ConvertPrecision(*implNetwork, Precision::BOOL, Precision::U8);
            NetPass::ConvertPrecision(*implNetwork, Precision::U16, Precision::I32);
        }
    }

    return std::make_shared<MKLDNNExecNetwork>(*clonedNetwork, conf, extensionManager, weightsSharing);
}

void Engine::SetConfig(const std::map<std::string, std::string> &config) {
    // accumulate config parameters on engine level
    engConfig.readProperties(config);
}

Parameter Engine::GetConfig(const std::string& name, const std::map<std::string, Parameter>& /*options*/) const {
    Parameter result;
    auto option = engConfig._config.find(name);
    if (option != engConfig._config.end()) {
        result = option->second;
    } else {
        THROW_IE_EXCEPTION << "Unsupported config key " << name;
    }
    return result;
}

static bool hasAVX512() {
#if !defined(__arm__) && !defined(_M_ARM) && !defined(__aarch64__) && !defined(_M_ARM64)
    unsigned int regs[4] = {7, 0, 0, 0};
#if defined(_WIN32) || defined(WIN32)
    __cpuid(reinterpret_cast<int*>(regs), regs[0]);
#else
    __cpuid_count(regs[0], regs[1], regs[0], regs[1], regs[2], regs[3]);
#endif
    if (regs[1] & (1U << 16))
        return true;
#endif
    return false;
}

Parameter Engine::GetMetric(const std::string& name, const std::map<std::string, Parameter>& /*options*/) const {
    if (name == METRIC_KEY(SUPPORTED_METRICS)) {
        std::vector<std::string> metrics;
        metrics.push_back(METRIC_KEY(AVAILABLE_DEVICES));
        metrics.push_back(METRIC_KEY(SUPPORTED_METRICS));
        metrics.push_back(METRIC_KEY(FULL_DEVICE_NAME));
        metrics.push_back(METRIC_KEY(OPTIMIZATION_CAPABILITIES));
        metrics.push_back(METRIC_KEY(SUPPORTED_CONFIG_KEYS));
        metrics.push_back(METRIC_KEY(RANGE_FOR_ASYNC_INFER_REQUESTS));
        metrics.push_back(METRIC_KEY(RANGE_FOR_STREAMS));
        IE_SET_METRIC_RETURN(SUPPORTED_METRICS, metrics);
    } else if (name == METRIC_KEY(FULL_DEVICE_NAME)) {
        std::string brand_string;
#if !defined(__arm__) && !defined(_M_ARM) && !defined(__aarch64__) && !defined(_M_ARM64)
        unsigned int addr_list[3] = { 0x80000002, 0x80000003, 0x80000004 };
        unsigned int regs[4];
        for (auto addr : addr_list) {
            regs[0] = addr;
#if defined(_WIN32) || defined(WIN32)
            __cpuid(reinterpret_cast<int*>(regs), regs[0]);
#else
            __get_cpuid(regs[0], &regs[0], &regs[1], &regs[2], &regs[3]);
#endif
            char *ch = reinterpret_cast<char*>(&regs[0]);
            for (size_t j = 0; j < sizeof(regs); j++)
                brand_string += ch[j];
        }
#else
        brand_string = "Non Intel Architecture";
#endif
        IE_SET_METRIC_RETURN(FULL_DEVICE_NAME, brand_string);
    } else if (name == METRIC_KEY(AVAILABLE_DEVICES)) {
        std::vector<std::string> availableDevices = { "" };
        IE_SET_METRIC_RETURN(AVAILABLE_DEVICES, availableDevices);
    } else if (name == METRIC_KEY(OPTIMIZATION_CAPABILITIES)) {
        std::vector<std::string> capabilities;
        if (with_cpu_x86_bfloat16())
            capabilities.push_back(METRIC_VALUE(BF16));
        if (hasAVX512())
            capabilities.push_back(METRIC_VALUE(WINOGRAD));
        capabilities.push_back(METRIC_VALUE(FP32));
        capabilities.push_back(METRIC_VALUE(FP16));
        capabilities.push_back(METRIC_VALUE(INT8));
        capabilities.push_back(METRIC_VALUE(BIN));
        IE_SET_METRIC_RETURN(OPTIMIZATION_CAPABILITIES, capabilities);
    } else if (name == METRIC_KEY(SUPPORTED_CONFIG_KEYS)) {
        std::vector<std::string> configKeys;
        for (auto && opt : engConfig._config)
            configKeys.push_back(opt.first);
        IE_SET_METRIC_RETURN(SUPPORTED_CONFIG_KEYS, configKeys);
    } else if (name == METRIC_KEY(RANGE_FOR_ASYNC_INFER_REQUESTS)) {
        std::tuple<unsigned int, unsigned int, unsigned int> range = std::make_tuple(1, 1, 1);
        IE_SET_METRIC_RETURN(RANGE_FOR_ASYNC_INFER_REQUESTS, range);
    } else if (name == METRIC_KEY(RANGE_FOR_STREAMS)) {
        std::tuple<unsigned int, unsigned int> range = std::make_tuple(1, parallel_get_max_threads());
        IE_SET_METRIC_RETURN(RANGE_FOR_STREAMS, range);
    } else {
        THROW_IE_EXCEPTION << "Unsupported metric key " << name;
    }
}

void Engine::AddExtension(InferenceEngine::IExtensionPtr extension) {
    extensionManager->AddExtension(extension);
}

void Engine::QueryNetwork(const ICNNNetwork& network, const std::map<std::string, std::string>& config, QueryNetworkResult& res) const {
    MKLDNNWeightsSharing::Ptr fake_w_cache;
    auto function = network.getFunction();
    if (function != nullptr) {
        std::unordered_set<std::string> originalOps;
        for (auto&& node : function->get_ops()) {
            if (!ngraph::op::is_constant(node) && !ngraph::op::is_parameter(node) && !ngraph::op::is_output(node)) {
                originalOps.emplace(node->get_friendly_name());
            }
        }
        auto clonedNetwork = cloneNetwork(network);
        Transformation(clonedNetwork);
        std::unordered_set<std::string> supported;
        std::unordered_set<std::string> unsupported;
        for (details::CNNNetworkIterator itLayer{clonedNetwork.get()}; itLayer != details::CNNNetworkIterator(); itLayer++) {
            auto layerIsSupported = [&] {
                std::unique_ptr<MKLDNNNode> ptr;
                try {
                    ptr.reset(MKLDNNNode::CreateNode(*itLayer, {mkldnn::engine::kind::cpu, 0}, extensionManager, fake_w_cache));
                } catch (InferenceEngine::details::InferenceEngineException&) {
                     return false;
                }
                return true;
            } ();
            for (auto&& fusedLayerName : ngraph::getFusedNamesVector((*itLayer)->getNode())) {
                if (contains(originalOps, fusedLayerName)) {
                    if (layerIsSupported) {
                        supported.emplace(fusedLayerName);
                    } else {
                        unsupported.emplace(fusedLayerName);
                    }
                }
            }
        }
        for (auto&& layerName : supported) {
            if (!contains(unsupported, layerName)) {
                res.supportedLayersMap.emplace(layerName, GetName());
            }
        }
    } else {
        details::CNNNetworkIterator i(&network);
        while (i != details::CNNNetworkIterator()) {
            try {
                mkldnn::engine eng(mkldnn::engine(mkldnn::engine::kind::cpu, 0));
                // if we can create and have not thrown exception, then layer is supported
                std::unique_ptr <MKLDNNNode>(MKLDNNNode::CreateNode(*i, eng, extensionManager, fake_w_cache));
                res.supportedLayersMap.insert({ (*i)->name, GetName() });
            } catch (InferenceEngine::details::InferenceEngineException&) {
            }
            i++;
        }
    }
}

static const Version version = {{2, 1}, CI_BUILD_NUMBER, "MKLDNNPlugin"};
IE_DEFINE_PLUGIN_CREATE_FUNCTION(Engine, version)<|MERGE_RESOLUTION|>--- conflicted
+++ resolved
@@ -82,11 +82,8 @@
                std::dynamic_pointer_cast<const ngraph::opset2::SpaceToBatch>(node) ||
                std::dynamic_pointer_cast<const ngraph::opset4::ReduceL1>(node) ||
                std::dynamic_pointer_cast<const ngraph::opset4::ReduceL2>(node) ||
-<<<<<<< HEAD
-               std::dynamic_pointer_cast<const ngraph::opset4::SoftPlus>(node);
-=======
+               std::dynamic_pointer_cast<const ngraph::opset4::SoftPlus>(node) ||
                std::dynamic_pointer_cast<const ngraph::opset4::Pad>(node);
->>>>>>> 8c5262f8
     };
     auto nGraphFunc = clonedNetwork->getFunction();
     // Disable shape inference (WA for generic operations)
