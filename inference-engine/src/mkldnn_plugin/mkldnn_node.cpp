--- conflicted
+++ resolved
@@ -38,12 +38,9 @@
 #include <nodes/mkldnn_tensoriterator_node.h>
 #include <nodes/mkldnn_scatter_update_node.h>
 #include <nodes/mkldnn_interpolate_node.h>
-<<<<<<< HEAD
 #include <nodes/mkldnn_depth_to_space_node.h>
 #include <nodes/mkldnn_space_to_depth_node.h>
-=======
 #include <nodes/mkldnn_strided_slice_node.h>
->>>>>>> db2de2fb
 #include <mkldnn_types.h>
 #include <dnnl_types.h>
 #include "mkldnn_extension_utils.h"
@@ -108,11 +105,8 @@
         { "Flatten", Flatten },
         { "Pad", Pad },
         { "Permute", Permute },
-<<<<<<< HEAD
         { "SpaceToDepth", SpaceToDepth },
-=======
         { "StridedSlice", StridedSlice },
->>>>>>> db2de2fb
         { "Copy", Copy },
         { "LSTMCell", RNNCell },
         { "GRUCell", RNNCell },
