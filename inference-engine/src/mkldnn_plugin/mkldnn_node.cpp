--- conflicted
+++ resolved
@@ -153,21 +153,6 @@
         { "ScatterElementsUpdate", ScatterElementsUpdate},
         { "ScatterNDUpdate", ScatterNDUpdate},
         { "Interpolate", Interpolate},
-<<<<<<< HEAD
-        { "ReduceAnd", ReduceAnd},
-        { "ReduceL1", ReduceL1},
-        { "ReduceL2", ReduceL2},
-        { "ReduceLogSum", ReduceLogSum},
-        { "ReduceLogSumExp", ReduceLogSumExp},
-        { "ReduceMax", ReduceMax},
-        { "ReduceMean", ReduceMean},
-        { "ReduceMin", ReduceMin},
-        { "ReduceOr", ReduceOr},
-        { "ReduceProd", ReduceProd},
-        { "ReduceSum", ReduceSum},
-        { "ReduceSumSquare", ReduceSumSquare},
-        { "Erf", Eltwise },
-=======
         { "ReduceL1", Reduce},
         { "ReduceL2", Reduce},
         { "ReduceLogicalAnd", Reduce},
@@ -190,7 +175,6 @@
         { "OneHot", OneHot},
         { "RegionYolo", RegionYolo},
         { "Select", Select}
->>>>>>> 39717aea
 };
 
 Type TypeFromName(const std::string type) {
