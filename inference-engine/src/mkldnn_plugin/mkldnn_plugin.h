--- conflicted
+++ resolved
@@ -33,13 +33,8 @@
 
     InferenceEngine::Parameter GetMetric(const std::string& name, const std::map<std::string, InferenceEngine::Parameter>& options) const override;
 
-<<<<<<< HEAD
-    void QueryNetwork(const InferenceEngine::CNNNetwork& network,
-                      const std::map<std::string, std::string>& config, InferenceEngine::QueryNetworkResult& res) const override;
-=======
-    InferenceEngine::QueryNetworkResult QueryNetwork(const InferenceEngine::ICNNNetwork& network,
+    InferenceEngine::QueryNetworkResult QueryNetwork(const InferenceEngine::CNNNetwork& network,
                                                      const std::map<std::string, std::string>& config) const override;
->>>>>>> 364bf089
 
 private:
     Config engConfig;
