--- conflicted
+++ resolved
@@ -51,21 +51,7 @@
     // we are cloning network if we have statistics and we can transform network.
     _clonedNetwork = cloneNet(network);
 
-<<<<<<< HEAD
-    // CPU Plugin doesn't natively support some precision like int64/fp16/bool
-    // so will convert all layer/tensors fp16->fp32 , bool->u8.
-    // Default int64->int32 conversion is already applied in IE common module.
-    NetPass::ConvertPrecision(*_clonedNetwork, Precision::I64, Precision::I32);
-    NetPass::ConvertPrecision(*_clonedNetwork, Precision::U64, Precision::I32);
-    NetPass::ConvertPrecision(*_clonedNetwork, Precision::U32, Precision::I32);
-    NetPass::ConvertPrecision(*_clonedNetwork, Precision::FP16, Precision::FP32);
-    NetPass::ConvertPrecision(*_clonedNetwork, Precision::BOOL, Precision::U8);
-    NetPass::ConvertPrecision(*_clonedNetwork, Precision::U16, Precision::I32);
-
     if ((_cfg.lpTransformsMode == Config::LPTransformsMode::On) && (_cfg.lptVersion == Config::LptVersion::cnnNetwork)) {
-=======
-    if (_cfg.lpTransformsMode == Config::LPTransformsMode::On) {
->>>>>>> 135e7c0a
         auto params = LayerTransformation::Params(true,  // updatePrecisions
                                                     true,  // quantizeOutputs
                                                     true,  // weightsToConst
