// Copyright (C) 2018-2021 Intel Corporation
// SPDX-License-Identifier: Apache-2.0
//

#include "shape_inference.hpp"

#include <ngraph/runtime/host_tensor.hpp>
#include <openvino/core/node.hpp>
#include <openvino/opsets/opset1.hpp>
#include <openvino/opsets/opset2.hpp>
#include <openvino/opsets/opset4.hpp>
#include <openvino/opsets/opset5.hpp>
#include <openvino/opsets/opset6.hpp>
#include <openvino/opsets/opset8.hpp>

<<<<<<< HEAD
#include "convolution_shape_inference.hpp"
#include "ctc_greedy_decoder_seq_len_shape_inference.hpp"
#include "ctc_greedy_decoder_shape_inference.hpp"
#include "experimental_detectron_detection_output_shape_inference.hpp"
#include "extract_image_patches_shape_inference.hpp"
#include "fake_quantize.hpp"
#include "reduce_shape_inference.hpp"
#include "reverse_sequence_shape_inference.hpp"
#include "shape_inference.hpp"
#include "shape_nodes.hpp"
#include "static_shape.hpp"
=======
#include "assign_shape_inference.hpp"
#include "convolution_shape_inference.hpp"
#include "experimental_detectron_detection_output_shape_inference.hpp"
#include "experimental_detectron_prior_grid_generator_shape_inference.hpp"
#include "fake_quantize.hpp"
#include "lstm_cell_shape_inference.hpp"
#include "read_value_shape_inference.hpp"
#include "reduce_shape_inference.hpp"
#include "experimental_detectron_topkrois_shape_inference.hpp"
#include "interpolate_shape_inference.hpp"
#include "scatter_elements_update_shape_inference.hpp"
#include "scatter_nd_base_shape_inference.hpp"
#include "shape_inference.hpp"
#include "shape_nodes.hpp"
#include "static_shape.hpp"
#include "tile_shape_inference.hpp"
>>>>>>> 5124d95d
#include "utils.hpp"

void shape_inference(ov::Node* op,
                     const std::vector<ov::StaticShape>& input_shapes,
                     std::vector<ov::StaticShape>& output_shapes,
                     const std::map<size_t, std::shared_ptr<ngraph::runtime::HostTensor>>& constant_data) {
    if (auto node = ov::as_type<ov::opset8::Convolution>(op)) {
        ov::CoordinateDiff pads_begin, pads_end;
        bool status = resolve_auto_pad_for_shape(node, pads_begin, pads_end, input_shapes, 2, 2);
        OPENVINO_ASSERT(status,
                        "Convolution shape inference doesn't have enough information to calculate static shapes");
        shape_infer(node, pads_begin, pads_end, input_shapes, output_shapes);
    } else if (auto node = ov::as_type<ov::opset8::GroupConvolution>(op)) {
        ov::CoordinateDiff pads_begin, pads_end;
        bool status = resolve_auto_pad_for_shape(node, pads_begin, pads_end, input_shapes, 2, 3);
        OPENVINO_ASSERT(status,
                        "GroupConvolution shape inference doesn't have enough information to calculate static shapes");
        shape_infer(node, pads_begin, pads_end, input_shapes, output_shapes);
    } else if (auto node = ov::as_type<ov::opset8::ConvolutionBackpropData>(op)) {
        ov::CoordinateDiff pads_begin, pads_end;
        ov::StaticShape output_shape_input;
        if (node->get_input_size() == 3)
            get_data_as_shape<ov::StaticShape>(2, op, output_shape_input, constant_data);
        bool status =
            resolve_auto_pad_for_shape_back_prop(node, pads_begin, pads_end, input_shapes, output_shape_input, 2, 2);
        OPENVINO_ASSERT(
            status,
            "ConvolutionBackpropData shape inference doesn't have enough information to calculate static shapes");
        shape_infer(node, pads_begin, pads_end, output_shape_input, input_shapes, output_shapes);
    } else if (auto node = ov::as_type<ov::opset8::GroupConvolutionBackpropData>(op)) {
        ov::CoordinateDiff pads_begin, pads_end;
        ov::StaticShape output_shape_input;
        if (node->get_input_size() == 3)
            get_data_as_shape<ov::StaticShape>(2, op, output_shape_input, constant_data);
        bool status =
            resolve_auto_pad_for_shape_back_prop(node, pads_begin, pads_end, input_shapes, output_shape_input, 2, 3);
        OPENVINO_ASSERT(
            status,
            "GroupConvolutionBackpropData shape inference doesn't have enough information to calculate static shapes");
        shape_infer(node, pads_begin, pads_end, output_shape_input, input_shapes, output_shapes);
    } else if (auto node = ov::as_type<ov::op::util::ArithmeticReductionKeepDims>(op)) {
        shape_infer(node, input_shapes, output_shapes, constant_data);
    } else if (auto node = ov::as_type<ov::op::util::LogicalReductionKeepDims>(op)) {
        shape_infer(node, input_shapes, output_shapes, constant_data);
    } else if (ov::is_type<ov::op::util::UnaryElementwiseArithmetic>(op) ||
            ov::is_type<ov::opset1::Convert>(op) || ov::is_type<ov::opset1::Clamp>(op) ||
            ov::is_type<ov::opset1::GRN>(op) || ov::is_type<ov::opset1::LRN>(op) ||
            ov::is_type<ov::opset1::LogicalNot>(op) || ov::is_type<ov::opset4::Mish>(op) ||
            ov::is_type<ov::opset2::MVN>(op) || ov::is_type<ov::opset6::MVN>(op) ||
            ov::is_type<ov::opset1::PRelu>(op) || ov::is_type<ov::opset1::Relu>(op) ||
            ov::is_type<ov::opset4::Swish>(op) || ov::is_type<ov::opset1::Elu>(op) ||
            ov::is_type<ov::opset1::Softmax>(op) || ov::is_type<ov::opset8::Softmax>(op) ||
            ov::is_type<ov::opset5::Round>(op)) {
        copy_shape_infer(node, input_shapes, output_shapes);
    } else if (ov::is_type<ov::op::util::BinaryElementwiseArithmetic>(op) ||
               ov::is_type<ov::op::util::BinaryElementwiseComparison>(op) ||
               ov::is_type<ov::op::util::BinaryElementwiseLogical>(op)) {
        eltwise_shape_infer(op, input_shapes, output_shapes);
    } else if (auto node = ov::as_type<ov::opset1::FakeQuantize>(op)) {
        shape_infer(node, input_shapes, output_shapes);
    } else if (auto node = ov::as_type<ov::opset1::Reshape>(op)) {
        shape_infer(node, input_shapes, output_shapes, constant_data);
    } else if (auto node = ov::as_type<ov::opset1::Squeeze>(op)) {
        shape_infer(node, input_shapes, output_shapes, constant_data);
    } else if (auto node = ov::as_type<ov::opset1::Unsqueeze>(op)) {
        shape_infer(node, input_shapes, output_shapes, constant_data);
    } else if (auto node = ov::as_type<ov::opset1::ShapeOf>(op)) {
        shape_infer(node, input_shapes, output_shapes);
    } else if (auto node = ov::as_type<ov::opset3::ShapeOf>(op)) {
        shape_infer(node, input_shapes, output_shapes);
    } else if (auto node = ov::as_type<ov::opset6::ExperimentalDetectronDetectionOutput>(op)) {
        shape_infer(node, input_shapes, output_shapes);
<<<<<<< HEAD
    } else if (auto node = ov::as_type<ov::opset6::CTCGreedyDecoderSeqLen>(op)) {
        shape_infer(node, input_shapes, output_shapes);
    } else if (auto node = ov::as_type<ov::opset6::CTCGreedyDecoder>(op)) {
        shape_infer(node, input_shapes, output_shapes);
    } else if (auto node = ov::as_type<ov::opset3::ExtractImagePatches>(op)) {
        shape_infer(node, input_shapes, output_shapes);
    } else if (auto node = ov::as_type<ov::opset1::ReverseSequence>(op)) {
=======
    } else if (auto node = ov::as_type<ov::opset3::Assign>(op)) {
        shape_infer(node, input_shapes, output_shapes);
    } else if (auto node = ov::as_type<ov::opset6::Assign>(op)) {
        shape_infer(node, input_shapes, output_shapes);
    } else if (auto node = ov::as_type<ov::opset6::ExperimentalDetectronPriorGridGenerator>(op)) {
        shape_infer(node, input_shapes, output_shapes);
    } else if (auto node = ov::as_type<ov::opset1::LSTMCell>(op)) {
        shape_infer(node, input_shapes, output_shapes);
    } else if (auto node = ov::as_type<ov::opset6::LSTMCell>(op)) {
        shape_infer(node, input_shapes, output_shapes);
    } else if (auto node = ov::as_type<ov::opset3::ReadValue>(op)) {
        shape_infer(node, input_shapes, output_shapes);
    } else if (auto node = ov::as_type<ov::opset6::ReadValue>(op)) {
        shape_infer(node, input_shapes, output_shapes);
    } else if (auto node = ov::as_type<ov::opset6::Tile>(op)) {
        shape_infer(node, input_shapes, output_shapes, constant_data);
    } else if (auto node = ov::as_type<ov::opset6::ExperimentalDetectronTopKROIs>(op)) {
        shape_infer(node, input_shapes, output_shapes);
    } else if (auto node = ov::as_type<ov::opset4::Interpolate>(op)) {
        std::vector<size_t> pads_begin, pads_end;
        correct_pads_attr(node, pads_begin, pads_end, input_shapes);
        shape_infer(node, pads_begin, pads_end, input_shapes, output_shapes, constant_data);
    } else if (auto node = ov::as_type<ov::opset1::Interpolate>(op)) {
        shape_infer(node, input_shapes, output_shapes, constant_data);
    } else if (auto node = ov::as_type<ov::opset3::ScatterElementsUpdate>(op)) {
        shape_infer(node, input_shapes, output_shapes, constant_data);
    } else if (auto node = ov::as_type<ov::opset4::ScatterNDUpdate>(op)) {
>>>>>>> 5124d95d
        shape_infer(node, input_shapes, output_shapes);
    } else {
        ngraph::OutputVector new_inputs;
        for (size_t i = 0; i < op->get_input_size(); ++i) {
            if (constant_data.count(i)) {
                new_inputs.push_back(std::make_shared<ov::opset1::Constant>(constant_data.at(i)));
            } else {
                new_inputs.push_back(std::make_shared<ov::opset1::Parameter>(op->get_input_element_type(i),
                                                                             input_shapes[i].to_partial_shape()));
            }
        }
        const auto local_op = op->clone_with_new_inputs(new_inputs);
        local_op->validate_and_infer_types();

        output_shapes.resize(op->get_output_size());
        for (size_t i = 0; i < output_shapes.size(); ++i) {
            const auto& partial_shape = local_op->get_output_partial_shape(i);
            OPENVINO_ASSERT(
                partial_shape.is_static(),
                "On device shape infer shouldn't support default shape infer for nodes with internal dynamism");
            output_shapes[i] = ov::StaticShape(partial_shape.to_shape());
        }
    }
}<|MERGE_RESOLUTION|>--- conflicted
+++ resolved
@@ -13,36 +13,25 @@
 #include <openvino/opsets/opset6.hpp>
 #include <openvino/opsets/opset8.hpp>
 
-<<<<<<< HEAD
+#include "assign_shape_inference.hpp"
 #include "convolution_shape_inference.hpp"
 #include "ctc_greedy_decoder_seq_len_shape_inference.hpp"
 #include "ctc_greedy_decoder_shape_inference.hpp"
 #include "experimental_detectron_detection_output_shape_inference.hpp"
+#include "experimental_detectron_prior_grid_generator_shape_inference.hpp"
+#include "experimental_detectron_topkrois_shape_inference.hpp"
 #include "extract_image_patches_shape_inference.hpp"
 #include "fake_quantize.hpp"
-#include "reduce_shape_inference.hpp"
-#include "reverse_sequence_shape_inference.hpp"
-#include "shape_inference.hpp"
-#include "shape_nodes.hpp"
-#include "static_shape.hpp"
-=======
-#include "assign_shape_inference.hpp"
-#include "convolution_shape_inference.hpp"
-#include "experimental_detectron_detection_output_shape_inference.hpp"
-#include "experimental_detectron_prior_grid_generator_shape_inference.hpp"
-#include "fake_quantize.hpp"
+#include "interpolate_shape_inference.hpp"
 #include "lstm_cell_shape_inference.hpp"
 #include "read_value_shape_inference.hpp"
 #include "reduce_shape_inference.hpp"
-#include "experimental_detectron_topkrois_shape_inference.hpp"
-#include "interpolate_shape_inference.hpp"
+#include "reverse_sequence_shape_inference.hpp"
 #include "scatter_elements_update_shape_inference.hpp"
 #include "scatter_nd_base_shape_inference.hpp"
-#include "shape_inference.hpp"
 #include "shape_nodes.hpp"
 #include "static_shape.hpp"
 #include "tile_shape_inference.hpp"
->>>>>>> 5124d95d
 #include "utils.hpp"
 
 void shape_inference(ov::Node* op,
@@ -115,7 +104,6 @@
         shape_infer(node, input_shapes, output_shapes);
     } else if (auto node = ov::as_type<ov::opset6::ExperimentalDetectronDetectionOutput>(op)) {
         shape_infer(node, input_shapes, output_shapes);
-<<<<<<< HEAD
     } else if (auto node = ov::as_type<ov::opset6::CTCGreedyDecoderSeqLen>(op)) {
         shape_infer(node, input_shapes, output_shapes);
     } else if (auto node = ov::as_type<ov::opset6::CTCGreedyDecoder>(op)) {
@@ -123,7 +111,6 @@
     } else if (auto node = ov::as_type<ov::opset3::ExtractImagePatches>(op)) {
         shape_infer(node, input_shapes, output_shapes);
     } else if (auto node = ov::as_type<ov::opset1::ReverseSequence>(op)) {
-=======
     } else if (auto node = ov::as_type<ov::opset3::Assign>(op)) {
         shape_infer(node, input_shapes, output_shapes);
     } else if (auto node = ov::as_type<ov::opset6::Assign>(op)) {
@@ -151,7 +138,6 @@
     } else if (auto node = ov::as_type<ov::opset3::ScatterElementsUpdate>(op)) {
         shape_infer(node, input_shapes, output_shapes, constant_data);
     } else if (auto node = ov::as_type<ov::opset4::ScatterNDUpdate>(op)) {
->>>>>>> 5124d95d
         shape_infer(node, input_shapes, output_shapes);
     } else {
         ngraph::OutputVector new_inputs;
