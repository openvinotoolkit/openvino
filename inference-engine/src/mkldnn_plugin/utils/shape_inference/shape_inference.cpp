// Copyright (C) 2018-2021 Intel Corporation
// SPDX-License-Identifier: Apache-2.0
//
#include "shape_inference.hpp"

#include <ngraph/runtime/host_tensor.hpp>
#include <openvino/core/node.hpp>
#include <openvino/opsets/opset1.hpp>
#include <openvino/opsets/opset2.hpp>
#include <openvino/opsets/opset4.hpp>
#include <openvino/opsets/opset5.hpp>
#include <openvino/opsets/opset6.hpp>
#include <openvino/opsets/opset7.hpp>
#include <openvino/opsets/opset8.hpp>

#include "assign_shape_inference.hpp"
#include "convolution_shape_inference.hpp"
#include "ctc_greedy_decoder_seq_len_shape_inference.hpp"
#include "ctc_greedy_decoder_shape_inference.hpp"
#include "experimental_detectron_detection_output_shape_inference.hpp"
#include "experimental_detectron_prior_grid_generator_shape_inference.hpp"
#include "experimental_detectron_topkrois_shape_inference.hpp"
#include "extract_image_patches_shape_inference.hpp"
#include "fake_quantize.hpp"
#include "gather_elements_shape_inference.hpp"
#include "gather_shape_inference.hpp"
#include "gather_tree_shape_inference.hpp"
#include "interpolate_shape_inference.hpp"
#include "lstm_cell_shape_inference.hpp"
#include "one_hot_shape_inference.hpp"
#include "read_value_shape_inference.hpp"
#include "reduce_shape_inference.hpp"
#include "reverse_sequence_shape_inference.hpp"
#include "scatter_elements_update_shape_inference.hpp"
#include "scatter_nd_base_shape_inference.hpp"
<<<<<<< HEAD
#include "experimental_detectron_generate_proposals_shape_inference.hpp"
#include "roi_align_shape_inference.hpp"
#include "roll_shape_inference.hpp"
#include "proposal_shape_inference.hpp"
=======
#include "ctc_loss_shape_inference.hpp"
#include "fft_base_shape_inference.hpp"
>>>>>>> 8f908db6
#include "shape_inference.hpp"
#include "shape_nodes.hpp"
#include "fake_quantize.hpp"
#include "experimental_detectron_detection_output_shape_inference.hpp"
#include "bucketize_shape_inference.hpp"
#include "embedding_segments_sum_shape_inference.hpp"
#include "embeddingbag_offsets_shape_inference.hpp"
#include "experimental_detectron_roi_feature_shape_inference.hpp"
#include "pad_shape_inference.hpp"
#include "range_shape_inference.hpp"
#include "region_yolo_shape_inference.hpp"
#include "reorg_yolo_shape_inference.hpp"
#include "split_shape_inference.hpp"
#include "topk_shape_inference.hpp"
#include "variadic_split_shape_inference.hpp"
#include "einsum_shape_inference.hpp"
#include "strided_slice_shape_inference.hpp"
#include "static_shape.hpp"
#include "tile_shape_inference.hpp"
#include "utils.hpp"

void shape_inference(ov::Node* op,
                     const std::vector<ov::StaticShape>& input_shapes,
                     std::vector<ov::StaticShape>& output_shapes,
                     const std::map<size_t, std::shared_ptr<ngraph::runtime::HostTensor>>& constant_data) {
    if (auto node = ov::as_type<ov::opset8::Convolution>(op)) {
        ov::CoordinateDiff pads_begin, pads_end;
        bool status = resolve_auto_pad_for_shape(node, pads_begin, pads_end, input_shapes, 2, 2);
        OPENVINO_ASSERT(status,
                        "Convolution shape inference doesn't have enough information to calculate static shapes");
        shape_infer(node, pads_begin, pads_end, input_shapes, output_shapes);
    } else if (auto node = ov::as_type<ov::opset8::GroupConvolution>(op)) {
        ov::CoordinateDiff pads_begin, pads_end;
        bool status = resolve_auto_pad_for_shape(node, pads_begin, pads_end, input_shapes, 2, 3);
        OPENVINO_ASSERT(status,
                        "GroupConvolution shape inference doesn't have enough information to calculate static shapes");
        shape_infer(node, pads_begin, pads_end, input_shapes, output_shapes);
    } else if (auto node = ov::as_type<ov::opset8::ConvolutionBackpropData>(op)) {
        ov::CoordinateDiff pads_begin, pads_end;
        ov::StaticShape output_shape_input;
        if (node->get_input_size() == 3)
            get_data_as_shape<ov::StaticShape>(2, op, output_shape_input, constant_data);
        bool status =
            resolve_auto_pad_for_shape_back_prop(node, pads_begin, pads_end, input_shapes, output_shape_input, 2, 2);
        OPENVINO_ASSERT(
            status,
            "ConvolutionBackpropData shape inference doesn't have enough information to calculate static shapes");
        shape_infer(node, pads_begin, pads_end, output_shape_input, input_shapes, output_shapes);
    } else if (auto node = ov::as_type<ov::opset8::GroupConvolutionBackpropData>(op)) {
        ov::CoordinateDiff pads_begin, pads_end;
        ov::StaticShape output_shape_input;
        if (node->get_input_size() == 3)
            get_data_as_shape<ov::StaticShape>(2, op, output_shape_input, constant_data);
        bool status =
            resolve_auto_pad_for_shape_back_prop(node, pads_begin, pads_end, input_shapes, output_shape_input, 2, 3);
        OPENVINO_ASSERT(
            status,
            "GroupConvolutionBackpropData shape inference doesn't have enough information to calculate static shapes");
        shape_infer(node, pads_begin, pads_end, output_shape_input, input_shapes, output_shapes);
    } else if (auto node = ov::as_type<ov::op::util::ArithmeticReductionKeepDims>(op)) {
        shape_infer(node, input_shapes, output_shapes, constant_data);
    } else if (auto node = ov::as_type<ov::op::util::LogicalReductionKeepDims>(op)) {
        shape_infer(node, input_shapes, output_shapes, constant_data);
    } else if (ov::is_type<ov::op::util::UnaryElementwiseArithmetic>(op) ||
            ov::is_type<ov::opset1::Convert>(op) || ov::is_type<ov::opset1::Clamp>(op) ||
            ov::is_type<ov::opset1::GRN>(op) || ov::is_type<ov::opset1::LRN>(op) ||
            ov::is_type<ov::opset1::LogicalNot>(op) || ov::is_type<ov::opset4::Mish>(op) ||
            ov::is_type<ov::opset2::MVN>(op) || ov::is_type<ov::opset6::MVN>(op) ||
            ov::is_type<ov::opset1::PRelu>(op) || ov::is_type<ov::opset1::Relu>(op) ||
            ov::is_type<ov::opset4::Swish>(op) || ov::is_type<ov::opset1::Elu>(op) ||
            ov::is_type<ov::opset1::Softmax>(op) || ov::is_type<ov::opset8::Softmax>(op) ||
            ov::is_type<ov::opset5::Round>(op)) {
        copy_shape_infer(node, input_shapes, output_shapes);
    } else if (ov::is_type<ov::op::util::BinaryElementwiseArithmetic>(op) ||
               ov::is_type<ov::op::util::BinaryElementwiseComparison>(op) ||
               ov::is_type<ov::op::util::BinaryElementwiseLogical>(op)) {
        eltwise_shape_infer(op, input_shapes, output_shapes);
    } else if (auto node = ov::as_type<ov::opset1::FakeQuantize>(op)) {
        shape_infer(node, input_shapes, output_shapes);
    } else if (auto node = ov::as_type<ov::opset1::Reshape>(op)) {
        shape_infer(node, input_shapes, output_shapes, constant_data);
    } else if (auto node = ov::as_type<ov::opset1::Squeeze>(op)) {
        shape_infer(node, input_shapes, output_shapes, constant_data);
    } else if (auto node = ov::as_type<ov::opset1::Unsqueeze>(op)) {
        shape_infer(node, input_shapes, output_shapes, constant_data);
    } else if (auto node = ov::as_type<ov::opset1::ShapeOf>(op)) {
        shape_infer(node, input_shapes, output_shapes);
    } else if (auto node = ov::as_type<ov::opset3::ShapeOf>(op)) {
        shape_infer(node, input_shapes, output_shapes);
    } else if (auto node = ov::as_type<ov::opset6::ExperimentalDetectronDetectionOutput>(op)) {
        shape_infer(node, input_shapes, output_shapes);
    } else if (auto node = ov::as_type<ov::opset3::TopK>(op)) {
        shape_infer(node, input_shapes, output_shapes, constant_data);
    } else if (auto node = ov::as_type<ov::opset3::Bucketize>(op)) {
        shape_infer(node, input_shapes, output_shapes);
    } else if (auto node = ov::as_type<ov::opset3::EmbeddingSegmentsSum>(op)) {
        shape_infer(node, input_shapes, output_shapes, constant_data);
    } else if (auto node = ov::as_type<ov::opset3::EmbeddingBagOffsetsSum>(op)) {
        shape_infer(node, input_shapes, output_shapes);
    } else if (auto node = ov::as_type<ov::opset6::ExperimentalDetectronROIFeatureExtractor>(op)) {
        shape_infer(node, input_shapes, output_shapes);
    } else if (auto node = ov::as_type<ov::opset1::Pad>(op)) {
        shape_infer(node, input_shapes, output_shapes, constant_data);
    } else if (auto node = ov::as_type<ov::opset4::Range>(op)) {
        shape_infer(node, input_shapes, output_shapes, constant_data);
    } else if (auto node = ov::as_type<ov::opset1::Range>(op)) {
        shape_infer(node, input_shapes, output_shapes, constant_data);
    } else if (auto node = ov::as_type<ov::opset1::RegionYolo>(op)) {
        shape_infer(node, input_shapes, output_shapes);
    } else if (auto node = ov::as_type<ov::opset2::ReorgYolo>(op)) {
        shape_infer(node, input_shapes, output_shapes);
    } else if (auto node = ov::as_type<ov::opset1::Split>(op)) {
        shape_infer(node, input_shapes, output_shapes, constant_data);
    } else if (auto node = ov::as_type<ov::opset1::VariadicSplit>(op)) {
        shape_infer(node, input_shapes, output_shapes, constant_data);
    } else if (auto node = ov::as_type<ov::opset7::Einsum>(op)) {
        shape_infer(node, input_shapes, output_shapes);
    } else if (auto node = ov::as_type<ov::opset1::StridedSlice>(op)) {
        shape_infer(node, input_shapes, output_shapes, constant_data);
    } else if (auto node = ov::as_type<ov::opset3::Assign>(op)) {
        shape_infer(node, input_shapes, output_shapes);
    } else if (auto node = ov::as_type<ov::opset6::Assign>(op)) {
        shape_infer(node, input_shapes, output_shapes);
    } else if (auto node = ov::as_type<ov::opset6::ExperimentalDetectronPriorGridGenerator>(op)) {
        shape_infer(node, input_shapes, output_shapes);
    } else if (auto node = ov::as_type<ov::opset1::LSTMCell>(op)) {
        shape_infer(node, input_shapes, output_shapes);
    } else if (auto node = ov::as_type<ov::opset6::LSTMCell>(op)) {
        shape_infer(node, input_shapes, output_shapes);
    } else if (auto node = ov::as_type<ov::opset3::ReadValue>(op)) {
        shape_infer(node, input_shapes, output_shapes);
    } else if (auto node = ov::as_type<ov::opset6::ReadValue>(op)) {
        shape_infer(node, input_shapes, output_shapes);
    } else if (auto node = ov::as_type<ov::opset6::Tile>(op)) {
        shape_infer(node, input_shapes, output_shapes, constant_data);
    } else if (auto node = ov::as_type<ov::opset6::ExperimentalDetectronTopKROIs>(op)) {
        shape_infer(node, input_shapes, output_shapes);
    } else if (auto node = ov::as_type<ov::opset4::Interpolate>(op)) {
        std::vector<size_t> pads_begin, pads_end;
        correct_pads_attr(node, pads_begin, pads_end, input_shapes);
        shape_infer(node, pads_begin, pads_end, input_shapes, output_shapes, constant_data);
    } else if (auto node = ov::as_type<ov::opset1::Interpolate>(op)) {
        shape_infer(node, input_shapes, output_shapes, constant_data);
    } else if (auto node = ov::as_type<ov::opset3::ScatterElementsUpdate>(op)) {
        shape_infer(node, input_shapes, output_shapes, constant_data);
    } else if (auto node = ov::as_type<ov::opset4::ScatterNDUpdate>(op)) {
        shape_infer(node, input_shapes, output_shapes);
    } else if (auto node = ov::as_type<ov::opset6::GatherElements>(op)) {
        shape_infer(node, input_shapes, output_shapes);
    } else if (auto node = ov::as_type<ov::op::util::GatherBase>(op)) {
        shape_infer(node, input_shapes, output_shapes, constant_data);
    } else if (auto node = ov::as_type<ov::opset1::GatherTree>(op)) {
        shape_infer(node, input_shapes, output_shapes);
    } else if (auto node = ov::as_type<ov::opset1::OneHot>(op)) {
        shape_infer(node, input_shapes, output_shapes, constant_data);
<<<<<<< HEAD
    } else if (auto node = ov::as_type<ov::opset7::Roll>(op)) {
      shape_infer(node, input_shapes, output_shapes, constant_data);
    } else if (auto node = ov::as_type<ov::opset6::ExperimentalDetectronGenerateProposalsSingleImage>(op)) {
      shape_infer(node, input_shapes, output_shapes);
    } else if (auto node = ov::as_type<ov::opset4::Proposal>(op)) {
      shape_infer(node, input_shapes, output_shapes);
    } else if (auto node = ov::as_type<ov::opset1::Proposal>(op)) {
      shape_infer(node, input_shapes, output_shapes);
    } else if (auto node = ov::as_type<ov::opset3::ROIAlign>(op)) {
      shape_infer(node, input_shapes, output_shapes);
=======
    } else if (auto node = ov::as_type<ov::opset4::CTCLoss>(op)) {
        shape_infer(node, input_shapes, output_shapes);
    } else if (auto node = ov::as_type<ov::opset7::DFT>(op)) {
        shape_infer(node, input_shapes, output_shapes, constant_data);
    } else if (auto node = ov::as_type<ov::opset7::IDFT>(op)) {
        shape_infer(node, input_shapes, output_shapes, constant_data);
    } else if (auto node = ov::as_type<ov::opset6::CTCGreedyDecoderSeqLen>(op)) {
        shape_infer(node, input_shapes, output_shapes);
    } else if (auto node = ov::as_type<ov::opset6::CTCGreedyDecoder>(op)) {
        shape_infer(node, input_shapes, output_shapes);
    } else if (auto node = ov::as_type<ov::opset3::ExtractImagePatches>(op)) {
        shape_infer(node, input_shapes, output_shapes);
    } else if (auto node = ov::as_type<ov::opset1::ReverseSequence>(op)) {
        shape_infer(node, input_shapes, output_shapes);
>>>>>>> 8f908db6
    } else {
        ngraph::OutputVector new_inputs;
        for (size_t i = 0; i < op->get_input_size(); ++i) {
            if (constant_data.count(i)) {
                new_inputs.push_back(std::make_shared<ov::opset1::Constant>(constant_data.at(i)));
            } else {
                new_inputs.push_back(std::make_shared<ov::opset1::Parameter>(op->get_input_element_type(i),
                                                                             input_shapes[i].to_partial_shape()));
            }
        }
        const auto local_op = op->clone_with_new_inputs(new_inputs);
        local_op->validate_and_infer_types();

        output_shapes.resize(op->get_output_size());
        for (size_t i = 0; i < output_shapes.size(); ++i) {
            const auto& partial_shape = local_op->get_output_partial_shape(i);
            OPENVINO_ASSERT(
                partial_shape.is_static(),
                "On device shape infer shouldn't support default shape infer for nodes with internal dynamism");
            output_shapes[i] = ov::StaticShape(partial_shape.to_shape());
        }
    }
}<|MERGE_RESOLUTION|>--- conflicted
+++ resolved
@@ -33,15 +33,8 @@
 #include "reverse_sequence_shape_inference.hpp"
 #include "scatter_elements_update_shape_inference.hpp"
 #include "scatter_nd_base_shape_inference.hpp"
-<<<<<<< HEAD
-#include "experimental_detectron_generate_proposals_shape_inference.hpp"
-#include "roi_align_shape_inference.hpp"
-#include "roll_shape_inference.hpp"
-#include "proposal_shape_inference.hpp"
-=======
 #include "ctc_loss_shape_inference.hpp"
 #include "fft_base_shape_inference.hpp"
->>>>>>> 8f908db6
 #include "shape_inference.hpp"
 #include "shape_nodes.hpp"
 #include "fake_quantize.hpp"
@@ -59,6 +52,10 @@
 #include "variadic_split_shape_inference.hpp"
 #include "einsum_shape_inference.hpp"
 #include "strided_slice_shape_inference.hpp"
+#include "experimental_detectron_generate_proposals_shape_inference.hpp"
+#include "roi_align_shape_inference.hpp"
+#include "roll_shape_inference.hpp"
+#include "proposal_shape_inference.hpp"
 #include "static_shape.hpp"
 #include "tile_shape_inference.hpp"
 #include "utils.hpp"
@@ -197,7 +194,20 @@
         shape_infer(node, input_shapes, output_shapes);
     } else if (auto node = ov::as_type<ov::opset1::OneHot>(op)) {
         shape_infer(node, input_shapes, output_shapes, constant_data);
-<<<<<<< HEAD
+    } else if (auto node = ov::as_type<ov::opset4::CTCLoss>(op)) {
+        shape_infer(node, input_shapes, output_shapes);
+    } else if (auto node = ov::as_type<ov::opset7::DFT>(op)) {
+        shape_infer(node, input_shapes, output_shapes, constant_data);
+    } else if (auto node = ov::as_type<ov::opset7::IDFT>(op)) {
+        shape_infer(node, input_shapes, output_shapes, constant_data);
+    } else if (auto node = ov::as_type<ov::opset6::CTCGreedyDecoderSeqLen>(op)) {
+        shape_infer(node, input_shapes, output_shapes);
+    } else if (auto node = ov::as_type<ov::opset6::CTCGreedyDecoder>(op)) {
+        shape_infer(node, input_shapes, output_shapes);
+    } else if (auto node = ov::as_type<ov::opset3::ExtractImagePatches>(op)) {
+        shape_infer(node, input_shapes, output_shapes);
+    } else if (auto node = ov::as_type<ov::opset1::ReverseSequence>(op)) {
+        shape_infer(node, input_shapes, output_shapes);
     } else if (auto node = ov::as_type<ov::opset7::Roll>(op)) {
       shape_infer(node, input_shapes, output_shapes, constant_data);
     } else if (auto node = ov::as_type<ov::opset6::ExperimentalDetectronGenerateProposalsSingleImage>(op)) {
@@ -208,22 +218,6 @@
       shape_infer(node, input_shapes, output_shapes);
     } else if (auto node = ov::as_type<ov::opset3::ROIAlign>(op)) {
       shape_infer(node, input_shapes, output_shapes);
-=======
-    } else if (auto node = ov::as_type<ov::opset4::CTCLoss>(op)) {
-        shape_infer(node, input_shapes, output_shapes);
-    } else if (auto node = ov::as_type<ov::opset7::DFT>(op)) {
-        shape_infer(node, input_shapes, output_shapes, constant_data);
-    } else if (auto node = ov::as_type<ov::opset7::IDFT>(op)) {
-        shape_infer(node, input_shapes, output_shapes, constant_data);
-    } else if (auto node = ov::as_type<ov::opset6::CTCGreedyDecoderSeqLen>(op)) {
-        shape_infer(node, input_shapes, output_shapes);
-    } else if (auto node = ov::as_type<ov::opset6::CTCGreedyDecoder>(op)) {
-        shape_infer(node, input_shapes, output_shapes);
-    } else if (auto node = ov::as_type<ov::opset3::ExtractImagePatches>(op)) {
-        shape_infer(node, input_shapes, output_shapes);
-    } else if (auto node = ov::as_type<ov::opset1::ReverseSequence>(op)) {
-        shape_infer(node, input_shapes, output_shapes);
->>>>>>> 8f908db6
     } else {
         ngraph::OutputVector new_inputs;
         for (size_t i = 0; i < op->get_input_size(); ++i) {
