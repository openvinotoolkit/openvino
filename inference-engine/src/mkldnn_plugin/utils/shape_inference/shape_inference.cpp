// Copyright (C) 2018-2021 Intel Corporation
// SPDX-License-Identifier: Apache-2.0
//

#include <openvino/core/node.hpp>
#include <ngraph/runtime/host_tensor.hpp>
#include <openvino/opsets/opset1.hpp>
#include <openvino/opsets/opset2.hpp>
#include <openvino/opsets/opset4.hpp>
#include <openvino/opsets/opset5.hpp>
#include <openvino/opsets/opset6.hpp>
#include <openvino/opsets/opset8.hpp>
#include "static_shape.hpp"
#include "utils.hpp"
#include "shape_inference.hpp"
#include "convolution_shape_inference.hpp"
#include "reduce_shape_inference.hpp"
#include "shape_nodes.hpp"
#include "fake_quantize.hpp"
#include "experimental_detectron_detection_output_shape_inference.hpp"


void shape_inference(ov::Node* op,
                     const std::vector<ov::StaticShape>& input_shapes,
                     std::vector<ov::StaticShape>& output_shapes,
                     const std::map<size_t, std::shared_ptr<ngraph::runtime::HostTensor>>& constant_data) {
    if (auto node = ov::as_type<ov::opset8::Convolution>(op)) {
        ov::CoordinateDiff pads_begin, pads_end;
        bool status = resolve_auto_pad_for_shape(node, pads_begin, pads_end, input_shapes, 2, 2);
        OPENVINO_ASSERT(status, "Convolution shape inference doesn't have enough information to calculate static shapes");
        shape_infer(node, pads_begin, pads_end, input_shapes, output_shapes);
    } else if (auto node = ov::as_type<ov::opset8::GroupConvolution>(op)) {
        ov::CoordinateDiff pads_begin, pads_end;
        bool status = resolve_auto_pad_for_shape(node, pads_begin, pads_end, input_shapes, 2, 3);
        OPENVINO_ASSERT(status, "GroupConvolution shape inference doesn't have enough information to calculate static shapes");
        shape_infer(node, pads_begin, pads_end, input_shapes, output_shapes);
    } else if (auto node = ov::as_type<ov::opset8::ConvolutionBackpropData>(op)) {
        ov::CoordinateDiff pads_begin, pads_end;
        ov::StaticShape output_shape_input;
        if (node->get_input_size() == 3)
            get_data_as_shape<ov::StaticShape>(2, op, output_shape_input, constant_data);
        bool status = resolve_auto_pad_for_shape_back_prop(node, pads_begin, pads_end, input_shapes, output_shape_input, 2, 2);
        OPENVINO_ASSERT(status, "ConvolutionBackpropData shape inference doesn't have enough information to calculate static shapes");
        shape_infer(node, pads_begin, pads_end, output_shape_input, input_shapes, output_shapes);
    } else if (auto node = ov::as_type<ov::opset8::GroupConvolutionBackpropData>(op)) {
        ov::CoordinateDiff pads_begin, pads_end;
        ov::StaticShape output_shape_input;
        if (node->get_input_size() == 3)
            get_data_as_shape<ov::StaticShape>(2, op, output_shape_input, constant_data);
        bool status = resolve_auto_pad_for_shape_back_prop(node, pads_begin, pads_end, input_shapes, output_shape_input, 2, 3);
        OPENVINO_ASSERT(status, "GroupConvolutionBackpropData shape inference doesn't have enough information to calculate static shapes");
        shape_infer(node, pads_begin, pads_end, output_shape_input, input_shapes, output_shapes);
    } else if (auto node = ov::as_type<ov::op::util::ArithmeticReductionKeepDims>(op)) {
        shape_infer(node, input_shapes, output_shapes, constant_data);
    } else if (auto node = ov::as_type<ov::op::util::LogicalReductionKeepDims>(op)) {
        shape_infer(node, input_shapes, output_shapes, constant_data);
<<<<<<< HEAD
    } else if (ov::is_type<ov::op::util::UnaryElementwiseArithmetic>(op) || ov::is_type<ov::opset1::Convert>(op) ||
               ov::is_type<ov::opset1::Clamp>(op) || ov::is_type<ov::opset1::GRN>(op) ||
               ov::is_type<ov::opset1::LRN>(op) || ov::is_type<ov::opset1::LogicalNot>(op) ||
               ov::is_type<ov::opset4::Mish>(op) || ov::is_type<ov::opset2::MVN>(op) ||
               ov::is_type<ov::opset6::MVN>(op) || ov::is_type<ov::opset1::PRelu>(op) ||
               ov::is_type<ov::opset1::Relu>(op) || ov::is_type<ov::opset4::Swish>(op) ||
               ov::is_type<ov::opset1::Softmax>(op) || ov::is_type<ov::opset1::Elu>(op) ||
               ov::is_type<ov::opset5::Round>(op) || ov::is_type<ov::opset8::Softmax>(op)) {
=======
    } else if (ov::is_type<ov::op::util::UnaryElementwiseArithmetic>(op) ||
            ov::is_type<ov::opset1::Convert>(op) || ov::is_type<ov::opset1::Clamp>(op) ||
            ov::is_type<ov::opset1::GRN>(op) || ov::is_type<ov::opset1::LRN>(op) ||
            ov::is_type<ov::opset1::LogicalNot>(op) || ov::is_type<ov::opset4::Mish>(op) ||
            ov::is_type<ov::opset2::MVN>(op) || ov::is_type<ov::opset6::MVN>(op) ||
            ov::is_type<ov::opset1::PRelu>(op) || ov::is_type<ov::opset1::Relu>(op) ||
            ov::is_type<ov::opset4::Swish>(op) || ov::is_type<ov::opset1::Softmax>(op) ||
            ov::is_type<ov::opset1::Elu>(op) || ov::is_type<ov::opset5::Round>(op)) {
>>>>>>> 86383d07
        copy_shape_infer(node, input_shapes, output_shapes);
    } else if (ov::is_type<ov::op::util::BinaryElementwiseArithmetic>(op) ||
            ov::is_type<ov::op::util::BinaryElementwiseComparison>(op) || ov::is_type<ov::op::util::BinaryElementwiseLogical>(op)) {
        eltwise_shape_infer(op, input_shapes, output_shapes);
    } else if (auto node = ov::as_type<ov::opset1::FakeQuantize>(op)) {
        shape_infer(node, input_shapes, output_shapes);
    } else if (auto node = ov::as_type<ov::opset1::Reshape>(op)) {
        shape_infer(node, input_shapes, output_shapes, constant_data);
    } else if (auto node = ov::as_type<ov::opset1::Squeeze>(op)) {
        shape_infer(node, input_shapes, output_shapes, constant_data);
    } else if (auto node = ov::as_type<ov::opset1::Unsqueeze>(op)) {
        shape_infer(node, input_shapes, output_shapes, constant_data);
    } else if (auto node = ov::as_type<ov::opset1::ShapeOf>(op)) {
        shape_infer(node, input_shapes, output_shapes);
    } else if (auto node = ov::as_type<ov::opset3::ShapeOf>(op)) {
        shape_infer(node, input_shapes, output_shapes);
    } else if (auto node = ov::as_type<ov::opset6::ExperimentalDetectronDetectionOutput>(op)) {
        shape_infer(node, input_shapes, output_shapes);
    } else {
        ngraph::OutputVector new_inputs;
        for (size_t i = 0; i < op->get_input_size(); ++i) {
            if (constant_data.count(i)) {
                new_inputs.push_back(std::make_shared<ov::opset1::Constant>(constant_data.at(i)));
            } else {
                new_inputs.push_back(
                        std::make_shared<ov::opset1::Parameter>(
                                op->get_input_element_type(i), input_shapes[i].to_partial_shape()));
            }
        }
        const auto local_op = op->clone_with_new_inputs(new_inputs);
        local_op->validate_and_infer_types();

        output_shapes.resize(op->get_output_size());
        for (size_t i = 0; i < output_shapes.size(); ++i) {
            const auto &partial_shape = local_op->get_output_partial_shape(i);
            OPENVINO_ASSERT(partial_shape.is_static(), "On device shape infer shouldn't support default shape infer for nodes with internal dynamism");
            output_shapes[i] = ov::StaticShape(partial_shape.to_shape());
        }
    }
}<|MERGE_RESOLUTION|>--- conflicted
+++ resolved
@@ -54,25 +54,15 @@
         shape_infer(node, input_shapes, output_shapes, constant_data);
     } else if (auto node = ov::as_type<ov::op::util::LogicalReductionKeepDims>(op)) {
         shape_infer(node, input_shapes, output_shapes, constant_data);
-<<<<<<< HEAD
-    } else if (ov::is_type<ov::op::util::UnaryElementwiseArithmetic>(op) || ov::is_type<ov::opset1::Convert>(op) ||
-               ov::is_type<ov::opset1::Clamp>(op) || ov::is_type<ov::opset1::GRN>(op) ||
-               ov::is_type<ov::opset1::LRN>(op) || ov::is_type<ov::opset1::LogicalNot>(op) ||
-               ov::is_type<ov::opset4::Mish>(op) || ov::is_type<ov::opset2::MVN>(op) ||
-               ov::is_type<ov::opset6::MVN>(op) || ov::is_type<ov::opset1::PRelu>(op) ||
-               ov::is_type<ov::opset1::Relu>(op) || ov::is_type<ov::opset4::Swish>(op) ||
-               ov::is_type<ov::opset1::Softmax>(op) || ov::is_type<ov::opset1::Elu>(op) ||
-               ov::is_type<ov::opset5::Round>(op) || ov::is_type<ov::opset8::Softmax>(op)) {
-=======
     } else if (ov::is_type<ov::op::util::UnaryElementwiseArithmetic>(op) ||
             ov::is_type<ov::opset1::Convert>(op) || ov::is_type<ov::opset1::Clamp>(op) ||
             ov::is_type<ov::opset1::GRN>(op) || ov::is_type<ov::opset1::LRN>(op) ||
             ov::is_type<ov::opset1::LogicalNot>(op) || ov::is_type<ov::opset4::Mish>(op) ||
             ov::is_type<ov::opset2::MVN>(op) || ov::is_type<ov::opset6::MVN>(op) ||
             ov::is_type<ov::opset1::PRelu>(op) || ov::is_type<ov::opset1::Relu>(op) ||
-            ov::is_type<ov::opset4::Swish>(op) || ov::is_type<ov::opset1::Softmax>(op) ||
-            ov::is_type<ov::opset1::Elu>(op) || ov::is_type<ov::opset5::Round>(op)) {
->>>>>>> 86383d07
+            ov::is_type<ov::opset4::Swish>(op) || ov::is_type<ov::opset1::Elu>(op) ||
+            ov::is_type<ov::opset1::Softmax>(op) || ov::is_type<ov::opset8::Softmax>(op) ||
+            ov::is_type<ov::opset5::Round>(op)) {
         copy_shape_infer(node, input_shapes, output_shapes);
     } else if (ov::is_type<ov::op::util::BinaryElementwiseArithmetic>(op) ||
             ov::is_type<ov::op::util::BinaryElementwiseComparison>(op) || ov::is_type<ov::op::util::BinaryElementwiseLogical>(op)) {
