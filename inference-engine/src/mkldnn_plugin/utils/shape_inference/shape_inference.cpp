--- conflicted
+++ resolved
@@ -29,14 +29,8 @@
 #include "reduce_shape_inference.hpp"
 #include "scatter_elements_update_shape_inference.hpp"
 #include "scatter_nd_base_shape_inference.hpp"
-<<<<<<< HEAD
-#include "detection_output_shape_inference.hpp"
-#include "select_shape_inference.hpp"
-#include "shuffle_channels_shape_inference.hpp"
-=======
 #include "ctc_loss_shape_inference.hpp"
 #include "fft_base_shape_inference.hpp"
->>>>>>> 5fada945
 #include "shape_inference.hpp"
 #include "shape_nodes.hpp"
 #include "fake_quantize.hpp"
@@ -54,6 +48,9 @@
 #include "variadic_split_shape_inference.hpp"
 #include "einsum_shape_inference.hpp"
 #include "strided_slice_shape_inference.hpp"
+#include "detection_output_shape_inference.hpp"
+#include "select_shape_inference.hpp"
+#include "shuffle_channels_shape_inference.hpp"
 #include "static_shape.hpp"
 #include "tile_shape_inference.hpp"
 #include "utils.hpp"
@@ -184,7 +181,20 @@
         shape_infer(node, input_shapes, output_shapes, constant_data);
     } else if (auto node = ov::as_type<ov::opset4::ScatterNDUpdate>(op)) {
         shape_infer(node, input_shapes, output_shapes);
-<<<<<<< HEAD
+        } else if (auto node = ov::as_type<ov::opset6::GatherElements>(op)) {
+        shape_infer(node, input_shapes, output_shapes);
+    } else if (auto node = ov::as_type<ov::op::util::GatherBase>(op)) {
+        shape_infer(node, input_shapes, output_shapes, constant_data);
+    } else if (auto node = ov::as_type<ov::opset1::GatherTree>(op)) {
+        shape_infer(node, input_shapes, output_shapes);
+    } else if (auto node = ov::as_type<ov::opset1::OneHot>(op)) {
+        shape_infer(node, input_shapes, output_shapes, constant_data);
+    } else if (auto node = ov::as_type<ov::opset4::CTCLoss>(op)) {
+        shape_infer(node, input_shapes, output_shapes);
+    } else if (auto node = ov::as_type<ov::opset7::DFT>(op)) {
+        shape_infer(node, input_shapes, output_shapes, constant_data);
+    } else if (auto node = ov::as_type<ov::opset7::IDFT>(op)) {
+        shape_infer(node, input_shapes, output_shapes, constant_data);
     } else if (auto node = ov::as_type<ov::opset1::DetectionOutput>(op)) {
         shape_infer(node, input_shapes, output_shapes);
     } else if (auto node = ov::as_type<ov::opset8::DetectionOutput>(op)) {
@@ -193,22 +203,6 @@
         shape_infer(node, input_shapes, output_shapes);
     } else if (auto node = ov::as_type<ov::opset1::ShuffleChannels>(op)) {
         shape_infer(node, input_shapes, output_shapes);
-=======
-        } else if (auto node = ov::as_type<ov::opset6::GatherElements>(op)) {
-        shape_infer(node, input_shapes, output_shapes);
-    } else if (auto node = ov::as_type<ov::op::util::GatherBase>(op)) {
-        shape_infer(node, input_shapes, output_shapes, constant_data);
-    } else if (auto node = ov::as_type<ov::opset1::GatherTree>(op)) {
-        shape_infer(node, input_shapes, output_shapes);
-    } else if (auto node = ov::as_type<ov::opset1::OneHot>(op)) {
-        shape_infer(node, input_shapes, output_shapes, constant_data);
-    } else if (auto node = ov::as_type<ov::opset4::CTCLoss>(op)) {
-        shape_infer(node, input_shapes, output_shapes);
-    } else if (auto node = ov::as_type<ov::opset7::DFT>(op)) {
-        shape_infer(node, input_shapes, output_shapes, constant_data);
-    } else if (auto node = ov::as_type<ov::opset7::IDFT>(op)) {
-        shape_infer(node, input_shapes, output_shapes, constant_data);
->>>>>>> 5fada945
     } else {
         ngraph::OutputVector new_inputs;
         for (size_t i = 0; i < op->get_input_size(); ++i) {
