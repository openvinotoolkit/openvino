--- conflicted
+++ resolved
@@ -21,16 +21,13 @@
 #include "lstm_cell_shape_inference.hpp"
 #include "read_value_shape_inference.hpp"
 #include "reduce_shape_inference.hpp"
-<<<<<<< HEAD
-#include "detection_output_shape_inference.hpp"
-#include "select_shape_inference.hpp"
-#include "shuffle_channels_shape_inference.hpp"
-=======
 #include "experimental_detectron_topkrois_shape_inference.hpp"
 #include "interpolate_shape_inference.hpp"
 #include "scatter_elements_update_shape_inference.hpp"
 #include "scatter_nd_base_shape_inference.hpp"
->>>>>>> 7335387d
+#include "detection_output_shape_inference.hpp"
+#include "select_shape_inference.hpp"
+#include "shuffle_channels_shape_inference.hpp"
 #include "shape_inference.hpp"
 #include "shape_nodes.hpp"
 #include "static_shape.hpp"
@@ -123,15 +120,6 @@
         shape_infer(node, input_shapes, output_shapes);
     } else if (auto node = ov::as_type<ov::opset6::Tile>(op)) {
         shape_infer(node, input_shapes, output_shapes, constant_data);
-<<<<<<< HEAD
-    } else if (auto node = ov::as_type<ov::opset1::DetectionOutput>(op)) {
-        shape_infer(node, input_shapes, output_shapes);
-    } else if (auto node = ov::as_type<ov::opset8::DetectionOutput>(op)) {
-        shape_infer(node, input_shapes, output_shapes);
-    } else if (auto node = ov::as_type<ov::opset1::Select>(op)) {
-        shape_infer(node, input_shapes, output_shapes);
-    } else if (auto node = ov::as_type<ov::opset1::ShuffleChannels>(op)) {
-=======
     } else if (auto node = ov::as_type<ov::opset6::ExperimentalDetectronTopKROIs>(op)) {
         shape_infer(node, input_shapes, output_shapes);
     } else if (auto node = ov::as_type<ov::opset4::Interpolate>(op)) {
@@ -143,7 +131,14 @@
     } else if (auto node = ov::as_type<ov::opset3::ScatterElementsUpdate>(op)) {
         shape_infer(node, input_shapes, output_shapes, constant_data);
     } else if (auto node = ov::as_type<ov::opset4::ScatterNDUpdate>(op)) {
->>>>>>> 7335387d
+        shape_infer(node, input_shapes, output_shapes);
+    } else if (auto node = ov::as_type<ov::opset1::DetectionOutput>(op)) {
+        shape_infer(node, input_shapes, output_shapes);
+    } else if (auto node = ov::as_type<ov::opset8::DetectionOutput>(op)) {
+        shape_infer(node, input_shapes, output_shapes);
+    } else if (auto node = ov::as_type<ov::opset1::Select>(op)) {
+        shape_infer(node, input_shapes, output_shapes);
+    } else if (auto node = ov::as_type<ov::opset1::ShuffleChannels>(op)) {
         shape_infer(node, input_shapes, output_shapes);
     } else {
         ngraph::OutputVector new_inputs;
