// Copyright (C) 2021 Intel Corporation
// SPDX-License-Identifier: Apache-2.0
//

#include "reshape_1d_ops.hpp"

#include <memory>
#include <vector>
#include <numeric>

#include <ngraph/opsets/opset1.hpp>
#include <ngraph/rt_info.hpp>
#include <ngraph/pattern/op/wrap_type.hpp>
#include <ngraph_ops/type_relaxed.hpp>

#include "transformations/utils/utils.hpp"

namespace {
template <class BaseOp>
std::shared_ptr<ngraph::Node> convert(const ngraph::Output<ngraph::Node> & data, std::shared_ptr<BaseOp> node, ngraph::NodeVector &new_ops) {
    auto new_strides = node->get_strides();
    auto new_dilations = node->get_dilations();
    auto new_pads_begin = node->get_pads_begin();
    auto new_pad_end = node->get_pads_end();

    new_strides.insert(new_strides.begin(), 1);
    new_dilations.insert(new_dilations.begin(), 1);
    new_pads_begin.insert(new_pads_begin.begin(), 0);
    new_pad_end.insert(new_pad_end.begin(), 0);

    const size_t weights_rank = node->get_input_partial_shape(1).size();
    const auto unsqueeze_const = ngraph::opset1::Constant::create(ngraph::element::i32, { 1 }, { weights_rank - 1 });
    const auto weights = ngraph::op::util::make_try_fold<ngraph::opset1::Unsqueeze>(node->input_value(1), unsqueeze_const);
    new_ops.push_back(weights);

    if (std::dynamic_pointer_cast<ngraph::op::TypeRelaxedBase>(node)) {
        return std::make_shared<ngraph::op::TypeRelaxed<BaseOp>>(std::vector<ngraph::element::Type>{ngraph::element::f32, ngraph::element::f32},
                                                                 std::vector<ngraph::element::Type>{ngraph::element::f32},
                                                                 ngraph::op::TemporaryReplaceOutputType(data, ngraph::element::f32).get(),
                                                                 ngraph::op::TemporaryReplaceOutputType(weights, ngraph::element::f32).get(),
                                                                 new_strides,
                                                                 new_pads_begin,
                                                                 new_pad_end,
                                                                 new_dilations,
                                                                 node->get_auto_pad());
    } else {
        return std::make_shared<BaseOp>(data,
                                        weights,
                                        new_strides,
                                        new_pads_begin,
                                        new_pad_end,
                                        new_dilations,
                                        node->get_auto_pad());
    }
}

template <>
std::shared_ptr<ngraph::Node> convert(const ngraph::Output<ngraph::Node> & data, std::shared_ptr<ngraph::opset1::MaxPool> node, ngraph::NodeVector & new_ops) {
    auto new_strides = node->get_strides();
    auto new_pads_begin = node->get_pads_begin();
    auto new_pad_end = node->get_pads_end();
    auto new_kernel = node->get_kernel();

    new_strides.insert(new_strides.begin(), 1);
    new_pads_begin.insert(new_pads_begin.begin(), 0);
    new_pad_end.insert(new_pad_end.begin(), 0);
    new_kernel.insert(new_kernel.begin(), 1);

    return std::make_shared<ngraph::opset1::MaxPool>(data,
                                                     new_strides,
                                                     new_pads_begin,
                                                     new_pad_end,
                                                     new_kernel,
                                                     node->get_rounding_type(),
                                                     node->get_auto_pad());
}

template <>
std::shared_ptr<ngraph::Node> convert(const ngraph::Output<ngraph::Node> & data, std::shared_ptr<ngraph::opset1::AvgPool> node, ngraph::NodeVector & new_ops) {
    // Update Pooling attributes with additional dimension
    auto new_strides = node->get_strides();
    auto new_pads_begin = node->get_pads_begin();
    auto new_pad_end = node->get_pads_end();
    auto new_kernel = node->get_kernel();

    new_strides.insert(new_strides.begin(), 1);
    new_pads_begin.insert(new_pads_begin.begin(), 0);
    new_pad_end.insert(new_pad_end.begin(), 0);
    new_kernel.insert(new_kernel.begin(), 1);

    return std::make_shared<ngraph::opset1::AvgPool>(data,
                                             new_strides,
                                             new_pads_begin,
                                             new_pad_end,
                                             new_kernel,
                                             node->get_exclude_pad(),
                                             node->get_rounding_type(),
                                             node->get_auto_pad());
}

namespace {
ngraph::matcher_pass_callback get_callback() {
    return [](ngraph::pattern::Matcher& m) {
        auto node = m.get_match_root();
        const auto input_rank = node->get_input_partial_shape(0).size();
        if (input_rank != 3) {
            return false;
        }

        ngraph::NodeVector new_ops;

        // Update pshape from [N, C, W] to [N, C, 1, W]
        const auto unsqueeze_const = ngraph::opset1::Constant::create(ngraph::element::i32, { 1 }, { input_rank - 1 });
        ngraph::Output<ngraph::Node> last = std::make_shared<ngraph::opset1::Unsqueeze>(node->input_value(0), unsqueeze_const);
        last.get_node_shared_ptr()->set_friendly_name(node->get_friendly_name() + "/reshape_begin");
        new_ops.push_back(last.get_node_shared_ptr());

        if (auto conv = std::dynamic_pointer_cast<ngraph::opset1::Convolution>(node)) {
            last = convert(last, conv, new_ops);
        } else if (auto group_conv = std::dynamic_pointer_cast<ngraph::opset1::GroupConvolution>(node)) {
            last = convert(last, group_conv, new_ops);
        } else if (auto max_pool = std::dynamic_pointer_cast<ngraph::opset1::MaxPool>(node)) {
            last = convert(last, max_pool, new_ops);
        } else if (auto avg_pool = std::dynamic_pointer_cast<ngraph::opset1::AvgPool>(node)) {
            last = convert(last, avg_pool, new_ops);
        } else {
            throw ngraph::ngraph_error("Reshape1DOps: op type is not supported");
        }

        last.get_node_shared_ptr()->set_friendly_name(node->get_friendly_name() + "/new");
        new_ops.push_back(last.get_node_shared_ptr());

        // if convolution is followed by add we need to replace add before output reshape to fuse conv+bias on plug-in side
        std::shared_ptr<ngraph::Node> add_to_replace = nullptr;
        std::shared_ptr<ngraph::Node> reshaped_add = nullptr;
        ngraph::NodeVector bias_ops;
        if (std::dynamic_pointer_cast<ngraph::opset1::Convolution>(node) || std::dynamic_pointer_cast<ngraph::opset1::GroupConvolution>(node)) {
            auto out_pshape = node->get_output_partial_shape(0);
            const auto dst_nodes = node->get_output_target_inputs(0);

            // we can also reshape biases if possible
            if (dst_nodes.size() == 1 && out_pshape.rank().is_static() && out_pshape.rank().get_length() > 2 && out_pshape[1].is_static()) {
                auto channel = node->get_output_partial_shape(0)[1];
                ngraph::Shape expected_shape = ngraph::Shape(input_rank, 1);
                expected_shape[1] = channel.get_length();

                add_to_replace = dst_nodes.begin()->get_node()->shared_from_this();
                if (std::dynamic_pointer_cast<ngraph::opset1::Add>(add_to_replace) &&
                    std::dynamic_pointer_cast<ngraph::opset1::Constant>(add_to_replace->get_input_node_shared_ptr(1)) &&
                    add_to_replace->get_input_shape(1) == expected_shape) {
                    ngraph::Shape new_shape(add_to_replace->get_input_shape(1));
                    new_shape.push_back(1);
                    auto new_shape_const = ngraph::opset1::Constant::create(ngraph::element::i64, ngraph::Shape{ new_shape.size() }, new_shape);

                    auto new_bias = ngraph::op::util::make_try_fold<ngraph::opset1::Reshape>(add_to_replace->input_value(1), new_shape_const, true);
                    reshaped_add = std::make_shared<ngraph::opset1::Add>(last, new_bias);
                    reshaped_add->set_friendly_name(add_to_replace->get_friendly_name() + "/new");
                    bias_ops.push_back(new_bias);
                    bias_ops.push_back(reshaped_add);
                }
            }
        }

        if (reshaped_add != nullptr) {
            ngraph::replace_node(node, last.get_node_shared_ptr());
            ngraph::copy_runtime_info(node, new_ops);
            last = reshaped_add;
            node = add_to_replace;
            new_ops = bias_ops;
        }

        // Update pshape from [N, C, 1, W] to [N, C, W]
        const auto squeeze_const = ngraph::opset1::Constant::create(ngraph::element::i32, { 1 }, { input_rank - 1 });
        last = std::make_shared<ngraph::opset1::Squeeze>(last, squeeze_const);
        last.get_node_shared_ptr()->set_friendly_name(node->get_friendly_name());
        ngraph::replace_node(node, last.get_node_shared_ptr());
        ngraph::copy_runtime_info(node, new_ops);
        return true;
    };
}
} // namespace
<<<<<<< HEAD
} // namespace Reshape1DOps
=======
>>>>>>> fe457aa5

NGRAPH_RTTI_DEFINITION(MKLDNNPlugin::Reshape1DConvolution, "Reshape1DConvolution", 0);

MKLDNNPlugin::Reshape1DConvolution::Reshape1DConvolution() {
    auto activations = ngraph::pattern::any_input(ngraph::pattern::has_static_rank());
    auto weights = ngraph::pattern::any_input(ngraph::pattern::has_static_rank());
    auto conv = ngraph::pattern::wrap_type<ngraph::opset1::Convolution>({ activations, weights });
    auto m = std::make_shared<ngraph::pattern::Matcher>(conv, "Reshape1DConvolution");
    this->register_matcher(m, get_callback());
}

NGRAPH_RTTI_DEFINITION(MKLDNNPlugin::Reshape1DGroupConvolution, "Reshape1DGroupConvolution", 0);

MKLDNNPlugin::Reshape1DGroupConvolution::Reshape1DGroupConvolution() {
    auto activations = ngraph::pattern::any_input(ngraph::pattern::has_static_rank());
    auto weights = ngraph::pattern::any_input(ngraph::pattern::has_static_rank());
    auto group_conv = ngraph::pattern::wrap_type<ngraph::opset1::GroupConvolution>({ activations, weights });
    auto m = std::make_shared<ngraph::pattern::Matcher>(group_conv, "Reshape1DGroupConvolution");
    this->register_matcher(m, get_callback());
}

NGRAPH_RTTI_DEFINITION(MKLDNNPlugin::Reshape1DAvgPool, "Reshape1DAvgPool", 0);

MKLDNNPlugin::Reshape1DAvgPool::Reshape1DAvgPool() {
    auto input = ngraph::pattern::any_input(ngraph::pattern::has_static_rank());
    auto pool = ngraph::pattern::wrap_type<ngraph::opset1::AvgPool>({ input });
    auto m = std::make_shared<ngraph::pattern::Matcher>(pool, "Reshape1DAvgPool");
    this->register_matcher(m, get_callback());
}

NGRAPH_RTTI_DEFINITION(MKLDNNPlugin::Reshape1DMaxPool, "Reshape1DMaxPool", 0);

MKLDNNPlugin::Reshape1DMaxPool::Reshape1DMaxPool() {
    auto input = ngraph::pattern::any_input(ngraph::pattern::has_static_rank());
    auto pool = ngraph::pattern::wrap_type<ngraph::opset1::MaxPool>({ input });
    auto m = std::make_shared<ngraph::pattern::Matcher>(pool, "Reshape1DMaxPool");
    this->register_matcher(m, get_callback());
}<|MERGE_RESOLUTION|>--- conflicted
+++ resolved
@@ -98,7 +98,6 @@
                                              node->get_auto_pad());
 }
 
-namespace {
 ngraph::matcher_pass_callback get_callback() {
     return [](ngraph::pattern::Matcher& m) {
         auto node = m.get_match_root();
@@ -179,10 +178,6 @@
     };
 }
 } // namespace
-<<<<<<< HEAD
-} // namespace Reshape1DOps
-=======
->>>>>>> fe457aa5
 
 NGRAPH_RTTI_DEFINITION(MKLDNNPlugin::Reshape1DConvolution, "Reshape1DConvolution", 0);
 
