--- conflicted
+++ resolved
@@ -137,11 +137,7 @@
             break;
             case IStreamsExecutor::ThreadBindingType::HYBRID_AWARE:
                 _config.insert({ PluginConfigParams::KEY_CPU_BIND_THREAD, PluginConfigParams::HYBRID_AWARE});
-<<<<<<< HEAD
-                break;
-=======
             break;
->>>>>>> 89ff967b
         }
         if (collectPerfCounters == true)
             _config.insert({ PluginConfigParams::KEY_PERF_COUNT, PluginConfigParams::YES });
