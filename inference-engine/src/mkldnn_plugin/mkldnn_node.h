// Copyright (C) 2018-2021 Intel Corporation
// SPDX-License-Identifier: Apache-2.0
//

#pragma once

#include <ie_api.h>
#include <memory>
#include <vector>
#include <string>
#include <cassert>
#include <algorithm>
#include <caseless.hpp>
#include "mkldnn_memory.h"
#include "mkldnn_edge.h"
#include "mkldnn_descriptor.h"
#include "mkldnn_selective_build.h"
#include "mkldnn/iml_type_mapper.h"
#include "mkldnn_extension_mngr.h"
#include "mkldnn_primitive.h"
#include "mkldnn_weights_cache.hpp"
#include "mkldnn.hpp"
#include <openvino/itt.hpp>
#include "utils/ngraph_utils.hpp"
#include <ngraph/ops.hpp>
#include <ngraph/node.hpp>
#include <ie_precision.hpp>
#include <nodes/common/blocked_desc_creator.h>
#include "cpu_types.h"
#include "cpu_shape.h"
#include "memory_desc/cpu_memory_desc.h"

namespace MKLDNNPlugin {

using MKLDNNNodePtr = std::shared_ptr<MKLDNNNode>;
using MKLDNNNodeConstPtr = std::shared_ptr<const MKLDNNNode>;
using MKLDNNNodeWeakPtr = std::weak_ptr<MKLDNNNode>;

class PortConfigurator {
public:
    PortConfigurator(MKLDNNPlugin::LayoutType blockedDescType, InferenceEngine::Precision prc, const Shape& shape,
                     bool constant = false, int inPlace = -1) :
            blockedDescCreator(getBlockedDescCreator(blockedDescType)), prc(prc), shape(shape), constant(constant), inPlace(inPlace) {}

    PortConfigurator(MKLDNNPlugin::LayoutType blockedDescType, InferenceEngine::Precision prc = InferenceEngine::Precision::UNSPECIFIED,
                     bool constant = false, int inPlace = -1) :
            blockedDescCreator(getBlockedDescCreator(blockedDescType)), prc(prc), constant(constant), inPlace(inPlace) {}

    MKLDNNPlugin::BlockedDescCreator::CreatorConstPtr blockedDescCreator;
    const InferenceEngine::Precision prc;
    const Shape shape;
    bool constant = false;
    int inPlace = -1;

private:
    static MKLDNNPlugin::BlockedDescCreator::CreatorConstPtr getBlockedDescCreator(MKLDNNPlugin::LayoutType blockedDescType) {
        auto& creators = MKLDNNPlugin::BlockedDescCreator::getCommonCreators();
        if (creators.find(blockedDescType) == creators.end()) {
            IE_THROW() << "Cannot find tensor descriptor creator";
        }
        return creators.at(blockedDescType);
    }
};

struct PortConfig {
    PortConfig() = default;

    PortConfig(const PortConfig& rhs) {
        this->constant = rhs.constant;
        this->inPlace = rhs.inPlace;
        if (rhs.desc) {
            this->desc = rhs.desc;
        }
    }

    PortConfig& operator=(const PortConfig& rhs) {
        this->constant = rhs.constant;
        this->inPlace = rhs.inPlace;
        if (rhs.desc) {
            this->desc = rhs.desc;
        }
        return *this;
    }

    PortConfig(PortConfig&& rhs) = default;
    PortConfig& operator=(PortConfig&& rhs) = default;

    // TODO [DS]: better to make private and const
    bool constant = false;
    int inPlace = -1;
    MemoryDescPtr desc;
};

struct NodeConfig {
    bool dynBatchSupport = false;
    std::vector<PortConfig> inConfs;
    std::vector<PortConfig> outConfs;
};

class NodeDesc {
public:
    NodeDesc(const NodeConfig& conf, impl_desc_type type): config(conf) {
        implementationType = type;
    }

    const NodeConfig& getConfig() const {
        return config;
    }

    void setConfig(const NodeConfig& config) {
        this->config = config;
    }

    impl_desc_type getImplementationType() const {
        return implementationType;
    }

    void setImplementationType(impl_desc_type type) {
        implementationType = type;
    }

private:
    NodeConfig config;
    impl_desc_type implementationType;
};

class MKLDNNNode {
public:
    template<typename T, int N>
    struct Tag {};

    struct PerfCounters {
        PerfCounters(std::string const& name)
            : execute(openvino::itt::handle(name))
            , getSupportedDescriptors(openvino::itt::handle<Tag<MKLDNNNode, 0>>("MKLDNNNode::getSupportedDescriptors"))
            , initSupportedPrimitiveDescriptors(openvino::itt::handle<Tag<MKLDNNNode, 1>>("MKLDNNNode::initSupportedPrimitiveDescriptors"))
            , filterSupportedPrimitiveDescriptors(openvino::itt::handle<Tag<MKLDNNNode, 2>>("MKLDNNNode::filterSupportedPrimitiveDescriptors"))
            , selectOptimalPrimitiveDescriptor(openvino::itt::handle<Tag<MKLDNNNode, 3>>("MKLDNNNode::selectOptimalPrimitiveDescriptor"))
            , createPrimitive(openvino::itt::handle<Tag<MKLDNNNode, 4>>("MKLDNNNode::createPrimitive"))
            , initOptimalPrimitiveDescriptor(openvino::itt::handle<Tag<MKLDNNNode, 5>>("MKLDNNNode::initOptimalPrimitiveDescriptor"))
        {}

        template<typename NodeType>
        void buildClassCounters(const std::string& type_name) {
            getSupportedDescriptors = openvino::itt::handle<Tag<NodeType, 0>>(type_name + "::getSupportedDescriptors");
            initSupportedPrimitiveDescriptors = openvino::itt::handle<Tag<NodeType, 1>>(type_name + "::initSupportedPrimitiveDescriptors");
            filterSupportedPrimitiveDescriptors = openvino::itt::handle<Tag<NodeType, 2>>(type_name + "::filterSupportedPrimitiveDescriptors");
            selectOptimalPrimitiveDescriptor = openvino::itt::handle<Tag<NodeType, 3>>(type_name + "::selectOptimalPrimitiveDescriptor");
            createPrimitive = openvino::itt::handle<Tag<NodeType, 4>>(type_name + "::createPrimitive");
            initOptimalPrimitiveDescriptor = openvino::itt::handle<Tag<NodeType, 5>>(type_name + "::initOptimalPrimitiveDescriptor");
        }

        openvino::itt::handle_t execute;
        openvino::itt::handle_t getSupportedDescriptors;
        openvino::itt::handle_t initSupportedPrimitiveDescriptors;
        openvino::itt::handle_t filterSupportedPrimitiveDescriptors;
        openvino::itt::handle_t selectOptimalPrimitiveDescriptor;
        openvino::itt::handle_t createPrimitive;
        openvino::itt::handle_t initOptimalPrimitiveDescriptor;
    };

    class NodesFactory;
    static NodesFactory & factory();

    virtual ~MKLDNNNode() = default;

    void addEdge(const MKLDNNEdgeWeakPtr& edge);
    void removeEdge(const MKLDNNEdgeWeakPtr& edge);

    virtual void cleanup();
    void remove();

    const std::vector<MKLDNNEdgeWeakPtr> &getParentEdges() const noexcept {
        return parentEdges;
    }

    const std::vector<MKLDNNEdgeWeakPtr> &getChildEdges() const noexcept {
        return childEdges;
    }

    const MKLDNNEdgePtr getParentEdgeAt(size_t idx) const;
    virtual const MKLDNNEdgePtr getChildEdgeAt(size_t idx) const;

    const std::vector<MKLDNNEdgePtr> getParentEdgesAtPort(size_t idx) const;
    const std::vector<MKLDNNEdgePtr> getChildEdgesAtPort(size_t idx) const;

    bool isDropped() {
        return (isEdgesEmpty(childEdges) && isEdgesEmpty(parentEdges));
    }

    const mkldnn::engine& getEngine() const {
        return engine;
    }

<<<<<<< HEAD
    bool isInPlace();
=======
    // must be called only after MKLDNNGraph::InitEdges()
    virtual bool isExecutable() const {
        return true;
    }

    bool isConstant();
>>>>>>> c454e414

    bool isConstant();

    bool isFusedWith(Type type) const;

    void addFusedNode(const MKLDNNNodePtr &fusingNode) {
        fusedWith.push_back(fusingNode);
    }

    virtual void fuseInto(MKLDNNNodePtr& parentNode) {
        // The graph supports fusing only of consecutive nodes and some graph logic requires to know through which input port a node was fused into parent one.
        for (int i = 0; i < getParentEdges().size(); i++) {
            if (getParentEdgesAtPort(i)[0]->getParent().get() == parentNode.get()) {
                setFusingPort(i);
                break;
            }
        }

        auto parentFusedNodes = parentNode->getFusedWith();
        if (getFusingPort() < 0 && !parentFusedNodes.empty()) {
            for (int i = 0; i < getParentEdges().size(); i++) {
                if (getParentEdgesAtPort(i)[0]->getParent().get() == parentFusedNodes[parentFusedNodes.size() - 1].get()) {
                    setFusingPort(i);
                    break;
                }
            }
        }

        if (getFusingPort() == -1) {
            IE_THROW() << "Cannot determine fusing port between nodes: " << parentNode->getName() << " and " << getName();
        }

        parentNode->addFusedNode(getParentEdgesAtPort(getFusingPort())[0]->getChild());
        parentNode->addOriginalLayer(getOriginalLayers());
    }

    void clearFusedWith() {
        fusedWith.clear();
    }

    void mergeWith(const MKLDNNNodePtr &merge) {
        mergedWith.push_back(merge);
    }

    const std::vector <MKLDNNNodePtr> &getMergeWith() {
        return mergedWith;
    }

    const std::vector <MKLDNNNodePtr> &getFusedWith() {
        return fusedWith;
    }

    int getFusingPort() const {
        return fusingPort;
    }

    void setFusingPort(int fusingPort) {
        this->fusingPort = fusingPort;
    }

    const std::string &getName() const {
        return name;
    }

    void addOriginalLayer(const std::string& layerName);

    const std::string &getOriginalLayers() const {
        return originalLayers;
    }

    Type getType() const {
        return type;
    }

    const std::vector<NodeDesc>& getSupportedPrimitiveDescriptors() const {
        return supportedPrimitiveDescriptors;
    }

    inline const NodeDesc* getSelectedPrimitiveDescriptor() const {
        if (selectedPrimitiveDescriptorIndex < 0 ||
            selectedPrimitiveDescriptorIndex >= supportedPrimitiveDescriptors.size())
            return nullptr;
        return &supportedPrimitiveDescriptors[selectedPrimitiveDescriptorIndex];
    }

    inline NodeDesc* getSelectedPrimitiveDescriptor() {
        if (selectedPrimitiveDescriptorIndex < 0 ||
            selectedPrimitiveDescriptorIndex >= supportedPrimitiveDescriptors.size())
            return nullptr;
        return &supportedPrimitiveDescriptors[selectedPrimitiveDescriptorIndex];
    }

    /**
     * @brief Returns input selected primitive descriptor on the specified port
     * must be used after selectOptimalPrimitiveDescriptor stage
     * @param portNum port number
     * @return pointer to selected primitive descriptor with type MemoryDesc
     */
    MemoryDescPtr getBaseMemDescAtInputPort(size_t portNum) const;

    /**
     * @brief Returns output selected primitive descriptor on the specified port
     * must be used after selectOptimalPrimitiveDescriptor stage
     * @param portNum port number
     * @return pointer to selected primitive descriptor with type MemoryDesc
     */
    MemoryDescPtr getBaseMemDescAtOutputPort(size_t portNum) const;

    /**
     * @brief Returns input selected primitive descriptor on the specified port
     * must be used after selectOptimalPrimitiveDescriptor stage
     * @param portNum port number
     * @return pointer to selected primitive descriptor with type T
     */
    template <typename T,
              typename std::enable_if<!std::is_pointer<T>::value && !std::is_reference<T>::value, int>::type = 0,
              typename std::enable_if<std::is_base_of<MemoryDesc, T>::value, int>::type = 0>
    std::shared_ptr<T> getInputMemDescAtPort(size_t portNum) const;

    /**
     * @brief Returns output selected primitive descriptor on the specified port
     * must be used after selectOptimalPrimitiveDescriptor stage
     * @param portNum port number
     * @return pointer to selected primitive descriptor with type T
     */
    template <typename T,
              typename std::enable_if<!std::is_pointer<T>::value && !std::is_reference<T>::value, int>::type = 0,
              typename std::enable_if<std::is_base_of<MemoryDesc, T>::value, int>::type = 0>
    std::shared_ptr<T> getOutputMemDescAtPort(size_t portNum) const;

    void selectPrimitiveDescriptorByIndex(int index) {
        if (index < 0 || index >= supportedPrimitiveDescriptors.size())
            selectedPrimitiveDescriptorIndex = -1;
        else
            selectedPrimitiveDescriptorIndex = index;
        inplace = InPlaceType::Unknown;
    }

    std::string getPrimitiveDescriptorType();

    PerfCount &PerfCounter() { return perfCounter; }

    virtual void setDynamicBatchLim(int lim);

    void resolveInPlaceEdges();

    virtual void execute(mkldnn::stream strm);
    void executeDynamic(mkldnn::stream strm);
    void redefineOutputMemory(const std::vector<VectorDims> &newShapes);

    virtual void initSupportedPrimitiveDescriptors();

    /**
     * @brief Filters supportedPrimitiveDescriptors according to the input layouts specified in inputMemoryFormatsFilter
     * and output layouts specified in outputMemoryFormatsFilter
     */
    virtual void filterSupportedPrimitiveDescriptors();

    virtual void createPrimitive() = 0;

    virtual void selectOptimalPrimitiveDescriptor();
    virtual void initOptimalPrimitiveDescriptor();

    virtual void getSupportedDescriptors() = 0;
    // TODO [DS]: Should be moved into Node derivative class
    virtual void createDescriptor(const std::vector<MemoryDescPtr>& inputDesc,
                                  const std::vector<MemoryDescPtr>& outputDesc) {}
    virtual void initDescriptor(const NodeConfig& config);
    virtual bool created() const = 0;
    virtual bool created(const MKLDNNExtensionManager::Ptr& extMgr) {
        return created();
    }

    /**
     * @brief Performs Node initialization based on graph context.
     * This is an auxiliary method that allows to use information not available in Node constructor (e.g. connection information with other nodes)
     */
    virtual void init() {}

    template <class PD, class D, typename FPD = bool>
    PD createPrimitiveDescriptor(const mkldnn::primitive_attr &attr = mkldnn::primitive_attr()) {
        auto descsCompatible = [](const std::vector<MemoryDescPtr>& srcDescs,
                               const std::vector<PortConfig>& selectedDescs) {
            if (srcDescs.empty() && selectedDescs.empty())
                return true;
            if (srcDescs.empty() || selectedDescs.empty())
                return false;
            for (size_t i = 0; i < srcDescs.size() && i < selectedDescs.size(); i++) {
                return srcDescs[i]->isCompatible(*selectedDescs[i].desc);
            }
            return true;
        };

        const NodeDesc *selected_pd = getSelectedPrimitiveDescriptor();
        if (selected_pd == nullptr)
            IE_THROW() << "Preferable primitive descriptor is not set for node " << getName() << ".";

        for (const auto& desc : descs) {
            auto itpd = desc.createPrimitiveDescriptorIterator(engine, attr);

            while (static_cast<bool>(itpd))  {
                std::vector<MemoryDescPtr> srcDescs;
                for (size_t i = 0; i < descInputNumbers(desc); i++)
                    srcDescs.push_back(getSrcMemDesc(itpd, i));

                std::vector<MemoryDescPtr> dstDescs;
                for (size_t i = 0; i < descOutputNumbers(desc); i++)
                    dstDescs.push_back(getDstMemDesc(itpd, i));

                impl_desc_type impl_type = parse_impl_name(itpd.impl_info_str());

                if (impl_type == selected_pd->getImplementationType() &&
                    descsCompatible(srcDescs, selected_pd->getConfig().inConfs) &&
                    descsCompatible(dstDescs, selected_pd->getConfig().outConfs)) {
                    prepareMemory(selected_pd, itpd);
                    PD prim_desc = createPd<PD, D, FPD>(desc);
                    return {itpd.get()};
                }
                if (!itpd.next_impl())
                    break;
            }
        }

        IE_THROW() << "Primitive descriptor was not found for node " << getName() << ".";
    }

    int getExecIndex() const {
        return execIndex;
    }

    std::string getTypeStr() const {
        return typeStr;
    }

    void setTypeStr(const std::string &typeStr) {
        this->typeStr = typeStr;
    }

    virtual size_t descInputNumbers(MKLDNNDescriptor desc) {
        return desc.inputNumbers();
    }

    virtual size_t descOutputNumbers(MKLDNNDescriptor desc) {
        return desc.outputNumbers();
    }

    const PerfCounters & perfCounters() const {
        return profiling;
    }

    PerfCounters & perfCounters() {
        return profiling;
    }

    /**
     * @brief Returns runtime node precision based on input/output data types or data type used for computations
     * @return Runtime node precision
     */
    virtual InferenceEngine::Precision getRuntimePrecision() const;

    const std::vector<InferenceEngine::Precision>& getOriginalInputPrecisions() const {
        return originalInputPrecisions;
    }
    const std::vector<InferenceEngine::Precision>& getOriginalOutputPrecisions() const {
        return originalOutputPrecisions;
    }

    InferenceEngine::Precision getOriginalInputPrecisionAtPort(size_t port) const {
        if (originalInputPrecisions.size() <= port) {
            IE_THROW() << "Incorrect input port number for node " << getName();
        }
        return originalInputPrecisions[port];
    }
    InferenceEngine::Precision getOriginalOutputPrecisionAtPort(size_t port) const {
        if (originalOutputPrecisions.size() <= port) {
            IE_THROW() << "Incorrect output port number for node " << getName();
        }
        return originalOutputPrecisions[port];
    }

    void setOriginalInputPrecisionAtPort(size_t port, InferenceEngine::Precision precision) {
        if (originalInputPrecisions.size() <= port) {
            IE_THROW() << "Incorrect input port number for node " << getName();
        }
        originalInputPrecisions[port] = precision;
    }

    void setOriginalOutputPrecisionAtPort(size_t port, InferenceEngine::Precision precision) {
        if (originalOutputPrecisions.size() <= port) {
            IE_THROW() << "Incorrect output port number for node " << getName();
        }
        originalOutputPrecisions[port] = precision;
    }

    void addOriginalInputPrecision(InferenceEngine::Precision precision) {
        originalInputPrecisions.push_back(precision);
    }

    void addOriginalOutputPrecision(InferenceEngine::Precision precision) {
        originalOutputPrecisions.push_back(precision);
    }

    // TODO: alighn behaviour for original(Input/Output)Precisions and (input/output)Shapes
    /**
     * @brief Returns inputs number which have ngraph nodes.
     * Inputs number compute as size of originalInputPrecisions vector
     * IMPORTANT!!!
     * FuseConvolutionAndBias and FuseMultiplyAndAdd change originalInputPrecisions vector
     * @return original inputs number
     */
    size_t getOriginalInputsNumber() const {
        return originalInputPrecisions.size();
    }

    /**
     * @brief Returns outputs number which have ngraph nodes.
     * Outputs number compute as size of originalOutputPrecisions vector
     * @return original outputs number
     */
    size_t getOriginalOutputsNumber() const {
        return originalOutputPrecisions.size();
    }

    Algorithm getAlgorithm() const {
        return algorithm;
    }

    void setAlgorithm(Algorithm alg) {
        algorithm = alg;
    }

    virtual bool canFuse(const MKLDNNNodePtr& node) const {
        return false;
    }

    void setQuantizedGraphFlag(bool flag) {
        isInQuantizedGraph = flag;
    }

    bool canBePerformedAsScaleShift(const MKLDNNNode *parentNode = nullptr) const;

    bool isDynamicNode() const {
        return isDynamic;
    }

    const Shape& getInputShapeAtPort(size_t port) const {
        if (inputShapes.size() <= port) {
            IE_THROW() << "Incorrect input port number for node " << getName();
        }
        return inputShapes[port];
    }

    const Shape& getOutputShapeAtPort(size_t port) const {
        if (outputShapes.size() <= port) {
            IE_THROW() << "Incorrect output port number for node " << getName();
        }
        return outputShapes[port];
    }

protected:
    bool canFuseSimpleOperation(const MKLDNNNodePtr& node) const;
    // TODO [mandrono]: place outside of the node API
    void fillScalesAndShifts(const MKLDNNNode *parentNode, std::vector<float> &scales, std::vector<float> &shifts, const int align = -1);

    void setType(Type type) {
        this->type = type;
    }

    virtual size_t getMaxBatch() const;


    virtual MemoryDescPtr getDefinedInputDesc(const NodeConfig &config, size_t idx) const;
    virtual MemoryDescPtr getDefinedOutputDesc(const NodeConfig &config, size_t idx) const;
    virtual MemoryDescPtr getSrcMemDesc(mkldnn::primitive_desc_iterator &primitive_desc_it, size_t idx);
    virtual MemoryDescPtr getDstMemDesc(mkldnn::primitive_desc_iterator &primitive_desc_it, size_t idx);

    /**
     * @brief Appends new item into ops list with the information on how the node should be executed as post operation.
     * Seed node should call this routine and pass its post operations list as parameter.
     * @param ops List of fused post operations
     */
    virtual void appendPostOps(mkldnn::post_ops& ops, bool initAsBinary = false, bool initBinaryMemory = false);
    virtual std::shared_ptr<mkldnn::primitive_attr> initPrimitiveAttr() const { return nullptr; }

    typedef std::function<DnnlMemoryDescPtr (mkldnn::primitive_desc_iterator &primitive_desc_it, size_t idx)>
            GetPrimitiveMemoryFormatFunc;
    std::vector<GetPrimitiveMemoryFormatFunc> internalBlobDesc;

    std::vector<Shape> inputShapes;
    std::vector<Shape> outputShapes;

    std::vector <MKLDNNNodePtr> fusedWith;
    std::vector <MKLDNNNodePtr> mergedWith;
    std::vector <impl_desc_type> implPriorities;
    std::vector <mkldnn::memory::format_tag> inputMemoryFormatsFilter;
    std::vector <mkldnn::memory::format_tag> outputMemoryFormatsFilter;

    std::string originalLayers;  // contains names of the original layers separated by comma

    MKLDNNNode(const std::shared_ptr<ngraph::Node>& op, const mkldnn::engine& eng, MKLDNNWeightsSharing::Ptr &w_cache);
    MKLDNNNode(const std::string& type, const std::string& name, const mkldnn::engine& eng, MKLDNNWeightsSharing::Ptr &w_cache);

    int selectedPrimitiveDescriptorIndex = -1;
    bool permanent = false;
    bool temporary = false;
    int dynBatchLim = 0;
    enum class InPlaceType {
        Unknown,
        InPlace,
        NoInPlace
    };
    enum class ConstantType {
        Unknown,
        Const,
        NoConst
    };
    InPlaceType inplace = InPlaceType::Unknown;
    ConstantType constant = ConstantType::Unknown;
    std::vector<InferenceEngine::Blob::Ptr> internalBlobs;
    std::vector<MKLDNNMemoryPtr> internalBlobMemory;
    std::vector<NodeDesc> supportedPrimitiveDescriptors;
    std::unordered_map<int, mkldnn::memory> primArgs;
    std::vector<mkldnn::memory> binaryPostOpsArgs;
    MKLDNNPrimitive prim;
    std::vector<MKLDNNDescriptor> descs;

    MKLDNNWeightsSharing::Ptr weightCache;

    Algorithm algorithm = Algorithm::Default;

    bool isInQuantizedGraph = false;

    friend class MKLDNNEdge;
    friend class MKLDNNGraph;
    friend class MKLDNNGraphOptimizer;
    friend class NodeDumper;

    void selectPreferPrimitiveDescriptor(const std::vector<impl_desc_type>& priority, bool ignoreConstInputs);
    bool isConfigDefined(const NodeConfig &config) const;
    virtual bool canBeInPlace() const;

    virtual const std::vector<impl_desc_type>& getPrimitivesPriority();

    virtual std::vector<mkldnn::memory::format_tag> getAvailableFormatsForDims(const Shape& dims) const;
    int batchToProcess() const;

    InferenceEngine::Layout getWeightsLayoutByDims(InferenceEngine::SizeVector dims, bool isGrouped);

    /**
     * @brief Auxiliary function to get node input precisions
     * @return Vector of precisions based on information from node input edges. Return empty vector in case edges are not initialized yet.
     */
    virtual std::vector<InferenceEngine::Precision> getInputPrecisions() const;

    /**
     * @brief Auxiliary function to get node output precisions
     * @return Vector of precisions based on information from node output edges. Return empty vector in case edges are not initialized yet.
     */
    virtual std::vector<InferenceEngine::Precision> getOutputPrecisions() const;

    void addSupportedPrimDesc(const std::vector<PortConfigurator>& inPortConfigs,
                              const std::vector<PortConfigurator>& outPortConfigs,
                              impl_desc_type implType,
                              bool dynBatchSupport = false) {
        auto fill_port = [] (const PortConfigurator& portConfigurator, const Shape& shape,
                             InferenceEngine::Precision prc, std::vector<PortConfig>& port) -> bool {
            // In order to simplify particular node initialization logic we just don't add config in case target shape is not supported by blockedDescCreator.
            // This should be suitable for major of scenarios since almost all nodes add `ncsp` blockedDescCreator which supports any shape rank.
            if (shape.getRank() < portConfigurator.blockedDescCreator->getMinimalRank())
                return false;

            PortConfig portConfig;
            portConfig.inPlace = portConfigurator.inPlace;
            portConfig.constant = portConfigurator.constant;
            portConfig.desc = portConfigurator.blockedDescCreator->createSharedDesc(prc, shape);

            port.push_back(std::move(portConfig));

            return true;
        };

        NodeConfig config;
        for (size_t i = 0; i < inPortConfigs.size(); i++) {
            auto shape = inPortConfigs[i].shape.getRank() == 0 ? getInputShapeAtPort(i) : inPortConfigs[i].shape;
            auto prc = inPortConfigs[i].prc == InferenceEngine::Precision::UNSPECIFIED ? getOriginalInputPrecisionAtPort(i) : inPortConfigs[i].prc;
            if (!fill_port(inPortConfigs[i], shape, prc, config.inConfs))
                return;
        }

        for (size_t i = 0; i < outPortConfigs.size(); i++) {
            auto dims = outPortConfigs[i].shape.getRank() == 0 ? getOutputShapeAtPort(i) : outPortConfigs[i].shape;
            auto prc = outPortConfigs[i].prc == InferenceEngine::Precision::UNSPECIFIED ? getOriginalOutputPrecisionAtPort(i) : outPortConfigs[i].prc;
            if (!fill_port(outPortConfigs[i], dims, prc, config.outConfs))
                return;
        }

        config.dynBatchSupport = dynBatchSupport;
        supportedPrimitiveDescriptors.push_back({config, implType});
    }

    bool isDynamic = false;

    bool inputShapesDefined() const;
    void updateLastInputDims();

    bool inputShapesModified() const;
    virtual bool needShapeInfer() const;
    virtual std::vector<VectorDims> shapeInfer() const;
    // TODO [DS] : make pure after all nodes will be support dynamic shapes
    virtual void executeDynamicImpl(mkldnn::stream strm) {
        IE_THROW(NotImplemented) << "[DS] executeDynamicImpl not implemented for node with type: " << getTypeStr();
    }

    virtual bool needPrepareParams() const;
    // TODO [mandrono]: add description
    // called after memory allocation/reallocation
    virtual void prepareParams() {
        IE_THROW(NotImplemented) << "[DS] prapareParams not implemented for node with type " << NameFromType(getType());
    }

    std::vector<VectorDims> lastInputDims = {};

private:
    std::shared_ptr<ngraph::Node> opToShapeInfer;

    std::vector<MKLDNNEdgeWeakPtr> parentEdges;
    std::vector<MKLDNNEdgeWeakPtr> childEdges;

    std::vector<InferenceEngine::Precision> originalInputPrecisions;
    std::vector<InferenceEngine::Precision> originalOutputPrecisions;

    int fusingPort;

    mkldnn::engine engine;

    std::string name;
    std::string typeStr;
    Type type;
    int execIndex = -1;

    std::string typeToStr(Type type);

    PerfCount perfCounter;
    PerfCounters profiling;

    bool isEdgesEmpty(const std::vector<MKLDNNEdgeWeakPtr>& edges) const;

    void createShapeInferSubgraph(const std::shared_ptr<ngraph::Node>& op);

    template <class PD, class D, typename FPD>
    typename std::enable_if<!std::is_same<FPD, bool>::value, PD>::type
    createPd(MKLDNNDescriptor desc) {
        std::shared_ptr<D> selected_desc_ptr = desc;
        std::shared_ptr<FPD> backward_prim_desc_ptr = desc;
        return PD(*selected_desc_ptr, engine, *backward_prim_desc_ptr);
    }

    template <class PD, class D, typename FPD>
    typename std::enable_if<std::is_same<FPD, bool>::value, PD>::type
    createPd(MKLDNNDescriptor desc) {
        std::shared_ptr<D> selected_desc_ptr = desc;
        return PD(*selected_desc_ptr, engine);
    }

    void prepareMemory(const NodeDesc *selected_pd, mkldnn::primitive_desc_iterator& itpd);
    enum LOOK { LOOK_UP = 1, LOOK_DOWN = 2 };
    ConstantType checkConstant(LOOK look, std::vector<MKLDNNNodePtr>& checkNodes);

#ifdef CPU_DEBUG_CAPS
    friend class Verbose;
#endif
};

class MKLDNNNode::NodesFactory : public openvino::cc::Factory<Type,
                                            MKLDNNNode*(const std::shared_ptr<ngraph::Node>& op,
                                                        const mkldnn::engine &,
                                                        MKLDNNWeightsSharing::Ptr &)> {
public:
    NodesFactory()
        : Factory("NodesFactory") {}

    MKLDNNNode* create(const std::shared_ptr<ngraph::Node>& op, const mkldnn::engine& eng,
                       const MKLDNNExtensionManager::Ptr& extMgr, MKLDNNWeightsSharing::Ptr &w_cache);
};

template<typename MKLDNNNodeType>
struct MKLDNNNodeImpl : public MKLDNNNodeType {
    MKLDNNNodeImpl(const std::shared_ptr<ngraph::Node>& op, const mkldnn::engine& eng, MKLDNNWeightsSharing::Ptr &cache)
        : MKLDNNNodeType(op, eng, cache) {
        MKLDNNNodeType::perfCounters().template buildClassCounters<MKLDNNNodeType>(NameFromType(MKLDNNNodeType::getType()));
    }
};

#define REG_MKLDNN_CONCAT3_(X, Y, Z) X ## Y ## Z
#define REG_MKLDNN_CONCAT3(X, Y, Z) REG_MKLDNN_CONCAT3_(X, Y, Z)

#define REG_MKLDNN_PRIM_FOR(__prim, __type)                                                 \
static struct REG_MKLDNN_CONCAT3(Registrar4, __prim, __LINE__) {                            \
    REG_MKLDNN_CONCAT3(Registrar4, __prim, __LINE__)() {                                    \
        MKLDNNNode::factory()                                                               \
            .registerNodeIfRequired(MKLDNNPlugin, __prim, __type, MKLDNNNodeImpl<__prim>);  \
    }                                                                                       \
} REG_MKLDNN_CONCAT3(_reg_, __prim, __LINE__);

}  // namespace MKLDNNPlugin<|MERGE_RESOLUTION|>--- conflicted
+++ resolved
@@ -192,16 +192,12 @@
         return engine;
     }
 
-<<<<<<< HEAD
     bool isInPlace();
-=======
+
     // must be called only after MKLDNNGraph::InitEdges()
     virtual bool isExecutable() const {
         return true;
     }
-
-    bool isConstant();
->>>>>>> c454e414
 
     bool isConstant();
 
