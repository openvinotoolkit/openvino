// Copyright (C) 2018-2021 Intel Corporation
// SPDX-License-Identifier: Apache-2.0
//

#pragma once

#include <ie_api.h>
#include <memory>
#include <vector>
#include <string>
#include <cassert>
#include <algorithm>
#include <caseless.hpp>
#include <ie_common.h>
#include "mkldnn_dims.h"
#include "mkldnn_memory.h"
#include "mkldnn_edge.h"
#include "mkldnn_descriptor.h"
#include "mkldnn_selective_build.h"
#include "mkldnn/iml_type_mapper.h"
#include "mkldnn_extension_mngr.h"
#include "mkldnn_primitive.h"
#include "mkldnn_weights_cache.hpp"
#include "mkldnn.hpp"
#include <openvino/itt.hpp>
#include <ngraph/node.hpp>

namespace MKLDNNPlugin {

using MKLDNNNodePtr = std::shared_ptr<MKLDNNNode>;
using MKLDNNNodeWeakPtr = std::weak_ptr<MKLDNNNode>;

enum Type {
    Unknown,
    Generic,
    Reorder,
    Input,
    Output,
    Convolution,
    Deconvolution,
    Activation,
    Depthwise,
    Lrn,
    Pooling,
    FullyConnected,
    SoftMax,
    Split,
    Concatenation,
    Eltwise,
    Gemm,
    Reshape,
    Tile,
    SimplerNMS,
    ROIAlign,
    ROIPooling,
    BatchNormalization,
    DepthToSpace,
    Flatten,
    Pad,
    Permute,
<<<<<<< HEAD
    SpaceToDepth,
=======
    StridedSlice,
>>>>>>> db2de2fb
    Copy,
    MemoryOutput,
    MemoryInput,
    RNNCell,
    RNNSeq,
    Quantize,
    BinaryConvolution,
    DeformableConvolution,
    TensorIterator,
    Convert,
    MVN,
    Normalize,
    ScatterUpdate,
    ScatterElementsUpdate,
    ScatterNDUpdate,
    Interpolate,
    ReduceAnd,
    ReduceL1,
    ReduceL2,
    ReduceLogSum,
    ReduceLogSumExp,
    ReduceMax,
    ReduceMean,
    ReduceMin,
    ReduceOr,
    ReduceProd,
    ReduceSum,
    ReduceSumSquare
};

Type TypeFromName(const std::string type);

static std::string NameFromType(Type type) {
    switch (type) {
        case Generic:
            return "Generic";
        case Reorder:
            return "Reorder";
        case Input:
            return "Input";
        case Output:
            return "Output";
        case Convolution:
            return "Convolution";
        case Deconvolution:
            return "Deconvolution";
        case Activation:
            return "Activation";
        case Lrn:
            return "Lrn";
        case Pooling:
            return "Pooling";
        case FullyConnected:
            return "FullyConnected";
        case Gemm:
            return "Gemm";
        case SoftMax:
            return "SoftMax";
        case Split:
            return "Split";
        case Concatenation:
            return "Concatenation";
        case Depthwise:
            return "Depthwise";
        case Reshape:
            return "Reshape";
        case Tile:
            return "Tile";
        case SimplerNMS:
            return "SimplerNMS";
        case ROIAlign:
            return "ROIAlign";
        case ROIPooling:
            return "ROIPooling";
        case BatchNormalization:
            return "BatchNormalization";
        case DepthToSpace:
            return "DepthToSpace";
        case Flatten:
            return "Flatten";
        case Pad:
            return "Pad";
        case Permute:
            return "Permute";
<<<<<<< HEAD
        case SpaceToDepth:
            return "SpaceToDepth";
=======
        case StridedSlice:
            return "StridedSlice";
>>>>>>> db2de2fb
        case Copy:
            return "Copy";
        case MemoryOutput:
            return "MemoryOutput";
        case MemoryInput:
            return "MemoryInput";
        case RNNSeq:
            return "RNNSeq";
        case RNNCell:
            return "RNNCell";
        case Eltwise:
            return "Eltwise";
        case Quantize:
            return "Quantize";
        case BinaryConvolution:
            return "BinaryConvolution";
        case DeformableConvolution:
            return "DeformableConvolution";
        case MVN:
            return "MVN";
        case TensorIterator:
            return "TensorIterator";
        case Convert:
            return "Convert";
        case Normalize:
            return "Normalize";
        case ScatterUpdate:
            return "ScatterUpdate";
        case ScatterElementsUpdate:
            return "ScatterElementsUpdate";
        case ScatterNDUpdate:
            return "ScatterNDUpdate";
        case Interpolate:
            return "Interpolate";
        case ReduceAnd:
            return "ReduceAnd";
        case ReduceL1:
            return "ReduceL1";
        case ReduceL2:
            return "ReduceL2";
        case ReduceLogSum:
            return "ReduceLogSum";
        case ReduceLogSumExp:
            return "ReduceLogSumExp";
        case ReduceMax:
            return "ReduceMax";
        case ReduceMean:
            return "ReduceMean";
        case ReduceMin:
            return "ReduceMin";
        case ReduceOr:
            return "ReduceOr";
        case ReduceProd:
            return "ReduceProd";
        case ReduceSum:
            return "ReduceSum";
        case ReduceSumSquare:
            return "ReduceSumSquare";
        default:
            return "Unknown";
    }
}

class PrimitiveDescInfo {
public:
    PrimitiveDescInfo(const InferenceEngine::LayerConfig& conf, impl_desc_type type): config(conf) {
        implementationType = type;
    }

    PrimitiveDescInfo(const InferenceEngine::LayerConfig& conf, impl_desc_type type, const std::vector<mkldnn::memory::format_tag>& outFmts): config(conf) {
        implementationType = type;
        outputLayouts = outFmts;
    }

    PrimitiveDescInfo(const InferenceEngine::LayerConfig& conf, impl_desc_type type, mkldnn::memory::format_tag outFmt): config(conf) {
        implementationType = type;

        setOutputLayouts(outFmt);
    }

    PrimitiveDescInfo(const PrimitiveDescInfo &descInfo) = default;
    PrimitiveDescInfo(PrimitiveDescInfo &&descInfo) = default;

    PrimitiveDescInfo &operator=(const PrimitiveDescInfo &descInfo) = default;

    const InferenceEngine::LayerConfig getConfig() const {
        return config;
    }
    InferenceEngine::LayerConfig& getConfig() {
        return config;
    }

    impl_desc_type getImplementationType() const {
        return implementationType;
    }

    const std::vector<mkldnn::memory::format_tag>& getOutputLayouts() const {
        return outputLayouts;
    }

    void setImplementationType(impl_desc_type type) {
        implementationType = type;
    }

    void setOutputLayouts(mkldnn::memory::format_tag outFmt) {
        outputLayouts.clear();

        for (int i = 0; i < config.outConfs.size(); i++) {
            outputLayouts.push_back(outFmt);
        }
    }

private:
    InferenceEngine::LayerConfig config;
    impl_desc_type implementationType;
    std::vector<mkldnn::memory::format_tag> outputLayouts;
};

class MKLDNNNode : public InferenceEngine::details::no_copy {
public:
    template<typename T, int N>
    struct Tag {};

    struct PerfCounters {
        PerfCounters(std::string const& name)
            : execute(openvino::itt::handle(name))
            , getSupportedDescriptors(openvino::itt::handle<Tag<MKLDNNNode, 0>>("MKLDNNNode::getSupportedDescriptors"))
            , initSupportedPrimitiveDescriptors(openvino::itt::handle<Tag<MKLDNNNode, 1>>("MKLDNNNode::initSupportedPrimitiveDescriptors"))
            , filterSupportedPrimitiveDescriptors(openvino::itt::handle<Tag<MKLDNNNode, 2>>("MKLDNNNode::filterSupportedPrimitiveDescriptors"))
            , selectOptimalPrimitiveDescriptor(openvino::itt::handle<Tag<MKLDNNNode, 3>>("MKLDNNNode::selectOptimalPrimitiveDescriptor"))
            , createPrimitive(openvino::itt::handle<Tag<MKLDNNNode, 4>>("MKLDNNNode::createPrimitive"))
            , initOptimalPrimitiveDescriptor(openvino::itt::handle<Tag<MKLDNNNode, 5>>("MKLDNNNode::initOptimalPrimitiveDescriptor"))
        {}

        template<typename NodeType>
        void buildClassCounters(const std::string& type_name) {
            getSupportedDescriptors = openvino::itt::handle<Tag<NodeType, 0>>(type_name + "::getSupportedDescriptors");
            initSupportedPrimitiveDescriptors = openvino::itt::handle<Tag<NodeType, 1>>(type_name + "::initSupportedPrimitiveDescriptors");
            filterSupportedPrimitiveDescriptors = openvino::itt::handle<Tag<NodeType, 2>>(type_name + "::filterSupportedPrimitiveDescriptors");
            selectOptimalPrimitiveDescriptor = openvino::itt::handle<Tag<NodeType, 3>>(type_name + "::selectOptimalPrimitiveDescriptor");
            createPrimitive = openvino::itt::handle<Tag<NodeType, 4>>(type_name + "::createPrimitive");
            initOptimalPrimitiveDescriptor = openvino::itt::handle<Tag<NodeType, 5>>(type_name + "::initOptimalPrimitiveDescriptor");
        }

        openvino::itt::handle_t execute;
        openvino::itt::handle_t getSupportedDescriptors;
        openvino::itt::handle_t initSupportedPrimitiveDescriptors;
        openvino::itt::handle_t filterSupportedPrimitiveDescriptors;
        openvino::itt::handle_t selectOptimalPrimitiveDescriptor;
        openvino::itt::handle_t createPrimitive;
        openvino::itt::handle_t initOptimalPrimitiveDescriptor;
    };

    class NodesFactory;
    static NodesFactory & factory();

    ~MKLDNNNode() override = default;

    void addEdge(const MKLDNNEdgeWeakPtr& edge);
    void removeEdge(const MKLDNNEdgeWeakPtr& edge);

    virtual void cleanup();
    void remove();

    const std::vector<MKLDNNEdgeWeakPtr> &getParentEdges() const noexcept {
        return parentEdges;
    }

    const std::vector<MKLDNNEdgeWeakPtr> &getChildEdges() const noexcept {
        return childEdges;
    }

    const MKLDNNEdgePtr getParentEdgeAt(size_t idx) const;
    virtual const MKLDNNEdgePtr getChildEdgeAt(size_t idx) const;

    const std::vector<MKLDNNEdgePtr> getParentEdgesAtPort(size_t idx) const;
    const std::vector<MKLDNNEdgePtr> getChildEdgesAtPort(size_t idx) const;

    bool isDropped() {
        return (isEdgesEmpty(childEdges) && isEdgesEmpty(parentEdges));
    }

    const mkldnn::engine& getEngine() const {
        return engine;
    }

    bool isConstant();

    bool isInplace() const;

    bool isFusedWith(Type type) const;

    void fuseWith(const MKLDNNNodePtr &fuse) {
        fusedWith.push_back(fuse);
    }

    void clearFusedWith() {
        fusedWith.clear();
    }

    void mergeWith(const MKLDNNNodePtr &merge) {
        mergedWith.push_back(merge);
    }

    void addOriginalLayer(const InferenceEngine::CNNLayerPtr &layer);

    const std::vector <MKLDNNNodePtr> &getMergeWith() {
        return mergedWith;
    }

    const std::vector <MKLDNNNodePtr> &getFusedWith() {
        return fusedWith;
    }

    const std::string getName() const {
        return name;
    }

    const std::string getOriginalLayers() const {
        return originalLayers;
    }

    Type getType() const {
        return type;
    }

    const InferenceEngine::CNNLayerPtr &getCnnLayer() const {
        return cnnLayer;
    }

    const std::vector<PrimitiveDescInfo>& getSupportedPrimitiveDescriptors() const {
        return supportedPrimitiveDescriptors;
    }

    inline const PrimitiveDescInfo* getSelectedPrimitiveDescriptor() const {
        if (selectedPrimitiveDescriptorIndex < 0 ||
            selectedPrimitiveDescriptorIndex >= supportedPrimitiveDescriptors.size())
            return nullptr;
        return &supportedPrimitiveDescriptors[selectedPrimitiveDescriptorIndex];
    }

    inline PrimitiveDescInfo* getSelectedPrimitiveDescriptor() {
        if (selectedPrimitiveDescriptorIndex < 0 ||
            selectedPrimitiveDescriptorIndex >= supportedPrimitiveDescriptors.size())
            return nullptr;
        return &supportedPrimitiveDescriptors[selectedPrimitiveDescriptorIndex];
    }

    void selectPrimitiveDescriptorByIndex(int index) {
        if (index < 0 || index >= supportedPrimitiveDescriptors.size())
            selectedPrimitiveDescriptorIndex = -1;
        else
            selectedPrimitiveDescriptorIndex = index;
    }

    std::string getPrimitiveDescriptorType();

    PerfCount &PerfCounter() { return perfCounter; }

    virtual void setDynamicBatchLim(int lim);

    void resolveNotAllocatedEdges();
    virtual void execute(mkldnn::stream strm);
    virtual void initSupportedPrimitiveDescriptors();

    /**
     * @brief Filters supportedPrimitiveDescriptors according to the input layouts specified in inputMemoryFormatsFilter
     * and output layouts specified in outputMemoryFormatsFilter
     */
    virtual void filterSupportedPrimitiveDescriptors();

    virtual void createPrimitive() = 0;

    virtual void selectOptimalPrimitiveDescriptor();
    virtual void initOptimalPrimitiveDescriptor();

    virtual void getSupportedDescriptors() = 0;
    virtual void createDescriptor(const std::vector<InferenceEngine::TensorDesc>& inputDesc,
                                  const std::vector<InferenceEngine::TensorDesc>& outputDesc) {}
    virtual void initDescriptor(const InferenceEngine::LayerConfig& config);
    virtual bool created() const = 0;
    virtual bool created(const MKLDNNExtensionManager::Ptr& extMgr) {
        return created();
    }

    /**
     * @brief Performs Node initialization based on graph context.
     * This is an auxiliary method that allows to use information not available in Node constructor (e.g. connection information with other nodes)
     */
    virtual void init() {}

    template <class PD, class D, typename FPD = bool>
    PD createPrimitiveDescriptor(const mkldnn::primitive_attr &attr = mkldnn::primitive_attr()) {
        auto descsEqual = [](const std::vector<InferenceEngine::TensorDesc>& srcDescs,
                               const std::vector<InferenceEngine::DataConfig>& selectedDescs) {
            if (srcDescs.empty() && selectedDescs.empty())
                return true;
            if (srcDescs.empty() || selectedDescs.empty())
                return false;
            for (size_t i = 0; i < srcDescs.size() && i < selectedDescs.size(); i++) {
                if (!(srcDescs[i].getBlockingDesc() == selectedDescs[i].desc.getBlockingDesc() &&
                      srcDescs[i].getPrecision() == selectedDescs[i].desc.getPrecision() &&
                      srcDescs[i].getDims() == selectedDescs[i].desc.getDims()) &&
                      srcDescs[i].getLayout() != InferenceEngine::Layout::ANY)
                    return false;
            }
            return true;
        };

        const PrimitiveDescInfo *selected_pd = getSelectedPrimitiveDescriptor();
        if (selected_pd == nullptr)
            IE_THROW() << "Preferable primitive descriptor is not set for node " << getName() << ".";

        for (const auto& desc : descs) {
            auto itpd = desc.createPrimitiveDescriptorIterator(engine, attr);

            while (static_cast<bool>(itpd))  {
                std::vector<InferenceEngine::TensorDesc> srcDescs;
                for (size_t i = 0; i < descInputNumbers(desc); i++)
                    srcDescs.push_back(getSrcMemDesc(itpd, i));

                std::vector<InferenceEngine::TensorDesc> dstDescs;
                for (size_t i = 0; i < descOutputNumbers(desc); i++)
                    dstDescs.push_back(getDstMemDesc(itpd, i));

                impl_desc_type impl_type = parse_impl_name(itpd.impl_info_str());

                if (impl_type == selected_pd->getImplementationType() &&
                    descsEqual(srcDescs, selected_pd->getConfig().inConfs) &&
                    descsEqual(dstDescs, selected_pd->getConfig().outConfs)) {
                    prepareMemory(selected_pd, itpd);
                    PD prim_desc = createPd<PD, D, FPD>(desc);
                    return {itpd.get()};
                }
                if (!itpd.next_impl())
                    break;
            }
        }

        IE_THROW() << "Primitive descriptor was not found for node " << getName() << ".";
    }

    static void invertVectorCopyUtoI(const InferenceEngine::PropertyVector<unsigned int>& src, std::vector<ptrdiff_t>& dst) {
        dst.clear();
        for (int i = 1; i <= src.size(); i++) {
            dst.push_back(static_cast<ptrdiff_t>(src[src.size() - i]));
        }
    }

    std::vector<MKLDNNDims> inDims;

    int getExecIndex() const {
        return execIndex;
    }

    std::string getTypeStr() const {
        return typeStr;
    }

    virtual size_t descInputNumbers(MKLDNNDescriptor desc) {
        return desc.inputNumbers();
    }

    virtual size_t descOutputNumbers(MKLDNNDescriptor desc) {
        return desc.outputNumbers();
    }

    const PerfCounters & perfCounters() const {
        return profiling;
    }

    PerfCounters & perfCounters() {
        return profiling;
    }

    /**
     * @brief Returns runtime node precision based on input/output data types or data type used for computations
     * @return Runtime node precision
     */
    virtual InferenceEngine::Precision getRuntimePrecision() const;

protected:
    // TODO: It is necessary only in order to avoid modifications of cnnLayers and original topology
    std::vector<MKLDNNDims> outDims;
    void setType(Type type) {
        this->type = type;
    }

    virtual int getMaxBatch();


    virtual InferenceEngine::TensorDesc getConfiguredInputDesc(const InferenceEngine::LayerConfig& config, size_t idx) const;
    virtual InferenceEngine::TensorDesc getConfiguredOutputDesc(const InferenceEngine::LayerConfig& config, size_t idx) const;
    virtual MKLDNNMemoryDesc getSrcMemDesc(mkldnn::primitive_desc_iterator &primitive_desc_it, size_t idx);
    virtual MKLDNNMemoryDesc getDstMemDesc(mkldnn::primitive_desc_iterator &primitive_desc_it, size_t idx);

    /**
     * @brief Appends new item into ops list with the information on how the node should be executed as post operation.
     * Seed node should call this routine and pass its post operations list as parameter.
     * @param ops List of fused post operations
     */
    virtual void appendPostOps(mkldnn::post_ops& ops);
    virtual std::shared_ptr<mkldnn::primitive_attr> initPrimitiveAttr() const { return nullptr; }

    typedef std::function<MKLDNNMemoryDesc (mkldnn::primitive_desc_iterator &primitive_desc_it, size_t idx)>
            GetPrimitiveMemoryFormatFunc;
    std::vector<GetPrimitiveMemoryFormatFunc> internalBlobDesc;

    std::vector <MKLDNNNodePtr> fusedWith;
    std::vector <MKLDNNNodePtr> mergedWith;
    std::vector <impl_desc_type> implPriorities;
    std::vector <mkldnn::memory::format_tag> inputMemoryFormatsFilter;
    std::vector <mkldnn::memory::format_tag> outputMemoryFormatsFilter;

    std::string originalLayers;  // contains names of the original layers separated by comma

    MKLDNNNode(const InferenceEngine::CNNLayerPtr& layer, const mkldnn::engine& eng, MKLDNNWeightsSharing::Ptr &w_cache);

    int selectedPrimitiveDescriptorIndex = -1;
    bool permanent = false;
    bool temporary = false;
    int dynBatchLim = 0;
    enum class ConstantType {
        Unknown,
        Const,
        NoConst
    };
    ConstantType constant = ConstantType::Unknown;
    std::vector<InferenceEngine::Blob::Ptr> internalBlobs;
    std::vector<MKLDNNMemoryPtr> internalBlobMemory;
    std::vector<PrimitiveDescInfo> supportedPrimitiveDescriptors;
    std::unordered_map<int, mkldnn::memory> primArgs;
    MKLDNNPrimitive prim;
    std::vector<MKLDNNDescriptor> descs;

    InferenceEngine::Blob::Ptr ext_scales;
    MKLDNNWeightsSharing::Ptr weightCache;

    friend class MKLDNNEdge;
    friend class MKLDNNGraph;
    friend class MKLDNNGraphOptimizer;

    bool isUninitTensorDesc(const InferenceEngine::TensorDesc& desc) const;
    bool isInitConfig(const InferenceEngine::LayerConfig& config) const;
    virtual void selectPreferPrimitiveDescriptor(const std::vector<impl_desc_type>& priority);
    virtual bool canBeInPlace() const;

    virtual const std::vector<impl_desc_type>& getPrimitivesPriority();

    virtual std::vector<mkldnn::memory::format_tag> getAvailableFormatsForDims(const MKLDNNDims& dims) const;
    int batchToProcess();

    InferenceEngine::Blob::Ptr createInternalBlob(InferenceEngine::SizeVector dims, bool weights, bool is_grouped = false);

    InferenceEngine::Layout getWeightsLayoutByDims(InferenceEngine::SizeVector dims, bool isGrouped);

    /**
     * @brief Auxiliary function to get node input precisions
     * @return Vector of precisions based on information from node input edges. Return empty vector in case edges are not initialized yet.
     */
    virtual std::vector<InferenceEngine::Precision> getInputPrecisions() const;

    /**
     * @brief Auxiliary function to get node output precisions
     * @return Vector of precisions based on information from node output edges. Return empty vector in case edges are not initialized yet.
     */
    virtual std::vector<InferenceEngine::Precision> getOutputPrecisions() const;

private:
    std::vector<MKLDNNEdgeWeakPtr> parentEdges;
    std::vector<MKLDNNEdgeWeakPtr> childEdges;

    InferenceEngine::CNNLayerPtr cnnLayer;
    mkldnn::engine engine;

    std::string name;
    const std::string typeStr;
    Type type;
    int execIndex = -1;

    std::string typeToStr(Type type);

    PerfCount perfCounter;
    PerfCounters profiling;

    bool isEdgesEmpty(const std::vector<MKLDNNEdgeWeakPtr>& edges) const;

    template <class PD, class D, typename FPD>
    typename std::enable_if<!std::is_same<FPD, bool>::value, PD>::type
    createPd(MKLDNNDescriptor desc) {
        std::shared_ptr<D> selected_desc_ptr = desc;
        std::shared_ptr<FPD> backward_prim_desc_ptr = desc;
        return PD(*selected_desc_ptr, engine, *backward_prim_desc_ptr);
    }

    template <class PD, class D, typename FPD>
    typename std::enable_if<std::is_same<FPD, bool>::value, PD>::type
    createPd(MKLDNNDescriptor desc) {
        std::shared_ptr<D> selected_desc_ptr = desc;
        return PD(*selected_desc_ptr, engine);
    }

    void prepareMemory(const PrimitiveDescInfo *selected_pd, mkldnn::primitive_desc_iterator& itpd);
    enum LOOK { LOOK_UP = 1, LOOK_DOWN = 2 };
    ConstantType checkConstant(LOOK look, std::vector<MKLDNNNodePtr>& checkNodes);
};

class MKLDNNNode::NodesFactory : public openvino::cc::Factory<Type,
                                            MKLDNNNode*(const InferenceEngine::CNNLayerPtr&,
                                                        const mkldnn::engine &,
                                                        MKLDNNWeightsSharing::Ptr &)> {
public:
    NodesFactory()
        : Factory("NodesFactory") {}

    MKLDNNNode* create(const InferenceEngine::CNNLayerPtr& layer, const mkldnn::engine& eng,
                       const MKLDNNExtensionManager::Ptr& extMgr, MKLDNNWeightsSharing::Ptr &w_cache);
};

template<typename MKLDNNNodeType>
struct MKLDNNNodeImpl : public MKLDNNNodeType {
    MKLDNNNodeImpl(const InferenceEngine::CNNLayerPtr& layer, const mkldnn::engine& eng, MKLDNNWeightsSharing::Ptr &cache)
        : MKLDNNNodeType(layer, eng, cache) {
        MKLDNNNodeType::perfCounters().template buildClassCounters<MKLDNNNodeType>(NameFromType(MKLDNNNodeType::getType()));
    }
};

#define REG_MKLDNN_CONCAT3_(X, Y, Z) X ## Y ## Z
#define REG_MKLDNN_CONCAT3(X, Y, Z) REG_MKLDNN_CONCAT3_(X, Y, Z)

#define REG_MKLDNN_PRIM_FOR(__prim, __type)                                                 \
static struct REG_MKLDNN_CONCAT3(Registrar4, __prim, __LINE__) {                            \
    REG_MKLDNN_CONCAT3(Registrar4, __prim, __LINE__)() {                                    \
        MKLDNNNode::factory()                                                               \
            .registerNodeIfRequired(MKLDNNPlugin, __prim, __type, MKLDNNNodeImpl<__prim>);  \
    }                                                                                       \
} REG_MKLDNN_CONCAT3(_reg_, __prim, __LINE__);

}  // namespace MKLDNNPlugin<|MERGE_RESOLUTION|>--- conflicted
+++ resolved
@@ -58,11 +58,8 @@
     Flatten,
     Pad,
     Permute,
-<<<<<<< HEAD
     SpaceToDepth,
-=======
     StridedSlice,
->>>>>>> db2de2fb
     Copy,
     MemoryOutput,
     MemoryInput,
@@ -147,13 +144,10 @@
             return "Pad";
         case Permute:
             return "Permute";
-<<<<<<< HEAD
         case SpaceToDepth:
             return "SpaceToDepth";
-=======
         case StridedSlice:
             return "StridedSlice";
->>>>>>> db2de2fb
         case Copy:
             return "Copy";
         case MemoryOutput:
