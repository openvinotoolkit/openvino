// Copyright (C) 2018-2020 Intel Corporation
// SPDX-License-Identifier: Apache-2.0
//

#pragma once

#include <ie_common.h>
#include <mkldnn_node.h>
#include <string>
#include <memory>
#include <vector>
#include <utility>
#include <primitive_attr.hpp>

namespace MKLDNNPlugin {

enum QuantizeOpType {
    FakeQuantization,
    Quantization,
    Binarization,
};

struct jit_quantize_params {
    int c;

    InferenceEngine::Precision src_prc;
    InferenceEngine::Precision wei_prc;
    InferenceEngine::Precision dst_prc;

    mkldnn::memory::format src_format;

    QuantizeOpType op_type;
};

struct jit_quantize_call_args {
    const uint8_t* from;
    const uint8_t* to;
    const float* thresholds;
    const float* output_mask;

    const float* crop_low;
    const float* crop_high;
    const float* input_scale;
    const float* input_shift;
    const float* output_scale;
    const float* output_shift;

    size_t src_step;
    size_t dst_step;
    size_t block_size;
    size_t work_amount;
};

struct jit_uni_quantize_kernel {
    void (*ker_)(const jit_quantize_call_args *);

    void operator()(const jit_quantize_call_args *args) {
        assert(ker_);
        ker_(args);
    }

    explicit jit_uni_quantize_kernel(jit_quantize_params jqp) : ker_(nullptr), jqp_(jqp) {}
    virtual ~jit_uni_quantize_kernel() {}

    jit_quantize_params jqp_;
};

class MKLDNNQuantizeNode : public MKLDNNNode {
public:
    MKLDNNQuantizeNode(InferenceEngine::CNNLayerPtr layer, const mkldnn::engine& eng, MKLDNNWeightsSharing::Ptr &cache);
    ~MKLDNNQuantizeNode() override = default;

    void initSupportedPrimitiveDescriptors() override;
    void getSupportedDescriptors() override;
    void createPrimitive() override;
    bool created() const override;
    void execute(mkldnn::stream strm) override;

    size_t getAxis() const { return axis; }

<<<<<<< HEAD
    bool isBinarization() const { return false; /*return quantizeAlgorithm == mkldnn::algorithm::binarization_depthwise;*/ }
    mkldnn::algorithm getAlgorithm() const { return quantizeAlgorithm; }
=======
    bool isBinarization() const { return quantizeOpType == QuantizeOpType::Binarization; }
    QuantizeOpType getOpType() const { return quantizeOpType; }
>>>>>>> a12cf0e1

    const float* getBinarizationTresholdsPtr() const { return &binarizationThresholds[0]; }
    const float* getBinarizationOutputMaskPtr() const { return reinterpret_cast<const float*>(&binarizationOutputMask[0]); }
    size_t getBinarizationTresholdsSize() const { return binarizationThresholds.size(); }
    size_t getBinarizationOutputMaskSize() const { return binarizationOutputMask.size(); }

    const std::vector<float>& getCropLow() const { return cropLow; }
    const std::vector<float>& getCropHigh() const { return cropHigh; }
    const std::vector<float>& getInputScale() const { return inputScale; }
    const std::vector<float>& getInputShift() const { return inputShift; }
    const std::vector<float>& getOutputScale() const { return outputScale; }
    const std::vector<float>& getOutputShift() const { return outputShift; }

    void setCropLow(std::vector<float> newCropLow) { cropLow = std::move(newCropLow); isPostOpDataInitialized = false; }
    void setCropHigh(std::vector<float> newCropHigh) { cropHigh = std::move(newCropHigh); isPostOpDataInitialized = false; }
    void setInputScale(std::vector<float> newInputScale) { inputScale = std::move(newInputScale); isPostOpDataInitialized = false; }
    void setInputShift(std::vector<float> newInputShift) { inputShift = std::move(newInputShift); isPostOpDataInitialized = false; }
    void setOutputScale(std::vector<float> newOutputScale) { outputScale = std::move(newOutputScale); isPostOpDataInitialized = false;}
    void setOutputShift(std::vector<float> newOutputShift) { outputShift = std::move(newOutputShift); isPostOpDataInitialized = false; }

    bool isInputLowBroadcast() const { return isInputLowBroadcasted; }
    bool isInputHighBroadcast() const { return isInputHighBroadcasted; }
    bool isOutputLowBroadcast() const { return isOutputLowBroadcasted; }
    bool isOutputHighBroadcast() const { return isOutputHighBroadcasted; }

    InferenceEngine::Precision getInputPrecision() const { return inputPrecision; }
    InferenceEngine::Precision getOutputPrecision() const { return outputPrecision; }

    void appendPostOps(mkldnn::post_ops& ops) override;

private:
    void init() override;
<<<<<<< HEAD
    std::vector<mkldnn::memory::format_tag> getDataFormats() const;
=======
    std::vector<mkldnn::memory::format> getDataFormats() const;
    void executeReference();
    void executeBinarization();
    void executeQuantization();
>>>>>>> a12cf0e1

    int levels = -1;

    std::vector<float> binarizationThresholds;
    std::vector<uint32_t> binarizationOutputMask;

    std::vector<float> cropLow;
    std::vector<float> cropHigh;
    std::vector<float> inputScale;
    std::vector<float> inputShift;
    std::vector<float> outputScale;
    std::vector<float> outputShift;

    // mkldnn style post ops data representation
    bool isPostOpDataInitialized = false;
    mkldnn::impl::shifts_t<float> cropLowData;
    mkldnn::impl::shifts_t<float> cropHighData;
    mkldnn::impl::scales_t inputScaleData;
    mkldnn::impl::shifts_t<float> inputShiftData;
    mkldnn::impl::scales_t outputScaleData;
    mkldnn::impl::shifts_t<float> outputShiftData;

    bool isInputLowBroadcasted = false;
    bool isInputHighBroadcasted = false;
    bool isOutputLowBroadcasted = false;
    bool isOutputHighBroadcasted = false;

    size_t axis = 0;

    InferenceEngine::Precision inputPrecision = InferenceEngine::Precision::FP32;
    InferenceEngine::Precision outputPrecision = InferenceEngine::Precision::FP32;

<<<<<<< HEAD
    mkldnn::algorithm quantizeAlgorithm = mkldnn::algorithm::undef;
=======
    QuantizeOpType quantizeOpType = FakeQuantization;

    jit_quantize_params jqp = {};

    std::shared_ptr<jit_uni_quantize_kernel> quantize_kernel = nullptr;
>>>>>>> a12cf0e1
};

}  // namespace MKLDNNPlugin<|MERGE_RESOLUTION|>--- conflicted
+++ resolved
@@ -27,7 +27,7 @@
     InferenceEngine::Precision wei_prc;
     InferenceEngine::Precision dst_prc;
 
-    mkldnn::memory::format src_format;
+    mkldnn::memory::format_tag src_format;
 
     QuantizeOpType op_type;
 };
@@ -62,6 +62,8 @@
     explicit jit_uni_quantize_kernel(jit_quantize_params jqp) : ker_(nullptr), jqp_(jqp) {}
     virtual ~jit_uni_quantize_kernel() {}
 
+    virtual void create_ker() = 0;
+
     jit_quantize_params jqp_;
 };
 
@@ -78,13 +80,8 @@
 
     size_t getAxis() const { return axis; }
 
-<<<<<<< HEAD
-    bool isBinarization() const { return false; /*return quantizeAlgorithm == mkldnn::algorithm::binarization_depthwise;*/ }
-    mkldnn::algorithm getAlgorithm() const { return quantizeAlgorithm; }
-=======
     bool isBinarization() const { return quantizeOpType == QuantizeOpType::Binarization; }
     QuantizeOpType getOpType() const { return quantizeOpType; }
->>>>>>> a12cf0e1
 
     const float* getBinarizationTresholdsPtr() const { return &binarizationThresholds[0]; }
     const float* getBinarizationOutputMaskPtr() const { return reinterpret_cast<const float*>(&binarizationOutputMask[0]); }
@@ -117,14 +114,10 @@
 
 private:
     void init() override;
-<<<<<<< HEAD
     std::vector<mkldnn::memory::format_tag> getDataFormats() const;
-=======
-    std::vector<mkldnn::memory::format> getDataFormats() const;
     void executeReference();
     void executeBinarization();
     void executeQuantization();
->>>>>>> a12cf0e1
 
     int levels = -1;
 
@@ -157,15 +150,11 @@
     InferenceEngine::Precision inputPrecision = InferenceEngine::Precision::FP32;
     InferenceEngine::Precision outputPrecision = InferenceEngine::Precision::FP32;
 
-<<<<<<< HEAD
-    mkldnn::algorithm quantizeAlgorithm = mkldnn::algorithm::undef;
-=======
     QuantizeOpType quantizeOpType = FakeQuantization;
 
     jit_quantize_params jqp = {};
 
     std::shared_ptr<jit_uni_quantize_kernel> quantize_kernel = nullptr;
->>>>>>> a12cf0e1
 };
 
 }  // namespace MKLDNNPlugin