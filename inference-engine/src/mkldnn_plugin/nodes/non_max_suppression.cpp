// Copyright (C) 2018-2020 Intel Corporation
// SPDX-License-Identifier: Apache-2.0
//

#include "base.hpp"

#include <cmath>
#include <string>
#include <vector>
#include <cassert>
#include <algorithm>
#include <utility>
#include <queue>
#include "ie_parallel.hpp"
#include "common/cpu_memcpy.h"

namespace InferenceEngine {
namespace Extensions {
namespace Cpu {

class NonMaxSuppressionImpl: public ExtLayerBase {
public:
    explicit NonMaxSuppressionImpl(const CNNLayer* layer) {
        try {
<<<<<<< HEAD
            if (layer->insData.size() < 2 || layer->insData.size() > 6)
                THROW_IE_EXCEPTION << layer->name << "has incorrect number of input edges: " << layer->insData.size();
            if (layer->outData.size() < 1 || layer->outData.size() > 3)
                THROW_IE_EXCEPTION << layer->name << "has incorrect number of output edges: " << layer->outData.size();
=======
            logPrefix = "NMS layer with name '" + layer->name + "' ";
            if (layer->insData.size() < 2 || layer->insData.size() > 6)
                THROW_IE_EXCEPTION << logPrefix << "has incorrect number of input edges: " << layer->insData.size();

            if (layer->outData.size() < 1 || layer->outData.size() > 3)
                THROW_IE_EXCEPTION << logPrefix << "has incorrect number of output edges: " << layer->outData.size();

            // TODO: remove legacy attribute presentation after migration on opset1
            if (layer->CheckParamPresence("center_point_box")) {
                bool center_point_box = layer->GetParamAsBool("center_point_box", false);
                boxEncodingType = center_point_box ? boxEncoding::CENTER : boxEncoding::CORNER;
            } else if (layer->CheckParamPresence("box_encoding")) {
                std::string boxEncAttr = layer->GetParamAsString("box_encoding", "corner");
                if (boxEncAttr == "corner") {
                    boxEncodingType = boxEncoding::CORNER;
                } else if (boxEncAttr == "center") {
                    boxEncodingType = boxEncoding::CENTER;
                } else {
                    THROW_IE_EXCEPTION << logPrefix << "has unsupported 'box_encoding' attribute: " << boxEncAttr;
                }
            }

            sort_result_descending = layer->GetParamAsBool("sort_result_descending", true);
>>>>>>> ccee30e7

            const std::vector<Precision> supportedFloatPrecision = {Precision::FP32, Precision::BF16};
            const std::vector<Precision> supportedIntOutputPrecision = {Precision::I32, Precision::I64};

            auto boxesDataPtr = layer->insData[NMS_BOXES].lock();
            if (boxesDataPtr == nullptr) {
                THROW_IE_EXCEPTION << logPrefix << "has nullable 'boxes' input";
            }
            checkPrecision(boxesDataPtr, supportedFloatPrecision, "boxes", inType);
            const SizeVector &boxes_dims = boxesDataPtr->getTensorDesc().getDims();
            num_batches = boxes_dims[0];
            num_boxes = boxes_dims[1];
            if (boxes_dims.size() != 3)
                THROW_IE_EXCEPTION << logPrefix << "has unsupported 'boxes' input rank: " << boxes_dims.size();
            if (boxes_dims[2] != 4)
                THROW_IE_EXCEPTION << logPrefix << "has unsupported 'boxes' input 3rd dimension size: " << boxes_dims[2];


            auto scoresDataPtr = layer->insData[NMS_SCORES].lock();
            if (scoresDataPtr == nullptr) {
                THROW_IE_EXCEPTION << logPrefix << "has nullable 'scores' input";
            }
            checkPrecision(scoresDataPtr, supportedFloatPrecision, "scores", inType);
            const SizeVector &scores_dims = scoresDataPtr->getTensorDesc().getDims();
            num_classes = scores_dims[1];
            if (scores_dims.size() != 3)
                THROW_IE_EXCEPTION << logPrefix << "has unsupported 'scores' input rank: " << scores_dims.size();

            if (num_batches != scores_dims[0])
                THROW_IE_EXCEPTION << logPrefix << " num_batches is different in 'boxes' and 'scores' inputs";
            if (num_boxes != scores_dims[2])
                THROW_IE_EXCEPTION << logPrefix << " num_boxes is different in 'boxes' and 'scores' inputs";

            numFiltBox.resize(num_batches);
            for (size_t i = 0; i < numFiltBox.size(); i++)
                numFiltBox[i].resize(num_classes);

            if (layer->insData.size() > NMS_MAXOUTPUTBOXESPERCLASS) {
                const std::vector<Precision> supportedPrecision = {Precision::I16, Precision::U8, Precision::I8, Precision::U16, Precision::I32,
                                                                   Precision::U32, Precision::I64, Precision::U64};
                check1DInput(layer->insData[NMS_MAXOUTPUTBOXESPERCLASS], supportedPrecision, "max_output_boxes_per_class");
            }

            if (layer->insData.size() > NMS_IOUTHRESHOLD) {
                check1DInput(layer->insData[NMS_IOUTHRESHOLD], supportedFloatPrecision, "iou_threshold");
            }

            if (layer->insData.size() > NMS_SCORETHRESHOLD) {
                check1DInput(layer->insData[NMS_SCORETHRESHOLD], supportedFloatPrecision, "score_threshold");
            }

            if (layer->insData.size() > NMS_SOFTNMSSIGMA) {
                check1DInput(layer->insData[NMS_SOFTNMSSIGMA], supportedFloatPrecision, "soft_nms_sigma");
            }

            checkOutput(layer->outData[NMS_SELECTEDINDICES], supportedIntOutputPrecision, "selected_indices");

<<<<<<< HEAD
            center_point_box = layer->GetParamAsBool("center_point_box", false);
            sort_result_descending = layer->GetParamAsBool("sort_result_descending", true);
            LayerConfig config;
            for (size_t i = 0; i < layer->insData.size(); i++) {
                DataConfig inConfig;
                Precision inPrecision = Precision::FP32;
                if (i == NMS_MAXOUTPUTBOXESPERCLASS)
                    inPrecision = Precision::I32;
                auto inData = layer->insData[i].lock();
                if (!inData) THROW_IE_EXCEPTION << "Layer " << layer->name << " has empty input with index: " << i;
                const SizeVector& inDims = inData ->getTensorDesc().getDims();
=======
            if (layer->outData.size() > NMS_SELECTEDSCORES) {
                checkOutput(layer->outData[NMS_SELECTEDSCORES], supportedFloatPrecision, "selected_scores");
            }

            if (layer->outData.size() > NMS_VALIDOUTPUTS) {
                checkPrecision(layer->outData[NMS_VALIDOUTPUTS], supportedIntOutputPrecision, "valid_outputs", outType);
                const SizeVector &valid_outputs_dims = layer->outData[NMS_VALIDOUTPUTS]->getTensorDesc().getDims();
                if (valid_outputs_dims.size() != 1)
                    THROW_IE_EXCEPTION << logPrefix << "has unsupported 'valid_outputs' output rank: " << valid_outputs_dims.size();
                if (valid_outputs_dims[0] != 1)
                    THROW_IE_EXCEPTION << logPrefix << "has unsupported 'valid_outputs' output 1st dimension size: " << valid_outputs_dims[1];
            }

            LayerConfig config;
            for (size_t i = 0; i < layer->insData.size(); i++) {
                DataConfig inConfig;

                Precision inPrecision = i == NMS_MAXOUTPUTBOXESPERCLASS ? Precision::I32 : Precision::FP32;
                auto validDataPtr = layer->insData[i].lock();
                if (validDataPtr == nullptr) {
                    THROW_IE_EXCEPTION << logPrefix << "has nullable " << i << "th input";
                }
                const SizeVector& inDims = validDataPtr->getTensorDesc().getDims();
>>>>>>> ccee30e7
                inConfig.desc = TensorDesc(inPrecision, inDims, InferenceEngine::TensorDesc::getLayoutByDims(inDims));
                config.inConfs.push_back(inConfig);
            }
            for (size_t i = 0; i < layer->outData.size(); i++) {
                DataConfig outConfig;
<<<<<<< HEAD
                Precision outPrecision = Precision::I32;
                if (i == 1)
                    outPrecision = Precision::FP32;
=======

                Precision outPrecision = i == NMS_SELECTEDSCORES ? Precision::FP32 : Precision::I32;
>>>>>>> ccee30e7
                const SizeVector& outDims = layer->outData[i]->getTensorDesc().getDims();
                outConfig.desc = TensorDesc(outPrecision, outDims, InferenceEngine::TensorDesc::getLayoutByDims(outDims));
                config.outConfs.push_back(outConfig);
            }

            config.dynBatchSupport = false;
            confs.push_back(config);
        } catch (InferenceEngine::details::InferenceEngineException &ex) {
            errorMsg = ex.what();
        }
    }

    float intersectionOverUnion(const float *boxesI, const float *boxesJ) {
        float yminI, xminI, ymaxI, xmaxI, yminJ, xminJ, ymaxJ, xmaxJ;
        if (boxEncodingType == boxEncoding::CENTER) {
            //  box format: x_center, y_center, width, height
            yminI = boxesI[1] - boxesI[3] / 2.f;
            xminI = boxesI[0] - boxesI[2] / 2.f;
            ymaxI = boxesI[1] + boxesI[3] / 2.f;
            xmaxI = boxesI[0] + boxesI[2] / 2.f;
            yminJ = boxesJ[1] - boxesJ[3] / 2.f;
            xminJ = boxesJ[0] - boxesJ[2] / 2.f;
            ymaxJ = boxesJ[1] + boxesJ[3] / 2.f;
            xmaxJ = boxesJ[0] + boxesJ[2] / 2.f;
        } else {
            //  box format: y1, x1, y2, x2
            yminI = (std::min)(boxesI[0], boxesI[2]);
            xminI = (std::min)(boxesI[1], boxesI[3]);
            ymaxI = (std::max)(boxesI[0], boxesI[2]);
            xmaxI = (std::max)(boxesI[1], boxesI[3]);
            yminJ = (std::min)(boxesJ[0], boxesJ[2]);
            xminJ = (std::min)(boxesJ[1], boxesJ[3]);
            ymaxJ = (std::max)(boxesJ[0], boxesJ[2]);
            xmaxJ = (std::max)(boxesJ[1], boxesJ[3]);
        }

        float areaI = (ymaxI - yminI) * (xmaxI - xminI);
        float areaJ = (ymaxJ - yminJ) * (xmaxJ - xminJ);
        if (areaI <= 0.f || areaJ <= 0.f)
            return 0.f;

        float intersection_area =
            (std::max)((std::min)(ymaxI, ymaxJ) - (std::max)(yminI, yminJ), 0.f) *
            (std::max)((std::min)(xmaxI, xmaxJ) - (std::max)(xminI, xminJ), 0.f);
        return intersection_area / (areaI + areaJ - intersection_area);
    }

    struct filteredBoxes {
        float score;
        int batch_index;
        int class_index;
        int box_index;
        filteredBoxes() {}
        filteredBoxes(float _score, int _batch_index, int _class_index, int _box_index) :
                      score(_score), batch_index(_batch_index), class_index(_class_index), box_index(_box_index) {}
    };

    struct boxInfo {
        float score;
        int idx;
        int suppress_begin_index;
    };

    void nmsWithSoftSigma(const float *boxes, const float *scores, const SizeVector &boxesStrides, const SizeVector &scoresStrides,
                          std::vector<filteredBoxes> &filtBoxes) {
        auto less = [](const boxInfo& l, const boxInfo& r) {
            return l.score < r.score || ((l.score == r.score) && (l.idx > r.idx));
        };

        auto coeff = [&](float iou) {
            const float weight = std::exp(scale * iou * iou);
            return iou <= iou_threshold ? weight : 0.0f;
        };

        parallel_for2d(num_batches, num_classes, [&](int batch_idx, int class_idx) {
            std::vector<filteredBoxes> fb;
            const float *boxesPtr = boxes + batch_idx * boxesStrides[0];
            const float *scoresPtr = scores + batch_idx * scoresStrides[0] + class_idx * scoresStrides[1];

            std::priority_queue<boxInfo, std::vector<boxInfo>, decltype(less)> sorted_boxes(less);
            for (int box_idx = 0; box_idx < num_boxes; box_idx++) {
                if (scoresPtr[box_idx] > score_threshold)
                    sorted_boxes.emplace(boxInfo({scoresPtr[box_idx], box_idx, 0}));
            }

            fb.reserve(sorted_boxes.size());
            if (sorted_boxes.size() > 0) {
                while (fb.size() < max_output_boxes_per_class && !sorted_boxes.empty()) {
                    boxInfo currBox = sorted_boxes.top();
                    float origScore = currBox.score;
                    sorted_boxes.pop();

                    bool box_is_selected = true;
                    for (int idx = static_cast<int>(fb.size()) - 1; idx >= currBox.suppress_begin_index; idx--) {
                        float iou = intersectionOverUnion(&boxesPtr[currBox.idx * 4], &boxesPtr[fb[idx].box_index * 4]);
                        currBox.score *= coeff(iou);
                        if (iou >= iou_threshold) {
                            box_is_selected = false;
                            break;
                        }
                        if (currBox.score <= score_threshold)
                            break;
                    }

                    currBox.suppress_begin_index = fb.size();
                    if (box_is_selected) {
                        if (currBox.score == origScore) {
                            fb.push_back({ currBox.score, batch_idx, class_idx, currBox.idx });
                            continue;
                        }
                        if (currBox.score > score_threshold) {
                            sorted_boxes.push(currBox);
                        }
                    }
                }
            }
            numFiltBox[batch_idx][class_idx] = fb.size();
            size_t offset = batch_idx*num_classes*max_output_boxes_per_class + class_idx*max_output_boxes_per_class;
            cpu_memcpy(filtBoxes.data() + offset, fb.data(), fb.size() * sizeof(filteredBoxes));
        });
    }

    void nmsWithoutSoftSigma(const float *boxes, const float *scores, const SizeVector &boxesStrides, const SizeVector &scoresStrides,
                             std::vector<filteredBoxes> &filtBoxes) {
        int max_out_box = static_cast<int>(max_output_boxes_per_class);
        parallel_for2d(num_batches, num_classes, [&](int batch_idx, int class_idx) {
            const float *boxesPtr = boxes + batch_idx * boxesStrides[0];
            const float *scoresPtr = scores + batch_idx * scoresStrides[0] + class_idx * scoresStrides[1];

            std::vector<std::pair<float, int>> sorted_boxes;
            for (int box_idx = 0; box_idx < num_boxes; box_idx++) {
                if (scoresPtr[box_idx] > score_threshold)
                    sorted_boxes.emplace_back(std::make_pair(scoresPtr[box_idx], box_idx));
            }

            int io_selection_size = 0;
            if (sorted_boxes.size() > 0) {
                parallel_sort(sorted_boxes.begin(), sorted_boxes.end(),
                              [](const std::pair<float, int>& l, const std::pair<float, int>& r) {
                                    return (l.first > r.first || ((l.first == r.first) && (l.second < r.second)));
                                });
                size_t offset = batch_idx*num_classes*max_output_boxes_per_class + class_idx*max_output_boxes_per_class;
                filteredBoxes *fb = filtBoxes.data() + offset;
                fb[0] = filteredBoxes(sorted_boxes[0].first, batch_idx, class_idx, sorted_boxes[0].second);
                io_selection_size++;
                for (size_t box_idx = 1; (box_idx < sorted_boxes.size()) && (io_selection_size < max_out_box); box_idx++) {
                    bool box_is_selected = true;
                    for (int idx = io_selection_size - 1; idx >= 0; idx--) {
                        float iou = intersectionOverUnion(&boxesPtr[sorted_boxes[box_idx].second * 4], &boxesPtr[fb[idx].box_index * 4]);
                        if (iou >= iou_threshold) {
                            box_is_selected = false;
                            break;
                        }
                    }

                    if (box_is_selected) {
                        fb[io_selection_size] = filteredBoxes(sorted_boxes[box_idx].first, batch_idx, class_idx, sorted_boxes[box_idx].second);
                        io_selection_size++;
                    }
                }
            }
            numFiltBox[batch_idx][class_idx] = io_selection_size;
        });
    }

    StatusCode execute(std::vector<Blob::Ptr>& inputs, std::vector<Blob::Ptr>& outputs, ResponseDesc *resp) noexcept override {
        const float *boxes = inputs[NMS_BOXES]->cbuffer().as<const float *>() + inputs[NMS_BOXES]->getTensorDesc().getBlockingDesc().getOffsetPadding();
        const float *scores = inputs[NMS_SCORES]->cbuffer().as<const float *>() + inputs[NMS_SCORES]->getTensorDesc().getBlockingDesc().getOffsetPadding();

        max_output_boxes_per_class = outputs.size() > NMS_SELECTEDSCORES ? 0 : num_boxes;
        if (inputs.size() > NMS_MAXOUTPUTBOXESPERCLASS) {
            max_output_boxes_per_class = (inputs[NMS_MAXOUTPUTBOXESPERCLASS]->cbuffer().as<int *>() +
                                          inputs[NMS_MAXOUTPUTBOXESPERCLASS]->getTensorDesc().getBlockingDesc().getOffsetPadding())[0];
        }

        if (max_output_boxes_per_class == 0)
            return OK;

        iou_threshold = outputs.size() > NMS_SELECTEDSCORES ? 0.0f : 1.0f;
        if (inputs.size() > NMS_IOUTHRESHOLD)
            iou_threshold = (inputs[NMS_IOUTHRESHOLD]->cbuffer().as<float *>() +
                             inputs[NMS_IOUTHRESHOLD]->getTensorDesc().getBlockingDesc().getOffsetPadding())[0];

        score_threshold = 0.0f;
        if (inputs.size() > NMS_SCORETHRESHOLD)
            score_threshold = (inputs[NMS_SCORETHRESHOLD]->cbuffer().as<float *>() +
                               inputs[NMS_SCORETHRESHOLD]->getTensorDesc().getBlockingDesc().getOffsetPadding())[0];

        soft_nms_sigma = 0.0f;
        if (inputs.size() > NMS_SOFTNMSSIGMA)
            soft_nms_sigma = (inputs[NMS_SOFTNMSSIGMA]->cbuffer().as<float *>() +
                              inputs[NMS_SOFTNMSSIGMA]->getTensorDesc().getBlockingDesc().getOffsetPadding())[0];
        scale = 0.0f;
        if (soft_nms_sigma > 0.0) {
            scale = -0.5 / soft_nms_sigma;
        }

        int *selected_indices = outputs[NMS_SELECTEDINDICES]->buffer().as<int *>() +
                                outputs[NMS_SELECTEDINDICES]->getTensorDesc().getBlockingDesc().getOffsetPadding();

        float *selected_scores = nullptr;
        if (outputs.size() > NMS_SELECTEDSCORES)
            selected_scores = outputs[NMS_SELECTEDSCORES]->buffer().as<float *>() +
                              outputs[NMS_SELECTEDSCORES]->getTensorDesc().getBlockingDesc().getOffsetPadding();

        int *valid_outputs = nullptr;
        if (outputs.size() > NMS_VALIDOUTPUTS)
            valid_outputs = outputs[NMS_VALIDOUTPUTS]->buffer().as<int *>() +
                            outputs[NMS_VALIDOUTPUTS]->getTensorDesc().getBlockingDesc().getOffsetPadding();

        const SizeVector &boxesStrides = inputs[NMS_BOXES]->getTensorDesc().getBlockingDesc().getStrides();
        const SizeVector &scoresStrides = inputs[NMS_SCORES]->getTensorDesc().getBlockingDesc().getStrides();

        std::vector<filteredBoxes> filtBoxes(max_output_boxes_per_class * num_batches * num_classes);

        if (soft_nms_sigma == 0.0f) {
            nmsWithoutSoftSigma(boxes, scores, boxesStrides, scoresStrides, filtBoxes);
        } else {
            nmsWithSoftSigma(boxes, scores, boxesStrides, scoresStrides, filtBoxes);
        }

        size_t startOffset = numFiltBox[0][0];
        for (size_t b = 0; b < numFiltBox.size(); b++) {
            size_t batchOffset = b*num_classes*max_output_boxes_per_class;
            for (size_t c = (b == 0 ? 1 : 0); c < numFiltBox[b].size(); c++) {
                size_t offset = batchOffset + c*max_output_boxes_per_class;
                cpu_memcpy(filtBoxes.data() + startOffset, filtBoxes.data() + offset,
                           numFiltBox[b][c] * sizeof(filteredBoxes));
                startOffset += numFiltBox[b][c];
            }
        }
        filtBoxes.resize(startOffset);

        // need more particular comparator to get deterministic behaviour
        // escape situation when filtred boxes with same score have different position from launch to launch
        if (sort_result_descending) {
            parallel_sort(filtBoxes.begin(), filtBoxes.end(),
                          [](const filteredBoxes& l, const filteredBoxes& r) {
                                return (l.score > r.score) ||
                                (l.score ==  r.score && l.batch_index < r.batch_index) ||
                                (l.score ==  r.score && l.batch_index == r.batch_index && l.class_index < r.class_index) ||
                                (l.score ==  r.score && l.batch_index == r.batch_index && l.class_index == r.class_index && l.box_index < r.box_index);
                            });
        }

        size_t validOutputs = std::min(filtBoxes.size(), static_cast<size_t>(outputs[NMS_SELECTEDINDICES]->getTensorDesc().getDims()[0]));

        int selectedIndicesStride = outputs[NMS_SELECTEDINDICES]->getTensorDesc().getBlockingDesc().getStrides()[0];
        int *selectedIndicesPtr = selected_indices;
        float *selectedScoresPtr = selected_scores;

        for (size_t idx = 0; idx < validOutputs; idx++) {
            selectedIndicesPtr[0] = filtBoxes[idx].batch_index;
            selectedIndicesPtr[1] = filtBoxes[idx].class_index;
            selectedIndicesPtr[2] = filtBoxes[idx].box_index;
            selectedIndicesPtr += selectedIndicesStride;
            if (outputs.size() > NMS_SELECTEDSCORES) {
                selectedScoresPtr[0] = static_cast<float>(filtBoxes[idx].batch_index);
                selectedScoresPtr[1] = static_cast<float>(filtBoxes[idx].class_index);
                selectedScoresPtr[2] = static_cast<float>(filtBoxes[idx].score);
                selectedScoresPtr += selectedIndicesStride;
            }
        }
        if (outputs.size() > NMS_VALIDOUTPUTS)
            *valid_outputs = static_cast<int>(validOutputs);

        return OK;
    }

private:
    // input
    const size_t NMS_BOXES = 0;
    const size_t NMS_SCORES = 1;
    const size_t NMS_MAXOUTPUTBOXESPERCLASS = 2;
    const size_t NMS_IOUTHRESHOLD = 3;
    const size_t NMS_SCORETHRESHOLD = 4;
    const size_t NMS_SOFTNMSSIGMA = 5;

    // output
    const size_t NMS_SELECTEDINDICES = 0;
    const size_t NMS_SELECTEDSCORES = 1;
    const size_t NMS_VALIDOUTPUTS = 2;

    enum class boxEncoding {
        CORNER,
        CENTER
    };
    boxEncoding boxEncodingType = boxEncoding::CORNER;
    bool sort_result_descending = true;

    size_t num_batches;
    size_t num_boxes;
    size_t num_classes;

    size_t max_output_boxes_per_class;
    float iou_threshold;
    float score_threshold;
    float soft_nms_sigma;
    float scale;

    std::vector<std::vector<size_t>> numFiltBox;
    const std::string inType = "input", outType = "output";
    std::string logPrefix;

    void checkPrecision(const DataPtr &dataPtr, const std::vector<Precision> precList, const std::string name, const std::string type) {
        const TensorDesc &tensorDesc = dataPtr->getTensorDesc();
        if (std::find(precList.begin(), precList.end(), tensorDesc.getPrecision()) == precList.end())
            THROW_IE_EXCEPTION << logPrefix << " has unsupported '" << name << "' " << type << " precision: " << tensorDesc.getPrecision();
    }

    void check1DInput(const DataWeakPtr &dataPtr, const std::vector<Precision> precList, const std::string name) {
        auto lockDataPtr = dataPtr.lock();
        if (lockDataPtr == nullptr) {
            THROW_IE_EXCEPTION << logPrefix << "has nullable '" << name << "' input";
        }

        checkPrecision(lockDataPtr, precList, name, inType);

        const SizeVector &dims = lockDataPtr->getTensorDesc().getDims();
        if (dims.size() != 0 && dims.size() != 1)
            THROW_IE_EXCEPTION << logPrefix << "has unsupported '" << name << "' input rank: " << dims.size();
        if (dims.size() == 1)
            if (dims[0] != 1)
                THROW_IE_EXCEPTION << logPrefix << "has unsupported '" << name << "' input 1st dimension size: " << dims[0];
    }

    void checkOutput(const DataPtr &dataPtr, const std::vector<Precision> precList, const std::string name) {
        checkPrecision(dataPtr, precList, name, outType);

        const SizeVector &dims = dataPtr->getTensorDesc().getDims();
        if (dims.size() != 2)
            THROW_IE_EXCEPTION << logPrefix << "has unsupported '" << name << "' output rank: " << dims.size();
        if (dims[1] != 3)
            THROW_IE_EXCEPTION << logPrefix << "has unsupported '" << name << "' output 2nd dimension size: " << dims[1];
    }
};

REG_FACTORY_FOR(NonMaxSuppressionImpl, NonMaxSuppression);

}  // namespace Cpu
}  // namespace Extensions
}  // namespace InferenceEngine<|MERGE_RESOLUTION|>--- conflicted
+++ resolved
@@ -22,12 +22,6 @@
 public:
     explicit NonMaxSuppressionImpl(const CNNLayer* layer) {
         try {
-<<<<<<< HEAD
-            if (layer->insData.size() < 2 || layer->insData.size() > 6)
-                THROW_IE_EXCEPTION << layer->name << "has incorrect number of input edges: " << layer->insData.size();
-            if (layer->outData.size() < 1 || layer->outData.size() > 3)
-                THROW_IE_EXCEPTION << layer->name << "has incorrect number of output edges: " << layer->outData.size();
-=======
             logPrefix = "NMS layer with name '" + layer->name + "' ";
             if (layer->insData.size() < 2 || layer->insData.size() > 6)
                 THROW_IE_EXCEPTION << logPrefix << "has incorrect number of input edges: " << layer->insData.size();
@@ -51,7 +45,6 @@
             }
 
             sort_result_descending = layer->GetParamAsBool("sort_result_descending", true);
->>>>>>> ccee30e7
 
             const std::vector<Precision> supportedFloatPrecision = {Precision::FP32, Precision::BF16};
             const std::vector<Precision> supportedIntOutputPrecision = {Precision::I32, Precision::I64};
@@ -109,19 +102,6 @@
 
             checkOutput(layer->outData[NMS_SELECTEDINDICES], supportedIntOutputPrecision, "selected_indices");
 
-<<<<<<< HEAD
-            center_point_box = layer->GetParamAsBool("center_point_box", false);
-            sort_result_descending = layer->GetParamAsBool("sort_result_descending", true);
-            LayerConfig config;
-            for (size_t i = 0; i < layer->insData.size(); i++) {
-                DataConfig inConfig;
-                Precision inPrecision = Precision::FP32;
-                if (i == NMS_MAXOUTPUTBOXESPERCLASS)
-                    inPrecision = Precision::I32;
-                auto inData = layer->insData[i].lock();
-                if (!inData) THROW_IE_EXCEPTION << "Layer " << layer->name << " has empty input with index: " << i;
-                const SizeVector& inDims = inData ->getTensorDesc().getDims();
-=======
             if (layer->outData.size() > NMS_SELECTEDSCORES) {
                 checkOutput(layer->outData[NMS_SELECTEDSCORES], supportedFloatPrecision, "selected_scores");
             }
@@ -145,20 +125,13 @@
                     THROW_IE_EXCEPTION << logPrefix << "has nullable " << i << "th input";
                 }
                 const SizeVector& inDims = validDataPtr->getTensorDesc().getDims();
->>>>>>> ccee30e7
                 inConfig.desc = TensorDesc(inPrecision, inDims, InferenceEngine::TensorDesc::getLayoutByDims(inDims));
                 config.inConfs.push_back(inConfig);
             }
             for (size_t i = 0; i < layer->outData.size(); i++) {
                 DataConfig outConfig;
-<<<<<<< HEAD
-                Precision outPrecision = Precision::I32;
-                if (i == 1)
-                    outPrecision = Precision::FP32;
-=======
 
                 Precision outPrecision = i == NMS_SELECTEDSCORES ? Precision::FP32 : Precision::I32;
->>>>>>> ccee30e7
                 const SizeVector& outDims = layer->outData[i]->getTensorDesc().getDims();
                 outConfig.desc = TensorDesc(outPrecision, outDims, InferenceEngine::TensorDesc::getLayoutByDims(outDims));
                 config.outConfs.push_back(outConfig);
