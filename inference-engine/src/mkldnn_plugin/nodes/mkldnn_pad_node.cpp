--- conflicted
+++ resolved
@@ -133,10 +133,6 @@
     params.srcDims = getParentEdgeAt(0)->getDesc().getBlockingDesc().getBlockDims();
     params.dstDims = getChildEdgeAt(0)->getDesc().getBlockingDesc().getBlockDims();
 
-<<<<<<< HEAD
-    params.srcStrides = getParentEdgeAt(0)->getDesc().getBlockingDesc().getStrides();
-    params.dstStrides = getChildEdgeAt(0)->getDesc().getBlockingDesc().getStrides();
-=======
     size_t nDims = params.srcDims.size();
     params.srcStrides.resize(nDims, 1);
     params.dstStrides.resize(nDims, 1);
@@ -144,7 +140,6 @@
         params.srcStrides[i] = params.srcStrides[i + 1] * params.srcDims[i + 1];
         params.dstStrides[i] = params.dstStrides[i + 1] * params.dstDims[i + 1];
     }
->>>>>>> 8e080d45
 
     if (getParentEdgeAt(0)->getMemory().GetDesc().isBlockedCFormat()) {
         padsBegin[1] /= params.srcDims[params.srcDims.size() - 1];
