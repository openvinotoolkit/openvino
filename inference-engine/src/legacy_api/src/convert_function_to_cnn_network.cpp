// Copyright (C) 2018-2020 Intel Corporation
// SPDX-License-Identifier: Apache-2.0
//

#include <string>
#include <memory>
#include <vector>
#include <unordered_set>
#include <regex>
#include <sstream>

#include <cnn_network_ngraph_impl.hpp>
#include "ngraph_ops/convolution_ie.hpp"
#include "ngraph_ops/deconvolution_ie.hpp"
#include "legacy/ngraph_ops/eltwise.hpp"
#include "legacy/ngraph_ops/fully_connected.hpp"
#include "legacy/ngraph_ops/gather_ie.hpp"
#include "legacy/ngraph_ops/gather_tree_ie.hpp"
#include "legacy/ngraph_ops/gru_cell_ie.hpp"
#include "legacy/ngraph_ops/interp.hpp"
#include "legacy/ngraph_ops/lrn_ie.hpp"
#include "legacy/ngraph_ops/lstm_cell_ie.hpp"
#include "legacy/ngraph_ops/normalize_ie.hpp"
#include "legacy/ngraph_ops/pad_ie.hpp"
#include "legacy/ngraph_ops/onehot_ie.hpp"
#include "legacy/ngraph_ops/power.hpp"
#include "legacy/ngraph_ops/prior_box_clustered_ie.hpp"
#include "legacy/ngraph_ops/prior_box_ie.hpp"
#include "legacy/ngraph_ops/proposal_ie.hpp"
#include "legacy/ngraph_ops/relu_ie.hpp"
#include "legacy/ngraph_ops/scaleshift.hpp"
#include "legacy/ngraph_ops/tile_ie.hpp"
#include "legacy/ngraph_ops/hard_sigmoid_ie.hpp"
#include "legacy/ngraph_ops/nms_ie.hpp"
#include "legacy/ngraph_ops/crop_ie.hpp"
#include "legacy/ngraph_ops/selu_ie.hpp"
#include "legacy/ngraph_ops/rnn_cell_ie.hpp"
#include "legacy/ngraph_ops/topk_ie.hpp"
#include "legacy/ngraph_ops/rnn_sequence_ie.hpp"
#include "legacy/ngraph_ops/lstm_sequence_ie.hpp"
#include "legacy/ngraph_ops/gru_sequence_ie.hpp"
#include "generic_ie.hpp"
#include "exec_graph_info.hpp"

#include "caseless.hpp"
#include <debug.h>
#include <ngraph/opsets/opset1.hpp>
#include <ngraph/opsets/opset5.hpp>
#include "transformations/utils/utils.hpp"
#include "transformations/rt_info/fused_names_attribute.hpp"
#include "transformations/rt_info/primitives_priority_attribute.hpp"
#include <cpp/ie_cnn_network.h>

#include "legacy/convert_function_to_cnn_network.hpp"
#include "legacy/graph_tools.hpp"
#include "legacy/net_pass.h"
#include "ie_legacy_itt.hpp"
#include "ie_cnn_layer_builder_ngraph.h"

namespace InferenceEngine {
namespace details {

// helper for adding creators with a specific exception
#define REQUIRED_IE_CONVERSION_CREATOR(type_name, ie_type_name)\
    addSpecificCreator({type_name}, [](const std::shared_ptr<::ngraph::Node>& node,\
        const std::map<std::string, std::string>& params) -> CNNLayerPtr {\
        THROW_IE_EXCEPTION << type_name  << " operation has a form that is not supported. " << node->get_friendly_name()\
        << " should be converted to " << ie_type_name << " operation.";\
        return nullptr;\
    });\

/**
 * @brief Creator for CNNLayer from nGraph op
 */
class CNNLayerCreator : public ::ngraph::AttributeVisitor {
public:
    using CreatorFor = std::function<CNNLayerPtr(const std::shared_ptr<::ngraph::Node>& node,
                                                 const std::map<std::string, std::string>& param)>;
    explicit CNNLayerCreator(const std::shared_ptr<::ngraph::Node>& node);

    CNNLayerPtr create();

    void on_adapter(const std::string& name, ::ngraph::ValueAccessor<bool> &value) override {
        params[name] = value.get() ? "true" : "false";
    }

    void addSpecificCreator(const std::vector<std::string>& forTypes, const CreatorFor& creator) {
        for (const auto type : forTypes) {
            creators[type] = creator;
        }
    }

    void on_adapter(const std::string& name, ::ngraph::ValueAccessor<std::string>& adapter) override {
        std::string data = adapter.get();
        std::transform(data.begin(), data.end(), data.begin(), [](unsigned char c) {
            return std::tolower(c);
        });
        params[name] = data;
    }

    void on_adapter(const std::string& name, ::ngraph::ValueAccessor<std::vector<int32_t>>& adapter) override {
        auto shape = adapter.get();
        params[name] = joinVec(shape);
    }

    void on_adapter(const std::string& name, ::ngraph::ValueAccessor<std::vector<int64_t>>& adapter) override {
        auto shape = adapter.get();
        params[name] = joinVec(shape);
    }

    void on_adapter(const std::string& name, ::ngraph::ValueAccessor<double>& adapter) override {
        std::ostringstream stream;
        stream.precision(8);
        stream << std::fixed << adapter.get();
        params[name] = stream.str();
    }

    void on_adapter(const std::string& name, ::ngraph::ValueAccessor<int64_t>& adapter) override {
        params[name] = std::to_string(adapter.get());
    }

    void on_adapter(const std::string& name, ngraph::ValueAccessor<std::vector<std::string>>& adapter) override {
        std::vector<std::string> data = adapter.get();
        for (auto& str : data) {
            std::transform(str.begin(), str.end(), str.begin(), [](unsigned char c) {
                return std::tolower(c);
            });
        }

        std::stringstream ss;
        std::copy(data.begin(), data.end(), std::ostream_iterator<std::string>(ss, ","));
        params[name] = ss.str();
    }

    void on_adapter(const std::string& name, ngraph::ValueAccessor<std::vector<float>>& adapter) override {
        auto data = adapter.get();
        params[name] = joinVec(data);
    }

    void on_adapter(const std::string& name, ::ngraph::ValueAccessor<std::shared_ptr<ngraph::Function>>& adapter) override {
    }

    void on_adapter(const std::string& name, ::ngraph::ValueAccessor<void>& adapter) override;

    void on_adapter(const std::string& name, ::ngraph::ValueAccessor<void*>& adapter) override {
        if (std::string(node->get_type_name()) != "Constant") {
            const auto data_beg = static_cast<char*>(adapter.get_ptr());
            params[name] = std::string(data_beg, adapter.size()); 
        }
    }

private:
    std::shared_ptr<::ngraph::Node> node;
    std::map<std::string, std::string> params;
    std::map<std::string, CreatorFor> creators;
};

void InferenceEngine::details::CNNLayerCreator::on_adapter(const std::string& name,
                                                           ::ngraph::ValueAccessor<void>& adapter) {
    if (auto a = ::ngraph::as_type<::ngraph::AttributeAdapter<::ngraph::element::Type>>(&adapter)) {
        auto type = static_cast<::ngraph::element::Type&>(*a);
        params[name] = details::convertPrecision(type).name();
    } else if (auto a = ::ngraph::as_type<::ngraph::AttributeAdapter<::ngraph::PartialShape>>(&adapter)) {
        std::string dims;
        auto shape = static_cast<::ngraph::PartialShape&>(*a);
        for (int64_t i = 0; i < shape.rank().get_length(); i++) {
            if (!dims.empty()) dims += ",";
            dims += std::to_string(shape[i].get_length());
        }
        params[name] = dims;
    } else if (auto a = ::ngraph::as_type<::ngraph::AttributeAdapter<::ngraph::Shape>>(&adapter)) {
        auto shape = static_cast<::ngraph::Shape&>(*a);
        params[name] = joinVec(shape);
    } else if (auto a = ::ngraph::as_type<::ngraph::AttributeAdapter<::ngraph::Strides>>(&adapter)) {
        auto shape = static_cast<::ngraph::Strides&>(*a);
        params[name] = joinVec(shape);
    } else if (auto a = ::ngraph::as_type<::ngraph::AttributeAdapter<std::vector<size_t>>>(& adapter)) {
        auto data = a->get();
        params[name] = joinVec(data);
    } else if (auto a = ::ngraph::as_type<::ngraph::AttributeAdapter<std::vector<std::shared_ptr<
    ngraph::op::util::SubGraphOp::InputDescription>>>>(& adapter)) {
    } else if (auto a = ::ngraph::as_type<::ngraph::AttributeAdapter<std::vector<std::shared_ptr<
    ngraph::op::util::SubGraphOp::OutputDescription>>>>(& adapter)) {
    } else {
        THROW_IE_EXCEPTION << "Error converting ngraph to CNN network. "
                              "Attribute adapter can not be found for " << name << " parameter";
    }
}

InferenceEngine::details::CNNLayerCreator::CNNLayerCreator(const std::shared_ptr<::ngraph::Node>& node): node(node) {
    addSpecificCreator({"Parameter"}, [](const std::shared_ptr<::ngraph::Node>& node,
                                         const std::map<std::string, std::string>& params) -> CNNLayerPtr {
        LayerParams attrs = {node->get_friendly_name(), "Input",
            details::convertPrecision(node->get_output_element_type(0))};
        auto res = std::make_shared<CNNLayer>(attrs);
        return res;
    });
    // TODO - Remove "GreaterEq" once ngraph transitions to GreaterEqual
    addSpecificCreator({"Eltwise", "Subtract", "Power", "Maximum", "Minimum", "Divide", "Greater", "GreaterEqual", "FloorMod", "LogicalOr", "LogicalAnd", "LogicalXor",
        "GreaterEq", "Less", "LessEqual", "Equal", "NotEqual", "Multiply", "Add"}, [](const std::shared_ptr<::ngraph::Node>& node,
                                                                 const std::map<std::string, std::string>& params) -> CNNLayerPtr {
            LayerParams attrs = {node->get_friendly_name(), "Eltwise",
                details::convertPrecision(node->get_output_element_type(0))};
            auto res = std::make_shared<EltwiseLayer>(attrs);
            res->params = params;
            if (node->description() == "Maximum") {
                res->params["operation"] = "max";
            } else if (node->description() == "Minimum") {
                res->params["operation"] = "min";
            } else if (node->description() == "Power") {
                res->params["operation"] = "pow";
            } else if (node->description() == "Subtract") {
                res->params["operation"] = "sub";
            } else if (node->description() == "Divide") {
                res->params["operation"] = "div";
            } else if (node->description() == "LessEqual") {
                res->params["operation"] = "less_equal";
            } else if (node->description() == "Less") {
                res->params["operation"] = "less";
            } else if (node->description() == "Equal") {
                res->params["operation"] = "equal";
            } else if (node->description() == "NotEqual") {
                res->params["operation"] = "not_equal";
            } else if (node->description() == "FloorMod") {
                res->params["operation"] = "floor_mod";
            } else if (node->description() == "Multiply") {
                res->params["operation"] = "prod";
            } else if (node->description() == "Add") {
                res->params["operation"] = "sum";
            } else if (node->description() == "Greater") {
                res->params["operation"] = "greater";
            } else if (node->description() == "GreaterEq") {
                res->params["operation"] = "greater_equal";
            } else if (node->description() == "GreaterEqual") {
                res->params["operation"] = "greater_equal";
            } else if (node->description() == "LogicalOr") {
                res->params["operation"] = "logical_or";
            } else if (node->description() == "LogicalAnd") {
                res->params["operation"] = "logical_and";
            } else if (node->description() == "LogicalXor") {
                res->params["operation"] = "logical_xor";
            } else if (node->description() == "Eltwise") {
                auto castedLayer = std::dynamic_pointer_cast<::ngraph::op::Eltwise>(node);
                if (castedLayer == nullptr) THROW_IE_EXCEPTION << "Cannot get " << attrs.type << " layer " << attrs.name;
                std::string type;
                switch (castedLayer->eltwise_type) {
                case ELTWISE_TYPE::Sum:
                    type = "sum";
                    break;
                case ELTWISE_TYPE::Prod:
                    type = "prod";
                    break;
                default:
                    THROW_IE_EXCEPTION << "Not supported eltwise type!";
                }

                res->params["operation"] = type;
            }
            return res;
        });
    addSpecificCreator({"Concat"}, [](const std::shared_ptr<::ngraph::Node>& node,
                                      const std::map<std::string, std::string>& params) -> CNNLayerPtr {
        LayerParams attrs = {node->get_friendly_name(), node->description(),
                             details::convertPrecision(node->get_output_element_type(0))};
        auto res = std::make_shared<ConcatLayer>(attrs);
        res->params = params;
        auto axis = std::stoi(res->params["axis"]);
        res->params["axis"] = Builder::asString(axis < 0 ? axis + node->get_input_shape(0).size() : axis);
        return res;
    });
    addSpecificCreator({"AvgPool", "MaxPool"}, [](const std::shared_ptr<::ngraph::Node>& node,
                                                  const std::map<std::string, std::string>& params) -> CNNLayerPtr {
        LayerParams attrs = {node->get_friendly_name(), "Pooling",
            details::convertPrecision(node->get_output_element_type(0))};
        auto res = std::make_shared<PoolingLayer>(attrs);
        res->params = params;
        if (res->params.find("auto_pad") != res->params.end() &&
            details::CaselessEq<std::string>()(res->params["auto_pad"], "EXPLICIT"))
            res->params.erase("auto_pad");

        if (res->params.find("exclude_pad") != res->params.end()) {
            res->params["exclude-pad"] = res->params["exclude_pad"];
            res->params.erase("exclude_pad");
        }

        if (node->description() == "MaxPool") {
            res->params["pool-method"] = "max";
        } else if (node->description() == "AvgPool") {
            res->params["pool-method"] = "avg";
        }
        return res;
    });
    addSpecificCreator({"Select"}, [](const std::shared_ptr<::ngraph::Node>& node,
                                      const std::map<std::string, std::string>& params) -> CNNLayerPtr {
        LayerParams attrs = {node->get_friendly_name(), node->description(),
                             details::convertPrecision(node->get_output_element_type(0))};
        auto res = std::make_shared<SelectLayer>(attrs);
        res->params = params;
        return res;
    });
    addSpecificCreator({"BinaryConvolution"}, [](const std::shared_ptr<::ngraph::Node>& node,
                                      const std::map<std::string, std::string>& params) -> CNNLayerPtr {
        LayerParams attrs = {node->get_friendly_name(), node->description(),
                             details::convertPrecision(node->get_output_element_type(0))};
        auto res = std::make_shared<BinaryConvolutionLayer>(attrs);

        // todo: investigate difference between ngraph parameters for BinConvolution and the implementation above
        // this leads to accuracy issue for Precollected_ONNX_ResNet50_88percentinto1bit e2e test
        // res->params = params;

        auto castedLayer = ::ngraph::as_type_ptr<::ngraph::op::v1::BinaryConvolution>(node);
        IE_ASSERT(castedLayer) << " Operation " << node->description() << " with name "
            << node->get_friendly_name() << " cannot be casted to ngraph::op::v1::BinaryConvolution";

        std::string value;
        for (const auto& val : castedLayer->get_pads_begin()) {
            if (!value.empty()) value += ",";
            value += Builder::asString(val);
        }
        res->params["pads_begin"] = value;

        value.clear();
        for (const auto& val : castedLayer->get_pads_end()) {
            if (!value.empty()) value += ",";
            value += Builder::asString(val);
        }
        res->params["pads_end"] = value;

        switch (castedLayer->get_auto_pad()) {
            case ::ngraph::op::PadType::SAME_UPPER:
                res->params["auto_pad"] = "same_upper";
                break;
            case ::ngraph::op::PadType::SAME_LOWER:
                res->params["auto_pad"] = "same_lower";
                break;
            case ::ngraph::op::PadType::VALID:
                res->params["auto_pad"] = "valid";
                break;
            default:
                break;
        }

        value.clear();
        for (const auto& val : castedLayer->get_strides()) {
            if (!value.empty()) value += ",";
            value += Builder::asString(val);
        }
        res->params["strides"] = value;

        value.clear();
        for (const auto& val : castedLayer->get_dilations()) {
            if (!value.empty()) value += ",";
            value += Builder::asString(val);
        }
        res->params["dilations"] = value;

        // Restore kernel size and output
        const auto& shape = castedLayer->get_input_shape(1);
        res->params["output"] = Builder::asString(shape[0]);

        value.clear();
        for (size_t i = 2; i < shape.size(); i++) {
            if (!value.empty()) value += ",";
            value += Builder::asString(shape[i]);
        }
        res->params["kernel"] = value;

        switch (castedLayer->get_mode()) {
            case ::ngraph::op::v1::BinaryConvolution::BinaryConvolutionMode::XNOR_POPCOUNT:
                res->params["mode"] = "xnor-popcount";
        }

        IE_ASSERT(castedLayer->input(1).get_partial_shape().is_static()) << " Weights for binary convolution "
            << castedLayer->get_friendly_name() << " should have static shapes!";
        auto weights_shape = castedLayer->input(1).get_source_output().get_shape();
        res->params["input"] = Builder::asString(weights_shape[1]);
        res->params["pad_value"] = Builder::asString(castedLayer->get_pad_value());

        const auto weightsNode = castedLayer->input(1).get_source_output().get_node_shared_ptr();
        InferenceEngine::details::addBlob(weightsNode, res, InferenceEngine::details::weights);

        return res;
    });

    addSpecificCreator({"SpaceToBatch"}, [](const std::shared_ptr<::ngraph::Node>& node,
                                      const std::map<std::string, std::string>& params) -> CNNLayerPtr {
        LayerParams attrs = {node->get_friendly_name(), node->description(),
                             details::convertPrecision(node->get_output_element_type(0))};
        auto res = std::make_shared<SpaceToBatchLayer>(attrs);
        res->params = params;
        return res;
    });

    addSpecificCreator({"BatchToSpace"}, [](const std::shared_ptr<::ngraph::Node>& node,
                                      const std::map<std::string, std::string>& params) -> CNNLayerPtr {
        LayerParams attrs = {node->get_friendly_name(), node->description(),
                             details::convertPrecision(node->get_output_element_type(0))};
        auto res = std::make_shared<BatchToSpaceLayer>(attrs);
        res->params = params;
        return res;
    });

    addSpecificCreator({"Assign"}, [](const std::shared_ptr<::ngraph::Node>& node,
                                            const std::map<std::string, std::string>& params) -> CNNLayerPtr {
        LayerParams attrs = {node->get_friendly_name(), "Memory",
                             details::convertPrecision(node->get_output_element_type(0))};
        auto res = std::make_shared<CNNLayer>(attrs);
        res->params["id"] = params.at("variable_id");
        res->params["index"] = "0";
        res->params["size"] = "2";
        return res;
    });

    addSpecificCreator({"ReadValue"}, [](const std::shared_ptr<::ngraph::Node>& node,
                                            const std::map<std::string, std::string>& params) -> CNNLayerPtr {
        LayerParams attrs = {node->get_friendly_name(), "Memory",
                             details::convertPrecision(node->get_output_element_type(0))};
        auto res = std::make_shared<CNNLayer>(attrs);
        res->params["id"] = params.at("variable_id");
        res->params["index"] = "1";
        res->params["size"] = "2";
        return res;
    });

    addSpecificCreator({"DepthToSpace"}, [](const std::shared_ptr<::ngraph::Node>& node,
                                            const std::map<std::string, std::string>& params) -> CNNLayerPtr {
        LayerParams attrs = {node->get_friendly_name(), node->description(),
                             details::convertPrecision(node->get_output_element_type(0))};
        auto res = std::make_shared<DepthToSpaceLayer>(attrs);
        res->params = params;
        return res;
    });

    addSpecificCreator({"SpaceToDepth"}, [](const std::shared_ptr<::ngraph::Node>& node,
                                            const std::map<std::string, std::string>& params) -> CNNLayerPtr {
        LayerParams attrs = {node->get_friendly_name(), node->description(),
                             details::convertPrecision(node->get_output_element_type(0))};
        auto res = std::make_shared<SpaceToDepthLayer>(attrs);
        res->params = params;
        return res;
    });

    addSpecificCreator({"DeconvolutionIE"},
                       [](const std::shared_ptr<::ngraph::Node> &node,
                          const std::map<std::string, std::string> &params) -> CNNLayerPtr {
        LayerParams attrs = {node->get_friendly_name(), "Deconvolution",
                             details::convertPrecision(node->get_output_element_type(0))};
        auto res = std::make_shared<DeconvolutionLayer>(attrs);

        res->params = params;
        const auto& shape = node->get_input_shape(1);
        res->params["output"] = Builder::asString(shape[1]);
        std::string kernel_value;
        for (size_t i = 2; i < shape.size(); i++) {
            if (!kernel_value.empty()) kernel_value += ",";
            kernel_value += Builder::asString(shape[i]);
        }
        res->params["kernel"] = kernel_value;

        const auto weightsNode = node->input_value(1).get_node_shared_ptr(); 
        if (InferenceEngine::details::addBlob(weightsNode, res, InferenceEngine::details::weights)) {
            if (node->inputs().size() == 3) {
                const auto biasNode = node->input_value(2).get_node_shared_ptr();
                InferenceEngine::details::addBlob(biasNode, res, InferenceEngine::details::biases);
            }
        }
        return res;
    });

    addSpecificCreator({"DetectionOutput"},
                       [](const std::shared_ptr<::ngraph::Node> &node,
                          const std::map<std::string, std::string> &params) -> CNNLayerPtr {
        LayerParams attrs = {node->get_friendly_name(), "DetectionOutput",
                            details::convertPrecision(node->get_output_element_type(0))};
        auto res = std::make_shared<InferenceEngine::CNNLayer>(attrs);
        res->params = params;

        if (res->params["code_type"] == "caffe.priorboxparameter.center_size"){
            res->params["code_type"] = "caffe.PriorBoxParameter.CENTER_SIZE";
        }
        else{
            res->params["code_type"] =  "caffe.PriorBoxParameter.CORNER";
        }
        res->params["variance_encoded_in_target"] = res->getBoolStrParamAsIntStr("variance_encoded_in_target");
        res->params["share_location"] = res->getBoolStrParamAsIntStr("share_location");
        res->params["clip_after_nms"] = res->getBoolStrParamAsIntStr("clip_after_nms");
        res->params["clip_before_nms"] = res->getBoolStrParamAsIntStr("clip_before_nms");
        res->params["decrease_label_id"] = res->getBoolStrParamAsIntStr("decrease_label_id");
        res->params["normalized"] = res->getBoolStrParamAsIntStr("normalized");
        return res;
    });

    addSpecificCreator({"LogicalNot"},
                       [](const std::shared_ptr<::ngraph::Node>& node,
                          const std::map<std::string, std::string> params) -> CNNLayerPtr {
        LayerParams attrs = {node->get_friendly_name(), "Activation",
                              details::convertPrecision(node->get_output_element_type(0))};
        auto res = std::make_shared<InferenceEngine::CNNLayer>(attrs);
        res->params["type"] = "not";
        return res;
    });

    addSpecificCreator({"LSTMCellIE"},
                        [](const std::shared_ptr<::ngraph::Node>& node,
                           const std::map<std::string, std::string> params) -> CNNLayerPtr {
        LayerParams attrs = {node->get_friendly_name(), "LSTMCell",
                             details::convertPrecision(node->get_output_element_type(0))};
        auto res = std::make_shared<LSTMCell>(attrs);
        res->params = params;
        const auto weightsNode = node->input_value(3).get_node_shared_ptr();
        InferenceEngine::details::addBlob(weightsNode, res, InferenceEngine::details::weights);

        const auto biasNode = node->input_value(4).get_node_shared_ptr();
        InferenceEngine::details::addBlob(biasNode, res, InferenceEngine::details::biases);

        return res;
    });

    addSpecificCreator({"RNNCellIE"},
                       [](const std::shared_ptr<::ngraph::Node>& node,
                          const std::map<std::string, std::string>& params) -> CNNLayerPtr {
        LayerParams attrs = {node->get_friendly_name(), "RNNCell",
                             details::convertPrecision(node->get_output_element_type(0))};
        auto res = std::make_shared<RNNCell>(attrs);
        res->params = params;

        const auto weightsNode = node->input_value(2).get_node_shared_ptr();
        InferenceEngine::details::addBlob(weightsNode, res, InferenceEngine::details::weights);

        const auto biasNode = node->input_value(3).get_node_shared_ptr();
        InferenceEngine::details::addBlob(biasNode, res, InferenceEngine::details::biases);

        return res;
    });

    addSpecificCreator({"GRUCellIE"},
                       [](const std::shared_ptr<::ngraph::Node>& node,
                          const std::map<std::string, std::string>& params) -> CNNLayerPtr {
        LayerParams attrs = {node->get_friendly_name(), "GRUCell",
                             details::convertPrecision(node->get_output_element_type(0))};
        auto res = std::make_shared<GRUCell>(attrs);
        res->params = params;

        const auto weightsNode = node->input_value(2).get_node_shared_ptr();
        InferenceEngine::details::addBlob(weightsNode, res, InferenceEngine::details::weights);

        const auto biasNode = node->input_value(3).get_node_shared_ptr();
        InferenceEngine::details::addBlob(biasNode, res, InferenceEngine::details::biases);
 
        return res;
    });

    addSpecificCreator({"PRelu"},
                       [](const std::shared_ptr<::ngraph::Node>& node,
                          const std::map<std::string, std::string>& params) -> CNNLayerPtr {
        LayerParams attrs = {node->get_friendly_name(), "PReLU",
                             details::convertPrecision(node->get_output_element_type(0))};
        auto res = std::make_shared<PReLULayer>(attrs);
        res->params = params;

        const auto weightsNode = node->input_value(1).get_node_shared_ptr();
        InferenceEngine::details::addBlob(weightsNode, res, InferenceEngine::details::weights);

        return res;
    });

    addSpecificCreator({"TileIE"},
                       [](const std::shared_ptr<::ngraph::Node>& node,
                          const std::map<std::string, std::string>& params) -> CNNLayerPtr {
        LayerParams attrs = {node->get_friendly_name(), "Tile",
            details::convertPrecision(node->get_output_element_type(0))};
        auto res = std::make_shared<TileLayer>(attrs);
        res->params = params;
        return res;
    });

    addSpecificCreator({"PriorBoxIE"},
                       [](const std::shared_ptr<::ngraph::Node>& node,
                          const std::map<std::string, std::string>& params) -> CNNLayerPtr {
        LayerParams attrs = {node->get_friendly_name(), "PriorBox",
            details::convertPrecision(node->get_output_element_type(0))};

        auto res = std::make_shared<CNNLayer>(attrs);
        res->params = params;
        res->params["clip"] = res->getBoolStrParamAsIntStr("clip");
        res->params["flip"] = res->getBoolStrParamAsIntStr("flip");
        res->params["scale_all_sizes"] = res->getBoolStrParamAsIntStr("scale_all_sizes");

        auto scale_all_sizes = std::stoi(res->params["scale_all_sizes"]);
        if (!scale_all_sizes) {
            auto data_pshape = node->get_input_partial_shape(0);
            if (data_pshape.is_dynamic()) THROW_IE_EXCEPTION << "Dynamic 0-port input of PriorBox is not supported";
            auto data_shape = data_pshape.to_shape();
            if (data_shape.size() != 4) THROW_IE_EXCEPTION << "PriorBox has " << data_shape.size() << " items in 0-port input, 4 expected";
            auto img_pshape = node->get_input_partial_shape(1);
            if (img_pshape.is_dynamic()) THROW_IE_EXCEPTION << "Dynamic 1-port input of PriorBox is not supported";
            auto img_shape = img_pshape.to_shape();
            if (img_shape.size() != 4) THROW_IE_EXCEPTION << "PriorBox has " << data_shape.size() << " items in 1-port input, 4 expected";

            // mxnet-like PriorBox
            auto img_H = img_shape[2];
            auto data_H = data_shape[2];

            auto step = std::stof(res->params["step"]);
            if (step == -1)
                step = img_H / static_cast<float>(data_H);
            else
                step *= img_H;
            res->params["step"] = Builder::asString(step);

            auto min_size = details::split(res->params["min_size"], ",");
            for (auto &size : min_size) {
                size = Builder::asString(std::stof(size) * img_H);
            }
            res->params["min_size"] = details::joinVec(min_size);
        }
        return res;
    });

    addSpecificCreator({"PriorBoxClusteredIE"},
                       [](const std::shared_ptr<::ngraph::Node>& node,
                          const std::map<std::string, std::string>& params) -> CNNLayerPtr {
        LayerParams attrs = {node->get_friendly_name(), "PriorBoxClustered",
            details::convertPrecision(node->get_output_element_type(0))};
        auto res = std::make_shared<CNNLayer>(attrs);
        res->params = params;
        res->params["clip"] =
            res->getBoolStrParamAsIntStr("clip");

        auto step_h = std::stof(res->params["step_h"]);
        auto step_w = std::stof(res->params["step_w"]);
        if (std::abs(step_h - step_w) < 1e-5) {
            res->params["step"] = res->params["step_w"];
        }
        return res;
    });

    addSpecificCreator({"ProposalIE"},
                       [](const std::shared_ptr<::ngraph::Node>& node,
                          const std::map<std::string, std::string>& params) -> CNNLayerPtr {
        LayerParams attrs = {node->get_friendly_name(), "Proposal",
            details::convertPrecision(node->get_output_element_type(0))};
        auto res = std::make_shared<CNNLayer>(attrs);
        res->params = params;
        res->params["clip_before_nms"] =
            res->getBoolStrParamAsIntStr("clip_before_nms");
        res->params["clip_after_nms"] =
            res->getBoolStrParamAsIntStr("clip_after_nms");
        res->params["normalize"] = res->getBoolStrParamAsIntStr("normalize");
        return res;
    });

    addSpecificCreator({"Relu"},
                       [](const std::shared_ptr<::ngraph::Node>& node,
                          const std::map<std::string, std::string>& params) -> CNNLayerPtr {
        LayerParams attrs = {node->get_friendly_name(), "ReLU",
            details::convertPrecision(node->get_output_element_type(0))};
        auto res = std::make_shared<ReLULayer>(attrs);
        res->params = params;
        return res;
    });

    addSpecificCreator({"Reshape"},
                       [](const std::shared_ptr<::ngraph::Node>& node,
                          const std::map<std::string, std::string>& params) -> CNNLayerPtr {
        LayerParams attrs = {node->get_friendly_name(), "Reshape",
            details::convertPrecision(node->get_output_element_type(0))};
        auto res = std::make_shared<ReshapeLayer>(attrs);
        return res;
    });

    addSpecificCreator({"ReverseSequence"},
                       [](const std::shared_ptr<::ngraph::Node>& node,
                          const std::map<std::string, std::string>& params) -> CNNLayerPtr {
        LayerParams attrs = {node->get_friendly_name(), "ReverseSequence",
            details::convertPrecision(node->get_output_element_type(0))};
        auto res = std::make_shared<ReverseSequenceLayer>(attrs);
        res->params = params;
        return res;
    });

    addSpecificCreator({"SeluIE"},
                       [](const std::shared_ptr<::ngraph::Node>& node,
                          const std::map<std::string, std::string>& params) -> CNNLayerPtr {
        LayerParams attrs = {node->get_friendly_name(), "Selu",
            details::convertPrecision(node->get_output_element_type(0))};
        auto res = std::make_shared<CNNLayer>(attrs);
        res->params = params;
        return res;
    });

    addSpecificCreator({"Softmax"},
                       [](const std::shared_ptr<::ngraph::Node>& node,
                          const std::map<std::string, std::string>& params) -> CNNLayerPtr {
        LayerParams attrs = {node->get_friendly_name(), "SoftMax",
            details::convertPrecision(node->get_output_element_type(0))};
        auto res = std::make_shared<SoftMaxLayer>(attrs);
        res->params = params;
        return res;
    });

    addSpecificCreator({"Split"},
                       [](const std::shared_ptr<::ngraph::Node>& node,
                          const std::map<std::string, std::string>& params) -> CNNLayerPtr {
        LayerParams attrs = {node->get_friendly_name(), "Split",
            details::convertPrecision(node->get_output_element_type(0))};
        auto res = std::make_shared<SplitLayer>(attrs);

        auto axis_node = node->input_value(1).get_node_shared_ptr();
        const auto axis_node_const = std::dynamic_pointer_cast<ngraph::op::Constant>(axis_node);
        if (!axis_node_const) {
            THROW_IE_EXCEPTION << "Split " << node->get_friendly_name() << " has no axes as Constant";
        }
        auto axis = axis_node_const->cast_vector<int64_t>()[0];
        if (axis < 0) {
            axis += node->get_input_shape(0).size();
        }
        res->params["axis"] = Builder::asString(axis);

        return res;
    });

    addSpecificCreator({"Tanh"},
                       [](const std::shared_ptr<::ngraph::Node>& node,
                          const std::map<std::string, std::string>& params) -> CNNLayerPtr {
        LayerParams attrs = {node->get_friendly_name(), "TanH",
            details::convertPrecision(node->get_output_element_type(0))};
        auto res = std::make_shared<CNNLayer>(attrs);
        res->params = params;
        return res;
    });

    addSpecificCreator({"ScatterElementsUpdate"}, [](const std::shared_ptr<::ngraph::Node>& node,
        const std::map<std::string, std::string>& params) -> CNNLayerPtr {
        LayerParams attrs = {node->get_friendly_name(), node->description(),
            details::convertPrecision(node->get_output_element_type(0))};
        auto res = std::make_shared<ScatterElementsUpdateLayer>(attrs);
        res->params = params;
        return res;
    });

    addSpecificCreator({"ScatterUpdate"}, [](const std::shared_ptr<::ngraph::Node>& node,
        const std::map<std::string, std::string>& params) -> CNNLayerPtr {
        LayerParams attrs = {node->get_friendly_name(), node->description(),
            details::convertPrecision(node->get_output_element_type(0))};
        auto res = std::make_shared<ScatterUpdateLayer>(attrs);
        res->params = params;
        return res;
    });

    addSpecificCreator({"StaticShapeTopK"}, [](const std::shared_ptr<::ngraph::Node>& node,
        const std::map<std::string, std::string>& params) -> CNNLayerPtr {
        LayerParams attrs = {node->get_friendly_name(), "TopK",
            details::convertPrecision(node->get_output_element_type(0))};
        auto res = std::make_shared<TopKLayer>(attrs);
        res->params = params;
        return res;
    });

    addSpecificCreator({"StridedSlice"}, [](const std::shared_ptr<::ngraph::Node> &node,
        const std::map<std::string, std::string> &params) -> CNNLayerPtr {
        LayerParams attrs = {node->get_friendly_name(), "StridedSlice",
            details::convertPrecision(node->get_output_element_type(0))};
        auto res = std::make_shared<InferenceEngine::StridedSliceLayer>(attrs);
        auto stridedSliceInvertMaskStr = [](const std::string& str) -> std::string {
            std::string value;
            auto found_numbers = details::split(str,",");
            for (const auto &val : found_numbers)
            {
                if (!value.empty())
                    value += ",";
                value += Builder::asString((1 - std::stoi(val)));
            }
            return value;
        };

        res->params = params;
        // plugins require reversed value of begin_mask and end_mask
        res->params["begin_mask"] = stridedSliceInvertMaskStr(res->params["begin_mask"]);
        res->params["end_mask"] = stridedSliceInvertMaskStr(res->params["end_mask"]);

        return res;
    });

    addSpecificCreator({"TopK","TopKIE"}, [](const std::shared_ptr<::ngraph::Node>& node,
        const std::map<std::string, std::string>& params) -> CNNLayerPtr {
        LayerParams attrs = {node->get_friendly_name(), "TopK",
                          details::convertPrecision(node->get_output_element_type(0))};
        auto res = std::make_shared<InferenceEngine::TopKLayer>(attrs);
        res->params = params;
        return res;
    });

    addSpecificCreator({"Transpose"}, [](const std::shared_ptr<::ngraph::Node>& node,
        const std::map<std::string, std::string>& params) -> CNNLayerPtr {
        LayerParams attrs = {node->get_friendly_name(), "Permute",
            details::convertPrecision(node->get_output_element_type(0))};
        auto res = std::make_shared<InferenceEngine::CNNLayer>(attrs);
        res->params = params;
        if (auto transpose_const = std::dynamic_pointer_cast<ngraph::op::Constant>(node->input_value(1).get_node_shared_ptr())) {
            res->params["order"] = Builder::asString(transpose_const->cast_vector<int64_t>());
        }
        return res;

    });

    addSpecificCreator({"SwishIE"}, [](const std::shared_ptr<::ngraph::Node>& node,
        const std::map<std::string, std::string>& params) -> CNNLayerPtr {
        LayerParams attrs = {node->get_friendly_name(), "Swish",
            details::convertPrecision(node->get_output_element_type(0))};
        auto res = std::make_shared<InferenceEngine::CNNLayer>(attrs);
        res->params = params;
        return res;
    });

    addSpecificCreator({"NonMaxSuppressionIE3"}, [](const std::shared_ptr<::ngraph::Node>& node,
        const std::map<std::string, std::string>& params) -> CNNLayerPtr {
        LayerParams attrs = {node->get_friendly_name(), "NonMaxSuppression",
            details::convertPrecision(node->get_output_element_type(0))};

        auto castedLayer = ::ngraph::as_type_ptr<::ngraph::op::NonMaxSuppressionIE3>(node);
        IE_ASSERT(castedLayer) << " Operation " << node->description() << " with name "
            << node->get_friendly_name() << " cannot be casted to ngraph::op::NonMaxSuppressionIE3";

        auto res = std::make_shared<InferenceEngine::NonMaxSuppressionLayer>(attrs);
        res->params = params;

        res->params["center_point_box"] = castedLayer->m_center_point_box ? "true" : "false";
        res->params["sort_result_descending"] = castedLayer->m_sort_result_descending ? "true" : "false";

        auto output_type = details::convertPrecision(castedLayer->m_output_type);
        std::string output_type_str;
        switch (output_type) {
        case Precision::I32:
            output_type_str = "I32";
            break;
        case Precision::I64:
            output_type_str = "I64";
            break;
        default:
            THROW_IE_EXCEPTION << "Unsupported output type";
        }
        res->params["output_type"] = output_type_str;

        return res;
    });

    addSpecificCreator({"NonMaxSuppression"}, [](const std::shared_ptr<::ngraph::Node>& node,
        const std::map<std::string, std::string>& params) -> CNNLayerPtr {
        LayerParams attrs = {node->get_friendly_name(), "NonMaxSuppression",
            details::convertPrecision(node->get_output_element_type(0))};

        auto castedLayer = ::ngraph::as_type_ptr<::ngraph::op::v5::NonMaxSuppression>(node);
        IE_ASSERT(castedLayer) << " Operation " << node->description() << " with name "
            << node->get_friendly_name() << " cannot be casted to ngraph::op::v5::NonMaxSuppression";

        auto res = std::make_shared<InferenceEngine::NonMaxSuppressionLayer>(attrs);
        res->params = params;

        auto box_encoding = castedLayer->get_box_encoding();
        switch (box_encoding) {
            case ngraph::op::v5::NonMaxSuppression::BoxEncodingType::CORNER:
                res->params["center_point_box"] = "false";
                break;
            case ngraph::op::v5::NonMaxSuppression::BoxEncodingType::CENTER:
                res->params["center_point_box"] = "true";
                break;
            default:
                THROW_IE_EXCEPTION << "Unsupported box encoding for NonMaxSuppression op";
                break;
        }

        auto output_type = details::convertPrecision(castedLayer->get_output_type());
        std::string output_type_str;
        switch (output_type) {
        case Precision::I32:
            output_type_str = "I32";
            break;
        case Precision::I64:
            output_type_str = "I64";
            break;
        default:
            THROW_IE_EXCEPTION << "Unsupported output type";
        }
        res->params["output_type"] = output_type_str;

        bool sort_result_descending = castedLayer->get_sort_result_descending();
        res->params["sort_result_descending"] = sort_result_descending ? "true" : "false";

        return res;
    });

    addSpecificCreator({"NonMaxSuppressionIE"}, [](const std::shared_ptr<::ngraph::Node>& node,
                                                 const std::map<std::string, std::string>& params) -> CNNLayerPtr {
        LayerParams attrs = {node->get_friendly_name(), "NonMaxSuppression", details::convertPrecision(node->get_output_element_type(0))};
        auto res = std::make_shared<InferenceEngine::NonMaxSuppressionLayer>(attrs);
        res->params = params;
        return res;
    });

    addSpecificCreator({"GRUSequenceIE"}, [](const std::shared_ptr<::ngraph::Node>& node,
                    const std::map<std::string, std::string>& params) -> CNNLayerPtr {

        LayerParams attrs = {node->get_friendly_name(), "GRUSequence",
                             details::convertPrecision(node->get_output_element_type(0))};
        auto res = std::make_shared<RNNSequenceLayer>(attrs);
        res->params = params;
        res->axis = std::stoi(res->params["axis"]);
        if (res->params["direction"] == "reverse")
            res->params["direction"] = "Backward";
        else if (res->params["direction"] == "forward")
            res->params["direction"] = "Forward";
        else
            res->params["direction"] = "Bidirectional";

        res->cellType = RNNSequenceLayer::CellType::GRU;
        if (res->params["linear_before_reset"] == "true") {
            res->cellType = RNNSequenceLayer::CellType::GRU_LBR;
        }

        const auto weightsNode = node->input_value(3).get_node_shared_ptr();
        InferenceEngine::details::addBlob(weightsNode, res, InferenceEngine::details::weights);

        const auto biasNode = node->input_value(4).get_node_shared_ptr();
        InferenceEngine::details::addBlob(biasNode, res, InferenceEngine::details::biases);

        return res;
    });

    addSpecificCreator({"RNNSequenceIE"}, [](const std::shared_ptr<::ngraph::Node>& node,
                    const std::map<std::string, std::string>& params) -> CNNLayerPtr {

        LayerParams attrs = {node->get_friendly_name(), "RNNSequence",
                             details::convertPrecision(node->get_output_element_type(0))};
        auto res = std::make_shared<RNNSequenceLayer>(attrs);
        res->params = params;

        res->cellType = RNNSequenceLayer::CellType::RNN;
        res->axis = std::stoi(res->params["axis"]);
        if (res->params["direction"] == "reverse")
            res->params["direction"] = "Backward";
        else if (res->params["direction"] == "forward")
            res->params["direction"] = "Forward";
        else
            res->params["direction"] = "Bidirectional";

        const auto weightsNode = node->input_value(3).get_node_shared_ptr();
        InferenceEngine::details::addBlob(weightsNode, res, InferenceEngine::details::weights);

        const auto biasNode = node->input_value(4).get_node_shared_ptr();
        InferenceEngine::details::addBlob(biasNode, res, InferenceEngine::details::biases);

        return res;
    });

    addSpecificCreator({"LSTMSequenceIE"}, [](const std::shared_ptr<::ngraph::Node>& node,
                    const std::map<std::string, std::string>& params) -> CNNLayerPtr {

        LayerParams attrs = {node->get_friendly_name(), "LSTMSequence",
                             details::convertPrecision(node->get_output_element_type(0))};
        auto res = std::make_shared<RNNSequenceLayer>(attrs);
        res->params = params;

        res->cellType = RNNSequenceLayer::CellType::LSTM;
        res->axis = std::stoi(res->params["axis"]);
        if (res->params["direction"] == "reverse")
            res->params["direction"] = "Backward";
        else if (res->params["direction"] == "forward")
            res->params["direction"] = "Forward";
        else
            res->params["direction"] = "Bidirectional";

        const auto weightsNode = node->input_value(4).get_node_shared_ptr();
        InferenceEngine::details::addBlob(weightsNode, res, InferenceEngine::details::weights);

        const auto biasNode = node->input_value(5).get_node_shared_ptr();
        InferenceEngine::details::addBlob(biasNode, res, InferenceEngine::details::biases);

        return res;
    });

    REQUIRED_IE_CONVERSION_CREATOR("Broadcast", "Tile");
    REQUIRED_IE_CONVERSION_CREATOR("Interpolate", "Interp");
    REQUIRED_IE_CONVERSION_CREATOR("NormalizeL2", "NormalizeIE");
    REQUIRED_IE_CONVERSION_CREATOR("GroupConvolution", "ConvolutionIE");
    REQUIRED_IE_CONVERSION_CREATOR("GroupConvolutionBackpropData", "DeconvolutionIE");

    addSpecificCreator({ "Convolution", "GatherTree", "GRUCell", "GRUSequence", "HardSigmoid",
                      "LRN", "LSTMCell", "LSTMSequence", "NonMaxSuppression", "RNNCell", "RNNSequence", "OneHot",
                      "Pad", "PriorBoxClustered", "PriorBox", "Proposal", "Selu", "Swish", "Tile"},
            [](const std::shared_ptr<::ngraph::Node>& node, const std::map<std::string, std::string>& params)
            -> CNNLayerPtr {
        const std::string& type_name = node->get_type_name();
        THROW_IE_EXCEPTION << type_name << " operation has a form that is not supported. " << node->get_friendly_name()
                           << " should be converted to " << type_name + "IE operation.";
        return nullptr;
    });

    addSpecificCreator({"ReduceMin", "ReduceMax", "ReduceMean", "ReduceProd", "ReduceSum", "ReduceL1", "ReduceL2"},
                       [](const std::shared_ptr<::ngraph::Node>& node, const std::map<std::string, std::string>& params) -> CNNLayerPtr {
        LayerParams attrs = {node->get_friendly_name(), node->description(), details::convertPrecision(node->get_output_element_type(0))};
        auto reduce_node = std::dynamic_pointer_cast<ngraph::op::util::ArithmeticReductionKeepDims>(node);
        if (reduce_node == nullptr)
            THROW_IE_EXCEPTION << "Node '" << node->get_name() << "' is not an instance of ArithmeticReductionKeepDims.";
        auto res = std::make_shared<InferenceEngine::ReduceLayer>(attrs);
        res->params = params;
        res->params["keep_dims"] = reduce_node->get_keep_dims() ? "True" : "False";
        return res;
    });

    addSpecificCreator({"ReduceLogicalAnd"}, [](const std::shared_ptr<::ngraph::Node>& node, const std::map<std::string, std::string>& params) -> CNNLayerPtr {
        LayerParams attrs = {node->get_friendly_name(), "ReduceAnd", details::convertPrecision(node->get_output_element_type(0))};
        auto reduce_node = std::dynamic_pointer_cast<ngraph::op::util::LogicalReductionKeepDims>(node);
        if (reduce_node == nullptr)
            THROW_IE_EXCEPTION << "Node '" << node->get_name() << "' is not an instance of LogicalReductionKeepDims.";
        auto res = std::make_shared<InferenceEngine::ReduceLayer>(attrs);
        res->params = params;
        res->params["keep_dims"] = reduce_node->get_keep_dims() ? "True" : "False";
        return res;
    });

    addSpecificCreator({"ReduceLogicalOr"}, [](const std::shared_ptr<::ngraph::Node>& node, const std::map<std::string, std::string>& params) -> CNNLayerPtr {
        LayerParams attrs = {node->get_friendly_name(), "ReduceOr", details::convertPrecision(node->get_output_element_type(0))};
        auto reduce_node = std::dynamic_pointer_cast<ngraph::op::util::LogicalReductionKeepDims>(node);
        if (reduce_node == nullptr)
            THROW_IE_EXCEPTION << "Node '" << node->get_name() << "' is not an instance of LogicalReductionKeepDims.";
        auto res = std::make_shared<InferenceEngine::ReduceLayer>(attrs);
        res->params = params;
        res->params["keep_dims"] = reduce_node->get_keep_dims() ? "True" : "False";
        return res;
    });

    addSpecificCreator({"Constant"}, [](const std::shared_ptr<::ngraph::Node>& node, const std::map<std::string, std::string>& params) -> CNNLayerPtr {
        LayerParams attrs = {node->get_friendly_name(), "Const", details::convertPrecision(node->get_output_element_type(0))};
        auto res = std::make_shared<InferenceEngine::CNNLayer>(attrs);
        auto castedLayer = ngraph::as_type_ptr<ngraph::op::Constant>(node);
        if (!res) THROW_IE_EXCEPTION << "Cannot get " << attrs.type << " layer " << attrs.name;

        res->blobs["custom"] = InferenceEngine::details::shareWeights(castedLayer);

        return res;
    });

<<<<<<< HEAD
    addSpecificCreator({"TensorIterator"}, [](const std::shared_ptr<::ngraph::Node>& node, const std::map<std::string, std::string>& params) -> CNNLayerPtr {
        auto res = createSubGraphLayer(node);
        res->type = "TensorIterator";
=======
    addSpecificCreator({"Convert"}, [](const std::shared_ptr<::ngraph::Node>& node,
                                       const std::map<std::string, std::string>& params) -> CNNLayerPtr {
        LayerParams attrs = {node->get_friendly_name(), "Convert",
                             details::convertPrecision(node->get_output_element_type(0))};
        auto res = std::make_shared<InferenceEngine::CNNLayer>(attrs);

        auto p = details::convertPrecision(node->get_output_element_type(0));
        std::string precision_str;
        switch (p) {
        case Precision::FP16:
            precision_str = "FP16";
            break;
        case Precision::BF16:
            precision_str = "BF16";
            break;
        case Precision::FP32:
            precision_str = "FP32";
            break;
        case Precision::FP64:
            precision_str = "FP64";
            break;
        case Precision::I8:
            precision_str = "I8";
            break;
        case Precision::I16:
            precision_str = "I16";
            break;
        case Precision::I32:
            precision_str = "I32";
            break;
        case Precision::I64:
            precision_str = "I64";
            break;
        case Precision::U8:
            precision_str = "U8";
            break;
        case Precision::U16:
            precision_str = "U16";
            break;
        case Precision::U32:
            precision_str = "U32";
            break;
        case Precision::U64:
            precision_str = "U64";
            break;
        case Precision::BOOL:
            precision_str = "BOOL";
            break;
        default:
            THROW_IE_EXCEPTION << "Unsupported type";
        }

        res->params["precision"] = precision_str;
        return res;
    });

    addSpecificCreator({"MVN"}, [](const std::shared_ptr<::ngraph::Node>& node,
                                   const std::map<std::string, std::string> &params) -> CNNLayerPtr {
        LayerParams attrs = {node->get_friendly_name(), "MVN",
                            details::convertPrecision(node->get_output_element_type(0))};
        auto res = std::make_shared<InferenceEngine::MVNLayer>(attrs);

        res->params["normalize_variance"] = params.at("normalize_variance");
        res->params["normalize_variance"] = res->getBoolStrParamAsIntStr("normalize_variance");
        res->params["eps"] = params.at("eps");
        res->params["across_channels"] = params.at("across_channels");
        res->params["across_channels"] = res->getBoolStrParamAsIntStr("across_channels");
        return res;
    });

    addSpecificCreator({"NormalizeIE"}, [](const std::shared_ptr<::ngraph::Node> &node, 
                                           const std::map<std::string, std::string> &params) -> CNNLayerPtr {
        LayerParams attrs = {node->get_friendly_name(), "Normalize",
                             details::convertPrecision(node->get_output_element_type(0))};
        auto res = std::make_shared<InferenceEngine::NormLayer>(attrs);
        
        res->params = params;
        res->params["channel_shared"] = res->getBoolStrParamAsIntStr("channel_shared");
        res->params["across_spatial"] = res->getBoolStrParamAsIntStr("across_spatial");

        const auto weightsNode = node->input_value(1).get_node_shared_ptr();
        if (auto castedLayer = ngraph::as_type_ptr<ngraph::op::Constant>(weightsNode)) {
            res->blobs["weights"] = InferenceEngine::details::shareWeights(castedLayer);
        }
        return res;
    });

    addSpecificCreator({"Clamp"}, [](const std::shared_ptr<::ngraph::Node>& node,
                                                 const std::map<std::string, std::string>& params) -> CNNLayerPtr {
        LayerParams attrs = {node->get_friendly_name(), "Clamp", details::convertPrecision(node->get_output_element_type(0))};
        auto res = std::make_shared<InferenceEngine::ClampLayer>(attrs);
        res->params = params;
        return res;
    });

    addSpecificCreator({"LRN_IE"}, [](const std::shared_ptr<::ngraph::Node>& node,
                                      const std::map<std::string, std::string>& params) -> CNNLayerPtr {
        LayerParams attrs = {node->get_friendly_name(), "Norm", details::convertPrecision(node->get_output_element_type(0))};
        auto res = std::make_shared<InferenceEngine::NormLayer>(attrs);
        res->params = params;
        return res;
    });

    addSpecificCreator({"Elu"}, [](const std::shared_ptr<::ngraph::Node>& node,
                                                 const std::map<std::string, std::string>& params) -> CNNLayerPtr {
        LayerParams attrs = {node->get_friendly_name(), "elu", details::convertPrecision(node->get_output_element_type(0))};
        auto res = std::make_shared<InferenceEngine::CNNLayer>(attrs);
        res->params = params;
        return res;
    });

    addSpecificCreator({"MatMul"}, [](const std::shared_ptr<::ngraph::Node>& node,
                                      const std::map<std::string, std::string>& params) -> CNNLayerPtr {
        LayerParams attrs = {node->get_friendly_name(), "Gemm", details::convertPrecision(node->get_output_element_type(0))};
        auto res = std::make_shared<InferenceEngine::GemmLayer>(attrs);
        res->params = params;
        return res;
    });

    addSpecificCreator({"GatherIE"}, [](const std::shared_ptr<::ngraph::Node>& node,
                                        const std::map<std::string, std::string>& params) ->CNNLayerPtr {

        LayerParams attrs = {node->get_friendly_name(), "Gather", details::convertPrecision(node->get_output_element_type(0))};
        auto res = std::make_shared<InferenceEngine::GatherLayer>(attrs);

        auto castedLayer = std::dynamic_pointer_cast<ngraph::op::GatherIE>(node);
        if (castedLayer == nullptr) THROW_IE_EXCEPTION << "Cannot get " << attrs.type << " layer " << attrs.name;

        res->params["axis"] = Builder::asString(castedLayer->get_axis());

        return res;
    });

    addSpecificCreator({"GatherTreeIE"}, [](const std::shared_ptr<::ngraph::Node>& node,
                                                 const std::map<std::string, std::string>& params) -> CNNLayerPtr {
        LayerParams attrs = {node->get_friendly_name(), "GatherTree", details::convertPrecision(node->get_output_element_type(0))};
        auto res = std::make_shared<InferenceEngine::CNNLayer>(attrs);
        return res;
    });

    addSpecificCreator({"GRN"}, [](const std::shared_ptr<::ngraph::Node>& node,
                                                 const std::map<std::string, std::string>& params) -> CNNLayerPtr {
        LayerParams attrs = {node->get_friendly_name(), "GRN", details::convertPrecision(node->get_output_element_type(0))};
        auto res = std::make_shared<InferenceEngine::GRNLayer>(attrs);
        res->params = params;
        return res;
    });

    addSpecificCreator({"OneHotIE"}, [](const std::shared_ptr<::ngraph::Node>& node,
                                      const std::map<std::string, std::string>& params) -> CNNLayerPtr {
        LayerParams attrs = {node->get_friendly_name(), "OneHot", details::convertPrecision(node->get_output_element_type(0))};
        auto res = std::make_shared<InferenceEngine::OneHotLayer>(attrs);
        res->params = params;
        return res;
    });

    addSpecificCreator({"HardSigmoid_IE"}, [](const std::shared_ptr<::ngraph::Node>& node,
                                                 const std::map<std::string, std::string>& params) -> CNNLayerPtr {
        LayerParams attrs = {node->get_friendly_name(), "HardSigmoid", details::convertPrecision(node->get_output_element_type(0))};
        auto res = std::make_shared<InferenceEngine::CNNLayer>(attrs);

        auto castedLayer = std::dynamic_pointer_cast<ngraph::op::HardSigmoid_IE>(node);
        if (!castedLayer)
            THROW_IE_EXCEPTION << "Cannot get " << attrs.type << " layer " << attrs.name;

        res->params["alpha"] = Builder::asString(castedLayer->get_alpha());
        res->params["beta"] = Builder::asString(castedLayer->get_beta());
        return res;
    });

    addSpecificCreator({"Interp"}, [](const std::shared_ptr<::ngraph::Node>& node,
                                                 const std::map<std::string, std::string>& params) -> CNNLayerPtr {
        LayerParams attrs = {node->get_friendly_name(), "Interp", details::convertPrecision(node->get_output_element_type(0))};
        auto castedLayer = std::dynamic_pointer_cast<ngraph::op::Interp>(node);
        if (!castedLayer) THROW_IE_EXCEPTION << "Cannot get " << attrs.type << " layer " << attrs.name;

        auto interp_attrs = castedLayer->get_attrs();

        if (interp_attrs.antialias) {
            THROW_IE_EXCEPTION << "Interp do not support antialias";
        }
        if (interp_attrs.mode != "linear") {
            THROW_IE_EXCEPTION << "Interp do not support mode '" << interp_attrs.mode << "'";
        }

        bool align_corners;    
        auto res = std::make_shared<InferenceEngine::CNNLayer>(attrs);
        res->params = params;

        std::istringstream(params.at("align_corners")) >> align_corners;
        res->params["align_corners"] = align_corners ? "1" : "0";
        return res;
    });

    addSpecificCreator({"PadIE"}, [](const std::shared_ptr<::ngraph::Node>& node,
                                      const std::map<std::string, std::string>& params) -> CNNLayerPtr {
        LayerParams attrs = {node->get_friendly_name(), "Pad", details::convertPrecision(node->get_output_element_type(0))};
        auto res = std::make_shared<InferenceEngine::PadLayer>(attrs);

        res->params["pad_mode"] = params.at("pad_mode");
        res->params["pads_begin"] = params.at("pads_begin");
        res->params["pads_end"] = params.at("pads_end");

        if (params.at("pad_mode") == "constant") {
            res->params["pad_value"] = params.at("pad_value");
        }

        return res;
    });

    addSpecificCreator({"Subtract"}, [](const std::shared_ptr<::ngraph::Node> &node,
                                        const std::map<std::string, std::string> &params) -> CNNLayerPtr {
        LayerParams attrs = {node->get_friendly_name(), "Eltwise",
                             details::convertPrecision(node->get_output_element_type(0))};
        auto res = std::make_shared<InferenceEngine::EltwiseLayer>(attrs);
        res->params["operation"] = "sub";
        return res;
    });

    addSpecificCreator({"FakeQuantize"}, [](const std::shared_ptr<::ngraph::Node>& node,
                                                 const std::map<std::string, std::string>& params) -> CNNLayerPtr {
        LayerParams attrs = {node->get_friendly_name(), "FakeQuantize", details::convertPrecision(node->get_output_element_type(0))};
        auto res = std::make_shared<InferenceEngine::QuantizeLayer>(attrs);
        res->params = params;
        return res;
    });

    addSpecificCreator({"ConvolutionIE"}, [](const std::shared_ptr<::ngraph::Node>& node,
                                                 const std::map<std::string, std::string>& params) -> CNNLayerPtr {
        LayerParams attrs = {node->get_friendly_name(), "Convolution", details::convertPrecision(node->get_output_element_type(0))};
        auto res = std::make_shared<InferenceEngine::ConvolutionLayer>(attrs);
        res->params = params;

        auto && rt_info = node->get_rt_info();
        bool keep_constants(false);
        if (auto attr = std::dynamic_pointer_cast<ngraph::VariantWrapper<int64_t>>(rt_info["keep_constants"])) {
            keep_constants = attr->get();
        }

        // Restore output and kernel size
        auto shape = node->get_input_shape(1);
        shape.erase(shape.begin(), shape.begin() + 2);

        res->params["kernel"] = Builder::asString(static_cast<std::vector<size_t>&>(shape));
        res->params["output"] = Builder::asString(node->get_shape()[1]);

        // forward auto_pad only when its value is different than explicit
        if (params.at("auto_pad") == "explicit") {
            res->params.erase("auto_pad");
        }

        const auto weightsNode = node->input_value(1).get_node_shared_ptr(); 
        if (!keep_constants && InferenceEngine::details::addBlob(weightsNode, res, InferenceEngine::details::weights)) {
            if (node->inputs().size() == 3) {
                const auto biasNode = node->input_value(2).get_node_shared_ptr();
                InferenceEngine::details::addBlob(biasNode, res, InferenceEngine::details::biases);
            }
        }
>>>>>>> b6f311b4
        return res;
    });
}

CNNLayerPtr InferenceEngine::details::CNNLayerCreator::create() {
    LayerParams attrs = {node->get_friendly_name(), node->description(),
                         details::convertPrecision(node->get_output_element_type(0))};
    if (creators.find(node->description()) != creators.end())
        return creators[node->description()](node, params);

    auto res = std::make_shared<CNNLayer>(attrs);
    res->params = params;
    return res;
}

void convertFunctionToICNNNetwork(const std::shared_ptr<const ::ngraph::Function> &graph,
                                 const ICNNNetwork &network,
                                 CNNNetworkImpl* cnnNetworkImpl,
                                 bool keep_constant_inputs) {
    OV_ITT_SCOPED_TASK(itt::domains::IELegacy, "details::convertFunctionToICNNNetwork");

    const auto createCNNLayer = [](const std::shared_ptr<::ngraph::Node> &node) -> CNNLayerPtr {
        class NGraphCNNLayer: public CNNLayer {
        public:
            void setNode(const std::shared_ptr<::ngraph::Node>& node) {
                this->node = node;
            }
        };
        const static std::vector<std::shared_ptr<Builder::INodeConverter>> convertors = {
                std::make_shared<Builder::NodeConverter<::ngraph::op::v1::AvgPool>>(),
                std::make_shared<Builder::NodeConverter<::ngraph::op::CropIE>>(),
                std::make_shared<Builder::NodeConverter<::ngraph::op::CTCGreedyDecoder>>(),
                std::make_shared<Builder::NodeConverter<::ngraph::op::v1::DeformableConvolution>>(),
                std::make_shared<Builder::NodeConverter<::ngraph::op::v1::DeformablePSROIPooling>>(),
                std::make_shared<Builder::NodeConverter<::ngraph::op::Eltwise>>(),
                std::make_shared<Builder::NodeConverter<::ngraph::op::Ceiling>>(),
                std::make_shared<Builder::NodeConverter<::ngraph::op::FullyConnected>>(),
                std::make_shared<Builder::NodeConverter<::ngraph::op::GenericIE>>(),
                std::make_shared<Builder::NodeConverter<::ngraph::op::v1::MaxPool>>(),
                std::make_shared<Builder::NodeConverter<::ngraph::op::PowerIE>>(),
                std::make_shared<Builder::NodeConverter<::ngraph::op::ReLUIE>>(),
                std::make_shared<Builder::NodeConverter<::ngraph::op::ResampleV2>>(),
                std::make_shared<Builder::NodeConverter<::ngraph::op::RegionYolo>>(),
                std::make_shared<Builder::NodeConverter<::ngraph::op::ReorgYolo>>(),
                std::make_shared<Builder::NodeConverter<::ngraph::op::PSROIPooling>>(),
                std::make_shared<Builder::NodeConverter<::ngraph::op::ScaleShiftIE>>(),
                std::make_shared<Builder::NodeConverter<::ngraph::op::SquaredDifference>>(),
                std::make_shared<Builder::NodeConverter<::ngraph::op::VariadicSplit>>(),
<<<<<<< HEAD
                std::make_shared<Builder::NodeConverter<::ngraph::op::Subtract>>(),
                std::make_shared<Builder::NodeConverter<::ngraph::op::Tanh>>(),
                std::make_shared<Builder::NodeConverter<::ngraph::op::TileIE>>(),
=======
                std::make_shared<Builder::NodeConverter<::ngraph::op::TensorIterator>>(),
>>>>>>> b6f311b4
                std::make_shared<Builder::NodeConverter<::ngraph::opset5::Loop>>(),
                std::make_shared<Builder::NodeConverter<::ngraph::op::ShuffleChannels>>(),
                std::make_shared<Builder::NodeConverter<::ngraph::op::v4::Interpolate>>(),
                std::make_shared<Builder::NodeConverter<::ExecGraphInfoSerialization::ExecutionNode>>(),
        };
        CNNLayerPtr result;

        for (auto &convertor : convertors) {
            if (!convertor->canCreate(node)) continue;
            result = convertor->createLayer(node);
            break;
        }

        if (!result) {
            CNNLayerCreator visitor(node);
            if (node->visit_attributes(visitor)) result = visitor.create();
        }

        if (!result)
            THROW_IE_EXCEPTION << "Cannot cast ngraph node " << node->get_friendly_name() << " to CNNLayer!";
        NGraphCNNLayer * layer = reinterpret_cast<NGraphCNNLayer*>(result.get());
        layer->setNode(node);
        return result;
    };

    const auto isInternalConstLayer = [](const std::shared_ptr<::ngraph::op::Constant> &constLayer,
                                         const std::shared_ptr<::ngraph::Node> &consumerLayer,
                                         bool keep_constants) -> bool {
        if (((::ngraph::as_type_ptr<::ngraph::op::ConvolutionIE>(consumerLayer) ||
            ::ngraph::as_type_ptr<::ngraph::op::FullyConnected>(consumerLayer)) && !keep_constants) ||
            ::ngraph::as_type_ptr<::ngraph::op::v1::BinaryConvolution>(consumerLayer) ||
            ::ngraph::as_type_ptr<::ngraph::op::DeconvolutionIE>(consumerLayer) ||
            ::ngraph::as_type_ptr<::ngraph::op::v1::DeformableConvolution>(consumerLayer) ||
            ::ngraph::as_type_ptr<::ngraph::op::Elu>(consumerLayer) ||
            ::ngraph::as_type_ptr<::ngraph::op::NormalizeIE>(consumerLayer) ||
            ::ngraph::as_type_ptr<::ngraph::op::PRelu>(consumerLayer) ||
            ::ngraph::as_type_ptr<::ngraph::op::v1::Split>(consumerLayer) ||
            ::ngraph::as_type_ptr<::ngraph::op::VariadicSplit>(consumerLayer) ||
            ::ngraph::as_type_ptr<::ngraph::op::ScaleShiftIE>(consumerLayer) ||
            ::ngraph::as_type_ptr<::ngraph::op::Transpose>(consumerLayer) ||
            ::ngraph::as_type_ptr<::ngraph::op::LSTMSequenceIE>(consumerLayer) ||
            ::ngraph::as_type_ptr<::ngraph::op::RNNSequenceIE>(consumerLayer) ||
            ::ngraph::as_type_ptr<::ngraph::op::GRUSequenceIE>(consumerLayer) ||
            ::ngraph::as_type_ptr<::ngraph::op::RNNCellIE>(consumerLayer) ||
            ::ngraph::as_type_ptr<::ngraph::op::GRUCellIE>(consumerLayer)) {
            // Check that all input nodes except zero input are Constants for all ops except DeformableConvolutions
            // for which the input with index 1 is also dynamic
            size_t inputID = 1;
            if (::ngraph::as_type_ptr<::ngraph::op::v1::DeformableConvolution>(consumerLayer) ||
                             ::ngraph::as_type_ptr<::ngraph::op::GRUCellIE>(consumerLayer) ||
                             ::ngraph::as_type_ptr<::ngraph::op::RNNCellIE>(consumerLayer) ||
                    ::ngraph::as_type_ptr<::ngraph::op::GRUSequenceIE>(consumerLayer) ||
                    ::ngraph::as_type_ptr<::ngraph::op::RNNSequenceIE>(consumerLayer)) {
                inputID = 2;
            } else if (::ngraph::as_type_ptr<::ngraph::op::LSTMSequenceIE>(consumerLayer)) {
                inputID = 3;
            }

            for (; inputID < consumerLayer->inputs().size(); ++inputID) {
                auto inputLayer = consumerLayer->input(inputID).get_source_output().get_node_shared_ptr();
                if (inputLayer == constLayer) {
                    return true;
                }
            }
        } else if (::ngraph::as_type_ptr<::ngraph::op::LSTMCellIE>(consumerLayer)) {
            for (size_t inputID = 3; inputID < consumerLayer->inputs().size(); ++inputID) {
                auto inputLayer = consumerLayer->input(inputID).get_source_output().get_node_shared_ptr();
                if (inputLayer == constLayer) {
                    return true;
                }
            }
        }
        return false;
    };

    // Checks that node is internal layer for all layers from specific function
    const auto isInternalLayer = [=](const std::shared_ptr<::ngraph::Node> &node,
                                     bool keep_constant) -> bool {
        if (auto constantNode = ::ngraph::as_type_ptr<::ngraph::op::Constant>(node)) {
            for (const auto &consumerInputPort : constantNode->output(0).get_target_inputs()) {
                const auto &consumerLayer = consumerInputPort.get_node()->shared_from_this();
                if (!isInternalConstLayer(constantNode, consumerLayer, keep_constant))
                    return false;
            }
            return true;
        }

        return ::ngraph::as_type_ptr<::ngraph::op::Result>(node) != nullptr;
    };

    const auto keep_input_info = [](CNNNetworkImpl *network, const DataPtr &inData) {
        InputInfo::Ptr info(new InputInfo());
        info->setInputData(inData);
        network->setInputInfo(info);
    };

    // Check if some of function nodes has dynamic input or output shape
    // we collect this nodes and then throw an exception with the list
    // of dynamic nodes.
    std::stringstream err_log;
    for (const auto & node : graph->get_ordered_ops()) {
        bool is_dynamic = false;
        for (const auto & input : node->inputs()) {
            if (input.get_partial_shape().is_dynamic()) {
                is_dynamic = true;
                break;
            }
        }
        for (const auto & output : node->outputs()) {
            if (output.get_partial_shape().is_dynamic()) {
                is_dynamic = true;
                break;
            }
        }
        if (is_dynamic) err_log << node << std::endl;
    }
    if (!err_log.str().empty()) {
        THROW_IE_EXCEPTION << "\nUnsupported dynamic ops: \n" << err_log.str();
    }

    const CNNNetworkNGraphImpl* nGraphImpl = dynamic_cast<const CNNNetworkNGraphImpl*>(&network);

    InputsDataMap thisInputDataMap;
    network.getInputsInfo(thisInputDataMap);

    // Construct network
    cnnNetworkImpl->setName(graph->get_friendly_name());

    const ngraph::NodeVector& nodes = graph->get_ops();
    bool keep_constants = keep_constant_inputs || ::ngraph::op::util::has_op_with_type<::ngraph::op::FakeQuantize>(graph);

    std::unordered_map<std::string, std::shared_ptr<ngraph::Node>> unique_names;
    auto can_change_name = [](const std::shared_ptr<ngraph::Node> & node) -> bool {
        if (ngraph::as_type_ptr<ngraph::op::Parameter>(node) ||
            ngraph::as_type_ptr<ngraph::op::Result>(node)) {
            return false;
        }
        for (const auto & output : node->outputs()) {
            for (const auto & consumer : output.get_target_inputs()) {
                if (ngraph::is_type<ngraph::op::Result>(consumer.get_node())) {
                    return false;
                }
            }
        }
        return true;
    };

    auto generate_unique_name = [&unique_names](std::string name) -> std::string {
        size_t suffix = 1;
        while(unique_names.count(name + "/" + std::to_string(suffix))) {
            ++suffix;
        }
        return name + "/" + std::to_string(suffix);
    };

    // normalize nodes names to be unique
    for (auto & node : nodes) {
        // skip Result operations as they have the same friendly name as their parent
        if (ngraph::is_type<ngraph::op::Result>(node.get())) {
            continue;
        }

        auto & duplicate = unique_names[node->get_friendly_name()];
        if (!duplicate) {
            duplicate = node;
            continue;
        }

        if (!can_change_name(duplicate) && !can_change_name(node)) {
            THROW_IE_EXCEPTION << "Detected two output operations with the same name: " << duplicate << " and " << node;
        }

        auto & renamed = can_change_name(duplicate) ? duplicate : node;
        renamed->set_friendly_name(generate_unique_name(renamed->get_friendly_name()));

        unique_names[duplicate->get_friendly_name()] = duplicate;
        unique_names[node->get_friendly_name()] = node;
    }

    // Create layers and output data
    for (const auto &layer : nodes) {
        if (isInternalLayer(layer, keep_constants)) continue;

        // TODO: remove this rt info when all blobs will be inputs
        auto &rt_info = layer->get_rt_info();
        rt_info["keep_constants"] = std::make_shared<::ngraph::VariantWrapper<int64_t>> (keep_constants);

        CNNLayerPtr cnnLayer = createCNNLayer(layer);

        // Set originalLayersNames from FusedNames
        std::string originalNames = ::ngraph::getFusedNames(layer);
        if (!originalNames.empty()) {
            cnnLayer->params[ExecGraphInfoSerialization::ORIGINAL_NAMES] = originalNames;
        }

        std::string primitivesPriority = ::ngraph::getPrimitivesPriority(layer);
        if (!primitivesPriority.empty()) {
            cnnLayer->params["PrimitivesPriority"] = primitivesPriority;
        }

        // Copy runtime info attributes from Nodes to CNNLayers if they have VariantWrapper<std::string> type
        using VariantString = ::ngraph::VariantWrapper<std::string>;
        for (const auto &rt : rt_info) {
            if (auto str_attr = std::dynamic_pointer_cast<VariantString>(rt.second)) {
                if (details::CaselessEq<std::string>()(rt.first, "affinity")) {
                    cnnLayer->affinity = str_attr->get();
                } else {
                    cnnLayer->params[rt.first] = str_attr->get();
                }
            }
        }

        size_t inputCount(0);
        for (size_t i = 0; i < layer->get_input_size(); i++) {
            const auto &constant = ngraph::as_type_ptr<ngraph::op::Constant>(layer->input(i).get_source_output().get_node_shared_ptr());
            if (constant && isInternalConstLayer(constant, layer, keep_constants)) {
                continue;
            }
            inputCount++;
        }

        if (cnnLayer->type == "Memory" && cnnLayer->params["index"] == "1") {
            inputCount = 0;
        }

        cnnLayer->insData.resize(inputCount);

        for (size_t i = 0; i < layer->get_output_size(); i++) {
            // Memory node with index = 1 has no inputs according to the specification.
            // For proper conversion, we must cut off all the layers and data nodes above ReadValue,
            // if they are connected only with this layer.
            // Now MO generates only constants or constant sub-graphs as input to ReadValue op.
            if (std::dynamic_pointer_cast<::ngraph::op::Constant>(layer)) {
                bool all_to_read_value = !layer->output(i).get_target_inputs().empty();
                for (const auto &output_input : layer->output(i).get_target_inputs()) {
                    all_to_read_value
                            &= dynamic_cast<ngraph::op::ReadValue *>(output_input.get_node()) != nullptr;
                }
                if (all_to_read_value)
                    continue;
            }

            if (cnnLayer->type == "Memory" && cnnLayer->params["index"] == "0") {
                cnnLayer->outData.clear();
                continue;
            }
            auto outName = layer->output(i).get_tensor().get_name();
            if (outName.empty()) {
                outName = ngraph::op::util::create_ie_output_name(layer->output(i));
            }

            DataPtr &ptr = cnnNetworkImpl->getData(outName.c_str());
            IE_ASSERT(layer->get_output_partial_shape(i).is_static()) << " nGraph "
                << layer->description() << " operation with name: "
                << layer->get_friendly_name() << " cannot be converted to " << cnnLayer->type
                << " layer with name: " << cnnLayer->name << " because output with index "
                << i << " contains dynamic shapes: " << layer->get_output_partial_shape(i)
                << ". Try to use CNNNetwork::reshape() method in order to specialize shapes "
                << "before the conversion.";
            SizeVector dims = layer->get_output_shape(i);
            for (const auto &dim : dims) {
                if (!dim)
                    THROW_IE_EXCEPTION << cnnLayer->type << " layer " << cnnLayer->name
                        << " has incorrect dimensions in the output data " << i;
            }
            if (!ptr && nGraphImpl && nGraphImpl->_data.find(outName) != nGraphImpl->_data.end()) {
                ptr = nGraphImpl->_data.at(outName);
                {
                    const auto layout =
                        dims.size() == ptr->getTensorDesc().getDims().size() ?
                        ptr->getTensorDesc().getLayout() :
                        TensorDesc::getLayoutByDims(dims);

                    ptr->reshape(dims, layout);
                }
                cnnNetworkImpl->addData(outName.c_str(), ptr);
            }

            if (!ptr) {
                ptr.reset(new Data(outName,
                                   {details::convertPrecision(layer->get_output_element_type(i)), dims,
                                    TensorDesc::getLayoutByDims(dims)}));
            }

            getCreatorLayer(ptr) = cnnLayer;
            cnnLayer->outData.push_back(ptr);
            if (std::dynamic_pointer_cast<::ngraph::op::Parameter>(layer)) {
                keep_input_info(cnnNetworkImpl, ptr);
            }
        }
        cnnNetworkImpl->addLayer(cnnLayer);
    }

    // Set input data
    for (const auto &layer : graph->get_ordered_ops()) {
        if (std::dynamic_pointer_cast<::ngraph::op::ReadValue>(layer))
            continue;
        if (std::dynamic_pointer_cast<::ngraph::op::Result>(layer)) {
            IE_ASSERT(layer->get_input_size() == 1);
            const auto &input = layer->input_value(0);
            auto name = input.get_tensor().get_name();
            if (!name.empty())
                cnnNetworkImpl->addOutput(name);
            else
                cnnNetworkImpl->addOutput(ngraph::op::util::create_ie_output_name(input));
            continue;
        }

        uint64_t count_of_skipped = 0;
        for (size_t i = 0; i < layer->get_input_size(); i++) {
            const auto &output_port = layer->input_value(i);
            const auto &input = output_port.get_node_shared_ptr();

            if (auto const_node = std::dynamic_pointer_cast<::ngraph::op::Constant>(input)) {
                if (isInternalConstLayer(const_node, layer, keep_constants)) {
                    count_of_skipped++;
                    continue;
                }
            }

            CNNLayerPtr prevCnnLayer;
            StatusCode ret = cnnNetworkImpl->getLayerByName(input->get_friendly_name().c_str(), prevCnnLayer, nullptr);
            if (ret != OK)
                THROW_IE_EXCEPTION << "Cannot find layer with name: " << input->get_friendly_name();

            CNNLayerPtr cnnLayer;
            ret = cnnNetworkImpl->getLayerByName(layer->get_friendly_name().c_str(), cnnLayer, nullptr);
            if (ret != OK)
                THROW_IE_EXCEPTION << "Cannot find layer with name: " << layer->get_friendly_name();

            auto inIndex = layer->input(i).get_index();
            if (cnnLayer->insData.size() <= (inIndex - count_of_skipped) ||
                prevCnnLayer->outData.size() <= output_port.get_index() || count_of_skipped > inIndex)
                THROW_IE_EXCEPTION << "Cannot create ICNNNetwork. Network structure is incorrect! "
                                   << "Input port " << inIndex << " (max " << cnnLayer->insData.size() << ") of "
                                   << cnnLayer->type << " layer " << cnnLayer->name
                                   << " cannot be connected with output port " << output_port.get_index()
                                   << " (max " << prevCnnLayer->outData.size() << ") of " << prevCnnLayer->type
                                   << " layer " << prevCnnLayer->name;
            cnnLayer->insData[inIndex - count_of_skipped] = prevCnnLayer->outData[output_port.get_index()];
            getInputTo(prevCnnLayer->outData[output_port.get_index()])[cnnLayer->name] = cnnLayer;
        }
    }

    // check all input ports are occupied
    for (const auto &kvp : cnnNetworkImpl->allLayers()) {
        const CNNLayer::Ptr &layer = kvp.second;
        size_t inSize = layer->insData.size();

        for (unsigned i = 0; i < inSize; i++) {
            if (!layer->insData[i].lock()) {
                THROW_IE_EXCEPTION << "Layer " << layer->name.c_str() << " input port " << i
                                   << " is not connected to any data";
            }
        }

        // execution ngraph is fake graph and should not be validated
        if (layer->params.count(ExecGraphInfoSerialization::PERF_COUNTER) == 0) {
            layer->parseParams();
        }
    }

    if (!cnnNetworkImpl) THROW_IE_EXCEPTION << "Cannot convert nGraph function to CNNNetworkImpl!";

    // update input preprocessing info
    InputsDataMap resultInputDataMap;
    cnnNetworkImpl->getInputsInfo(resultInputDataMap);
    IE_ASSERT(resultInputDataMap.size() == thisInputDataMap.size());
    for (auto i : resultInputDataMap) {
        auto &thisInputData = *thisInputDataMap[i.first];
        i.second->setPrecision(thisInputData.getPrecision());
        i.second->setLayout(thisInputData.getLayout());
        i.second->getPreProcess() = thisInputData.getPreProcess();
    }
}

std::shared_ptr<CNNNetworkImpl> convertFunctionToICNNNetwork(const std::shared_ptr<const ::ngraph::Function> &graph,
                                                             const ICNNNetwork &network,
                                                             bool keep_constant_inputs) {
    auto cnnNetworkImpl = std::make_shared<details::CNNNetworkImpl>();
    convertFunctionToICNNNetwork(graph, network, cnnNetworkImpl.get(), keep_constant_inputs);
    return cnnNetworkImpl;
}

CNNLayer::Ptr createSubGraphLayer(const std::shared_ptr<ngraph::Node>& layer) {
    auto tensor_iterator = std::dynamic_pointer_cast<ngraph::op::util::SubGraphOp>(layer);
    if (!tensor_iterator) {
        THROW_IE_EXCEPTION << "Cannot cast layer to TensorIterator.";
    }

    // inputs/outputs of TensorIterator (ngraph representation)
    auto parameters = tensor_iterator->get_function()->get_parameters();
    auto results = tensor_iterator->get_function()->get_results();

    // Convert body (ngraph representation) to CNNNetwork.
    // This network will contain nodes of type = "Input" and data nodes with wrong names.
    // IE TensorIterator doesn't include such nodes so we create CNNNetwork in a separate scope
    // to call the destructor and delete these "Input"/data nodes.

    TensorIterator::Body body;
    {
        InferenceEngine::CNNNetwork body_net(tensor_iterator->get_function());
        InferenceEngine::CNNNetwork net(InferenceEngine::details::convertFunctionToICNNNetwork(body_net.getFunction(), body_net));
        // Paranoid check for cycles
        bool res = CNNNetForestDFS(
            CNNNetGetAllInputLayers(net), [](const CNNLayerPtr& layer) {}, false);
        if (!res) {
            THROW_IE_EXCEPTION << "Loop detected. TensorIterator body should not contain loops.";
        }

        // Get inputs/outputs of cnn network
        auto in_info_map_with_parameters = net.getInputsInfo();
        auto out_info_map = net.getOutputsInfo();

        IE_ASSERT(in_info_map_with_parameters.size() == parameters.size());
        IE_ASSERT(out_info_map.size() == results.size());

        InferenceEngine::TensorIterator::Body temp_body;
        temp_body.inputs.resize(in_info_map_with_parameters.size());
        temp_body.outputs.resize(out_info_map.size());

        // Fill inputs/outs in order aligned with ng representation
        uint64_t counter = 0;
        for (const auto& param : parameters) {
            auto info = in_info_map_with_parameters.at(param->get_friendly_name());
            temp_body.inputs[counter++] = info->getInputData();
        }

        auto map_ng_result_to_ie_name = [] (std::shared_ptr<ngraph::op::v0::Result> res_op) {
            auto result = res_op->input(0).get_source_output();

            std::string name = result.get_node()->get_friendly_name();
            if (result.get_node()->get_output_size() > 1) {
                name += "." + std::to_string(result.get_index());
            }
            return name;
        };

        counter = 0;
        for (const auto& result : results) {
            auto data = out_info_map.at(map_ng_result_to_ie_name(result));
            temp_body.outputs[counter++] = data;
        }

        // This deep copy will hold all unreachable constants. See the comment in CopyTIBody function.
        body = InferenceEngine::NetPass::CopyTIBody(temp_body);

        // Check if data is really const layer holder
        auto is_constant_holder = [] (const DataPtr data) {
            return data->getPrecision() == Precision::UNSPECIFIED;
        };

        // Strip unreached node holder from Inputs node.
        auto holder = body.inputs.back();
        if (is_constant_holder(holder)) {
            auto& holder_map = getInputTo(holder);
            // remove_if
            for( auto it = holder_map.begin(); it != holder_map.end(); ) {
                if( it->second->type == "Input")
                    it = holder_map.erase(it);
                else
                    ++it;
            }
        }

        // TODO: Disable this WA after total switch onto Ngraph
        //   WA: Some plugins (like GPU) require matching of Data object name and producer Layer name.
        //       Data name is expected in format "[layer_name]" or "[layer_name].[port_idx]" in case
        //       of multiple inputs. We have to restore it if possible and ignore original names of
        //       Ngraph parameter and result ops.
        //       Will not change data name if:
        //        - data has several consumer layers
        //        - data has no consumer (example if data is straight used as output)
        //
        for (auto &in : body.inputs) {
            if (is_constant_holder(in))
                continue;

            const auto input_to = getInputTo(in);
            if (input_to.size() != 1)
                continue;

            const auto consumer_layer = input_to.begin()->second;
            const auto consumer_in_port_set = consumer_layer->insData;
            const auto found = std::find_if(consumer_in_port_set.begin(), consumer_in_port_set.end(),
                                      [&in] (const DataWeakPtr &wptr) { return wptr.lock() == in; });
            IE_ASSERT(found != consumer_in_port_set.end());
            const auto consumer_port_idx = std::distance(consumer_in_port_set.begin(), found);

            auto new_name = consumer_layer->name;
            if (consumer_in_port_set.size() > 1) {
                new_name += '.' + std::to_string(consumer_port_idx);
            }
            in->setName(new_name);
        }

        // TODO: this WA restore original precisions of outputs.
        //       convertFunctionToICNNNetwork has internal fallback policy for unsupported
        //       precisions for inputs/outputs ports. Particular for U8 will be translated
        //       to FP32. However Loop body has strong requirements for continue_condition
        //       port, it should be BOOL(U8).
        //
        for (int i = 0; i < results.size(); i++) {
            auto result = results[i];
            auto output = body.outputs[i];
            if (result->get_element_type() == ngraph::element::u8) {
                output->setPrecision(InferenceEngine::Precision::U8);
            }
        }
    }

    // Create Inference Engine representation of TensorIterator
    LayerParams params = {layer->get_friendly_name(), "TensorIterator",
                          details::convertPrecision(layer->get_output_element_type(0))};
    auto res = std::make_shared<InferenceEngine::TensorIterator>(params);
    res->body = body;

    // Port map: outputs
    for (const auto& desc : tensor_iterator->get_output_descriptions()) {
        auto body_output_idx = desc->m_body_value_index;

        std::string type_name = desc->get_type_info().name;
        if (type_name == "ConcatOutputDescription") {
            auto output_desc = ::ngraph::as_type_ptr<ngraph::op::TensorIterator::ConcatOutputDescription>(desc);
            IE_ASSERT(output_desc != nullptr);

            res->output_port_map.emplace_back(InferenceEngine::TensorIterator::PortMap {
                static_cast<int>(output_desc->m_output_index), static_cast<int>(body_output_idx),
                static_cast<int>(output_desc->m_axis), static_cast<int>(output_desc->m_stride),
                static_cast<int>(output_desc->m_start), static_cast<int>(output_desc->m_end),
                static_cast<int>(output_desc->m_part_size)});

        } else if (type_name == "BodyOutputDescription") {
            auto output_desc = ::ngraph::as_type_ptr<ngraph::op::TensorIterator::BodyOutputDescription>(desc);
            IE_ASSERT(output_desc != nullptr);

            res->output_port_map.emplace_back(InferenceEngine::TensorIterator::PortMap {
                static_cast<int>(output_desc->m_output_index), static_cast<int>(body_output_idx), -1, 1, 0, -1, 1});
        } else {
            THROW_IE_EXCEPTION << "Incorrect type of the output description.";
        }
    }

    // Port map : inputs and back edges
    for (const auto& desc : tensor_iterator->get_input_descriptions()) {
        auto body_input_index = desc->m_body_parameter_index;

        if (const auto slice_desc = std::dynamic_pointer_cast<ngraph::op::TensorIterator::SliceInputDescription>(desc)) {
            res->input_port_map.emplace_back(InferenceEngine::TensorIterator::PortMap {
                static_cast<int>(slice_desc->m_input_index), static_cast<int>(body_input_index),
                static_cast<int>(slice_desc->m_axis), static_cast<int>(slice_desc->m_stride),
                static_cast<int>(slice_desc->m_start), static_cast<int>(slice_desc->m_end),
                static_cast<int>(slice_desc->m_part_size)});
        } else if (const auto merge_desc = std::dynamic_pointer_cast<ngraph::op::TensorIterator::MergedInputDescription>(desc)) {
            res->input_port_map.emplace_back(InferenceEngine::TensorIterator::PortMap {
                static_cast<int>(merge_desc->m_input_index), static_cast<int>(body_input_index), -1, 1, 0, -1, 1});

            auto body_output_idx = merge_desc->m_body_value_index;

            res->back_edges.emplace_back(InferenceEngine::TensorIterator::PortMap {
                static_cast<int>(body_output_idx), static_cast<int>(body_input_index), -1, 1, 0, -1, 1});
        } else if (const auto inv_desc = std::dynamic_pointer_cast<ngraph::op::TensorIterator::InvariantInputDescription>(desc)) {
            res->input_port_map.emplace_back(InferenceEngine::TensorIterator::PortMap {
                    static_cast<int>(inv_desc->m_input_index), static_cast<int>(body_input_index), -1, 1, 0, -1, 1});
        } else {
            THROW_IE_EXCEPTION << "Incorrect type of the input description.";
        }
    }

    if (const auto loop_op = std::dynamic_pointer_cast<const ngraph::opset5::Loop>(layer)) {
        auto spec_port = loop_op->get_special_body_ports();
        if (spec_port.current_iteration_input_idx != -1) {
            auto ie_port_idx = spec_port.current_iteration_input_idx;
            res->params["loop_body_current_iteration_idx"] = std::to_string(ie_port_idx);
        }
        if (spec_port.body_condition_output_idx != -1) {
            auto body_output_idx = spec_port.body_condition_output_idx;
            res->params["loop_body_condition_output_idx"] = std::to_string(body_output_idx);
        }
        res->params["loop_trip_count_idx"] = "0";
        res->params["loop_execution_condition_idx"] = "1";
    }

    return res;
}

}  // namespace details
}  // namespace InferenceEngine<|MERGE_RESOLUTION|>--- conflicted
+++ resolved
@@ -1041,11 +1041,6 @@
         return res;
     });
 
-<<<<<<< HEAD
-    addSpecificCreator({"TensorIterator"}, [](const std::shared_ptr<::ngraph::Node>& node, const std::map<std::string, std::string>& params) -> CNNLayerPtr {
-        auto res = createSubGraphLayer(node);
-        res->type = "TensorIterator";
-=======
     addSpecificCreator({"Convert"}, [](const std::shared_ptr<::ngraph::Node>& node,
                                        const std::map<std::string, std::string>& params) -> CNNLayerPtr {
         LayerParams attrs = {node->get_friendly_name(), "Convert",
@@ -1304,7 +1299,12 @@
                 InferenceEngine::details::addBlob(biasNode, res, InferenceEngine::details::biases);
             }
         }
->>>>>>> b6f311b4
+        return res;
+    });
+
+    addSpecificCreator({"TensorIterator"}, [](const std::shared_ptr<::ngraph::Node>& node, const std::map<std::string, std::string>& params) -> CNNLayerPtr {
+        auto res = createSubGraphLayer(node);
+        res->type = "TensorIterator";
         return res;
     });
 }
@@ -1353,13 +1353,6 @@
                 std::make_shared<Builder::NodeConverter<::ngraph::op::ScaleShiftIE>>(),
                 std::make_shared<Builder::NodeConverter<::ngraph::op::SquaredDifference>>(),
                 std::make_shared<Builder::NodeConverter<::ngraph::op::VariadicSplit>>(),
-<<<<<<< HEAD
-                std::make_shared<Builder::NodeConverter<::ngraph::op::Subtract>>(),
-                std::make_shared<Builder::NodeConverter<::ngraph::op::Tanh>>(),
-                std::make_shared<Builder::NodeConverter<::ngraph::op::TileIE>>(),
-=======
-                std::make_shared<Builder::NodeConverter<::ngraph::op::TensorIterator>>(),
->>>>>>> b6f311b4
                 std::make_shared<Builder::NodeConverter<::ngraph::opset5::Loop>>(),
                 std::make_shared<Builder::NodeConverter<::ngraph::op::ShuffleChannels>>(),
                 std::make_shared<Builder::NodeConverter<::ngraph::op::v4::Interpolate>>(),
