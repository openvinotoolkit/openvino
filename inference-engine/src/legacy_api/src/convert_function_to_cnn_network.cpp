// Copyright (C) 2018-2020 Intel Corporation
// SPDX-License-Identifier: Apache-2.0
//

#include <string>
#include <memory>
#include <vector>
#include <unordered_set>
#include <regex>
#include <sstream>

#include <cnn_network_ngraph_impl.hpp>
#include "ngraph_ops/convolution_ie.hpp"
#include "ngraph_ops/deconvolution_ie.hpp"
#include "legacy/ngraph_ops/eltwise.hpp"
#include "legacy/ngraph_ops/fully_connected.hpp"
#include "legacy/ngraph_ops/gather_ie.hpp"
#include "legacy/ngraph_ops/gather_tree_ie.hpp"
#include "legacy/ngraph_ops/gru_cell_ie.hpp"
#include "legacy/ngraph_ops/interp.hpp"
#include "legacy/ngraph_ops/lrn_ie.hpp"
#include "legacy/ngraph_ops/lstm_cell_ie.hpp"
#include "legacy/ngraph_ops/normalize_ie.hpp"
#include "legacy/ngraph_ops/pad_ie.hpp"
#include "legacy/ngraph_ops/onehot_ie.hpp"
#include "legacy/ngraph_ops/power.hpp"
#include "legacy/ngraph_ops/prior_box_clustered_ie.hpp"
#include "legacy/ngraph_ops/prior_box_ie.hpp"
#include "legacy/ngraph_ops/proposal_ie.hpp"
#include "legacy/ngraph_ops/relu_ie.hpp"
#include "legacy/ngraph_ops/scaleshift.hpp"
#include "legacy/ngraph_ops/tile_ie.hpp"
#include "legacy/ngraph_ops/hard_sigmoid_ie.hpp"
#include "legacy/ngraph_ops/nms_ie.hpp"
#include "legacy/ngraph_ops/crop_ie.hpp"
#include "legacy/ngraph_ops/selu_ie.hpp"
#include "legacy/ngraph_ops/rnn_cell_ie.hpp"
#include "legacy/ngraph_ops/topk_ie.hpp"
#include "legacy/ngraph_ops/rnn_sequence_ie.hpp"
#include "legacy/ngraph_ops/lstm_sequence_ie.hpp"
#include "legacy/ngraph_ops/gru_sequence_ie.hpp"
#include "generic_ie.hpp"
#include "exec_graph_info.hpp"

#include "caseless.hpp"
#include <debug.h>
#include <ngraph/opsets/opset1.hpp>
#include <ngraph/opsets/opset5.hpp>
#include "transformations/utils/utils.hpp"
#include "transformations/rt_info/fused_names_attribute.hpp"
#include "transformations/rt_info/primitives_priority_attribute.hpp"

#include "legacy/convert_function_to_cnn_network.hpp"
#include "ie_legacy_itt.hpp"
#include "ie_cnn_layer_builder_ngraph.h"

namespace InferenceEngine {
namespace details {

// helper for adding creators with a specific exception
#define REQUIRED_IE_CONVERSION_CREATOR(type_name, ie_type_name)\
    addSpecificCreator({type_name}, [](const std::shared_ptr<::ngraph::Node>& node,\
        const std::map<std::string, std::string>& params) -> CNNLayerPtr {\
        THROW_IE_EXCEPTION << type_name  << " operation has a form that is not supported. " << node->get_friendly_name()\
        << " should be converted to " << ie_type_name << " operation.";\
        return nullptr;\
    });\

/**
 * @brief Creator for CNNLayer from nGraph op
 */
class CNNLayerCreator : public ::ngraph::AttributeVisitor {
public:
    using CreatorFor = std::function<CNNLayerPtr(const std::shared_ptr<::ngraph::Node>& node,
                                                 const std::map<std::string, std::string>& param)>;
    explicit CNNLayerCreator(const std::shared_ptr<::ngraph::Node>& node);

    CNNLayerPtr create();

    void on_adapter(const std::string& name, ::ngraph::ValueAccessor<bool> &value) override {
        params[name] = value.get() ? "true" : "false";
    }

    void addSpecificCreator(const std::vector<std::string>& forTypes, const CreatorFor& creator) {
        for (const auto type : forTypes) {
            creators[type] = creator;
        }
    }

    void on_adapter(const std::string& name, ::ngraph::ValueAccessor<std::string>& adapter) override {
        std::string data = adapter.get();
        std::transform(data.begin(), data.end(), data.begin(), [](unsigned char c) {
            return std::tolower(c);
        });
        params[name] = data;
    }

    void on_adapter(const std::string& name, ::ngraph::ValueAccessor<std::vector<int32_t>>& adapter) override {
        auto shape = adapter.get();
        params[name] = joinVec(shape);
    }

    void on_adapter(const std::string& name, ::ngraph::ValueAccessor<std::vector<int64_t>>& adapter) override {
        auto shape = adapter.get();
        params[name] = joinVec(shape);
    }

    void on_adapter(const std::string& name, ::ngraph::ValueAccessor<double>& adapter) override {
        std::ostringstream stream;
        stream.precision(8);
        stream << std::fixed << adapter.get();
        params[name] = stream.str();
    }

    void on_adapter(const std::string& name, ::ngraph::ValueAccessor<int64_t>& adapter) override {
        params[name] = std::to_string(adapter.get());
    }

    void on_adapter(const std::string& name, ngraph::ValueAccessor<std::vector<std::string>>& adapter) override {
        std::vector<std::string> data = adapter.get();
        for (auto& str : data) {
            std::transform(str.begin(), str.end(), str.begin(), [](unsigned char c) {
                return std::tolower(c);
            });
        }

        std::stringstream ss;
        std::copy(data.begin(), data.end(), std::ostream_iterator<std::string>(ss, ","));
        params[name] = ss.str();
    }

    void on_adapter(const std::string& name, ngraph::ValueAccessor<std::vector<float>>& adapter) override {
        auto data = adapter.get();
        params[name] = joinVec(data);
    }

    void on_adapter(const std::string& name, ::ngraph::ValueAccessor<void>& adapter) override;

    void on_adapter(const std::string& name, ::ngraph::ValueAccessor<void*>& adapter) override {
        if (std::string(node->get_type_name()) != "Constant") {
            const auto data_beg = static_cast<char*>(adapter.get_ptr());
            params[name] = std::string(data_beg, adapter.size()); 
        }
    }

private:
    std::shared_ptr<::ngraph::Node> node;
    std::map<std::string, std::string> params;
    std::map<std::string, CreatorFor> creators;
};

void InferenceEngine::details::CNNLayerCreator::on_adapter(const std::string& name,
                                                           ::ngraph::ValueAccessor<void>& adapter) {
    if (auto a = ::ngraph::as_type<::ngraph::AttributeAdapter<::ngraph::element::Type>>(&adapter)) {
        auto type = static_cast<::ngraph::element::Type&>(*a);
        params[name] = details::convertPrecision(type).name();
    } else if (auto a = ::ngraph::as_type<::ngraph::AttributeAdapter<::ngraph::PartialShape>>(&adapter)) {
        std::string dims;
        auto shape = static_cast<::ngraph::PartialShape&>(*a);
        for (int64_t i = 0; i < shape.rank().get_length(); i++) {
            if (!dims.empty()) dims += ",";
            dims += std::to_string(shape[i].get_length());
        }
        params[name] = dims;
    } else if (auto a = ::ngraph::as_type<::ngraph::AttributeAdapter<::ngraph::Shape>>(&adapter)) {
        auto shape = static_cast<::ngraph::Shape&>(*a);
        params[name] = joinVec(shape);
    } else if (auto a = ::ngraph::as_type<::ngraph::AttributeAdapter<::ngraph::Strides>>(&adapter)) {
        auto shape = static_cast<::ngraph::Strides&>(*a);
        params[name] = joinVec(shape);
    } else if (auto a = ::ngraph::as_type<::ngraph::AttributeAdapter<std::vector<size_t>>>(& adapter)) {
        auto data = a->get();
        params[name] = joinVec(data);
    } else {
        THROW_IE_EXCEPTION << "Error converting ngraph to CNN network. "
                              "Attribute adapter can not be found for " << name << " parameter";
    }
}

InferenceEngine::details::CNNLayerCreator::CNNLayerCreator(const std::shared_ptr<::ngraph::Node>& node): node(node) {
    addSpecificCreator({"Parameter"}, [](const std::shared_ptr<::ngraph::Node>& node,
                                         const std::map<std::string, std::string>& params) -> CNNLayerPtr {
        LayerParams attrs = {node->get_friendly_name(), "Input",
            details::convertPrecision(node->get_output_element_type(0))};
        auto res = std::make_shared<CNNLayer>(attrs);
        return res;
    });
    // TODO - Remove "GreaterEq" once ngraph transitions to GreaterEqual
    addSpecificCreator({"Eltwise", "Subtract", "Power", "Maximum", "Minimum", "Divide", "Greater", "GreaterEqual", "FloorMod", "LogicalOr", "LogicalAnd", "LogicalXor",
        "GreaterEq", "Less", "LessEqual", "Equal", "NotEqual", "Multiply", "Add"}, [](const std::shared_ptr<::ngraph::Node>& node,
                                                                 const std::map<std::string, std::string>& params) -> CNNLayerPtr {
            LayerParams attrs = {node->get_friendly_name(), "Eltwise",
                details::convertPrecision(node->get_output_element_type(0))};
            auto res = std::make_shared<EltwiseLayer>(attrs);
            res->params = params;
            if (node->description() == "Maximum") {
                res->params["operation"] = "max";
            } else if (node->description() == "Minimum") {
                res->params["operation"] = "min";
            } else if (node->description() == "Power") {
                res->params["operation"] = "pow";
            } else if (node->description() == "Subtract") {
                res->params["operation"] = "sub";
            } else if (node->description() == "Divide") {
                res->params["operation"] = "div";
            } else if (node->description() == "LessEqual") {
                res->params["operation"] = "less_equal";
            } else if (node->description() == "Less") {
                res->params["operation"] = "less";
            } else if (node->description() == "Equal") {
                res->params["operation"] = "equal";
            } else if (node->description() == "NotEqual") {
                res->params["operation"] = "not_equal";
            } else if (node->description() == "FloorMod") {
                res->params["operation"] = "floor_mod";
            } else if (node->description() == "Multiply") {
                res->params["operation"] = "prod";
            } else if (node->description() == "Add") {
                res->params["operation"] = "sum";
            } else if (node->description() == "Greater") {
                res->params["operation"] = "greater";
            } else if (node->description() == "GreaterEq") {
                res->params["operation"] = "greater_equal";
            } else if (node->description() == "GreaterEqual") {
                res->params["operation"] = "greater_equal";
            } else if (node->description() == "LogicalOr") {
                res->params["operation"] = "logical_or";
            } else if (node->description() == "LogicalAnd") {
                res->params["operation"] = "logical_and";
            } else if (node->description() == "LogicalXor") {
                res->params["operation"] = "logical_xor";
            } else if (node->description() == "Eltwise") {
                auto castedLayer = std::dynamic_pointer_cast<::ngraph::op::Eltwise>(node);
                if (castedLayer == nullptr) THROW_IE_EXCEPTION << "Cannot get " << attrs.type << " layer " << attrs.name;
                std::string type;
                switch (castedLayer->eltwise_type) {
                case ELTWISE_TYPE::Sum:
                    type = "sum";
                    break;
                case ELTWISE_TYPE::Prod:
                    type = "prod";
                    break;
                default:
                    THROW_IE_EXCEPTION << "Not supported eltwise type!";
                }

                res->params["operation"] = type;
            }
            return res;
        });
    addSpecificCreator({"Concat"}, [](const std::shared_ptr<::ngraph::Node>& node,
                                      const std::map<std::string, std::string>& params) -> CNNLayerPtr {
        LayerParams attrs = {node->get_friendly_name(), node->description(),
                             details::convertPrecision(node->get_output_element_type(0))};
        auto res = std::make_shared<ConcatLayer>(attrs);
        res->params = params;
        auto axis = std::stoi(res->params["axis"]);
        res->params["axis"] = Builder::asString(axis < 0 ? axis + node->get_input_shape(0).size() : axis);
        return res;
    });
    addSpecificCreator({"AvgPool", "MaxPool"}, [](const std::shared_ptr<::ngraph::Node>& node,
                                                  const std::map<std::string, std::string>& params) -> CNNLayerPtr {
        LayerParams attrs = {node->get_friendly_name(), "Pooling",
            details::convertPrecision(node->get_output_element_type(0))};
        auto res = std::make_shared<PoolingLayer>(attrs);
        res->params = params;
        if (res->params.find("auto_pad") != res->params.end() &&
            details::CaselessEq<std::string>()(res->params["auto_pad"], "EXPLICIT"))
            res->params.erase("auto_pad");

        if (res->params.find("exclude_pad") != res->params.end()) {
            res->params["exclude-pad"] = res->params["exclude_pad"];
            res->params.erase("exclude_pad");
        }

        if (node->description() == "MaxPool") {
            res->params["pool-method"] = "max";
        } else if (node->description() == "AvgPool") {
            res->params["pool-method"] = "avg";
        }
        return res;
    });
    addSpecificCreator({"Select"}, [](const std::shared_ptr<::ngraph::Node>& node,
                                      const std::map<std::string, std::string>& params) -> CNNLayerPtr {
        LayerParams attrs = {node->get_friendly_name(), node->description(),
                             details::convertPrecision(node->get_output_element_type(0))};
        auto res = std::make_shared<SelectLayer>(attrs);
        res->params = params;
        return res;
    });
    addSpecificCreator({"BinaryConvolution"}, [](const std::shared_ptr<::ngraph::Node>& node,
                                      const std::map<std::string, std::string>& params) -> CNNLayerPtr {
        LayerParams attrs = {node->get_friendly_name(), node->description(),
                             details::convertPrecision(node->get_output_element_type(0))};
        auto res = std::make_shared<BinaryConvolutionLayer>(attrs);

        // todo: investigate difference between ngraph parameters for BinConvolution and the implementation above
        // this leads to accuracy issue for Precollected_ONNX_ResNet50_88percentinto1bit e2e test
        // res->params = params;

        auto castedLayer = ::ngraph::as_type_ptr<::ngraph::op::v1::BinaryConvolution>(node);
        IE_ASSERT(castedLayer) << " Operation " << node->description() << " with name "
            << node->get_friendly_name() << " cannot be casted to ngraph::op::v1::BinaryConvolution";

        std::string value;
        for (const auto& val : castedLayer->get_pads_begin()) {
            if (!value.empty()) value += ",";
            value += Builder::asString(val);
        }
        res->params["pads_begin"] = value;

        value.clear();
        for (const auto& val : castedLayer->get_pads_end()) {
            if (!value.empty()) value += ",";
            value += Builder::asString(val);
        }
        res->params["pads_end"] = value;

        switch (castedLayer->get_auto_pad()) {
            case ::ngraph::op::PadType::SAME_UPPER:
                res->params["auto_pad"] = "same_upper";
                break;
            case ::ngraph::op::PadType::SAME_LOWER:
                res->params["auto_pad"] = "same_lower";
                break;
            case ::ngraph::op::PadType::VALID:
                res->params["auto_pad"] = "valid";
                break;
            default:
                break;
        }

        value.clear();
        for (const auto& val : castedLayer->get_strides()) {
            if (!value.empty()) value += ",";
            value += Builder::asString(val);
        }
        res->params["strides"] = value;

        value.clear();
        for (const auto& val : castedLayer->get_dilations()) {
            if (!value.empty()) value += ",";
            value += Builder::asString(val);
        }
        res->params["dilations"] = value;

        // Restore kernel size and output
        const auto& shape = castedLayer->get_input_shape(1);
        res->params["output"] = Builder::asString(shape[0]);

        value.clear();
        for (size_t i = 2; i < shape.size(); i++) {
            if (!value.empty()) value += ",";
            value += Builder::asString(shape[i]);
        }
        res->params["kernel"] = value;

        switch (castedLayer->get_mode()) {
            case ::ngraph::op::v1::BinaryConvolution::BinaryConvolutionMode::XNOR_POPCOUNT:
                res->params["mode"] = "xnor-popcount";
        }

        IE_ASSERT(castedLayer->input(1).get_partial_shape().is_static()) << " Weights for binary convolution "
            << castedLayer->get_friendly_name() << " should have static shapes!";
        auto weights_shape = castedLayer->input(1).get_source_output().get_shape();
        res->params["input"] = Builder::asString(weights_shape[1]);
        res->params["pad_value"] = Builder::asString(castedLayer->get_pad_value());

        const auto weightsNode = castedLayer->input(1).get_source_output().get_node_shared_ptr();
        InferenceEngine::details::addBlob(weightsNode, res, InferenceEngine::details::weights);

        return res;
    });

    addSpecificCreator({"SpaceToBatch"}, [](const std::shared_ptr<::ngraph::Node>& node,
                                      const std::map<std::string, std::string>& params) -> CNNLayerPtr {
        LayerParams attrs = {node->get_friendly_name(), node->description(),
                             details::convertPrecision(node->get_output_element_type(0))};
        auto res = std::make_shared<SpaceToBatchLayer>(attrs);
        res->params = params;
        return res;
    });

    addSpecificCreator({"BatchToSpace"}, [](const std::shared_ptr<::ngraph::Node>& node,
                                      const std::map<std::string, std::string>& params) -> CNNLayerPtr {
        LayerParams attrs = {node->get_friendly_name(), node->description(),
                             details::convertPrecision(node->get_output_element_type(0))};
        auto res = std::make_shared<BatchToSpaceLayer>(attrs);
        res->params = params;
        return res;
    });

    addSpecificCreator({"Assign"}, [](const std::shared_ptr<::ngraph::Node>& node,
                                            const std::map<std::string, std::string>& params) -> CNNLayerPtr {
        LayerParams attrs = {node->get_friendly_name(), "Memory",
                             details::convertPrecision(node->get_output_element_type(0))};
        auto res = std::make_shared<CNNLayer>(attrs);
        res->params["id"] = params.at("variable_id");
        res->params["index"] = "0";
        res->params["size"] = "2";
        return res;
    });

    addSpecificCreator({"ReadValue"}, [](const std::shared_ptr<::ngraph::Node>& node,
                                            const std::map<std::string, std::string>& params) -> CNNLayerPtr {
        LayerParams attrs = {node->get_friendly_name(), "Memory",
                             details::convertPrecision(node->get_output_element_type(0))};
        auto res = std::make_shared<CNNLayer>(attrs);
        res->params["id"] = params.at("variable_id");
        res->params["index"] = "1";
        res->params["size"] = "2";
        return res;
    });

    addSpecificCreator({"DepthToSpace"}, [](const std::shared_ptr<::ngraph::Node>& node,
                                            const std::map<std::string, std::string>& params) -> CNNLayerPtr {
        LayerParams attrs = {node->get_friendly_name(), node->description(),
                             details::convertPrecision(node->get_output_element_type(0))};
        auto res = std::make_shared<DepthToSpaceLayer>(attrs);
        res->params = params;
        return res;
    });

    addSpecificCreator({"SpaceToDepth"}, [](const std::shared_ptr<::ngraph::Node>& node,
                                            const std::map<std::string, std::string>& params) -> CNNLayerPtr {
        LayerParams attrs = {node->get_friendly_name(), node->description(),
                             details::convertPrecision(node->get_output_element_type(0))};
        auto res = std::make_shared<SpaceToDepthLayer>(attrs);
        res->params = params;
        return res;
    });

    addSpecificCreator({"DeconvolutionIE"},
                       [](const std::shared_ptr<::ngraph::Node> &node,
                          const std::map<std::string, std::string> &params) -> CNNLayerPtr {
        LayerParams attrs = {node->get_friendly_name(), "Deconvolution",
                             details::convertPrecision(node->get_output_element_type(0))};
        auto res = std::make_shared<DeconvolutionLayer>(attrs);

        res->params = params;
        const auto& shape = node->get_input_shape(1);
        res->params["output"] = Builder::asString(shape[1]);
        std::string kernel_value;
        for (size_t i = 2; i < shape.size(); i++) {
            if (!kernel_value.empty()) kernel_value += ",";
            kernel_value += Builder::asString(shape[i]);
        }
        res->params["kernel"] = kernel_value;

        const auto weightsNode = node->input_value(1).get_node_shared_ptr(); 
        if (InferenceEngine::details::addBlob(weightsNode, res, InferenceEngine::details::weights)) {
            if (node->inputs().size() == 3) {
                const auto biasNode = node->input_value(2).get_node_shared_ptr();
                InferenceEngine::details::addBlob(biasNode, res, InferenceEngine::details::biases);
            }
        }
        return res;
    });

    addSpecificCreator({"DetectionOutput"},
                       [](const std::shared_ptr<::ngraph::Node> &node,
                          const std::map<std::string, std::string> &params) -> CNNLayerPtr {
        LayerParams attrs = {node->get_friendly_name(), "DetectionOutput",
                            details::convertPrecision(node->get_output_element_type(0))};
        auto res = std::make_shared<InferenceEngine::CNNLayer>(attrs);
        res->params = params;

        if (res->params["code_type"] == "caffe.priorboxparameter.center_size"){
            res->params["code_type"] = "caffe.PriorBoxParameter.CENTER_SIZE";
        }
        else{
            res->params["code_type"] =  "caffe.PriorBoxParameter.CORNER";
        }
        res->params["variance_encoded_in_target"] = res->getBoolStrParamAsIntStr("variance_encoded_in_target");
        res->params["share_location"] = res->getBoolStrParamAsIntStr("share_location");
        res->params["clip_after_nms"] = res->getBoolStrParamAsIntStr("clip_after_nms");
        res->params["clip_before_nms"] = res->getBoolStrParamAsIntStr("clip_before_nms");
        res->params["decrease_label_id"] = res->getBoolStrParamAsIntStr("decrease_label_id");
        res->params["normalized"] = res->getBoolStrParamAsIntStr("normalized");
        return res;
    });

    addSpecificCreator({"LogicalNot"},
                       [](const std::shared_ptr<::ngraph::Node>& node,
                          const std::map<std::string, std::string> params) -> CNNLayerPtr {
        LayerParams attrs = {node->get_friendly_name(), "Activation",
                              details::convertPrecision(node->get_output_element_type(0))};
        auto res = std::make_shared<InferenceEngine::CNNLayer>(attrs);
<<<<<<< HEAD
        res->params["type"] = "not"; 
        return res;                                
=======
        res->params["type"] = "not";
        return res;
>>>>>>> 544a3e14
    });

    addSpecificCreator({"LSTMCellIE"},
                        [](const std::shared_ptr<::ngraph::Node>& node,
                           const std::map<std::string, std::string> params) -> CNNLayerPtr {
        LayerParams attrs = {node->get_friendly_name(), "LSTMCell",
                             details::convertPrecision(node->get_output_element_type(0))};
        auto res = std::make_shared<LSTMCell>(attrs);
        res->params = params;
        const auto weightsNode = node->input_value(3).get_node_shared_ptr();
        InferenceEngine::details::addBlob(weightsNode, res, InferenceEngine::details::weights);

        const auto biasNode = node->input_value(4).get_node_shared_ptr();
        InferenceEngine::details::addBlob(biasNode, res, InferenceEngine::details::biases);

        return res;
    });

    addSpecificCreator({"RNNCellIE"},
                       [](const std::shared_ptr<::ngraph::Node>& node,
                          const std::map<std::string, std::string>& params) -> CNNLayerPtr {
        LayerParams attrs = {node->get_friendly_name(), "RNNCell",
                             details::convertPrecision(node->get_output_element_type(0))};
        auto res = std::make_shared<RNNCell>(attrs);
        res->params = params;

        const auto weightsNode = node->input_value(2).get_node_shared_ptr();
        InferenceEngine::details::addBlob(weightsNode, res, InferenceEngine::details::weights);

        const auto biasNode = node->input_value(3).get_node_shared_ptr();
        InferenceEngine::details::addBlob(biasNode, res, InferenceEngine::details::biases);

        return res;
    });

    addSpecificCreator({"GRUCellIE"},
                       [](const std::shared_ptr<::ngraph::Node>& node,
                          const std::map<std::string, std::string>& params) -> CNNLayerPtr {
        LayerParams attrs = {node->get_friendly_name(), "GRUCell",
                             details::convertPrecision(node->get_output_element_type(0))};
        auto res = std::make_shared<GRUCell>(attrs);
        res->params = params;

        const auto weightsNode = node->input_value(2).get_node_shared_ptr();
        InferenceEngine::details::addBlob(weightsNode, res, InferenceEngine::details::weights);

        const auto biasNode = node->input_value(3).get_node_shared_ptr();
        InferenceEngine::details::addBlob(biasNode, res, InferenceEngine::details::biases);
 
        return res;
    });

    addSpecificCreator({"PRelu"},
                       [](const std::shared_ptr<::ngraph::Node>& node,
                          const std::map<std::string, std::string>& params) -> CNNLayerPtr {
        LayerParams attrs = {node->get_friendly_name(), "PReLU",
                             details::convertPrecision(node->get_output_element_type(0))};
        auto res = std::make_shared<PReLULayer>(attrs);
        res->params = params;

        const auto weightsNode = node->input_value(1).get_node_shared_ptr();
        InferenceEngine::details::addBlob(weightsNode, res, InferenceEngine::details::weights);

        return res;
    });

    addSpecificCreator({"TileIE"},
                       [](const std::shared_ptr<::ngraph::Node>& node,
                          const std::map<std::string, std::string>& params) -> CNNLayerPtr {
        LayerParams attrs = {node->get_friendly_name(), "Tile",
            details::convertPrecision(node->get_output_element_type(0))};
        auto res = std::make_shared<TileLayer>(attrs);
        res->params = params;
        return res;
    });

    addSpecificCreator({"PriorBoxIE"},
                       [](const std::shared_ptr<::ngraph::Node>& node,
                          const std::map<std::string, std::string>& params) -> CNNLayerPtr {
        LayerParams attrs = {node->get_friendly_name(), "PriorBox",
            details::convertPrecision(node->get_output_element_type(0))};

        auto res = std::make_shared<CNNLayer>(attrs);
        res->params = params;
        res->params["clip"] = res->getBoolStrParamAsIntStr("clip");
        res->params["flip"] = res->getBoolStrParamAsIntStr("flip");
        res->params["scale_all_sizes"] = res->getBoolStrParamAsIntStr("scale_all_sizes");

        auto scale_all_sizes = std::stoi(res->params["scale_all_sizes"]);
        if (!scale_all_sizes) {
            auto data_pshape = node->get_input_partial_shape(0);
            if (data_pshape.is_dynamic()) THROW_IE_EXCEPTION << "Dynamic 0-port input of PriorBox is not supported";
            auto data_shape = data_pshape.to_shape();
            if (data_shape.size() != 4) THROW_IE_EXCEPTION << "PriorBox has " << data_shape.size() << " items in 0-port input, 4 expected";
            auto img_pshape = node->get_input_partial_shape(1);
            if (img_pshape.is_dynamic()) THROW_IE_EXCEPTION << "Dynamic 1-port input of PriorBox is not supported";
            auto img_shape = img_pshape.to_shape();
            if (img_shape.size() != 4) THROW_IE_EXCEPTION << "PriorBox has " << data_shape.size() << " items in 1-port input, 4 expected";

            // mxnet-like PriorBox
            auto img_H = img_shape[2];
            auto data_H = data_shape[2];

            auto step = std::stof(res->params["step"]);
            if (step == -1)
                step = img_H / static_cast<float>(data_H);
            else
                step *= img_H;
            res->params["step"] = Builder::asString(step);

            auto min_size = details::split(res->params["min_size"], ",");
            for (auto &size : min_size) {
                size = Builder::asString(std::stof(size) * img_H);
            }
            res->params["min_size"] = details::joinVec(min_size);
        }
        return res;
    });

    addSpecificCreator({"PriorBoxClusteredIE"},
                       [](const std::shared_ptr<::ngraph::Node>& node,
                          const std::map<std::string, std::string>& params) -> CNNLayerPtr {
        LayerParams attrs = {node->get_friendly_name(), "PriorBoxClustered",
            details::convertPrecision(node->get_output_element_type(0))};
        auto res = std::make_shared<CNNLayer>(attrs);
        res->params = params;
        res->params["clip"] =
            res->getBoolStrParamAsIntStr("clip");

        auto step_h = std::stof(res->params["step_h"]);
        auto step_w = std::stof(res->params["step_w"]);
        if (std::abs(step_h - step_w) < 1e-5) {
            res->params["step"] = res->params["step_w"];
        }
        return res;
    });

    addSpecificCreator({"ProposalIE"},
                       [](const std::shared_ptr<::ngraph::Node>& node,
                          const std::map<std::string, std::string>& params) -> CNNLayerPtr {
        LayerParams attrs = {node->get_friendly_name(), "Proposal",
            details::convertPrecision(node->get_output_element_type(0))};
        auto res = std::make_shared<CNNLayer>(attrs);
        res->params = params;
        res->params["clip_before_nms"] =
            res->getBoolStrParamAsIntStr("clip_before_nms");
        res->params["clip_after_nms"] =
            res->getBoolStrParamAsIntStr("clip_after_nms");
        res->params["normalize"] = res->getBoolStrParamAsIntStr("normalize");
        return res;
    });

    addSpecificCreator({"Relu"},
                       [](const std::shared_ptr<::ngraph::Node>& node,
                          const std::map<std::string, std::string>& params) -> CNNLayerPtr {
        LayerParams attrs = {node->get_friendly_name(), "ReLU",
            details::convertPrecision(node->get_output_element_type(0))};
        auto res = std::make_shared<ReLULayer>(attrs);
        res->params = params;
        return res;
    });

    addSpecificCreator({"Reshape"},
                       [](const std::shared_ptr<::ngraph::Node>& node,
                          const std::map<std::string, std::string>& params) -> CNNLayerPtr {
        LayerParams attrs = {node->get_friendly_name(), "Reshape",
            details::convertPrecision(node->get_output_element_type(0))};
        auto res = std::make_shared<ReshapeLayer>(attrs);
        return res;
    });

    addSpecificCreator({"ReverseSequence"},
                       [](const std::shared_ptr<::ngraph::Node>& node,
                          const std::map<std::string, std::string>& params) -> CNNLayerPtr {
        LayerParams attrs = {node->get_friendly_name(), "ReverseSequence",
            details::convertPrecision(node->get_output_element_type(0))};
        auto res = std::make_shared<ReverseSequenceLayer>(attrs);
        res->params = params;
        return res;
    });

    addSpecificCreator({"SeluIE"},
                       [](const std::shared_ptr<::ngraph::Node>& node,
                          const std::map<std::string, std::string>& params) -> CNNLayerPtr {
        LayerParams attrs = {node->get_friendly_name(), "Selu",
            details::convertPrecision(node->get_output_element_type(0))};
        auto res = std::make_shared<CNNLayer>(attrs);
        res->params = params;
        return res;
    });

    addSpecificCreator({"Softmax"},
                       [](const std::shared_ptr<::ngraph::Node>& node,
                          const std::map<std::string, std::string>& params) -> CNNLayerPtr {
        LayerParams attrs = {node->get_friendly_name(), "SoftMax",
            details::convertPrecision(node->get_output_element_type(0))};
        auto res = std::make_shared<SoftMaxLayer>(attrs);
        res->params = params;
        return res;
    });

    addSpecificCreator({"Split"},
                       [](const std::shared_ptr<::ngraph::Node>& node,
                          const std::map<std::string, std::string>& params) -> CNNLayerPtr {
        LayerParams attrs = {node->get_friendly_name(), "Split",
            details::convertPrecision(node->get_output_element_type(0))};
        auto res = std::make_shared<SplitLayer>(attrs);

        auto axis_node = node->input_value(1).get_node_shared_ptr();
        const auto axis_node_const = std::dynamic_pointer_cast<ngraph::op::Constant>(axis_node);
        if (!axis_node_const) {
            THROW_IE_EXCEPTION << "Split " << node->get_friendly_name() << " has no axes as Constant";
        }
        auto axis = axis_node_const->cast_vector<int64_t>()[0];
        if (axis < 0) {
            axis += node->get_input_shape(0).size();
        }
        res->params["axis"] = Builder::asString(axis);

        return res;
    });

    addSpecificCreator({"Tanh"},
                       [](const std::shared_ptr<::ngraph::Node>& node,
                          const std::map<std::string, std::string>& params) -> CNNLayerPtr {
        LayerParams attrs = {node->get_friendly_name(), "TanH",
            details::convertPrecision(node->get_output_element_type(0))};
        auto res = std::make_shared<CNNLayer>(attrs);
        res->params = params;
        return res;
    });

    addSpecificCreator({"ScatterElementsUpdate"}, [](const std::shared_ptr<::ngraph::Node>& node,
        const std::map<std::string, std::string>& params) -> CNNLayerPtr {
        LayerParams attrs = {node->get_friendly_name(), node->description(),
            details::convertPrecision(node->get_output_element_type(0))};
        auto res = std::make_shared<ScatterElementsUpdateLayer>(attrs);
        res->params = params;
        return res;
    });

    addSpecificCreator({"ScatterUpdate"}, [](const std::shared_ptr<::ngraph::Node>& node,
        const std::map<std::string, std::string>& params) -> CNNLayerPtr {
        LayerParams attrs = {node->get_friendly_name(), node->description(),
            details::convertPrecision(node->get_output_element_type(0))};
        auto res = std::make_shared<ScatterUpdateLayer>(attrs);
        res->params = params;
        return res;
    });

    addSpecificCreator({"StaticShapeTopK"}, [](const std::shared_ptr<::ngraph::Node>& node,
        const std::map<std::string, std::string>& params) -> CNNLayerPtr {
        LayerParams attrs = {node->get_friendly_name(), "TopK",
            details::convertPrecision(node->get_output_element_type(0))};
        auto res = std::make_shared<TopKLayer>(attrs);
        res->params = params;
        return res;
    });

    addSpecificCreator({"StridedSlice"}, [](const std::shared_ptr<::ngraph::Node> &node,
        const std::map<std::string, std::string> &params) -> CNNLayerPtr {
        LayerParams attrs = {node->get_friendly_name(), "StridedSlice",
            details::convertPrecision(node->get_output_element_type(0))};
        auto res = std::make_shared<InferenceEngine::StridedSliceLayer>(attrs);
        auto stridedSliceInvertMaskStr = [](const std::string& str) -> std::string {
            std::string value;
            auto found_numbers = details::split(str,",");
            for (const auto &val : found_numbers)
            {
                if (!value.empty())
                    value += ",";
                value += Builder::asString((1 - std::stoi(val)));
            }
            return value;
        };

        res->params = params;
        // plugins require reversed value of begin_mask and end_mask
        res->params["begin_mask"] = stridedSliceInvertMaskStr(res->params["begin_mask"]);
        res->params["end_mask"] = stridedSliceInvertMaskStr(res->params["end_mask"]);

        return res;
    });

    addSpecificCreator({"TopK","TopKIE"}, [](const std::shared_ptr<::ngraph::Node>& node,
        const std::map<std::string, std::string>& params) -> CNNLayerPtr {
        LayerParams attrs = {node->get_friendly_name(), "TopK",
                          details::convertPrecision(node->get_output_element_type(0))};
        auto res = std::make_shared<InferenceEngine::TopKLayer>(attrs);
        res->params = params;
        return res;
    });

    addSpecificCreator({"Transpose"}, [](const std::shared_ptr<::ngraph::Node>& node,
        const std::map<std::string, std::string>& params) -> CNNLayerPtr {
        LayerParams attrs = {node->get_friendly_name(), "Permute",
            details::convertPrecision(node->get_output_element_type(0))};
        auto res = std::make_shared<InferenceEngine::CNNLayer>(attrs);
        res->params = params;
        if (auto transpose_const = std::dynamic_pointer_cast<ngraph::op::Constant>(node->input_value(1).get_node_shared_ptr())) {
            res->params["order"] = Builder::asString(transpose_const->cast_vector<int64_t>());
        }
        return res;

    });

    addSpecificCreator({"SwishIE"}, [](const std::shared_ptr<::ngraph::Node>& node,
        const std::map<std::string, std::string>& params) -> CNNLayerPtr {
        LayerParams attrs = {node->get_friendly_name(), "Swish",
            details::convertPrecision(node->get_output_element_type(0))};
        auto res = std::make_shared<InferenceEngine::CNNLayer>(attrs);
        res->params = params;
        return res;
    });

    addSpecificCreator({"NonMaxSuppressionIE3"}, [](const std::shared_ptr<::ngraph::Node>& node,
        const std::map<std::string, std::string>& params) -> CNNLayerPtr {
        LayerParams attrs = {node->get_friendly_name(), "NonMaxSuppression",
            details::convertPrecision(node->get_output_element_type(0))};

        auto castedLayer = ::ngraph::as_type_ptr<::ngraph::op::NonMaxSuppressionIE3>(node);
        IE_ASSERT(castedLayer) << " Operation " << node->description() << " with name "
            << node->get_friendly_name() << " cannot be casted to ngraph::op::NonMaxSuppressionIE3";

        auto res = std::make_shared<InferenceEngine::NonMaxSuppressionLayer>(attrs);
        res->params = params;

        res->params["center_point_box"] = castedLayer->m_center_point_box ? "true" : "false";
        res->params["sort_result_descending"] = castedLayer->m_sort_result_descending ? "true" : "false";

        auto output_type = details::convertPrecision(castedLayer->m_output_type);
        std::string output_type_str;
        switch (output_type) {
        case Precision::I32:
            output_type_str = "I32";
            break;
        case Precision::I64:
            output_type_str = "I64";
            break;
        default:
            THROW_IE_EXCEPTION << "Unsupported output type";
        }
        res->params["output_type"] = output_type_str;

        return res;
    });

    addSpecificCreator({"NonMaxSuppression"}, [](const std::shared_ptr<::ngraph::Node>& node,
        const std::map<std::string, std::string>& params) -> CNNLayerPtr {
        LayerParams attrs = {node->get_friendly_name(), "NonMaxSuppression",
            details::convertPrecision(node->get_output_element_type(0))};

        auto castedLayer = ::ngraph::as_type_ptr<::ngraph::op::v5::NonMaxSuppression>(node);
        IE_ASSERT(castedLayer) << " Operation " << node->description() << " with name "
            << node->get_friendly_name() << " cannot be casted to ngraph::op::v5::NonMaxSuppression";

        auto res = std::make_shared<InferenceEngine::NonMaxSuppressionLayer>(attrs);
        res->params = params;

        auto box_encoding = castedLayer->get_box_encoding();
        switch (box_encoding) {
            case ngraph::op::v5::NonMaxSuppression::BoxEncodingType::CORNER:
                res->params["center_point_box"] = "false";
                break;
            case ngraph::op::v5::NonMaxSuppression::BoxEncodingType::CENTER:
                res->params["center_point_box"] = "true";
                break;
            default:
                THROW_IE_EXCEPTION << "Unsupported box encoding for NonMaxSuppression op";
                break;
        }

        auto output_type = details::convertPrecision(castedLayer->get_output_type());
        std::string output_type_str;
        switch (output_type) {
        case Precision::I32:
            output_type_str = "I32";
            break;
        case Precision::I64:
            output_type_str = "I64";
            break;
        default:
            THROW_IE_EXCEPTION << "Unsupported output type";
        }
        res->params["output_type"] = output_type_str;

        bool sort_result_descending = castedLayer->get_sort_result_descending();
        res->params["sort_result_descending"] = sort_result_descending ? "true" : "false";

        return res;
    });

    addSpecificCreator({"NonMaxSuppressionIE"}, [](const std::shared_ptr<::ngraph::Node>& node,
                                                 const std::map<std::string, std::string>& params) -> CNNLayerPtr {
        LayerParams attrs = {node->get_friendly_name(), "NonMaxSuppression", details::convertPrecision(node->get_output_element_type(0))};
        auto res = std::make_shared<InferenceEngine::NonMaxSuppressionLayer>(attrs);
        res->params = params;
        return res;
    });

    addSpecificCreator({"GRUSequenceIE"}, [](const std::shared_ptr<::ngraph::Node>& node,
                    const std::map<std::string, std::string>& params) -> CNNLayerPtr {

        LayerParams attrs = {node->get_friendly_name(), "GRUSequence",
                             details::convertPrecision(node->get_output_element_type(0))};
        auto res = std::make_shared<RNNSequenceLayer>(attrs);
        res->params = params;
        res->axis = std::stoi(res->params["axis"]);
        if (res->params["direction"] == "reverse")
            res->params["direction"] = "Backward";
        else if (res->params["direction"] == "forward")
            res->params["direction"] = "Forward";
        else
            res->params["direction"] = "Bidirectional";

        res->cellType = RNNSequenceLayer::CellType::GRU;
        if (res->params["linear_before_reset"] == "true") {
            res->cellType = RNNSequenceLayer::CellType::GRU_LBR;
        }

        const auto weightsNode = node->input_value(3).get_node_shared_ptr();
        InferenceEngine::details::addBlob(weightsNode, res, InferenceEngine::details::weights);

        const auto biasNode = node->input_value(4).get_node_shared_ptr();
        InferenceEngine::details::addBlob(biasNode, res, InferenceEngine::details::biases);

        return res;
    });

    addSpecificCreator({"RNNSequenceIE"}, [](const std::shared_ptr<::ngraph::Node>& node,
                    const std::map<std::string, std::string>& params) -> CNNLayerPtr {

        LayerParams attrs = {node->get_friendly_name(), "RNNSequence",
                             details::convertPrecision(node->get_output_element_type(0))};
        auto res = std::make_shared<RNNSequenceLayer>(attrs);
        res->params = params;

        res->cellType = RNNSequenceLayer::CellType::RNN;
        res->axis = std::stoi(res->params["axis"]);
        if (res->params["direction"] == "reverse")
            res->params["direction"] = "Backward";
        else if (res->params["direction"] == "forward")
            res->params["direction"] = "Forward";
        else
            res->params["direction"] = "Bidirectional";

        const auto weightsNode = node->input_value(3).get_node_shared_ptr();
        InferenceEngine::details::addBlob(weightsNode, res, InferenceEngine::details::weights);

        const auto biasNode = node->input_value(4).get_node_shared_ptr();
        InferenceEngine::details::addBlob(biasNode, res, InferenceEngine::details::biases);

        return res;
    });

    addSpecificCreator({"LSTMSequenceIE"}, [](const std::shared_ptr<::ngraph::Node>& node,
                    const std::map<std::string, std::string>& params) -> CNNLayerPtr {

        LayerParams attrs = {node->get_friendly_name(), "LSTMSequence",
                             details::convertPrecision(node->get_output_element_type(0))};
        auto res = std::make_shared<RNNSequenceLayer>(attrs);
        res->params = params;

        res->cellType = RNNSequenceLayer::CellType::LSTM;
        res->axis = std::stoi(res->params["axis"]);
        if (res->params["direction"] == "reverse")
            res->params["direction"] = "Backward";
        else if (res->params["direction"] == "forward")
            res->params["direction"] = "Forward";
        else
            res->params["direction"] = "Bidirectional";

        const auto weightsNode = node->input_value(4).get_node_shared_ptr();
        InferenceEngine::details::addBlob(weightsNode, res, InferenceEngine::details::weights);

        const auto biasNode = node->input_value(5).get_node_shared_ptr();
        InferenceEngine::details::addBlob(biasNode, res, InferenceEngine::details::biases);

        return res;
    });

    REQUIRED_IE_CONVERSION_CREATOR("Broadcast", "Tile");
    REQUIRED_IE_CONVERSION_CREATOR("Interpolate", "Interp");
    REQUIRED_IE_CONVERSION_CREATOR("NormalizeL2", "NormalizeIE");
    REQUIRED_IE_CONVERSION_CREATOR("GroupConvolution", "ConvolutionIE");
    REQUIRED_IE_CONVERSION_CREATOR("GroupConvolutionBackpropData", "DeconvolutionIE");

    addSpecificCreator({ "Convolution", "GatherTree", "GRUCell", "GRUSequence", "HardSigmoid",
                      "LRN", "LSTMCell", "LSTMSequence", "NonMaxSuppression", "RNNCell", "RNNSequence", "OneHot",
                      "Pad", "PriorBoxClustered", "PriorBox", "Proposal", "Selu", "Swish", "Tile"},
            [](const std::shared_ptr<::ngraph::Node>& node, const std::map<std::string, std::string>& params)
            -> CNNLayerPtr {
        const std::string& type_name = node->get_type_name();
        THROW_IE_EXCEPTION << type_name << " operation has a form that is not supported. " << node->get_friendly_name()
                           << " should be converted to " << type_name + "IE operation.";
        return nullptr;
    });

    addSpecificCreator({"ReduceMin", "ReduceMax", "ReduceMean", "ReduceProd", "ReduceSum", "ReduceL1", "ReduceL2"},
                       [](const std::shared_ptr<::ngraph::Node>& node, const std::map<std::string, std::string>& params) -> CNNLayerPtr {
        LayerParams attrs = {node->get_friendly_name(), node->description(), details::convertPrecision(node->get_output_element_type(0))};
        auto reduce_node = std::dynamic_pointer_cast<ngraph::op::util::ArithmeticReductionKeepDims>(node);
        if (reduce_node == nullptr)
            THROW_IE_EXCEPTION << "Node '" << node->get_name() << "' is not an instance of ArithmeticReductionKeepDims.";
        auto res = std::make_shared<InferenceEngine::ReduceLayer>(attrs);
        res->params = params;
        res->params["keep_dims"] = reduce_node->get_keep_dims() ? "True" : "False";
        return res;
    });

    addSpecificCreator({"ReduceLogicalAnd"}, [](const std::shared_ptr<::ngraph::Node>& node, const std::map<std::string, std::string>& params) -> CNNLayerPtr {
        LayerParams attrs = {node->get_friendly_name(), "ReduceAnd", details::convertPrecision(node->get_output_element_type(0))};
        auto reduce_node = std::dynamic_pointer_cast<ngraph::op::util::LogicalReductionKeepDims>(node);
        if (reduce_node == nullptr)
            THROW_IE_EXCEPTION << "Node '" << node->get_name() << "' is not an instance of LogicalReductionKeepDims.";
        auto res = std::make_shared<InferenceEngine::ReduceLayer>(attrs);
        res->params = params;
        res->params["keep_dims"] = reduce_node->get_keep_dims() ? "True" : "False";
        return res;
    });

    addSpecificCreator({"ReduceLogicalOr"}, [](const std::shared_ptr<::ngraph::Node>& node, const std::map<std::string, std::string>& params) -> CNNLayerPtr {
        LayerParams attrs = {node->get_friendly_name(), "ReduceOr", details::convertPrecision(node->get_output_element_type(0))};
        auto reduce_node = std::dynamic_pointer_cast<ngraph::op::util::LogicalReductionKeepDims>(node);
        if (reduce_node == nullptr)
            THROW_IE_EXCEPTION << "Node '" << node->get_name() << "' is not an instance of LogicalReductionKeepDims.";
        auto res = std::make_shared<InferenceEngine::ReduceLayer>(attrs);
        res->params = params;
        res->params["keep_dims"] = reduce_node->get_keep_dims() ? "True" : "False";
        return res;
    });

    addSpecificCreator({"Constant"}, [](const std::shared_ptr<::ngraph::Node>& node, const std::map<std::string, std::string>& params) -> CNNLayerPtr {
        LayerParams attrs = {node->get_friendly_name(), "Const", details::convertPrecision(node->get_output_element_type(0))};
        auto res = std::make_shared<InferenceEngine::CNNLayer>(attrs);
        auto castedLayer = ngraph::as_type_ptr<ngraph::op::Constant>(node);
        if (!res) THROW_IE_EXCEPTION << "Cannot get " << attrs.type << " layer " << attrs.name;

        res->blobs["custom"] = InferenceEngine::details::shareWeights(castedLayer);

        return res;
    });

    addSpecificCreator({"Convert"}, [](const std::shared_ptr<::ngraph::Node>& node,
                                       const std::map<std::string, std::string>& params) -> CNNLayerPtr {
        LayerParams attrs = {node->get_friendly_name(), "Convert",
                             details::convertPrecision(node->get_output_element_type(0))};
        auto res = std::make_shared<InferenceEngine::CNNLayer>(attrs);

        auto p = details::convertPrecision(node->get_output_element_type(0));
        std::string precision_str;
        switch (p) {
        case Precision::FP16:
            precision_str = "FP16";
            break;
        case Precision::BF16:
            precision_str = "BF16";
            break;
        case Precision::FP32:
            precision_str = "FP32";
            break;
        case Precision::FP64:
            precision_str = "FP64";
            break;
        case Precision::I8:
            precision_str = "I8";
            break;
        case Precision::I16:
            precision_str = "I16";
            break;
        case Precision::I32:
            precision_str = "I32";
            break;
        case Precision::I64:
            precision_str = "I64";
            break;
        case Precision::U8:
            precision_str = "U8";
            break;
        case Precision::U16:
            precision_str = "U16";
            break;
        case Precision::U32:
            precision_str = "U32";
            break;
        case Precision::U64:
            precision_str = "U64";
            break;
        case Precision::BOOL:
            precision_str = "BOOL";
            break;
        default:
            THROW_IE_EXCEPTION << "Unsupported type";
        }

        res->params["precision"] = precision_str;
        return res;
    });

    addSpecificCreator({"MVN"}, [](const std::shared_ptr<::ngraph::Node>& node,
                                   const std::map<std::string, std::string> &params) -> CNNLayerPtr {
        LayerParams attrs = {node->get_friendly_name(), "MVN",
                            details::convertPrecision(node->get_output_element_type(0))};
        auto res = std::make_shared<InferenceEngine::MVNLayer>(attrs);

        res->params["normalize_variance"] = params.at("normalize_variance");
        res->params["normalize_variance"] = res->getBoolStrParamAsIntStr("normalize_variance");
        res->params["eps"] = params.at("eps");
        res->params["across_channels"] = params.at("across_channels");
        res->params["across_channels"] = res->getBoolStrParamAsIntStr("across_channels");
        return res;
    });

    addSpecificCreator({"NormalizeIE"}, [](const std::shared_ptr<::ngraph::Node> &node, 
                                           const std::map<std::string, std::string> &params) -> CNNLayerPtr {
        LayerParams attrs = {node->get_friendly_name(), "Normalize",
                             details::convertPrecision(node->get_output_element_type(0))};
        auto res = std::make_shared<InferenceEngine::NormLayer>(attrs);
        
        res->params = params;
        res->params["channel_shared"] = res->getBoolStrParamAsIntStr("channel_shared");
        res->params["across_spatial"] = res->getBoolStrParamAsIntStr("across_spatial");

        const auto weightsNode = node->input_value(1).get_node_shared_ptr();
        if (auto castedLayer = ngraph::as_type_ptr<ngraph::op::Constant>(weightsNode)) {
            res->blobs["weights"] = InferenceEngine::details::shareWeights(castedLayer);
        }
        return res;
    });

    addSpecificCreator({"Clamp"}, [](const std::shared_ptr<::ngraph::Node>& node,
                                                 const std::map<std::string, std::string>& params) -> CNNLayerPtr {
        LayerParams attrs = {node->get_friendly_name(), "Clamp", details::convertPrecision(node->get_output_element_type(0))};
        auto res = std::make_shared<InferenceEngine::ClampLayer>(attrs);
        res->params = params;
        return res;
    });

    addSpecificCreator({"LRN_IE"}, [](const std::shared_ptr<::ngraph::Node>& node,
                                      const std::map<std::string, std::string>& params) -> CNNLayerPtr {
        LayerParams attrs = {node->get_friendly_name(), "Norm", details::convertPrecision(node->get_output_element_type(0))};
        auto res = std::make_shared<InferenceEngine::NormLayer>(attrs);
        res->params = params;
        return res;
    });

    addSpecificCreator({"Elu"}, [](const std::shared_ptr<::ngraph::Node>& node,
                                                 const std::map<std::string, std::string>& params) -> CNNLayerPtr {
        LayerParams attrs = {node->get_friendly_name(), "elu", details::convertPrecision(node->get_output_element_type(0))};
        auto res = std::make_shared<InferenceEngine::CNNLayer>(attrs);
        res->params = params;
        return res;
    });

    addSpecificCreator({"MatMul"}, [](const std::shared_ptr<::ngraph::Node>& node,
                                      const std::map<std::string, std::string>& params) -> CNNLayerPtr {
        LayerParams attrs = {node->get_friendly_name(), "Gemm", details::convertPrecision(node->get_output_element_type(0))};
        auto res = std::make_shared<InferenceEngine::GemmLayer>(attrs);
        res->params = params;
        return res;
    });

    addSpecificCreator({"GatherIE"}, [](const std::shared_ptr<::ngraph::Node>& node,
                                        const std::map<std::string, std::string>& params) ->CNNLayerPtr {

        LayerParams attrs = {node->get_friendly_name(), "Gather", details::convertPrecision(node->get_output_element_type(0))};
        auto res = std::make_shared<InferenceEngine::GatherLayer>(attrs);

        auto castedLayer = std::dynamic_pointer_cast<ngraph::op::GatherIE>(node);
        if (castedLayer == nullptr) THROW_IE_EXCEPTION << "Cannot get " << attrs.type << " layer " << attrs.name;

        res->params["axis"] = Builder::asString(castedLayer->get_axis());

        return res;
    });

    addSpecificCreator({"GatherTreeIE"}, [](const std::shared_ptr<::ngraph::Node>& node,
                                                 const std::map<std::string, std::string>& params) -> CNNLayerPtr {
        LayerParams attrs = {node->get_friendly_name(), "GatherTree", details::convertPrecision(node->get_output_element_type(0))};
        auto res = std::make_shared<InferenceEngine::CNNLayer>(attrs);
        return res;
    });

    addSpecificCreator({"GRN"}, [](const std::shared_ptr<::ngraph::Node>& node,
                                                 const std::map<std::string, std::string>& params) -> CNNLayerPtr {
        LayerParams attrs = {node->get_friendly_name(), "GRN", details::convertPrecision(node->get_output_element_type(0))};
        auto res = std::make_shared<InferenceEngine::GRNLayer>(attrs);
        res->params = params;
        return res;
    });

    addSpecificCreator({"OneHotIE"}, [](const std::shared_ptr<::ngraph::Node>& node,
                                      const std::map<std::string, std::string>& params) -> CNNLayerPtr {
        LayerParams attrs = {node->get_friendly_name(), "OneHot", details::convertPrecision(node->get_output_element_type(0))};
        auto res = std::make_shared<InferenceEngine::OneHotLayer>(attrs);
        res->params = params;
        return res;
    });

    addSpecificCreator({"HardSigmoid_IE"}, [](const std::shared_ptr<::ngraph::Node>& node,
                                                 const std::map<std::string, std::string>& params) -> CNNLayerPtr {
        LayerParams attrs = {node->get_friendly_name(), "HardSigmoid", details::convertPrecision(node->get_output_element_type(0))};
        auto res = std::make_shared<InferenceEngine::CNNLayer>(attrs);

        auto castedLayer = std::dynamic_pointer_cast<ngraph::op::HardSigmoid_IE>(node);
        if (!castedLayer)
            THROW_IE_EXCEPTION << "Cannot get " << attrs.type << " layer " << attrs.name;

        res->params["alpha"] = Builder::asString(castedLayer->get_alpha());
        res->params["beta"] = Builder::asString(castedLayer->get_beta());
        return res;
    });

    addSpecificCreator({"Interp"}, [](const std::shared_ptr<::ngraph::Node>& node,
                                                 const std::map<std::string, std::string>& params) -> CNNLayerPtr {
        LayerParams attrs = {node->get_friendly_name(), "Interp", details::convertPrecision(node->get_output_element_type(0))};
        auto castedLayer = std::dynamic_pointer_cast<ngraph::op::Interp>(node);
        if (!castedLayer) THROW_IE_EXCEPTION << "Cannot get " << attrs.type << " layer " << attrs.name;

        auto interp_attrs = castedLayer->get_attrs();

        if (interp_attrs.antialias) {
            THROW_IE_EXCEPTION << "Interp do not support antialias";
        }
        if (interp_attrs.mode != "linear") {
            THROW_IE_EXCEPTION << "Interp do not support mode '" << interp_attrs.mode << "'";
        }

        bool align_corners;    
        auto res = std::make_shared<InferenceEngine::CNNLayer>(attrs);
        res->params = params;

        std::istringstream(params.at("align_corners")) >> align_corners;
        res->params["align_corners"] = align_corners ? "1" : "0";
        return res;
    });

    addSpecificCreator({"PadIE"}, [](const std::shared_ptr<::ngraph::Node>& node,
                                      const std::map<std::string, std::string>& params) -> CNNLayerPtr {
        LayerParams attrs = {node->get_friendly_name(), "Pad", details::convertPrecision(node->get_output_element_type(0))};
        auto res = std::make_shared<InferenceEngine::PadLayer>(attrs);

        res->params["pad_mode"] = params.at("pad_mode");
        res->params["pads_begin"] = params.at("pads_begin");
        res->params["pads_end"] = params.at("pads_end");

        if (params.at("pad_mode") == "constant") {
            res->params["pad_value"] = params.at("pad_value");
        }

        return res;
    });

    addSpecificCreator({"Subtract"}, [](const std::shared_ptr<::ngraph::Node> &node,
                                        const std::map<std::string, std::string> &params) -> CNNLayerPtr {
        LayerParams attrs = {node->get_friendly_name(), "Eltwise",
                             details::convertPrecision(node->get_output_element_type(0))};
        auto res = std::make_shared<InferenceEngine::EltwiseLayer>(attrs);
        res->params["operation"] = "sub";
        return res;
    });

    addSpecificCreator({"FakeQuantize"}, [](const std::shared_ptr<::ngraph::Node>& node,
                                                 const std::map<std::string, std::string>& params) -> CNNLayerPtr {
        LayerParams attrs = {node->get_friendly_name(), "FakeQuantize", details::convertPrecision(node->get_output_element_type(0))};
        auto res = std::make_shared<InferenceEngine::QuantizeLayer>(attrs);
        res->params = params;
        return res;
    });

    addSpecificCreator({"ConvolutionIE"}, [](const std::shared_ptr<::ngraph::Node>& node,
                                                 const std::map<std::string, std::string>& params) -> CNNLayerPtr {
        LayerParams attrs = {node->get_friendly_name(), "Convolution", details::convertPrecision(node->get_output_element_type(0))};
        auto res = std::make_shared<InferenceEngine::ConvolutionLayer>(attrs);
        res->params = params;

        auto && rt_info = node->get_rt_info();
        bool keep_constants(false);
        if (auto attr = std::dynamic_pointer_cast<ngraph::VariantWrapper<int64_t>>(rt_info["keep_constants"])) {
            keep_constants = attr->get();
        }

        // Restore output and kernel size
        auto shape = node->get_input_shape(1);
        shape.erase(shape.begin(), shape.begin() + 2);

        res->params["kernel"] = Builder::asString(static_cast<std::vector<size_t>&>(shape));
        res->params["output"] = Builder::asString(node->get_shape()[1]);

        // forward auto_pad only when its value is different than explicit
        if (params.at("auto_pad") == "explicit") {
            res->params.erase("auto_pad");
        }

        const auto weightsNode = node->input_value(1).get_node_shared_ptr(); 
        if (!keep_constants && InferenceEngine::details::addBlob(weightsNode, res, InferenceEngine::details::weights)) {
            if (node->inputs().size() == 3) {
                const auto biasNode = node->input_value(2).get_node_shared_ptr();
                InferenceEngine::details::addBlob(biasNode, res, InferenceEngine::details::biases);
            }
        }
        return res;
    });
}

CNNLayerPtr InferenceEngine::details::CNNLayerCreator::create() {
    LayerParams attrs = {node->get_friendly_name(), node->description(),
                         details::convertPrecision(node->get_output_element_type(0))};
    if (creators.find(node->description()) != creators.end())
        return creators[node->description()](node, params);

    auto res = std::make_shared<CNNLayer>(attrs);
    res->params = params;
    return res;
}

void convertFunctionToICNNNetwork(const std::shared_ptr<const ::ngraph::Function> &graph,
                                 const ICNNNetwork &network,
                                 CNNNetworkImpl* cnnNetworkImpl,
                                 bool keep_constant_inputs) {
    OV_ITT_SCOPED_TASK(itt::domains::IELegacy, "details::convertFunctionToICNNNetwork");

    const auto createCNNLayer = [](const std::shared_ptr<::ngraph::Node> &node) -> CNNLayerPtr {
        class NGraphCNNLayer: public CNNLayer {
        public:
            void setNode(const std::shared_ptr<::ngraph::Node>& node) {
                this->node = node;
            }
        };
        const static std::vector<std::shared_ptr<Builder::INodeConverter>> convertors = {
                std::make_shared<Builder::NodeConverter<::ngraph::op::v1::AvgPool>>(),
                std::make_shared<Builder::NodeConverter<::ngraph::op::CropIE>>(),
                std::make_shared<Builder::NodeConverter<::ngraph::op::CTCGreedyDecoder>>(),
                std::make_shared<Builder::NodeConverter<::ngraph::op::v1::DeformableConvolution>>(),
                std::make_shared<Builder::NodeConverter<::ngraph::op::v1::DeformablePSROIPooling>>(),
                std::make_shared<Builder::NodeConverter<::ngraph::op::Eltwise>>(),
                std::make_shared<Builder::NodeConverter<::ngraph::op::Ceiling>>(),
                std::make_shared<Builder::NodeConverter<::ngraph::op::FullyConnected>>(),
                std::make_shared<Builder::NodeConverter<::ngraph::op::GenericIE>>(),
                std::make_shared<Builder::NodeConverter<::ngraph::op::v1::MaxPool>>(),
                std::make_shared<Builder::NodeConverter<::ngraph::op::PowerIE>>(),
                std::make_shared<Builder::NodeConverter<::ngraph::op::ReLUIE>>(),
                std::make_shared<Builder::NodeConverter<::ngraph::op::ResampleV2>>(),
                std::make_shared<Builder::NodeConverter<::ngraph::op::RegionYolo>>(),
                std::make_shared<Builder::NodeConverter<::ngraph::op::ReorgYolo>>(),
                std::make_shared<Builder::NodeConverter<::ngraph::op::PSROIPooling>>(),
                std::make_shared<Builder::NodeConverter<::ngraph::op::ScaleShiftIE>>(),
                std::make_shared<Builder::NodeConverter<::ngraph::op::SquaredDifference>>(),
                std::make_shared<Builder::NodeConverter<::ngraph::op::VariadicSplit>>(),
                std::make_shared<Builder::NodeConverter<::ngraph::op::TensorIterator>>(),
                std::make_shared<Builder::NodeConverter<::ngraph::opset5::Loop>>(),
                std::make_shared<Builder::NodeConverter<::ngraph::op::ShuffleChannels>>(),
                std::make_shared<Builder::NodeConverter<::ngraph::op::v4::Interpolate>>(),
                std::make_shared<Builder::NodeConverter<::ExecGraphInfoSerialization::ExecutionNode>>(),
        };
        CNNLayerPtr result;

        for (auto &convertor : convertors) {
            if (!convertor->canCreate(node)) continue;
            result = convertor->createLayer(node);
            break;
        }

        if (!result) {
            CNNLayerCreator visitor(node);
            if (node->visit_attributes(visitor)) result = visitor.create();
        }

        if (!result)
            THROW_IE_EXCEPTION << "Cannot cast ngraph node " << node->get_friendly_name() << " to CNNLayer!";
        NGraphCNNLayer * layer = reinterpret_cast<NGraphCNNLayer*>(result.get());
        layer->setNode(node);
        return result;
    };

    const auto isInternalConstLayer = [](const std::shared_ptr<::ngraph::op::Constant> &constLayer,
                                         const std::shared_ptr<::ngraph::Node> &consumerLayer,
                                         bool keep_constants) -> bool {
        if (((::ngraph::as_type_ptr<::ngraph::op::ConvolutionIE>(consumerLayer) ||
            ::ngraph::as_type_ptr<::ngraph::op::FullyConnected>(consumerLayer)) && !keep_constants) ||
            ::ngraph::as_type_ptr<::ngraph::op::v1::BinaryConvolution>(consumerLayer) ||
            ::ngraph::as_type_ptr<::ngraph::op::DeconvolutionIE>(consumerLayer) ||
            ::ngraph::as_type_ptr<::ngraph::op::v1::DeformableConvolution>(consumerLayer) ||
            ::ngraph::as_type_ptr<::ngraph::op::Elu>(consumerLayer) ||
            ::ngraph::as_type_ptr<::ngraph::op::NormalizeIE>(consumerLayer) ||
            ::ngraph::as_type_ptr<::ngraph::op::PRelu>(consumerLayer) ||
            ::ngraph::as_type_ptr<::ngraph::op::v1::Split>(consumerLayer) ||
            ::ngraph::as_type_ptr<::ngraph::op::VariadicSplit>(consumerLayer) ||
            ::ngraph::as_type_ptr<::ngraph::op::ScaleShiftIE>(consumerLayer) ||
            ::ngraph::as_type_ptr<::ngraph::op::Transpose>(consumerLayer) ||
            ::ngraph::as_type_ptr<::ngraph::op::LSTMSequenceIE>(consumerLayer) ||
            ::ngraph::as_type_ptr<::ngraph::op::RNNSequenceIE>(consumerLayer) ||
            ::ngraph::as_type_ptr<::ngraph::op::GRUSequenceIE>(consumerLayer) ||
            ::ngraph::as_type_ptr<::ngraph::op::RNNCellIE>(consumerLayer) ||
            ::ngraph::as_type_ptr<::ngraph::op::GRUCellIE>(consumerLayer)) {
            // Check that all input nodes except zero input are Constants for all ops except DeformableConvolutions
            // for which the input with index 1 is also dynamic
            size_t inputID = 1;
            if (::ngraph::as_type_ptr<::ngraph::op::v1::DeformableConvolution>(consumerLayer) ||
                             ::ngraph::as_type_ptr<::ngraph::op::GRUCellIE>(consumerLayer) ||
                             ::ngraph::as_type_ptr<::ngraph::op::RNNCellIE>(consumerLayer) ||
                    ::ngraph::as_type_ptr<::ngraph::op::GRUSequenceIE>(consumerLayer) ||
                    ::ngraph::as_type_ptr<::ngraph::op::RNNSequenceIE>(consumerLayer)) {
                inputID = 2;
            } else if (::ngraph::as_type_ptr<::ngraph::op::LSTMSequenceIE>(consumerLayer)) {
                inputID = 3;
            }

            for (; inputID < consumerLayer->inputs().size(); ++inputID) {
                auto inputLayer = consumerLayer->input(inputID).get_source_output().get_node_shared_ptr();
                if (inputLayer == constLayer) {
                    return true;
                }
            }
        } else if (::ngraph::as_type_ptr<::ngraph::op::LSTMCellIE>(consumerLayer)) {
            for (size_t inputID = 3; inputID < consumerLayer->inputs().size(); ++inputID) {
                auto inputLayer = consumerLayer->input(inputID).get_source_output().get_node_shared_ptr();
                if (inputLayer == constLayer) {
                    return true;
                }
            }
        }
        return false;
    };

    // Checks that node is internal layer for all layers from specific function
    const auto isInternalLayer = [=](const std::shared_ptr<::ngraph::Node> &node,
                                     bool keep_constant) -> bool {
        if (auto constantNode = ::ngraph::as_type_ptr<::ngraph::op::Constant>(node)) {
            for (const auto &consumerInputPort : constantNode->output(0).get_target_inputs()) {
                const auto &consumerLayer = consumerInputPort.get_node()->shared_from_this();
                if (!isInternalConstLayer(constantNode, consumerLayer, keep_constant))
                    return false;
            }
            return true;
        }

        return ::ngraph::as_type_ptr<::ngraph::op::Result>(node) != nullptr;
    };

    const auto keep_input_info = [](CNNNetworkImpl *network, const DataPtr &inData) {
        InputInfo::Ptr info(new InputInfo());
        info->setInputData(inData);
        network->setInputInfo(info);
    };

    // Check if some of function nodes has dynamic input or output shape
    // we collect this nodes and then throw an exception with the list
    // of dynamic nodes.
    std::stringstream err_log;
    for (const auto & node : graph->get_ordered_ops()) {
        bool is_dynamic = false;
        for (const auto & input : node->inputs()) {
            if (input.get_partial_shape().is_dynamic()) {
                is_dynamic = true;
                break;
            }
        }
        for (const auto & output : node->outputs()) {
            if (output.get_partial_shape().is_dynamic()) {
                is_dynamic = true;
                break;
            }
        }
        if (is_dynamic) err_log << node << std::endl;
    }
    if (!err_log.str().empty()) {
        THROW_IE_EXCEPTION << "\nUnsupported dynamic ops: \n" << err_log.str();
    }

    const CNNNetworkNGraphImpl* nGraphImpl = dynamic_cast<const CNNNetworkNGraphImpl*>(&network);

    InputsDataMap thisInputDataMap;
    network.getInputsInfo(thisInputDataMap);

    // Construct network
    cnnNetworkImpl->setName(graph->get_friendly_name());

    const ngraph::NodeVector& nodes = graph->get_ops();
    bool keep_constants = keep_constant_inputs || ::ngraph::op::util::has_op_with_type<::ngraph::op::FakeQuantize>(graph);

    std::unordered_map<std::string, std::shared_ptr<ngraph::Node>> unique_names;
    auto can_change_name = [](const std::shared_ptr<ngraph::Node> & node) -> bool {
        if (ngraph::as_type_ptr<ngraph::op::Parameter>(node) ||
            ngraph::as_type_ptr<ngraph::op::Result>(node)) {
            return false;
        }
        for (const auto & output : node->outputs()) {
            for (const auto & consumer : output.get_target_inputs()) {
                if (ngraph::is_type<ngraph::op::Result>(consumer.get_node())) {
                    return false;
                }
            }
        }
        return true;
    };

    auto generate_unique_name = [&unique_names](std::string name) -> std::string {
        size_t suffix = 1;
        while(unique_names.count(name + "/" + std::to_string(suffix))) {
            ++suffix;
        }
        return name + "/" + std::to_string(suffix);
    };

    // normalize nodes names to be unique
    for (auto & node : nodes) {
        // skip Result operations as they have the same friendly name as their parent
        if (ngraph::is_type<ngraph::op::Result>(node.get())) {
            continue;
        }

        auto & duplicate = unique_names[node->get_friendly_name()];
        if (!duplicate) {
            duplicate = node;
            continue;
        }

        if (!can_change_name(duplicate) && !can_change_name(node)) {
            THROW_IE_EXCEPTION << "Detected two output operations with the same name: " << duplicate << " and " << node;
        }

        auto & renamed = can_change_name(duplicate) ? duplicate : node;
        renamed->set_friendly_name(generate_unique_name(renamed->get_friendly_name()));

        unique_names[duplicate->get_friendly_name()] = duplicate;
        unique_names[node->get_friendly_name()] = node;
    }

    // Create layers and output data
    for (const auto &layer : nodes) {
        if (isInternalLayer(layer, keep_constants)) continue;

        // TODO: remove this rt info when all blobs will be inputs
        auto &rt_info = layer->get_rt_info();
        rt_info["keep_constants"] = std::make_shared<::ngraph::VariantWrapper<int64_t>> (keep_constants);

        CNNLayerPtr cnnLayer = createCNNLayer(layer);

        // Set originalLayersNames from FusedNames
        std::string originalNames = ::ngraph::getFusedNames(layer);
        if (!originalNames.empty()) {
            cnnLayer->params[ExecGraphInfoSerialization::ORIGINAL_NAMES] = originalNames;
        }

        std::string primitivesPriority = ::ngraph::getPrimitivesPriority(layer);
        if (!primitivesPriority.empty()) {
            cnnLayer->params["PrimitivesPriority"] = primitivesPriority;
        }

        // Copy runtime info attributes from Nodes to CNNLayers if they have VariantWrapper<std::string> type
        using VariantString = ::ngraph::VariantWrapper<std::string>;
        for (const auto &rt : rt_info) {
            if (auto str_attr = std::dynamic_pointer_cast<VariantString>(rt.second)) {
                if (details::CaselessEq<std::string>()(rt.first, "affinity")) {
                    cnnLayer->affinity = str_attr->get();
                } else {
                    cnnLayer->params[rt.first] = str_attr->get();
                }
            }
        }

        size_t inputCount(0);
        for (size_t i = 0; i < layer->get_input_size(); i++) {
            const auto &constant = ngraph::as_type_ptr<ngraph::op::Constant>(layer->input(i).get_source_output().get_node_shared_ptr());
            if (constant && isInternalConstLayer(constant, layer, keep_constants)) {
                continue;
            }
            inputCount++;
        }

        if (cnnLayer->type == "Memory" && cnnLayer->params["index"] == "1") {
            inputCount = 0;
        }

        cnnLayer->insData.resize(inputCount);

        for (size_t i = 0; i < layer->get_output_size(); i++) {
            // Memory node with index = 1 has no inputs according to the specification.
            // For proper conversion, we must cut off all the layers and data nodes above ReadValue,
            // if they are connected only with this layer.
            // Now MO generates only constants or constant sub-graphs as input to ReadValue op.
            if (std::dynamic_pointer_cast<::ngraph::op::Constant>(layer)) {
                bool all_to_read_value = !layer->output(i).get_target_inputs().empty();
                for (const auto &output_input : layer->output(i).get_target_inputs()) {
                    all_to_read_value
                            &= dynamic_cast<ngraph::op::ReadValue *>(output_input.get_node()) != nullptr;
                }
                if (all_to_read_value)
                    continue;
            }

            if (cnnLayer->type == "Memory" && cnnLayer->params["index"] == "0") {
                cnnLayer->outData.clear();
                continue;
            }
            auto outName = layer->output(i).get_tensor().get_name();
            if (outName.empty()) {
                outName = ngraph::op::util::create_ie_output_name(layer->output(i));
            }

            DataPtr &ptr = cnnNetworkImpl->getData(outName.c_str());
            IE_ASSERT(layer->get_output_partial_shape(i).is_static()) << " nGraph "
                << layer->description() << " operation with name: "
                << layer->get_friendly_name() << " cannot be converted to " << cnnLayer->type
                << " layer with name: " << cnnLayer->name << " because output with index "
                << i << " contains dynamic shapes: " << layer->get_output_partial_shape(i)
                << ". Try to use CNNNetwork::reshape() method in order to specialize shapes "
                << "before the conversion.";
            SizeVector dims = layer->get_output_shape(i);
            for (const auto &dim : dims) {
                if (!dim)
                    THROW_IE_EXCEPTION << cnnLayer->type << " layer " << cnnLayer->name
                        << " has incorrect dimensions in the output data " << i;
            }
            if (!ptr && nGraphImpl && nGraphImpl->_data.find(outName) != nGraphImpl->_data.end()) {
                ptr = nGraphImpl->_data.at(outName);
                {
                    const auto layout =
                        dims.size() == ptr->getTensorDesc().getDims().size() ?
                        ptr->getTensorDesc().getLayout() :
                        TensorDesc::getLayoutByDims(dims);

                    ptr->reshape(dims, layout);
                }
                cnnNetworkImpl->addData(outName.c_str(), ptr);
            }

            if (!ptr) {
                ptr.reset(new Data(outName,
                                   {details::convertPrecision(layer->get_output_element_type(i)), dims,
                                    TensorDesc::getLayoutByDims(dims)}));
            }

            getCreatorLayer(ptr) = cnnLayer;
            cnnLayer->outData.push_back(ptr);
            if (std::dynamic_pointer_cast<::ngraph::op::Parameter>(layer)) {
                keep_input_info(cnnNetworkImpl, ptr);
            }
        }
        cnnNetworkImpl->addLayer(cnnLayer);
    }

    // Set input data
    for (const auto &layer : graph->get_ordered_ops()) {
        if (std::dynamic_pointer_cast<::ngraph::op::ReadValue>(layer))
            continue;
        if (std::dynamic_pointer_cast<::ngraph::op::Result>(layer)) {
            IE_ASSERT(layer->get_input_size() == 1);
            const auto &input = layer->input_value(0);
            auto name = input.get_tensor().get_name();
            if (!name.empty())
                cnnNetworkImpl->addOutput(name);
            else
                cnnNetworkImpl->addOutput(ngraph::op::util::create_ie_output_name(input));
            continue;
        }

        uint64_t count_of_skipped = 0;
        for (size_t i = 0; i < layer->get_input_size(); i++) {
            const auto &output_port = layer->input_value(i);
            const auto &input = output_port.get_node_shared_ptr();

            if (auto const_node = std::dynamic_pointer_cast<::ngraph::op::Constant>(input)) {
                if (isInternalConstLayer(const_node, layer, keep_constants)) {
                    count_of_skipped++;
                    continue;
                }
            }

            CNNLayerPtr prevCnnLayer;
            StatusCode ret = cnnNetworkImpl->getLayerByName(input->get_friendly_name().c_str(), prevCnnLayer, nullptr);
            if (ret != OK)
                THROW_IE_EXCEPTION << "Cannot find layer with name: " << input->get_friendly_name();

            CNNLayerPtr cnnLayer;
            ret = cnnNetworkImpl->getLayerByName(layer->get_friendly_name().c_str(), cnnLayer, nullptr);
            if (ret != OK)
                THROW_IE_EXCEPTION << "Cannot find layer with name: " << layer->get_friendly_name();

            auto inIndex = layer->input(i).get_index();
            if (cnnLayer->insData.size() <= (inIndex - count_of_skipped) ||
                prevCnnLayer->outData.size() <= output_port.get_index() || count_of_skipped > inIndex)
                THROW_IE_EXCEPTION << "Cannot create ICNNNetwork. Network structure is incorrect! "
                                   << "Input port " << inIndex << " (max " << cnnLayer->insData.size() << ") of "
                                   << cnnLayer->type << " layer " << cnnLayer->name
                                   << " cannot be connected with output port " << output_port.get_index()
                                   << " (max " << prevCnnLayer->outData.size() << ") of " << prevCnnLayer->type
                                   << " layer " << prevCnnLayer->name;
            cnnLayer->insData[inIndex - count_of_skipped] = prevCnnLayer->outData[output_port.get_index()];
            getInputTo(prevCnnLayer->outData[output_port.get_index()])[cnnLayer->name] = cnnLayer;
        }
    }

    // check all input ports are occupied
    for (const auto &kvp : cnnNetworkImpl->allLayers()) {
        const CNNLayer::Ptr &layer = kvp.second;
        size_t inSize = layer->insData.size();

        for (unsigned i = 0; i < inSize; i++) {
            if (!layer->insData[i].lock()) {
                THROW_IE_EXCEPTION << "Layer " << layer->name.c_str() << " input port " << i
                                   << " is not connected to any data";
            }
        }

        // execution ngraph is fake graph and should not be validated
        if (layer->params.count(ExecGraphInfoSerialization::PERF_COUNTER) == 0) {
            layer->parseParams();
        }
    }

    if (!cnnNetworkImpl) THROW_IE_EXCEPTION << "Cannot convert nGraph function to CNNNetworkImpl!";

    // update input preprocessing info
    InputsDataMap resultInputDataMap;
    cnnNetworkImpl->getInputsInfo(resultInputDataMap);
    IE_ASSERT(resultInputDataMap.size() == thisInputDataMap.size());
    for (auto i : resultInputDataMap) {
        auto &thisInputData = *thisInputDataMap[i.first];
        i.second->setPrecision(thisInputData.getPrecision());
        i.second->setLayout(thisInputData.getLayout());
        i.second->getPreProcess() = thisInputData.getPreProcess();
    }
}

std::shared_ptr<CNNNetworkImpl> convertFunctionToICNNNetwork(const std::shared_ptr<const ::ngraph::Function> &graph,
                                                             const ICNNNetwork &network,
                                                             bool keep_constant_inputs) {
    auto cnnNetworkImpl = std::make_shared<details::CNNNetworkImpl>();
    convertFunctionToICNNNetwork(graph, network, cnnNetworkImpl.get(), keep_constant_inputs);
    return cnnNetworkImpl;
}

}  // namespace details
}  // namespace InferenceEngine<|MERGE_RESOLUTION|>--- conflicted
+++ resolved
@@ -486,13 +486,8 @@
         LayerParams attrs = {node->get_friendly_name(), "Activation",
                               details::convertPrecision(node->get_output_element_type(0))};
         auto res = std::make_shared<InferenceEngine::CNNLayer>(attrs);
-<<<<<<< HEAD
-        res->params["type"] = "not"; 
-        return res;                                
-=======
         res->params["type"] = "not";
         return res;
->>>>>>> 544a3e14
     });
 
     addSpecificCreator({"LSTMCellIE"},
