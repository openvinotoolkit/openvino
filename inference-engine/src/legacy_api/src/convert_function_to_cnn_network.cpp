--- conflicted
+++ resolved
@@ -620,10 +620,7 @@
                 std::make_shared<Builder::NodeConverter<::ngraph::op::GatherIE>>(),
                 std::make_shared<Builder::NodeConverter<::ngraph::op::GatherTreeIE>>(),
                 std::make_shared<Builder::NodeConverter<::ngraph::op::Interp>>(),
-<<<<<<< HEAD
                 std::make_shared<Builder::NodeConverter<::ngraph::op::v0::Interpolate>>(),
-=======
->>>>>>> a6076a1f
                 std::make_shared<Builder::NodeConverter<::ngraph::op::Log>>(),
                 std::make_shared<Builder::NodeConverter<::ngraph::op::LRN_IE>>(),
                 std::make_shared<Builder::NodeConverter<::ngraph::op::MVN>>(),
