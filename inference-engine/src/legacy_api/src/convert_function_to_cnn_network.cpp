// Copyright (C) 2018-2020 Intel Corporation
// SPDX-License-Identifier: Apache-2.0
//

#include <string>
#include <memory>
#include <vector>
#include <unordered_set>
#include <regex>

#include <cnn_network_ngraph_impl.hpp>
#include "ngraph_ops/convolution_ie.hpp"
#include "ngraph_ops/deconvolution_ie.hpp"
#include "legacy/ngraph_ops/eltwise.hpp"
#include "legacy/ngraph_ops/fully_connected.hpp"
#include "legacy/ngraph_ops/gather_ie.hpp"
#include "legacy/ngraph_ops/gather_tree_ie.hpp"
#include "legacy/ngraph_ops/gru_cell_ie.hpp"
#include "legacy/ngraph_ops/interp.hpp"
#include "legacy/ngraph_ops/lrn_ie.hpp"
#include "legacy/ngraph_ops/lstm_cell_ie.hpp"
#include "legacy/ngraph_ops/normalize_ie.hpp"
#include "legacy/ngraph_ops/pad_ie.hpp"
#include "legacy/ngraph_ops/onehot_ie.hpp"
#include "legacy/ngraph_ops/power.hpp"
#include "legacy/ngraph_ops/prior_box_clustered_ie.hpp"
#include "legacy/ngraph_ops/prior_box_ie.hpp"
#include "legacy/ngraph_ops/proposal_ie.hpp"
#include "legacy/ngraph_ops/relu_ie.hpp"
#include "legacy/ngraph_ops/scaleshift.hpp"
#include "legacy/ngraph_ops/tile_ie.hpp"
#include "legacy/ngraph_ops/hard_sigmoid_ie.hpp"
#include "legacy/ngraph_ops/nms_ie.hpp"
#include "legacy/ngraph_ops/crop_ie.hpp"
#include "legacy/ngraph_ops/selu_ie.hpp"
#include "legacy/ngraph_ops/rnn_cell_ie.hpp"
#include "legacy/ngraph_ops/topk_ie.hpp"
#include "legacy/ngraph_ops/rnn_sequence_ie.hpp"
#include "legacy/ngraph_ops/lstm_sequence_ie.hpp"
#include "legacy/ngraph_ops/gru_sequence_ie.hpp"
#include "generic_ie.hpp"
#include "exec_graph_info.hpp"

#include "caseless.hpp"
#include <debug.h>
#include <ngraph/opsets/opset1.hpp>
#include <ngraph/opsets/opset5.hpp>
#include "transformations/utils/utils.hpp"
#include "transformations/rt_info/fused_names_attribute.hpp"
#include "transformations/rt_info/primitives_priority_attribute.hpp"

#include "legacy/convert_function_to_cnn_network.hpp"
#include "ie_legacy_itt.hpp"
#include "ie_cnn_layer_builder_ngraph.h"

namespace InferenceEngine {
namespace details {

// helper for adding creators with a specific exception
#define REQUIRED_IE_CONVERSION_CREATOR(type_name, ie_type_name)\
    addSpecificCreator({type_name}, [](const std::shared_ptr<::ngraph::Node>& node,\
        const std::map<std::string, std::string>& params) -> CNNLayerPtr {\
        THROW_IE_EXCEPTION << type_name  << " operation has a form that is not supported. " << node->get_friendly_name()\
        << " should be converted to " << ie_type_name << " operation.";\
        return nullptr;\
    });\

/**
 * @brief Creator for CNNLayer from nGraph op
 */
class CNNLayerCreator : public ::ngraph::AttributeVisitor {
public:
    using CreatorFor = std::function<CNNLayerPtr(const std::shared_ptr<::ngraph::Node>& node,
                                                 const std::map<std::string, std::string>& param)>;
    explicit CNNLayerCreator(const std::shared_ptr<::ngraph::Node>& node);

    CNNLayerPtr create();

    void on_adapter(const std::string& name, ::ngraph::ValueAccessor<bool> &value) override {
        params[name] = value.get() ? "true" : "false";
    }

    void addSpecificCreator(const std::vector<std::string>& forTypes, const CreatorFor& creator) {
        for (const auto type : forTypes) {
            creators[type] = creator;
        }
    }

    void on_adapter(const std::string& name, ::ngraph::ValueAccessor<std::string>& adapter) override {
        std::string data = adapter.get();
        std::transform(data.begin(), data.end(), data.begin(), [](unsigned char c) {
            return std::tolower(c);
        });
        params[name] = data;
    }

    void on_adapter(const std::string& name, ::ngraph::ValueAccessor<std::vector<int32_t>>& adapter) override {
        auto shape = adapter.get();
        params[name] = joinVec(shape);
    }

    void on_adapter(const std::string& name, ::ngraph::ValueAccessor<std::vector<int64_t>>& adapter) override {
        auto shape = adapter.get();
        params[name] = joinVec(shape);
    }

    void on_adapter(const std::string& name, ::ngraph::ValueAccessor<double>& adapter) override {
        params[name] = std::to_string(adapter.get());
    }

    void on_adapter(const std::string& name, ::ngraph::ValueAccessor<int64_t>& adapter) override {
        params[name] = std::to_string(adapter.get());
    }

    void on_adapter(const std::string& name, ngraph::ValueAccessor<std::vector<std::string>>& adapter) override {
        std::vector<std::string> data = adapter.get();
        for (auto& str : data) {
            std::transform(str.begin(), str.end(), str.begin(), [](unsigned char c) {
                return std::tolower(c);
            });
        }

        std::stringstream ss;
        std::copy(data.begin(), data.end(), std::ostream_iterator<std::string>(ss, ","));
        params[name] = ss.str();
    }

    void on_adapter(const std::string& name, ngraph::ValueAccessor<std::vector<float>>& adapter) override {
        auto data = adapter.get();
        params[name] = joinVec(data);
    }

    void on_adapter(const std::string& name, ::ngraph::ValueAccessor<void>& adapter) override;

private:
    std::shared_ptr<::ngraph::Node> node;
    std::map<std::string, std::string> params;
    std::map<std::string, CreatorFor> creators;
};

void InferenceEngine::details::CNNLayerCreator::on_adapter(const std::string& name,
                                                           ::ngraph::ValueAccessor<void>& adapter) {
    if (auto a = ::ngraph::as_type<::ngraph::AttributeAdapter<::ngraph::element::Type>>(&adapter)) {
        auto type = static_cast<::ngraph::element::Type&>(*a);
        params[name] = details::convertPrecision(type).name();
    } else if (auto a = ::ngraph::as_type<::ngraph::AttributeAdapter<::ngraph::PartialShape>>(&adapter)) {
        std::string dims;
        auto shape = static_cast<::ngraph::PartialShape&>(*a);
        for (int64_t i = 0; i < shape.rank().get_length(); i++) {
            if (!dims.empty()) dims += ",";
            dims += std::to_string(shape[i].get_length());
        }
        params[name] = dims;
    } else if (auto a = ::ngraph::as_type<::ngraph::AttributeAdapter<::ngraph::Shape>>(&adapter)) {
        auto shape = static_cast<::ngraph::Shape&>(*a);
        params[name] = joinVec(shape);
    } else if (auto a = ::ngraph::as_type<::ngraph::AttributeAdapter<::ngraph::Strides>>(&adapter)) {
        auto shape = static_cast<::ngraph::Strides&>(*a);
        params[name] = joinVec(shape);
    } else if (auto a = ::ngraph::as_type<::ngraph::AttributeAdapter<std::vector<size_t>>>(& adapter)) {
        auto data = a->get();
        params[name] = joinVec(data);
    } else {
        THROW_IE_EXCEPTION << "Error converting ngraph to CNN network. "
                              "Attribute adapter can not be found for " << name << " parameter";
    }
}

InferenceEngine::details::CNNLayerCreator::CNNLayerCreator(const std::shared_ptr<::ngraph::Node>& node): node(node) {
    addSpecificCreator({"Parameter"}, [](const std::shared_ptr<::ngraph::Node>& node,
                                         const std::map<std::string, std::string>& params) -> CNNLayerPtr {
        LayerParams attrs = {node->get_friendly_name(), "Input",
            details::convertPrecision(node->get_output_element_type(0))};
        auto res = std::make_shared<CNNLayer>(attrs);
        return res;
    });
    // TODO - Remove "GreaterEq" once ngraph transitions to GreaterEqual
    addSpecificCreator({"Eltwise", "Subtract", "Power", "Maximum", "Divide", "Greater", "GreaterEqual", "FloorMod", "LogicalOr", "LogicalAnd", "LogicalXor",
        "GreaterEq", "Less", "LessEqual", "Equal", "NotEqual", "Multiply", "Add"}, [](const std::shared_ptr<::ngraph::Node>& node,
                                                                 const std::map<std::string, std::string>& params) -> CNNLayerPtr {
            LayerParams attrs = {node->get_friendly_name(), "Eltwise",
                details::convertPrecision(node->get_output_element_type(0))};
            auto res = std::make_shared<EltwiseLayer>(attrs);
            res->params = params;
            if (node->description() == "Maximum") {
                res->params["operation"] = "max";
            } else if (node->description() == "Power") {
                res->params["operation"] = "pow";
            } else if (node->description() == "Subtract") {
                res->params["operation"] = "sub";
            } else if (node->description() == "Divide") {
                res->params["operation"] = "div";
            } else if (node->description() == "LessEqual") {
                res->params["operation"] = "less_equal";
            } else if (node->description() == "Less") {
                res->params["operation"] = "less";
            } else if (node->description() == "Equal") {
                res->params["operation"] = "equal";
            } else if (node->description() == "NotEqual") {
                res->params["operation"] = "not_equal";
            } else if (node->description() == "FloorMod") {
                res->params["operation"] = "floor_mod";
            } else if (node->description() == "Multiply") {
                res->params["operation"] = "prod";
            } else if (node->description() == "Add") {
                res->params["operation"] = "sum";
            } else if (node->description() == "Greater") {
                res->params["operation"] = "greater";
            } else if (node->description() == "GreaterEq") {
                res->params["operation"] = "greater_equal";
            } else if (node->description() == "GreaterEqual") {
                res->params["operation"] = "greater_equal";
            } else if (node->description() == "LogicalOr") {
                res->params["operation"] = "logical_or";
            } else if (node->description() == "LogicalAnd") {
                res->params["operation"] = "logical_and";
            } else if (node->description() == "LogicalXor") {
                res->params["operation"] = "logical_xor";
            } else if (node->description() == "Eltwise") {
                auto castedLayer = std::dynamic_pointer_cast<::ngraph::op::Eltwise>(node);
                if (castedLayer == nullptr) THROW_IE_EXCEPTION << "Cannot get " << attrs.type << " layer " << attrs.name;
                std::string type;
                switch (castedLayer->eltwise_type) {
                case ELTWISE_TYPE::Sum:
                    type = "sum";
                    break;
                case ELTWISE_TYPE::Prod:
                    type = "prod";
                    break;
                default:
                    THROW_IE_EXCEPTION << "Not supported eltwise type!";
                }

                res->params["operation"] = type;
            }
            return res;
        });
    addSpecificCreator({"Concat"}, [](const std::shared_ptr<::ngraph::Node>& node,
                                      const std::map<std::string, std::string>& params) -> CNNLayerPtr {
        LayerParams attrs = {node->get_friendly_name(), node->description(),
                             details::convertPrecision(node->get_output_element_type(0))};
        auto res = std::make_shared<ConcatLayer>(attrs);
        res->params = params;
        auto axis = std::stoi(res->params["axis"]);
        res->params["axis"] = Builder::asString(axis < 0 ? axis + node->get_input_shape(0).size() : axis);
        return res;
    });
    addSpecificCreator({"AvgPool", "MaxPool"}, [](const std::shared_ptr<::ngraph::Node>& node,
                                                  const std::map<std::string, std::string>& params) -> CNNLayerPtr {
        LayerParams attrs = {node->get_friendly_name(), "Pooling",
            details::convertPrecision(node->get_output_element_type(0))};
        auto res = std::make_shared<PoolingLayer>(attrs);
        res->params = params;
        if (res->params.find("auto_pad") != res->params.end() &&
            details::CaselessEq<std::string>()(res->params["auto_pad"], "EXPLICIT"))
            res->params.erase("auto_pad");

        if (res->params.find("exclude_pad") != res->params.end()) {
            res->params["exclude-pad"] = res->params["exclude_pad"];
            res->params.erase("exclude_pad");
        }

        if (node->description() == "MaxPool") {
            res->params["pool-method"] = "max";
        } else if (node->description() == "AvgPool") {
            res->params["pool-method"] = "avg";
        }
        return res;
    });
    addSpecificCreator({"Select"}, [](const std::shared_ptr<::ngraph::Node>& node,
                                      const std::map<std::string, std::string>& params) -> CNNLayerPtr {
        LayerParams attrs = {node->get_friendly_name(), node->description(),
                             details::convertPrecision(node->get_output_element_type(0))};
        auto res = std::make_shared<SelectLayer>(attrs);
        res->params = params;
        return res;
    });
    addSpecificCreator({"BinaryConvolution"}, [](const std::shared_ptr<::ngraph::Node>& node,
                                      const std::map<std::string, std::string>& params) -> CNNLayerPtr {
        LayerParams attrs = {node->get_friendly_name(), node->description(),
                             details::convertPrecision(node->get_output_element_type(0))};
        auto res = std::make_shared<BinaryConvolutionLayer>(attrs);

        // todo: investigate difference between ngraph parameters for BinConvolution and the implementation above
        // this leads to accuracy issue for Precollected_ONNX_ResNet50_88percentinto1bit e2e test
        // res->params = params;

        auto castedLayer = ::ngraph::as_type_ptr<::ngraph::op::v1::BinaryConvolution>(node);
        IE_ASSERT(castedLayer) << " Operation " << node->description() << " with name "
            << node->get_friendly_name() << " cannot be casted to ngraph::op::v1::BinaryConvolution";

        std::string value;
        for (const auto& val : castedLayer->get_pads_begin()) {
            if (!value.empty()) value += ",";
            value += Builder::asString(val);
        }
        res->params["pads_begin"] = value;

        value.clear();
        for (const auto& val : castedLayer->get_pads_end()) {
            if (!value.empty()) value += ",";
            value += Builder::asString(val);
        }
        res->params["pads_end"] = value;

        switch (castedLayer->get_auto_pad()) {
            case ::ngraph::op::PadType::SAME_UPPER:
                res->params["auto_pad"] = "same_upper";
                break;
            case ::ngraph::op::PadType::SAME_LOWER:
                res->params["auto_pad"] = "same_lower";
                break;
            case ::ngraph::op::PadType::VALID:
                res->params["auto_pad"] = "valid";
                break;
            default:
                break;
        }

        value.clear();
        for (const auto& val : castedLayer->get_strides()) {
            if (!value.empty()) value += ",";
            value += Builder::asString(val);
        }
        res->params["strides"] = value;

        value.clear();
        for (const auto& val : castedLayer->get_dilations()) {
            if (!value.empty()) value += ",";
            value += Builder::asString(val);
        }
        res->params["dilations"] = value;

        // Restore kernel size and output
        const auto& shape = castedLayer->get_input_shape(1);
        res->params["output"] = Builder::asString(shape[0]);

        value.clear();
        for (size_t i = 2; i < shape.size(); i++) {
            if (!value.empty()) value += ",";
            value += Builder::asString(shape[i]);
        }
        res->params["kernel"] = value;

        switch (castedLayer->get_mode()) {
            case ::ngraph::op::v1::BinaryConvolution::BinaryConvolutionMode::XNOR_POPCOUNT:
                res->params["mode"] = "xnor-popcount";
        }

        IE_ASSERT(castedLayer->input(1).get_partial_shape().is_static()) << " Weights for binary convolution "
            << castedLayer->get_friendly_name() << " should have static shapes!";
        auto weights_shape = castedLayer->input(1).get_source_output().get_shape();
        res->params["input"] = Builder::asString(weights_shape[1]);
        res->params["pad_value"] = Builder::asString(castedLayer->get_pad_value());

        Builder::NodeConverter<::ngraph::op::Constant> converter;

        const auto weightsNode = castedLayer->input(1).get_source_output().get_node_shared_ptr();
        if (converter.canCreate(weightsNode)) {
            const auto& weights = converter.createLayer(weightsNode);
            res->blobs["weights"] = weights->blobs["custom"];
            res->_weights = weights->blobs["custom"];
        }
        return res;
    });

    addSpecificCreator({"SpaceToBatch"}, [](const std::shared_ptr<::ngraph::Node>& node,
                                      const std::map<std::string, std::string>& params) -> CNNLayerPtr {
        LayerParams attrs = {node->get_friendly_name(), node->description(),
                             details::convertPrecision(node->get_output_element_type(0))};
        auto res = std::make_shared<SpaceToBatchLayer>(attrs);
        res->params = params;
        return res;
    });

    addSpecificCreator({"BatchToSpace"}, [](const std::shared_ptr<::ngraph::Node>& node,
                                      const std::map<std::string, std::string>& params) -> CNNLayerPtr {
        LayerParams attrs = {node->get_friendly_name(), node->description(),
                             details::convertPrecision(node->get_output_element_type(0))};
        auto res = std::make_shared<BatchToSpaceLayer>(attrs);
        res->params = params;
        return res;
    });

    addSpecificCreator({"Assign"}, [](const std::shared_ptr<::ngraph::Node>& node,
                                            const std::map<std::string, std::string>& params) -> CNNLayerPtr {
        LayerParams attrs = {node->get_friendly_name(), "Memory",
                             details::convertPrecision(node->get_output_element_type(0))};
        auto res = std::make_shared<CNNLayer>(attrs);
        res->params["id"] = params.at("variable_id");
        res->params["index"] = "0";
        res->params["size"] = "2";
        return res;
    });

    addSpecificCreator({"ReadValue"}, [](const std::shared_ptr<::ngraph::Node>& node,
                                            const std::map<std::string, std::string>& params) -> CNNLayerPtr {
        LayerParams attrs = {node->get_friendly_name(), "Memory",
                             details::convertPrecision(node->get_output_element_type(0))};
        auto res = std::make_shared<CNNLayer>(attrs);
        res->params["id"] = params.at("variable_id");
        res->params["index"] = "1";
        res->params["size"] = "2";
        return res;
    });

    addSpecificCreator({"DepthToSpace"}, [](const std::shared_ptr<::ngraph::Node>& node,
                                            const std::map<std::string, std::string>& params) -> CNNLayerPtr {
        LayerParams attrs = {node->get_friendly_name(), node->description(),
                             details::convertPrecision(node->get_output_element_type(0))};
        auto res = std::make_shared<DepthToSpaceLayer>(attrs);
        res->params = params;
        return res;
    });

    addSpecificCreator({"SpaceToDepth"}, [](const std::shared_ptr<::ngraph::Node>& node,
                                            const std::map<std::string, std::string>& params) -> CNNLayerPtr {
        LayerParams attrs = {node->get_friendly_name(), node->description(),
                             details::convertPrecision(node->get_output_element_type(0))};
        auto res = std::make_shared<SpaceToDepthLayer>(attrs);
        res->params = params;
        return res;
    });

    addSpecificCreator({"DeconvolutionIE"},
                       [](const std::shared_ptr<::ngraph::Node> &node,
                          const std::map<std::string, std::string> &params) -> CNNLayerPtr {
        LayerParams attrs = {node->get_friendly_name(), "Deconvolution",
                             details::convertPrecision(node->get_output_element_type(0))};
        auto res = std::make_shared<DeconvolutionLayer>(attrs);

        res->params = params;
        const auto& shape = node->get_input_shape(1);
        res->params["output"] = Builder::asString(shape[1]);
        std::string kernel_value;
        for (size_t i = 2; i < shape.size(); i++) {
            if (!kernel_value.empty()) kernel_value += ",";
            kernel_value += Builder::asString(shape[i]);
        }
        res->params["kernel"] = kernel_value;

        Builder::NodeConverter<ngraph::op::Constant> converter;
        const auto weightsNode = node->input_value(1).get_node_shared_ptr();
        if (converter.canCreate(weightsNode)) {
            const auto& weights = converter.createLayer(weightsNode);
            res->blobs["weights"] = weights->blobs["custom"];
            res->_weights = weights->blobs["custom"];

            if (node->inputs().size() == 3) {
                const auto biasNode = node->input_value(2).get_node_shared_ptr();
                if (converter.canCreate(biasNode)) {
                    const auto& bias = converter.createLayer(biasNode);
                    res->blobs["biases"] = bias->blobs["custom"];
                    res->_biases = bias->blobs["custom"];
                }
            }
        }
        return res;
    });

    addSpecificCreator({"DetectionOutput"},
                       [](const std::shared_ptr<::ngraph::Node> &node,
                          const std::map<std::string, std::string> &params) -> CNNLayerPtr {
        LayerParams attrs = {node->get_friendly_name(), "DetectionOutput",
                            details::convertPrecision(node->get_output_element_type(0))};
        auto res = std::make_shared<InferenceEngine::CNNLayer>(attrs);
        res->params = params;
        auto parseBoolStrToIntStr = [](const std::string &param) -> const std::string {
            if (param == "true") {
                return "1";
            }
            else if (param == "false") {
                return "0";
            }
            return param;
        };
        if (res->params["code_type"] == "caffe.priorboxparameter.center_size"){
            res->params["code_type"] = "caffe.PriorBoxParameter.CENTER_SIZE";
        }
        else{
            res->params["code_type"] =  "caffe.PriorBoxParameter.CORNER";
        }
        res->params["variance_encoded_in_target"] = parseBoolStrToIntStr(res->params["variance_encoded_in_target"]);
        res->params["share_location"] = parseBoolStrToIntStr(res->params["share_location"]);
        res->params["clip_after_nms"] = parseBoolStrToIntStr(res->params["clip_after_nms"]);
        res->params["clip_before_nms"] = parseBoolStrToIntStr(res->params["clip_before_nms"]);
        res->params["decrease_label_id"] = parseBoolStrToIntStr(res->params["decrease_label_id"]);
        res->params["normalized"] = parseBoolStrToIntStr(res->params["normalized"]);
        return res;
    });

    addSpecificCreator({"LogicalNot"}, [](const std::shared_ptr<::ngraph::Node>& node,
                                         const std::map<std::string, std::string> params) -> CNNLayerPtr {
        LayerParams attrs = {node->get_friendly_name(), "Activation",
                              details::convertPrecision(node->get_output_element_type(0))};
        auto res = std::make_shared<InferenceEngine::CNNLayer>(attrs);
        res->params["type"] = "not";
        return res;                                
    });

    addSpecificCreator({"LSTMCellIE"}, [](const std::shared_ptr<::ngraph::Node>& node,
                                         const std::map<std::string, std::string> params) -> CNNLayerPtr {
        LayerParams attrs = {node->get_friendly_name(), "LSTMCell",
                             details::convertPrecision(node->get_output_element_type(0))};
        auto res = std::make_shared<LSTMCell>(attrs);
        res->params = params;
        Builder::NodeConverter<ngraph::op::Constant> converter;
        const auto weightsNode = node->input_value(3).get_node_shared_ptr();
        if (converter.canCreate(weightsNode)) {
            const auto& weights = converter.createLayer(weightsNode);
            res->blobs["weights"] = weights->blobs["custom"];
            res->_weights = weights->blobs["custom"];
        }

        const auto biasNode = node->input_value(4).get_node_shared_ptr();
        if (converter.canCreate(biasNode)) {
            const auto& bias = converter.createLayer(biasNode);
            res->blobs["biases"] = bias->blobs["custom"];
            res->_biases = bias->blobs["custom"];
        }
        return res;
    });

    addSpecificCreator({"RNNCellIE"}, [](const std::shared_ptr<::ngraph::Node>& node,
                                      const std::map<std::string, std::string>& params) -> CNNLayerPtr {
        LayerParams attrs = {node->get_friendly_name(), "RNNCell",
                             details::convertPrecision(node->get_output_element_type(0))};
        auto res = std::make_shared<RNNCell>(attrs);
        res->params = params;

        Builder::NodeConverter<ngraph::op::Constant> converter;
        const auto weightsNode = node->input_value(2).get_node_shared_ptr();
        if (converter.canCreate(weightsNode)) {
            const auto& weights = converter.createLayer(weightsNode);
            res->blobs["weights"] = weights->blobs["custom"];
            res->_weights = weights->blobs["custom"];
        }

        const auto biasNode = node->input_value(3).get_node_shared_ptr();
        if (converter.canCreate(biasNode)) {
            const auto& bias = converter.createLayer(biasNode);
            res->blobs["biases"] = bias->blobs["custom"];
            res->_biases = bias->blobs["custom"];
        }
        return res;
    });

    addSpecificCreator({"GRUCellIE"}, [](const std::shared_ptr<::ngraph::Node>& node,
                                         const std::map<std::string, std::string>& params) -> CNNLayerPtr {
        LayerParams attrs = {node->get_friendly_name(), "GRUCell",
                             details::convertPrecision(node->get_output_element_type(0))};
        auto res = std::make_shared<GRUCell>(attrs);
        res->params = params;

        Builder::NodeConverter<ngraph::op::Constant> converter;
        const auto weightsNode = node->input_value(2).get_node_shared_ptr();
        if (converter.canCreate(weightsNode)) {
            const auto& weights = converter.createLayer(weightsNode);
            res->blobs["weights"] = weights->blobs["custom"];
            res->_weights = weights->blobs["custom"];
        }

        const auto biasNode = node->input_value(3).get_node_shared_ptr();
        if (converter.canCreate(biasNode)) {
            const auto& bias = converter.createLayer(biasNode);
            res->blobs["biases"] = bias->blobs["custom"];
            res->_biases = bias->blobs["custom"];
        }
        return res;
    });

    addSpecificCreator({"ScatterElementsUpdate"}, [](const std::shared_ptr<::ngraph::Node>& node,
        const std::map<std::string, std::string>& params) -> CNNLayerPtr {
        LayerParams attrs = {node->get_friendly_name(), node->description(),
            details::convertPrecision(node->get_output_element_type(0))};
        auto res = std::make_shared<ScatterElementsUpdateLayer>(attrs);
        res->params = params;
        return res;
    });

    addSpecificCreator({"ScatterUpdate"}, [](const std::shared_ptr<::ngraph::Node>& node,
        const std::map<std::string, std::string>& params) -> CNNLayerPtr {
        LayerParams attrs = {node->get_friendly_name(), node->description(),
            details::convertPrecision(node->get_output_element_type(0))};
        auto res = std::make_shared<ScatterUpdateLayer>(attrs);
        res->params = params;
        return res;
    });

    addSpecificCreator({"StaticShapeTopK"}, [](const std::shared_ptr<::ngraph::Node>& node,
        const std::map<std::string, std::string>& params) -> CNNLayerPtr {
        LayerParams attrs = {node->get_friendly_name(), "TopK",
            details::convertPrecision(node->get_output_element_type(0))};
        auto res = std::make_shared<TopKLayer>(attrs);
        res->params = params;
        return res;
    });

    addSpecificCreator({"StridedSlice"}, [](const std::shared_ptr<::ngraph::Node> &node,
        const std::map<std::string, std::string> &params) -> CNNLayerPtr {
        LayerParams attrs = {node->get_friendly_name(), "StridedSlice",
            details::convertPrecision(node->get_output_element_type(0))};
        auto res = std::make_shared<InferenceEngine::StridedSliceLayer>(attrs);
        auto stridedSliceInvertMaskStr = [](const std::string& str) -> std::string {
            std::string value;
            auto found_numbers = details::split(str,",");
            for (const auto &val : found_numbers)
            {
                if (!value.empty())
                    value += ",";
                value += Builder::asString((1 - std::stoi(val)));
            }
            return value;
        };

        res->params = params;
        // plugins require reversed value of begin_mask and end_mask
        res->params["begin_mask"] = stridedSliceInvertMaskStr(res->params["begin_mask"]);
        res->params["end_mask"] = stridedSliceInvertMaskStr(res->params["end_mask"]);

        return res;
    });

    addSpecificCreator({"TopK","TopKIE"}, [](const std::shared_ptr<::ngraph::Node>& node,
        const std::map<std::string, std::string>& params) -> CNNLayerPtr {
        LayerParams attrs = {node->get_friendly_name(), "TopK",
                          details::convertPrecision(node->get_output_element_type(0))};
        auto res = std::make_shared<InferenceEngine::TopKLayer>(attrs);
        res->params = params;
        return res;
    });

    addSpecificCreator({"Transpose"}, [](const std::shared_ptr<::ngraph::Node>& node,
        const std::map<std::string, std::string>& params) -> CNNLayerPtr {
        LayerParams attrs = {node->get_friendly_name(), "Permute",
            details::convertPrecision(node->get_output_element_type(0))};
        auto res = std::make_shared<InferenceEngine::CNNLayer>(attrs);
        res->params = params;
        if (auto transpose_const = std::dynamic_pointer_cast<ngraph::op::Constant>(node->input_value(1).get_node_shared_ptr())) {
            res->params["order"] = Builder::asString(transpose_const->cast_vector<int64_t>());
        }
        return res;

    });

    addSpecificCreator({"SwishIE"}, [](const std::shared_ptr<::ngraph::Node>& node,
        const std::map<std::string, std::string>& params) -> CNNLayerPtr {
        LayerParams attrs = {node->get_friendly_name(), "Swish",
            details::convertPrecision(node->get_output_element_type(0))};
        auto res = std::make_shared<InferenceEngine::CNNLayer>(attrs);
        res->params = params;
        return res;

    });

    addSpecificCreator({"NonMaxSuppressionIE"}, [](const std::shared_ptr<::ngraph::Node>& node,
                                                 const std::map<std::string, std::string>& params) -> CNNLayerPtr {
        LayerParams attrs = {node->get_friendly_name(), "NonMaxSuppression", details::convertPrecision(node->get_output_element_type(0))};
        auto res = std::make_shared<InferenceEngine::NonMaxSuppressionLayer>(attrs);
        res->params = params;
        return res;
    });

    addSpecificCreator({"GRUSequenceIE"}, [](const std::shared_ptr<::ngraph::Node>& node,
                    const std::map<std::string, std::string>& params) -> CNNLayerPtr {

        LayerParams attrs = {node->get_friendly_name(), "GRUSequence",
                             details::convertPrecision(node->get_output_element_type(0))};
        auto res = std::make_shared<RNNSequenceLayer>(attrs);
        res->params = params;

        if (res->params["direction"] == "reverse")
            res->params["direction"] = "Backward";
        else if (res->params["direction"] == "forward")
            res->params["direction"] = "Forward";
        else
            res->params["direction"] = "Bidirectional";

        res->cellType = RNNSequenceLayer::CellType::GRU;
        if (res->params["linear_before_reset"] == "true") {
            res->cellType = RNNSequenceLayer::CellType::GRU_LBR;
        }

        Builder::NodeConverter<ngraph::op::Constant> converter;
        const auto weightsNode = node->input_value(3).get_node_shared_ptr();
        if (converter.canCreate(weightsNode)) {
            const auto& weights = converter.createLayer(weightsNode);
            res->blobs["weights"] = weights->blobs["custom"];
            res->_weights = weights->blobs["custom"];
        }

        const auto biasNode = node->input_value(4).get_node_shared_ptr();
        if (converter.canCreate(biasNode)) {
            const auto& bias = converter.createLayer(biasNode);
            res->blobs["biases"] = bias->blobs["custom"];
            res->_biases = bias->blobs["custom"];
        }
        return res;
    });

    addSpecificCreator({"RNNSequenceIE"}, [](const std::shared_ptr<::ngraph::Node>& node,
                    const std::map<std::string, std::string>& params) -> CNNLayerPtr {

        LayerParams attrs = {node->get_friendly_name(), "RNNSequence",
                             details::convertPrecision(node->get_output_element_type(0))};
        auto res = std::make_shared<RNNSequenceLayer>(attrs);
        res->params = params;

        res->cellType = RNNSequenceLayer::CellType::RNN;

        if (res->params["direction"] == "reverse")
            res->params["direction"] = "Backward";
        else if (res->params["direction"] == "forward")
            res->params["direction"] = "Forward";
        else
            res->params["direction"] = "Bidirectional";

        Builder::NodeConverter<ngraph::op::Constant> converter;
        const auto weightsNode = node->input_value(3).get_node_shared_ptr();
        if (converter.canCreate(weightsNode)) {
            const auto& weights = converter.createLayer(weightsNode);
            res->blobs["weights"] = weights->blobs["custom"];
            res->_weights = weights->blobs["custom"];
        }

        const auto biasNode = node->input_value(4).get_node_shared_ptr();
        if (converter.canCreate(biasNode)) {
            const auto& bias = converter.createLayer(biasNode);
            res->blobs["biases"] = bias->blobs["custom"];
            res->_biases = bias->blobs["custom"];
        }
        return res;
    });

    addSpecificCreator({"LSTMSequenceIE"}, [](const std::shared_ptr<::ngraph::Node>& node,
                    const std::map<std::string, std::string>& params) -> CNNLayerPtr {

        LayerParams attrs = {node->get_friendly_name(), "LSTMSequence",
                             details::convertPrecision(node->get_output_element_type(0))};
        auto res = std::make_shared<RNNSequenceLayer>(attrs);
        res->params = params;

        res->cellType = RNNSequenceLayer::CellType::LSTM;

        if (res->params["direction"] == "reverse")
            res->params["direction"] = "Backward";
        else if (res->params["direction"] == "forward")
            res->params["direction"] = "Forward";
        else
            res->params["direction"] = "Bidirectional";

        Builder::NodeConverter<ngraph::op::Constant> converter;
        const auto weightsNode = node->input_value(4).get_node_shared_ptr();
        if (converter.canCreate(weightsNode)) {
            const auto &weights = converter.createLayer(weightsNode);
            res->blobs["weights"] = weights->blobs["custom"];
            res->_weights = weights->blobs["custom"];
        }

        const auto biasNode = node->input_value(5).get_node_shared_ptr();
        if (converter.canCreate(biasNode)) {
            const auto &bias = converter.createLayer(biasNode);
            res->blobs["biases"] = bias->blobs["custom"];
            res->_biases = bias->blobs["custom"];
        }
        return res;
    });

    REQUIRED_IE_CONVERSION_CREATOR("Broadcast", "Tile");
    REQUIRED_IE_CONVERSION_CREATOR("Interpolate", "Interp");
    REQUIRED_IE_CONVERSION_CREATOR("NormalizeL2", "NormalizeIE");
    REQUIRED_IE_CONVERSION_CREATOR("GroupConvolution", "ConvolutionIE");
    REQUIRED_IE_CONVERSION_CREATOR("GroupConvolutionBackpropData", "DeconvolutionIE");

    addSpecificCreator({ "Convolution", "Gather", "GatherTree", "GRUCell", "GRUSequence", "HardSigmoid",
                      "LRN", "LSTMCell", "LSTMSequence", "NonMaxSuppression", "RNNCell", "RNNSequence", "OneHot",
                      "Pad", "PriorBoxClustered", "PriorBox", "Proposal", "Selu", "Swish", "Tile"},
            [](const std::shared_ptr<::ngraph::Node>& node, const std::map<std::string, std::string>& params)
            -> CNNLayerPtr {
        const std::string& type_name = node->get_type_name();
        THROW_IE_EXCEPTION << type_name << " operation has a form that is not supported. " << node->get_friendly_name()
                           << " should be converted to " << type_name + "IE operation.";
        return nullptr;
    });

    addSpecificCreator({"ReduceMin", "ReduceMax", "ReduceMean", "ReduceProd", "ReduceSum", "ReduceL1", "ReduceL2"},
                       [](const std::shared_ptr<::ngraph::Node>& node, const std::map<std::string, std::string>& params) -> CNNLayerPtr {
        LayerParams attrs = {node->get_friendly_name(), node->description(), details::convertPrecision(node->get_output_element_type(0))};
        auto reduce_node = std::dynamic_pointer_cast<ngraph::op::util::ArithmeticReductionKeepDims>(node);
        if (reduce_node == nullptr)
            THROW_IE_EXCEPTION << "Node '" << node->get_name() << "' is not an instance of ArithmeticReductionKeepDims.";
        auto res = std::make_shared<InferenceEngine::ReduceLayer>(attrs);
        res->params = params;
        res->params["keep_dims"] = reduce_node->get_keep_dims() ? "True" : "False";
        return res;
    });

    addSpecificCreator({"ReduceLogicalAnd"}, [](const std::shared_ptr<::ngraph::Node>& node, const std::map<std::string, std::string>& params) -> CNNLayerPtr {
        LayerParams attrs = {node->get_friendly_name(), "ReduceAnd", details::convertPrecision(node->get_output_element_type(0))};
        auto reduce_node = std::dynamic_pointer_cast<ngraph::op::util::LogicalReductionKeepDims>(node);
        if (reduce_node == nullptr)
            THROW_IE_EXCEPTION << "Node '" << node->get_name() << "' is not an instance of LogicalReductionKeepDims.";
        auto res = std::make_shared<InferenceEngine::ReduceLayer>(attrs);
        res->params = params;
        res->params["keep_dims"] = reduce_node->get_keep_dims() ? "True" : "False";
        return res;
    });

    addSpecificCreator({"ReduceLogicalOr"}, [](const std::shared_ptr<::ngraph::Node>& node, const std::map<std::string, std::string>& params) -> CNNLayerPtr {
        LayerParams attrs = {node->get_friendly_name(), "ReduceOr", details::convertPrecision(node->get_output_element_type(0))};
        auto reduce_node = std::dynamic_pointer_cast<ngraph::op::util::LogicalReductionKeepDims>(node);
        if (reduce_node == nullptr)
            THROW_IE_EXCEPTION << "Node '" << node->get_name() << "' is not an instance of LogicalReductionKeepDims.";
        auto res = std::make_shared<InferenceEngine::ReduceLayer>(attrs);
        res->params = params;
        res->params["keep_dims"] = reduce_node->get_keep_dims() ? "True" : "False";
        return res;
    });

    addSpecificCreator({"Clamp"}, [](const std::shared_ptr<::ngraph::Node>& node,
                                                 const std::map<std::string, std::string>& params) -> CNNLayerPtr {
        LayerParams attrs = {node->get_friendly_name(), "Clamp", details::convertPrecision(node->get_output_element_type(0))};
        auto res = std::make_shared<InferenceEngine::ClampLayer>(attrs);
        res->params = params;
        return res;
    });

    addSpecificCreator({"Elu"}, [](const std::shared_ptr<::ngraph::Node>& node,
                                                 const std::map<std::string, std::string>& params) -> CNNLayerPtr {
        LayerParams attrs = {node->get_friendly_name(), "elu", details::convertPrecision(node->get_output_element_type(0))};
        auto res = std::make_shared<InferenceEngine::CNNLayer>(attrs);
        res->params = params;
        return res;
    });
}

CNNLayerPtr InferenceEngine::details::CNNLayerCreator::create() {
    LayerParams attrs = {node->get_friendly_name(), node->description(),
                         details::convertPrecision(node->get_output_element_type(0))};
    if (creators.find(node->description()) != creators.end())
        return creators[node->description()](node, params);

    auto res = std::make_shared<CNNLayer>(attrs);
    res->params = params;
    return res;
}

void convertFunctionToICNNNetwork(const std::shared_ptr<const ::ngraph::Function> &graph,
                                 const ICNNNetwork &network,
                                 CNNNetworkImpl* cnnNetworkImpl,
                                 bool keep_constant_inputs) {
    OV_ITT_SCOPED_TASK(itt::domains::IELegacy, "details::convertFunctionToICNNNetwork");

    const auto createCNNLayer = [](const std::shared_ptr<::ngraph::Node> &node) -> CNNLayerPtr {
        class NGraphCNNLayer: public CNNLayer {
        public:
            void setNode(const std::shared_ptr<::ngraph::Node>& node) {
                this->node = node;
            }
        };
        const static std::vector<std::shared_ptr<Builder::INodeConverter>> convertors = {
                std::make_shared<Builder::NodeConverter<::ngraph::op::v1::AvgPool>>(),
<<<<<<< HEAD
                //std::make_shared<Builder::NodeConverter<::ngraph::op::Clamp>>(),
                std::make_shared<Builder::NodeConverter<::ngraph::op::Concat>>(),
=======
                std::make_shared<Builder::NodeConverter<::ngraph::op::Clamp>>(),
>>>>>>> a1b144d0
                std::make_shared<Builder::NodeConverter<::ngraph::op::Constant>>(),
                std::make_shared<Builder::NodeConverter<::ngraph::op::ConvolutionIE>>(),
                std::make_shared<Builder::NodeConverter<::ngraph::op::CropIE>>(),
                std::make_shared<Builder::NodeConverter<::ngraph::op::Convert>>(),
                std::make_shared<Builder::NodeConverter<::ngraph::op::CTCGreedyDecoder>>(),
                std::make_shared<Builder::NodeConverter<::ngraph::op::v1::DeformableConvolution>>(),
                std::make_shared<Builder::NodeConverter<::ngraph::op::v1::DeformablePSROIPooling>>(),
                std::make_shared<Builder::NodeConverter<::ngraph::op::v1::Reshape>>(),
                std::make_shared<Builder::NodeConverter<::ngraph::op::Eltwise>>(),
<<<<<<< HEAD
                //std::make_shared<Builder::NodeConverter<::ngraph::op::Elu>>(),
                std::make_shared<Builder::NodeConverter<::ngraph::op::Erf>>(),
                std::make_shared<Builder::NodeConverter<::ngraph::op::Exp>>(),
=======
                std::make_shared<Builder::NodeConverter<::ngraph::op::Elu>>(),
>>>>>>> a1b144d0
                std::make_shared<Builder::NodeConverter<::ngraph::op::FakeQuantize>>(),
                std::make_shared<Builder::NodeConverter<::ngraph::op::Ceiling>>(),
                std::make_shared<Builder::NodeConverter<::ngraph::op::GatherIE>>(),
                std::make_shared<Builder::NodeConverter<::ngraph::op::GatherTreeIE>>(),
                std::make_shared<Builder::NodeConverter<::ngraph::op::Interp>>(),
                std::make_shared<Builder::NodeConverter<::ngraph::op::v0::Interpolate>>(),
                std::make_shared<Builder::NodeConverter<::ngraph::op::LRN_IE>>(),
                std::make_shared<Builder::NodeConverter<::ngraph::op::MVN>>(),
                std::make_shared<Builder::NodeConverter<::ngraph::op::FullyConnected>>(),
                std::make_shared<Builder::NodeConverter<::ngraph::op::MatMul>>(),
                std::make_shared<Builder::NodeConverter<::ngraph::op::GenericIE>>(),
                std::make_shared<Builder::NodeConverter<::ngraph::op::GRN>>(),
                std::make_shared<Builder::NodeConverter<::ngraph::op::v1::MaxPool>>(),
                std::make_shared<Builder::NodeConverter<::ngraph::op::v1::Minimum>>(),
                std::make_shared<Builder::NodeConverter<::ngraph::op::NormalizeIE>>(),
                std::make_shared<Builder::NodeConverter<::ngraph::op::OneHotIE>>(),
                std::make_shared<Builder::NodeConverter<::ngraph::op::PRelu>>(),
                std::make_shared<Builder::NodeConverter<::ngraph::op::PadIE>>(),
                std::make_shared<Builder::NodeConverter<::ngraph::op::v1::Power>>(),
                std::make_shared<Builder::NodeConverter<::ngraph::op::PowerIE>>(),
                std::make_shared<Builder::NodeConverter<::ngraph::op::PriorBoxClusteredIE>>(),
                std::make_shared<Builder::NodeConverter<::ngraph::op::PriorBoxIE>>(),
                std::make_shared<Builder::NodeConverter<::ngraph::op::ProposalIE>>(),
                std::make_shared<Builder::NodeConverter<::ngraph::op::Relu>>(),
                std::make_shared<Builder::NodeConverter<::ngraph::op::SeluIE>>(),
                std::make_shared<Builder::NodeConverter<::ngraph::op::ReLUIE>>(),
                std::make_shared<Builder::NodeConverter<::ngraph::op::ReverseSequence>>(),
                std::make_shared<Builder::NodeConverter<::ngraph::op::ResampleV2>>(),
                std::make_shared<Builder::NodeConverter<::ngraph::op::RegionYolo>>(),
                std::make_shared<Builder::NodeConverter<::ngraph::op::ReorgYolo>>(),
                std::make_shared<Builder::NodeConverter<::ngraph::op::ROIPooling>>(),
                std::make_shared<Builder::NodeConverter<::ngraph::op::PSROIPooling>>(),
                std::make_shared<Builder::NodeConverter<::ngraph::op::ScaleShiftIE>>(),
                std::make_shared<Builder::NodeConverter<::ngraph::op::SquaredDifference>>(),
                std::make_shared<Builder::NodeConverter<::ngraph::op::v1::Softmax>>(),
                std::make_shared<Builder::NodeConverter<::ngraph::op::v1::Split>>(),
                std::make_shared<Builder::NodeConverter<::ngraph::op::VariadicSplit>>(),
                std::make_shared<Builder::NodeConverter<::ngraph::op::Subtract>>(),
                std::make_shared<Builder::NodeConverter<::ngraph::op::Tanh>>(),
                std::make_shared<Builder::NodeConverter<::ngraph::op::TileIE>>(),
                std::make_shared<Builder::NodeConverter<::ngraph::op::TensorIterator>>(),
                std::make_shared<Builder::NodeConverter<::ngraph::opset5::Loop>>(),
                std::make_shared<Builder::NodeConverter<::ngraph::op::HardSigmoid_IE>>(),
                std::make_shared<Builder::NodeConverter<::ngraph::op::ShuffleChannels>>(),
                std::make_shared<Builder::NodeConverter<::ngraph::op::v4::Interpolate>>(),
                std::make_shared<Builder::NodeConverter<::ExecGraphInfoSerialization::ExecutionNode>>(),
        };
        CNNLayerPtr result;

        for (auto &convertor : convertors) {
            if (!convertor->canCreate(node)) continue;
            result = convertor->createLayer(node);
            break;
        }

        if (!result) {
            CNNLayerCreator visitor(node);
            if (node->visit_attributes(visitor)) result = visitor.create();
        }

        if (!result)
            THROW_IE_EXCEPTION << "Cannot cast ngraph node " << node->get_friendly_name() << " to CNNLayer!";
        NGraphCNNLayer * layer = reinterpret_cast<NGraphCNNLayer*>(result.get());
        layer->setNode(node);
        return result;
    };

    const auto isInternalConstLayer = [](const std::shared_ptr<::ngraph::op::Constant> &constLayer,
                                         const std::shared_ptr<::ngraph::Node> &consumerLayer,
                                         bool keep_constants) -> bool {
        if (((::ngraph::as_type_ptr<::ngraph::op::ConvolutionIE>(consumerLayer) ||
            ::ngraph::as_type_ptr<::ngraph::op::FullyConnected>(consumerLayer)) && !keep_constants) ||
            ::ngraph::as_type_ptr<::ngraph::op::v1::BinaryConvolution>(consumerLayer) ||
            ::ngraph::as_type_ptr<::ngraph::op::DeconvolutionIE>(consumerLayer) ||
            ::ngraph::as_type_ptr<::ngraph::op::v1::DeformableConvolution>(consumerLayer) ||
            ::ngraph::as_type_ptr<::ngraph::op::Elu>(consumerLayer) ||
            ::ngraph::as_type_ptr<::ngraph::op::NormalizeIE>(consumerLayer) ||
            ::ngraph::as_type_ptr<::ngraph::op::PRelu>(consumerLayer) ||
            ::ngraph::as_type_ptr<::ngraph::op::v1::Split>(consumerLayer) ||
            ::ngraph::as_type_ptr<::ngraph::op::VariadicSplit>(consumerLayer) ||
            ::ngraph::as_type_ptr<::ngraph::op::ScaleShiftIE>(consumerLayer) ||
            ::ngraph::as_type_ptr<::ngraph::op::Transpose>(consumerLayer) ||
            ::ngraph::as_type_ptr<::ngraph::op::LSTMSequenceIE>(consumerLayer) ||
            ::ngraph::as_type_ptr<::ngraph::op::RNNSequenceIE>(consumerLayer) ||
            ::ngraph::as_type_ptr<::ngraph::op::GRUSequenceIE>(consumerLayer) ||
            ::ngraph::as_type_ptr<::ngraph::op::RNNCellIE>(consumerLayer) ||
            ::ngraph::as_type_ptr<::ngraph::op::GRUCellIE>(consumerLayer)) {
            // Check that all input nodes except zero input are Constants for all ops except DeformableConvolutions
            // for which the input with index 1 is also dynamic
            size_t inputID = 1;
            if (::ngraph::as_type_ptr<::ngraph::op::v1::DeformableConvolution>(consumerLayer) ||
                             ::ngraph::as_type_ptr<::ngraph::op::GRUCellIE>(consumerLayer) ||
                             ::ngraph::as_type_ptr<::ngraph::op::RNNCellIE>(consumerLayer) ||
                    ::ngraph::as_type_ptr<::ngraph::op::GRUSequenceIE>(consumerLayer) ||
                    ::ngraph::as_type_ptr<::ngraph::op::RNNSequenceIE>(consumerLayer)) {
                inputID = 2;
            } else if (::ngraph::as_type_ptr<::ngraph::op::LSTMSequenceIE>(consumerLayer)) {
                inputID = 3;
            }

            for (; inputID < consumerLayer->inputs().size(); ++inputID) {
                auto inputLayer = consumerLayer->input(inputID).get_source_output().get_node_shared_ptr();
                if (inputLayer == constLayer) {
                    return true;
                }
            }
        } else if (::ngraph::as_type_ptr<::ngraph::op::LSTMCellIE>(consumerLayer)) {
            for (size_t inputID = 3; inputID < consumerLayer->inputs().size(); ++inputID) {
                auto inputLayer = consumerLayer->input(inputID).get_source_output().get_node_shared_ptr();
                if (inputLayer == constLayer) {
                    return true;
                }
            }
        }
        return false;
    };

    // Checks that node is internal layer for all layers from specific function
    const auto isInternalLayer = [=](const std::shared_ptr<::ngraph::Node> &node,
                                     bool keep_constant) -> bool {
        if (auto constantNode = ::ngraph::as_type_ptr<::ngraph::op::Constant>(node)) {
            for (const auto &consumerInputPort : constantNode->output(0).get_target_inputs()) {
                const auto &consumerLayer = consumerInputPort.get_node()->shared_from_this();
                if (!isInternalConstLayer(constantNode, consumerLayer, keep_constant))
                    return false;
            }
            return true;
        }

        return ::ngraph::as_type_ptr<::ngraph::op::Result>(node) != nullptr;
    };

    const auto keep_input_info = [](CNNNetworkImpl *network, const DataPtr &inData) {
        InputInfo::Ptr info(new InputInfo());
        info->setInputData(inData);
        network->setInputInfo(info);
    };

    // Check if some of function nodes has dynamic input or output shape
    // we collect this nodes and then throw an exception with the list
    // of dynamic nodes.
    std::stringstream err_log;
    for (const auto & node : graph->get_ordered_ops()) {
        bool is_dynamic = false;
        for (const auto & input : node->inputs()) {
            if (input.get_partial_shape().is_dynamic()) {
                is_dynamic = true;
                break;
            }
        }
        for (const auto & output : node->outputs()) {
            if (output.get_partial_shape().is_dynamic()) {
                is_dynamic = true;
                break;
            }
        }
        if (is_dynamic) err_log << node << std::endl;
    }
    if (!err_log.str().empty()) {
        THROW_IE_EXCEPTION << "\nUnsupported dynamic ops: \n" << err_log.str();
    }

    const CNNNetworkNGraphImpl* nGraphImpl = dynamic_cast<const CNNNetworkNGraphImpl*>(&network);

    InputsDataMap thisInputDataMap;
    network.getInputsInfo(thisInputDataMap);

    // Construct network
    cnnNetworkImpl->setName(graph->get_friendly_name());

    const ngraph::NodeVector& nodes = graph->get_ops();
    bool keep_constants = keep_constant_inputs || ::ngraph::op::util::has_op_with_type<::ngraph::op::FakeQuantize>(graph);

    std::unordered_map<std::string, std::shared_ptr<ngraph::Node>> unique_names;
    auto can_change_name = [](const std::shared_ptr<ngraph::Node> & node) -> bool {
        if (ngraph::as_type_ptr<ngraph::op::Parameter>(node) ||
            ngraph::as_type_ptr<ngraph::op::Result>(node)) {
            return false;
        }
        for (const auto & output : node->outputs()) {
            for (const auto & consumer : output.get_target_inputs()) {
                if (ngraph::is_type<ngraph::op::Result>(consumer.get_node())) {
                    return false;
                }
            }
        }
        return true;
    };

    auto generate_unique_name = [&unique_names](std::string name) -> std::string {
        size_t suffix = 1;
        while(unique_names.count(name + "/" + std::to_string(suffix))) {
            ++suffix;
        }
        return name + "/" + std::to_string(suffix);
    };

    // normalize nodes names to be unique
    for (auto & node : nodes) {
        // skip Result operations as they have the same friendly name as their parent
        if (ngraph::is_type<ngraph::op::Result>(node.get())) {
            continue;
        }

        auto & duplicate = unique_names[node->get_friendly_name()];
        if (!duplicate) {
            duplicate = node;
            continue;
        }

        if (!can_change_name(duplicate) && !can_change_name(node)) {
            THROW_IE_EXCEPTION << "Detected two output operations with the same name: " << duplicate << " and " << node;
        }

        auto & renamed = can_change_name(duplicate) ? duplicate : node;
        renamed->set_friendly_name(generate_unique_name(renamed->get_friendly_name()));

        unique_names[duplicate->get_friendly_name()] = duplicate;
        unique_names[node->get_friendly_name()] = node;
    }

    // Create layers and output data
    for (const auto &layer : nodes) {
        if (isInternalLayer(layer, keep_constants)) continue;

        // TODO: remove this rt info when all blobs will be inputs
        auto &rt_info = layer->get_rt_info();
        rt_info["keep_constants"] = std::make_shared<::ngraph::VariantWrapper<int64_t>> (keep_constants);

        CNNLayerPtr cnnLayer = createCNNLayer(layer);

        // Set originalLayersNames from FusedNames
        std::string originalNames = ::ngraph::getFusedNames(layer);
        if (!originalNames.empty()) {
            cnnLayer->params[ExecGraphInfoSerialization::ORIGINAL_NAMES] = originalNames;
        }

        std::string primitivesPriority = ::ngraph::getPrimitivesPriority(layer);
        if (!primitivesPriority.empty()) {
            cnnLayer->params["PrimitivesPriority"] = primitivesPriority;
        }

        // Copy runtime info attributes from Nodes to CNNLayers if they have VariantWrapper<std::string> type
        using VariantString = ::ngraph::VariantWrapper<std::string>;
        for (const auto &rt : rt_info) {
            if (auto str_attr = std::dynamic_pointer_cast<VariantString>(rt.second)) {
                if (details::CaselessEq<std::string>()(rt.first, "affinity")) {
                    cnnLayer->affinity = str_attr->get();
                } else {
                    cnnLayer->params[rt.first] = str_attr->get();
                }
            }
        }

        size_t inputCount(0);
        for (size_t i = 0; i < layer->get_input_size(); i++) {
            const auto &constant = ngraph::as_type_ptr<ngraph::op::Constant>(layer->input(i).get_source_output().get_node_shared_ptr());
            if (constant && isInternalConstLayer(constant, layer, keep_constants)) {
                continue;
            }
            inputCount++;
        }

        if (cnnLayer->type == "Memory" && cnnLayer->params["index"] == "1") {
            inputCount = 0;
        }

        cnnLayer->insData.resize(inputCount);

        for (size_t i = 0; i < layer->get_output_size(); i++) {
            // Memory node with index = 1 has no inputs according to the specification.
            // For proper conversion, we must cut off all the layers and data nodes above ReadValue,
            // if they are connected only with this layer.
            // Now MO generates only constants or constant sub-graphs as input to ReadValue op.
            if (std::dynamic_pointer_cast<::ngraph::op::Constant>(layer)) {
                bool all_to_read_value = !layer->output(i).get_target_inputs().empty();
                for (const auto &output_input : layer->output(i).get_target_inputs()) {
                    all_to_read_value
                            &= dynamic_cast<ngraph::op::ReadValue *>(output_input.get_node()) != nullptr;
                }
                if (all_to_read_value)
                    continue;
            }

            if (cnnLayer->type == "Memory" && cnnLayer->params["index"] == "0") {
                cnnLayer->outData.clear();
                continue;
            }
            auto outName = layer->output(i).get_tensor().get_name();
            if (outName.empty()) {
                outName = ngraph::op::util::create_ie_output_name(layer->output(i));
            }

            DataPtr &ptr = cnnNetworkImpl->getData(outName.c_str());
            IE_ASSERT(layer->get_output_partial_shape(i).is_static()) << " nGraph "
                << layer->description() << " operation with name: "
                << layer->get_friendly_name() << " cannot be converted to " << cnnLayer->type
                << " layer with name: " << cnnLayer->name << " because output with index "
                << i << " contains dynamic shapes: " << layer->get_output_partial_shape(i)
                << ". Try to use CNNNetwork::reshape() method in order to specialize shapes "
                << "before the conversion.";
            SizeVector dims = layer->get_output_shape(i);
            for (const auto &dim : dims) {
                if (!dim)
                    THROW_IE_EXCEPTION << cnnLayer->type << " layer " << cnnLayer->name
                        << " has incorrect dimensions in the output data " << i;
            }
            if (!ptr && nGraphImpl && nGraphImpl->_data.find(outName) != nGraphImpl->_data.end()) {
                ptr = nGraphImpl->_data.at(outName);
                {
                    const auto layout =
                        dims.size() == ptr->getTensorDesc().getDims().size() ?
                        ptr->getTensorDesc().getLayout() :
                        TensorDesc::getLayoutByDims(dims);

                    ptr->reshape(dims, layout);
                }
                cnnNetworkImpl->addData(outName.c_str(), ptr);
            }

            if (!ptr) {
                ptr.reset(new Data(outName,
                                   {details::convertPrecision(layer->get_output_element_type(i)), dims,
                                    TensorDesc::getLayoutByDims(dims)}));
            }

            getCreatorLayer(ptr) = cnnLayer;
            cnnLayer->outData.push_back(ptr);
            if (std::dynamic_pointer_cast<::ngraph::op::Parameter>(layer)) {
                keep_input_info(cnnNetworkImpl, ptr);
            }
        }
        cnnNetworkImpl->addLayer(cnnLayer);
    }

    // Set input data
    for (const auto &layer : graph->get_ordered_ops()) {
        if (std::dynamic_pointer_cast<::ngraph::op::ReadValue>(layer))
            continue;
        if (std::dynamic_pointer_cast<::ngraph::op::Result>(layer)) {
            IE_ASSERT(layer->get_input_size() == 1);
            const auto &input = layer->input_value(0);
            auto name = input.get_tensor().get_name();
            if (!name.empty())
                cnnNetworkImpl->addOutput(name);
            else
                cnnNetworkImpl->addOutput(ngraph::op::util::create_ie_output_name(input));
            continue;
        }

        uint64_t count_of_skipped = 0;
        for (size_t i = 0; i < layer->get_input_size(); i++) {
            const auto &output_port = layer->input_value(i);
            const auto &input = output_port.get_node_shared_ptr();

            if (auto const_node = std::dynamic_pointer_cast<::ngraph::op::Constant>(input)) {
                if (isInternalConstLayer(const_node, layer, keep_constants)) {
                    count_of_skipped++;
                    continue;
                }
            }

            CNNLayerPtr prevCnnLayer;
            StatusCode ret = cnnNetworkImpl->getLayerByName(input->get_friendly_name().c_str(), prevCnnLayer, nullptr);
            if (ret != OK)
                THROW_IE_EXCEPTION << "Cannot find layer with name: " << input->get_friendly_name();

            CNNLayerPtr cnnLayer;
            ret = cnnNetworkImpl->getLayerByName(layer->get_friendly_name().c_str(), cnnLayer, nullptr);
            if (ret != OK)
                THROW_IE_EXCEPTION << "Cannot find layer with name: " << layer->get_friendly_name();

            auto inIndex = layer->input(i).get_index();
            if (cnnLayer->insData.size() <= (inIndex - count_of_skipped) ||
                prevCnnLayer->outData.size() <= output_port.get_index() || count_of_skipped > inIndex)
                THROW_IE_EXCEPTION << "Cannot create ICNNNetwork. Network structure is incorrect! "
                                   << "Input port " << inIndex << " (max " << cnnLayer->insData.size() << ") of "
                                   << cnnLayer->type << " layer " << cnnLayer->name
                                   << " cannot be connected with output port " << output_port.get_index()
                                   << " (max " << prevCnnLayer->outData.size() << ") of " << prevCnnLayer->type
                                   << " layer " << prevCnnLayer->name;
            cnnLayer->insData[inIndex - count_of_skipped] = prevCnnLayer->outData[output_port.get_index()];
            getInputTo(prevCnnLayer->outData[output_port.get_index()])[cnnLayer->name] = cnnLayer;
        }
    }

    // check all input ports are occupied
    for (const auto &kvp : cnnNetworkImpl->allLayers()) {
        const CNNLayer::Ptr &layer = kvp.second;
        size_t inSize = layer->insData.size();

        for (unsigned i = 0; i < inSize; i++) {
            if (!layer->insData[i].lock()) {
                THROW_IE_EXCEPTION << "Layer " << layer->name.c_str() << " input port " << i
                                   << " is not connected to any data";
            }
        }

        // execution ngraph is fake graph and should not be validated
        if (layer->params.count(ExecGraphInfoSerialization::PERF_COUNTER) == 0) {
            layer->parseParams();
        }
    }

    if (!cnnNetworkImpl) THROW_IE_EXCEPTION << "Cannot convert nGraph function to CNNNetworkImpl!";

    // update input preprocessing info
    InputsDataMap resultInputDataMap;
    cnnNetworkImpl->getInputsInfo(resultInputDataMap);
    IE_ASSERT(resultInputDataMap.size() == thisInputDataMap.size());
    for (auto i : resultInputDataMap) {
        auto &thisInputData = *thisInputDataMap[i.first];
        i.second->setPrecision(thisInputData.getPrecision());
        i.second->setLayout(thisInputData.getLayout());
        i.second->getPreProcess() = thisInputData.getPreProcess();
    }
}

std::shared_ptr<CNNNetworkImpl> convertFunctionToICNNNetwork(const std::shared_ptr<const ::ngraph::Function> &graph,
                                                             const ICNNNetwork &network,
                                                             bool keep_constant_inputs) {
    auto cnnNetworkImpl = std::make_shared<details::CNNNetworkImpl>();
    convertFunctionToICNNNetwork(graph, network, cnnNetworkImpl.get(), keep_constant_inputs);
    return cnnNetworkImpl;
}

}  // namespace details
}  // namespace InferenceEngine<|MERGE_RESOLUTION|>--- conflicted
+++ resolved
@@ -860,12 +860,7 @@
         };
         const static std::vector<std::shared_ptr<Builder::INodeConverter>> convertors = {
                 std::make_shared<Builder::NodeConverter<::ngraph::op::v1::AvgPool>>(),
-<<<<<<< HEAD
                 //std::make_shared<Builder::NodeConverter<::ngraph::op::Clamp>>(),
-                std::make_shared<Builder::NodeConverter<::ngraph::op::Concat>>(),
-=======
-                std::make_shared<Builder::NodeConverter<::ngraph::op::Clamp>>(),
->>>>>>> a1b144d0
                 std::make_shared<Builder::NodeConverter<::ngraph::op::Constant>>(),
                 std::make_shared<Builder::NodeConverter<::ngraph::op::ConvolutionIE>>(),
                 std::make_shared<Builder::NodeConverter<::ngraph::op::CropIE>>(),
@@ -875,13 +870,7 @@
                 std::make_shared<Builder::NodeConverter<::ngraph::op::v1::DeformablePSROIPooling>>(),
                 std::make_shared<Builder::NodeConverter<::ngraph::op::v1::Reshape>>(),
                 std::make_shared<Builder::NodeConverter<::ngraph::op::Eltwise>>(),
-<<<<<<< HEAD
                 //std::make_shared<Builder::NodeConverter<::ngraph::op::Elu>>(),
-                std::make_shared<Builder::NodeConverter<::ngraph::op::Erf>>(),
-                std::make_shared<Builder::NodeConverter<::ngraph::op::Exp>>(),
-=======
-                std::make_shared<Builder::NodeConverter<::ngraph::op::Elu>>(),
->>>>>>> a1b144d0
                 std::make_shared<Builder::NodeConverter<::ngraph::op::FakeQuantize>>(),
                 std::make_shared<Builder::NodeConverter<::ngraph::op::Ceiling>>(),
                 std::make_shared<Builder::NodeConverter<::ngraph::op::GatherIE>>(),
