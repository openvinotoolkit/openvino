// Copyright (C) 2018-2020 Intel Corporation
// SPDX-License-Identifier: Apache-2.0
//

#include <string>
#include <memory>
#include <vector>
#include <unordered_set>
#include <regex>

#include <cnn_network_ngraph_impl.hpp>
#include "ngraph_ops/convolution_ie.hpp"
#include "ngraph_ops/deconvolution_ie.hpp"
#include "legacy/ngraph_ops/eltwise.hpp"
#include "legacy/ngraph_ops/fully_connected.hpp"
#include "legacy/ngraph_ops/gather_ie.hpp"
#include "legacy/ngraph_ops/gather_tree_ie.hpp"
#include "legacy/ngraph_ops/gru_cell_ie.hpp"
#include "legacy/ngraph_ops/interp.hpp"
#include "legacy/ngraph_ops/lrn_ie.hpp"
#include "legacy/ngraph_ops/lstm_cell_ie.hpp"
#include "legacy/ngraph_ops/normalize_ie.hpp"
#include "legacy/ngraph_ops/pad_ie.hpp"
#include "legacy/ngraph_ops/onehot_ie.hpp"
#include "legacy/ngraph_ops/power.hpp"
#include "legacy/ngraph_ops/prior_box_clustered_ie.hpp"
#include "legacy/ngraph_ops/prior_box_ie.hpp"
#include "legacy/ngraph_ops/proposal_ie.hpp"
#include "legacy/ngraph_ops/relu_ie.hpp"
#include "legacy/ngraph_ops/scaleshift.hpp"
#include "legacy/ngraph_ops/tile_ie.hpp"
#include "legacy/ngraph_ops/hard_sigmoid_ie.hpp"
#include "legacy/ngraph_ops/nms_ie.hpp"
#include "legacy/ngraph_ops/crop_ie.hpp"
#include "legacy/ngraph_ops/selu_ie.hpp"
#include "legacy/ngraph_ops/rnn_cell_ie.hpp"
#include "legacy/ngraph_ops/topk_ie.hpp"
#include "legacy/ngraph_ops/rnn_sequence_ie.hpp"
#include "legacy/ngraph_ops/lstm_sequence_ie.hpp"
#include "legacy/ngraph_ops/gru_sequence_ie.hpp"
#include "generic_ie.hpp"
#include "exec_graph_info.hpp"

#include "caseless.hpp"
#include <debug.h>
#include <ngraph/opsets/opset1.hpp>
#include <ngraph/opsets/opset5.hpp>
#include "transformations/utils/utils.hpp"
#include "transformations/rt_info/fused_names_attribute.hpp"
#include "transformations/rt_info/primitives_priority_attribute.hpp"

#include "legacy/convert_function_to_cnn_network.hpp"
#include "ie_legacy_itt.hpp"
#include "ie_cnn_layer_builder_ngraph.h"

namespace InferenceEngine {
namespace details {

// helper for adding creators with a specific exception
#define REQUIRED_IE_CONVERSION_CREATOR(type_name, ie_type_name)\
    addSpecificCreator({type_name}, [](const std::shared_ptr<::ngraph::Node>& node,\
        const std::map<std::string, std::string>& params) -> CNNLayerPtr {\
        THROW_IE_EXCEPTION << type_name  << " operation has a form that is not supported. " << node->get_friendly_name()\
        << " should be converted to " << ie_type_name << " operation.";\
        return nullptr;\
    });\

/**
 * @brief Creator for CNNLayer from nGraph op
 */
class CNNLayerCreator : public ::ngraph::AttributeVisitor {
public:
    using CreatorFor = std::function<CNNLayerPtr(const std::shared_ptr<::ngraph::Node>& node,
                                                 const std::map<std::string, std::string>& param)>;
    explicit CNNLayerCreator(const std::shared_ptr<::ngraph::Node>& node);

    CNNLayerPtr create();

    void on_adapter(const std::string& name, ::ngraph::ValueAccessor<bool> &value) override {
        params[name] = value.get() ? "true" : "false";
    }

    void addSpecificCreator(const std::vector<std::string>& forTypes, const CreatorFor& creator) {
        for (const auto type : forTypes) {
            creators[type] = creator;
        }
    }

    void on_adapter(const std::string& name, ::ngraph::ValueAccessor<std::string>& adapter) override {
        std::string data = adapter.get();
        std::transform(data.begin(), data.end(), data.begin(), [](unsigned char c) {
            return std::tolower(c);
        });
        params[name] = data;
    }

    void on_adapter(const std::string& name, ::ngraph::ValueAccessor<std::vector<int32_t>>& adapter) override {
        auto shape = adapter.get();
        params[name] = joinVec(shape);
    }

    void on_adapter(const std::string& name, ::ngraph::ValueAccessor<std::vector<int64_t>>& adapter) override {
        auto shape = adapter.get();
        params[name] = joinVec(shape);
    }

    void on_adapter(const std::string& name, ::ngraph::ValueAccessor<double>& adapter) override {
        params[name] = std::to_string(adapter.get());
    }

    void on_adapter(const std::string& name, ::ngraph::ValueAccessor<int64_t>& adapter) override {
        params[name] = std::to_string(adapter.get());
    }

    void on_adapter(const std::string& name, ngraph::ValueAccessor<std::vector<std::string>>& adapter) override {
        std::vector<std::string> data = adapter.get();
        for (auto& str : data) {
            std::transform(str.begin(), str.end(), str.begin(), [](unsigned char c) {
                return std::tolower(c);
            });
        }

        std::stringstream ss;
        std::copy(data.begin(), data.end(), std::ostream_iterator<std::string>(ss, ","));
        params[name] = ss.str();
    }

    void on_adapter(const std::string& name, ngraph::ValueAccessor<std::vector<float>>& adapter) override {
        auto data = adapter.get();
        params[name] = joinVec(data);
    }

    void on_adapter(const std::string& name, ::ngraph::ValueAccessor<void>& adapter) override;

private:
    std::shared_ptr<::ngraph::Node> node;
    std::map<std::string, std::string> params;
    std::map<std::string, CreatorFor> creators;
};

void InferenceEngine::details::CNNLayerCreator::on_adapter(const std::string& name,
                                                           ::ngraph::ValueAccessor<void>& adapter) {
    if (auto a = ::ngraph::as_type<::ngraph::AttributeAdapter<::ngraph::element::Type>>(&adapter)) {
        auto type = static_cast<::ngraph::element::Type&>(*a);
        params[name] = details::convertPrecision(type).name();
    } else if (auto a = ::ngraph::as_type<::ngraph::AttributeAdapter<::ngraph::PartialShape>>(&adapter)) {
        std::string dims;
        auto shape = static_cast<::ngraph::PartialShape&>(*a);
        for (int64_t i = 0; i < shape.rank().get_length(); i++) {
            if (!dims.empty()) dims += ",";
            dims += std::to_string(shape[i].get_length());
        }
        params[name] = dims;
    } else if (auto a = ::ngraph::as_type<::ngraph::AttributeAdapter<::ngraph::Shape>>(&adapter)) {
        auto shape = static_cast<::ngraph::Shape&>(*a);
        params[name] = joinVec(shape);
    } else if (auto a = ::ngraph::as_type<::ngraph::AttributeAdapter<::ngraph::Strides>>(&adapter)) {
        auto shape = static_cast<::ngraph::Strides&>(*a);
        params[name] = joinVec(shape);
    } else if (auto a = ::ngraph::as_type<::ngraph::AttributeAdapter<std::vector<size_t>>>(& adapter)) {
        auto data = a->get();
        params[name] = joinVec(data);
    } else {
        THROW_IE_EXCEPTION << "Error converting ngraph to CNN network. "
                              "Attribute adapter can not be found for " << name << " parameter";
    }
}

InferenceEngine::details::CNNLayerCreator::CNNLayerCreator(const std::shared_ptr<::ngraph::Node>& node): node(node) {
    addSpecificCreator({"Parameter"}, [](const std::shared_ptr<::ngraph::Node>& node,
                                         const std::map<std::string, std::string>& params) -> CNNLayerPtr {
        LayerParams attrs = {node->get_friendly_name(), "Input",
            details::convertPrecision(node->get_output_element_type(0))};
        auto res = std::make_shared<CNNLayer>(attrs);
        return res;
    });
    // TODO - Remove "GreaterEq" once ngraph transitions to GreaterEqual
    addSpecificCreator({"Eltwise", "Subtract", "Power", "Maximum", "Divide", "Greater", "GreaterEqual", "FloorMod", "LogicalOr", "LogicalAnd", "LogicalXor",
        "GreaterEq", "Less", "LessEqual", "Equal", "NotEqual", "Multiply", "Add"}, [](const std::shared_ptr<::ngraph::Node>& node,
                                                                 const std::map<std::string, std::string>& params) -> CNNLayerPtr {
            LayerParams attrs = {node->get_friendly_name(), "Eltwise",
                details::convertPrecision(node->get_output_element_type(0))};
            auto res = std::make_shared<EltwiseLayer>(attrs);
            res->params = params;
            if (node->description() == "Maximum") {
                res->params["operation"] = "max";
            } else if (node->description() == "Power") {
                res->params["operation"] = "pow";
            } else if (node->description() == "Subtract") {
                res->params["operation"] = "sub";
            } else if (node->description() == "Divide") {
                res->params["operation"] = "div";
            } else if (node->description() == "LessEqual") {
                res->params["operation"] = "less_equal";
            } else if (node->description() == "Less") {
                res->params["operation"] = "less";
            } else if (node->description() == "Equal") {
                res->params["operation"] = "equal";
            } else if (node->description() == "NotEqual") {
                res->params["operation"] = "not_equal";
            } else if (node->description() == "FloorMod") {
                res->params["operation"] = "floor_mod";
            } else if (node->description() == "Multiply") {
                res->params["operation"] = "prod";
            } else if (node->description() == "Add") {
                res->params["operation"] = "sum";
            } else if (node->description() == "Greater") {
                res->params["operation"] = "greater";
            } else if (node->description() == "GreaterEq") {
                res->params["operation"] = "greater_equal";
            } else if (node->description() == "GreaterEqual") {
                res->params["operation"] = "greater_equal";
            } else if (node->description() == "LogicalOr") {
                res->params["operation"] = "logical_or";
            } else if (node->description() == "LogicalAnd") {
                res->params["operation"] = "logical_and";
            } else if (node->description() == "LogicalXor") {
                res->params["operation"] = "logical_xor";
            } else if (node->description() == "Eltwise") {
                auto castedLayer = std::dynamic_pointer_cast<::ngraph::op::Eltwise>(node);
                if (castedLayer == nullptr) THROW_IE_EXCEPTION << "Cannot get " << attrs.type << " layer " << attrs.name;
                std::string type;
                switch (castedLayer->eltwise_type) {
                case ELTWISE_TYPE::Sum:
                    type = "sum";
                    break;
                case ELTWISE_TYPE::Prod:
                    type = "prod";
                    break;
                default:
                    THROW_IE_EXCEPTION << "Not supported eltwise type!";
                }

                res->params["operation"] = type;
            }
            return res;
        });
    addSpecificCreator({"Concat"}, [](const std::shared_ptr<::ngraph::Node>& node,
                                      const std::map<std::string, std::string>& params) -> CNNLayerPtr {
        LayerParams attrs = {node->get_friendly_name(), node->description(),
                             details::convertPrecision(node->get_output_element_type(0))};
        auto res = std::make_shared<ConcatLayer>(attrs);
        res->params = params;
        auto axis = std::stoi(res->params["axis"]);
        res->params["axis"] = Builder::asString(axis < 0 ? axis + node->get_input_shape(0).size() : axis);
        return res;
    });
    addSpecificCreator({"AvgPool", "MaxPool"}, [](const std::shared_ptr<::ngraph::Node>& node,
                                                  const std::map<std::string, std::string>& params) -> CNNLayerPtr {
        LayerParams attrs = {node->get_friendly_name(), "Pooling",
            details::convertPrecision(node->get_output_element_type(0))};
        auto res = std::make_shared<PoolingLayer>(attrs);
        res->params = params;
        if (res->params.find("auto_pad") != res->params.end() &&
            details::CaselessEq<std::string>()(res->params["auto_pad"], "EXPLICIT"))
            res->params.erase("auto_pad");

        if (res->params.find("exclude_pad") != res->params.end()) {
            res->params["exclude-pad"] = res->params["exclude_pad"];
            res->params.erase("exclude_pad");
        }

        if (node->description() == "MaxPool") {
            res->params["pool-method"] = "max";
        } else if (node->description() == "AvgPool") {
            res->params["pool-method"] = "avg";
        }
        return res;
    });
    addSpecificCreator({"Select"}, [](const std::shared_ptr<::ngraph::Node>& node,
                                      const std::map<std::string, std::string>& params) -> CNNLayerPtr {
        LayerParams attrs = {node->get_friendly_name(), node->description(),
                             details::convertPrecision(node->get_output_element_type(0))};
        auto res = std::make_shared<SelectLayer>(attrs);
        res->params = params;
        return res;
    });
    addSpecificCreator({"BinaryConvolution"}, [](const std::shared_ptr<::ngraph::Node>& node,
                                      const std::map<std::string, std::string>& params) -> CNNLayerPtr {
        LayerParams attrs = {node->get_friendly_name(), node->description(),
                             details::convertPrecision(node->get_output_element_type(0))};
        auto res = std::make_shared<BinaryConvolutionLayer>(attrs);

        // todo: investigate difference between ngraph parameters for BinConvolution and the implementation above
        // this leads to accuracy issue for Precollected_ONNX_ResNet50_88percentinto1bit e2e test
        // res->params = params;

        auto castedLayer = ::ngraph::as_type_ptr<::ngraph::op::v1::BinaryConvolution>(node);
        IE_ASSERT(castedLayer) << " Operation " << node->description() << " with name "
            << node->get_friendly_name() << " cannot be casted to ngraph::op::v1::BinaryConvolution";

        std::string value;
        for (const auto& val : castedLayer->get_pads_begin()) {
            if (!value.empty()) value += ",";
            value += Builder::asString(val);
        }
        res->params["pads_begin"] = value;

        value.clear();
        for (const auto& val : castedLayer->get_pads_end()) {
            if (!value.empty()) value += ",";
            value += Builder::asString(val);
        }
        res->params["pads_end"] = value;

        switch (castedLayer->get_auto_pad()) {
            case ::ngraph::op::PadType::SAME_UPPER:
                res->params["auto_pad"] = "same_upper";
                break;
            case ::ngraph::op::PadType::SAME_LOWER:
                res->params["auto_pad"] = "same_lower";
                break;
            case ::ngraph::op::PadType::VALID:
                res->params["auto_pad"] = "valid";
                break;
            default:
                break;
        }

        value.clear();
        for (const auto& val : castedLayer->get_strides()) {
            if (!value.empty()) value += ",";
            value += Builder::asString(val);
        }
        res->params["strides"] = value;

        value.clear();
        for (const auto& val : castedLayer->get_dilations()) {
            if (!value.empty()) value += ",";
            value += Builder::asString(val);
        }
        res->params["dilations"] = value;

        // Restore kernel size and output
        const auto& shape = castedLayer->get_input_shape(1);
        res->params["output"] = Builder::asString(shape[0]);

        value.clear();
        for (size_t i = 2; i < shape.size(); i++) {
            if (!value.empty()) value += ",";
            value += Builder::asString(shape[i]);
        }
        res->params["kernel"] = value;

        switch (castedLayer->get_mode()) {
            case ::ngraph::op::v1::BinaryConvolution::BinaryConvolutionMode::XNOR_POPCOUNT:
                res->params["mode"] = "xnor-popcount";
        }

        IE_ASSERT(castedLayer->input(1).get_partial_shape().is_static()) << " Weights for binary convolution "
            << castedLayer->get_friendly_name() << " should have static shapes!";
        auto weights_shape = castedLayer->input(1).get_source_output().get_shape();
        res->params["input"] = Builder::asString(weights_shape[1]);
        res->params["pad_value"] = Builder::asString(castedLayer->get_pad_value());

        Builder::NodeConverter<::ngraph::op::Constant> converter;

        const auto weightsNode = castedLayer->input(1).get_source_output().get_node_shared_ptr();
        if (converter.canCreate(weightsNode)) {
            const auto& weights = converter.createLayer(weightsNode);
            res->blobs["weights"] = weights->blobs["custom"];
            res->_weights = weights->blobs["custom"];
        }
        return res;
    });

    addSpecificCreator({"SpaceToBatch"}, [](const std::shared_ptr<::ngraph::Node>& node,
                                      const std::map<std::string, std::string>& params) -> CNNLayerPtr {
        LayerParams attrs = {node->get_friendly_name(), node->description(),
                             details::convertPrecision(node->get_output_element_type(0))};
        auto res = std::make_shared<SpaceToBatchLayer>(attrs);
        res->params = params;
        return res;
    });

    addSpecificCreator({"BatchToSpace"}, [](const std::shared_ptr<::ngraph::Node>& node,
                                      const std::map<std::string, std::string>& params) -> CNNLayerPtr {
        LayerParams attrs = {node->get_friendly_name(), node->description(),
                             details::convertPrecision(node->get_output_element_type(0))};
        auto res = std::make_shared<BatchToSpaceLayer>(attrs);
        res->params = params;
        return res;
    });

    addSpecificCreator({"Assign"}, [](const std::shared_ptr<::ngraph::Node>& node,
                                            const std::map<std::string, std::string>& params) -> CNNLayerPtr {
        LayerParams attrs = {node->get_friendly_name(), "Memory",
                             details::convertPrecision(node->get_output_element_type(0))};
        auto res = std::make_shared<CNNLayer>(attrs);
        res->params["id"] = params.at("variable_id");
        res->params["index"] = "0";
        res->params["size"] = "2";
        return res;
    });

    addSpecificCreator({"ReadValue"}, [](const std::shared_ptr<::ngraph::Node>& node,
                                            const std::map<std::string, std::string>& params) -> CNNLayerPtr {
        LayerParams attrs = {node->get_friendly_name(), "Memory",
                             details::convertPrecision(node->get_output_element_type(0))};
        auto res = std::make_shared<CNNLayer>(attrs);
        res->params["id"] = params.at("variable_id");
        res->params["index"] = "1";
        res->params["size"] = "2";
        return res;
    });

    addSpecificCreator({"DepthToSpace"}, [](const std::shared_ptr<::ngraph::Node>& node,
                                            const std::map<std::string, std::string>& params) -> CNNLayerPtr {
        LayerParams attrs = {node->get_friendly_name(), node->description(),
                             details::convertPrecision(node->get_output_element_type(0))};
        auto res = std::make_shared<DepthToSpaceLayer>(attrs);
        res->params = params;
        return res;
    });

    addSpecificCreator({"SpaceToDepth"}, [](const std::shared_ptr<::ngraph::Node>& node,
                                            const std::map<std::string, std::string>& params) -> CNNLayerPtr {
        LayerParams attrs = {node->get_friendly_name(), node->description(),
                             details::convertPrecision(node->get_output_element_type(0))};
        auto res = std::make_shared<SpaceToDepthLayer>(attrs);
        res->params = params;
        return res;
    });

    addSpecificCreator({"DeconvolutionIE"},
                       [](const std::shared_ptr<::ngraph::Node> &node,
                          const std::map<std::string, std::string> &params) -> CNNLayerPtr {
        LayerParams attrs = {node->get_friendly_name(), "Deconvolution",
                             details::convertPrecision(node->get_output_element_type(0))};
        auto res = std::make_shared<DeconvolutionLayer>(attrs);

        res->params = params;
        const auto& shape = node->get_input_shape(1);
        res->params["output"] = Builder::asString(shape[1]);
        std::string kernel_value;
        for (size_t i = 2; i < shape.size(); i++) {
            if (!kernel_value.empty()) kernel_value += ",";
            kernel_value += Builder::asString(shape[i]);
        }
        res->params["kernel"] = kernel_value;

        Builder::NodeConverter<ngraph::op::Constant> converter;
        const auto weightsNode = node->input_value(1).get_node_shared_ptr();
        if (converter.canCreate(weightsNode)) {
            const auto& weights = converter.createLayer(weightsNode);
            res->blobs["weights"] = weights->blobs["custom"];
            res->_weights = weights->blobs["custom"];

            if (node->inputs().size() == 3) {
                const auto biasNode = node->input_value(2).get_node_shared_ptr();
                if (converter.canCreate(biasNode)) {
                    const auto& bias = converter.createLayer(biasNode);
                    res->blobs["biases"] = bias->blobs["custom"];
                    res->_biases = bias->blobs["custom"];
                }
            }
        }
        return res;
    });

    addSpecificCreator({"DetectionOutput"},
                       [](const std::shared_ptr<::ngraph::Node> &node,
                          const std::map<std::string, std::string> &params) -> CNNLayerPtr {
        LayerParams attrs = {node->get_friendly_name(), "DetectionOutput",
                            details::convertPrecision(node->get_output_element_type(0))};
        auto res = std::make_shared<InferenceEngine::CNNLayer>(attrs);
        res->params = params;
        auto parseBoolStrToIntStr = [](const std::string &param) -> const std::string {
            if (param == "true") {
                return "1";
            }
            else if (param == "false") {
                return "0";
            }
            return param;
        };
        if (res->params["code_type"] == "caffe.priorboxparameter.center_size"){
            res->params["code_type"] = "caffe.PriorBoxParameter.CENTER_SIZE";
        }
        else{
            res->params["code_type"] =  "caffe.PriorBoxParameter.CORNER";
        }
        res->params["variance_encoded_in_target"] = parseBoolStrToIntStr(res->params["variance_encoded_in_target"]);
        res->params["share_location"] = parseBoolStrToIntStr(res->params["share_location"]);
        res->params["clip_after_nms"] = parseBoolStrToIntStr(res->params["clip_after_nms"]);
        res->params["clip_before_nms"] = parseBoolStrToIntStr(res->params["clip_before_nms"]);
        res->params["decrease_label_id"] = parseBoolStrToIntStr(res->params["decrease_label_id"]);
        res->params["normalized"] = parseBoolStrToIntStr(res->params["normalized"]);
        return res;
    });

    addSpecificCreator({"LogicalNot"}, [](const std::shared_ptr<::ngraph::Node>& node,
                                         const std::map<std::string, std::string> params) -> CNNLayerPtr {
        LayerParams attrs = {node->get_friendly_name(), "Activation",
                              details::convertPrecision(node->get_output_element_type(0))};
        auto res = std::make_shared<InferenceEngine::CNNLayer>(attrs);
        res->params["type"] = "not";
        return res;                                
    });

    addSpecificCreator({"LSTMCellIE"}, [](const std::shared_ptr<::ngraph::Node>& node,
                                         const std::map<std::string, std::string> params) -> CNNLayerPtr {
        LayerParams attrs = {node->get_friendly_name(), "LSTMCell",
                             details::convertPrecision(node->get_output_element_type(0))};
        auto res = std::make_shared<LSTMCell>(attrs);
        res->params = params;
        Builder::NodeConverter<ngraph::op::Constant> converter;
        const auto weightsNode = node->input_value(3).get_node_shared_ptr();
        if (converter.canCreate(weightsNode)) {
            const auto& weights = converter.createLayer(weightsNode);
            res->blobs["weights"] = weights->blobs["custom"];
            res->_weights = weights->blobs["custom"];
        }

        const auto biasNode = node->input_value(4).get_node_shared_ptr();
        if (converter.canCreate(biasNode)) {
            const auto& bias = converter.createLayer(biasNode);
            res->blobs["biases"] = bias->blobs["custom"];
            res->_biases = bias->blobs["custom"];
        }
        return res;
    });

    addSpecificCreator({"RNNCellIE"}, [](const std::shared_ptr<::ngraph::Node>& node,
                                      const std::map<std::string, std::string>& params) -> CNNLayerPtr {
        LayerParams attrs = {node->get_friendly_name(), "RNNCell",
                             details::convertPrecision(node->get_output_element_type(0))};
        auto res = std::make_shared<RNNCell>(attrs);
        res->params = params;

        Builder::NodeConverter<ngraph::op::Constant> converter;
        const auto weightsNode = node->input_value(2).get_node_shared_ptr();
        if (converter.canCreate(weightsNode)) {
            const auto& weights = converter.createLayer(weightsNode);
            res->blobs["weights"] = weights->blobs["custom"];
            res->_weights = weights->blobs["custom"];
        }

        const auto biasNode = node->input_value(3).get_node_shared_ptr();
        if (converter.canCreate(biasNode)) {
            const auto& bias = converter.createLayer(biasNode);
            res->blobs["biases"] = bias->blobs["custom"];
            res->_biases = bias->blobs["custom"];
        }
        return res;
    });

    addSpecificCreator({"GRUCellIE"}, [](const std::shared_ptr<::ngraph::Node>& node,
                                         const std::map<std::string, std::string>& params) -> CNNLayerPtr {
        LayerParams attrs = {node->get_friendly_name(), "GRUCell",
                             details::convertPrecision(node->get_output_element_type(0))};
        auto res = std::make_shared<GRUCell>(attrs);
        res->params = params;

        Builder::NodeConverter<ngraph::op::Constant> converter;
        const auto weightsNode = node->input_value(2).get_node_shared_ptr();
        if (converter.canCreate(weightsNode)) {
            const auto& weights = converter.createLayer(weightsNode);
            res->blobs["weights"] = weights->blobs["custom"];
            res->_weights = weights->blobs["custom"];
        }

        const auto biasNode = node->input_value(3).get_node_shared_ptr();
        if (converter.canCreate(biasNode)) {
            const auto& bias = converter.createLayer(biasNode);
            res->blobs["biases"] = bias->blobs["custom"];
            res->_biases = bias->blobs["custom"];
        }
        return res;
    });

    addSpecificCreator({"ScatterElementsUpdate"}, [](const std::shared_ptr<::ngraph::Node>& node,
        const std::map<std::string, std::string>& params) -> CNNLayerPtr {
        LayerParams attrs = {node->get_friendly_name(), node->description(),
            details::convertPrecision(node->get_output_element_type(0))};
        auto res = std::make_shared<ScatterElementsUpdateLayer>(attrs);
        res->params = params;
        return res;
    });

    addSpecificCreator({"ScatterUpdate"}, [](const std::shared_ptr<::ngraph::Node>& node,
        const std::map<std::string, std::string>& params) -> CNNLayerPtr {
        LayerParams attrs = {node->get_friendly_name(), node->description(),
            details::convertPrecision(node->get_output_element_type(0))};
        auto res = std::make_shared<ScatterUpdateLayer>(attrs);
        res->params = params;
        return res;
    });

    addSpecificCreator({"StaticShapeTopK"}, [](const std::shared_ptr<::ngraph::Node>& node,
        const std::map<std::string, std::string>& params) -> CNNLayerPtr {
        LayerParams attrs = {node->get_friendly_name(), "TopK",
            details::convertPrecision(node->get_output_element_type(0))};
        auto res = std::make_shared<TopKLayer>(attrs);
        res->params = params;
        return res;
    });

    addSpecificCreator({"StridedSlice"}, [](const std::shared_ptr<::ngraph::Node> &node,
        const std::map<std::string, std::string> &params) -> CNNLayerPtr {
        LayerParams attrs = {node->get_friendly_name(), "StridedSlice",
            details::convertPrecision(node->get_output_element_type(0))};
        auto res = std::make_shared<InferenceEngine::StridedSliceLayer>(attrs);
        auto stridedSliceInvertMaskStr = [](const std::string& str) -> std::string {
            std::string value;
            auto found_numbers = details::split(str,",");
            for (const auto &val : found_numbers)
            {
                if (!value.empty())
                    value += ",";
                value += Builder::asString((1 - std::stoi(val)));
            }
            return value;
        };

        res->params = params;
        // plugins require reversed value of begin_mask and end_mask
        res->params["begin_mask"] = stridedSliceInvertMaskStr(res->params["begin_mask"]);
        res->params["end_mask"] = stridedSliceInvertMaskStr(res->params["end_mask"]);

        return res;
    });

    addSpecificCreator({"TopK","TopKIE"}, [](const std::shared_ptr<::ngraph::Node>& node,
        const std::map<std::string, std::string>& params) -> CNNLayerPtr {
        LayerParams attrs = {node->get_friendly_name(), "TopK",
                          details::convertPrecision(node->get_output_element_type(0))};
        auto res = std::make_shared<InferenceEngine::TopKLayer>(attrs);
        res->params = params;
        return res;
    });

    addSpecificCreator({"Transpose"}, [](const std::shared_ptr<::ngraph::Node>& node,
        const std::map<std::string, std::string>& params) -> CNNLayerPtr {
        LayerParams attrs = {node->get_friendly_name(), "Permute",
            details::convertPrecision(node->get_output_element_type(0))};
        auto res = std::make_shared<InferenceEngine::CNNLayer>(attrs);
        res->params = params;
        if (auto transpose_const = std::dynamic_pointer_cast<ngraph::op::Constant>(node->input_value(1).get_node_shared_ptr())) {
            res->params["order"] = Builder::asString(transpose_const->cast_vector<int64_t>());
        }
        return res;

    });

    addSpecificCreator({"SwishIE"}, [](const std::shared_ptr<::ngraph::Node>& node,
        const std::map<std::string, std::string>& params) -> CNNLayerPtr {
        LayerParams attrs = {node->get_friendly_name(), "Swish",
            details::convertPrecision(node->get_output_element_type(0))};
        auto res = std::make_shared<InferenceEngine::CNNLayer>(attrs);
        res->params = params;
        return res;

    });

    addSpecificCreator({"NonMaxSuppressionIE"}, [](const std::shared_ptr<::ngraph::Node>& node,
                                                 const std::map<std::string, std::string>& params) -> CNNLayerPtr {
        LayerParams attrs = {node->get_friendly_name(), "NonMaxSuppression", details::convertPrecision(node->get_output_element_type(0))};
        auto res = std::make_shared<InferenceEngine::NonMaxSuppressionLayer>(attrs);
        res->params = params;
        return res;
    });

    addSpecificCreator({"GRUSequenceIE"}, [](const std::shared_ptr<::ngraph::Node>& node,
                    const std::map<std::string, std::string>& params) -> CNNLayerPtr {

        LayerParams attrs = {node->get_friendly_name(), "GRUSequence",
                             details::convertPrecision(node->get_output_element_type(0))};
        auto res = std::make_shared<RNNSequenceLayer>(attrs);
        res->params = params;

        if (res->params["direction"] == "reverse")
            res->params["direction"] = "Backward";
        else if (res->params["direction"] == "forward")
            res->params["direction"] = "Forward";
        else
            res->params["direction"] = "Bidirectional";

        res->cellType = RNNSequenceLayer::CellType::GRU;
        if (res->params["linear_before_reset"] == "true") {
            res->cellType = RNNSequenceLayer::CellType::GRU_LBR;
        }

        Builder::NodeConverter<ngraph::op::Constant> converter;
        const auto weightsNode = node->input_value(3).get_node_shared_ptr();
        if (converter.canCreate(weightsNode)) {
            const auto& weights = converter.createLayer(weightsNode);
            res->blobs["weights"] = weights->blobs["custom"];
            res->_weights = weights->blobs["custom"];
        }

        const auto biasNode = node->input_value(4).get_node_shared_ptr();
        if (converter.canCreate(biasNode)) {
            const auto& bias = converter.createLayer(biasNode);
            res->blobs["biases"] = bias->blobs["custom"];
            res->_biases = bias->blobs["custom"];
        }
        return res;
    });

    addSpecificCreator({"RNNSequenceIE"}, [](const std::shared_ptr<::ngraph::Node>& node,
                    const std::map<std::string, std::string>& params) -> CNNLayerPtr {

        LayerParams attrs = {node->get_friendly_name(), "RNNSequence",
                             details::convertPrecision(node->get_output_element_type(0))};
        auto res = std::make_shared<RNNSequenceLayer>(attrs);
        res->params = params;

        res->cellType = RNNSequenceLayer::CellType::RNN;

        if (res->params["direction"] == "reverse")
            res->params["direction"] = "Backward";
        else if (res->params["direction"] == "forward")
            res->params["direction"] = "Forward";
        else
            res->params["direction"] = "Bidirectional";

        Builder::NodeConverter<ngraph::op::Constant> converter;
        const auto weightsNode = node->input_value(3).get_node_shared_ptr();
        if (converter.canCreate(weightsNode)) {
            const auto& weights = converter.createLayer(weightsNode);
            res->blobs["weights"] = weights->blobs["custom"];
            res->_weights = weights->blobs["custom"];
        }

        const auto biasNode = node->input_value(4).get_node_shared_ptr();
        if (converter.canCreate(biasNode)) {
            const auto& bias = converter.createLayer(biasNode);
            res->blobs["biases"] = bias->blobs["custom"];
            res->_biases = bias->blobs["custom"];
        }
        return res;
    });

    addSpecificCreator({"LSTMSequenceIE"}, [](const std::shared_ptr<::ngraph::Node>& node,
                    const std::map<std::string, std::string>& params) -> CNNLayerPtr {

        LayerParams attrs = {node->get_friendly_name(), "LSTMSequence",
                             details::convertPrecision(node->get_output_element_type(0))};
        auto res = std::make_shared<RNNSequenceLayer>(attrs);
        res->params = params;

        res->cellType = RNNSequenceLayer::CellType::LSTM;

        if (res->params["direction"] == "reverse")
            res->params["direction"] = "Backward";
        else if (res->params["direction"] == "forward")
            res->params["direction"] = "Forward";
        else
            res->params["direction"] = "Bidirectional";

        Builder::NodeConverter<ngraph::op::Constant> converter;
        const auto weightsNode = node->input_value(4).get_node_shared_ptr();
        if (converter.canCreate(weightsNode)) {
            const auto &weights = converter.createLayer(weightsNode);
            res->blobs["weights"] = weights->blobs["custom"];
            res->_weights = weights->blobs["custom"];
        }

        const auto biasNode = node->input_value(5).get_node_shared_ptr();
        if (converter.canCreate(biasNode)) {
            const auto &bias = converter.createLayer(biasNode);
            res->blobs["biases"] = bias->blobs["custom"];
            res->_biases = bias->blobs["custom"];
        }
        return res;
    });

    REQUIRED_IE_CONVERSION_CREATOR("Broadcast", "Tile");
    REQUIRED_IE_CONVERSION_CREATOR("Interpolate", "Interp");
    REQUIRED_IE_CONVERSION_CREATOR("NormalizeL2", "NormalizeIE");
    REQUIRED_IE_CONVERSION_CREATOR("GroupConvolution", "ConvolutionIE");
    REQUIRED_IE_CONVERSION_CREATOR("GroupConvolutionBackpropData", "DeconvolutionIE");

    addSpecificCreator({ "Convolution", "Gather", "GatherTree", "GRUCell", "GRUSequence", "HardSigmoid",
                      "LRN", "LSTMCell", "LSTMSequence", "NonMaxSuppression", "RNNCell", "RNNSequence", "OneHot",
                      "Pad", "PriorBoxClustered", "PriorBox", "Proposal", "Selu", "Swish", "Tile"},
            [](const std::shared_ptr<::ngraph::Node>& node, const std::map<std::string, std::string>& params)
            -> CNNLayerPtr {
        const std::string& type_name = node->get_type_name();
        THROW_IE_EXCEPTION << type_name << " operation has a form that is not supported. " << node->get_friendly_name()
                           << " should be converted to " << type_name + "IE operation.";
        return nullptr;
    });

    addSpecificCreator({"ReduceMin", "ReduceMax", "ReduceMean", "ReduceProd", "ReduceSum", "ReduceL1", "ReduceL2"},
                       [](const std::shared_ptr<::ngraph::Node>& node, const std::map<std::string, std::string>& params) -> CNNLayerPtr {
        LayerParams attrs = {node->get_friendly_name(), node->description(), details::convertPrecision(node->get_output_element_type(0))};
        auto reduce_node = std::dynamic_pointer_cast<ngraph::op::util::ArithmeticReductionKeepDims>(node);
        if (reduce_node == nullptr)
            THROW_IE_EXCEPTION << "Node '" << node->get_name() << "' is not an instance of ArithmeticReductionKeepDims.";
        auto res = std::make_shared<InferenceEngine::ReduceLayer>(attrs);
        res->params = params;
        res->params["keep_dims"] = reduce_node->get_keep_dims() ? "True" : "False";
        return res;
    });

    addSpecificCreator({"ReduceLogicalAnd"}, [](const std::shared_ptr<::ngraph::Node>& node, const std::map<std::string, std::string>& params) -> CNNLayerPtr {
        LayerParams attrs = {node->get_friendly_name(), "ReduceAnd", details::convertPrecision(node->get_output_element_type(0))};
        auto reduce_node = std::dynamic_pointer_cast<ngraph::op::util::LogicalReductionKeepDims>(node);
        if (reduce_node == nullptr)
            THROW_IE_EXCEPTION << "Node '" << node->get_name() << "' is not an instance of LogicalReductionKeepDims.";
        auto res = std::make_shared<InferenceEngine::ReduceLayer>(attrs);
        res->params = params;
        res->params["keep_dims"] = reduce_node->get_keep_dims() ? "True" : "False";
        return res;
    });

    addSpecificCreator({"ReduceLogicalOr"}, [](const std::shared_ptr<::ngraph::Node>& node, const std::map<std::string, std::string>& params) -> CNNLayerPtr {
        LayerParams attrs = {node->get_friendly_name(), "ReduceOr", details::convertPrecision(node->get_output_element_type(0))};
        auto reduce_node = std::dynamic_pointer_cast<ngraph::op::util::LogicalReductionKeepDims>(node);
        if (reduce_node == nullptr)
            THROW_IE_EXCEPTION << "Node '" << node->get_name() << "' is not an instance of LogicalReductionKeepDims.";
        auto res = std::make_shared<InferenceEngine::ReduceLayer>(attrs);
        res->params = params;
        res->params["keep_dims"] = reduce_node->get_keep_dims() ? "True" : "False";
        return res;
    });
}

CNNLayerPtr InferenceEngine::details::CNNLayerCreator::create() {
    LayerParams attrs = {node->get_friendly_name(), node->description(),
                         details::convertPrecision(node->get_output_element_type(0))};
    if (creators.find(node->description()) != creators.end())
        return creators[node->description()](node, params);

    auto res = std::make_shared<CNNLayer>(attrs);
    res->params = params;
    return res;
}

void convertFunctionToICNNNetwork(const std::shared_ptr<const ::ngraph::Function> &graph,
                                 const ICNNNetwork &network,
                                 CNNNetworkImpl* cnnNetworkImpl,
                                 bool keep_constant_inputs) {
    OV_ITT_SCOPED_TASK(itt::domains::IELegacy, "details::convertFunctionToICNNNetwork");

    const auto createCNNLayer = [](const std::shared_ptr<::ngraph::Node> &node) -> CNNLayerPtr {
        class NGraphCNNLayer: public CNNLayer {
        public:
            void setNode(const std::shared_ptr<::ngraph::Node>& node) {
                this->node = node;
            }
        };
        const static std::vector<std::shared_ptr<Builder::INodeConverter>> convertors = {
                std::make_shared<Builder::NodeConverter<::ngraph::op::v1::AvgPool>>(),
                std::make_shared<Builder::NodeConverter<::ngraph::op::Clamp>>(),
                std::make_shared<Builder::NodeConverter<::ngraph::op::Constant>>(),
                std::make_shared<Builder::NodeConverter<::ngraph::op::ConvolutionIE>>(),
                std::make_shared<Builder::NodeConverter<::ngraph::op::CropIE>>(),
                std::make_shared<Builder::NodeConverter<::ngraph::op::Convert>>(),
                std::make_shared<Builder::NodeConverter<::ngraph::op::CTCGreedyDecoder>>(),
                std::make_shared<Builder::NodeConverter<::ngraph::op::v1::DeformableConvolution>>(),
                std::make_shared<Builder::NodeConverter<::ngraph::op::v1::DeformablePSROIPooling>>(),
                std::make_shared<Builder::NodeConverter<::ngraph::op::v1::Reshape>>(),
                std::make_shared<Builder::NodeConverter<::ngraph::op::Eltwise>>(),
                std::make_shared<Builder::NodeConverter<::ngraph::op::Elu>>(),
                std::make_shared<Builder::NodeConverter<::ngraph::op::FakeQuantize>>(),
                std::make_shared<Builder::NodeConverter<::ngraph::op::Ceiling>>(),
                std::make_shared<Builder::NodeConverter<::ngraph::op::GatherIE>>(),
                std::make_shared<Builder::NodeConverter<::ngraph::op::GatherTreeIE>>(),
                std::make_shared<Builder::NodeConverter<::ngraph::op::Interp>>(),
                std::make_shared<Builder::NodeConverter<::ngraph::op::v0::Interpolate>>(),
                std::make_shared<Builder::NodeConverter<::ngraph::op::LRN_IE>>(),
                std::make_shared<Builder::NodeConverter<::ngraph::op::MVN>>(),
                std::make_shared<Builder::NodeConverter<::ngraph::op::FullyConnected>>(),
                std::make_shared<Builder::NodeConverter<::ngraph::op::MatMul>>(),
                std::make_shared<Builder::NodeConverter<::ngraph::op::GenericIE>>(),
                std::make_shared<Builder::NodeConverter<::ngraph::op::GRN>>(),
                std::make_shared<Builder::NodeConverter<::ngraph::op::v1::MaxPool>>(),
                std::make_shared<Builder::NodeConverter<::ngraph::op::v1::Minimum>>(),
                std::make_shared<Builder::NodeConverter<::ngraph::op::NormalizeIE>>(),
                std::make_shared<Builder::NodeConverter<::ngraph::op::OneHotIE>>(),
                std::make_shared<Builder::NodeConverter<::ngraph::op::PRelu>>(),
                std::make_shared<Builder::NodeConverter<::ngraph::op::PadIE>>(),
                std::make_shared<Builder::NodeConverter<::ngraph::op::v1::Power>>(),
                std::make_shared<Builder::NodeConverter<::ngraph::op::PowerIE>>(),
                std::make_shared<Builder::NodeConverter<::ngraph::op::PriorBoxClusteredIE>>(),
                std::make_shared<Builder::NodeConverter<::ngraph::op::PriorBoxIE>>(),
                std::make_shared<Builder::NodeConverter<::ngraph::op::ProposalIE>>(),
                std::make_shared<Builder::NodeConverter<::ngraph::op::Relu>>(),
                std::make_shared<Builder::NodeConverter<::ngraph::op::SeluIE>>(),
                std::make_shared<Builder::NodeConverter<::ngraph::op::ReLUIE>>(),
                std::make_shared<Builder::NodeConverter<::ngraph::op::ReverseSequence>>(),
                std::make_shared<Builder::NodeConverter<::ngraph::op::ResampleV2>>(),
                std::make_shared<Builder::NodeConverter<::ngraph::op::RegionYolo>>(),
                std::make_shared<Builder::NodeConverter<::ngraph::op::ReorgYolo>>(),
                std::make_shared<Builder::NodeConverter<::ngraph::op::ROIPooling>>(),
                std::make_shared<Builder::NodeConverter<::ngraph::op::PSROIPooling>>(),
                std::make_shared<Builder::NodeConverter<::ngraph::op::ScaleShiftIE>>(),
                std::make_shared<Builder::NodeConverter<::ngraph::op::SquaredDifference>>(),
                std::make_shared<Builder::NodeConverter<::ngraph::op::v1::Softmax>>(),
                std::make_shared<Builder::NodeConverter<::ngraph::op::v1::Split>>(),
                std::make_shared<Builder::NodeConverter<::ngraph::op::VariadicSplit>>(),
<<<<<<< HEAD
                std::make_shared<Builder::NodeConverter<::ngraph::op::v1::StridedSlice>>(),
                std::make_shared<Builder::NodeConverter<::ngraph::op::Squeeze>>(),
                std::make_shared<Builder::NodeConverter<::ngraph::op::Sqrt>>(),
                std::make_shared<Builder::NodeConverter<::ngraph::op::v1::Subtract>>(),
                std::make_shared<Builder::NodeConverter<::ngraph::op::Tan>>(),
=======
                std::make_shared<Builder::NodeConverter<::ngraph::op::Subtract>>(),
>>>>>>> 5ffa2cd5
                std::make_shared<Builder::NodeConverter<::ngraph::op::Tanh>>(),
                std::make_shared<Builder::NodeConverter<::ngraph::op::TileIE>>(),
                std::make_shared<Builder::NodeConverter<::ngraph::op::TensorIterator>>(),
                std::make_shared<Builder::NodeConverter<::ngraph::opset5::Loop>>(),
                std::make_shared<Builder::NodeConverter<::ngraph::op::HardSigmoid_IE>>(),
                std::make_shared<Builder::NodeConverter<::ngraph::op::ShuffleChannels>>(),
                std::make_shared<Builder::NodeConverter<::ngraph::op::v4::Interpolate>>(),
                std::make_shared<Builder::NodeConverter<::ExecGraphInfoSerialization::ExecutionNode>>(),
        };
        CNNLayerPtr result;

        for (auto &convertor : convertors) {
            if (!convertor->canCreate(node)) continue;
            result = convertor->createLayer(node);
            break;
        }

        if (!result) {
            CNNLayerCreator visitor(node);
            if (node->visit_attributes(visitor)) result = visitor.create();
        }

        if (!result)
            THROW_IE_EXCEPTION << "Cannot cast ngraph node " << node->get_friendly_name() << " to CNNLayer!";
        NGraphCNNLayer * layer = reinterpret_cast<NGraphCNNLayer*>(result.get());
        layer->setNode(node);
        return result;
    };

    const auto isInternalConstLayer = [](const std::shared_ptr<::ngraph::op::Constant> &constLayer,
                                         const std::shared_ptr<::ngraph::Node> &consumerLayer,
                                         bool keep_constants) -> bool {
        if (((::ngraph::as_type_ptr<::ngraph::op::ConvolutionIE>(consumerLayer) ||
            ::ngraph::as_type_ptr<::ngraph::op::FullyConnected>(consumerLayer)) && !keep_constants) ||
            ::ngraph::as_type_ptr<::ngraph::op::v1::BinaryConvolution>(consumerLayer) ||
            ::ngraph::as_type_ptr<::ngraph::op::DeconvolutionIE>(consumerLayer) ||
            ::ngraph::as_type_ptr<::ngraph::op::v1::DeformableConvolution>(consumerLayer) ||
            ::ngraph::as_type_ptr<::ngraph::op::Elu>(consumerLayer) ||
            ::ngraph::as_type_ptr<::ngraph::op::NormalizeIE>(consumerLayer) ||
            ::ngraph::as_type_ptr<::ngraph::op::PRelu>(consumerLayer) ||
            ::ngraph::as_type_ptr<::ngraph::op::v1::Split>(consumerLayer) ||
            ::ngraph::as_type_ptr<::ngraph::op::VariadicSplit>(consumerLayer) ||
            ::ngraph::as_type_ptr<::ngraph::op::ScaleShiftIE>(consumerLayer) ||
            ::ngraph::as_type_ptr<::ngraph::op::Transpose>(consumerLayer) ||
            ::ngraph::as_type_ptr<::ngraph::op::LSTMSequenceIE>(consumerLayer) ||
            ::ngraph::as_type_ptr<::ngraph::op::RNNSequenceIE>(consumerLayer) ||
            ::ngraph::as_type_ptr<::ngraph::op::GRUSequenceIE>(consumerLayer) ||
            ::ngraph::as_type_ptr<::ngraph::op::RNNCellIE>(consumerLayer) ||
            ::ngraph::as_type_ptr<::ngraph::op::GRUCellIE>(consumerLayer)) {
            // Check that all input nodes except zero input are Constants for all ops except DeformableConvolutions
            // for which the input with index 1 is also dynamic
            size_t inputID = 1;
            if (::ngraph::as_type_ptr<::ngraph::op::v1::DeformableConvolution>(consumerLayer) ||
                             ::ngraph::as_type_ptr<::ngraph::op::GRUCellIE>(consumerLayer) ||
                             ::ngraph::as_type_ptr<::ngraph::op::RNNCellIE>(consumerLayer) ||
                    ::ngraph::as_type_ptr<::ngraph::op::GRUSequenceIE>(consumerLayer) ||
                    ::ngraph::as_type_ptr<::ngraph::op::RNNSequenceIE>(consumerLayer)) {
                inputID = 2;
            } else if (::ngraph::as_type_ptr<::ngraph::op::LSTMSequenceIE>(consumerLayer)) {
                inputID = 3;
            }

            for (; inputID < consumerLayer->inputs().size(); ++inputID) {
                auto inputLayer = consumerLayer->input(inputID).get_source_output().get_node_shared_ptr();
                if (inputLayer == constLayer) {
                    return true;
                }
            }
        } else if (::ngraph::as_type_ptr<::ngraph::op::LSTMCellIE>(consumerLayer)) {
            for (size_t inputID = 3; inputID < consumerLayer->inputs().size(); ++inputID) {
                auto inputLayer = consumerLayer->input(inputID).get_source_output().get_node_shared_ptr();
                if (inputLayer == constLayer) {
                    return true;
                }
            }
        }
        return false;
    };

    // Checks that node is internal layer for all layers from specific function
    const auto isInternalLayer = [=](const std::shared_ptr<::ngraph::Node> &node,
                                     bool keep_constant) -> bool {
        if (auto constantNode = ::ngraph::as_type_ptr<::ngraph::op::Constant>(node)) {
            for (const auto &consumerInputPort : constantNode->output(0).get_target_inputs()) {
                const auto &consumerLayer = consumerInputPort.get_node()->shared_from_this();
                if (!isInternalConstLayer(constantNode, consumerLayer, keep_constant))
                    return false;
            }
            return true;
        }

        return ::ngraph::as_type_ptr<::ngraph::op::Result>(node) != nullptr;
    };

    const auto keep_input_info = [](CNNNetworkImpl *network, const DataPtr &inData) {
        InputInfo::Ptr info(new InputInfo());
        info->setInputData(inData);
        network->setInputInfo(info);
    };

    // Check if some of function nodes has dynamic input or output shape
    // we collect this nodes and then throw an exception with the list
    // of dynamic nodes.
    std::stringstream err_log;
    for (const auto & node : graph->get_ordered_ops()) {
        bool is_dynamic = false;
        for (const auto & input : node->inputs()) {
            if (input.get_partial_shape().is_dynamic()) {
                is_dynamic = true;
                break;
            }
        }
        for (const auto & output : node->outputs()) {
            if (output.get_partial_shape().is_dynamic()) {
                is_dynamic = true;
                break;
            }
        }
        if (is_dynamic) err_log << node << std::endl;
    }
    if (!err_log.str().empty()) {
        THROW_IE_EXCEPTION << "\nUnsupported dynamic ops: \n" << err_log.str();
    }

    const CNNNetworkNGraphImpl* nGraphImpl = dynamic_cast<const CNNNetworkNGraphImpl*>(&network);

    InputsDataMap thisInputDataMap;
    network.getInputsInfo(thisInputDataMap);

    // Construct network
    cnnNetworkImpl->setName(graph->get_friendly_name());

    const ngraph::NodeVector& nodes = graph->get_ops();
    bool keep_constants = keep_constant_inputs || ::ngraph::op::util::has_op_with_type<::ngraph::op::FakeQuantize>(graph);

    std::unordered_map<std::string, std::shared_ptr<ngraph::Node>> unique_names;
    auto can_change_name = [](const std::shared_ptr<ngraph::Node> & node) -> bool {
        if (ngraph::as_type_ptr<ngraph::op::Parameter>(node) ||
            ngraph::as_type_ptr<ngraph::op::Result>(node)) {
            return false;
        }
        for (const auto & output : node->outputs()) {
            for (const auto & consumer : output.get_target_inputs()) {
                if (ngraph::is_type<ngraph::op::Result>(consumer.get_node())) {
                    return false;
                }
            }
        }
        return true;
    };

    auto generate_unique_name = [&unique_names](std::string name) -> std::string {
        size_t suffix = 1;
        while(unique_names.count(name + "/" + std::to_string(suffix))) {
            ++suffix;
        }
        return name + "/" + std::to_string(suffix);
    };

    // normalize nodes names to be unique
    for (auto & node : nodes) {
        // skip Result operations as they have the same friendly name as their parent
        if (ngraph::is_type<ngraph::op::Result>(node.get())) {
            continue;
        }

        auto & duplicate = unique_names[node->get_friendly_name()];
        if (!duplicate) {
            duplicate = node;
            continue;
        }

        if (!can_change_name(duplicate) && !can_change_name(node)) {
            THROW_IE_EXCEPTION << "Detected two output operations with the same name: " << duplicate << " and " << node;
        }

        auto & renamed = can_change_name(duplicate) ? duplicate : node;
        renamed->set_friendly_name(generate_unique_name(renamed->get_friendly_name()));

        unique_names[duplicate->get_friendly_name()] = duplicate;
        unique_names[node->get_friendly_name()] = node;
    }

    // Create layers and output data
    for (const auto &layer : nodes) {
        if (isInternalLayer(layer, keep_constants)) continue;

        // TODO: remove this rt info when all blobs will be inputs
        auto &rt_info = layer->get_rt_info();
        rt_info["keep_constants"] = std::make_shared<::ngraph::VariantWrapper<int64_t>> (keep_constants);

        CNNLayerPtr cnnLayer = createCNNLayer(layer);

        // Set originalLayersNames from FusedNames
        std::string originalNames = ::ngraph::getFusedNames(layer);
        if (!originalNames.empty()) {
            cnnLayer->params[ExecGraphInfoSerialization::ORIGINAL_NAMES] = originalNames;
        }

        std::string primitivesPriority = ::ngraph::getPrimitivesPriority(layer);
        if (!primitivesPriority.empty()) {
            cnnLayer->params["PrimitivesPriority"] = primitivesPriority;
        }

        // Copy runtime info attributes from Nodes to CNNLayers if they have VariantWrapper<std::string> type
        using VariantString = ::ngraph::VariantWrapper<std::string>;
        for (const auto &rt : rt_info) {
            if (auto str_attr = std::dynamic_pointer_cast<VariantString>(rt.second)) {
                if (details::CaselessEq<std::string>()(rt.first, "affinity")) {
                    cnnLayer->affinity = str_attr->get();
                } else {
                    cnnLayer->params[rt.first] = str_attr->get();
                }
            }
        }

        size_t inputCount(0);
        for (size_t i = 0; i < layer->get_input_size(); i++) {
            const auto &constant = ngraph::as_type_ptr<ngraph::op::Constant>(layer->input(i).get_source_output().get_node_shared_ptr());
            if (constant && isInternalConstLayer(constant, layer, keep_constants)) {
                continue;
            }
            inputCount++;
        }

        if (cnnLayer->type == "Memory" && cnnLayer->params["index"] == "1") {
            inputCount = 0;
        }

        cnnLayer->insData.resize(inputCount);

        for (size_t i = 0; i < layer->get_output_size(); i++) {
            // Memory node with index = 1 has no inputs according to the specification.
            // For proper conversion, we must cut off all the layers and data nodes above ReadValue,
            // if they are connected only with this layer.
            // Now MO generates only constants or constant sub-graphs as input to ReadValue op.
            if (std::dynamic_pointer_cast<::ngraph::op::Constant>(layer)) {
                bool all_to_read_value = !layer->output(i).get_target_inputs().empty();
                for (const auto &output_input : layer->output(i).get_target_inputs()) {
                    all_to_read_value
                            &= dynamic_cast<ngraph::op::ReadValue *>(output_input.get_node()) != nullptr;
                }
                if (all_to_read_value)
                    continue;
            }

            if (cnnLayer->type == "Memory" && cnnLayer->params["index"] == "0") {
                cnnLayer->outData.clear();
                continue;
            }
            auto outName = layer->output(i).get_tensor().get_name();
            if (outName.empty()) {
                outName = ngraph::op::util::create_ie_output_name(layer->output(i));
            }

            DataPtr &ptr = cnnNetworkImpl->getData(outName.c_str());
            IE_ASSERT(layer->get_output_partial_shape(i).is_static()) << " nGraph "
                << layer->description() << " operation with name: "
                << layer->get_friendly_name() << " cannot be converted to " << cnnLayer->type
                << " layer with name: " << cnnLayer->name << " because output with index "
                << i << " contains dynamic shapes: " << layer->get_output_partial_shape(i)
                << ". Try to use CNNNetwork::reshape() method in order to specialize shapes "
                << "before the conversion.";
            SizeVector dims = layer->get_output_shape(i);
            for (const auto &dim : dims) {
                if (!dim)
                    THROW_IE_EXCEPTION << cnnLayer->type << " layer " << cnnLayer->name
                        << " has incorrect dimensions in the output data " << i;
            }
            if (!ptr && nGraphImpl && nGraphImpl->_data.find(outName) != nGraphImpl->_data.end()) {
                ptr = nGraphImpl->_data.at(outName);
                {
                    const auto layout =
                        dims.size() == ptr->getTensorDesc().getDims().size() ?
                        ptr->getTensorDesc().getLayout() :
                        TensorDesc::getLayoutByDims(dims);

                    ptr->reshape(dims, layout);
                }
                cnnNetworkImpl->addData(outName.c_str(), ptr);
            }

            if (!ptr) {
                ptr.reset(new Data(outName,
                                   {details::convertPrecision(layer->get_output_element_type(i)), dims,
                                    TensorDesc::getLayoutByDims(dims)}));
            }

            getCreatorLayer(ptr) = cnnLayer;
            cnnLayer->outData.push_back(ptr);
            if (std::dynamic_pointer_cast<::ngraph::op::Parameter>(layer)) {
                keep_input_info(cnnNetworkImpl, ptr);
            }
        }
        cnnNetworkImpl->addLayer(cnnLayer);
    }

    // Set input data
    for (const auto &layer : graph->get_ordered_ops()) {
        if (std::dynamic_pointer_cast<::ngraph::op::ReadValue>(layer))
            continue;
        if (std::dynamic_pointer_cast<::ngraph::op::Result>(layer)) {
            IE_ASSERT(layer->get_input_size() == 1);
            const auto &input = layer->input_value(0);
            auto name = input.get_tensor().get_name();
            if (!name.empty())
                cnnNetworkImpl->addOutput(name);
            else
                cnnNetworkImpl->addOutput(ngraph::op::util::create_ie_output_name(input));
            continue;
        }

        uint64_t count_of_skipped = 0;
        for (size_t i = 0; i < layer->get_input_size(); i++) {
            const auto &output_port = layer->input_value(i);
            const auto &input = output_port.get_node_shared_ptr();

            if (auto const_node = std::dynamic_pointer_cast<::ngraph::op::Constant>(input)) {
                if (isInternalConstLayer(const_node, layer, keep_constants)) {
                    count_of_skipped++;
                    continue;
                }
            }

            CNNLayerPtr prevCnnLayer;
            StatusCode ret = cnnNetworkImpl->getLayerByName(input->get_friendly_name().c_str(), prevCnnLayer, nullptr);
            if (ret != OK)
                THROW_IE_EXCEPTION << "Cannot find layer with name: " << input->get_friendly_name();

            CNNLayerPtr cnnLayer;
            ret = cnnNetworkImpl->getLayerByName(layer->get_friendly_name().c_str(), cnnLayer, nullptr);
            if (ret != OK)
                THROW_IE_EXCEPTION << "Cannot find layer with name: " << layer->get_friendly_name();

            auto inIndex = layer->input(i).get_index();
            if (cnnLayer->insData.size() <= (inIndex - count_of_skipped) ||
                prevCnnLayer->outData.size() <= output_port.get_index() || count_of_skipped > inIndex)
                THROW_IE_EXCEPTION << "Cannot create ICNNNetwork. Network structure is incorrect! "
                                   << "Input port " << inIndex << " (max " << cnnLayer->insData.size() << ") of "
                                   << cnnLayer->type << " layer " << cnnLayer->name
                                   << " cannot be connected with output port " << output_port.get_index()
                                   << " (max " << prevCnnLayer->outData.size() << ") of " << prevCnnLayer->type
                                   << " layer " << prevCnnLayer->name;
            cnnLayer->insData[inIndex - count_of_skipped] = prevCnnLayer->outData[output_port.get_index()];
            getInputTo(prevCnnLayer->outData[output_port.get_index()])[cnnLayer->name] = cnnLayer;
        }
    }

    // check all input ports are occupied
    for (const auto &kvp : cnnNetworkImpl->allLayers()) {
        const CNNLayer::Ptr &layer = kvp.second;
        size_t inSize = layer->insData.size();

        for (unsigned i = 0; i < inSize; i++) {
            if (!layer->insData[i].lock()) {
                THROW_IE_EXCEPTION << "Layer " << layer->name.c_str() << " input port " << i
                                   << " is not connected to any data";
            }
        }

        // execution ngraph is fake graph and should not be validated
        if (layer->params.count(ExecGraphInfoSerialization::PERF_COUNTER) == 0) {
            layer->parseParams();
        }
    }

    if (!cnnNetworkImpl) THROW_IE_EXCEPTION << "Cannot convert nGraph function to CNNNetworkImpl!";

    // update input preprocessing info
    InputsDataMap resultInputDataMap;
    cnnNetworkImpl->getInputsInfo(resultInputDataMap);
    IE_ASSERT(resultInputDataMap.size() == thisInputDataMap.size());
    for (auto i : resultInputDataMap) {
        auto &thisInputData = *thisInputDataMap[i.first];
        i.second->setPrecision(thisInputData.getPrecision());
        i.second->setLayout(thisInputData.getLayout());
        i.second->getPreProcess() = thisInputData.getPreProcess();
    }
}

std::shared_ptr<CNNNetworkImpl> convertFunctionToICNNNetwork(const std::shared_ptr<const ::ngraph::Function> &graph,
                                                             const ICNNNetwork &network,
                                                             bool keep_constant_inputs) {
    auto cnnNetworkImpl = std::make_shared<details::CNNNetworkImpl>();
    convertFunctionToICNNNetwork(graph, network, cnnNetworkImpl.get(), keep_constant_inputs);
    return cnnNetworkImpl;
}

}  // namespace details
}  // namespace InferenceEngine<|MERGE_RESOLUTION|>--- conflicted
+++ resolved
@@ -892,15 +892,7 @@
                 std::make_shared<Builder::NodeConverter<::ngraph::op::v1::Softmax>>(),
                 std::make_shared<Builder::NodeConverter<::ngraph::op::v1::Split>>(),
                 std::make_shared<Builder::NodeConverter<::ngraph::op::VariadicSplit>>(),
-<<<<<<< HEAD
-                std::make_shared<Builder::NodeConverter<::ngraph::op::v1::StridedSlice>>(),
-                std::make_shared<Builder::NodeConverter<::ngraph::op::Squeeze>>(),
-                std::make_shared<Builder::NodeConverter<::ngraph::op::Sqrt>>(),
                 std::make_shared<Builder::NodeConverter<::ngraph::op::v1::Subtract>>(),
-                std::make_shared<Builder::NodeConverter<::ngraph::op::Tan>>(),
-=======
-                std::make_shared<Builder::NodeConverter<::ngraph::op::Subtract>>(),
->>>>>>> 5ffa2cd5
                 std::make_shared<Builder::NodeConverter<::ngraph::op::Tanh>>(),
                 std::make_shared<Builder::NodeConverter<::ngraph::op::TileIE>>(),
                 std::make_shared<Builder::NodeConverter<::ngraph::op::TensorIterator>>(),
