// Copyright (C) 2018-2020 Intel Corporation
// SPDX-License-Identifier: Apache-2.0
//

#include <string>
#include <memory>
#include <vector>
#include <unordered_set>

#include <cnn_network_ngraph_impl.hpp>
#include "ngraph_ops/convolution_ie.hpp"
#include "ngraph_ops/deconvolution_ie.hpp"
#include "ngraph_ops/eltwise.hpp"
#include "ngraph_ops/fully_connected.hpp"
#include "ngraph_ops/gather_ie.hpp"
#include "ngraph_ops/gather_tree_ie.hpp"
#include "ngraph_ops/gru_cell_ie.hpp"
#include "ngraph_ops/interp.hpp"
#include "ngraph_ops/lrn_ie.hpp"
#include "ngraph_ops/lstm_cell_ie.hpp"
#include "ngraph_ops/normalize_ie.hpp"
#include "ngraph_ops/pad_ie.hpp"
#include "ngraph_ops/onehot_ie.hpp"
#include "ngraph_ops/power.hpp"
#include "ngraph_ops/prior_box_clustered_ie.hpp"
#include "ngraph_ops/prior_box_ie.hpp"
#include "ngraph_ops/proposal_ie.hpp"
#include "ngraph_ops/relu_ie.hpp"
#include "ngraph_ops/scaleshift.hpp"
#include "ngraph_ops/tile_ie.hpp"
#include "ngraph_ops/hard_sigmoid_ie.hpp"
#include "ngraph_ops/nms_ie.hpp"
#include "ngraph_ops/crop_ie.hpp"
#include "ngraph_ops/selu_ie.hpp"
#include "ngraph_ops/rnn_cell_ie.hpp"
#include "ngraph_ops/topk_ie.hpp"
#include "ngraph_ops/rnn_sequence_ie.hpp"
#include "ngraph_ops/lstm_sequence_ie.hpp"
#include "ngraph_ops/gru_sequence_ie.hpp"
#include "generic_ie.hpp"
#include "exec_graph_info.hpp"

#include "caseless.hpp"
#include <debug.h>
#include <ngraph/opsets/opset1.hpp>
#include "transformations/utils/utils.hpp"
#include "transformations/rt_info/fused_names_attribute.hpp"
#include "transformations/rt_info/primitives_priority_attribute.hpp"

#include "legacy/convert_function_to_cnn_network.hpp"
#include "ie_legacy_itt.hpp"
#include "ie_cnn_layer_builder_ngraph.h"

namespace InferenceEngine {
namespace details {

// helper for adding creators with a specific exception
#define REQUIRED_IE_CONVERSION_CREATOR(type_name, ie_type_name)\
    addSpecificCreator({type_name}, [](const std::shared_ptr<::ngraph::Node>& node,\
        const std::map<std::string, std::string>& params) -> CNNLayerPtr {\
        THROW_IE_EXCEPTION << type_name  << " operation has a form that is not supported. " << node->get_friendly_name()\
        << " should be converted to " << ie_type_name << " operation.";\
        return nullptr;\
    });\

/**
 * @brief Creator for CNNLayer from nGraph op
 */
class CNNLayerCreator : public ::ngraph::AttributeVisitor {
public:
    using CreatorFor = std::function<CNNLayerPtr(const std::shared_ptr<::ngraph::Node>& node,
                                                 const std::map<std::string, std::string>& param)>;
    explicit CNNLayerCreator(const std::shared_ptr<::ngraph::Node>& node);

    CNNLayerPtr create();

    void on_adapter(const std::string& name, ::ngraph::ValueAccessor<bool> &value) override {
        params[name] = value.get() ? "true" : "false";
    }

    void addSpecificCreator(const std::vector<std::string>& forTypes, const CreatorFor& creator) {
        for (const auto type : forTypes) {
            creators[type] = creator;
        }
    }

    void on_adapter(const std::string& name, ::ngraph::ValueAccessor<std::string>& adapter) override {
        std::string data = adapter.get();
        std::transform(data.begin(), data.end(), data.begin(), [](unsigned char c) {
            return std::tolower(c);
        });
        params[name] = data;
    }

    void on_adapter(const std::string& name, ::ngraph::ValueAccessor<std::vector<int64_t>>& adapter) override {
        auto shape = adapter.get();
        params[name] = joinVec(shape);
    }

    void on_adapter(const std::string& name, ::ngraph::ValueAccessor<double>& adapter) override {
        params[name] = std::to_string(adapter.get());
    }

    void on_adapter(const std::string& name, ::ngraph::ValueAccessor<int64_t>& adapter) override {
        params[name] = std::to_string(adapter.get());
    }

    void on_adapter(const std::string& name, ngraph::ValueAccessor<std::vector<std::string>>& adapter) override {
        std::vector<std::string> data = adapter.get();
        for (auto& str : data) {
            std::transform(str.begin(), str.end(), str.begin(), [](unsigned char c) {
                return std::tolower(c);
            });
        }

        std::stringstream ss;
        std::copy(data.begin(), data.end(), std::ostream_iterator<std::string>(ss, ","));
        params[name] = ss.str();
    }

    void on_adapter(const std::string& name, ngraph::ValueAccessor<std::vector<float>>& adapter) override {
        auto data = adapter.get();
        params[name] = joinVec(data);
    }

    void on_adapter(const std::string& name, ::ngraph::ValueAccessor<void>& adapter) override;

private:
    std::shared_ptr<::ngraph::Node> node;
    std::map<std::string, std::string> params;
    std::map<std::string, CreatorFor> creators;
};

void InferenceEngine::details::CNNLayerCreator::on_adapter(const std::string& name,
                                                           ::ngraph::ValueAccessor<void>& adapter) {
    if (auto a = ::ngraph::as_type<::ngraph::AttributeAdapter<::ngraph::element::Type>>(&adapter)) {
        auto type = static_cast<::ngraph::element::Type&>(*a);
        params[name] = details::convertPrecision(type).name();
    } else if (auto a = ::ngraph::as_type<::ngraph::AttributeAdapter<::ngraph::PartialShape>>(&adapter)) {
        std::string dims;
        auto shape = static_cast<::ngraph::PartialShape&>(*a);
        for (int64_t i = 0; i < shape.rank().get_length(); i++) {
            if (!dims.empty()) dims += ",";
            dims += std::to_string(shape[i].get_length());
        }
        params[name] = dims;
    } else if (auto a = ::ngraph::as_type<::ngraph::AttributeAdapter<::ngraph::Shape>>(&adapter)) {
        auto shape = static_cast<::ngraph::Shape&>(*a);
        params[name] = joinVec(shape);
    } else if (auto a = ::ngraph::as_type<::ngraph::AttributeAdapter<::ngraph::Strides>>(&adapter)) {
        auto shape = static_cast<::ngraph::Strides&>(*a);
        params[name] = joinVec(shape);
    } else if (auto a = ::ngraph::as_type<::ngraph::AttributeAdapter<std::vector<size_t>>>(& adapter)) {
        auto data = a->get();
        params[name] = joinVec(data);
    } else {
        THROW_IE_EXCEPTION << "Error converting ngraph to CNN network. "
                              "Attribute adapter can not be found for " << name << " parameter";
    }
}

InferenceEngine::details::CNNLayerCreator::CNNLayerCreator(const std::shared_ptr<::ngraph::Node>& node): node(node) {
    addSpecificCreator({"Parameter"}, [](const std::shared_ptr<::ngraph::Node>& node,
                                         const std::map<std::string, std::string>& params) -> CNNLayerPtr {
        LayerParams attrs = {node->get_friendly_name(), "Input",
            details::convertPrecision(node->get_output_element_type(0))};
        auto res = std::make_shared<CNNLayer>(attrs);
        return res;
    });
    // TODO - Remove "GreaterEq" once ngraph transitions to GreaterEqual
    addSpecificCreator({"Eltwise", "Subtract", "Power", "Maximum", "Divide", "Greater", "GreaterEqual", "FloorMod", "LogicalOr", "LogicalAnd", "LogicalXor",
        "GreaterEq", "Less", "LessEqual", "Equal", "NotEqual", "Multiply", "Add"}, [](const std::shared_ptr<::ngraph::Node>& node,
                                                                 const std::map<std::string, std::string>& params) -> CNNLayerPtr {
            LayerParams attrs = {node->get_friendly_name(), "Eltwise",
                details::convertPrecision(node->get_output_element_type(0))};
            auto res = std::make_shared<EltwiseLayer>(attrs);
            res->params = params;
            if (node->description() == "Maximum") {
                res->params["operation"] = "max";
            } else if (node->description() == "Power") {
                res->params["operation"] = "pow";
            } else if (node->description() == "Subtract") {
                res->params["operation"] = "sub";
            } else if (node->description() == "Divide") {
                res->params["operation"] = "div";
            } else if (node->description() == "LessEqual") {
                res->params["operation"] = "less_equal";
            } else if (node->description() == "Less") {
                res->params["operation"] = "less";
            } else if (node->description() == "Equal") {
                res->params["operation"] = "equal";
            } else if (node->description() == "NotEqual") {
                res->params["operation"] = "not_equal";
            } else if (node->description() == "FloorMod") {
                res->params["operation"] = "floor_mod";
            } else if (node->description() == "Multiply") {
                res->params["operation"] = "prod";
            } else if (node->description() == "Add") {
                res->params["operation"] = "sum";
            } else if (node->description() == "Greater") {
                res->params["operation"] = "greater";
            } else if (node->description() == "GreaterEq") {
                res->params["operation"] = "greater_equal";
            } else if (node->description() == "GreaterEqual") {
                res->params["operation"] = "greater_equal";
            } else if (node->description() == "LogicalOr") {
                res->params["operation"] = "logical_or";
            } else if (node->description() == "LogicalAnd") {
                res->params["operation"] = "logical_and";
            } else if (node->description() == "LogicalXor") {
                res->params["operation"] = "logical_xor";
            } else if (node->description() == "Eltwise") {
                auto castedLayer = std::dynamic_pointer_cast<::ngraph::op::Eltwise>(node);
                if (castedLayer == nullptr) THROW_IE_EXCEPTION << "Cannot get " << attrs.type << " layer " << attrs.name;
                std::string type;
                switch (castedLayer->eltwise_type) {
                case ELTWISE_TYPE::Sum:
                    type = "sum";
                    break;
                case ELTWISE_TYPE::Prod:
                    type = "prod";
                    break;
                default:
                    THROW_IE_EXCEPTION << "Not supported eltwise type!";
                }

                res->params["operation"] = type;
            }
            return res;
        });
    addSpecificCreator({"Concat"}, [](const std::shared_ptr<::ngraph::Node>& node,
                                      const std::map<std::string, std::string>& params) -> CNNLayerPtr {
        LayerParams attrs = {node->get_friendly_name(), node->description(),
            details::convertPrecision(node->get_output_element_type(0))};
        auto res = std::make_shared<ConcatLayer>(attrs);
        res->params = params;
        return res;
    });
    addSpecificCreator({"AvgPool", "MaxPool"}, [](const std::shared_ptr<::ngraph::Node>& node,
                                                  const std::map<std::string, std::string>& params) -> CNNLayerPtr {
        LayerParams attrs = {node->get_friendly_name(), "Pooling",
            details::convertPrecision(node->get_output_element_type(0))};
        auto res = std::make_shared<PoolingLayer>(attrs);
        res->params = params;
        if (res->params.find("auto_pad") != res->params.end() &&
            details::CaselessEq<std::string>()(res->params["auto_pad"], "EXPLICIT"))
            res->params.erase("auto_pad");

        if (res->params.find("exclude_pad") != res->params.end()) {
            res->params["exclude-pad"] = res->params["exclude_pad"];
            res->params.erase("exclude_pad");
        }

        if (node->description() == "MaxPool") {
            res->params["pool-method"] = "max";
        } else if (node->description() == "AvgPool") {
            res->params["pool-method"] = "avg";
        }
        return res;
    });
    addSpecificCreator({"Select"}, [](const std::shared_ptr<::ngraph::Node>& node,
                                      const std::map<std::string, std::string>& params) -> CNNLayerPtr {
        LayerParams attrs = {node->get_friendly_name(), node->description(),
                             details::convertPrecision(node->get_output_element_type(0))};
        auto res = std::make_shared<SelectLayer>(attrs);
        res->params = params;
        return res;
    });
    addSpecificCreator({"BinaryConvolution"}, [](const std::shared_ptr<::ngraph::Node>& node,
                                      const std::map<std::string, std::string>& params) -> CNNLayerPtr {
        LayerParams attrs = {node->get_friendly_name(), node->description(),
                             details::convertPrecision(node->get_output_element_type(0))};
        auto res = std::make_shared<BinaryConvolutionLayer>(attrs);

        // todo: investigate difference between ngraph parameters for BinConvolution and the implementation above
        // this leads to accuracy issue for Precollected_ONNX_ResNet50_88percentinto1bit e2e test
        // res->params = params;

        auto castedLayer = ::ngraph::as_type_ptr<::ngraph::op::v1::BinaryConvolution>(node);
        IE_ASSERT(castedLayer) << " Operation " << node->description() << " with name "
            << node->get_friendly_name() << " cannot be casted to ngraph::op::v1::BinaryConvolution";

        std::string value;
        for (const auto& val : castedLayer->get_pads_begin()) {
            if (!value.empty()) value += ",";
            value += Builder::asString(val);
        }
        res->params["pads_begin"] = value;

        value.clear();
        for (const auto& val : castedLayer->get_pads_end()) {
            if (!value.empty()) value += ",";
            value += Builder::asString(val);
        }
        res->params["pads_end"] = value;

        switch (castedLayer->get_auto_pad()) {
            case ::ngraph::op::PadType::SAME_UPPER:
                res->params["auto_pad"] = "same_upper";
                break;
            case ::ngraph::op::PadType::SAME_LOWER:
                res->params["auto_pad"] = "same_lower";
                break;
            case ::ngraph::op::PadType::VALID:
                res->params["auto_pad"] = "valid";
                break;
            default:
                break;
        }

        value.clear();
        for (const auto& val : castedLayer->get_strides()) {
            if (!value.empty()) value += ",";
            value += Builder::asString(val);
        }
        res->params["strides"] = value;

        value.clear();
        for (const auto& val : castedLayer->get_dilations()) {
            if (!value.empty()) value += ",";
            value += Builder::asString(val);
        }
        res->params["dilations"] = value;

        // Restore kernel size and output
        const auto& shape = castedLayer->get_input_shape(1);
        res->params["output"] = Builder::asString(shape[0]);

        value.clear();
        for (size_t i = 2; i < shape.size(); i++) {
            if (!value.empty()) value += ",";
            value += Builder::asString(shape[i]);
        }
        res->params["kernel"] = value;

        switch (castedLayer->get_mode()) {
            case ::ngraph::op::v1::BinaryConvolution::BinaryConvolutionMode::XNOR_POPCOUNT:
                res->params["mode"] = "xnor-popcount";
        }

        IE_ASSERT(castedLayer->input(1).get_partial_shape().is_static()) << " Weights for binary convolution "
            << castedLayer->get_friendly_name() << " should have static shapes!";
        auto weights_shape = castedLayer->input(1).get_source_output().get_shape();
        res->params["input"] = Builder::asString(weights_shape[1]);
        res->params["pad_value"] = Builder::asString(castedLayer->get_pad_value());

        Builder::NodeConverter<::ngraph::op::Constant> converter;

        const auto weightsNode = castedLayer->input(1).get_source_output().get_node_shared_ptr();
        if (converter.canCreate(weightsNode)) {
            const auto& weights = converter.createLayer(weightsNode);
            res->blobs["weights"] = weights->blobs["custom"];
            res->_weights = weights->blobs["custom"];
        }
        return res;
    });

    addSpecificCreator({"SpaceToBatch"}, [](const std::shared_ptr<::ngraph::Node>& node,
                                      const std::map<std::string, std::string>& params) -> CNNLayerPtr {
        LayerParams attrs = {node->get_friendly_name(), node->description(),
                             details::convertPrecision(node->get_output_element_type(0))};
        auto res = std::make_shared<SpaceToBatchLayer>(attrs);
        res->params = params;
        return res;
    });

    addSpecificCreator({"BatchToSpace"}, [](const std::shared_ptr<::ngraph::Node>& node,
                                      const std::map<std::string, std::string>& params) -> CNNLayerPtr {
        LayerParams attrs = {node->get_friendly_name(), node->description(),
                             details::convertPrecision(node->get_output_element_type(0))};
        auto res = std::make_shared<BatchToSpaceLayer>(attrs);
        res->params = params;
        return res;
    });

    addSpecificCreator({"Assign"}, [](const std::shared_ptr<::ngraph::Node>& node,
                                            const std::map<std::string, std::string>& params) -> CNNLayerPtr {
        LayerParams attrs = {node->get_friendly_name(), "Memory",
                             details::convertPrecision(node->get_output_element_type(0))};
        auto res = std::make_shared<CNNLayer>(attrs);
        res->params["id"] = params.at("variable_id");
        res->params["index"] = "0";
        res->params["size"] = "2";
        return res;
    });

    addSpecificCreator({"ReadValue"}, [](const std::shared_ptr<::ngraph::Node>& node,
                                            const std::map<std::string, std::string>& params) -> CNNLayerPtr {
        LayerParams attrs = {node->get_friendly_name(), "Memory",
                             details::convertPrecision(node->get_output_element_type(0))};
        auto res = std::make_shared<CNNLayer>(attrs);
        res->params["id"] = params.at("variable_id");
        res->params["index"] = "1";
        res->params["size"] = "2";
        return res;
    });

    addSpecificCreator({"DepthToSpace"}, [](const std::shared_ptr<::ngraph::Node>& node,
                                            const std::map<std::string, std::string>& params) -> CNNLayerPtr {
        LayerParams attrs = {node->get_friendly_name(), node->description(),
                             details::convertPrecision(node->get_output_element_type(0))};
        auto res = std::make_shared<DepthToSpaceLayer>(attrs);
        res->params = params;
        return res;
    });

    addSpecificCreator({"SpaceToDepth"}, [](const std::shared_ptr<::ngraph::Node>& node,
                                            const std::map<std::string, std::string>& params) -> CNNLayerPtr {
        LayerParams attrs = {node->get_friendly_name(), node->description(),
                             details::convertPrecision(node->get_output_element_type(0))};
        auto res = std::make_shared<SpaceToDepthLayer>(attrs);
        res->params = params;
        return res;
    });

    addSpecificCreator({"LSTMCellIE"}, [](const std::shared_ptr<::ngraph::Node>& node,
                                         const std::map<std::string, std::string> params) -> CNNLayerPtr {
        LayerParams attrs = {node->get_friendly_name(), "LSTMCell",
                             details::convertPrecision(node->get_output_element_type(0))};
        auto res = std::make_shared<LSTMCell>(attrs);
        res->params = params;
        Builder::NodeConverter<ngraph::op::Constant> converter;
        const auto weightsNode = node->input_value(3).get_node_shared_ptr();
        if (converter.canCreate(weightsNode)) {
            const auto& weights = converter.createLayer(weightsNode);
            res->blobs["weights"] = weights->blobs["custom"];
            res->_weights = weights->blobs["custom"];
        }

        const auto biasNode = node->input_value(4).get_node_shared_ptr();
        if (converter.canCreate(biasNode)) {
            const auto& bias = converter.createLayer(biasNode);
            res->blobs["biases"] = bias->blobs["custom"];
            res->_biases = bias->blobs["custom"];
        }
        return res;
    });

    addSpecificCreator({"RNNCellIE"}, [](const std::shared_ptr<::ngraph::Node>& node,
                                      const std::map<std::string, std::string>& params) -> CNNLayerPtr {
        LayerParams attrs = {node->get_friendly_name(), "RNNCell",
                             details::convertPrecision(node->get_output_element_type(0))};
        auto res = std::make_shared<RNNCell>(attrs);
        res->params = params;

        Builder::NodeConverter<ngraph::op::Constant> converter;
        const auto weightsNode = node->input_value(2).get_node_shared_ptr();
        if (converter.canCreate(weightsNode)) {
            const auto& weights = converter.createLayer(weightsNode);
            res->blobs["weights"] = weights->blobs["custom"];
            res->_weights = weights->blobs["custom"];
        }

        const auto biasNode = node->input_value(3).get_node_shared_ptr();
        if (converter.canCreate(biasNode)) {
            const auto& bias = converter.createLayer(biasNode);
            res->blobs["biases"] = bias->blobs["custom"];
            res->_biases = bias->blobs["custom"];
        }
        return res;
    });

    addSpecificCreator({"GRUCellIE"}, [](const std::shared_ptr<::ngraph::Node>& node,
                                         const std::map<std::string, std::string>& params) -> CNNLayerPtr {
        LayerParams attrs = {node->get_friendly_name(), "GRUCell",
                             details::convertPrecision(node->get_output_element_type(0))};
        auto res = std::make_shared<GRUCell>(attrs);
        res->params = params;

        Builder::NodeConverter<ngraph::op::Constant> converter;
        const auto weightsNode = node->input_value(2).get_node_shared_ptr();
        if (converter.canCreate(weightsNode)) {
            const auto& weights = converter.createLayer(weightsNode);
            res->blobs["weights"] = weights->blobs["custom"];
            res->_weights = weights->blobs["custom"];
        }

        const auto biasNode = node->input_value(3).get_node_shared_ptr();
        if (converter.canCreate(biasNode)) {
            const auto& bias = converter.createLayer(biasNode);
            res->blobs["biases"] = bias->blobs["custom"];
            res->_biases = bias->blobs["custom"];
        }
        return res;
    });

    addSpecificCreator({"ScatterElementsUpdate"}, [](const std::shared_ptr<::ngraph::Node>& node,
        const std::map<std::string, std::string>& params) -> CNNLayerPtr {
        LayerParams attrs = {node->get_friendly_name(), node->description(),
            details::convertPrecision(node->get_output_element_type(0))};
        auto res = std::make_shared<ScatterElementsUpdateLayer>(attrs);
        res->params = params;
        return res;
    });

    addSpecificCreator({"ScatterUpdate"}, [](const std::shared_ptr<::ngraph::Node>& node,
        const std::map<std::string, std::string>& params) -> CNNLayerPtr {
        LayerParams attrs = {node->get_friendly_name(), node->description(),
            details::convertPrecision(node->get_output_element_type(0))};
        auto res = std::make_shared<ScatterUpdateLayer>(attrs);
        res->params = params;
        return res;
    });

    addSpecificCreator({"StaticShapeTopK"}, [](const std::shared_ptr<::ngraph::Node>& node,
        const std::map<std::string, std::string>& params) -> CNNLayerPtr {
        LayerParams attrs = {node->get_friendly_name(), "TopK",
            details::convertPrecision(node->get_output_element_type(0))};
        auto res = std::make_shared<TopKLayer>(attrs);
        res->params = params;
        return res;
    });

    addSpecificCreator({"Transpose"}, [](const std::shared_ptr<::ngraph::Node>& node,
        const std::map<std::string, std::string>& params) -> CNNLayerPtr {
        LayerParams attrs = {node->get_friendly_name(), "Permute",
            details::convertPrecision(node->get_output_element_type(0))};
        auto res = std::make_shared<InferenceEngine::CNNLayer>(attrs);
        res->params = params;
        if (auto transpose_const = std::dynamic_pointer_cast<ngraph::op::Constant>(node->input_value(1).get_node_shared_ptr())) {
            res->params["order"] = Builder::asString(transpose_const->cast_vector<int64_t>());
        }
        return res;

    });

    addSpecificCreator({"SwishIE"}, [](const std::shared_ptr<::ngraph::Node>& node,
        const std::map<std::string, std::string>& params) -> CNNLayerPtr {
        LayerParams attrs = {node->get_friendly_name(), "Swish",
            details::convertPrecision(node->get_output_element_type(0))};
        auto res = std::make_shared<InferenceEngine::CNNLayer>(attrs);
        res->params = params;
        return res;

    });

    addSpecificCreator({"NonMaxSuppressionIE"}, [](const std::shared_ptr<::ngraph::Node>& node,
                                                 const std::map<std::string, std::string>& params) -> CNNLayerPtr {
        LayerParams attrs = {node->get_friendly_name(), "NonMaxSuppression", details::convertPrecision(node->get_output_element_type(0))};
        auto res = std::make_shared<InferenceEngine::NonMaxSuppressionLayer>(attrs);
        res->params = params;
        return res;
    });

    addSpecificCreator({"GRUSequenceIE"}, [](const std::shared_ptr<::ngraph::Node>& node,
<<<<<<< HEAD
                    const std::map<std::string, std::string> params) -> CNNLayerPtr {
=======
                    const std::map<std::string, std::string>& params) -> CNNLayerPtr {
>>>>>>> 362080b5

        LayerParams attrs = {node->get_friendly_name(), "GRUSequence",
                             details::convertPrecision(node->get_output_element_type(0))};
        auto res = std::make_shared<RNNSequenceLayer>(attrs);
        res->params = params;

        if (res->params["direction"] == "reverse")
            res->params["direction"] = "Backward";
        else if (res->params["direction"] == "forward")
            res->params["direction"] = "Forward";
        else
            res->params["direction"] = "Bidirectional";

        res->cellType = RNNSequenceLayer::CellType::GRU;
        if (res->params["linear_before_reset"] == "true") {
            res->cellType = RNNSequenceLayer::CellType::GRU_LBR;
        }

        Builder::NodeConverter<ngraph::op::Constant> converter;
<<<<<<< HEAD
        const auto weightsNode = node->input_value(2).get_node_shared_ptr();
=======
        const auto weightsNode = node->input_value(3).get_node_shared_ptr();
>>>>>>> 362080b5
        if (converter.canCreate(weightsNode)) {
            const auto& weights = converter.createLayer(weightsNode);
            res->blobs["weights"] = weights->blobs["custom"];
            res->_weights = weights->blobs["custom"];
        }

<<<<<<< HEAD
        const auto biasNode = node->input_value(3).get_node_shared_ptr();
=======
        const auto biasNode = node->input_value(4).get_node_shared_ptr();
>>>>>>> 362080b5
        if (converter.canCreate(biasNode)) {
            const auto& bias = converter.createLayer(biasNode);
            res->blobs["biases"] = bias->blobs["custom"];
            res->_biases = bias->blobs["custom"];
        }
        return res;
    });

    addSpecificCreator({"RNNSequenceIE"}, [](const std::shared_ptr<::ngraph::Node>& node,
<<<<<<< HEAD
                    const std::map<std::string, std::string> params) -> CNNLayerPtr {
=======
                    const std::map<std::string, std::string>& params) -> CNNLayerPtr {
>>>>>>> 362080b5

        LayerParams attrs = {node->get_friendly_name(), "RNNSequence",
                             details::convertPrecision(node->get_output_element_type(0))};
        auto res = std::make_shared<RNNSequenceLayer>(attrs);
        res->params = params;

        res->cellType = RNNSequenceLayer::CellType::RNN;

        if (res->params["direction"] == "reverse")
            res->params["direction"] = "Backward";
        else if (res->params["direction"] == "forward")
            res->params["direction"] = "Forward";
        else
            res->params["direction"] = "Bidirectional";

        Builder::NodeConverter<ngraph::op::Constant> converter;
<<<<<<< HEAD
        const auto weightsNode = node->input_value(2).get_node_shared_ptr();
=======
        const auto weightsNode = node->input_value(3).get_node_shared_ptr();
>>>>>>> 362080b5
        if (converter.canCreate(weightsNode)) {
            const auto& weights = converter.createLayer(weightsNode);
            res->blobs["weights"] = weights->blobs["custom"];
            res->_weights = weights->blobs["custom"];
        }

<<<<<<< HEAD
        const auto biasNode = node->input_value(3).get_node_shared_ptr();
=======
        const auto biasNode = node->input_value(4).get_node_shared_ptr();
>>>>>>> 362080b5
        if (converter.canCreate(biasNode)) {
            const auto& bias = converter.createLayer(biasNode);
            res->blobs["biases"] = bias->blobs["custom"];
            res->_biases = bias->blobs["custom"];
        }
        return res;
    });

    addSpecificCreator({"LSTMSequenceIE"}, [](const std::shared_ptr<::ngraph::Node>& node,
<<<<<<< HEAD
                    const std::map<std::string, std::string> params) -> CNNLayerPtr {
=======
                    const std::map<std::string, std::string>& params) -> CNNLayerPtr {
>>>>>>> 362080b5

        LayerParams attrs = {node->get_friendly_name(), "LSTMSequence",
                             details::convertPrecision(node->get_output_element_type(0))};
        auto res = std::make_shared<RNNSequenceLayer>(attrs);
        res->params = params;

        res->cellType = RNNSequenceLayer::CellType::LSTM;

        if (res->params["direction"] == "reverse")
            res->params["direction"] = "Backward";
        else if (res->params["direction"] == "forward")
            res->params["direction"] = "Forward";
        else
            res->params["direction"] = "Bidirectional";

        Builder::NodeConverter<ngraph::op::Constant> converter;
<<<<<<< HEAD
        const auto weightsNode = node->input_value(3).get_node_shared_ptr();
=======
        const auto weightsNode = node->input_value(4).get_node_shared_ptr();
>>>>>>> 362080b5
        if (converter.canCreate(weightsNode)) {
            const auto &weights = converter.createLayer(weightsNode);
            res->blobs["weights"] = weights->blobs["custom"];
            res->_weights = weights->blobs["custom"];
        }

<<<<<<< HEAD
        const auto biasNode = node->input_value(4).get_node_shared_ptr();
=======
        const auto biasNode = node->input_value(5).get_node_shared_ptr();
>>>>>>> 362080b5
        if (converter.canCreate(biasNode)) {
            const auto &bias = converter.createLayer(biasNode);
            res->blobs["biases"] = bias->blobs["custom"];
            res->_biases = bias->blobs["custom"];
        }
        return res;
    });

    REQUIRED_IE_CONVERSION_CREATOR("Broadcast", "Tile");
    REQUIRED_IE_CONVERSION_CREATOR("Interpolate", "Interp");
    REQUIRED_IE_CONVERSION_CREATOR("NormalizeL2", "NormalizeIE");
    REQUIRED_IE_CONVERSION_CREATOR("GroupConvolution", "ConvolutionIE");
    REQUIRED_IE_CONVERSION_CREATOR("ConvolutionBackpropData", "DeconvolutionIE");
    REQUIRED_IE_CONVERSION_CREATOR("GroupConvolutionBackpropData", "DeconvolutionIE");

    addSpecificCreator({ "Convolution", "Gather", "GatherTree", "GRUCell", "GRUSequence", "HardSigmoid",
                      "LRN", "LSTMCell", "LSTMSequence", "NonMaxSuppression", "RNNCell", "RNNSequence", "OneHot",
                      "Pad", "PriorBoxClustered", "PriorBox", "Proposal", "Selu", "Swish", "Tile", "TopK"},
            [](const std::shared_ptr<::ngraph::Node>& node, const std::map<std::string, std::string>& params)
            -> CNNLayerPtr {
        const std::string& type_name = node->get_type_name();
        THROW_IE_EXCEPTION << type_name << " operation has a form that is not supported. " << node->get_friendly_name()
                           << " should be converted to " << type_name + "IE operation.";
        return nullptr;
    });

    addSpecificCreator({"ReduceMin", "ReduceMax", "ReduceMean", "ReduceProd", "ReduceSum", "ReduceL1", "ReduceL2"},
                       [](const std::shared_ptr<::ngraph::Node>& node, const std::map<std::string, std::string>& params) -> CNNLayerPtr {
        LayerParams attrs = {node->get_friendly_name(), node->description(), details::convertPrecision(node->get_output_element_type(0))};
        auto reduce_node = std::dynamic_pointer_cast<ngraph::op::util::ArithmeticReductionKeepDims>(node);
        auto res = std::make_shared<InferenceEngine::ReduceLayer>(attrs);
        res->params = params;
        res->params["keep_dims"] = reduce_node->get_keep_dims() ? "True" : "False";
        return res;
    });

    addSpecificCreator({"ReduceLogicalAnd"}, [](const std::shared_ptr<::ngraph::Node>& node, const std::map<std::string, std::string>& params) -> CNNLayerPtr {
        LayerParams attrs = {node->get_friendly_name(), "ReduceAnd", details::convertPrecision(node->get_output_element_type(0))};
        auto reduce_node = std::dynamic_pointer_cast<ngraph::op::util::LogicalReductionKeepDims>(node);
        auto res = std::make_shared<InferenceEngine::ReduceLayer>(attrs);
        res->params = params;
        res->params["keep_dims"] = reduce_node->get_keep_dims() ? "True" : "False";
        return res;
    });

    addSpecificCreator({"ReduceLogicalOr"}, [](const std::shared_ptr<::ngraph::Node>& node, const std::map<std::string, std::string>& params) -> CNNLayerPtr {
        LayerParams attrs = {node->get_friendly_name(), "ReduceOr", details::convertPrecision(node->get_output_element_type(0))};
        auto reduce_node = std::dynamic_pointer_cast<ngraph::op::util::LogicalReductionKeepDims>(node);
        auto res = std::make_shared<InferenceEngine::ReduceLayer>(attrs);
        res->params = params;
        res->params["keep_dims"] = reduce_node->get_keep_dims() ? "True" : "False";
        return res;
    });
}

CNNLayerPtr InferenceEngine::details::CNNLayerCreator::create() {
    LayerParams attrs = {node->get_friendly_name(), node->description(),
                         details::convertPrecision(node->get_output_element_type(0))};
    if (creators.find(node->description()) != creators.end())
        return creators[node->description()](node, params);

    auto res = std::make_shared<CNNLayer>(attrs);
    res->params = params;
    return res;
}

void convertFunctionToICNNNetwork(const std::shared_ptr<const ::ngraph::Function> &graph,
                                 const ICNNNetwork &network,
                                 CNNNetworkImpl* cnnNetworkImpl,
                                 bool keep_constant_inputs) {
    OV_ITT_SCOPED_TASK(itt::domains::IELegacy, "details::convertFunctionToICNNNetwork");

    const auto createCNNLayer = [](const std::shared_ptr<::ngraph::Node> &node) -> CNNLayerPtr {
        class NGraphCNNLayer: public CNNLayer {
        public:
            void setNode(const std::shared_ptr<::ngraph::Node>& node) {
                this->node = node;
            }
        };
        const static std::vector<std::shared_ptr<Builder::INodeConverter>> convertors = {
                std::make_shared<Builder::NodeConverter<::ngraph::op::Abs>>(),
                std::make_shared<Builder::NodeConverter<::ngraph::op::Acos>>(),
                std::make_shared<Builder::NodeConverter<::ngraph::op::v1::Add>>(),
                std::make_shared<Builder::NodeConverter<::ngraph::op::Asin>>(),
                std::make_shared<Builder::NodeConverter<::ngraph::op::Atan>>(),
                std::make_shared<Builder::NodeConverter<::ngraph::op::v1::AvgPool>>(),
                std::make_shared<Builder::NodeConverter<::ngraph::op::BatchNormInference>>(),
                std::make_shared<Builder::NodeConverter<::ngraph::op::Clamp>>(),
                std::make_shared<Builder::NodeConverter<::ngraph::op::Concat>>(),
                std::make_shared<Builder::NodeConverter<::ngraph::op::Constant>>(),
                std::make_shared<Builder::NodeConverter<::ngraph::op::ConvolutionIE>>(),
                std::make_shared<Builder::NodeConverter<::ngraph::op::DeconvolutionIE>>(),
                std::make_shared<Builder::NodeConverter<::ngraph::op::Cos>>(),
                std::make_shared<Builder::NodeConverter<::ngraph::op::Cosh>>(),
                std::make_shared<Builder::NodeConverter<::ngraph::op::CropIE>>(),
                std::make_shared<Builder::NodeConverter<::ngraph::op::Convert>>(),
                std::make_shared<Builder::NodeConverter<::ngraph::op::CTCGreedyDecoder>>(),
                std::make_shared<Builder::NodeConverter<::ngraph::op::DetectionOutput>>(),
                std::make_shared<Builder::NodeConverter<::ngraph::op::v1::DeformableConvolution>>(),
                std::make_shared<Builder::NodeConverter<::ngraph::op::v1::DeformablePSROIPooling>>(),
                std::make_shared<Builder::NodeConverter<::ngraph::op::v1::Divide>>(),
                std::make_shared<Builder::NodeConverter<::ngraph::op::v1::Reshape>>(),
                std::make_shared<Builder::NodeConverter<::ngraph::op::Eltwise>>(),
                std::make_shared<Builder::NodeConverter<::ngraph::op::Elu>>(),
                std::make_shared<Builder::NodeConverter<::ngraph::op::Erf>>(),
                std::make_shared<Builder::NodeConverter<::ngraph::op::Exp>>(),
                std::make_shared<Builder::NodeConverter<::ngraph::op::FakeQuantize>>(),
                std::make_shared<Builder::NodeConverter<::ngraph::op::Floor>>(),
                std::make_shared<Builder::NodeConverter<::ngraph::op::Ceiling>>(),
                std::make_shared<Builder::NodeConverter<::ngraph::op::GatherIE>>(),
                std::make_shared<Builder::NodeConverter<::ngraph::op::GatherTreeIE>>(),
                std::make_shared<Builder::NodeConverter<::ngraph::op::Interp>>(),
                std::make_shared<Builder::NodeConverter<::ngraph::op::v0::Interpolate>>(),
                std::make_shared<Builder::NodeConverter<::ngraph::op::Log>>(),
                std::make_shared<Builder::NodeConverter<::ngraph::op::LRN_IE>>(),
                std::make_shared<Builder::NodeConverter<::ngraph::op::MVN>>(),
                std::make_shared<Builder::NodeConverter<::ngraph::op::FullyConnected>>(),
                std::make_shared<Builder::NodeConverter<::ngraph::op::MatMul>>(),
                std::make_shared<Builder::NodeConverter<::ngraph::op::GenericIE>>(),
                std::make_shared<Builder::NodeConverter<::ngraph::op::GRN>>(),
                std::make_shared<Builder::NodeConverter<::ngraph::op::v1::MaxPool>>(),
                std::make_shared<Builder::NodeConverter<::ngraph::op::v1::Maximum>>(),
                std::make_shared<Builder::NodeConverter<::ngraph::op::v1::Minimum>>(),
                std::make_shared<Builder::NodeConverter<::ngraph::op::v1::Multiply>>(),
                std::make_shared<Builder::NodeConverter<::ngraph::op::NormalizeIE>>(),
                std::make_shared<Builder::NodeConverter<::ngraph::op::OneHotIE>>(),
                std::make_shared<Builder::NodeConverter<::ngraph::op::PRelu>>(),
                std::make_shared<Builder::NodeConverter<::ngraph::op::PadIE>>(),
                std::make_shared<Builder::NodeConverter<::ngraph::op::v1::Power>>(),
                std::make_shared<Builder::NodeConverter<::ngraph::op::PowerIE>>(),
                std::make_shared<Builder::NodeConverter<::ngraph::op::PriorBoxClusteredIE>>(),
                std::make_shared<Builder::NodeConverter<::ngraph::op::PriorBoxIE>>(),
                std::make_shared<Builder::NodeConverter<::ngraph::op::ProposalIE>>(),
                std::make_shared<Builder::NodeConverter<::ngraph::op::Relu>>(),
                std::make_shared<Builder::NodeConverter<::ngraph::op::SeluIE>>(),
                std::make_shared<Builder::NodeConverter<::ngraph::op::ReLUIE>>(),
                std::make_shared<Builder::NodeConverter<::ngraph::op::Range>>(),
                std::make_shared<Builder::NodeConverter<::ngraph::op::ReverseSequence>>(),
                std::make_shared<Builder::NodeConverter<::ngraph::op::ResampleV2>>(),
                std::make_shared<Builder::NodeConverter<::ngraph::op::RegionYolo>>(),
                std::make_shared<Builder::NodeConverter<::ngraph::op::ReorgYolo>>(),
                std::make_shared<Builder::NodeConverter<::ngraph::op::ROIPooling>>(),
                std::make_shared<Builder::NodeConverter<::ngraph::op::PSROIPooling>>(),
                std::make_shared<Builder::NodeConverter<::ngraph::op::ScaleShiftIE>>(),
                std::make_shared<Builder::NodeConverter<::ngraph::op::ShapeOf>>(),
                std::make_shared<Builder::NodeConverter<::ngraph::op::Sigmoid>>(),
                std::make_shared<Builder::NodeConverter<::ngraph::op::Sin>>(),
                std::make_shared<Builder::NodeConverter<::ngraph::op::Sign>>(),
                std::make_shared<Builder::NodeConverter<::ngraph::op::Sinh>>(),
                std::make_shared<Builder::NodeConverter<::ngraph::op::SquaredDifference>>(),
                std::make_shared<Builder::NodeConverter<::ngraph::op::v1::Softmax>>(),
                std::make_shared<Builder::NodeConverter<::ngraph::op::v1::Split>>(),
                std::make_shared<Builder::NodeConverter<::ngraph::op::VariadicSplit>>(),
                std::make_shared<Builder::NodeConverter<::ngraph::op::v1::StridedSlice>>(),
                std::make_shared<Builder::NodeConverter<::ngraph::op::Squeeze>>(),
                std::make_shared<Builder::NodeConverter<::ngraph::op::Sqrt>>(),
                std::make_shared<Builder::NodeConverter<::ngraph::op::Subtract>>(),
                std::make_shared<Builder::NodeConverter<::ngraph::op::Tan>>(),
                std::make_shared<Builder::NodeConverter<::ngraph::op::Tanh>>(),
                std::make_shared<Builder::NodeConverter<::ngraph::op::TileIE>>(),
                std::make_shared<Builder::NodeConverter<::ngraph::op::v1::TopK>>(),
                std::make_shared<Builder::NodeConverter<::ngraph::op::TopKIE>>(),
                std::make_shared<Builder::NodeConverter<::ngraph::op::Unsqueeze>>(),
                std::make_shared<Builder::NodeConverter<::ngraph::op::TensorIterator>>(),
                std::make_shared<Builder::NodeConverter<::ngraph::op::HardSigmoid_IE>>(),
                std::make_shared<Builder::NodeConverter<::ngraph::op::v1::LogicalNot>>(),
                std::make_shared<Builder::NodeConverter<::ngraph::op::ShuffleChannels>>(),
                std::make_shared<Builder::NodeConverter<::ngraph::op::v4::Interpolate>>(),
                std::make_shared<Builder::NodeConverter<::ExecGraphInfoSerialization::ExecutionNode>>(),
        };
        CNNLayerPtr result;

        for (auto &convertor : convertors) {
            if (!convertor->canCreate(node)) continue;
            result = convertor->createLayer(node);
            break;
        }

        if (!result) {
            CNNLayerCreator visitor(node);
            if (node->visit_attributes(visitor)) result = visitor.create();
        }

        if (!result)
            THROW_IE_EXCEPTION << "Cannot cast ngraph node " << node->get_friendly_name() << " to CNNLayer!";
        NGraphCNNLayer * layer = reinterpret_cast<NGraphCNNLayer*>(result.get());
        layer->setNode(node);
        return result;
    };

    const auto isInternalConstLayer = [](const std::shared_ptr<::ngraph::op::Constant> &constLayer,
                                         const std::shared_ptr<::ngraph::Node> &consumerLayer,
                                         bool keep_constants) -> bool {
        if (((::ngraph::as_type_ptr<::ngraph::op::ConvolutionIE>(consumerLayer) ||
            ::ngraph::as_type_ptr<::ngraph::op::FullyConnected>(consumerLayer)) && !keep_constants) ||
            ::ngraph::as_type_ptr<::ngraph::op::v1::BinaryConvolution>(consumerLayer) ||
            ::ngraph::as_type_ptr<::ngraph::op::DeconvolutionIE>(consumerLayer) ||
            ::ngraph::as_type_ptr<::ngraph::op::v1::DeformableConvolution>(consumerLayer) ||
            ::ngraph::as_type_ptr<::ngraph::op::Elu>(consumerLayer) ||
            ::ngraph::as_type_ptr<::ngraph::op::NormalizeIE>(consumerLayer) ||
            ::ngraph::as_type_ptr<::ngraph::op::PRelu>(consumerLayer) ||
            ::ngraph::as_type_ptr<::ngraph::op::v1::Split>(consumerLayer) ||
            ::ngraph::as_type_ptr<::ngraph::op::VariadicSplit>(consumerLayer) ||
            ::ngraph::as_type_ptr<::ngraph::op::ScaleShiftIE>(consumerLayer) ||
            ::ngraph::as_type_ptr<::ngraph::op::Transpose>(consumerLayer) ||
            ::ngraph::as_type_ptr<::ngraph::op::LSTMSequenceIE>(consumerLayer) ||
            ::ngraph::as_type_ptr<::ngraph::op::RNNSequenceIE>(consumerLayer) ||
            ::ngraph::as_type_ptr<::ngraph::op::GRUSequenceIE>(consumerLayer) ||
            ::ngraph::as_type_ptr<::ngraph::op::RNNCellIE>(consumerLayer) ||
            ::ngraph::as_type_ptr<::ngraph::op::GRUCellIE>(consumerLayer)) {
            // Check that all input nodes except zero input are Constants for all ops except DeformableConvolutions
            // for which the input with index 1 is also dynamic
            size_t inputID = 1;
            if (::ngraph::as_type_ptr<::ngraph::op::v1::DeformableConvolution>(consumerLayer) ||
                             ::ngraph::as_type_ptr<::ngraph::op::GRUCellIE>(consumerLayer) ||
                             ::ngraph::as_type_ptr<::ngraph::op::RNNCellIE>(consumerLayer) ||
                    ::ngraph::as_type_ptr<::ngraph::op::GRUSequenceIE>(consumerLayer) ||
                    ::ngraph::as_type_ptr<::ngraph::op::RNNSequenceIE>(consumerLayer)) {
                inputID = 2;
            } else if (::ngraph::as_type_ptr<::ngraph::op::LSTMSequenceIE>(consumerLayer)) {
                inputID = 3;
            }

            for (; inputID < consumerLayer->inputs().size(); ++inputID) {
                auto inputLayer = consumerLayer->input(inputID).get_source_output().get_node_shared_ptr();
                if (inputLayer == constLayer) {
                    return true;
                }
            }
        } else if (::ngraph::as_type_ptr<::ngraph::op::LSTMCellIE>(consumerLayer)) {
            for (size_t inputID = 3; inputID < consumerLayer->inputs().size(); ++inputID) {
                auto inputLayer = consumerLayer->input(inputID).get_source_output().get_node_shared_ptr();
                if (inputLayer == constLayer) {
                    return true;
                }
            }
        }
        return false;
    };

    // Checks that node is internal layer for all layers from specific function
    const auto isInternalLayer = [=](const std::shared_ptr<::ngraph::Node> &node,
                                     bool keep_constant) -> bool {
        if (auto constantNode = ::ngraph::as_type_ptr<::ngraph::op::Constant>(node)) {
            for (const auto &consumerInputPort : constantNode->output(0).get_target_inputs()) {
                const auto &consumerLayer = consumerInputPort.get_node()->shared_from_this();
                if (!isInternalConstLayer(constantNode, consumerLayer, keep_constant))
                    return false;
            }
            return true;
        }

        return ::ngraph::as_type_ptr<::ngraph::op::Result>(node) != nullptr;
    };

    const auto keep_input_info = [](CNNNetworkImpl *network, const DataPtr &inData) {
        InputInfo::Ptr info(new InputInfo());
        info->setInputData(inData);
        network->setInputInfo(info);
    };

    const CNNNetworkNGraphImpl* nGraphImpl = dynamic_cast<const CNNNetworkNGraphImpl*>(&network);

    InputsDataMap thisInputDataMap;
    network.getInputsInfo(thisInputDataMap);

    // Construct network
    cnnNetworkImpl->setName(graph->get_friendly_name());

    const ngraph::NodeVector& nodes = graph->get_ops();
    bool keep_constants = keep_constant_inputs || ::ngraph::op::util::has_op_with_type<::ngraph::op::FakeQuantize>(graph);

    // Create layers and output data
    for (const auto &layer : nodes) {
        if (isInternalLayer(layer, keep_constants)) continue;

        // TODO: remove this rt info when all blobs will be inputs
        auto &rt_info = layer->get_rt_info();
        rt_info["keep_constants"] = std::make_shared<::ngraph::VariantWrapper<int64_t>> (keep_constants);

        CNNLayerPtr cnnLayer = createCNNLayer(layer);

        // Set originalLayersNames from FusedNames
        std::string originalNames = ::ngraph::getFusedNames(layer);
        if (!originalNames.empty()) {
            cnnLayer->params[ExecGraphInfoSerialization::ORIGINAL_NAMES] = originalNames;
        }

        std::string primitivesPriority = ::ngraph::getPrimitivesPriority(layer);
        if (!primitivesPriority.empty()) {
            cnnLayer->params["PrimitivesPriority"] = primitivesPriority;
        }

        // Copy runtime info attributes from Nodes to CNNLayers if they have VariantWrapper<std::string> type
        using VariantString = ::ngraph::VariantWrapper<std::string>;
        for (const auto &rt : rt_info) {
            if (auto str_attr = std::dynamic_pointer_cast<VariantString>(rt.second)) {
                if (details::CaselessEq<std::string>()(rt.first, "affinity")) {
                    cnnLayer->affinity = str_attr->get();
                } else {
                    cnnLayer->params[rt.first] = str_attr->get();
                }
            }
        }

        size_t inputCount(0);
        for (size_t i = 0; i < layer->get_input_size(); i++) {
            const auto &constant = ngraph::as_type_ptr<ngraph::op::Constant>(layer->input(i).get_source_output().get_node_shared_ptr());
            if (constant && isInternalConstLayer(constant, layer, keep_constants)) {
                continue;
            }
            inputCount++;
        }

        if (cnnLayer->type == "Memory" && cnnLayer->params["index"] == "1") {
            inputCount = 0;
        }

        cnnLayer->insData.resize(inputCount);

        for (size_t i = 0; i < layer->get_output_size(); i++) {
            // Memory node with index = 1 has no inputs according to the specification.
            // For proper conversion, we must cut off all the layers and data nodes above ReadValue,
            // if they are connected only with this layer.
            // Now MO generates only constants or constant sub-graphs as input to ReadValue op.
            if (std::dynamic_pointer_cast<::ngraph::op::Constant>(layer)) {
                bool all_to_read_value = !layer->output(i).get_target_inputs().empty();
                for (const auto &output_input : layer->output(i).get_target_inputs()) {
                    all_to_read_value
                            &= dynamic_cast<ngraph::op::ReadValue *>(output_input.get_node()) != nullptr;
                }
                if (all_to_read_value)
                    continue;
            }

            if (cnnLayer->type == "Memory" && cnnLayer->params["index"] == "0") {
                cnnLayer->outData.clear();
                continue;
            }
            auto outName = layer->output(i).get_tensor().get_name();
            if (outName.empty()) {
                outName = ngraph::op::util::create_ie_output_name(layer->output(i));
            }

            DataPtr &ptr = cnnNetworkImpl->getData(outName.c_str());
            IE_ASSERT(layer->get_output_partial_shape(i).is_static()) << " nGraph "
                << layer->description() << " operation with name: "
                << layer->get_friendly_name() << " cannot be converted to " << cnnLayer->type
                << " layer with name: " << cnnLayer->name << " because output with index "
                << i << " contains dynamic shapes: " << layer->get_output_partial_shape(i)
                << ". Try to use CNNNetwork::reshape() method in order to specialize shapes "
                << "before the conversion.";
            SizeVector dims = layer->get_output_shape(i);
            for (const auto &dim : dims) {
                if (!dim)
                    THROW_IE_EXCEPTION << cnnLayer->type << " layer " << cnnLayer->name
                        << " has incorrect dimensions in the output data " << i;
            }
            if (!ptr && nGraphImpl && nGraphImpl->_data.find(outName) != nGraphImpl->_data.end()) {
                ptr = nGraphImpl->_data.at(outName);
                {
                    const auto layout =
                        dims.size() == ptr->getTensorDesc().getDims().size() ?
                        ptr->getTensorDesc().getLayout() :
                        TensorDesc::getLayoutByDims(dims);

                    ptr->reshape(dims, layout);
                }
                cnnNetworkImpl->addData(outName.c_str(), ptr);
            }

            if (!ptr) {
                ptr.reset(new Data(outName,
                                   {details::convertPrecision(layer->get_output_element_type(i)), dims,
                                    TensorDesc::getLayoutByDims(dims)}));
            }

            getCreatorLayer(ptr) = cnnLayer;
            cnnLayer->outData.push_back(ptr);
            if (std::dynamic_pointer_cast<::ngraph::op::Parameter>(layer)) {
                keep_input_info(cnnNetworkImpl, ptr);
            }
        }
        cnnNetworkImpl->addLayer(cnnLayer);
    }

    // Set input data
    for (const auto &layer : graph->get_ordered_ops()) {
        if (std::dynamic_pointer_cast<::ngraph::op::ReadValue>(layer))
            continue;
        if (std::dynamic_pointer_cast<::ngraph::op::Result>(layer)) {
            IE_ASSERT(layer->get_input_size() == 1);
            const auto &input = layer->input_value(0);
            auto name = input.get_tensor().get_name();
            if (!name.empty())
                cnnNetworkImpl->addOutput(name);
            else
                cnnNetworkImpl->addOutput(ngraph::op::util::create_ie_output_name(input));
            continue;
        }

        uint64_t count_of_skipped = 0;
        for (size_t i = 0; i < layer->get_input_size(); i++) {
            const auto &output_port = layer->input_value(i);
            const auto &input = output_port.get_node_shared_ptr();

            if (auto const_node = std::dynamic_pointer_cast<::ngraph::op::Constant>(input)) {
                if (isInternalConstLayer(const_node, layer, keep_constants)) {
                    count_of_skipped++;
                    continue;
                }
            }

            CNNLayerPtr prevCnnLayer;
            StatusCode ret = cnnNetworkImpl->getLayerByName(input->get_friendly_name().c_str(), prevCnnLayer, nullptr);
            if (ret != OK)
                THROW_IE_EXCEPTION << "Cannot find layer with name: " << input->get_friendly_name();

            CNNLayerPtr cnnLayer;
            ret = cnnNetworkImpl->getLayerByName(layer->get_friendly_name().c_str(), cnnLayer, nullptr);
            if (ret != OK) THROW_IE_EXCEPTION << "Cannot find layer with name: " << layer->get_friendly_name();

            auto inIndex = layer->input(i).get_index();
            if (cnnLayer->insData.size() <= (inIndex - count_of_skipped) ||
                prevCnnLayer->outData.size() <= output_port.get_index() || count_of_skipped > inIndex)
                THROW_IE_EXCEPTION << "Cannot create ICNNNetwork. Network structure is incorrect! "
                                   << "Input port " << inIndex << " (max " << cnnLayer->insData.size() << ") of "
                                   << cnnLayer->type << " layer " << cnnLayer->name
                                   << " cannot be connected with output port " << output_port.get_index()
                                   << " (max " << prevCnnLayer->outData.size() << ") of " << prevCnnLayer->type
                                   << " layer " << prevCnnLayer->name;
            cnnLayer->insData[inIndex - count_of_skipped] = prevCnnLayer->outData[output_port.get_index()];
            getInputTo(prevCnnLayer->outData[output_port.get_index()])[cnnLayer->name] = cnnLayer;
        }
    }

    // check all input ports are occupied
    for (const auto &kvp : cnnNetworkImpl->allLayers()) {
        const CNNLayer::Ptr &layer = kvp.second;
        size_t inSize = layer->insData.size();

        for (unsigned i = 0; i < inSize; i++) {
            if (!layer->insData[i].lock()) {
                THROW_IE_EXCEPTION << "Layer " << layer->name.c_str() << " input port " << i
                                   << " is not connected to any data";
            }
        }

        // execution ngraph is fake graph and should not be validated
        if (layer->params.count(ExecGraphInfoSerialization::PERF_COUNTER) == 0) {
            layer->parseParams();
        }
    }

    if (!cnnNetworkImpl) THROW_IE_EXCEPTION << "Cannot convert nGraph function to CNNNetworkImpl!";

    // update input preprocessing info
    InputsDataMap resultInputDataMap;
    cnnNetworkImpl->getInputsInfo(resultInputDataMap);
    IE_ASSERT(resultInputDataMap.size() == thisInputDataMap.size());
    for (auto i : resultInputDataMap) {
        auto &thisInputData = *thisInputDataMap[i.first];
        i.second->setPrecision(thisInputData.getPrecision());
        i.second->setLayout(thisInputData.getLayout());
        i.second->getPreProcess() = thisInputData.getPreProcess();
    }

    for (const auto &ext : ::ngraph::op::GenericIE::getExtensions(graph)) {
        cnnNetworkImpl->AddExtension(ext, nullptr);
    }
}

std::shared_ptr<CNNNetworkImpl> convertFunctionToICNNNetwork(const std::shared_ptr<const ::ngraph::Function> &graph,
                                                             const ICNNNetwork &network,
                                                             bool keep_constant_inputs) {
    auto cnnNetworkImpl = std::make_shared<details::CNNNetworkImpl>();
    convertFunctionToICNNNetwork(graph, network, cnnNetworkImpl.get(), keep_constant_inputs);
    return cnnNetworkImpl;
}

}  // namespace details
}  // namespace InferenceEngine<|MERGE_RESOLUTION|>--- conflicted
+++ resolved
@@ -543,11 +543,7 @@
     });
 
     addSpecificCreator({"GRUSequenceIE"}, [](const std::shared_ptr<::ngraph::Node>& node,
-<<<<<<< HEAD
-                    const std::map<std::string, std::string> params) -> CNNLayerPtr {
-=======
                     const std::map<std::string, std::string>& params) -> CNNLayerPtr {
->>>>>>> 362080b5
 
         LayerParams attrs = {node->get_friendly_name(), "GRUSequence",
                              details::convertPrecision(node->get_output_element_type(0))};
@@ -567,22 +563,14 @@
         }
 
         Builder::NodeConverter<ngraph::op::Constant> converter;
-<<<<<<< HEAD
-        const auto weightsNode = node->input_value(2).get_node_shared_ptr();
-=======
         const auto weightsNode = node->input_value(3).get_node_shared_ptr();
->>>>>>> 362080b5
         if (converter.canCreate(weightsNode)) {
             const auto& weights = converter.createLayer(weightsNode);
             res->blobs["weights"] = weights->blobs["custom"];
             res->_weights = weights->blobs["custom"];
         }
 
-<<<<<<< HEAD
-        const auto biasNode = node->input_value(3).get_node_shared_ptr();
-=======
         const auto biasNode = node->input_value(4).get_node_shared_ptr();
->>>>>>> 362080b5
         if (converter.canCreate(biasNode)) {
             const auto& bias = converter.createLayer(biasNode);
             res->blobs["biases"] = bias->blobs["custom"];
@@ -592,11 +580,7 @@
     });
 
     addSpecificCreator({"RNNSequenceIE"}, [](const std::shared_ptr<::ngraph::Node>& node,
-<<<<<<< HEAD
-                    const std::map<std::string, std::string> params) -> CNNLayerPtr {
-=======
                     const std::map<std::string, std::string>& params) -> CNNLayerPtr {
->>>>>>> 362080b5
 
         LayerParams attrs = {node->get_friendly_name(), "RNNSequence",
                              details::convertPrecision(node->get_output_element_type(0))};
@@ -613,22 +597,14 @@
             res->params["direction"] = "Bidirectional";
 
         Builder::NodeConverter<ngraph::op::Constant> converter;
-<<<<<<< HEAD
-        const auto weightsNode = node->input_value(2).get_node_shared_ptr();
-=======
         const auto weightsNode = node->input_value(3).get_node_shared_ptr();
->>>>>>> 362080b5
         if (converter.canCreate(weightsNode)) {
             const auto& weights = converter.createLayer(weightsNode);
             res->blobs["weights"] = weights->blobs["custom"];
             res->_weights = weights->blobs["custom"];
         }
 
-<<<<<<< HEAD
-        const auto biasNode = node->input_value(3).get_node_shared_ptr();
-=======
         const auto biasNode = node->input_value(4).get_node_shared_ptr();
->>>>>>> 362080b5
         if (converter.canCreate(biasNode)) {
             const auto& bias = converter.createLayer(biasNode);
             res->blobs["biases"] = bias->blobs["custom"];
@@ -638,11 +614,7 @@
     });
 
     addSpecificCreator({"LSTMSequenceIE"}, [](const std::shared_ptr<::ngraph::Node>& node,
-<<<<<<< HEAD
-                    const std::map<std::string, std::string> params) -> CNNLayerPtr {
-=======
                     const std::map<std::string, std::string>& params) -> CNNLayerPtr {
->>>>>>> 362080b5
 
         LayerParams attrs = {node->get_friendly_name(), "LSTMSequence",
                              details::convertPrecision(node->get_output_element_type(0))};
@@ -659,22 +631,14 @@
             res->params["direction"] = "Bidirectional";
 
         Builder::NodeConverter<ngraph::op::Constant> converter;
-<<<<<<< HEAD
-        const auto weightsNode = node->input_value(3).get_node_shared_ptr();
-=======
         const auto weightsNode = node->input_value(4).get_node_shared_ptr();
->>>>>>> 362080b5
         if (converter.canCreate(weightsNode)) {
             const auto &weights = converter.createLayer(weightsNode);
             res->blobs["weights"] = weights->blobs["custom"];
             res->_weights = weights->blobs["custom"];
         }
 
-<<<<<<< HEAD
-        const auto biasNode = node->input_value(4).get_node_shared_ptr();
-=======
         const auto biasNode = node->input_value(5).get_node_shared_ptr();
->>>>>>> 362080b5
         if (converter.canCreate(biasNode)) {
             const auto &bias = converter.createLayer(biasNode);
             res->blobs["biases"] = bias->blobs["custom"];
