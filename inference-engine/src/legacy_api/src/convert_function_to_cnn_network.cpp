--- conflicted
+++ resolved
@@ -854,11 +854,7 @@
         if (std::dynamic_pointer_cast<::ngraph::op::ReadValue>(layer))
             continue;
         if (std::dynamic_pointer_cast<::ngraph::op::Result>(layer)) {
-<<<<<<< HEAD
             IE_ASSERT(layer->get_input_size() == 1);
-=======
-            IE_ASSERT(layer->inputs().size() == 1);
->>>>>>> fc3f9af9
             const auto &input = layer->input_value(0);
             cnnNetworkImpl->addOutput(ngraph::op::util::create_ie_output_name(input));
             continue;
