--- conflicted
+++ resolved
@@ -519,28 +519,6 @@
         return res;
     });
 
-<<<<<<< HEAD
-    addSpecificCreator({"LSTMSequence"}, [](const std::shared_ptr<::ngraph::Node>& node,
-                                                 const std::map<std::string, std::string> params) -> CNNLayerPtr {
-        THROW_IE_EXCEPTION << "LSTMSequence operation has a form that is not supported." << node->get_friendly_name()
-                           << " should be converted to LSTMSequenceIE operation.";
-        return nullptr;
-    });
-
-    addSpecificCreator({"RNNSequence"}, [](const std::shared_ptr<::ngraph::Node>& node,
-                                                 const std::map<std::string, std::string> params) -> CNNLayerPtr {
-        THROW_IE_EXCEPTION << "RNNSequence operation has a form that is not supported." << node->get_friendly_name()
-                           << " should be converted to RNNSequenceIE operation.";
-        return nullptr;
-    });
-
-    addSpecificCreator({"GRUSequence"}, [](const std::shared_ptr<::ngraph::Node>& node,
-                                                 const std::map<std::string, std::string> params) -> CNNLayerPtr {
-        THROW_IE_EXCEPTION << "GRUSequence operation has a form that is not supported." << node->get_friendly_name()
-                           << " should be converted to GRUSequenceIE operation.";
-        return nullptr;
-    });
-
     addSpecificCreator({"GRUSequenceIE"}, [](const std::shared_ptr<::ngraph::Node>& node,
                     const std::map<std::string, std::string> params) -> CNNLayerPtr {
 
@@ -646,7 +624,6 @@
         return res;
     });
 
-=======
     REQUIRED_IE_CONVERSION_CREATOR("Broadcast", "Tile");
     REQUIRED_IE_CONVERSION_CREATOR("Interpolate", "Interp");
     REQUIRED_IE_CONVERSION_CREATOR("NormalizeL2", "NormalizeIE");
@@ -665,7 +642,6 @@
         return nullptr;
     });
 
->>>>>>> af40de9b
     addSpecificCreator({"ReduceMin", "ReduceMax", "ReduceMean", "ReduceProd", "ReduceSum", "ReduceL1", "ReduceL2"},
                        [](const std::shared_ptr<::ngraph::Node>& node, const std::map<std::string, std::string>& params) -> CNNLayerPtr {
         LayerParams attrs = {node->get_friendly_name(), node->description(), details::convertPrecision(node->get_output_element_type(0))};
