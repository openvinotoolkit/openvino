// Copyright (C) 2018-2020 Intel Corporation
// SPDX-License-Identifier: Apache-2.0
//

#include <limits>
#include <cmath>
#include <set>
#include <sstream>
#include <utility>

#include "legacy/ngraph_ops/crop_ie.hpp"
#include "ngraph_ops/convolution_ie.hpp"
#include "ngraph_ops/deconvolution_ie.hpp"
#include "legacy/ngraph_ops/eltwise.hpp"
#include "legacy/ngraph_ops/fully_connected.hpp"
#include "legacy/ngraph_ops/gather_ie.hpp"
#include "legacy/ngraph_ops/gather_tree_ie.hpp"
#include "legacy/ngraph_ops/gru_cell_ie.hpp"
#include "legacy/ngraph_ops/interp.hpp"
#include "legacy/ngraph_ops/lrn_ie.hpp"
#include "legacy/ngraph_ops/lstm_cell_ie.hpp"
#include <transformations/rt_info/primitives_priority_attribute.hpp>
#include "legacy/ngraph_ops/normalize_ie.hpp"
#include "legacy/ngraph_ops/nms_ie.hpp"
#include "legacy/ngraph_ops/onehot_ie.hpp"
#include "legacy/ngraph_ops/pad_ie.hpp"
#include "legacy/ngraph_ops/power.hpp"
#include "legacy/ngraph_ops/prior_box_clustered_ie.hpp"
#include "legacy/ngraph_ops/prior_box_ie.hpp"
#include "legacy/ngraph_ops/proposal_ie.hpp"
#include "legacy/ngraph_ops/relu_ie.hpp"
#include "legacy/ngraph_ops/selu_ie.hpp"
#include "legacy/ngraph_ops/scaleshift.hpp"
#include "legacy/ngraph_ops/tile_ie.hpp"
#include "legacy/ngraph_ops/topk_ie.hpp"
#include "legacy/ngraph_ops/rnn_cell_ie.hpp"
#include "legacy/ngraph_ops/hard_sigmoid_ie.hpp"
#include "generic_ie.hpp"
#include "exec_graph_info.hpp"

#include <cnn_network_ngraph_impl.hpp>
#include <precision_utils.h>
#include <cpp/ie_cnn_network.h>
#include <ngraph/ngraph.hpp>
#include <ngraph/variant.hpp>
#include <ngraph/opsets/opset5.hpp>

#include <legacy/convert_function_to_cnn_network.hpp>
#include "legacy/graph_transformer.h"
#include "legacy/graph_tools.hpp"
#include "legacy/net_pass.h"
#include <legacy/cnn_network_impl.hpp>
#include <ie_cnn_layer_builder_ngraph.h>
#include <ngraph/pass/constant_folding.hpp>

namespace InferenceEngine {
namespace Builder {

template <>
std::string asString<double>(const double& value) {
    std::ostringstream sStrm;
    sStrm.precision(std::numeric_limits<double>::digits10);
    sStrm << std::fixed << value;
    std::string result = sStrm.str();

    auto pos = result.find_last_not_of("0");
    if (pos != std::string::npos) result.erase(pos + 1);

    pos = result.find_last_not_of(".");
    if (pos != std::string::npos) result.erase(pos + 1);

    return result;
}

template <>
std::string asString<float>(const float& value) {
    return asString(static_cast<double>(value));
}

template <>
CNNLayer::Ptr NodeConverter<ngraph::op::Abs>::createLayer(const std::shared_ptr<ngraph::Node>& layer) const {
    LayerParams params = {layer->get_friendly_name(), "Abs",
                          details::convertPrecision(layer->get_output_element_type(0))};
    auto res = std::make_shared<InferenceEngine::CNNLayer>(params);
    return res;
}

template <>
CNNLayer::Ptr NodeConverter<ngraph::op::GenericIE>::createLayer(const std::shared_ptr<ngraph::Node>& layer) const {
    auto castedLayer = ngraph::as_type_ptr<ngraph::op::GenericIE>(layer);
    if (castedLayer == nullptr) THROW_IE_EXCEPTION << "Cannot get layer " << layer->get_friendly_name();

    LayerParams params = {layer->get_friendly_name(), castedLayer->getType(),
                          details::convertPrecision(layer->get_output_element_type(0))};
    auto res = std::make_shared<InferenceEngine::CNNLayer>(params);
    if (castedLayer->getType() == "RNNCell")
        res = std::make_shared<InferenceEngine::RNNCell>(params);
    if (castedLayer->getType() == "GRUCell")
        res = std::make_shared<InferenceEngine::GRUCell>(params);

    auto weightableLayer = std::dynamic_pointer_cast<InferenceEngine::WeightableLayer>(res);

    for (const auto& param : castedLayer->getParameters()) {
        if (param.second.is<Blob::Ptr>()) {
            res->blobs[param.first] = param.second.as<Blob::Ptr>();
        } else if (param.second.is<Blob::CPtr>()) {
            res->blobs[param.first] = std::const_pointer_cast<Blob>(param.second.as<Blob::CPtr>());
        } else if (param.second.is<std::string>()) {
            res->params[param.first] = param.second.as<std::string>();
        }
        if (weightableLayer && param.first == "weights")
            weightableLayer->_weights = res->blobs[param.first];
        if (weightableLayer && param.first == "biases")
            weightableLayer->_biases = res->blobs[param.first];
    }
    return res;
}

CNNLayer::Ptr createSubGraphLayer(const std::shared_ptr<ngraph::Node>& layer) {
    auto find_input_idx = [](const CNNLayerPtr& where, const DataPtr& what) {
        auto it = std::find_if(where->insData.begin(), where->insData.end(), [&](const DataWeakPtr& wk_ptr) {
            auto layer_data = wk_ptr.lock();
            IE_ASSERT(layer_data != nullptr);
            return what->getName() == layer_data->getName();
        });
        if (it == where->insData.end()) {
            THROW_IE_EXCEPTION << "Input layer not found.";
        }

        return it - where->insData.begin();
    };

    auto tensor_iterator = std::dynamic_pointer_cast<ngraph::op::util::SubGraphOp>(layer);
    if (!tensor_iterator) {
        THROW_IE_EXCEPTION << "Cannot cast layer to TensorIterator.";
    }

    std::map<uint64_t, std::vector<std::pair<std::string, uint64_t>>> ngraph_parameter_id_to_ie_layer_port;
    std::map<std::pair<std::string, uint64_t>, uint64_t> ie_layer_port_to_tensor_iterator_input_id;

    // inputs/outputs of TensorIterator body (ie)
    std::map<std::string, DataPtr> in_info_map;
    std::map<std::string, DataPtr> out_info_map;

    // inputs/outputs of TensorIterator (ngraph representation)
    auto parameters = tensor_iterator->get_function()->get_parameters();
    auto results = tensor_iterator->get_function()->get_results();

    // Convert body (ngraph representation) to CNNNetwork.
    // This network will contain nodes of type = "Input" and data nodes with wrong names.
    // IE TensorIterator doesn't include such nodes so we create CNNNetwork in a separate scope
    // to call the destructor and delete these "Input"/data nodes.

    // These layers will hold the necessary subnet after destruction of CNNNetwork.
    std::set<InferenceEngine::CNNLayerPtr> body_input_layers;
    // This map will save information about data nodes
    std::map<std::string, std::vector<TensorDesc>> layer_name_to_tensor_desc;
    {
<<<<<<< HEAD
        CNNNetwork body_net(tensor_iterator->get_body());
        ngraph::pass::Manager pass_manager;
        pass_manager.register_pass<ngraph::pass::ConstantFolding>();
        pass_manager.run_passes(body_net.getFunction());
=======
        CNNNetwork body_net(tensor_iterator->get_function());
>>>>>>> a4055460
        CNNNetwork net(InferenceEngine::details::convertFunctionToICNNNetwork(body_net.getFunction(), body_net));
        // Paranoid check for cycles
        bool res = CNNNetForestDFS(
            CNNNetGetAllInputLayers(net), [](const CNNLayerPtr& layer) {}, false);
        if (!res) {
            THROW_IE_EXCEPTION << "Loop detected. TensorIterator body should not contain loops.";
        }

        // Get inputs/outputs of cnn network
        InputsDataMap in_info_map_with_parameters;
        in_info_map_with_parameters = net.getInputsInfo();
        out_info_map = net.getOutputsInfo();

        // Fill the map to get layer and port of the body by the parameter index.
        uint64_t counter = 0;
        for (const auto& param : parameters) {
            auto info = in_info_map_with_parameters.at(param->get_friendly_name());
            auto data_ptr = info->getInputData();
            auto input_to = getInputTo(data_ptr);
            for (const auto& next_layer : input_to) {
                auto port_idx = find_input_idx(next_layer.second, data_ptr);
                ngraph_parameter_id_to_ie_layer_port[counter].push_back({next_layer.first, port_idx});
            }
            counter++;
        }

        // Temporary body to call deep copy
        InferenceEngine::TensorIterator::Body temp_body;
        for (const auto& in : in_info_map_with_parameters) {
            temp_body.inputs.emplace_back(in.second->getInputData());
        }

        for (const auto& out : out_info_map) {
            temp_body.outputs.emplace_back(out.second);
        }

        // This deep copy will hold all unreachable constants. See the comment in CopyTIBody function.
        auto deep_cp_body = InferenceEngine::NetPass::CopyTIBody(temp_body);
        for (const auto& data_ptr : deep_cp_body.inputs) {
            auto input_to = getInputTo(data_ptr);
            for (const auto& node : input_to) {
                // Make it compatible with ir v7: delete Input layers in body
                if (node.second->type != "Input") {
                    body_input_layers.emplace(node.second);
                    // Save information about data nodes to re-create them with correct names.
                    for (const auto& data : node.second->insData) {
                        layer_name_to_tensor_desc[node.second->name].emplace_back(data.lock()->getTensorDesc());
                    }
                }
            }
        }

        for (const auto& data_ptr : deep_cp_body.outputs) {
            out_info_map[data_ptr->getName()] = data_ptr;
        }
    }

    auto holder = std::make_shared<Data>("const_holder", Precision::UNSPECIFIED);
    for (const auto& input_layer : body_input_layers) {
        // Save all constants to the holder so that they are not deleted.
        if (input_layer->insData.empty()) {
            getInputTo(holder)[input_layer->name] = input_layer;
            continue;
        }

        // Re-create the data nodes with the correct names and fill inputs of TensorIterator (ie)
        for (size_t i = 0; i < input_layer->insData.size(); i++) {
            if (!input_layer->insData[i].lock()) {
                std::string data_name = (input_layer->insData.size() == 1)
                                            ? input_layer->name
                                            : input_layer->name + "." + std::to_string(i);

                DataPtr data(new Data(data_name, layer_name_to_tensor_desc[input_layer->name][i]));
                input_layer->insData[i] = data;
                getInputTo(data)[input_layer->name] = input_layer;
                in_info_map[data_name] = data;
            }
        }
    }

    // Create Inference Engine representation of TensorIterator
    LayerParams params = {layer->get_friendly_name(), "TensorIterator",
                          details::convertPrecision(layer->get_output_element_type(0))};
    auto res = std::make_shared<InferenceEngine::TensorIterator>(params);

    // Body: inputs
    uint64_t counter = 0;
    for (const auto& in : in_info_map) {
        res->body.inputs.emplace_back(in.second);

        // Fill the map to get the input index by layer and port of the body.
        auto input_to = getInputTo(in.second);
        for (const auto& next_layer : input_to) {
            auto port_idx = find_input_idx(next_layer.second, in.second);
            ie_layer_port_to_tensor_iterator_input_id[{next_layer.first, port_idx}] = counter;
        }
        counter++;
    }
    // the holder should be the last input element.
    res->body.inputs.emplace_back(holder);

    // Body: outputs
    for (const auto& out : out_info_map) {
        res->body.outputs.emplace_back(out.second);
    }

    // Port map: outputs
    for (const auto& desc : tensor_iterator->get_output_descriptions()) {
        auto result = results[desc->m_body_value_index]->input(0).get_source_output();

        std::string name = result.get_node()->get_friendly_name();
        if (result.get_node()->get_output_size() > 1) {
            name += "." + std::to_string(result.get_index());
        }
        auto output_layer = out_info_map.at(name);

        // Find index in outputs of the IE TensorIterator body
        auto it = std::find(res->body.outputs.begin(), res->body.outputs.end(), output_layer);
        if (it == res->body.outputs.end()) {
            THROW_IE_EXCEPTION << "Output layer not found.";
        }
        auto body_output_idx = it - res->body.outputs.begin();

        std::string type_name = desc->get_type_info().name;
        if (type_name == "ConcatOutputDescription") {
            auto output_desc = ::ngraph::as_type_ptr<ngraph::op::TensorIterator::ConcatOutputDescription>(desc);
            IE_ASSERT(output_desc != nullptr);

            res->output_port_map.emplace_back(InferenceEngine::TensorIterator::PortMap {
                static_cast<int>(output_desc->m_output_index), static_cast<int>(body_output_idx),
                static_cast<int>(output_desc->m_axis), static_cast<int>(output_desc->m_stride),
                static_cast<int>(output_desc->m_start), static_cast<int>(output_desc->m_end),
                static_cast<int>(output_desc->m_part_size)});

        } else if (type_name == "BodyOutputDescription") {
            auto output_desc = ::ngraph::as_type_ptr<ngraph::op::TensorIterator::BodyOutputDescription>(desc);
            IE_ASSERT(output_desc != nullptr);

            res->output_port_map.emplace_back(InferenceEngine::TensorIterator::PortMap {
                static_cast<int>(output_desc->m_output_index), static_cast<int>(body_output_idx), -1, 1, 0, -1, 1});
        } else {
            THROW_IE_EXCEPTION << "Incorrect type of the output description.";
        }
    }

    // Port map : inputs and back edges
    for (const auto& desc : tensor_iterator->get_input_descriptions()) {
        for (const auto& mapping : ngraph_parameter_id_to_ie_layer_port[desc->m_body_parameter_index]) {
            auto body_input_index = ie_layer_port_to_tensor_iterator_input_id.at(mapping);
            std::string type_name = desc->get_type_info().name;

            if (type_name == "SliceInputDescription") {
                auto input_desc = ::ngraph::as_type_ptr<ngraph::op::TensorIterator::SliceInputDescription>(desc);
                IE_ASSERT(input_desc != nullptr);

                res->input_port_map.emplace_back(InferenceEngine::TensorIterator::PortMap {
                    static_cast<int>(input_desc->m_input_index), static_cast<int>(body_input_index),
                    static_cast<int>(input_desc->m_axis), static_cast<int>(input_desc->m_stride),
                    static_cast<int>(input_desc->m_start), static_cast<int>(input_desc->m_end),
                    static_cast<int>(input_desc->m_part_size)});
            } else if (type_name == "MergedInputDescription") {
                auto input_desc = ::ngraph::as_type_ptr<ngraph::op::TensorIterator::MergedInputDescription>(desc);
                IE_ASSERT(input_desc != nullptr);

                res->input_port_map.emplace_back(InferenceEngine::TensorIterator::PortMap {
                    static_cast<int>(input_desc->m_input_index), static_cast<int>(body_input_index), -1, 1, 0, -1, 1});

                auto result = results[input_desc->m_body_value_index]->inputs()[0].get_source_output();

                // Create correct name for output.
                std::string output_name = result.get_node()->get_friendly_name();
                if (result.get_node()->get_output_size() > 1) {
                    output_name += "." + std::to_string(result.get_index());
                }

                auto output_layer = out_info_map.at(output_name);
                // Find index in outputs of the IE TensorIterator body
                auto it = std::find(res->body.outputs.begin(), res->body.outputs.end(), output_layer);
                if (it == res->body.outputs.end()) {
                    THROW_IE_EXCEPTION << "Output layer not found.";
                }
                auto body_output_idx = it - res->body.outputs.begin();

                res->back_edges.emplace_back(InferenceEngine::TensorIterator::PortMap {
                    static_cast<int>(body_output_idx), static_cast<int>(body_input_index), -1, 1, 0, -1, 1});
            } else if (type_name == "InvariantInputDescription") {
                auto input_desc = ::ngraph::as_type_ptr<ngraph::op::TensorIterator::InvariantInputDescription>(desc);
                IE_ASSERT(input_desc != nullptr);

                res->input_port_map.emplace_back(InferenceEngine::TensorIterator::PortMap {
                        static_cast<int>(input_desc->m_input_index), static_cast<int>(body_input_index), -1, 1, 0, -1, 1});
            } else {
                THROW_IE_EXCEPTION << "Incorrect type of the input description.";
            }
        }
    }

    return res;
}

template<>
CNNLayer::Ptr NodeConverter<ngraph::op::TensorIterator>::createLayer(const std::shared_ptr<ngraph::Node>& layer) const {
    auto res = createSubGraphLayer(layer);
    res->type = "TensorIterator";
    return res;
}

template<>
CNNLayer::Ptr NodeConverter<ngraph::opset5::Loop>::createLayer(const std::shared_ptr<ngraph::Node>& layer) const {
    auto res = createSubGraphLayer(layer);
    res->type = "Loop";
    return res;
}

template <>
CNNLayer::Ptr NodeConverter<ngraph::op::Constant>::createLayer(const std::shared_ptr<ngraph::Node>& layer) const {
    LayerParams params = {layer->get_friendly_name(), "Const",
                          details::convertPrecision(layer->get_output_element_type(0))};
    auto res = std::make_shared<InferenceEngine::CNNLayer>(params);
    auto castedLayer = ngraph::as_type_ptr<ngraph::op::Constant>(layer);
    if (castedLayer == nullptr) THROW_IE_EXCEPTION << "Cannot get " << params.type << " layer " << params.name;

    res->blobs["custom"] = shareWeights(castedLayer);
    return res;
}

template <>
CNNLayer::Ptr NodeConverter<ngraph::op::Convert>::createLayer(const std::shared_ptr<ngraph::Node>& layer) const {
    LayerParams params = {layer->get_friendly_name(), "Convert",
                          details::convertPrecision(layer->get_output_element_type(0))};
    auto res = std::make_shared<InferenceEngine::CNNLayer>(params);
    auto p = details::convertPrecision(layer->get_output_element_type(0));
    std::string precision_str;
    switch (p) {
    case Precision::FP16:
        precision_str = "FP16";
        break;
    case Precision::FP32:
        precision_str = "FP32";
        break;
    case Precision::I8:
        precision_str = "I8";
        break;
    case Precision::I16:
        precision_str = "I16";
        break;
    case Precision::I32:
        precision_str = "I32";
        break;
    case Precision::I64:
        precision_str = "I64";
        break;
    case Precision::U8:
        precision_str = "U8";
        break;
    case Precision::U16:
        precision_str = "U16";
        break;
    case Precision::U32:
        precision_str = "U32";
        break;
    case Precision::U64:
        precision_str = "U64";
        break;
    case Precision::BOOL:
        precision_str = "BOOL";
        break;
    default:
        THROW_IE_EXCEPTION << "Unsupported type";
    }

    res->params["precision"] = precision_str;
    return res;
}

template <>
CNNLayer::Ptr NodeConverter<ngraph::op::Ceiling>::createLayer(const std::shared_ptr<ngraph::Node>& layer) const {
    LayerParams params = {layer->get_friendly_name(), "Ceiling",
                          details::convertPrecision(layer->get_output_element_type(0))};
    auto res = std::make_shared<InferenceEngine::CNNLayer>(params);
    return res;
}

template <>
CNNLayer::Ptr NodeConverter<ngraph::op::Floor>::createLayer(const std::shared_ptr<ngraph::Node>& layer) const {
    LayerParams params = {layer->get_friendly_name(), "Floor",
                          details::convertPrecision(layer->get_output_element_type(0))};
    auto res = std::make_shared<InferenceEngine::CNNLayer>(params);
    return res;
}

template <>
CNNLayer::Ptr NodeConverter<ngraph::op::Sigmoid>::createLayer(const std::shared_ptr<ngraph::Node>& layer) const {
    LayerParams params = {layer->get_friendly_name(), "Sigmoid",
                          details::convertPrecision(layer->get_output_element_type(0))};
    auto res = std::make_shared<InferenceEngine::CNNLayer>(params);
    return res;
}

template <>
CNNLayer::Ptr NodeConverter<ngraph::op::Tanh>::createLayer(const std::shared_ptr<ngraph::Node>& layer) const {
    LayerParams params = {layer->get_friendly_name(), "TanH",
                          details::convertPrecision(layer->get_output_element_type(0))};
    auto res = std::make_shared<InferenceEngine::CNNLayer>(params);
    return res;
}

template <>
CNNLayer::Ptr NodeConverter<ngraph::op::Relu>::createLayer(const std::shared_ptr<ngraph::Node>& layer) const {
    LayerParams params = {layer->get_friendly_name(), "ReLU",
                          details::convertPrecision(layer->get_output_element_type(0))};
    auto res = std::make_shared<InferenceEngine::ReLULayer>(params);
    return res;
}

template <>
CNNLayer::Ptr NodeConverter<ngraph::op::SeluIE>::createLayer(const std::shared_ptr<ngraph::Node>& layer) const {
    LayerParams params = {layer->get_friendly_name(), "Selu",
                          details::convertPrecision(layer->get_output_element_type(0))};
    auto res = std::make_shared<InferenceEngine::CNNLayer>(params);

    auto castedLayer = ngraph::as_type_ptr<ngraph::op::SeluIE>(layer);
    if (castedLayer == nullptr) THROW_IE_EXCEPTION << "Cannot get " << params.type << " layer " << params.name;

    res->params["alpha"] = asString(castedLayer->alpha);
    res->params["gamma"] = asString(castedLayer->gamma);
    return res;
}

template <>
CNNLayer::Ptr NodeConverter<ngraph::op::ReLUIE>::createLayer(const std::shared_ptr<ngraph::Node>& layer) const {
    LayerParams params = {layer->get_friendly_name(), "ReLU",
                          details::convertPrecision(layer->get_output_element_type(0))};
    auto res = std::make_shared<InferenceEngine::ReLULayer>(params);

    auto castedLayer = ngraph::as_type_ptr<ngraph::op::ReLUIE>(layer);
    if (castedLayer == nullptr) THROW_IE_EXCEPTION << "Cannot get " << params.type << " layer " << params.name;

    res->params["negative_slope"] = asString(castedLayer->get_slope());
    return res;
}

template <>
CNNLayer::Ptr NodeConverter<ngraph::op::Range>::createLayer(const std::shared_ptr<ngraph::Node>& layer) const {
    LayerParams params = {layer->get_friendly_name(), "Range",
                          details::convertPrecision(layer->get_output_element_type(0))};
    auto res = std::make_shared<InferenceEngine::CNNLayer>(params);
    return res;
}

template <>
CNNLayer::Ptr NodeConverter<ngraph::op::Exp>::createLayer(const std::shared_ptr<ngraph::Node>& layer) const {
    LayerParams params = {layer->get_friendly_name(), "Exp",
                          details::convertPrecision(layer->get_output_element_type(0))};
    auto res = std::make_shared<InferenceEngine::CNNLayer>(params);
    return res;
}

template <>
CNNLayer::Ptr NodeConverter<ngraph::op::MVN>::createLayer(const std::shared_ptr<ngraph::Node>& layer) const {
    LayerParams params = {layer->get_friendly_name(), "MVN", details::convertPrecision(layer->get_output_element_type(0))};
    auto res = std::make_shared<InferenceEngine::MVNLayer>(params);
    auto castedLayer = ngraph::as_type_ptr<ngraph::op::MVN>(layer);
    if (castedLayer == nullptr) THROW_IE_EXCEPTION << "Cannot get " << params.type << " layer " << params.name;

    res->params["eps"] = asString(castedLayer->get_eps());

    const size_t chanelAxis = 1;
    ngraph::AxisSet reductionAxes = castedLayer->get_reduction_axes();
    res->params["across_channels"] = asString(reductionAxes.count(chanelAxis) > 0);

    res->params["normalize_variance"] = asString(castedLayer->get_normalize_variance());
    return res;
}

template <>
CNNLayer::Ptr NodeConverter<ngraph::op::LRN_IE>::createLayer(const std::shared_ptr<ngraph::Node>& layer) const {
    LayerParams params = {layer->get_friendly_name(), "Norm",
                          details::convertPrecision(layer->get_output_element_type(0))};
    auto res = std::make_shared<InferenceEngine::NormLayer>(params);
    auto castedLayer = ngraph::as_type_ptr<ngraph::op::LRN_IE>(layer);
    if (castedLayer == nullptr) THROW_IE_EXCEPTION << "Cannot get " << params.type << " layer " << params.name;

    res->params["alpha"] = asString(castedLayer->get_alpha());
    res->params["beta"] = asString(castedLayer->get_beta());
    res->params["k"] = asString(castedLayer->get_bias());
    res->params["local-size"] = asString(castedLayer->get_nsize());
    res->params["region"] = castedLayer->get_region();
    return res;
}

template <>
CNNLayer::Ptr NodeConverter<ngraph::op::CropIE>::createLayer(const std::shared_ptr<ngraph::Node>& layer) const {
    LayerParams params = {layer->get_friendly_name(), "Crop",
                          details::convertPrecision(layer->get_output_element_type(0))};
    auto res = std::make_shared<InferenceEngine::CropLayer>(params);
    auto castedLayer = ngraph::as_type_ptr<ngraph::op::CropIE>(layer);
    if (castedLayer == nullptr) THROW_IE_EXCEPTION << "Cannot get " << params.type << " layer " << params.name;

    std::string value;
    for (const auto& val : castedLayer->axes) {
        if (!value.empty()) value += ",";
        value += asString(val);
    }
    res->params["axis"] = value;

    value.clear();
    for (const auto& val : castedLayer->dim) {
        if (!value.empty()) value += ",";
        value += asString(val);
    }
    res->params["dim"] = value;

    value.clear();
    for (const auto& val : castedLayer->offset) {
        if (!value.empty()) value += ",";
        value += asString(val);
    }
    res->params["offset"] = value;

    return res;
}

template <>
CNNLayer::Ptr NodeConverter<ngraph::op::Clamp>::createLayer(const std::shared_ptr<ngraph::Node>& layer) const {
    LayerParams params = {layer->get_friendly_name(), "Clamp",
                          details::convertPrecision(layer->get_output_element_type(0))};
    auto res = std::make_shared<InferenceEngine::ClampLayer>(params);
    auto castedLayer = ngraph::as_type_ptr<ngraph::op::Clamp>(layer);
    if (castedLayer == nullptr) THROW_IE_EXCEPTION << "Cannot get " << params.type << " layer " << params.name;

    res->params["min"] = asString(castedLayer->get_min());
    res->params["max"] = asString(castedLayer->get_max());
    return res;
}

template <>
CNNLayer::Ptr NodeConverter<ngraph::op::v1::Softmax>::createLayer(const std::shared_ptr<ngraph::Node>& layer) const {
    LayerParams params = {layer->get_friendly_name(), "SoftMax",
                          details::convertPrecision(layer->get_output_element_type(0))};
    auto res = std::make_shared<InferenceEngine::SoftMaxLayer>(params);
    auto castedLayer = ngraph::as_type_ptr<ngraph::op::v1::Softmax>(layer);
    if (castedLayer == nullptr) THROW_IE_EXCEPTION << "Cannot get " << params.type << " layer " << params.name;

    res->params["axis"] = asString(castedLayer->get_axis());
    return res;
}

template <>
CNNLayer::Ptr NodeConverter<ngraph::op::Subtract>::createLayer(const std::shared_ptr<ngraph::Node>& layer) const {
    LayerParams params = {layer->get_friendly_name(), "Eltwise",
                          details::convertPrecision(layer->get_output_element_type(0))};
    auto res = std::make_shared<InferenceEngine::EltwiseLayer>(params);
    res->params["operation"] = "sub";
    return res;
}

template <>
CNNLayer::Ptr NodeConverter<ngraph::op::v1::Power>::createLayer(const std::shared_ptr<ngraph::Node>& layer) const {
    LayerParams params = {layer->get_friendly_name(), "Eltwise",
                          details::convertPrecision(layer->get_output_element_type(0))};
    auto res = std::make_shared<InferenceEngine::EltwiseLayer>(params);
    res->params["operation"] = "pow";
    return res;
}

template <>
CNNLayer::Ptr NodeConverter<ngraph::op::v1::Maximum>::createLayer(const std::shared_ptr<ngraph::Node>& layer) const {
    LayerParams params = {layer->get_friendly_name(), "Eltwise",
                          details::convertPrecision(layer->get_output_element_type(0))};
    auto res = std::make_shared<InferenceEngine::EltwiseLayer>(params);
    res->params["operation"] = "max";
    return res;
}

template <>
CNNLayer::Ptr NodeConverter<ngraph::op::v1::Minimum>::createLayer(const std::shared_ptr<ngraph::Node>& layer) const {
    LayerParams params = {layer->get_friendly_name(), "Eltwise",
                          details::convertPrecision(layer->get_output_element_type(0))};
    auto res = std::make_shared<InferenceEngine::EltwiseLayer>(params);
    res->params["operation"] = "min";
    return res;
}

template <>
CNNLayer::Ptr NodeConverter<ngraph::op::v1::Divide>::createLayer(const std::shared_ptr<ngraph::Node>& layer) const {
    LayerParams params = {layer->get_friendly_name(), "Eltwise",
                          details::convertPrecision(layer->get_output_element_type(0))};
    auto res = std::make_shared<InferenceEngine::EltwiseLayer>(params);
    res->params["operation"] = "div";
    return res;
}

template <>
CNNLayer::Ptr NodeConverter<ngraph::op::v1::Multiply>::createLayer(const std::shared_ptr<ngraph::Node>& layer) const {
    LayerParams params = {layer->get_friendly_name(), "Eltwise",
                          details::convertPrecision(layer->get_output_element_type(0))};
    auto res = std::make_shared<InferenceEngine::EltwiseLayer>(params);
    res->params["operation"] = "prod";
    return res;
}

template <>
CNNLayer::Ptr NodeConverter<ngraph::op::v1::Add>::createLayer(const std::shared_ptr<ngraph::Node>& layer) const {
    LayerParams params = {layer->get_friendly_name(), "Eltwise",
                          details::convertPrecision(layer->get_output_element_type(0))};
    auto res = std::make_shared<InferenceEngine::EltwiseLayer>(params);
    res->params["operation"] = "sum";
    return res;
}

template <>
CNNLayer::Ptr NodeConverter<ngraph::op::BatchNormInference>::createLayer(
    const std::shared_ptr<ngraph::Node>& layer) const {
    THROW_IE_EXCEPTION << "BatchNormInference operation should be fused or decomposed";
}

template <>
CNNLayer::Ptr NodeConverter<ngraph::op::Squeeze>::createLayer(const std::shared_ptr<ngraph::Node>& layer) const {
    LayerParams params = {layer->get_friendly_name(), "Squeeze",
                          details::convertPrecision(layer->get_output_element_type(0))};
    auto res = std::make_shared<InferenceEngine::CNNLayer>(params);
    auto castedLayer = ngraph::as_type_ptr<ngraph::op::Squeeze>(layer);
    if (castedLayer == nullptr) THROW_IE_EXCEPTION << "Cannot get " << params.type << " layer " << params.name;

    return res;
}

template <>
CNNLayer::Ptr NodeConverter<ngraph::op::Unsqueeze>::createLayer(const std::shared_ptr<ngraph::Node>& layer) const {
    LayerParams params = {layer->get_friendly_name(), "Unsqueeze",
                          details::convertPrecision(layer->get_output_element_type(0))};
    auto res = std::make_shared<InferenceEngine::CNNLayer>(params);
    auto castedLayer = ngraph::as_type_ptr<ngraph::op::Unsqueeze>(layer);
    if (castedLayer == nullptr) THROW_IE_EXCEPTION << "Cannot get " << params.type << " layer " << params.name;

    return res;
}

template <>
CNNLayer::Ptr NodeConverter<ngraph::op::FakeQuantize>::createLayer(const std::shared_ptr<ngraph::Node>& layer) const {
    LayerParams params = {layer->get_friendly_name(), "FakeQuantize",
                          details::convertPrecision(layer->get_output_element_type(0))};
    auto res = std::make_shared<InferenceEngine::QuantizeLayer>(params);
    auto castedLayer = ngraph::as_type_ptr<ngraph::op::FakeQuantize>(layer);
    if (castedLayer == nullptr) THROW_IE_EXCEPTION << "Cannot get " << params.type << " layer " << params.name;
    res->params["levels"] = asString(castedLayer->get_levels());
    return res;
}

template <>
CNNLayer::Ptr NodeConverter<ngraph::op::ConvolutionIE>::createLayer(
        const std::shared_ptr<ngraph::Node>& layer) const {
    LayerParams params = {layer->get_friendly_name(), "Convolution",
                          details::convertPrecision(layer->get_output_element_type(0))};
    auto res = std::make_shared<InferenceEngine::ConvolutionLayer>(params);
    auto castedLayer = ngraph::as_type_ptr<ngraph::op::ConvolutionIE>(layer);
    if (castedLayer == nullptr) THROW_IE_EXCEPTION << "Cannot get " << params.type << " layer " << params.name;

    std::string value;
    for (const auto& val : castedLayer->get_pads_begin()) {
        if (!value.empty()) value += ",";
        value += asString(val);
    }
    res->params["pads_begin"] = value;

    value.clear();
    for (const auto& val : castedLayer->get_pads_end()) {
        if (!value.empty()) value += ",";
        value += asString(val);
    }
    res->params["pads_end"] = value;

    switch (castedLayer->get_auto_pad()) {
        case ngraph::op::PadType::SAME_UPPER:
            res->params["auto_pad"] = "same_upper";
            break;
        case ngraph::op::PadType::SAME_LOWER:
            res->params["auto_pad"] = "same_lower";
            break;
        case ngraph::op::PadType::VALID:
            res->params["auto_pad"] = "valid";
            break;
        default:
            break;
    }

    value.clear();
    for (const auto& val : castedLayer->get_strides()) {
        if (!value.empty()) value += ",";
        value += asString(val);
    }
    res->params["strides"] = value;

    value.clear();
    for (const auto& val : castedLayer->get_dilations()) {
        if (!value.empty()) value += ",";
        value += asString(val);
    }
    res->params["dilations"] = value;

    // Restore kernel size and output
    const auto& shape = castedLayer->get_input_shape(1);
    res->params["output"] = asString(castedLayer->get_shape()[1]);
    res->params["group"] = asString(castedLayer->get_group());

    value.clear();
    for (size_t i = 2; i < shape.size(); i++) {
        if (!value.empty()) value += ",";
        value += asString(shape[i]);
    }
    res->params["kernel"] = value;

    auto & rt_info = layer->get_rt_info();
    bool keep_constants(false);
    if (auto attr = std::dynamic_pointer_cast<ngraph::VariantWrapper<int64_t>>(rt_info["keep_constants"])) {
        keep_constants = attr->get();
    }

    NodeConverter<ngraph::op::Constant> converter;
    const auto weightsNode = castedLayer->input_value(1).get_node_shared_ptr();
    if (!keep_constants && converter.canCreate(weightsNode)) {
        const auto& weights = converter.createLayer(weightsNode);
        res->blobs["weights"] = weights->blobs["custom"];
        res->_weights = weights->blobs["custom"];

        if (castedLayer->inputs().size() == 3) {
            const auto biasNode = castedLayer->input_value(2).get_node_shared_ptr();
            if (converter.canCreate(biasNode)) {
                const auto& bias = converter.createLayer(biasNode);
                res->blobs["biases"] = bias->blobs["custom"];
                res->_biases = bias->blobs["custom"];
            }
        }
    }
    return res;
}

template <>
CNNLayer::Ptr NodeConverter<ngraph::op::DeconvolutionIE>::createLayer(
        const std::shared_ptr<ngraph::Node>& layer) const {
    LayerParams params = {layer->get_friendly_name(), "Deconvolution",
                          details::convertPrecision(layer->get_output_element_type(0))};
    auto res = std::make_shared<InferenceEngine::DeconvolutionLayer>(params);
    auto castedLayer = ngraph::as_type_ptr<ngraph::op::DeconvolutionIE>(layer);
    if (castedLayer == nullptr) THROW_IE_EXCEPTION << "Cannot get " << params.type << " layer " << params.name;

    std::string value;
    for (const auto& val : castedLayer->get_pads_begin()) {
        if (!value.empty()) value += ",";
        value += asString(val);
    }
    res->params["pads_begin"] = value;

    value.clear();
    for (const auto& val : castedLayer->get_pads_end()) {
        if (!value.empty()) value += ",";
        value += asString(val);
    }
    res->params["pads_end"] = value;

    value.clear();
    for (const auto& val : castedLayer->get_strides()) {
        if (!value.empty()) value += ",";
        value += asString(val);
    }
    res->params["strides"] = value;

    value.clear();
    for (const auto& val : castedLayer->get_dilations()) {
        if (!value.empty()) value += ",";
        value += asString(val);
    }
    res->params["dilations"] = value;

    // Restore kernel size and output
    const auto& shape = castedLayer->get_input_shape(1);
    res->params["output"] = asString(shape[1]);

    value.clear();
    for (size_t i = 2; i < shape.size(); i++) {
        if (!value.empty()) value += ",";
        value += asString(shape[i]);
    }
    res->params["kernel"] = value;
    res->params["group"] = asString(castedLayer->get_group());

    NodeConverter<ngraph::op::Constant> converter;
    const auto weightsNode = castedLayer->input_value(1).get_node_shared_ptr();
    if (converter.canCreate(weightsNode)) {
        const auto& weights = converter.createLayer(weightsNode);
        res->blobs["weights"] = weights->blobs["custom"];
        res->_weights = weights->blobs["custom"];

        if (castedLayer->inputs().size() == 3) {
            const auto biasNode = castedLayer->input_value(2).get_node_shared_ptr();
            if (converter.canCreate(biasNode)) {
                const auto& bias = converter.createLayer(biasNode);
                res->blobs["biases"] = bias->blobs["custom"];
                res->_biases = bias->blobs["custom"];
            }
        }
    }
    return res;
}

template <>
CNNLayer::Ptr NodeConverter<ngraph::op::v1::DeformableConvolution>::createLayer(
        const std::shared_ptr<ngraph::Node>& layer) const {
    LayerParams params = {layer->get_friendly_name(), "DeformableConvolution",
                          details::convertPrecision(layer->get_output_element_type(0))};
    auto res = std::make_shared<InferenceEngine::DeformableConvolutionLayer>(params);
    auto castedLayer = ngraph::as_type_ptr<ngraph::op::v1::DeformableConvolution>(layer);
    if (castedLayer == nullptr) THROW_IE_EXCEPTION << "Cannot get " << params.type << " layer " << params.name;

    std::string value;
    for (const auto& val : castedLayer->get_pads_begin()) {
        if (!value.empty()) value += ",";
        value += asString(val);
    }
    res->params["pads_begin"] = value;

    value.clear();
    for (const auto& val : castedLayer->get_pads_end()) {
        if (!value.empty()) value += ",";
        value += asString(val);
    }
    res->params["pads_end"] = value;

    switch (castedLayer->get_auto_pad()) {
        case ngraph::op::PadType::SAME_UPPER:
            res->params["auto_pad"] = "same_upper";
            break;
        case ngraph::op::PadType::SAME_LOWER:
            res->params["auto_pad"] = "same_lower";
            break;
        case ngraph::op::PadType::VALID:
            res->params["auto_pad"] = "valid";
            break;
        default:
            break;
    }

    value.clear();
    for (const auto& val : castedLayer->get_strides()) {
        if (!value.empty()) value += ",";
        value += asString(val);
    }
    res->params["strides"] = value;

    value.clear();
    for (const auto& val : castedLayer->get_dilations()) {
        if (!value.empty()) value += ",";
        value += asString(val);
    }
    res->params["dilations"] = value;

    // Restore kernel size and output
    const auto& shape = castedLayer->get_input_shape(2);
    res->params["output"] = asString(shape[0]);

    value.clear();
    for (size_t i = 2; i < shape.size(); i++) {
        if (!value.empty()) value += ",";
        value += asString(shape[i]);
    }
    res->params["kernel"] = value;

    res->params["group"] = asString(castedLayer->get_group());
    res->params["deformable_group"] = asString(castedLayer->get_deformable_group());

    NodeConverter<ngraph::op::Constant> converter;
    const auto weightsNode = castedLayer->input_value(2).get_node_shared_ptr();
    if (converter.canCreate(weightsNode)) {
        const auto& weights = converter.createLayer(weightsNode);
        res->blobs["weights"] = weights->blobs["custom"];
        res->_weights = weights->blobs["custom"];
    }
    return res;
}

template <>
CNNLayer::Ptr NodeConverter<ngraph::op::v1::AvgPool>::createLayer(const std::shared_ptr<ngraph::Node>& layer) const {
    LayerParams params = {layer->get_friendly_name(), "Pooling",
                          details::convertPrecision(layer->get_output_element_type(0))};
    auto res = std::make_shared<InferenceEngine::PoolingLayer>(params);
    auto castedLayer = ngraph::as_type_ptr<ngraph::op::v1::AvgPool>(layer);
    if (castedLayer == nullptr) THROW_IE_EXCEPTION << "Cannot get " << params.type << " layer " << params.name;

    std::string value;
    for (const auto& val : castedLayer->get_pads_begin()) {
        if (!value.empty()) value += ",";
        value += asString(val);
    }
    res->params["pads_begin"] = value;

    value.clear();
    for (const auto& val : castedLayer->get_pads_end()) {
        if (!value.empty()) value += ",";
        value += asString(val);
    }
    res->params["pads_end"] = value;

    value.clear();
    for (const auto& val : castedLayer->get_strides()) {
        if (!value.empty()) value += ",";
        value += asString(val);
    }
    res->params["strides"] = value;

    value.clear();
    for (const auto& val : castedLayer->get_kernel()) {
        if (!value.empty()) value += ",";
        value += asString(val);
    }
    res->params["kernel"] = value;

    switch (castedLayer->get_auto_pad()) {
    case ngraph::op::PadType::VALID:
        res->params["auto_pad"] = "valid";
        break;
    case ngraph::op::PadType::SAME_UPPER:
        res->params["auto_pad"] = "same_upper";
        break;
    case ngraph::op::PadType::SAME_LOWER:
        res->params["auto_pad"] = "same_lower";
        break;
    default:
        break;
    }

    auto exclude_pad = castedLayer->get_exclude_pad();
    res->params["exclude-pad"] = exclude_pad ? "true" : "false";
    res->params["pool-method"] = "avg";
    switch (castedLayer->get_rounding_type()) {
    case ngraph::op::RoundingType::CEIL:
        res->params["rounding_type"] = "ceil";
        break;
    case ngraph::op::RoundingType::FLOOR:
        res->params["rounding_type"] = "floor";
        break;
    default:
        THROW_IE_EXCEPTION << "Unsupported ngraph rounding type.";
    }
    return res;
}

template <>
CNNLayer::Ptr NodeConverter<ngraph::op::v1::MaxPool>::createLayer(const std::shared_ptr<ngraph::Node>& layer) const {
    LayerParams params = {layer->get_friendly_name(), "Pooling",
                          details::convertPrecision(layer->get_output_element_type(0))};
    auto res = std::make_shared<InferenceEngine::PoolingLayer>(params);
    auto castedLayer = ngraph::as_type_ptr<ngraph::op::v1::MaxPool>(layer);
    if (castedLayer == nullptr) THROW_IE_EXCEPTION << "Cannot get " << params.type << " layer " << params.name;

    std::string value;
    for (const auto& val : castedLayer->get_pads_begin()) {
        if (!value.empty()) value += ",";
        value += asString(val);
    }
    res->params["pads_begin"] = value;

    value.clear();
    for (const auto& val : castedLayer->get_pads_end()) {
        if (!value.empty()) value += ",";
        value += asString(val);
    }
    res->params["pads_end"] = value;

    value.clear();
    for (const auto& val : castedLayer->get_strides()) {
        if (!value.empty()) value += ",";
        value += asString(val);
    }
    res->params["strides"] = value;

    value.clear();
    for (const auto& val : castedLayer->get_kernel()) {
        if (!value.empty()) value += ",";
        value += asString(val);
    }
    res->params["kernel"] = value;
    res->params["pool-method"] = "max";

    switch (castedLayer->get_auto_pad()) {
    case ngraph::op::PadType::VALID:
        res->params["auto_pad"] = "valid";
        break;
    case ngraph::op::PadType::SAME_UPPER:
        res->params["auto_pad"] = "same_upper";
        break;
    case ngraph::op::PadType::SAME_LOWER:
        res->params["auto_pad"] = "same_lower";
        break;
    default:
        break;
    }

    switch (castedLayer->get_rounding_type()) {
    case ngraph::op::RoundingType::CEIL:
        res->params["rounding_type"] = "ceil";
        break;
    case ngraph::op::RoundingType::FLOOR:
        res->params["rounding_type"] = "floor";
        break;
    default:
        THROW_IE_EXCEPTION << "Unsupported ngraph rounding type.";
    }

    return res;
}

template <>
CNNLayer::Ptr NodeConverter<ngraph::op::ROIPooling>::createLayer(const std::shared_ptr<ngraph::Node>& layer) const {
    LayerParams params = {layer->get_friendly_name(), "ROIPooling",
                          details::convertPrecision(layer->get_output_element_type(0))};
    auto res = std::make_shared<InferenceEngine::CNNLayer>(params);
    auto castedLayer = ngraph::as_type_ptr<ngraph::op::ROIPooling>(layer);
    if (castedLayer == nullptr) THROW_IE_EXCEPTION << "Cannot get " << params.type << " layer " << params.name;

    res->params["pooled_h"] = asString(castedLayer->get_output_size()[0]);
    res->params["pooled_w"] = asString(castedLayer->get_output_size()[1]);
    res->params["spatial_scale"] = asString(castedLayer->get_spatial_scale());
    res->params["method"] = castedLayer->get_method();

    return res;
}

template <>
CNNLayer::Ptr NodeConverter<ngraph::op::PSROIPooling>::createLayer(const std::shared_ptr<ngraph::Node>& layer) const {
    LayerParams params = {layer->get_friendly_name(), "PSROIPooling",
                          details::convertPrecision(layer->get_output_element_type(0))};
    auto res = std::make_shared<InferenceEngine::CNNLayer>(params);
    auto castedLayer = ngraph::as_type_ptr<ngraph::op::PSROIPooling>(layer);
    if (castedLayer == nullptr) THROW_IE_EXCEPTION << "Cannot get " << params.type << " layer " << params.name;

    res->params["output_dim"] = asString(castedLayer->get_output_dim());
    res->params["group_size"] = asString(castedLayer->get_group_size());
    res->params["spatial_bins_x"] = asString(castedLayer->get_spatial_bins_x());
    res->params["spatial_bins_y"] = asString(castedLayer->get_spatial_bins_y());
    res->params["spatial_scale"] = asString(castedLayer->get_spatial_scale());
    res->params["mode"] = castedLayer->get_mode();

    return res;
}

template <>
CNNLayer::Ptr NodeConverter<ngraph::op::v1::DeformablePSROIPooling>::createLayer(
        const std::shared_ptr<ngraph::Node>& layer) const {
    LayerParams params = {layer->get_friendly_name(), "PSROIPooling",
                          details::convertPrecision(layer->get_output_element_type(0))};
    auto res = std::make_shared<InferenceEngine::CNNLayer>(params);
    auto castedLayer = ngraph::as_type_ptr<ngraph::op::v1::DeformablePSROIPooling>(layer);
    if (castedLayer == nullptr) THROW_IE_EXCEPTION << "Cannot get " << params.type << " layer " << params.name;

    res->params["output_dim"] = asString(castedLayer->get_output_dim());
    res->params["group_size"] = asString(castedLayer->get_group_size());
    res->params["spatial_bins_x"] = asString(castedLayer->get_spatial_bins_x());
    res->params["spatial_bins_y"] = asString(castedLayer->get_spatial_bins_y());
    res->params["spatial_scale"] = asString(castedLayer->get_spatial_scale());
    res->params["mode"] = castedLayer->get_mode();
    res->params["trans_std"] = asString(castedLayer->get_trans_std());
    res->params["part_size"] = asString(castedLayer->get_part_size());
    res->params["no_trans"] = layer->get_input_size() == 2 ? "1" : "0";

    // temporary workaround due to incorrect usage of group_size in the nGraph operation for the DeformablePSROIPooling
    res->params["pooled_height"] = asString(castedLayer->get_group_size());
    res->params["pooled_width"] = asString(castedLayer->get_group_size());
    return res;
}

template <>
CNNLayer::Ptr NodeConverter<ngraph::op::PRelu>::createLayer(const std::shared_ptr<ngraph::Node>& layer) const {
    LayerParams params = {layer->get_friendly_name(), "PReLU",
                          details::convertPrecision(layer->get_output_element_type(0))};
    auto res = std::make_shared<InferenceEngine::PReLULayer>(params);
    auto castedLayer = ngraph::as_type_ptr<ngraph::op::PRelu>(layer);
    if (castedLayer == nullptr) THROW_IE_EXCEPTION << "Cannot get " << params.type << " layer " << params.name;

    const auto weightsNode = castedLayer->input_value(1).get_node_shared_ptr();
    if (auto const_weights = ngraph::as_type_ptr<ngraph::op::Constant>(weightsNode)) {
        SizeVector dataShape = const_weights->get_shape();
        if (dataShape.size() >= 2 && ngraph::shape_size(dataShape) == dataShape[1]) {
            dataShape = {dataShape[1]};
        }

        Blob::Ptr dataBlb = shareWeights(const_weights);

        res->blobs["weights"] = dataBlb;
        res->_weights = dataBlb;
    }

    auto const_shape = castedLayer->input(1).get_shape(), tensor_shape = castedLayer->input(0).get_shape();
    if (const_shape.size() == 1 && const_shape[0] == 1) {
        res->params["channel_shared"] = "true";
    }

    return res;
}

template <>
CNNLayer::Ptr NodeConverter<ngraph::op::v1::Split>::createLayer(const std::shared_ptr<ngraph::Node>& layer) const {
    LayerParams params = {layer->get_friendly_name(), "Split",
                          details::convertPrecision(layer->get_output_element_type(0))};
    auto res = std::make_shared<InferenceEngine::SplitLayer>(params);
    auto castedLayer = ngraph::as_type_ptr<ngraph::op::v1::Split>(layer);
    if (castedLayer == nullptr) THROW_IE_EXCEPTION << "Cannot get " << params.type << " layer " << params.name;

    auto axis_node = castedLayer->input_value(1).get_node_shared_ptr();
    const auto axis_node_const = std::dynamic_pointer_cast<ngraph::op::Constant>(axis_node);
    if (!axis_node_const) {
        THROW_IE_EXCEPTION << "Split " << castedLayer->get_friendly_name() << " has no axes as Constant";
    }
    auto axis = axis_node_const->cast_vector<int64_t>()[0];
    if (axis < 0) {
        axis += castedLayer->get_input_shape(0).size();
    }
    res->params["axis"] = asString(axis);
    return res;
}

template <>
CNNLayer::Ptr NodeConverter<ngraph::op::VariadicSplit>::createLayer(const std::shared_ptr<ngraph::Node>& layer) const {
    LayerParams params = {layer->get_friendly_name(), "Split",
                          details::convertPrecision(layer->get_output_element_type(0))};
    auto res = std::make_shared<InferenceEngine::SplitLayer>(params);
    auto castedLayer = ngraph::as_type_ptr<ngraph::op::VariadicSplit>(layer);
    if (castedLayer == nullptr) THROW_IE_EXCEPTION << "Cannot get " << params.type << " layer " << params.name;

    auto axis_node = castedLayer->input_value(1).get_node_shared_ptr();
    const auto axis_node_const = std::dynamic_pointer_cast<ngraph::op::Constant>(axis_node);
    if (!axis_node_const) {
        THROW_IE_EXCEPTION << "Split " << castedLayer->get_friendly_name() << " has no axes as Constant";
    }
    auto axis = axis_node_const->cast_vector<int64_t>()[0];
    if (axis < 0) {
        axis += castedLayer->get_input_shape(0).size();
    }
    res->params["axis"] = asString(axis);
    return res;
}

template <>
CNNLayer::Ptr NodeConverter<ngraph::op::Concat>::createLayer(const std::shared_ptr<ngraph::Node>& layer) const {
    LayerParams params = {layer->get_friendly_name(), "Concat",
                          details::convertPrecision(layer->get_output_element_type(0))};
    auto res = std::make_shared<InferenceEngine::ConcatLayer>(params);

    auto castedLayer = ngraph::as_type_ptr<ngraph::op::Concat>(layer);
    if (castedLayer == nullptr) THROW_IE_EXCEPTION << "Cannot get " << params.type << " layer " << params.name;

    res->params["axis"] = asString(castedLayer->get_concatenation_axis());

    return res;
}

template <>
CNNLayer::Ptr NodeConverter<ngraph::op::GatherIE>::createLayer(const std::shared_ptr<ngraph::Node>& layer) const {
    LayerParams params = {layer->get_friendly_name(), "Gather",
                          details::convertPrecision(layer->get_output_element_type(0))};
    auto res = std::make_shared<InferenceEngine::GatherLayer>(params);

    auto castedLayer = std::dynamic_pointer_cast<ngraph::op::GatherIE>(layer);
    if (castedLayer == nullptr) THROW_IE_EXCEPTION << "Cannot get " << params.type << " layer " << params.name;

    res->params["axis"] = asString(castedLayer->get_axis());

    return res;
}

template <>
CNNLayer::Ptr NodeConverter<ngraph::op::GatherTreeIE>::createLayer(const std::shared_ptr<ngraph::Node>& layer) const {
    LayerParams params = {layer->get_friendly_name(), "GatherTree",
                          details::convertPrecision(layer->get_output_element_type(0))};
    auto res = std::make_shared<InferenceEngine::CNNLayer>(params);
    return res;
}

template <>
CNNLayer::Ptr NodeConverter<ngraph::op::ReverseSequence>::createLayer(const std::shared_ptr<ngraph::Node>& layer) const {
    LayerParams params = {layer->get_friendly_name(), "ReverseSequence", details::convertPrecision(layer->get_output_element_type(0))};
    auto res = std::make_shared<InferenceEngine::ReverseSequenceLayer>(params);

    auto castedLayer = ngraph::as_type_ptr<ngraph::op::ReverseSequence>(layer);
    if (castedLayer == nullptr)
        THROW_IE_EXCEPTION << "Cannot get " << params.type << " layer " << params.name;

    res->params["batch_axis"] = asString(castedLayer->get_batch_axis());
    res->params["seq_axis"] = asString(castedLayer->get_sequence_axis());

    return res;
}

template <>
CNNLayer::Ptr NodeConverter<ngraph::op::Reshape>::createLayer(const std::shared_ptr<ngraph::Node>& layer) const {
    LayerParams params = {layer->get_friendly_name(), "Reshape",
                          details::convertPrecision(layer->get_output_element_type(0))};
    auto res = std::make_shared<InferenceEngine::ReshapeLayer>(params);
    return res;
}

template <>
CNNLayer::Ptr NodeConverter<ngraph::op::ShapeOf>::createLayer(const std::shared_ptr<ngraph::Node>& layer) const {
    LayerParams params = {layer->get_friendly_name(), "ShapeOf",
                          details::convertPrecision(layer->get_output_element_type(0))};
    auto res = std::make_shared<InferenceEngine::CNNLayer>(params);
    return res;
}

template <>
CNNLayer::Ptr NodeConverter<ngraph::op::v1::Reshape>::createLayer(const std::shared_ptr<ngraph::Node>& layer) const {
    LayerParams params = {layer->get_friendly_name(), "Reshape",
                          details::convertPrecision(layer->get_output_element_type(0))};

    auto castedLayer = ngraph::as_type_ptr<ngraph::op::v1::Reshape>(layer);
    if (castedLayer == nullptr)
        THROW_IE_EXCEPTION << "Cannot get " << params.type << " layer " << params.name;


    const auto constNode = castedLayer->input_value(1).get_node_shared_ptr();
    if (auto constValue = ngraph::as_type_ptr<ngraph::op::Constant>(constNode)) {
        auto value = constValue->cast_vector<int64_t>();
        for (auto & i : value) {
            if (i == 0 && !castedLayer->get_special_zero())
                THROW_IE_EXCEPTION << "Reshape " << params.name << " has `special_zero`=False and zeros in second input. This combination is not supported";
        }
    } else {
        THROW_IE_EXCEPTION << "Reshape " << params.name << " has dynamic second input!";
    }

    auto res = std::make_shared<InferenceEngine::ReshapeLayer>(params);
    return res;
}

template <>
CNNLayer::Ptr NodeConverter<ngraph::op::PadIE>::createLayer(const std::shared_ptr<ngraph::Node>& layer) const {
    LayerParams params = {layer->get_friendly_name(), "Pad",
                          details::convertPrecision(layer->get_output_element_type(0))};
    auto res = std::make_shared<InferenceEngine::PadLayer>(params);

    auto castedLayer = ngraph::as_type_ptr<ngraph::op::PadIE>(layer);
    if (castedLayer == nullptr) THROW_IE_EXCEPTION << "Cannot get " << params.type << " layer " << params.name;

    switch (castedLayer->get_pad_mode()) {
    case ngraph::op::PadMode::EDGE:
        res->params["pad_mode"] = "edge";
        break;
    case ngraph::op::PadMode::REFLECT:
        res->params["pad_mode"] = "reflect";
        break;
    case ngraph::op::PadMode::CONSTANT:
        res->params["pad_mode"] = "constant";
        res->params["pad_value"] = asString(castedLayer->get_pad_value());
        break;
    case ngraph::op::PadMode::SYMMETRIC:
        res->params["pad_mode"] = "symmetric";
    }
    std::string pad;
    for (const auto& p : castedLayer->get_pads_begin()) {
        if (!pad.empty()) pad += ",";
        pad += asString(p);
    }
    res->params["pads_begin"] = pad;

    pad.clear();
    for (const auto& p : castedLayer->get_pads_end()) {
        if (!pad.empty()) pad += ",";
        pad += asString(p);
    }
    res->params["pads_end"] = pad;

    return res;
}

template <>
CNNLayer::Ptr NodeConverter<ngraph::op::ScaleShiftIE>::createLayer(const std::shared_ptr<ngraph::Node>& layer) const {
    LayerParams params = {layer->get_friendly_name(), "ScaleShift",
                          details::convertPrecision(layer->get_output_element_type(0))};
    auto res = std::make_shared<InferenceEngine::ScaleShiftLayer>(params);

    NodeConverter<ngraph::op::Constant> converter;
    const auto weightsNode = layer->input_value(1).get_node_shared_ptr();
    if (converter.canCreate(weightsNode)) {
        const auto& weightsLayer = converter.createLayer(weightsNode);
        res->blobs["weights"] = weightsLayer->blobs["custom"];
        res->_weights = weightsLayer->blobs["custom"];
    }

    const auto biasNode = layer->input_value(2).get_node_shared_ptr();
    if (converter.canCreate(biasNode)) {
        const auto& bias = converter.createLayer(biasNode);
        res->blobs["biases"] = bias->blobs["custom"];
        res->_biases = bias->blobs["custom"];
    }

    return res;
}

template <>
CNNLayer::Ptr NodeConverter<ngraph::op::Elu>::createLayer(const std::shared_ptr<ngraph::Node>& layer) const {
    LayerParams params = {layer->get_friendly_name(), "elu",
                          details::convertPrecision(layer->get_output_element_type(0))};
    auto res = std::make_shared<InferenceEngine::CNNLayer>(params);
    auto castedLayer = ngraph::as_type_ptr<ngraph::op::Elu>(layer);
    if (castedLayer == nullptr) THROW_IE_EXCEPTION << "Cannot get " << params.type << " layer " << params.name;

    res->params["alpha"] = asString(castedLayer->get_alpha());

    return res;
}

template <>
CNNLayer::Ptr NodeConverter<ngraph::op::SquaredDifference>::createLayer(const std::shared_ptr<ngraph::Node>& layer) const {
    LayerParams params = {layer->get_friendly_name(), "Eltwise",
                          details::convertPrecision(layer->get_output_element_type(0))};
    auto res = std::make_shared<InferenceEngine::EltwiseLayer>(params);
    res->params["operation"] = "squared_diff";
    return res;
}

template <>
CNNLayer::Ptr NodeConverter<ngraph::op::ShuffleChannels>::createLayer(const std::shared_ptr<ngraph::Node>& layer) const {
    LayerParams params = {layer->get_friendly_name(), "ShuffleChannels", details::convertPrecision(layer->get_output_element_type(0))};

    auto res = std::make_shared<InferenceEngine::ShuffleChannelsLayer>(params);
    auto castedLayer = ngraph::as_type_ptr<ngraph::op::ShuffleChannels>(layer);
    if (castedLayer == nullptr) THROW_IE_EXCEPTION << "Cannot get " << params.type << " layer " << params.name;

    res->params["axis"] = std::to_string(castedLayer->get_axis());
    res->params["group"] = std::to_string(castedLayer->get_group());

    return res;
}

template <>
CNNLayer::Ptr NodeConverter<ngraph::op::DetectionOutput>::createLayer(
    const std::shared_ptr<ngraph::Node>& layer) const {
    LayerParams params = {layer->get_friendly_name(), "DetectionOutput",
                          details::convertPrecision(layer->get_output_element_type(0))};
    auto res = std::make_shared<InferenceEngine::CNNLayer>(params);

    auto castedLayer = ngraph::as_type_ptr<ngraph::op::DetectionOutput>(layer);
    if (castedLayer == nullptr) THROW_IE_EXCEPTION << "Cannot get " << params.type << " layer " << params.name;

    auto attr = castedLayer->get_attrs();
    std::string param;

    res->params["num_classes"] = asString(attr.num_classes);
    res->params["background_label_id"] = asString(attr.background_label_id);
    res->params["top_k"] = asString(attr.top_k);
    res->params["variance_encoded_in_target"] = (attr.variance_encoded_in_target ? "1" : "0");
    for (const auto& val : attr.keep_top_k) {
        if (!param.empty()) param += ",";
        param += asString(val);
    }
    res->params["keep_top_k"] = param;
    res->params["code_type"] = attr.code_type;
    res->params["share_location"] = (attr.share_location ? "1" : "0");
    res->params["nms_threshold"] = asString(attr.nms_threshold);
    res->params["confidence_threshold"] = asString(attr.confidence_threshold);
    res->params["clip_after_nms"] = (attr.clip_after_nms ? "1" : "0");
    res->params["clip_before_nms"] = (attr.clip_before_nms ? "1" : "0");
    res->params["decrease_label_id"] = (attr.decrease_label_id ? "1" : "0");
    res->params["normalized"] = (attr.normalized ? "1" : "0");
    res->params["input_height"] = asString(attr.input_height);
    res->params["input_width"] = asString(attr.input_width);
    res->params["objectness_score"] = asString(attr.objectness_score);

    return res;
}

template <>
CNNLayer::Ptr NodeConverter<ngraph::op::ProposalIE>::createLayer(const std::shared_ptr<ngraph::Node>& layer) const {
    LayerParams params = {layer->get_friendly_name(), "Proposal",
                          details::convertPrecision(layer->get_output_element_type(0))};
    auto res = std::make_shared<InferenceEngine::CNNLayer>(params);
    auto castedLayer = ngraph::as_type_ptr<ngraph::op::ProposalIE>(layer);
    if (castedLayer == nullptr) THROW_IE_EXCEPTION << "Cannot get " << params.type << " layer " << params.name;

    auto attr = castedLayer->get_attrs();
    std::string param;
    for (const auto& val : attr.ratio) {
        if (!param.empty()) param += ",";
        param += asString(val);
    }
    res->params["ratio"] = param;

    param.clear();
    for (const auto& val : attr.scale) {
        if (!param.empty()) param += ",";
        param += asString(val);
    }
    res->params["scale"] = param;

    res->params["base_size"] = asString(attr.base_size);
    res->params["pre_nms_topn"] = asString(attr.pre_nms_topn);
    res->params["post_nms_topn"] = asString(attr.post_nms_topn);
    res->params["nms_thresh"] = asString(attr.nms_thresh);
    res->params["feat_stride"] = asString(attr.feat_stride);
    res->params["min_size"] = asString(attr.min_size);
    res->params["box_size_scale"] = asString(attr.box_size_scale);
    res->params["box_coordinate_scale"] = asString(attr.box_coordinate_scale);
    res->params["clip_before_nms"] = asString(attr.clip_before_nms ? 1 : 0);
    res->params["clip_after_nms"] = asString(attr.clip_after_nms ? 1 : 0);
    res->params["normalize"] = asString(attr.normalize ? 1 : 0);
    res->params["framework"] = attr.framework;

    return res;
}

template <>
CNNLayer::Ptr NodeConverter<ngraph::op::PriorBoxClusteredIE>::createLayer(
    const std::shared_ptr<ngraph::Node>& layer) const {
    LayerParams params = {layer->get_friendly_name(), "PriorBoxClustered",
                          details::convertPrecision(layer->get_output_element_type(0))};
    auto res = std::make_shared<InferenceEngine::CNNLayer>(params);
    auto castedLayer = ngraph::as_type_ptr<ngraph::op::PriorBoxClusteredIE>(layer);
    if (castedLayer == nullptr) THROW_IE_EXCEPTION << "Cannot get " << params.type << " layer " << params.name;

    auto attr = castedLayer->get_attrs();
    std::string param;
    for (const auto& val : attr.widths) {
        if (!param.empty()) param += ",";
        param += asString(val);
    }
    res->params["width"] = param;

    param.clear();
    for (const auto& val : attr.heights) {
        if (!param.empty()) param += ",";
        param += asString(val);
    }
    res->params["height"] = param;

    param.clear();
    for (const auto& val : attr.variances) {
        if (!param.empty()) param += ",";
        param += asString(val);
    }
    res->params["variance"] = param;

    if (std::abs(attr.step_heights - attr.step_widths) < 1e-5) {
        res->params["step"] = asString(attr.step_widths);
    } else {
        res->params["step_w"] = asString(attr.step_widths);
        res->params["step_h"] = asString(attr.step_heights);
    }
    res->params["offset"] = asString(attr.offset);
    res->params["clip"] = asString(attr.clip ? 1 : 0);
    res->params["flip"] = "1";

    return res;
}

template <>
CNNLayer::Ptr NodeConverter<ngraph::op::PriorBoxIE>::createLayer(const std::shared_ptr<ngraph::Node>& layer) const {
    LayerParams params = {layer->get_friendly_name(), "PriorBox",
                          details::convertPrecision(layer->get_output_element_type(0))};
    auto res = std::make_shared<InferenceEngine::CNNLayer>(params);
    auto castedLayer = ngraph::as_type_ptr<ngraph::op::PriorBoxIE>(layer);
    auto layer_info = params.type + " layer " + params.name;

    if (castedLayer == nullptr) THROW_IE_EXCEPTION << "Cannot get " << layer_info;

    auto attr = castedLayer->get_attrs();
    std::string param;

    auto data_pshape = castedLayer->get_input_partial_shape(0);
    if (data_pshape.is_dynamic()) THROW_IE_EXCEPTION << "Dynamic 0-port input of " << layer_info << " is not supported";
    auto data_shape = data_pshape.to_shape();
    if (data_shape.size() != 4) THROW_IE_EXCEPTION << layer_info << " has " << data_shape.size() << " items in 0-port input, 4 expected";

    auto img_pshape = castedLayer->get_input_partial_shape(1);
    if (img_pshape.is_dynamic()) THROW_IE_EXCEPTION << "Dynamic 1-port input of " << layer_info << " is not supported";
    auto img_shape = img_pshape.to_shape();
    if (img_shape.size() != 4) THROW_IE_EXCEPTION << layer_info << " has " << data_shape.size() << " items in 1-port input, 4 expected";

    if (!attr.scale_all_sizes) {
        // mxnet-like PriorBox
        auto img_H = img_shape[2];
        auto data_H = data_shape[2];
        if (attr.step == -1)
            attr.step = 1. * img_H / data_H;
        else
            attr.step *= img_H;
        for (auto& size : attr.min_size)
            size *= img_H;
    }

    for (const auto& val : attr.max_size) {
        if (!param.empty()) param += ",";
        param += asString(val);
    }
    res->params["max_size"] = param;

    param.clear();
    for (const auto& val : attr.min_size) {
        if (!param.empty()) param += ",";
        param += asString(val);
    }
    res->params["min_size"] = param;

    param.clear();
    for (const auto& val : attr.aspect_ratio) {
        if (!param.empty()) param += ",";
        param += asString(val);
    }
    res->params["aspect_ratio"] = param;

    param.clear();
    for (const auto& val : attr.variance) {
        if (!param.empty()) param += ",";
        param += asString(val);
    }
    res->params["variance"] = param;

    res->params["step"] = asString(attr.step);
    res->params["offset"] = asString(attr.offset);
    res->params["clip"] = asString(attr.clip ? 1 : 0);
    res->params["flip"] = asString(attr.flip ? 1 : 0);
    res->params["scale_all_sizes"] = asString(attr.scale_all_sizes ? 1 : 0);

    res->params["density"] = asString(attr.density);
    res->params["fixed_size"] = asString(attr.fixed_size);
    res->params["fixed_ratio"] = asString(attr.fixed_ratio);

    return res;
}

template <>
CNNLayer::Ptr NodeConverter<ngraph::op::PowerIE>::createLayer(const std::shared_ptr<ngraph::Node>& layer) const {
    LayerParams params = {layer->get_friendly_name(), "Power",
                          details::convertPrecision(layer->get_output_element_type(0))};
    auto res = std::make_shared<InferenceEngine::PowerLayer>(params);
    auto castedLayer = ngraph::as_type_ptr<ngraph::op::PowerIE>(layer);
    if (castedLayer == nullptr) THROW_IE_EXCEPTION << "Cannot get " << params.type << " layer " << params.name;

    res->params["power"] = asString(castedLayer->power);
    res->params["scale"] = asString(castedLayer->scale);
    res->params["shift"] = asString(castedLayer->shift);

    return res;
}

template <>
CNNLayer::Ptr NodeConverter<ngraph::op::v1::TopK>::createLayer(const std::shared_ptr<ngraph::Node>& layer) const {
    LayerParams params = {layer->get_friendly_name(), "TopK",
                          details::convertPrecision(layer->get_output_element_type(0))};
    auto res = std::make_shared<InferenceEngine::TopKLayer>(params);
    auto castedLayer = ngraph::as_type_ptr<ngraph::op::v1::TopK>(layer);
    if (castedLayer == nullptr) THROW_IE_EXCEPTION << "Cannot get " << params.type << " layer " << params.name;

    res->params["mode"] = ngraph::as_string<ngraph::op::v1::TopK::Mode>(castedLayer->get_mode());;
    res->params["sort"] = ngraph::as_string<ngraph::op::v1::TopK::SortType>(castedLayer->get_sort_type());
    res->params["axis"] = asString(castedLayer->get_axis());

    return res;
}

template <>
CNNLayer::Ptr NodeConverter<ngraph::op::TopKIE>::createLayer(const std::shared_ptr<ngraph::Node>& layer) const {
    LayerParams params = {layer->get_friendly_name(), "TopK",
                          details::convertPrecision(layer->get_output_element_type(0))};
    auto res = std::make_shared<InferenceEngine::TopKLayer>(params);
    auto castedLayer = ngraph::as_type_ptr<ngraph::op::TopKIE>(layer);
    if (castedLayer == nullptr) THROW_IE_EXCEPTION << "Cannot get " << params.type << " layer " << params.name;

    res->params["mode"] = ngraph::as_string<ngraph::op::v1::TopK::Mode>(castedLayer->get_mode());;
    res->params["sort"] = ngraph::as_string<ngraph::op::v1::TopK::SortType>(castedLayer->get_sort_type());
    res->params["axis"] = asString(castedLayer->get_axis());

    return res;
}

template <>
CNNLayer::Ptr NodeConverter<ngraph::op::Eltwise>::createLayer(const std::shared_ptr<ngraph::Node>& layer) const {
    LayerParams params = {layer->get_friendly_name(), "Eltwise",
                          details::convertPrecision(layer->get_output_element_type(0))};
    auto res = std::make_shared<InferenceEngine::EltwiseLayer>(params);
    auto castedLayer = ngraph::as_type_ptr<ngraph::op::Eltwise>(layer);
    if (castedLayer == nullptr) THROW_IE_EXCEPTION << "Cannot get " << params.type << " layer " << params.name;

    std::string type;
    switch (castedLayer->eltwise_type) {
    case ELTWISE_TYPE::Sum:
        type = "sum";
        break;
    case ELTWISE_TYPE::Prod:
        type = "prod";
        break;
    default:
        THROW_IE_EXCEPTION << "Not supported eltwise type!";
    }

    res->params["operation"] = type;

    return res;
}

template <>
CNNLayer::Ptr NodeConverter<ngraph::op::TileIE>::createLayer(const std::shared_ptr<ngraph::Node>& layer) const {
    LayerParams params = {layer->get_friendly_name(), "Tile",
                          details::convertPrecision(layer->get_output_element_type(0))};
    auto res = std::make_shared<InferenceEngine::TileLayer>(params);
    auto castedLayer = ngraph::as_type_ptr<ngraph::op::TileIE>(layer);
    if (castedLayer == nullptr) THROW_IE_EXCEPTION << "Cannot get " << params.type << " layer " << params.name;

    res->params["axis"] = asString(castedLayer->axis);
    res->params["tiles"] = asString(castedLayer->tiles);

    return res;
}

template <>
CNNLayer::Ptr NodeConverter<ngraph::op::ResampleV2>::createLayer(const std::shared_ptr<ngraph::Node>& layer) const {
    LayerParams params = {layer->get_friendly_name(), "Resample", details::convertPrecision(layer->get_output_element_type(0))};
    auto res = std::make_shared<InferenceEngine::CNNLayer>(params);
    auto castedLayer = ngraph::as_type_ptr<ngraph::op::ResampleV2>(layer);
    if (castedLayer == nullptr)
        THROW_IE_EXCEPTION << "Cannot get " << params.type << " layer " << params.name;

    auto attrs = castedLayer->get_attrs();

    res->params["antialias"] = attrs.antialias ? "1" : "0";
    if (attrs.mode == "nearest") {
        res->params["type"] = "caffe.ResampleParameter.NEAREST";
    } else if (attrs.mode == "cubic") {
        res->params["type"] = "caffe.ResampleParameter.CUBIC";
    } else if (attrs.mode == "area") {
        res->params["type"] = "caffe.ResampleParameter.AREA";
    } else if (attrs.mode == "linear") {
        res->params["type"] = "caffe.ResampleParameter.LINEAR";
    }

    res->params["factor"] = asString(attrs.factor);

    return res;
}

template <>
CNNLayer::Ptr NodeConverter<ngraph::op::Interp>::createLayer(const std::shared_ptr<ngraph::Node>& layer) const {
    LayerParams params = {layer->get_friendly_name(), "Resample",
                          details::convertPrecision(layer->get_output_element_type(0))};
    auto castedLayer = ngraph::as_type_ptr<ngraph::op::Interp>(layer);
    if (castedLayer == nullptr) THROW_IE_EXCEPTION << "Cannot get " << params.type << " layer " << params.name;

    auto attrs = castedLayer->get_attrs();

    if (attrs.antialias) {
        THROW_IE_EXCEPTION << "Interp do not support antialias";
    }
    if (attrs.mode != "linear") {
        THROW_IE_EXCEPTION << "Interp do not support mode '" << attrs.mode << "'";
    }

    params = {layer->get_friendly_name(), "Interp",
              details::convertPrecision(layer->get_output_element_type(0))};
    auto res = std::make_shared<InferenceEngine::CNNLayer>(params);

    res->params["height"] = asString(attrs.height);
    res->params["width"] = asString(attrs.width);
    res->params["pad_beg"] = asString(attrs.pad_beg);
    res->params["pad_end"] = asString(attrs.pad_end);
    res->params["align_corners"] = attrs.align_corners ? "1" : "0";

    return res;
}

template <>
CNNLayer::Ptr NodeConverter<ngraph::op::v0::Interpolate>::createLayer(const std::shared_ptr<ngraph::Node>& layer) const {
    THROW_IE_EXCEPTION << "Interpolate operation should be converted to Interp";
}

template <>
CNNLayer::Ptr NodeConverter<ngraph::op::v4::Interpolate>::createLayer(const std::shared_ptr<ngraph::Node>& layer) const {
    LayerParams params = {layer->get_friendly_name(), "Interpolate",
                          details::convertPrecision(layer->get_output_element_type(0))};
    auto castedLayer = ngraph::as_type_ptr<ngraph::op::v4::Interpolate>(layer);
    if (castedLayer == nullptr) THROW_IE_EXCEPTION << "Cannot get " << params.type << " layer " << params.name;

    auto attrs = castedLayer->get_attrs();

    auto res = std::make_shared<InferenceEngine::CNNLayer>(params);

    switch (attrs.mode) {
        case ::ngraph::op::v4::Interpolate::InterpolateMode::nearest: {
            res->params["mode"] = "nearest";
            break;
        }
        case ::ngraph::op::v4::Interpolate::InterpolateMode::linear: {
            res->params["mode"] = "linear";
            break;
        }
        case ::ngraph::op::v4::Interpolate::InterpolateMode::linear_onnx: {
            res->params["mode"] = "linear_onnx";
            break;
        }
        case ::ngraph::op::v4::Interpolate::InterpolateMode::cubic: {
            res->params["mode"] = "cubic";
            break;
        }
        default:
            THROW_IE_EXCEPTION << "Unsupported mode for Interpolate op";
            break;
    }

    switch (attrs.shape_calculation_mode) {
        case ::ngraph::op::v4::Interpolate::ShapeCalcMode::sizes: {
            res->params["shape_calculation_mode"] = "sizes";
            break;
        }
        case ::ngraph::op::v4::Interpolate::ShapeCalcMode::scales: {
            res->params["shape_calculation_mode"] = "scales";
            break;
        }
        default:
            THROW_IE_EXCEPTION << "Unsupported shape_calculation_mode for Interpolate op";
            break;
    }

    switch (attrs.coordinate_transformation_mode) {
        case ::ngraph::op::v4::Interpolate::CoordinateTransformMode::half_pixel: {
            res->params["coordinate_transformation_mode"] = "half_pixel";
            break;
        }
        case ::ngraph::op::v4::Interpolate::CoordinateTransformMode::pytorch_half_pixel: {
            res->params["coordinate_transformation_mode"] = "pytorch_half_pixel";
            break;
        }
        case ::ngraph::op::v4::Interpolate::CoordinateTransformMode::asymmetric: {
            res->params["coordinate_transformation_mode"] = "asymmetric";
            break;
        }
        case ::ngraph::op::v4::Interpolate::CoordinateTransformMode::tf_half_pixel_for_nn: {
            res->params["coordinate_transformation_mode"] = "tf_half_pixel_for_nn";
            break;
        }
        case ::ngraph::op::v4::Interpolate::CoordinateTransformMode::align_corners: {
            res->params["coordinate_transformation_mode"] = "align_corners";
            break;
        }
        default:
            res->params["coordinate_transformation_mode"] = "half_pixel";
            break;
    }

    switch (attrs.nearest_mode) {
        case ::ngraph::op::v4::Interpolate::NearestMode::round_prefer_floor: {
            res->params["nearest_mode"] = "round_prefer_floor";
            break;
        }
        case ::ngraph::op::v4::Interpolate::NearestMode::round_prefer_ceil: {
            res->params["nearest_mode"] = "round_prefer_ceil";
            break;
        }
        case ::ngraph::op::v4::Interpolate::NearestMode::floor: {
            res->params["nearest_mode"] = "floor";
            break;
        }
        case ::ngraph::op::v4::Interpolate::NearestMode::ceil: {
            res->params["nearest_mode"] = "ceil";
            break;
        }
        case ::ngraph::op::v4::Interpolate::NearestMode::simple: {
            res->params["nearest_mode"] = "simple";
            break;
        }
        default:
            res->params["nearest_mode"] = "round_prefer_floor";
            break;
    }

    res->params["antialias"] = attrs.antialias ? "True" : "False";

    std::string value;
    for (const auto& val : attrs.pads_begin) {
        if (!value.empty()) value += ",";
        value += asString(val);
    }
    res->params["pads_begin"] = value;

    value.clear();
    for (const auto& val : attrs.pads_end) {
        if (!value.empty()) value += ",";
        value += asString(val);
    }
    res->params["pads_end"] = value;

    res->params["cube_coeff"] = asString(attrs.cube_coeff);

    return res;
}

template <>
CNNLayer::Ptr NodeConverter<ngraph::op::FullyConnected>::createLayer(const std::shared_ptr<ngraph::Node>& layer) const {
    LayerParams params = {layer->get_friendly_name(), "FullyConnected",
                          details::convertPrecision(layer->get_output_element_type(0))};

    auto castedLayer = ngraph::as_type_ptr<ngraph::op::FullyConnected>(layer);
    if (castedLayer == nullptr) THROW_IE_EXCEPTION << "Cannot get " << params.type << " layer " << params.name;

    auto res = std::make_shared<InferenceEngine::FullyConnectedLayer>(params);
    res->params["out-size"] = asString(castedLayer->get_out_size());

    auto & rt_info = layer->get_rt_info();
    bool keep_constants(false);
    if (auto attr = std::dynamic_pointer_cast<ngraph::VariantWrapper<int64_t>>(rt_info["keep_constants"])) {
        keep_constants = attr->get();
    }

    NodeConverter<ngraph::op::Constant> converter;

    const auto weightsNode = layer->input_value(1).get_node_shared_ptr();
    if (!keep_constants && converter.canCreate(weightsNode)) {
        const auto& weights = converter.createLayer(weightsNode);
        res->blobs["weights"] = weights->blobs["custom"];
        res->_weights = weights->blobs["custom"];

        const auto biasNode = layer->input_value(2).get_node_shared_ptr();
        if (converter.canCreate(biasNode)) {
            const auto& bias = converter.createLayer(biasNode);
            res->blobs["biases"] = bias->blobs["custom"];
            res->_biases = bias->blobs["custom"];
        }
    }
    return res;
}

template <>
CNNLayer::Ptr NodeConverter<ngraph::op::MatMul>::createLayer(const std::shared_ptr<ngraph::Node>& layer) const {
    LayerParams params = {layer->get_friendly_name(), "Gemm",
                          details::convertPrecision(layer->get_output_element_type(0))};

    auto castedLayer = ngraph::as_type_ptr<ngraph::op::MatMul>(layer);
    if (castedLayer == nullptr) THROW_IE_EXCEPTION << "Cannot get " << params.type << " layer " << params.name;

    auto res = std::make_shared<InferenceEngine::GemmLayer>(params);
    res->params["transpose_a"] = castedLayer->get_transpose_a() ? "True" : "False";
    res->params["transpose_b"] = castedLayer->get_transpose_b() ? "True" : "False";

    return res;
}

template <>
CNNLayer::Ptr NodeConverter<ExecGraphInfoSerialization::ExecutionNode>::createLayer(const std::shared_ptr<ngraph::Node>& layer) const {
    auto castedLayer = ngraph::as_type_ptr<ExecGraphInfoSerialization::ExecutionNode>(layer);
    if (castedLayer == nullptr)
        THROW_IE_EXCEPTION << "Cannot convert " << layer->get_friendly_name() << " layer ";

    auto & rtInfo = castedLayer->get_rt_info();
    if (rtInfo.count(ExecGraphInfoSerialization::LAYER_TYPE) == 0) {
        THROW_IE_EXCEPTION << "No " << ExecGraphInfoSerialization::LAYER_TYPE
            << " attribute is set in " << layer->get_friendly_name() << " node";
    }

    auto getStringValue = [] (const std::shared_ptr<ngraph::Variant> & variant) {
        auto castedVariant = std::dynamic_pointer_cast<ngraph::VariantImpl<std::string>>(variant);
        IE_ASSERT(castedVariant != nullptr);
        return castedVariant->get();
    };

    LayerParams params = { layer->get_friendly_name(),
                           getStringValue(rtInfo[ExecGraphInfoSerialization::LAYER_TYPE]),
                           details::convertPrecision(layer->get_output_element_type(0)) };
    rtInfo.erase(ExecGraphInfoSerialization::LAYER_TYPE);

    auto res = std::make_shared<InferenceEngine::CNNLayer>(params);
    for (const auto & kvp : rtInfo) {
        auto castedVariant = std::dynamic_pointer_cast<ngraph::VariantImpl<std::string>>(kvp.second);
        // skip RT info which holds fusedNames, etc
        if (castedVariant)
            res->params[kvp.first] = getStringValue(castedVariant);
    }

    return res;
}

template <>
CNNLayer::Ptr NodeConverter<ngraph::op::RegionYolo>::createLayer(const std::shared_ptr<ngraph::Node>& layer) const {
    LayerParams params = {layer->get_friendly_name(), "RegionYolo",
                          details::convertPrecision(layer->get_output_element_type(0))};
    auto res = std::make_shared<InferenceEngine::CNNLayer>(params);
    auto castedLayer = ngraph::as_type_ptr<ngraph::op::RegionYolo>(layer);
    if (castedLayer == nullptr) THROW_IE_EXCEPTION << "Cannot get " << params.type << " layer " << params.name;

    std::string value;
    for (const auto& val : castedLayer->get_mask()) {
        if (!value.empty()) value += ",";
        value += asString(val);
    }
    res->params["mask"] = value;

    value = "";
    for (const auto& val : castedLayer->get_anchors()) {
        if (!value.empty())
            value += ",";
        value += asString(val);
    }
    res->params["anchors"] = value;

    res->params["coords"] = asString(castedLayer->get_num_coords());
    res->params["classes"] = asString(castedLayer->get_num_classes());
    res->params["num"] = asString(castedLayer->get_num_regions());
    res->params["do_softmax"] = castedLayer->get_do_softmax() ? "1" : "0";
    res->params["axis"] = asString(castedLayer->get_axis());
    res->params["end_axis"] = asString(castedLayer->get_end_axis());

    return res;
}

template <>
CNNLayer::Ptr NodeConverter<ngraph::op::ReorgYolo>::createLayer(const std::shared_ptr<ngraph::Node>& layer) const {
    LayerParams params = {layer->get_friendly_name(), "ReorgYolo",
                          details::convertPrecision(layer->get_output_element_type(0))};
    auto res = std::make_shared<InferenceEngine::CNNLayer>(params);
    auto castedLayer = ngraph::as_type_ptr<ngraph::op::ReorgYolo>(layer);
    if (castedLayer == nullptr) THROW_IE_EXCEPTION << "Cannot get " << params.type << " layer " << params.name;

    std::string value;
    for (const auto& val : castedLayer->get_strides()) {
        if (!value.empty()) value += ",";
        value += asString(val);
    }

    res->params["stride"] = value;
    return res;
}

template <>
CNNLayer::Ptr NodeConverter<ngraph::op::Log>::createLayer(const std::shared_ptr<ngraph::Node>& layer) const {
    LayerParams params = {layer->get_friendly_name(), "Log",
                          details::convertPrecision(layer->get_output_element_type(0))};
    auto res = std::make_shared<InferenceEngine::CNNLayer>(params);
    return res;
}

template <>
CNNLayer::Ptr NodeConverter<ngraph::op::NormalizeIE>::createLayer(const std::shared_ptr<ngraph::Node>& layer) const {
    LayerParams params = {layer->get_friendly_name(), "Normalize",
                          details::convertPrecision(layer->get_output_element_type(0))};
    auto res = std::make_shared<InferenceEngine::NormLayer>(params);
    auto castedLayer = ngraph::as_type_ptr<ngraph::op::NormalizeIE>(layer);
    if (castedLayer == nullptr) THROW_IE_EXCEPTION << "Cannot get " << params.type << " layer " << params.name;

    res->params["eps"] = asString(castedLayer->get_eps());
    res->params["channel_shared"] = castedLayer->get_channel_shared() ? "1" : "0";
    res->params["across_spatial"] = castedLayer->get_across_spatial() ? "1" : "0";

    NodeConverter<ngraph::op::Constant> converter;
    const auto weightsNode = castedLayer->input_value(1).get_node_shared_ptr();
    if (converter.canCreate(weightsNode)) {
        const auto& weights = converter.createLayer(weightsNode);
        res->blobs["weights"] = weights->blobs["custom"];
    } else {
        THROW_IE_EXCEPTION << "Cannot convert weight node for NormalizeIE op";
    }

    return res;
}

template <>
CNNLayer::Ptr NodeConverter<ngraph::op::CTCGreedyDecoder>::createLayer(
    const std::shared_ptr<ngraph::Node>& layer) const {
    LayerParams params = {layer->get_friendly_name(), "CTCGreedyDecoder",
                          details::convertPrecision(layer->get_output_element_type(0))};
    auto res = std::make_shared<InferenceEngine::CNNLayer>(params);
    auto castedLayer = ngraph::as_type_ptr<ngraph::op::CTCGreedyDecoder>(layer);
    if (castedLayer == nullptr) THROW_IE_EXCEPTION << "Cannot get " << params.type << " layer " << params.name;

    res->params["ctc_merge_repeated"] = castedLayer->get_ctc_merge_repeated() ? "1" : "0";
    return res;
}

template <>
CNNLayer::Ptr NodeConverter<ngraph::op::Erf>::createLayer(const std::shared_ptr<ngraph::Node>& layer) const {
    LayerParams params = {layer->get_friendly_name(), "Erf",
                          details::convertPrecision(layer->get_output_element_type(0))};
    auto res = std::make_shared<InferenceEngine::CNNLayer>(params);
    return res;
}

template <>
CNNLayer::Ptr NodeConverter<ngraph::op::Sign>::createLayer(const std::shared_ptr<ngraph::Node>& layer) const {
    LayerParams params = {layer->get_friendly_name(), "Sign",
                          details::convertPrecision(layer->get_output_element_type(0))};
    auto res = std::make_shared<InferenceEngine::CNNLayer>(params);
    return res;
}

template <>
CNNLayer::Ptr NodeConverter<ngraph::op::Sin>::createLayer(const std::shared_ptr<ngraph::Node>& layer) const {
    LayerParams params = {layer->get_friendly_name(), "Sin",
                          details::convertPrecision(layer->get_output_element_type(0))};
    auto res = std::make_shared<InferenceEngine::CNNLayer>(params);
    return res;
}

template <>
CNNLayer::Ptr NodeConverter<ngraph::op::Sinh>::createLayer(const std::shared_ptr<ngraph::Node>& layer) const {
    LayerParams params = {layer->get_friendly_name(), "Sinh",
                          details::convertPrecision(layer->get_output_element_type(0))};
    auto res = std::make_shared<InferenceEngine::CNNLayer>(params);
    return res;
}

template <>
CNNLayer::Ptr NodeConverter<ngraph::op::Asin>::createLayer(const std::shared_ptr<ngraph::Node>& layer) const {
    LayerParams params = {layer->get_friendly_name(), "Asin",
                          details::convertPrecision(layer->get_output_element_type(0))};
    auto res = std::make_shared<InferenceEngine::CNNLayer>(params);
    return res;
}

template <>
CNNLayer::Ptr NodeConverter<ngraph::op::Cos>::createLayer(const std::shared_ptr<ngraph::Node>& layer) const {
    LayerParams params = {layer->get_friendly_name(), "Cos",
                          details::convertPrecision(layer->get_output_element_type(0))};
    auto res = std::make_shared<InferenceEngine::CNNLayer>(params);
    return res;
}

template <>
CNNLayer::Ptr NodeConverter<ngraph::op::Cosh>::createLayer(const std::shared_ptr<ngraph::Node>& layer) const {
    LayerParams params = {layer->get_friendly_name(), "Cosh",
                          details::convertPrecision(layer->get_output_element_type(0))};
    auto res = std::make_shared<InferenceEngine::CNNLayer>(params);
    return res;
}

template <>
CNNLayer::Ptr NodeConverter<ngraph::op::Acos>::createLayer(const std::shared_ptr<ngraph::Node>& layer) const {
    LayerParams params = {layer->get_friendly_name(), "Acos",
                          details::convertPrecision(layer->get_output_element_type(0))};
    auto res = std::make_shared<InferenceEngine::CNNLayer>(params);
    return res;
}

template <>
CNNLayer::Ptr NodeConverter<ngraph::op::Tan>::createLayer(const std::shared_ptr<ngraph::Node>& layer) const {
    LayerParams params = {layer->get_friendly_name(), "Tan",
                          details::convertPrecision(layer->get_output_element_type(0))};
    auto res = std::make_shared<InferenceEngine::CNNLayer>(params);
    return res;
}

template <>
CNNLayer::Ptr NodeConverter<ngraph::op::Atan>::createLayer(const std::shared_ptr<ngraph::Node>& layer) const {
    LayerParams params = {layer->get_friendly_name(), "Atan",
                          details::convertPrecision(layer->get_output_element_type(0))};
    auto res = std::make_shared<InferenceEngine::CNNLayer>(params);
    return res;
}

template <>
CNNLayer::Ptr NodeConverter<ngraph::op::Sqrt>::createLayer(const std::shared_ptr<ngraph::Node>& layer) const {
    LayerParams params = {layer->get_friendly_name(), "Sqrt",
                          details::convertPrecision(layer->get_output_element_type(0))};
    auto res = std::make_shared<InferenceEngine::CNNLayer>(params);
    return res;
}

template <>
CNNLayer::Ptr NodeConverter<ngraph::op::v1::StridedSlice>::createLayer(
        const std::shared_ptr<ngraph::Node>& layer) const {
    LayerParams params = {layer->get_friendly_name(), "StridedSlice",
                          details::convertPrecision(layer->get_output_element_type(0))};
    auto res = std::make_shared<InferenceEngine::StridedSliceLayer>(params);
    auto castedLayer = std::dynamic_pointer_cast<ngraph::op::v1::StridedSlice>(layer);
    if (castedLayer == nullptr) THROW_IE_EXCEPTION << "Cannot get " << params.type << " layer " << params.name;

    std::string value;
    for (const auto& val : castedLayer->get_begin_mask()) {
        if (!value.empty()) value += ",";
        // plugins require reverse value of this mask.
        value += asString((1-val));
    }
    res->params["begin_mask"] = value;

    value.clear();
    for (const auto& val : castedLayer->get_end_mask()) {
        if (!value.empty()) value += ",";
        // plugins require reverse value of this mask.
        value += asString((1-val));
    }
    res->params["end_mask"] = value;

    value.clear();
    for (const auto& val : castedLayer->get_new_axis_mask()) {
        if (!value.empty()) value += ",";
        value += asString(val);
    }
    res->params["new_axis_mask"] = value;

    value.clear();
    for (const auto& val : castedLayer->get_shrink_axis_mask()) {
        if (!value.empty()) value += ",";
        value += asString(val);
    }
    res->params["shrink_axis_mask"] = value;

    value.clear();
    for (const auto& val : castedLayer->get_ellipsis_mask()) {
        if (!value.empty()) value += ",";
        value += asString(val);
    }
    res->params["ellipsis_mask"] = value;

    return res;
}

template <>
CNNLayer::Ptr NodeConverter<ngraph::op::OneHotIE>::createLayer(const std::shared_ptr<ngraph::Node>& layer) const {
    LayerParams params = {layer->get_friendly_name(), "OneHot", Precision::FP32};

    auto castedLayer = std::dynamic_pointer_cast<ngraph::op::OneHotIE>(layer);
    if (castedLayer == nullptr) THROW_IE_EXCEPTION << "Cannot get " << params.type << " layer " << params.name;

    auto res = std::make_shared<InferenceEngine::OneHotLayer>(params);
    res->params["axis"] = std::to_string(castedLayer->get_axis());
    res->params["depth"] = std::to_string(castedLayer->get_depth());
    res->params["on_value"] = std::to_string(castedLayer->get_on_value());
    res->params["off_value"] = std::to_string(castedLayer->get_off_value());
    return res;
}

template <>
CNNLayer::Ptr NodeConverter<ngraph::op::HardSigmoid_IE>::createLayer(const std::shared_ptr<ngraph::Node>& layer) const {
    LayerParams params = { layer->get_friendly_name(), "HardSigmoid", details::convertPrecision(layer->get_output_element_type(0)) };
    auto res = std::make_shared<InferenceEngine::CNNLayer>(params);
    auto castedLayer = std::dynamic_pointer_cast<ngraph::op::HardSigmoid_IE>(layer);
    if (castedLayer == nullptr)
        THROW_IE_EXCEPTION << "Cannot get " << params.type << " layer " << params.name;

    res->params["alpha"] = asString(castedLayer->get_alpha());
    res->params["beta"] = asString(castedLayer->get_beta());
    return res;
}

template <>
CNNLayer::Ptr NodeConverter<ngraph::op::GRN>::createLayer(const std::shared_ptr<ngraph::Node>& layer) const {
    LayerParams params = {layer->get_friendly_name(), "GRN",
                          details::convertPrecision(layer->get_output_element_type(0))};
    auto castedLayer = std::dynamic_pointer_cast<ngraph::op::GRN>(layer);
    if (castedLayer == nullptr) THROW_IE_EXCEPTION << "Cannot get " << params.type << " layer " << params.name;

    auto res = std::make_shared<InferenceEngine::GRNLayer>(params);
    res->params["bias"] = asString(castedLayer->get_bias());
    return res;
}

template <>
CNNLayer::Ptr NodeConverter<ngraph::op::v1::LogicalNot>::createLayer(const std::shared_ptr<ngraph::Node>& layer) const {
    LayerParams params = {layer->get_friendly_name(), "Activation", details::convertPrecision(layer->get_output_element_type(0))};
    auto res = std::make_shared<InferenceEngine::CNNLayer>(params);
    res->params["type"] = "not";
    return res;
}

}  // namespace Builder
}  // namespace InferenceEngine<|MERGE_RESOLUTION|>--- conflicted
+++ resolved
@@ -156,14 +156,10 @@
     // This map will save information about data nodes
     std::map<std::string, std::vector<TensorDesc>> layer_name_to_tensor_desc;
     {
-<<<<<<< HEAD
-        CNNNetwork body_net(tensor_iterator->get_body());
+        CNNNetwork body_net(tensor_iterator->get_function());
         ngraph::pass::Manager pass_manager;
         pass_manager.register_pass<ngraph::pass::ConstantFolding>();
         pass_manager.run_passes(body_net.getFunction());
-=======
-        CNNNetwork body_net(tensor_iterator->get_function());
->>>>>>> a4055460
         CNNNetwork net(InferenceEngine::details::convertFunctionToICNNNetwork(body_net.getFunction(), body_net));
         // Paranoid check for cycles
         bool res = CNNNetForestDFS(
