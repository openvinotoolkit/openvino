--- conflicted
+++ resolved
@@ -47,631 +47,5 @@
 
     return result;
 }
-
-template <>
-std::string asString<float>(const float& value) {
-    return asString(static_cast<double>(value));
-}
-
-template <>
-<<<<<<< HEAD
-CNNLayer::Ptr NodeConverter<ngraph::op::Abs>::createLayer(const std::shared_ptr<ngraph::Node>& layer) const {
-    LayerParams params = {layer->get_friendly_name(), "Abs",
-                          details::convertPrecision(layer->get_output_element_type(0))};
-    auto res = std::make_shared<InferenceEngine::CNNLayer>(params);
-=======
-CNNLayer::Ptr NodeConverter<ngraph::op::ScaleShiftIE>::createLayer(const std::shared_ptr<ngraph::Node>& layer) const {
-    LayerParams params = {layer->get_friendly_name(), "ScaleShift",
-                          details::convertPrecision(layer->get_output_element_type(0))};
-    auto res = std::make_shared<InferenceEngine::ScaleShiftLayer>(params);
-
-    const auto weightsNode = layer->input_value(1).get_node_shared_ptr();
-    InferenceEngine::details::addBlob(weightsNode, res, InferenceEngine::details::weights);
-    const auto biasNode = layer->input_value(2).get_node_shared_ptr();
-    InferenceEngine::details::addBlob(biasNode, res, InferenceEngine::details::biases);
-
->>>>>>> e2c67bd5
-    return res;
-}
-
-template <>
-<<<<<<< HEAD
-CNNLayer::Ptr NodeConverter<ngraph::op::GenericIE>::createLayer(const std::shared_ptr<ngraph::Node>& layer) const {
-    auto castedLayer = ngraph::as_type_ptr<ngraph::op::GenericIE>(layer);
-    if (castedLayer == nullptr) THROW_IE_EXCEPTION << "Cannot get layer " << layer->get_friendly_name();
-
-    LayerParams params = {layer->get_friendly_name(), castedLayer->getType(),
-                          details::convertPrecision(layer->get_output_element_type(0))};
-    auto res = std::make_shared<InferenceEngine::CNNLayer>(params);
-    if (castedLayer->getType() == "RNNCell")
-        res = std::make_shared<InferenceEngine::RNNCell>(params);
-    if (castedLayer->getType() == "GRUCell")
-        res = std::make_shared<InferenceEngine::GRUCell>(params);
-
-    auto weightableLayer = std::dynamic_pointer_cast<InferenceEngine::WeightableLayer>(res);
-
-    for (const auto& param : castedLayer->getParameters()) {
-        if (param.second.is<Blob::Ptr>()) {
-            res->blobs[param.first] = param.second.as<Blob::Ptr>();
-        } else if (param.second.is<Blob::CPtr>()) {
-            res->blobs[param.first] = std::const_pointer_cast<Blob>(param.second.as<Blob::CPtr>());
-        } else if (param.second.is<std::string>()) {
-            res->params[param.first] = param.second.as<std::string>();
-        }
-        if (weightableLayer && param.first == "weights")
-            weightableLayer->_weights = res->blobs[param.first];
-        if (weightableLayer && param.first == "biases")
-            weightableLayer->_biases = res->blobs[param.first];
-    }
-=======
-CNNLayer::Ptr NodeConverter<ngraph::op::ShuffleChannels>::createLayer(const std::shared_ptr<ngraph::Node>& layer) const {
-    LayerParams params = {layer->get_friendly_name(), "ShuffleChannels", details::convertPrecision(layer->get_output_element_type(0))};
-
-    auto res = std::make_shared<InferenceEngine::ShuffleChannelsLayer>(params);
-    auto castedLayer = ngraph::as_type_ptr<ngraph::op::ShuffleChannels>(layer);
-    if (castedLayer == nullptr) THROW_IE_EXCEPTION << "Cannot get " << params.type << " layer " << params.name;
-
-    res->params["axis"] = std::to_string(castedLayer->get_axis());
-    res->params["group"] = std::to_string(castedLayer->get_group());
-
->>>>>>> e2c67bd5
-    return res;
-}
-
-template <>
-<<<<<<< HEAD
-CNNLayer::Ptr NodeConverter<ngraph::op::Ceiling>::createLayer(const std::shared_ptr<ngraph::Node>& layer) const {
-    LayerParams params = {layer->get_friendly_name(), "Ceiling",
-                          details::convertPrecision(layer->get_output_element_type(0))};
-    auto res = std::make_shared<InferenceEngine::CNNLayer>(params);
-    return res;
-}
-
-template <>
-CNNLayer::Ptr NodeConverter<ngraph::op::Floor>::createLayer(const std::shared_ptr<ngraph::Node>& layer) const {
-    LayerParams params = {layer->get_friendly_name(), "Floor",
-                          details::convertPrecision(layer->get_output_element_type(0))};
-    auto res = std::make_shared<InferenceEngine::CNNLayer>(params);
-    return res;
-}
-
-template <>
-CNNLayer::Ptr NodeConverter<ngraph::op::Sigmoid>::createLayer(const std::shared_ptr<ngraph::Node>& layer) const {
-    LayerParams params = {layer->get_friendly_name(), "Sigmoid",
-                          details::convertPrecision(layer->get_output_element_type(0))};
-    auto res = std::make_shared<InferenceEngine::CNNLayer>(params);
-    return res;
-}
-
-template <>
-CNNLayer::Ptr NodeConverter<ngraph::op::Tanh>::createLayer(const std::shared_ptr<ngraph::Node>& layer) const {
-    LayerParams params = {layer->get_friendly_name(), "TanH",
-                          details::convertPrecision(layer->get_output_element_type(0))};
-    auto res = std::make_shared<InferenceEngine::CNNLayer>(params);
-=======
-CNNLayer::Ptr NodeConverter<ngraph::op::ResampleV2>::createLayer(const std::shared_ptr<ngraph::Node>& layer) const {
-    LayerParams params = {layer->get_friendly_name(), "Resample", details::convertPrecision(layer->get_output_element_type(0))};
-    auto res = std::make_shared<InferenceEngine::CNNLayer>(params);
-    auto castedLayer = ngraph::as_type_ptr<ngraph::op::ResampleV2>(layer);
-    if (castedLayer == nullptr)
-        THROW_IE_EXCEPTION << "Cannot get " << params.type << " layer " << params.name;
-
-    auto attrs = castedLayer->get_attrs();
-
-    res->params["antialias"] = attrs.antialias ? "1" : "0";
-    if (attrs.mode == "nearest") {
-        res->params["type"] = "caffe.ResampleParameter.NEAREST";
-    } else if (attrs.mode == "cubic") {
-        res->params["type"] = "caffe.ResampleParameter.CUBIC";
-    } else if (attrs.mode == "area") {
-        res->params["type"] = "caffe.ResampleParameter.AREA";
-    } else if (attrs.mode == "linear") {
-        res->params["type"] = "caffe.ResampleParameter.LINEAR";
-    }
-
-    res->params["factor"] = asString(attrs.factor);
-
->>>>>>> e2c67bd5
-    return res;
-}
-
-template <>
-<<<<<<< HEAD
-CNNLayer::Ptr NodeConverter<ngraph::op::ReLUIE>::createLayer(const std::shared_ptr<ngraph::Node>& layer) const {
-    LayerParams params = {layer->get_friendly_name(), "ReLU",
-                          details::convertPrecision(layer->get_output_element_type(0))};
-    auto res = std::make_shared<InferenceEngine::ReLULayer>(params);
-
-    auto castedLayer = ngraph::as_type_ptr<ngraph::op::ReLUIE>(layer);
-    if (castedLayer == nullptr) THROW_IE_EXCEPTION << "Cannot get " << params.type << " layer " << params.name;
-
-    res->params["negative_slope"] = asString(castedLayer->get_slope());
-    return res;
-}
-
-template <>
-CNNLayer::Ptr NodeConverter<ngraph::op::Range>::createLayer(const std::shared_ptr<ngraph::Node>& layer) const {
-    LayerParams params = {layer->get_friendly_name(), "Range",
-                          details::convertPrecision(layer->get_output_element_type(0))};
-    auto res = std::make_shared<InferenceEngine::CNNLayer>(params);
-    return res;
-}
-
-template <>
-CNNLayer::Ptr NodeConverter<ngraph::op::Exp>::createLayer(const std::shared_ptr<ngraph::Node>& layer) const {
-    LayerParams params = {layer->get_friendly_name(), "Exp",
-                          details::convertPrecision(layer->get_output_element_type(0))};
-    auto res = std::make_shared<InferenceEngine::CNNLayer>(params);
-    return res;
-}
-
-template <>
-CNNLayer::Ptr NodeConverter<ngraph::op::CropIE>::createLayer(const std::shared_ptr<ngraph::Node>& layer) const {
-    LayerParams params = {layer->get_friendly_name(), "Crop",
-                          details::convertPrecision(layer->get_output_element_type(0))};
-    auto res = std::make_shared<InferenceEngine::CropLayer>(params);
-    auto castedLayer = ngraph::as_type_ptr<ngraph::op::CropIE>(layer);
-    if (castedLayer == nullptr) THROW_IE_EXCEPTION << "Cannot get " << params.type << " layer " << params.name;
-
-    std::string value;
-    for (const auto& val : castedLayer->axes) {
-        if (!value.empty()) value += ",";
-        value += asString(val);
-    }
-    res->params["axis"] = value;
-
-    value.clear();
-    for (const auto& val : castedLayer->dim) {
-        if (!value.empty()) value += ",";
-        value += asString(val);
-    }
-    res->params["dim"] = value;
-
-    value.clear();
-    for (const auto& val : castedLayer->offset) {
-        if (!value.empty()) value += ",";
-        value += asString(val);
-    }
-    res->params["offset"] = value;
-
-    return res;
-}
-
-template <>
-CNNLayer::Ptr NodeConverter<ngraph::op::v1::Maximum>::createLayer(const std::shared_ptr<ngraph::Node>& layer) const {
-    LayerParams params = {layer->get_friendly_name(), "Eltwise",
-                          details::convertPrecision(layer->get_output_element_type(0))};
-    auto res = std::make_shared<InferenceEngine::EltwiseLayer>(params);
-    res->params["operation"] = "max";
-    return res;
-}
-
-template <>
-CNNLayer::Ptr NodeConverter<ngraph::op::v1::Divide>::createLayer(const std::shared_ptr<ngraph::Node>& layer) const {
-    LayerParams params = {layer->get_friendly_name(), "Eltwise",
-                          details::convertPrecision(layer->get_output_element_type(0))};
-    auto res = std::make_shared<InferenceEngine::EltwiseLayer>(params);
-    res->params["operation"] = "div";
-    return res;
-}
-
-template <>
-CNNLayer::Ptr NodeConverter<ngraph::op::v1::Multiply>::createLayer(const std::shared_ptr<ngraph::Node>& layer) const {
-    LayerParams params = {layer->get_friendly_name(), "Eltwise",
-                          details::convertPrecision(layer->get_output_element_type(0))};
-    auto res = std::make_shared<InferenceEngine::EltwiseLayer>(params);
-    res->params["operation"] = "prod";
-    return res;
-}
-
-template <>
-CNNLayer::Ptr NodeConverter<ngraph::op::Squeeze>::createLayer(const std::shared_ptr<ngraph::Node>& layer) const {
-    LayerParams params = {layer->get_friendly_name(), "Squeeze",
-                          details::convertPrecision(layer->get_output_element_type(0))};
-    auto res = std::make_shared<InferenceEngine::CNNLayer>(params);
-    auto castedLayer = ngraph::as_type_ptr<ngraph::op::Squeeze>(layer);
-    if (castedLayer == nullptr) THROW_IE_EXCEPTION << "Cannot get " << params.type << " layer " << params.name;
-
-    return res;
-}
-
-template <>
-CNNLayer::Ptr NodeConverter<ngraph::op::v0::Unsqueeze>::createLayer(const std::shared_ptr<ngraph::Node>& layer) const {
-    LayerParams params = {layer->get_friendly_name(), "Unsqueeze",
-                          details::convertPrecision(layer->get_output_element_type(0))};
-    auto res = std::make_shared<InferenceEngine::CNNLayer>(params);
-    auto castedLayer = ngraph::as_type_ptr<ngraph::op::v0::Unsqueeze>(layer);
-    if (castedLayer == nullptr) THROW_IE_EXCEPTION << "Cannot get " << params.type << " layer " << params.name;
-
-    return res;
-}
-
-template <>
-CNNLayer::Ptr NodeConverter<ngraph::op::Concat>::createLayer(const std::shared_ptr<ngraph::Node>& layer) const {
-    LayerParams params = {layer->get_friendly_name(), "Concat",
-                          details::convertPrecision(layer->get_output_element_type(0))};
-    auto res = std::make_shared<InferenceEngine::ConcatLayer>(params);
-
-    auto castedLayer = ngraph::as_type_ptr<ngraph::op::Concat>(layer);
-    if (castedLayer == nullptr) THROW_IE_EXCEPTION << "Cannot get " << params.type << " layer " << params.name;
-
-    res->params["axis"] = asString(castedLayer->get_concatenation_axis());
-
-    return res;
-}
-
-template <>
-CNNLayer::Ptr NodeConverter<ngraph::op::GatherIE>::createLayer(const std::shared_ptr<ngraph::Node>& layer) const {
-    LayerParams params = {layer->get_friendly_name(), "Gather",
-                          details::convertPrecision(layer->get_output_element_type(0))};
-    auto res = std::make_shared<InferenceEngine::GatherLayer>(params);
-
-    auto castedLayer = std::dynamic_pointer_cast<ngraph::op::GatherIE>(layer);
-    if (castedLayer == nullptr) THROW_IE_EXCEPTION << "Cannot get " << params.type << " layer " << params.name;
-
-    res->params["axis"] = asString(castedLayer->get_axis());
-=======
-CNNLayer::Ptr NodeConverter<ngraph::op::v4::Interpolate>::createLayer(const std::shared_ptr<ngraph::Node>& layer) const {
-    LayerParams params = {layer->get_friendly_name(), "Interpolate",
-                          details::convertPrecision(layer->get_output_element_type(0))};
-    auto castedLayer = ngraph::as_type_ptr<ngraph::op::v4::Interpolate>(layer);
-    if (castedLayer == nullptr) THROW_IE_EXCEPTION << "Cannot get " << params.type << " layer " << params.name;
-
-    auto attrs = castedLayer->get_attrs();
-
-    auto res = std::make_shared<InferenceEngine::CNNLayer>(params);
-
-    switch (attrs.mode) {
-        case ::ngraph::op::v4::Interpolate::InterpolateMode::nearest: {
-            res->params["mode"] = "nearest";
-            break;
-        }
-        case ::ngraph::op::v4::Interpolate::InterpolateMode::linear: {
-            res->params["mode"] = "linear";
-            break;
-        }
-        case ::ngraph::op::v4::Interpolate::InterpolateMode::linear_onnx: {
-            res->params["mode"] = "linear_onnx";
-            break;
-        }
-        case ::ngraph::op::v4::Interpolate::InterpolateMode::cubic: {
-            res->params["mode"] = "cubic";
-            break;
-        }
-        default:
-            THROW_IE_EXCEPTION << "Unsupported mode for Interpolate op";
-            break;
-    }
-
-    switch (attrs.shape_calculation_mode) {
-        case ::ngraph::op::v4::Interpolate::ShapeCalcMode::sizes: {
-            res->params["shape_calculation_mode"] = "sizes";
-            break;
-        }
-        case ::ngraph::op::v4::Interpolate::ShapeCalcMode::scales: {
-            res->params["shape_calculation_mode"] = "scales";
-            break;
-        }
-        default:
-            THROW_IE_EXCEPTION << "Unsupported shape_calculation_mode for Interpolate op";
-            break;
-    }
-
-    switch (attrs.coordinate_transformation_mode) {
-        case ::ngraph::op::v4::Interpolate::CoordinateTransformMode::half_pixel: {
-            res->params["coordinate_transformation_mode"] = "half_pixel";
-            break;
-        }
-        case ::ngraph::op::v4::Interpolate::CoordinateTransformMode::pytorch_half_pixel: {
-            res->params["coordinate_transformation_mode"] = "pytorch_half_pixel";
-            break;
-        }
-        case ::ngraph::op::v4::Interpolate::CoordinateTransformMode::asymmetric: {
-            res->params["coordinate_transformation_mode"] = "asymmetric";
-            break;
-        }
-        case ::ngraph::op::v4::Interpolate::CoordinateTransformMode::tf_half_pixel_for_nn: {
-            res->params["coordinate_transformation_mode"] = "tf_half_pixel_for_nn";
-            break;
-        }
-        case ::ngraph::op::v4::Interpolate::CoordinateTransformMode::align_corners: {
-            res->params["coordinate_transformation_mode"] = "align_corners";
-            break;
-        }
-        default:
-            res->params["coordinate_transformation_mode"] = "half_pixel";
-            break;
-    }
-
-    switch (attrs.nearest_mode) {
-        case ::ngraph::op::v4::Interpolate::NearestMode::round_prefer_floor: {
-            res->params["nearest_mode"] = "round_prefer_floor";
-            break;
-        }
-        case ::ngraph::op::v4::Interpolate::NearestMode::round_prefer_ceil: {
-            res->params["nearest_mode"] = "round_prefer_ceil";
-            break;
-        }
-        case ::ngraph::op::v4::Interpolate::NearestMode::floor: {
-            res->params["nearest_mode"] = "floor";
-            break;
-        }
-        case ::ngraph::op::v4::Interpolate::NearestMode::ceil: {
-            res->params["nearest_mode"] = "ceil";
-            break;
-        }
-        case ::ngraph::op::v4::Interpolate::NearestMode::simple: {
-            res->params["nearest_mode"] = "simple";
-            break;
-        }
-        default:
-            res->params["nearest_mode"] = "round_prefer_floor";
-            break;
-    }
-
-    res->params["antialias"] = attrs.antialias ? "True" : "False";
-
-    std::string value;
-    for (const auto& val : attrs.pads_begin) {
-        if (!value.empty()) value += ",";
-        value += asString(val);
-    }
-    res->params["pads_begin"] = value;
-
-    value.clear();
-    for (const auto& val : attrs.pads_end) {
-        if (!value.empty()) value += ",";
-        value += asString(val);
-    }
-    res->params["pads_end"] = value;
-
-    res->params["cube_coeff"] = asString(attrs.cube_coeff);
->>>>>>> e2c67bd5
-
-    return res;
-}
-
-template <>
-<<<<<<< HEAD
-CNNLayer::Ptr NodeConverter<ngraph::op::ReverseSequence>::createLayer(const std::shared_ptr<ngraph::Node>& layer) const {
-    LayerParams params = {layer->get_friendly_name(), "ReverseSequence", details::convertPrecision(layer->get_output_element_type(0))};
-    auto res = std::make_shared<InferenceEngine::ReverseSequenceLayer>(params);
-
-    auto castedLayer = ngraph::as_type_ptr<ngraph::op::ReverseSequence>(layer);
-    if (castedLayer == nullptr)
-        THROW_IE_EXCEPTION << "Cannot get " << params.type << " layer " << params.name;
-
-    res->params["batch_axis"] = asString(castedLayer->get_batch_axis());
-    res->params["seq_axis"] = asString(castedLayer->get_sequence_axis());
-
-    return res;
-}
-
-template <>
-CNNLayer::Ptr NodeConverter<ngraph::op::ShapeOf>::createLayer(const std::shared_ptr<ngraph::Node>& layer) const {
-    LayerParams params = {layer->get_friendly_name(), "ShapeOf",
-                          details::convertPrecision(layer->get_output_element_type(0))};
-    auto res = std::make_shared<InferenceEngine::CNNLayer>(params);
-    return res;
-}
-
-template <>
-CNNLayer::Ptr NodeConverter<ngraph::op::PowerIE>::createLayer(const std::shared_ptr<ngraph::Node>& layer) const {
-    LayerParams params = {layer->get_friendly_name(), "Power",
-                          details::convertPrecision(layer->get_output_element_type(0))};
-    auto res = std::make_shared<InferenceEngine::PowerLayer>(params);
-    auto castedLayer = ngraph::as_type_ptr<ngraph::op::PowerIE>(layer);
-    if (castedLayer == nullptr) THROW_IE_EXCEPTION << "Cannot get " << params.type << " layer " << params.name;
-
-    res->params["power"] = asString(castedLayer->power);
-    res->params["scale"] = asString(castedLayer->scale);
-    res->params["shift"] = asString(castedLayer->shift);
-
-    return res;
-}
-
-template <>
-CNNLayer::Ptr NodeConverter<ngraph::op::Eltwise>::createLayer(const std::shared_ptr<ngraph::Node>& layer) const {
-    LayerParams params = {layer->get_friendly_name(), "Eltwise",
-                          details::convertPrecision(layer->get_output_element_type(0))};
-    auto res = std::make_shared<InferenceEngine::EltwiseLayer>(params);
-    auto castedLayer = ngraph::as_type_ptr<ngraph::op::Eltwise>(layer);
-    if (castedLayer == nullptr) THROW_IE_EXCEPTION << "Cannot get " << params.type << " layer " << params.name;
-
-    std::string type;
-    switch (castedLayer->eltwise_type) {
-    case ELTWISE_TYPE::Sum:
-        type = "sum";
-        break;
-    case ELTWISE_TYPE::Sub:
-        type = "sub";
-        break;
-    case ELTWISE_TYPE::Prod:
-        type = "prod";
-        break;
-    default:
-        THROW_IE_EXCEPTION << "Not supported eltwise type!";
-    }
-
-    res->params["operation"] = type;
-
-    return res;
-}
-
-template <>
-CNNLayer::Ptr NodeConverter<ngraph::op::FullyConnected>::createLayer(const std::shared_ptr<ngraph::Node>& layer) const {
-    LayerParams params = {layer->get_friendly_name(), "FullyConnected",
-                          details::convertPrecision(layer->get_output_element_type(0))};
-
-    auto castedLayer = ngraph::as_type_ptr<ngraph::op::FullyConnected>(layer);
-    if (castedLayer == nullptr) THROW_IE_EXCEPTION << "Cannot get " << params.type << " layer " << params.name;
-
-    auto res = std::make_shared<InferenceEngine::FullyConnectedLayer>(params);
-    res->params["out-size"] = asString(castedLayer->get_out_size());
-
-    auto & rt_info = layer->get_rt_info();
-    bool keep_constants(false);
-    if (auto attr = std::dynamic_pointer_cast<ngraph::VariantWrapper<int64_t>>(rt_info["keep_constants"])) {
-        keep_constants = attr->get();
-    }
-
-    const auto weightsNode = layer->input_value(1).get_node_shared_ptr();
-    if (!keep_constants && InferenceEngine::details::addBlob(weightsNode, res, InferenceEngine::details::weights)) {
-        const auto biasNode = layer->input_value(2).get_node_shared_ptr();
-        InferenceEngine::details::addBlob(biasNode, res, InferenceEngine::details::biases);
-    }
-
-    return res;
-}
-
-template <>
-CNNLayer::Ptr NodeConverter<ngraph::op::Log>::createLayer(const std::shared_ptr<ngraph::Node>& layer) const {
-    LayerParams params = {layer->get_friendly_name(), "Log",
-                          details::convertPrecision(layer->get_output_element_type(0))};
-    auto res = std::make_shared<InferenceEngine::CNNLayer>(params);
-    return res;
-}
-
-template <>
-CNNLayer::Ptr NodeConverter<ngraph::op::NormalizeIE>::createLayer(const std::shared_ptr<ngraph::Node>& layer) const {
-    LayerParams params = {layer->get_friendly_name(), "Normalize",
-                          details::convertPrecision(layer->get_output_element_type(0))};
-    auto res = std::make_shared<InferenceEngine::NormLayer>(params);
-    auto castedLayer = ngraph::as_type_ptr<ngraph::op::NormalizeIE>(layer);
-    if (castedLayer == nullptr) THROW_IE_EXCEPTION << "Cannot get " << params.type << " layer " << params.name;
-
-    res->params["eps"] = asString(castedLayer->get_eps());
-    res->params["channel_shared"] = castedLayer->get_channel_shared() ? "1" : "0";
-    res->params["across_spatial"] = castedLayer->get_across_spatial() ? "1" : "0";
-
-    const auto weightsNode = layer->input_value(1).get_node_shared_ptr();
-    if (auto constWeights = ngraph::as_type_ptr<ngraph::op::Constant>(weightsNode)) {
-        Blob::Ptr dataBlob = InferenceEngine::details::shareWeights(constWeights);
-        res->blobs["weights"] = dataBlob;
-=======
-CNNLayer::Ptr NodeConverter<ExecGraphInfoSerialization::ExecutionNode>::createLayer(const std::shared_ptr<ngraph::Node>& layer) const {
-    auto castedLayer = ngraph::as_type_ptr<ExecGraphInfoSerialization::ExecutionNode>(layer);
-    if (castedLayer == nullptr)
-        THROW_IE_EXCEPTION << "Cannot convert " << layer->get_friendly_name() << " layer ";
-
-    auto & rtInfo = castedLayer->get_rt_info();
-    if (rtInfo.count(ExecGraphInfoSerialization::LAYER_TYPE) == 0) {
-        THROW_IE_EXCEPTION << "No " << ExecGraphInfoSerialization::LAYER_TYPE
-            << " attribute is set in " << layer->get_friendly_name() << " node";
-    }
-
-    auto getStringValue = [] (const std::shared_ptr<ngraph::Variant> & variant) {
-        auto castedVariant = std::dynamic_pointer_cast<ngraph::VariantImpl<std::string>>(variant);
-        IE_ASSERT(castedVariant != nullptr);
-        return castedVariant->get();
-    };
-
-    LayerParams params = { layer->get_friendly_name(),
-                           getStringValue(rtInfo[ExecGraphInfoSerialization::LAYER_TYPE]),
-                           details::convertPrecision(layer->get_output_element_type(0)) };
-    rtInfo.erase(ExecGraphInfoSerialization::LAYER_TYPE);
-
-    auto res = std::make_shared<InferenceEngine::CNNLayer>(params);
-    for (const auto & kvp : rtInfo) {
-        auto castedVariant = std::dynamic_pointer_cast<ngraph::VariantImpl<std::string>>(kvp.second);
-        // skip RT info which holds fusedNames, etc
-        if (castedVariant)
-            res->params[kvp.first] = getStringValue(castedVariant);
->>>>>>> e2c67bd5
-    }
-
-    return res;
-}
-<<<<<<< HEAD
-
-template <>
-CNNLayer::Ptr NodeConverter<ngraph::op::Erf>::createLayer(const std::shared_ptr<ngraph::Node>& layer) const {
-    LayerParams params = {layer->get_friendly_name(), "Erf",
-                          details::convertPrecision(layer->get_output_element_type(0))};
-    auto res = std::make_shared<InferenceEngine::CNNLayer>(params);
-    return res;
-}
-
-template <>
-CNNLayer::Ptr NodeConverter<ngraph::op::Sign>::createLayer(const std::shared_ptr<ngraph::Node>& layer) const {
-    LayerParams params = {layer->get_friendly_name(), "Sign",
-                          details::convertPrecision(layer->get_output_element_type(0))};
-    auto res = std::make_shared<InferenceEngine::CNNLayer>(params);
-    return res;
-}
-
-template <>
-CNNLayer::Ptr NodeConverter<ngraph::op::Sin>::createLayer(const std::shared_ptr<ngraph::Node>& layer) const {
-    LayerParams params = {layer->get_friendly_name(), "Sin",
-                          details::convertPrecision(layer->get_output_element_type(0))};
-    auto res = std::make_shared<InferenceEngine::CNNLayer>(params);
-    return res;
-}
-
-template <>
-CNNLayer::Ptr NodeConverter<ngraph::op::Sinh>::createLayer(const std::shared_ptr<ngraph::Node>& layer) const {
-    LayerParams params = {layer->get_friendly_name(), "Sinh",
-                          details::convertPrecision(layer->get_output_element_type(0))};
-    auto res = std::make_shared<InferenceEngine::CNNLayer>(params);
-    return res;
-}
-
-template <>
-CNNLayer::Ptr NodeConverter<ngraph::op::Asin>::createLayer(const std::shared_ptr<ngraph::Node>& layer) const {
-    LayerParams params = {layer->get_friendly_name(), "Asin",
-                          details::convertPrecision(layer->get_output_element_type(0))};
-    auto res = std::make_shared<InferenceEngine::CNNLayer>(params);
-    return res;
-}
-
-template <>
-CNNLayer::Ptr NodeConverter<ngraph::op::Cos>::createLayer(const std::shared_ptr<ngraph::Node>& layer) const {
-    LayerParams params = {layer->get_friendly_name(), "Cos",
-                          details::convertPrecision(layer->get_output_element_type(0))};
-    auto res = std::make_shared<InferenceEngine::CNNLayer>(params);
-    return res;
-}
-
-template <>
-CNNLayer::Ptr NodeConverter<ngraph::op::Cosh>::createLayer(const std::shared_ptr<ngraph::Node>& layer) const {
-    LayerParams params = {layer->get_friendly_name(), "Cosh",
-                          details::convertPrecision(layer->get_output_element_type(0))};
-    auto res = std::make_shared<InferenceEngine::CNNLayer>(params);
-    return res;
-}
-
-template <>
-CNNLayer::Ptr NodeConverter<ngraph::op::Acos>::createLayer(const std::shared_ptr<ngraph::Node>& layer) const {
-    LayerParams params = {layer->get_friendly_name(), "Acos",
-                          details::convertPrecision(layer->get_output_element_type(0))};
-    auto res = std::make_shared<InferenceEngine::CNNLayer>(params);
-    return res;
-}
-
-template <>
-CNNLayer::Ptr NodeConverter<ngraph::op::Tan>::createLayer(const std::shared_ptr<ngraph::Node>& layer) const {
-    LayerParams params = {layer->get_friendly_name(), "Tan",
-                          details::convertPrecision(layer->get_output_element_type(0))};
-    auto res = std::make_shared<InferenceEngine::CNNLayer>(params);
-    return res;
-}
-
-template <>
-CNNLayer::Ptr NodeConverter<ngraph::op::Atan>::createLayer(const std::shared_ptr<ngraph::Node>& layer) const {
-    LayerParams params = {layer->get_friendly_name(), "Atan",
-                          details::convertPrecision(layer->get_output_element_type(0))};
-    auto res = std::make_shared<InferenceEngine::CNNLayer>(params);
-    return res;
-}
-
-template <>
-CNNLayer::Ptr NodeConverter<ngraph::op::Sqrt>::createLayer(const std::shared_ptr<ngraph::Node>& layer) const {
-    LayerParams params = {layer->get_friendly_name(), "Sqrt",
-                          details::convertPrecision(layer->get_output_element_type(0))};
-    auto res = std::make_shared<InferenceEngine::CNNLayer>(params);
-    return res;
-}
-=======
->>>>>>> e2c67bd5
 }  // namespace Builder
 }  // namespace InferenceEngine