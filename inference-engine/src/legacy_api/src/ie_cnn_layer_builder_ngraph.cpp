--- conflicted
+++ resolved
@@ -500,30 +500,6 @@
 }
 
 template <>
-<<<<<<< HEAD
-CNNLayer::Ptr NodeConverter<ngraph::op::Clamp>::createLayer(const std::shared_ptr<ngraph::Node>& layer) const {
-    LayerParams params = {layer->get_friendly_name(), "Clamp",
-                          details::convertPrecision(layer->get_output_element_type(0))};
-    auto res = std::make_shared<InferenceEngine::ClampLayer>(params);
-    auto castedLayer = ngraph::as_type_ptr<ngraph::op::Clamp>(layer);
-    if (castedLayer == nullptr) THROW_IE_EXCEPTION << "Cannot get " << params.type << " layer " << params.name;
-
-    res->params["min"] = asString(castedLayer->get_min());
-    res->params["max"] = asString(castedLayer->get_max());
-=======
-CNNLayer::Ptr NodeConverter<ngraph::op::v1::Softmax>::createLayer(const std::shared_ptr<ngraph::Node>& layer) const {
-    LayerParams params = {layer->get_friendly_name(), "SoftMax",
-                          details::convertPrecision(layer->get_output_element_type(0))};
-    auto res = std::make_shared<InferenceEngine::SoftMaxLayer>(params);
-    auto castedLayer = ngraph::as_type_ptr<ngraph::op::v1::Softmax>(layer);
-    if (castedLayer == nullptr) THROW_IE_EXCEPTION << "Cannot get " << params.type << " layer " << params.name;
-
-    res->params["axis"] = asString(castedLayer->get_axis());
->>>>>>> b491a8dc
-    return res;
-}
-
-template <>
 CNNLayer::Ptr NodeConverter<ngraph::op::Subtract>::createLayer(const std::shared_ptr<ngraph::Node>& layer) const {
     LayerParams params = {layer->get_friendly_name(), "Eltwise",
                           details::convertPrecision(layer->get_output_element_type(0))};
