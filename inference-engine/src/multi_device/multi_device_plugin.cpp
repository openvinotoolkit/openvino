// Copyright (C) 2018-2021 Intel Corporation
// SPDX-License-Identifier: Apache-2.0
//

///////////////////////////////////////////////////////////////////////////////////////////////////
#include <string>
#include <vector>
#include <memory>
#include <map>
#include <unordered_map>
#include <unordered_set>

#include <ngraph/opsets/opset1.hpp>
#include <transformations/utils/utils.hpp>
#include "ngraph_ops/convolution_ie.hpp"
#include "ngraph_ops/deconvolution_ie.hpp"

#include <ie_metric_helpers.hpp>
#include <ie_performance_hints.hpp>
#include <threading/ie_executor_manager.hpp>
#include "multi_device_plugin.hpp"
#include <ie_algorithm.hpp>
#include <ie_icore.hpp>

// ------------------------------MultiDeviceInferencePlugin----------------------------
namespace MultiDevicePlugin {
    using namespace InferenceEngine;
namespace {

    std::string GetNetworkPrecision(const InferenceEngine::CNNNetwork &network) {
        auto nGraphFunc = network.getFunction();
        bool isINTModel = ngraph::op::util::has_op_with_type<ngraph::op::FakeQuantize>(nGraphFunc);
        if (isINTModel) {
            return METRIC_VALUE(INT8);
        }
        for (auto & node : nGraphFunc->get_ordered_ops()) {
            if (std::dynamic_pointer_cast<ngraph::opset1::Convolution>(node) ||
                std::dynamic_pointer_cast<ngraph::opset1::GroupConvolution>(node) ||
                std::dynamic_pointer_cast<ngraph::opset1::GroupConvolutionBackpropData>(node) ||
                std::dynamic_pointer_cast<ngraph::opset1::ConvolutionBackpropData>(node) ||
                std::dynamic_pointer_cast<ngraph::op::ConvolutionIE>(node) ||
                std::dynamic_pointer_cast<ngraph::op::DeconvolutionIE>(node)) {
                auto layerType = node->input(1).get_element_type().get_type_name();
                if (layerType == "f32")
                    return METRIC_VALUE(FP32);
                if (layerType == "f16")
                    return METRIC_VALUE(FP16);
            }
        }
        return METRIC_VALUE(FP32);
    }

    std::map<std::string, std::string> mergeConfigs(std::map<std::string, std::string> config,
                                                    const std::map<std::string, std::string> & local) {
        for (auto && kvp : local) {
            config[kvp.first] = kvp.second;
        }
        return config;
    }
<<<<<<< HEAD
    std::vector<std::string> supported_configKeys = []() -> decltype(PerfHintsConfig::SupportedKeys()) {
                    auto res = PerfHintsConfig::SupportedKeys();
                    res.push_back(MultiDeviceConfigParams::KEY_MULTI_DEVICE_PRIORITIES);
                    res.push_back(CONFIG_KEY_INTERNAL(WORK_MODE));
                    return res;
                }();
=======
    const std::vector<std::string> supported_configKeys = {
        MultiDeviceConfigParams::KEY_MULTI_DEVICE_PRIORITIES,
        CONFIG_KEY_INTERNAL(MULTI_WORK_MODE_AS_AUTO)
    };
>>>>>>> 5f1ffc52
}  // namespace

std::map<std::string, std::string> MultiDeviceInferencePlugin::GetSupportedConfig(
    const std::map<std::string, std::string> & config, const std::string & deviceName) const {
    std::vector<std::string> supportedConfigKeys = GetCore()->GetMetric(deviceName, METRIC_KEY(SUPPORTED_CONFIG_KEYS));
    std::map<std::string, std::string> supportedConfig;
    for (auto&& key : supportedConfigKeys) {
        auto itKey = config.find(key);
        if (config.end() != itKey) {
            supportedConfig[key] = itKey->second;
        }
    }
    return supportedConfig;
}

std::vector<DeviceInformation> MultiDeviceInferencePlugin::ParseMetaDevices(const std::string& priorities,
                                                                          const std::map<std::string, std::string> & config) const {
    std::vector<DeviceInformation> metaDevices;

    // parsing the string and splitting to tokens
    std::vector<std::string> devicesWithRequests;
    // parsing the string and splitting the comma-separated tokens
    std::string::size_type i = 0;
    std::string::size_type idelimeter;
    while ((idelimeter = priorities.find(',', i)) != std::string::npos) {
        devicesWithRequests.push_back(priorities.substr(i, idelimeter - i));
        i = idelimeter + 1;
    }
    // last token in the string (which has no comma after that)
    devicesWithRequests.push_back(priorities.substr(i, priorities.length() - i));

    auto getDeviceConfig = [&] (const DeviceName & deviceWithID) {
        DeviceIDParser deviceParser(deviceWithID);
        std::string deviceName = deviceParser.getDeviceName();
        std::map<std::string, std::string> tconfig = mergeConfigs(_config, config);

        // set device ID if any
        std::string deviceIDLocal = deviceParser.getDeviceID();
        if (!deviceIDLocal.empty()) {
            tconfig[PluginConfigParams::KEY_DEVICE_ID] = deviceIDLocal;
        }

        return GetSupportedConfig(tconfig, deviceName);
    };

    for (auto && d : devicesWithRequests) {
        auto openingBracket = d.find_first_of('(');
        auto closingBracket = d.find_first_of(')', openingBracket);
        auto deviceName = d.substr(0, openingBracket);

        int numRequests = -1;
        if (closingBracket != std::string::npos && openingBracket < closingBracket) {
            numRequests = std::stol(d.substr(openingBracket + 1, closingBracket - 1));

            if (numRequests <= 0) {
                IE_THROW() << "Priority value for '" << deviceName << "' must be > 0, while " << numRequests
                    << "is passed";
            }
        }

        // create meta device
        metaDevices.push_back({ deviceName, getDeviceConfig(deviceName), numRequests });
    }

    return metaDevices;
}

InferenceEngine::Parameter MultiDeviceInferencePlugin::GetConfig(const std::string& name,
        const std::map<std::string, InferenceEngine::Parameter> & options) const {
    if (supported_configKeys.end() != std::find(supported_configKeys.begin(), supported_configKeys.end(), name)) {
        auto it = _config.find(name);
        if (it == _config.end()) {
            IE_THROW() << "Value for KEY_MULTI_DEVICE_PRIORITIES is not set";
        } else {
            return { it->second };
        }
    } else {
        IE_THROW() << "Unsupported config key: " << name;
    }
}

void MultiDeviceInferencePlugin::SetConfig(const std::map<std::string, std::string> & config) {
    const auto perf_hints_configs = PerfHintsConfig::SupportedKeys();
    for (auto && kvp : config) {
        const auto& name = kvp.first;
        if (supported_configKeys.end() != std::find(supported_configKeys.begin(), supported_configKeys.end(), name)) {
            if (std::find(perf_hints_configs.begin(), perf_hints_configs.end(), kvp.first) != perf_hints_configs.end())
                PerfHintsConfig::CheckConfigAndValue(kvp);
            _config[name] = kvp.second;
        } else {
            IE_THROW() << "Unsupported config key: " << name;
        }
    }
}

static const Version version = {{2, 1}, CI_BUILD_NUMBER, "MultiDevicePlugin"};
IE_DEFINE_PLUGIN_CREATE_FUNCTION(MultiDeviceInferencePlugin, version)

MultiDeviceInferencePlugin::MultiDeviceInferencePlugin() {
    _pluginName = "MULTI";
}

InferenceEngine::Parameter MultiDeviceInferencePlugin::GetMetric(const std::string& name,
                                         const std::map<std::string, InferenceEngine::Parameter> & options) const {
    if (name == METRIC_KEY(SUPPORTED_METRICS)) {
        std::vector<std::string> metrics;
        metrics.push_back(METRIC_KEY(SUPPORTED_METRICS));
        metrics.push_back(METRIC_KEY(FULL_DEVICE_NAME));
        metrics.push_back(METRIC_KEY(SUPPORTED_CONFIG_KEYS));
        IE_SET_METRIC_RETURN(SUPPORTED_METRICS, metrics);
    } else if (name == METRIC_KEY(FULL_DEVICE_NAME)) {
        std::string device_name = { GetName() };
        IE_SET_METRIC_RETURN(FULL_DEVICE_NAME, device_name);
    } else if (name == METRIC_KEY(SUPPORTED_CONFIG_KEYS)) {
        IE_SET_METRIC_RETURN(SUPPORTED_CONFIG_KEYS, supported_configKeys);
    } else {
        IE_THROW() << "Unsupported metric key " << name;
    }
}

// Is called only when caching is enabled
IExecutableNetworkInternal::Ptr MultiDeviceInferencePlugin::LoadNetwork(const std::string& modelPath,
                                                                        const std::map<std::string, std::string>& config) {
    return LoadNetworkImpl(modelPath, {}, config);
}

IExecutableNetworkInternal::Ptr MultiDeviceInferencePlugin::LoadExeNetworkImpl(const CNNNetwork &network,
                                                                               const std::map<std::string, std::string>& config) {
    if (network.getFunction() == nullptr) {
        IE_THROW() << GetName() << " device supports just ngraph network representation";
    }

    auto networkPrecision = GetNetworkPrecision(network);
    return LoadNetworkImpl({}, network, config, networkPrecision);
}

IExecutableNetworkInternal::Ptr MultiDeviceInferencePlugin::LoadNetworkImpl(const std::string& modelPath,
                                                                              CNNNetwork network,
                                                                              const std::map<std::string, std::string>& config,
                                                                              const std::string &networkPrecision) {
    if (GetCore() == nullptr) {
        IE_THROW() << "Please, work with " << GetName() << " device via InferenceEngine::Core object";
    }

    if (modelPath.empty() && network.getFunction() == nullptr) {
        IE_THROW() << GetName() << " device supports just ngraph network representation";
    }

    auto fullConfig = mergeConfigs(_config, config);
    // collect the settings that are applicable to the devices we are loading the network to
    std::unordered_map<std::string, InferenceEngine::Parameter> multiNetworkConfig;
    std::vector<DeviceInformation> metaDevices;
    auto workMode = fullConfig.find(CONFIG_KEY_INTERNAL(MULTI_WORK_MODE_AS_AUTO));
    bool workModeAuto = workMode != fullConfig.end() && workMode->second == InferenceEngine::PluginConfigParams::YES;
    auto priorities = fullConfig.find(MultiDeviceConfigParams::KEY_MULTI_DEVICE_PRIORITIES);

    // not found device priorities for -d AUTO use case
    if (priorities == fullConfig.end()) {
        if (workModeAuto) {
            std::string allDevices;
            auto availableDevices = GetCore()->GetAvailableDevices();
            if (availableDevices.empty()) {
                IE_THROW(NotFound) << "No available device found";
            }
            for (auto&& device : availableDevices) {
                allDevices += device;
                allDevices += ((device == availableDevices[availableDevices.size()-1]) ? "" : ",");
            }
            metaDevices = ParseMetaDevices(allDevices, fullConfig);
            multiNetworkConfig.insert({MultiDeviceConfigParams::KEY_MULTI_DEVICE_PRIORITIES, allDevices});
        } else {
            IE_THROW() << "KEY_MULTI_DEVICE_PRIORITIES key is not set for " << GetName() << " device";
        }
    } else {  // for use case -d MULTI:xPU or -d AUTO:xPU
        metaDevices = ParseMetaDevices(priorities->second, fullConfig);
        multiNetworkConfig.insert(*priorities);
    }
    // check if it is -d AUTO or -d AUTO:xPU use case
<<<<<<< HEAD
    if (workMode != fullConfig.end()) {
        // select the device
        auto device = SelectDevice(metaDevices, networkPrecision).deviceName;
        // parse the config for the device
        metaDevices = ParseMetaDevices(SelectDevice(metaDevices, networkPrecision).deviceName, fullConfig);
=======
    if (workModeAuto) {
        auto targetDevice = SelectDevice(metaDevices, networkPrecision);
        metaDevices = { targetDevice };
>>>>>>> 5f1ffc52
    }

    DeviceMap<SoExecutableNetworkInternal> executableNetworkPerDevice;
    std::mutex load_mutex;
    std::vector<Task> loads;
    std::once_flag readNetworkFlag;
    for (auto& p : metaDevices) {
        loads.push_back([&]() {
            const auto &deviceName = p.deviceName;
            const auto &deviceConfig = p.config;
            SoExecutableNetworkInternal exec_net;
            if (modelPath.empty()) {
                exec_net = GetCore()->LoadNetwork(network, deviceName, deviceConfig);
            } else if (GetCore()->DeviceSupportsImportExport(deviceName)) {
                exec_net = GetCore()->LoadNetwork(modelPath, deviceName, deviceConfig);
            } else {
                std::call_once(readNetworkFlag, [&]() {
                    network = GetCore()->ReadNetwork(modelPath, std::string());
                });
                exec_net = GetCore()->LoadNetwork(network, deviceName, deviceConfig);
            }
            std::unique_lock<std::mutex> lock{load_mutex};
            executableNetworkPerDevice.insert({deviceName, exec_net});
            multiNetworkConfig.insert(deviceConfig.begin(), deviceConfig.end());
        });
    }
    auto executor = InferenceEngine::ExecutorManager::getInstance()->getIdleCPUStreamsExecutor(
            IStreamsExecutor::Config{"MultiDeviceAsyncLoad",
                                     static_cast<int>(std::thread::hardware_concurrency()) /* max possible #streams*/,
                                     1 /*single thread per stream*/,
                                     IStreamsExecutor::ThreadBindingType::NONE});
    executor->runAndWait(loads);
    if (executableNetworkPerDevice.empty())
        IE_THROW(NotFound) << "Failed to load network to any device "
                           <<  "that the " << GetName() << " device is initialized to work with";

    // checking the perf counters config from the loaded network to respect both device's plugin and load-specific setting
    size_t num_plugins_supporting_perf_counters = 0;
    for (auto n : executableNetworkPerDevice) {
            try {
                num_plugins_supporting_perf_counters +=
                        n.second->GetConfig(PluginConfigParams::KEY_PERF_COUNT).as<std::string>() ==
                        PluginConfigParams::YES;
            } catch (...) {
            }
    }
    // MULTI can enable the perf counters only if all  devices support/enable that
    bool enablePerfCounters = num_plugins_supporting_perf_counters == executableNetworkPerDevice.size();
    auto impl = std::make_shared<MultiDeviceExecutableNetwork>(executableNetworkPerDevice,
                                                               metaDevices,
                                                               multiNetworkConfig,
                                                               enablePerfCounters);
    if (!modelPath.empty()) {
        SetExeNetworkInfo(impl,
                          executableNetworkPerDevice.begin()->second->GetInputsInfo(),
                          executableNetworkPerDevice.begin()->second->GetOutputsInfo());
    }
    return impl;
}

QueryNetworkResult MultiDeviceInferencePlugin::QueryNetwork(const CNNNetwork&                         network,
                                                            const std::map<std::string, std::string>& config) const {
    QueryNetworkResult queryResult;

    if (GetCore() == nullptr) {
        IE_THROW() << "Please, work with " << GetName() <<  " device via InferencEngine::Core object";
    }

    if (network.getFunction() == nullptr) {
        IE_THROW() << GetName() << " device supports just ngraph network representation";
    }

    queryResult.rc = StatusCode::OK;
    queryResult.supportedLayersMap.clear();

    auto fullConfig = mergeConfigs(_config, config);
    auto priorities = fullConfig.find(MultiDeviceConfigParams::KEY_MULTI_DEVICE_PRIORITIES);
    if (priorities == fullConfig.end()) {
        IE_THROW() << "KEY_MULTI_DEVICE_PRIORITIES key is not set for " << GetName() <<  " device";
    }
    auto metaDevices = ParseMetaDevices(priorities->second, fullConfig);
    std::unordered_set<std::string> supportedLayers;
    for (auto&& value : metaDevices) {
        auto deviceQr = GetCore()->QueryNetwork(network, value.deviceName, value.config);
        std::unordered_set<std::string> deviceSupportedLayers;
        for (auto&& layerQr : deviceQr.supportedLayersMap) {
            deviceSupportedLayers.emplace(layerQr.first);
        }
        supportedLayers = supportedLayers.empty()
                        ? deviceSupportedLayers : (deviceSupportedLayers.empty()
                        ? supportedLayers : InferenceEngine::details::Intersection(supportedLayers, deviceSupportedLayers));
    }
    for (auto&& supportedLayer : supportedLayers) {
        queryResult.supportedLayersMap[supportedLayer] = GetName();
    }
    return queryResult;
}


DeviceInformation MultiDeviceInferencePlugin::SelectDevice(const std::vector<DeviceInformation>& metaDevices, const std::string& networkPrecision) {
    if (metaDevices.empty()) {
        IE_THROW(NotFound) << "No available device to select in " << GetName() <<  " plugin";
    }
    if (metaDevices.size() == 1) {
        return metaDevices.at(0);
    }

    std::vector<DeviceInformation> CPU;
    std::vector<DeviceInformation> dGPU;
    std::vector<DeviceInformation> iGPU;
    std::vector<DeviceInformation> MYRIAD;
    std::vector<DeviceInformation> VPUX;

    for (auto& item : metaDevices) {
        if (item.deviceName.find("CPU") == 0) {
            CPU.push_back(item);
            continue;
        }
        if (item.deviceName.find("MYRIAD") == 0) {
            MYRIAD.push_back(item);
            continue;
        }
        if (item.deviceName.find("VPUX") == 0) {
            VPUX.push_back(item);
            continue;
        }
        if (item.deviceName.find("GPU") == 0) {
            auto gpuFullDeviceName = GetCore()->GetMetric(item.deviceName, METRIC_KEY(FULL_DEVICE_NAME)).as<std::string>();
            if (gpuFullDeviceName.find("iGPU") != std::string::npos) {
                iGPU.push_back(item);
            } else if (gpuFullDeviceName.find("dGPU") != std::string::npos) {
                dGPU.push_back(item);
            }
            continue;
        }
    }

    if (CPU.empty() && dGPU.empty() && iGPU.empty() && MYRIAD.empty() && VPUX.empty()) {
        IE_THROW(NotFound) << "No available device found";
    }

    // Priority of selecting device: dGPU > VPUX > iGPU > MYRIAD > CPU
    if (!dGPU.empty()) {
        for (auto&& item : dGPU) {
            std::vector<std::string> capability = GetCore()->GetMetric(item.deviceName, METRIC_KEY(OPTIMIZATION_CAPABILITIES));
            auto supportNetwork = std::find(capability.begin(), capability.end(), networkPrecision);
            if (supportNetwork != capability.end()) {
                return item;
            }
        }
    } else if (!VPUX.empty()) {
        for (auto&& item : VPUX) {
            std::vector<std::string> capability = GetCore()->GetMetric(item.deviceName, METRIC_KEY(OPTIMIZATION_CAPABILITIES));
            auto supportNetwork = std::find(capability.begin(), capability.end(), networkPrecision);
            if (supportNetwork != capability.end()) {
                return item;
            }
        }
    } else if (!iGPU.empty()) {
        for (auto&& item : iGPU) {
            std::vector<std::string> capability = GetCore()->GetMetric(item.deviceName, METRIC_KEY(OPTIMIZATION_CAPABILITIES));
            auto supportNetwork = std::find(capability.begin(), capability.end(), networkPrecision);
            if (supportNetwork != capability.end()) {
                return item;
            }
        }
    } else if (!MYRIAD.empty()) {
        for (auto&& item : MYRIAD) {
            std::vector<std::string> capability = GetCore()->GetMetric(item.deviceName, METRIC_KEY(OPTIMIZATION_CAPABILITIES));
            auto supportNetwork = std::find(capability.begin(), capability.end(), networkPrecision);
            if (supportNetwork != capability.end()) {
                return item;
            }
        }
    }

    // If network is FP32 but there is no device support FP32, offload FP32 network to device support FP16.
    if (networkPrecision == "FP32") {
        if (!dGPU.empty()) {
            for (auto&& item : dGPU) {
                std::vector<std::string> capability = GetCore()->GetMetric(item.deviceName, METRIC_KEY(OPTIMIZATION_CAPABILITIES));
                auto supportNetwork = std::find(capability.begin(), capability.end(), "FP16");
                if (supportNetwork != capability.end()) {
                    return item;
                }
            }
        } else if (!VPUX.empty()) {
            for (auto&& item : VPUX) {
                std::vector<std::string> capability = GetCore()->GetMetric(item.deviceName, METRIC_KEY(OPTIMIZATION_CAPABILITIES));
                auto supportNetwork = std::find(capability.begin(), capability.end(), "FP16");
                if (supportNetwork != capability.end()) {
                    return item;
                }
            }
        } else if (!iGPU.empty()) {
            for (auto&& item : iGPU) {
                std::vector<std::string> capability = GetCore()->GetMetric(item.deviceName, METRIC_KEY(OPTIMIZATION_CAPABILITIES));
                auto supportNetwork = std::find(capability.begin(), capability.end(), "FP16");
                if (supportNetwork != capability.end()) {
                    return item;
                }
            }
        } else if (!MYRIAD.empty()) {
            for (auto&& item : MYRIAD) {
                std::vector<std::string> capability = GetCore()->GetMetric(item.deviceName, METRIC_KEY(OPTIMIZATION_CAPABILITIES));
                auto supportNetwork = std::find(capability.begin(), capability.end(), "FP16");
                if (supportNetwork != capability.end()) {
                    return item;
                }
            }
        }
    }

    if (CPU.empty()) {
        IE_THROW() << "Cannot select any device";
    }
    return CPU[0];
}

}  // namespace MultiDevicePlugin<|MERGE_RESOLUTION|>--- conflicted
+++ resolved
@@ -57,19 +57,12 @@
         }
         return config;
     }
-<<<<<<< HEAD
     std::vector<std::string> supported_configKeys = []() -> decltype(PerfHintsConfig::SupportedKeys()) {
                     auto res = PerfHintsConfig::SupportedKeys();
                     res.push_back(MultiDeviceConfigParams::KEY_MULTI_DEVICE_PRIORITIES);
-                    res.push_back(CONFIG_KEY_INTERNAL(WORK_MODE));
+                    res.push_back(CONFIG_KEY_INTERNAL(MULTI_WORK_MODE_AS_AUTO));
                     return res;
                 }();
-=======
-    const std::vector<std::string> supported_configKeys = {
-        MultiDeviceConfigParams::KEY_MULTI_DEVICE_PRIORITIES,
-        CONFIG_KEY_INTERNAL(MULTI_WORK_MODE_AS_AUTO)
-    };
->>>>>>> 5f1ffc52
 }  // namespace
 
 std::map<std::string, std::string> MultiDeviceInferencePlugin::GetSupportedConfig(
@@ -248,17 +241,11 @@
         multiNetworkConfig.insert(*priorities);
     }
     // check if it is -d AUTO or -d AUTO:xPU use case
-<<<<<<< HEAD
-    if (workMode != fullConfig.end()) {
+    if (workModeAuto) {
         // select the device
         auto device = SelectDevice(metaDevices, networkPrecision).deviceName;
         // parse the config for the device
         metaDevices = ParseMetaDevices(SelectDevice(metaDevices, networkPrecision).deviceName, fullConfig);
-=======
-    if (workModeAuto) {
-        auto targetDevice = SelectDevice(metaDevices, networkPrecision);
-        metaDevices = { targetDevice };
->>>>>>> 5f1ffc52
     }
 
     DeviceMap<SoExecutableNetworkInternal> executableNetworkPerDevice;
