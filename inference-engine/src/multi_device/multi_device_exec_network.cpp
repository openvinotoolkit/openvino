--- conflicted
+++ resolved
@@ -452,18 +452,11 @@
     InferenceEngine::SoIInferRequestInternal request_to_share_blobs_with;
 
     if (_workModeIsAUTO) {
-<<<<<<< HEAD
-        if (!_loadContext[CPU].isEnabled && _loadContext[ACTUALDEVICE].isAlready) {
-            auto& dev_requests = _workerRequests[_loadContext[ACTUALDEVICE].deviceInfo.deviceName];
-            auto index = num % dev_requests.size();
-            request_to_share_blobs_with = dev_requests.at(index)._inferRequest;
-=======
         if (!_networkFirstReady && _networkActualNeeded) {
             auto& dev_requests = _workerRequests[_acceleratorDevice.deviceName];
             if (num < dev_requests.size()) {
                 request_to_share_blobs_with = dev_requests.at(num)._inferRequest;
             }
->>>>>>> 7e457bfd
         }
         // if user creates more infer request than the device optimal value, fall back to default memory
         return std::make_shared<MultiDeviceInferRequest>(inputs, outputs, request_to_share_blobs_with);
@@ -489,18 +482,11 @@
     InferenceEngine::SoIInferRequestInternal request_to_share_blobs_with;
 
     if (_workModeIsAUTO) {
-<<<<<<< HEAD
-        if (!_loadContext[CPU].isEnabled && _loadContext[ACTUALDEVICE].isAlready) {
-            auto& dev_requests = _workerRequests[_loadContext[ACTUALDEVICE].deviceInfo.deviceName];
-            auto index = num % dev_requests.size();
-            request_to_share_blobs_with = dev_requests.at(index)._inferRequest;
-=======
         if (!_networkFirstReady && _networkActualNeeded) {
             auto& dev_requests = _workerRequests[_acceleratorDevice.deviceName];
             if (num < dev_requests.size()) {
                 request_to_share_blobs_with = dev_requests.at(num)._inferRequest;
             }
->>>>>>> 7e457bfd
         }
         // if user creates more infer request than the device optimal value, fall back to default memory
         return std::make_shared<MultiDeviceInferRequest>(networkInputs, networkOutputs, request_to_share_blobs_with);
