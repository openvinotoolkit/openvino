--- conflicted
+++ resolved
@@ -96,21 +96,13 @@
                     }
                     // try to return the request to the idle list (fails if the overall object destruction has began)
                     if (idleGuard.Release()->try_push(workerRequestPtr)) {
-<<<<<<< HEAD
                         // let's try to pop a task, as we know there is at least one idle request, schedule if succeeded
                         // if no device-agnostic tasks, let's try pop the device specific task, schedule if succeeded
-                        if (_inferPipelineTasks.try_pop(workerRequestPtr->_task))
-                            ScheduleToWorkerInferRequest(std::move(workerRequestPtr->_task));
-                        else if (_inferPipelineTasksDeviceSpecific[device]->try_pop(workerRequestPtr->_task))
-                            ScheduleToWorkerInferRequest(std::move(workerRequestPtr->_task), device);
-=======
                         Task t;
-                        // try pop the task, as we know there is at least one idle request
-                        if (_inferPipelineTasks.try_pop(t)) {
-                            // if succeeded, let's schedule that
+                        if (_inferPipelineTasks.try_pop(t))
                             ScheduleToWorkerInferRequest(std::move(t));
-                        }
->>>>>>> 86347bd9
+                        else if (_inferPipelineTasksDeviceSpecific[device]->try_pop(t))
+                            ScheduleToWorkerInferRequest(std::move(t), device);
                     }
                 });
         }
