--- conflicted
+++ resolved
@@ -424,26 +424,8 @@
     }
 }
 
-<<<<<<< HEAD
-INFERENCE_PLUGIN_API(InferenceEngine::StatusCode) CreatePluginEngine(
-        InferenceEngine::IInferencePlugin *&plugin,
-        InferenceEngine::ResponseDesc *resp) noexcept {
-    try {
-        // plugin = make_ie_compatible_plugin(
-        //         {{2, 1},
-        //          CI_BUILD_NUMBER,
-        //          "MultiDevicePlugin"}, std::make_shared<MultiDeviceInferencePlugin>());
-        plugin = new MultiDeviceInferencePlugin();
-        return OK;
-    }
-    catch (std::exception &ex) {
-        return DescriptionBuffer(GENERAL_ERROR, resp) << ex.what();
-    }
-}
-=======
 static const Version version = {{2, 1}, CI_BUILD_NUMBER, "MultiDevicePlugin"};
 IE_DEFINE_PLUGIN_CREATE_FUNCTION(MultiDeviceInferencePlugin, version)
->>>>>>> e61557a6
 
 MultiDeviceInferencePlugin::MultiDeviceInferencePlugin() {
     _pluginName = "MULTI";
