--- conflicted
+++ resolved
@@ -122,15 +122,9 @@
 
 set_ie_threading_interface_for(${TARGET_NAME}_obj)
 
-<<<<<<< HEAD
-# Create shared or static library file from object library
-
-add_library(${TARGET_NAME}
-=======
 # Create module library file from object library
 
-add_library(${TARGET_NAME} MODULE
->>>>>>> a8daab33
+add_library(${TARGET_NAME} ${IE_MODULE}
             $<TARGET_OBJECTS:${TARGET_NAME}_obj>)
 
 ie_add_vs_version_file(NAME ${TARGET_NAME}
