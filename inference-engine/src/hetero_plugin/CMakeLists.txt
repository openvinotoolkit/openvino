--- conflicted
+++ resolved
@@ -12,14 +12,10 @@
               SOURCES ${SOURCES} ${HEADERS}
               VERSION_DEFINES_FOR hetero_plugin.cpp)
 
-<<<<<<< HEAD
-target_link_libraries(${TARGET_NAME} PRIVATE inference_engine ade pugixml ${NGRAPH_LIBRARIES} inference_engine_transformations)
-
-set_target_properties(${TARGET_NAME} PROPERTIES INTERPROCEDURAL_OPTIMIZATION ${ENABLE_LTO})
-=======
 ie_faster_build(${TARGET_NAME}
     UNITY
 )
 
 target_link_libraries(${TARGET_NAME} PRIVATE inference_engine ade pugixml ${NGRAPH_LIBRARIES} inference_engine_transformations)
->>>>>>> 8331c397
+
+set_target_properties(${TARGET_NAME} PROPERTIES INTERPROCEDURAL_OPTIMIZATION ${ENABLE_LTO})