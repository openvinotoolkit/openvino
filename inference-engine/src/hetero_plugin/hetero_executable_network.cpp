--- conflicted
+++ resolved
@@ -68,16 +68,10 @@
     auto clonedFunction = ngraph::clone_function(*function);
     auto itDumpDotFile = _config.find(HETERO_CONFIG_KEY(DUMP_GRAPH_DOT));
     bool dumpDotFile = itDumpDotFile != _config.end() ? (itDumpDotFile->second == YES) : false;
-<<<<<<< HEAD
 //#ifndef NDEBUG
 //    dumpDotFile  = true;
 //#endif
-=======
-#ifndef NDEBUG
-    dumpDotFile  = true;
-#endif
-
->>>>>>> c323775f
+
     QueryNetworkResult queryNetworkResult;
     auto orderedOps = clonedFunction->get_ordered_ops();
     bool allEmpty = true;
