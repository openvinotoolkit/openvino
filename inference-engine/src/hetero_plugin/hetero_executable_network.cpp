// Copyright (C) 2018-2020 Intel Corporation
// SPDX-License-Identifier: Apache-2.0
//

#include "ie_metric_helpers.hpp"
#include "hetero_executable_network.hpp"
#include "hetero_async_infer_request.hpp"
#include "hetero_itt.hpp"
#include "xml_parse_utils.h"
#include <caseless.hpp>

#include <vector>
#include <deque>
#include <map>
#include <utility>
#include <fstream>
#include <algorithm>
#include <string>
#include <memory>
#include <unordered_set>
#include <array>
#include <cstdint>

#include "ie_ngraph_utils.hpp"
#include "ie_plugin_config.hpp"
#include "cpp_interfaces/interface/ie_internal_plugin_config.hpp"
#include "hetero/hetero_plugin_config.hpp"
#include "hetero_plugin.hpp"

#include <ngraph/function.hpp>
#include <ngraph/variant.hpp>
#include <ngraph/graph_util.hpp>
#include <ngraph/op/result.hpp>
#include <ngraph/op/parameter.hpp>
#include <ngraph/op/util/op_types.hpp>
#include <ngraph/rt_info.hpp>
#include <ngraph/pass/visualize_tree.hpp>

using namespace InferenceEngine;
using namespace details;
using namespace HeteroPlugin;
using namespace InferenceEngine::PluginConfigParams;
using namespace InferenceEngine::HeteroConfigParams;

<<<<<<< HEAD
template<typename T>
using NodeMap = std::unordered_map<ngraph::Node*, T>;

HeteroExecutableNetwork::HeteroExecutableNetwork(const InferenceEngine::ICNNNetwork&    network,
                                                 const Engine::Configs&                 config,
                                                 Engine*                                plugin):
    InferenceEngine::ExecutableNetworkThreadSafeDefault(
        nullptr, std::make_shared<InferenceEngine::ImmediateExecutor>()),
    _heteroPlugin{plugin},
    _name{network.getName()},
    _config{config} {
    auto function = network.getFunction();
    IE_ASSERT(function != nullptr);
=======
namespace {

void forward(const CNNLayerPtr& layer, std::deque<InferenceEngine::CNNLayerPtr>& layers) {
    for (const auto& out : layer->outData) {
        for (const auto& out_link : getInputTo(out)) {
            const auto& nextLayer = out_link.second;
            if (nullptr != nextLayer) {
                layers.emplace_back(nextLayer);
            }
        }
    }
}

template<class T>
void traverse(T& inputs,
              std::function<void(InferenceEngine::CNNLayerPtr& layer)> apply,
              std::function<void(const InferenceEngine::CNNLayerPtr& layer, std::deque<InferenceEngine::CNNLayerPtr>& layers)> expand = forward) {
    std::unordered_set<InferenceEngine::CNNLayerPtr> visitedObjects;
    std::deque<InferenceEngine::CNNLayerPtr>         layersToCheck;

    layersToCheck.insert(layersToCheck.end(), inputs.begin(), inputs.end());

    while (!layersToCheck.empty()) {
        auto& layer = layersToCheck.front();
        if (visitedObjects.insert(layer).second) {
            apply(layer);
            expand(layer, layersToCheck);
        }
        layersToCheck.pop_front();
    }
}

void traverse(InferenceEngine::ICNNNetwork& network,
              std::function<void(InferenceEngine::CNNLayerPtr& layer)> apply,
              std::function<void(const InferenceEngine::CNNLayerPtr& layer,
              std::deque<InferenceEngine::CNNLayerPtr>& layers)> expand = forward) {
    std::vector<InferenceEngine::CNNLayerPtr> layers;

    InferenceEngine::InputsDataMap inputs;
    network.getInputsInfo(inputs);
    for (const auto& input : inputs) {
        const auto data = input.second->getInputData();
        for (const auto& to : getInputTo(data)) {
            const auto nextLayer = to.second;
            assert(nullptr != nextLayer);
            layers.emplace_back(nextLayer);
        }
    }

    traverse(layers, apply, expand);
}

std::vector<std::string> getAffinities(InferenceEngine::ICNNNetwork &network) {
    std::vector<std::string> ret;
    std::unordered_set<std::string> affinities;
    traverse(network,
                   [&](const InferenceEngine::CNNLayerPtr &layer) {
                       assert(nullptr != layer);
                       if (!contains(affinities, layer->affinity)) {
                           affinities.insert(layer->affinity);
                           ret.push_back(layer->affinity);
                       }
                   });
    return ret;
}

void dumpGraph(InferenceEngine::ICNNNetwork &network,
               const std::vector<LayersSet> &subgraphs,
               std::ostream &stream) {
    static const std::array<const char *, 9> colors{{"#FFC405",
                                                     "#20F608",
                                                     "#F1F290",
                                                     "#C405FF",
                                                     "#BCFF05",
                                                     "#05FFC4",
                                                     "#FFC405",
                                                     "#5A5DF0",
                                                     "#FF2E05"}};
    auto split_color = [subgraphs](const CNNLayerPtr layer,
                                   ordered_properties &printed_properties,
                                   ordered_properties &node_properties) {
        for (size_t i = 0; i < subgraphs.size(); i++) {
            for (auto s : subgraphs[i]) {
                if (s->name == layer->name) {
                    node_properties.emplace_back(
                            "fillcolor",
                            colors[std::min(i, colors.size() - 1)]);
                    printed_properties.insert(printed_properties.begin(),
                                              std::pair<std::string, std::string>("subgraph#", std::to_string(i)));
                    printed_properties.insert(printed_properties.begin(),
                                              std::pair<std::string, std::string>("device", layer->affinity));
                    return;
                }
            }
        }
    };

    saveGraphToDot(network, stream, split_color);
}

}   // namespace

void HeteroExecutableNetwork::InitCNNImpl(const InferenceEngine::CNNNetwork& network_) {
    auto networkPtr = cloneNet(network_);
    auto& network = *networkPtr;

    // going over all network, if all layers are not assigned to devices, apply the default fallback policy
    details::CNNNetworkIterator i(&network);
    bool allEmpty = true;
    while (i != details::CNNNetworkIterator()) {
        CNNLayer::Ptr layer = *i;
        if (!layer->affinity.empty()) {
            allEmpty = false;
            break;
        }
        i++;
    }

    auto itDumpDotFile = _config.find(HETERO_CONFIG_KEY(DUMP_GRAPH_DOT));
    bool dumpDotFile = itDumpDotFile != _config.end() ? itDumpDotFile->second == YES : false;
#ifndef NDEBUG
    dumpDotFile  = true;
#endif

    if (allEmpty) {
        auto it = _config.find("TARGET_FALLBACK");
        if (it != _config.end()) {
            _heteroPlugin->SetAffinity(InferenceEngine::CNNNetwork(networkPtr), _config);
        } else {
            THROW_IE_EXCEPTION << "The 'TARGET_FALLBACK' option was not defined for heterogeneous plugin";
        }
    } else {
        if (dumpDotFile) {
            std::unordered_set<std::string> devicesSet;
            details::CNNNetworkIterator i(&network);
            while (i != details::CNNNetworkIterator()) {
                CNNLayer::Ptr layer = *i;
                if (!layer->affinity.empty()) {
                    devicesSet.insert(layer->affinity);
                }
                i++;
            }
            std::vector<std::string> devices{std::begin(devicesSet), std::end(devicesSet)};
            std::stringstream stream(std::stringstream::out);
            stream << "hetero_affinity_" << network.getName() << ".dot";
            std::ofstream file(stream.str().c_str());
            saveGraphToDot(network, file, HeteroLayerColorer{devices});
        }
    }

    details::CNNNetworkIterator el(&network);
    bool someEmptyAffinity = false;
    CNNLayer::Ptr layerEmptyAffinity = nullptr;
    while (el != details::CNNNetworkIterator()) {
        CNNLayer::Ptr layer = *el;
        if (!CaselessEq<std::string>()(layer->type, "input") &&
            layer->affinity.empty()) {
            someEmptyAffinity = true;
            layerEmptyAffinity = layer;
            break;
        }
        el++;
    }

    if (allEmpty && someEmptyAffinity) {
        THROW_IE_EXCEPTION << "Hetero plugin used default fallback policy, but some layers eg: \n(Name:" <<
            layerEmptyAffinity->name << ", Type: " << layerEmptyAffinity->type <<
            ") were not able to be assigned on any pointed device.\n" <<
            "It happened because these layers are not supported in plugins by default.\n" <<
            "You need to implement custom layers to support them.";
    } else if (someEmptyAffinity) {
        THROW_IE_EXCEPTION << "Network passed to LoadNetwork has affinity assigned, but some layers eg: \n(Name:" <<
            layerEmptyAffinity->name << ", Type: " << layerEmptyAffinity->type <<
            ") were not assigned to any device.\n" <<
            "It might happen if you assigned layers manually and missed some layers or\n" <<
            "if you used some automatic assigning mode which decided that these layers are not\n" <<
            "supported by any plugin";
    }

    InputsDataMap externalInputsData;
    network.getInputsInfo(externalInputsData);

    OutputsDataMap externalOutputsData;
    network.getOutputsInfo(externalOutputsData);

    auto subgraphs = splitGraph(network, getAffinities(network));
    sortSubgraphs(subgraphs);

    if (dumpDotFile) {
        std::stringstream stream(std::stringstream::out);
        stream << "hetero_subgraphs_" << network.getName() << ".dot";

        std::ofstream file(stream.str().c_str());
        dumpGraph(network, subgraphs, file);
    }

    std::vector<NetworkDesc> descs;
    std::vector<CNNLayerPtr> tempLayers;
    for (auto &&subgraph : subgraphs) {
        auto affinity = (*subgraph.begin())->affinity;
        tempLayers.assign(subgraph.begin(), subgraph.end());
        auto tempNetwork = cloneNet(tempLayers);
        auto name = network.getName() + "_" + std::to_string(std::distance(subgraphs.data(), &subgraph));
        tempNetwork->setName(name);
        // restoring some outputs from original net if they are not marked as output automatically
        // this might happen if output was set manually for origin network and
        // it doesn't go to next subgraph
        for (auto il : tempLayers) {
            if (externalOutputsData.find(il->name) != externalOutputsData.end()) {
                tempNetwork->addOutput(il->name);
            }
        }

        // update of pre-processing info
        InputsDataMap clonedInputs;
        tempNetwork->getInputsInfo(clonedInputs);
        for (auto &&it : externalInputsData) {
            auto inp = clonedInputs.find(it.first);
            if (inp != clonedInputs.end() && nullptr != inp->second) {
                inp->second->setPrecision(it.second->getPrecision());
                inp->second->getPreProcess() = it.second->getPreProcess();
            }
        }

        // go over all inputs/outputs and right now
        // set precision for intermediate data (not for external) to FP32
        for (auto &&it : clonedInputs) {
            if (externalInputsData.find(it.first) == externalInputsData.end()) {
                it.second->setPrecision(Precision::FP32);
            }
        }

        OutputsDataMap tmpOutputs;
        tempNetwork->getOutputsInfo(tmpOutputs);
        for (auto &&o : tmpOutputs) {
            if (externalOutputsData.find(o.first) == externalOutputsData.end()) {
                o.second->setPrecision(Precision::FP32);
            }
        }

        NetworkDesc desc;
        desc._device = affinity;
        desc._clonedNetwork = CNNNetwork{tempNetwork};

        descs.emplace_back(std::move(desc));
    }

    for (auto &&d : descs) {
        IExecutableNetwork::Ptr ret;

        auto subnetworkInputs = d._clonedNetwork.getInputsInfo();
        bool isInputSubnetwork = (subnetworkInputs.end() != std::find_first_of(
            subnetworkInputs.begin(), subnetworkInputs.end(),
            externalInputsData.begin(), externalInputsData.end(),
            [] (const InputsDataMap::value_type& lhs, const InputsDataMap::value_type& rhs) {
                return lhs.first == rhs.first;
            }));

        auto cfg = _config;
        cfg[PluginConfigInternalParams::KEY_SUBNETWORK_WITH_NETWORK_INPUTS] =
            isInputSubnetwork ? CONFIG_VALUE(YES) : CONFIG_VALUE(NO);

        auto deviceName = d._device;
        auto metaDevices = _heteroPlugin->GetDevicePlugins(deviceName, cfg);
        assert(metaDevices.size() == 1);
        auto loadConfig = metaDevices[deviceName];
        d._network = _heteroPlugin->GetCore()->LoadNetwork(d._clonedNetwork, deviceName, loadConfig);
    }

    networks = std::move(descs);
}

template<typename T>
using NodeMap = std::unordered_map<ngraph::Node*, T>;

void HeteroExecutableNetwork::InitNgraph(const InferenceEngine::CNNNetwork& network_) {
    auto function = network_.getFunction();
>>>>>>> 6aa7c51d
    auto clonedFunction = ngraph::clone_function(*function);
    auto itDumpDotFile = _config.find(HETERO_CONFIG_KEY(DUMP_GRAPH_DOT));
    bool dumpDotFile = itDumpDotFile != _config.end() ? (itDumpDotFile->second == YES) : false;
#ifndef NDEBUG
    dumpDotFile  = true;
#endif
    QueryNetworkResult queryNetworkResult;
    auto orderedOps = clonedFunction->get_ordered_ops();
    bool allEmpty = true;
    // Get user defined affinity
    for (auto&& node : orderedOps) {
        auto& nodeInfo = node->get_rt_info();
        auto itInfo = nodeInfo.find("affinity");
        if (itInfo != nodeInfo.end()) {
            IE_ASSERT((ngraph::is_type<ngraph::VariantWrapper<std::string>>(itInfo->second)));
            queryNetworkResult.supportedLayersMap.emplace(
                node->get_friendly_name(),
                ngraph::as_type_ptr<ngraph::VariantWrapper<std::string>>(itInfo->second)->get());
            allEmpty = false;
        }
    }

    if (queryNetworkResult.supportedLayersMap.empty()) {
        auto it = _config.find("TARGET_FALLBACK");
        if (it != _config.end()) {
            queryNetworkResult = _heteroPlugin->QueryNetwork(network, _config);
        } else {
            THROW_IE_EXCEPTION << "The 'TARGET_FALLBACK' option was not defined for heterogeneous plugin";
        }
    }

    using Input = ngraph::Input<ngraph::Node>;
    using NodeSet = std::unordered_set<ngraph::Node*>;
    using InputSet = std::set<Input>;

    auto InputNode  = [] (const ngraph::Input<ngraph::Node>& input) {
        return input.get_source_output().get_node();
    };

    // Set results, constants and parameters affinity
    for (auto&& node : clonedFunction->get_ops()) {
        if (ngraph::op::is_constant(node) || ngraph::op::is_output(node) || ngraph::op::is_parameter(node)) {
            if (!contains(queryNetworkResult.supportedLayersMap, node->get_friendly_name())) {
                auto& nodeWithAffinityName = ngraph::op::is_output(node)
                                           ? node->input_value(0).get_node()->get_friendly_name()
                                           : node->output(0).get_target_inputs().begin()->get_node()->get_friendly_name();
                auto itAffinity = queryNetworkResult.supportedLayersMap.find(nodeWithAffinityName);
                if (itAffinity == queryNetworkResult.supportedLayersMap.end()) {
                    THROW_IE_EXCEPTION << "Node " << nodeWithAffinityName <<
                                        " was not assigned on any pointed device.";
                }
                queryNetworkResult.supportedLayersMap.emplace(node->get_friendly_name(), itAffinity->second);
            }
        }
    }

    std::unordered_set<std::string> devices;
    NodeMap<std::string> affinities;
    // Check that all nodes has user or plugin defined affinities
    for (auto&& node : orderedOps) {
        auto itAffinity = queryNetworkResult.supportedLayersMap.find(node->get_friendly_name());
        if (itAffinity != queryNetworkResult.supportedLayersMap.end()) {
            affinities[node.get()] = itAffinity->second;
            devices.emplace(itAffinity->second);
        } else if (allEmpty) {
            THROW_IE_EXCEPTION << "Hetero plugin used default fallback policy, but some layers eg: \n(Name:" <<
                node->get_friendly_name() << ", Type: " << node->get_type_name() <<
                ") were not able to be assigned on any pointed device.\n" <<
                "It happened because these layers are not supported in plugins by default.\n" <<
                "You need to implement custom layers to support them.";
        } else {
            THROW_IE_EXCEPTION << "Network passed to LoadNetwork has affinity assigned, but some layers eg: \n(Name:" <<
                node->get_friendly_name() << ", Type: " << node->get_type_name() <<
                ") were not assigned to any device.\n" <<
                "It might happen if you assigned layers manually and missed some layers or\n" <<
                "if you used some automatic assigning mode which decided that these layers are not\n" <<
                "supported by any plugin";
        }
    }

    static const std::array<const char*, 14> colors = {
        "aliceblue",
        "antiquewhite4",
        "aquamarine4",
        "azure4",
        "bisque3",
        "blue1",
        "brown",
        "burlywood",
        "cadetblue",
        "chartreuse",
        "chocolate",
        "coral",
        "cornflowerblue",
        "cornsilk4",
    };

    if (dumpDotFile) {
        ngraph::pass::VisualizeTree{"hetero_affinity_" + _name + ".dot",
            [&] (const ngraph::Node& node, std::vector<std::string>& attributes) {
                auto nodeDevice = queryNetworkResult.supportedLayersMap.at(node.get_friendly_name());
                int colorIndex = 0;
                for (auto&& device : devices) {
                    if (device == nodeDevice) {
                        attributes.push_back(std::string {"fillcolor="} + colors[colorIndex % colors.size()] + " style=filled");
                        auto itLabel = std::find_if(std::begin(attributes), std::end(attributes), [] (const std::string& str) {
                            return str.find("label") != std::string::npos;
                        });
                        auto label = "\\ndevice=" + queryNetworkResult.supportedLayersMap.at(node.get_friendly_name()) + '\"';
                        IE_ASSERT(itLabel != attributes.end());
                        itLabel->pop_back();
                        (*itLabel) += label;
                        break;
                    }
                    colorIndex++;
                }
            }}.run_on_function(ngraph::clone_function(*function));
    }


    NodeMap<InputSet> nodeInputDependencies;
    NodeSet graphInputNodes;
    InputSet subgraphInputs;
    // Get all subgraph inputs using just node affinities. Also collect transitive closure
    for (auto&& node : orderedOps) {
        if (ngraph::op::is_parameter(node) || ngraph::op::is_constant(node)) {
            graphInputNodes.insert(node.get());
            subgraphInputs.insert(Input{node.get(), 0});
            nodeInputDependencies[node.get()].insert(Input{node.get(), 0});
        } else {
            auto inputs = node->inputs();
            auto& nodeInputDependency = nodeInputDependencies[node.get()];
            for (auto&& input : inputs) {
                nodeInputDependency.insert(input);
                auto& inputDependency = nodeInputDependencies[InputNode(input)];
                nodeInputDependency.insert(inputDependency.begin(), inputDependency.end());
                if (affinities[node.get()] != affinities[InputNode(input)]) {
                    subgraphInputs.insert(input);
                }
            }
        }
    }

    // Assign each node subgraph ID
    auto CollectSubgraphs = [&] {
        std::deque<int> subgraphIds;
        NodeMap<int*> subgraphIdPtrs;
        for (auto&& node : orderedOps) {
            auto allNodeInputs = node->inputs();
            std::vector<Input> inputs;
            for (auto&& input : allNodeInputs) {
                if (!contains(subgraphInputs, input)) {
                    inputs.emplace_back(std::move(input));
                }
            }
            if (inputs.empty()) {
                subgraphIds.push_back(subgraphIds.size());
                subgraphIdPtrs.emplace(node.get(), &(subgraphIds.back()));
            } else {
                auto firstInputSubgraphIdPtr = subgraphIdPtrs[InputNode(inputs.front())];
                for (auto&& input : inputs) {
                    auto inputId = *subgraphIdPtrs[InputNode(input)];
                    for (auto& subgraphId : subgraphIds) {
                        if (subgraphId == inputId) {
                            subgraphId = *firstInputSubgraphIdPtr;
                        }
                    }
                }
                subgraphIdPtrs.emplace(node.get(), firstInputSubgraphIdPtr);
            }
        }
        NodeMap<int> result;
        for (auto&& subgraphIdPtr : subgraphIdPtrs) {
            result.emplace(subgraphIdPtr.first, *(subgraphIdPtr.second));
        }
        return result;
    };

    // Split cyclic dependencies.
    for (std::size_t prevSubgraphs = 0, cyclicSplitStep = 0; prevSubgraphs != subgraphInputs.size(); ++cyclicSplitStep) {
        IE_ASSERT(cyclicSplitStep < orderedOps.size());
        prevSubgraphs = subgraphInputs.size();
        auto subgraphIds = CollectSubgraphs();
        // All inputs that belong to the same subgraph as node
        std::unordered_map<ngraph::Node*, InputSet> nodeSubgraphInputDependencies;
        // All inputs that depends on the same subgraph as node
        std::unordered_map<ngraph::Node*, InputSet> nodeSubgraphCyclicInputDependencies;
        for (auto&& node : orderedOps) {
            auto& nodeSubgraphInputDependency = nodeSubgraphInputDependencies[node.get()];
            auto allNodeSubgraphInputs = Intersection(nodeInputDependencies[node.get()], subgraphInputs);
            for (auto&& subgraphInput : allNodeSubgraphInputs) {
                if (subgraphIds[node.get()] == subgraphIds[subgraphInput.get_node()]) {
                    nodeSubgraphInputDependency.emplace(subgraphInput);
                }
            }
            auto& nodeSubgraphCyclicInputDependency = nodeSubgraphCyclicInputDependencies[node.get()];
            for (auto&& subgraphInput : allNodeSubgraphInputs) {
                if (!ngraph::op::is_parameter(subgraphInput.get_node()) &&
                    !ngraph::op::is_constant(subgraphInput.get_node()) &&
                    subgraphIds[node.get()] == subgraphIds[InputNode(subgraphInput)]) {
                    nodeSubgraphCyclicInputDependency.emplace(subgraphInput);
                }
            }
        }

        for (auto&& node : orderedOps) {
            auto& nodeSubgraphCyclicInputDependency = nodeSubgraphCyclicInputDependencies[node.get()];
            if (!nodeSubgraphCyclicInputDependency.empty()) {
                auto& nodeSubgraphInputDependency = nodeSubgraphInputDependencies[node.get()];
                // Collect all subgraph inputs that cyclic subgraph output depends on
                InputSet cyclicInputsDependencies;
                for (auto&& cyclicInput : nodeSubgraphCyclicInputDependency) {
                    for (auto&& input : nodeSubgraphInputDependencies[InputNode(cyclicInput)]) {
                        cyclicInputsDependencies.emplace(input);
                    }
                }
                for (auto&& input : node->inputs()) {
                    auto& inputNodeSubgraphCyclicInputDependency = nodeSubgraphCyclicInputDependencies[InputNode(input)];
                    auto& inputNodeSubgraphInputDependency = nodeSubgraphInputDependencies[InputNode(input)];
                    if (!Intersects(nodeSubgraphCyclicInputDependency,
                                    inputNodeSubgraphCyclicInputDependency) &&
                        Intersects(cyclicInputsDependencies, inputNodeSubgraphInputDependency)) {
                        subgraphInputs.insert(input);
                    }
                }
            }
        }
    }

    auto subgraphIds = CollectSubgraphs();
    // Break graph using insertion of result parameter split
    NodeMap<ngraph::Node*> subgraphParameterToPrevResult;
    std::vector<std::shared_ptr<ngraph::op::Result>> results;
    for (auto&& input : subgraphInputs) {
        if (!ngraph::op::is_parameter(input.get_node()) && !ngraph::op::is_constant(input.get_node())) {
            auto output = input.get_source_output();
            output.remove_target_input(input);
            auto result = std::make_shared<ngraph::op::Result>(output);
            ngraph::copy_runtime_info(output.get_node_shared_ptr(), result);
            auto parameter = std::make_shared<ngraph::op::Parameter>(output.get_element_type(), output.get_partial_shape());
            ngraph::copy_runtime_info(input.get_node()->shared_from_this(), parameter);
            input.replace_source_output(parameter->output(0));
            results.push_back(result);
            subgraphIds.emplace(result.get(), subgraphIds[output.get_node()]);
            subgraphIds.emplace(parameter.get(), subgraphIds[input.get_node()]);
            subgraphParameterToPrevResult.emplace(parameter.get(), result.get());
            _blobNameMap.emplace(parameter->get_friendly_name(),
                                 output.get_node()->get_friendly_name() +
                                 ((output.get_node()->get_output_size() != 1)
                                 ? ("." + std::to_string(output.get_index())) : std::string{}));
        }
    }

    struct Subgraph {
        ngraph::ResultVector    _results;
        ngraph::ParameterVector _parameters;
        std::string             _affinity;
    };
    std::unordered_map<int, Subgraph> subgraphs;
    // Extracts subgraph parameters, results and affinities
    for (auto&& subgraphIdPtrValue : subgraphIds) {
        auto node = subgraphIdPtrValue.first;
        auto& subgraph = subgraphs[subgraphIdPtrValue.second];
        if (ngraph::op::is_output(node)) {
            subgraph._results.emplace_back(
                std::dynamic_pointer_cast<ngraph::op::v0::Result>(node->shared_from_this()));
        } else if (ngraph::op::is_parameter(node)) {
            subgraph._parameters.emplace_back(
                std::dynamic_pointer_cast<ngraph::op::v0::Parameter>(node->shared_from_this()));
        }
        auto itAffinity = affinities.find(node);
        if (itAffinity != affinities.end()) {
            subgraph._affinity = itAffinity->second;
        }
    }

    // Subgraph topological sort
    std::vector<Subgraph> allSubgraphs;
    for (auto&& subgraph : subgraphs) {
        allSubgraphs.emplace_back(std::move(subgraph.second));
    }

    std::vector<Subgraph> orderedSubgraphs;
    NodeSet prevResults;
    int subgraphTopoSortsStep = 0;
    do {
        IE_ASSERT(subgraphTopoSortsStep++ < subgraphs.size());
        std::vector<Subgraph> nextSubgraphs;
        auto IsNextSubGraph = [&] (const Subgraph& subgraph) {
            auto& parameters = subgraph._parameters;
            return std::all_of(parameters.begin(), parameters.end(),
                    [&] (const ngraph::ParameterVector::value_type& parameter) {
                    return contains(graphInputNodes, parameter.get()) ||
                           contains(prevResults, subgraphParameterToPrevResult[parameter.get()]);});
        };
        std::remove_copy_if(std::begin(allSubgraphs), std::end(allSubgraphs),
                            std::back_inserter(nextSubgraphs),
                            [&] (const Subgraph& subgraph) { return !IsNextSubGraph(subgraph);});
        allSubgraphs.erase(
            std::remove_if(std::begin(allSubgraphs), std::end(allSubgraphs), IsNextSubGraph),
            std::end(allSubgraphs));
        for (auto&& subgraph :  nextSubgraphs) {
            for (auto&& result : subgraph._results) {
                prevResults.insert(result.get());
            }
        }
        std::move(std::begin(nextSubgraphs), std::end(nextSubgraphs), std::back_inserter(orderedSubgraphs));
    } while (!allSubgraphs.empty());

<<<<<<< HEAD
    InputsDataMap externalInputsData;
    network.getInputsInfo(externalInputsData);
    OutputsDataMap externalOutputsData;
    network.getOutputsInfo(externalOutputsData);
=======
    InputsDataMap externalInputsData = network_.getInputsInfo();
    OutputsDataMap externalOutputsData = network_.getOutputsInfo();
>>>>>>> 6aa7c51d
    networks.resize(orderedSubgraphs.size());
    std::vector<std::shared_ptr<ngraph::Function>> subFunctions(orderedSubgraphs.size());
    std::vector<bool> isInputSubnetwork(orderedSubgraphs.size());
    int id = 0;
    for (auto&& subgraph : orderedSubgraphs) {
        networks[id]._device = subgraph._affinity;
        subFunctions[id] =
            std::make_shared<ngraph::Function>(subgraph._results, subgraph._parameters,
                                                     _name + '_' + std::to_string(id));
        networks[id]._clonedNetwork = CNNNetwork{subFunctions[id]};
        // update of pre-processing info
        auto clonedInputs = networks[id]._clonedNetwork.getInputsInfo();
        for (auto&& externalInput : externalInputsData) {
            auto itClonedInput = clonedInputs.find(externalInput.first);
            if (itClonedInput != clonedInputs.end() && nullptr != itClonedInput->second) {
                itClonedInput->second->getPreProcess() = externalInput.second->getPreProcess();
                itClonedInput->second->setPrecision(externalInput.second->getPrecision());
            }
        }
        isInputSubnetwork[id] = std::any_of(std::begin(subgraph._parameters),
                                            std::end(subgraph._parameters),
                                            [&] (const std::shared_ptr<ngraph::op::v0::Parameter>& p) {
                                                return contains(graphInputNodes, p.get());
                                            });
        ++id;
    }
    if (dumpDotFile) {
        ngraph::pass::VisualizeTree{"hetero_subgraphs_" + _name + ".dot",
            [&] (const ngraph::Node& node, std::vector<std::string>& attributes) {
                for (size_t i = 0; i < subFunctions.size(); i++) {
                    for (auto&& nodeInSubfunction : subFunctions[i]->get_ops()) {
                        if (nodeInSubfunction->get_friendly_name() == node.get_friendly_name()) {
                            attributes.push_back(std::string {"fillcolor="} + colors[i % colors.size()] + " style=filled");
                            auto itLabel = std::find_if(std::begin(attributes), std::end(attributes), [] (const std::string& str) {
                                return str.find("label") != std::string::npos;
                            });
                            auto label = "\\nsubgraph=" + std::to_string(i) + "\\n"
                                       + "device=" + queryNetworkResult.supportedLayersMap.at(node.get_friendly_name()) + '\"';
                            IE_ASSERT(itLabel != attributes.end());
                            itLabel->pop_back();
                            (*itLabel) += label;
                        }
                    }
                }
            }}.run_on_function(ngraph::clone_function(*function));
    }
    for (auto&& network : networks) {
        auto cfg = _config;
        cfg[CONFIG_KEY_INTERNAL(SUBNETWORK_WITH_NETWORK_INPUTS)]
            = isInputSubnetwork[std::distance(networks.data(), &network)] ? CONFIG_VALUE(YES) : CONFIG_VALUE(NO);
        auto metaDevices = _heteroPlugin->GetDevicePlugins(network._device, cfg);
        network._network = _heteroPlugin->GetCore()->LoadNetwork(network._clonedNetwork,
                                                                 network._device, metaDevices[network._device]);
    }
}

<<<<<<< HEAD
=======
HeteroExecutableNetwork::HeteroExecutableNetwork(const InferenceEngine::CNNNetwork& network,
                                                 const Engine::Configs&             config,
                                                 Engine*                            plugin):
    InferenceEngine::ExecutableNetworkThreadSafeDefault(
        nullptr, std::make_shared<InferenceEngine::ImmediateExecutor>()),
    _heteroPlugin{plugin},
    _name{network.getName()},
    _config{config} {
    if (network.getFunction() == nullptr) {
        InitCNNImpl(network);
    } else {
        InitNgraph(network);
    }
}

>>>>>>> 6aa7c51d
HeteroExecutableNetwork::HeteroExecutableNetwork(std::istream&                               heteroModel,
                                                 const std::map<std::string, std::string>&   configs,
                                                 Engine*                                     heteroPlugin) :
    _heteroPlugin(heteroPlugin) {
    std::string heteroXmlStr;
    std::getline(heteroModel, heteroXmlStr);

    pugi::xml_document heteroXmlDoc;
    pugi::xml_parse_result res = heteroXmlDoc.load_string(heteroXmlStr.c_str());

    if (res.status != pugi::status_ok) {
        THROW_IE_EXCEPTION << "Error reading HETERO plugin xml header";
    }

    using namespace XMLParseUtils;

    pugi::xml_node heteroNode = heteroXmlDoc.document_element();

    std::unordered_set<std::string> networkInputs;
    pugi::xml_node inputsNode = heteroNode.child("inputs");
    for (auto inputNode = inputsNode.child("input"); !inputNode.empty();
            inputNode = inputNode.next_sibling("input")) {
        networkInputs.insert(GetStrAttr(inputNode, "name"));
    }

    std::unordered_set<std::string> networkOutputs;
    pugi::xml_node outputsNode = heteroNode.child("outputs");
    for (auto outputNode = outputsNode.child("output"); !outputNode.empty();
            outputNode = outputNode.next_sibling("output")) {
        networkOutputs.insert(GetStrAttr(outputNode, "name"));
    }

    Engine::Configs importedConfigs;
    auto configsNode = heteroNode.child("configs");
    for (auto configNode = configsNode.child("config"); !configNode.empty();
            configNode = configNode.next_sibling("config")) {
            importedConfigs.emplace(GetStrAttr(configNode, "key"), GetStrAttr(configNode, "value"));
    }

    for (auto&& config : configs) {
        importedConfigs[config.first] = config.second;
    }

    std::vector<NetworkDesc> descs;
    pugi::xml_node subnetworksNode = heteroNode.child("subnetworks");
    for (auto subnetworkNode = subnetworksNode.child("subnetwork"); !subnetworkNode.empty();
            subnetworkNode = subnetworkNode.next_sibling("subnetwork")) {
        auto deviceName = GetStrAttr(subnetworkNode, "device");

        auto metaDevices = _heteroPlugin->GetDevicePlugins(deviceName, importedConfigs);
        assert(metaDevices.size() == 1);
        auto& loadConfig = metaDevices[deviceName];

        InferenceEngine::ExecutableNetwork executableNetwork;
        CNNNetwork cnnnetwork;
        bool loaded = false;
        try {
            executableNetwork = _heteroPlugin->GetCore()->ImportNetwork(heteroModel, deviceName, loadConfig);
        } catch(InferenceEngine::details::InferenceEngineException& ie_ex) {
            if (std::string::npos != std::string{ie_ex.what()}.find(NOT_IMPLEMENTED_str)) {
                // read XML content
                std::string xmlString;
                std::getline(heteroModel, xmlString);
                std::uint64_t dataSize = 0;
                heteroModel.read(reinterpret_cast<char*>(&dataSize), sizeof(dataSize));

                // read blob content
                InferenceEngine::Blob::Ptr dataBlob;
                if (0 != dataSize) {
                    dataBlob = InferenceEngine::make_shared_blob<std::uint8_t>(
                        InferenceEngine::TensorDesc(InferenceEngine::Precision::U8,
                                                    {static_cast<std::size_t>(dataSize)},
                                                    InferenceEngine::Layout::C));
                    dataBlob->allocate();
                    heteroModel.read(dataBlob->buffer(), dataSize);
                }

                cnnnetwork = _heteroPlugin->GetCore()->ReadNetwork(xmlString, std::move(dataBlob));
                auto inputs = cnnnetwork.getInputsInfo();
                auto inputsNode = subnetworkNode.child("inputs");
                for (auto inputNode = inputsNode.child("input"); !inputNode.empty(); inputNode = inputNode.next_sibling("input")) {
                    auto inputName = GetStrAttr(inputNode, "name");
                    inputs[inputName]->setPrecision(Precision::FromStr(GetStrAttr(inputNode, "precision")));
                }

                auto outputsNode = subnetworkNode.child("outputs");
                for (auto outputNode = outputsNode.child("output"); !outputNode.empty(); outputNode = outputNode.next_sibling("output")) {
                    cnnnetwork.addOutput(GetStrAttr(outputNode, "creatorName"), GetUInt64Attr(outputNode, "index"));
                }
                auto outputs = cnnnetwork.getOutputsInfo();
                for (auto outputNode = outputsNode.child("output"); !outputNode.empty(); outputNode = outputNode.next_sibling("output")) {
                    outputs[GetStrAttr(outputNode, "name")]->setPrecision(Precision::FromStr(GetStrAttr(outputNode, "precision")));
                }
                executableNetwork = _heteroPlugin->GetCore()->LoadNetwork(cnnnetwork, deviceName, loadConfig);
                loaded = true;
            } else {
                throw;
            }
        }

        for (auto&& input : executableNetwork.GetInputsInfo()) {
            if (networkInputs.end() != networkInputs.find(input.first)) {
                _networkInputs.emplace(input.first, std::const_pointer_cast<InputInfo>(input.second));
            }
        }

        for (auto&& output : executableNetwork.GetOutputsInfo()) {
            if (networkOutputs.end() != networkOutputs.find(output.first)) {
                _networkOutputs.emplace(output.first, std::const_pointer_cast<Data>(output.second));
            }
        }

        descs.emplace_back(NetworkDesc{
            deviceName,
            loaded ? cnnnetwork : CNNNetwork{},
            executableNetwork,
        });
    }

    networks = std::move(descs);
}

void HeteroExecutableNetwork::ExportImpl(std::ostream& heteroModel) {
    pugi::xml_document doc;
    auto heteroNode = doc.append_child("hetero");
    heteroNode.append_attribute("name").set_value(_name.c_str());

    auto inputsNode = heteroNode.append_child("inputs");
    for (auto&& networkInput : _networkInputs) {
        inputsNode.append_child("input").append_attribute("name").set_value(networkInput.first.c_str());
    }

    auto outputsNode = heteroNode.append_child("outputs");
    for (auto&& networkInput : _networkOutputs) {
        outputsNode.append_child("output").append_attribute("name").set_value(networkInput.first.c_str());
    }

    auto subnetworksNode = heteroNode.append_child("subnetworks");
    for (auto&& subnetwork : networks) {
        auto subnetFunction = subnetwork._clonedNetwork.getFunction();
        IE_ASSERT(subnetFunction != nullptr);
        auto subnetworkNode = subnetworksNode.append_child("subnetwork");
        subnetworkNode.append_attribute("device").set_value(subnetwork._device.c_str());
        auto subnetworkInputsNode = subnetworkNode.append_child("inputs");
        for (auto&& parameter : subnetFunction->get_parameters()) {
            auto inputNode = subnetworkInputsNode.append_child("input");
            inputNode.append_attribute("name").set_value(parameter->get_friendly_name().c_str());
            inputNode.append_attribute("precision").set_value(parameter->get_output_element_type(0).get_type_name().c_str());
        }
        auto subnetworkOutputsNode = subnetworkNode.append_child("outputs");
        for (auto&& result : subnetFunction->get_results()) {
            auto outputNode = subnetworkOutputsNode.append_child("output");
            auto sourceOutput = result->input_value(0);
            outputNode.append_attribute("creatorName").set_value(sourceOutput.get_node()->get_friendly_name().c_str());
            outputNode.append_attribute("name").set_value(
                (sourceOutput.get_node()->get_friendly_name() +
                ((sourceOutput.get_node()->get_output_size() == 0) ? "" : std::to_string(sourceOutput.get_index()))).c_str());
            outputNode.append_attribute("precision").set_value(result->get_input_element_type(0).get_type_name().c_str());
            outputNode.append_attribute("index").set_value(std::to_string(sourceOutput.get_index()).c_str());
        }
    }

    auto configsNode = heteroNode.append_child("configs");
    for (auto&& config : _config) {
        auto configMode = configsNode.append_child("config");
        configMode.append_attribute("key").set_value(config.first.c_str());
        configMode.append_attribute("value").set_value(config.second.c_str());
    }

    doc.save(heteroModel, nullptr, pugi::format_raw);
    heteroModel << std::endl;

    for (auto&& subnetwork : networks) {
        try {
            subnetwork._network.Export(heteroModel);
        } catch (InferenceEngine::details::InferenceEngineException& ie_ex) {
            if (std::string::npos != std::string{ie_ex.what()}.find(NOT_IMPLEMENTED_str)) {
                // TODO: enable once serialization to IR v10 is implemented
#if 1
                THROW_IE_EXCEPTION << NOT_IMPLEMENTED_str
                    << "Device " << subnetwork._device << " does not implement Export method";
#else
                pugi::xml_document doc;
                auto subnet = subnetwork._clonedNetwork;
                auto dataSize = static_cast<std::uint64_t>(InferenceEngine::Serialization::FillXmlDoc(subnet, doc));
                doc.save(heteroModel, nullptr, pugi::format_raw);
                heteroModel << std::endl;
                heteroModel.write(reinterpret_cast<char*>(&dataSize), sizeof(dataSize));
                InferenceEngine::Serialization::SerializeBlobs(heteroModel, subnet);
#endif
            } else {
                throw;
            }
        }
    }
}

InferRequestInternal::Ptr HeteroExecutableNetwork::CreateInferRequestImpl(
        InputsDataMap networkInputs,
        OutputsDataMap networkOutputs) {
    HeteroInferRequest::SubRequestsList inferRequests;
    int index = 0;
    for (auto&& subnetwork : networks) {
        HeteroInferRequest::SubRequestDesc desc;
        desc._network = subnetwork._network;
        desc._profilingTask = openvino::itt::handle("Infer" + std::to_string(index++));
        inferRequests.push_back(desc);
    }
    return std::make_shared<HeteroInferRequest>(networkInputs,
                                                networkOutputs,
                                                inferRequests,
                                                _blobNameMap);
}

IInferRequest::Ptr HeteroExecutableNetwork::CreateInferRequest() {
    return CreateAsyncInferRequestFromSync<HeteroAsyncInferRequest>();
}

InferenceEngine::Parameter HeteroExecutableNetwork::GetConfig(const std::string &name) const {
    InferenceEngine::Parameter result;
    if (name == "TARGET_FALLBACK") {
        auto it = _config.find(name);
        if (it != _config.end()) {
            result = it->second;
        } else {
            result = std::string{};
        }
    } else if (name == HETERO_CONFIG_KEY(DUMP_GRAPH_DOT) ||
               name == CONFIG_KEY(EXCLUSIVE_ASYNC_REQUESTS)) {
        auto it = _config.find(name);
        IE_ASSERT(it != _config.end());
        result = it->second == YES ? true : false;
    } else {
        // find config key among plugin config keys
        for (auto&& desc : networks) {
            auto execNetwork = desc._network;
            auto param = execNetwork.GetMetric(METRIC_KEY(SUPPORTED_CONFIG_KEYS));
            for (auto && configKey : param.as<std::vector<std::string>>()) {
                if (configKey == name) {
                    return execNetwork.GetConfig(configKey);
                }
            }
        }

        THROW_IE_EXCEPTION << "Unsupported ExecutableNetwork config key: " << name;
    }

    return result;
}

using Metrics = std::map<std::string, Parameter>;

namespace {

void collectPluginMetrics(std::vector<std::string> & baseMetrics,
                          const std::vector<::Metrics> pluginMetrics) {
    // check whether the metric has unique name and value among all the plugins
    auto isMetricValueUnique = [&](const std::string & key,
                                    const Parameter & value) -> bool {
        if (std::find(baseMetrics.begin(), baseMetrics.end(), key) !=  baseMetrics.end())
            return false;

        for (auto && metrics : pluginMetrics) {
            for (auto && metric : metrics)
                if (key == metric.first && value != metric.second)
                    return false;
        }

        return true;
    };

    // collect only unique metrics
    std::vector<std::string> uniqueMetrics;
    for (auto && metrics : pluginMetrics) {
        for (auto && metric : metrics) {
            if (isMetricValueUnique(metric.first, metric.second)) {
                uniqueMetrics.push_back(metric.first);
            }
        }
    }

    // add plugin specific metrics which don't conflict with base ones
    std::copy(uniqueMetrics.begin(), uniqueMetrics.end(), std::back_inserter(baseMetrics));
}

}  // namespace

InferenceEngine::Parameter HeteroExecutableNetwork::GetMetric(const std::string &name) const {
    if (METRIC_KEY(SUPPORTED_METRICS) == name) {
        std::vector<std::string> heteroMetrics = {
            METRIC_KEY(NETWORK_NAME),
            METRIC_KEY(SUPPORTED_METRICS),
            METRIC_KEY(SUPPORTED_CONFIG_KEYS),
            METRIC_KEY(OPTIMAL_NUMBER_OF_INFER_REQUESTS)
        };

        {
            std::vector<::Metrics> pluginMetrics;
            for (auto&& desc : networks) {
                auto execNetwork = desc._network;
                auto param = execNetwork.GetMetric(METRIC_KEY(SUPPORTED_METRICS));
                ::Metrics metrics;
                for (auto && metricName : param.as<std::vector<std::string>>()) {
                    metrics[metricName] = execNetwork.GetMetric(metricName);
                }
                pluginMetrics.push_back(std::move(metrics));
            }

            collectPluginMetrics(heteroMetrics, pluginMetrics);
        }

        IE_SET_METRIC_RETURN(SUPPORTED_METRICS, heteroMetrics);
    } else if (METRIC_KEY(SUPPORTED_CONFIG_KEYS) == name) {
        std::vector<std::string> heteroConfigKeys = {
            "TARGET_FALLBACK",
            HETERO_CONFIG_KEY(DUMP_GRAPH_DOT),
            CONFIG_KEY(EXCLUSIVE_ASYNC_REQUESTS)
        };

        {
            std::vector<::Metrics> pluginConfigKeys;
            for (auto&& desc : networks) {
                auto execNetwork = desc._network;
                auto param = execNetwork.GetMetric(METRIC_KEY(SUPPORTED_CONFIG_KEYS));
                ::Metrics configKeys;
                for (auto && metricName : param.as<std::vector<std::string>>()) {
                    configKeys[metricName] = execNetwork.GetConfig(metricName);
                }
                pluginConfigKeys.push_back(std::move(configKeys));
            }

            collectPluginMetrics(heteroConfigKeys, pluginConfigKeys);
        }

        IE_SET_METRIC_RETURN(SUPPORTED_CONFIG_KEYS, heteroConfigKeys);
    } else if (METRIC_KEY(NETWORK_NAME) == name) {
        IE_SET_METRIC_RETURN(NETWORK_NAME, _name);
    } else if (METRIC_KEY(OPTIMAL_NUMBER_OF_INFER_REQUESTS) == name) {
        unsigned int value = 0u;
        for (auto&& desc : networks) {
            value = std::max(value, desc._network.GetMetric(METRIC_KEY(OPTIMAL_NUMBER_OF_INFER_REQUESTS)).as<unsigned int>());
        }
        IE_SET_METRIC_RETURN(OPTIMAL_NUMBER_OF_INFER_REQUESTS, value);
    } else {
        // find metric key among plugin metrics
        for (auto&& desc : networks) {
            auto execNetwork = desc._network;
            auto param = execNetwork.GetMetric(METRIC_KEY(SUPPORTED_METRICS));
            for (auto && metricKey : param.as<std::vector<std::string>>()) {
                if (metricKey == name) {
                    return execNetwork.GetMetric(metricKey);
                }
            }
        }

        THROW_IE_EXCEPTION << "Unsupported ExecutableNetwork metric: " << name;
    }
}<|MERGE_RESOLUTION|>--- conflicted
+++ resolved
@@ -42,11 +42,10 @@
 using namespace InferenceEngine::PluginConfigParams;
 using namespace InferenceEngine::HeteroConfigParams;
 
-<<<<<<< HEAD
 template<typename T>
 using NodeMap = std::unordered_map<ngraph::Node*, T>;
 
-HeteroExecutableNetwork::HeteroExecutableNetwork(const InferenceEngine::ICNNNetwork&    network,
+HeteroExecutableNetwork::HeteroExecutableNetwork(const InferenceEngine::CNNNetwork&     network,
                                                  const Engine::Configs&                 config,
                                                  Engine*                                plugin):
     InferenceEngine::ExecutableNetworkThreadSafeDefault(
@@ -56,285 +55,6 @@
     _config{config} {
     auto function = network.getFunction();
     IE_ASSERT(function != nullptr);
-=======
-namespace {
-
-void forward(const CNNLayerPtr& layer, std::deque<InferenceEngine::CNNLayerPtr>& layers) {
-    for (const auto& out : layer->outData) {
-        for (const auto& out_link : getInputTo(out)) {
-            const auto& nextLayer = out_link.second;
-            if (nullptr != nextLayer) {
-                layers.emplace_back(nextLayer);
-            }
-        }
-    }
-}
-
-template<class T>
-void traverse(T& inputs,
-              std::function<void(InferenceEngine::CNNLayerPtr& layer)> apply,
-              std::function<void(const InferenceEngine::CNNLayerPtr& layer, std::deque<InferenceEngine::CNNLayerPtr>& layers)> expand = forward) {
-    std::unordered_set<InferenceEngine::CNNLayerPtr> visitedObjects;
-    std::deque<InferenceEngine::CNNLayerPtr>         layersToCheck;
-
-    layersToCheck.insert(layersToCheck.end(), inputs.begin(), inputs.end());
-
-    while (!layersToCheck.empty()) {
-        auto& layer = layersToCheck.front();
-        if (visitedObjects.insert(layer).second) {
-            apply(layer);
-            expand(layer, layersToCheck);
-        }
-        layersToCheck.pop_front();
-    }
-}
-
-void traverse(InferenceEngine::ICNNNetwork& network,
-              std::function<void(InferenceEngine::CNNLayerPtr& layer)> apply,
-              std::function<void(const InferenceEngine::CNNLayerPtr& layer,
-              std::deque<InferenceEngine::CNNLayerPtr>& layers)> expand = forward) {
-    std::vector<InferenceEngine::CNNLayerPtr> layers;
-
-    InferenceEngine::InputsDataMap inputs;
-    network.getInputsInfo(inputs);
-    for (const auto& input : inputs) {
-        const auto data = input.second->getInputData();
-        for (const auto& to : getInputTo(data)) {
-            const auto nextLayer = to.second;
-            assert(nullptr != nextLayer);
-            layers.emplace_back(nextLayer);
-        }
-    }
-
-    traverse(layers, apply, expand);
-}
-
-std::vector<std::string> getAffinities(InferenceEngine::ICNNNetwork &network) {
-    std::vector<std::string> ret;
-    std::unordered_set<std::string> affinities;
-    traverse(network,
-                   [&](const InferenceEngine::CNNLayerPtr &layer) {
-                       assert(nullptr != layer);
-                       if (!contains(affinities, layer->affinity)) {
-                           affinities.insert(layer->affinity);
-                           ret.push_back(layer->affinity);
-                       }
-                   });
-    return ret;
-}
-
-void dumpGraph(InferenceEngine::ICNNNetwork &network,
-               const std::vector<LayersSet> &subgraphs,
-               std::ostream &stream) {
-    static const std::array<const char *, 9> colors{{"#FFC405",
-                                                     "#20F608",
-                                                     "#F1F290",
-                                                     "#C405FF",
-                                                     "#BCFF05",
-                                                     "#05FFC4",
-                                                     "#FFC405",
-                                                     "#5A5DF0",
-                                                     "#FF2E05"}};
-    auto split_color = [subgraphs](const CNNLayerPtr layer,
-                                   ordered_properties &printed_properties,
-                                   ordered_properties &node_properties) {
-        for (size_t i = 0; i < subgraphs.size(); i++) {
-            for (auto s : subgraphs[i]) {
-                if (s->name == layer->name) {
-                    node_properties.emplace_back(
-                            "fillcolor",
-                            colors[std::min(i, colors.size() - 1)]);
-                    printed_properties.insert(printed_properties.begin(),
-                                              std::pair<std::string, std::string>("subgraph#", std::to_string(i)));
-                    printed_properties.insert(printed_properties.begin(),
-                                              std::pair<std::string, std::string>("device", layer->affinity));
-                    return;
-                }
-            }
-        }
-    };
-
-    saveGraphToDot(network, stream, split_color);
-}
-
-}   // namespace
-
-void HeteroExecutableNetwork::InitCNNImpl(const InferenceEngine::CNNNetwork& network_) {
-    auto networkPtr = cloneNet(network_);
-    auto& network = *networkPtr;
-
-    // going over all network, if all layers are not assigned to devices, apply the default fallback policy
-    details::CNNNetworkIterator i(&network);
-    bool allEmpty = true;
-    while (i != details::CNNNetworkIterator()) {
-        CNNLayer::Ptr layer = *i;
-        if (!layer->affinity.empty()) {
-            allEmpty = false;
-            break;
-        }
-        i++;
-    }
-
-    auto itDumpDotFile = _config.find(HETERO_CONFIG_KEY(DUMP_GRAPH_DOT));
-    bool dumpDotFile = itDumpDotFile != _config.end() ? itDumpDotFile->second == YES : false;
-#ifndef NDEBUG
-    dumpDotFile  = true;
-#endif
-
-    if (allEmpty) {
-        auto it = _config.find("TARGET_FALLBACK");
-        if (it != _config.end()) {
-            _heteroPlugin->SetAffinity(InferenceEngine::CNNNetwork(networkPtr), _config);
-        } else {
-            THROW_IE_EXCEPTION << "The 'TARGET_FALLBACK' option was not defined for heterogeneous plugin";
-        }
-    } else {
-        if (dumpDotFile) {
-            std::unordered_set<std::string> devicesSet;
-            details::CNNNetworkIterator i(&network);
-            while (i != details::CNNNetworkIterator()) {
-                CNNLayer::Ptr layer = *i;
-                if (!layer->affinity.empty()) {
-                    devicesSet.insert(layer->affinity);
-                }
-                i++;
-            }
-            std::vector<std::string> devices{std::begin(devicesSet), std::end(devicesSet)};
-            std::stringstream stream(std::stringstream::out);
-            stream << "hetero_affinity_" << network.getName() << ".dot";
-            std::ofstream file(stream.str().c_str());
-            saveGraphToDot(network, file, HeteroLayerColorer{devices});
-        }
-    }
-
-    details::CNNNetworkIterator el(&network);
-    bool someEmptyAffinity = false;
-    CNNLayer::Ptr layerEmptyAffinity = nullptr;
-    while (el != details::CNNNetworkIterator()) {
-        CNNLayer::Ptr layer = *el;
-        if (!CaselessEq<std::string>()(layer->type, "input") &&
-            layer->affinity.empty()) {
-            someEmptyAffinity = true;
-            layerEmptyAffinity = layer;
-            break;
-        }
-        el++;
-    }
-
-    if (allEmpty && someEmptyAffinity) {
-        THROW_IE_EXCEPTION << "Hetero plugin used default fallback policy, but some layers eg: \n(Name:" <<
-            layerEmptyAffinity->name << ", Type: " << layerEmptyAffinity->type <<
-            ") were not able to be assigned on any pointed device.\n" <<
-            "It happened because these layers are not supported in plugins by default.\n" <<
-            "You need to implement custom layers to support them.";
-    } else if (someEmptyAffinity) {
-        THROW_IE_EXCEPTION << "Network passed to LoadNetwork has affinity assigned, but some layers eg: \n(Name:" <<
-            layerEmptyAffinity->name << ", Type: " << layerEmptyAffinity->type <<
-            ") were not assigned to any device.\n" <<
-            "It might happen if you assigned layers manually and missed some layers or\n" <<
-            "if you used some automatic assigning mode which decided that these layers are not\n" <<
-            "supported by any plugin";
-    }
-
-    InputsDataMap externalInputsData;
-    network.getInputsInfo(externalInputsData);
-
-    OutputsDataMap externalOutputsData;
-    network.getOutputsInfo(externalOutputsData);
-
-    auto subgraphs = splitGraph(network, getAffinities(network));
-    sortSubgraphs(subgraphs);
-
-    if (dumpDotFile) {
-        std::stringstream stream(std::stringstream::out);
-        stream << "hetero_subgraphs_" << network.getName() << ".dot";
-
-        std::ofstream file(stream.str().c_str());
-        dumpGraph(network, subgraphs, file);
-    }
-
-    std::vector<NetworkDesc> descs;
-    std::vector<CNNLayerPtr> tempLayers;
-    for (auto &&subgraph : subgraphs) {
-        auto affinity = (*subgraph.begin())->affinity;
-        tempLayers.assign(subgraph.begin(), subgraph.end());
-        auto tempNetwork = cloneNet(tempLayers);
-        auto name = network.getName() + "_" + std::to_string(std::distance(subgraphs.data(), &subgraph));
-        tempNetwork->setName(name);
-        // restoring some outputs from original net if they are not marked as output automatically
-        // this might happen if output was set manually for origin network and
-        // it doesn't go to next subgraph
-        for (auto il : tempLayers) {
-            if (externalOutputsData.find(il->name) != externalOutputsData.end()) {
-                tempNetwork->addOutput(il->name);
-            }
-        }
-
-        // update of pre-processing info
-        InputsDataMap clonedInputs;
-        tempNetwork->getInputsInfo(clonedInputs);
-        for (auto &&it : externalInputsData) {
-            auto inp = clonedInputs.find(it.first);
-            if (inp != clonedInputs.end() && nullptr != inp->second) {
-                inp->second->setPrecision(it.second->getPrecision());
-                inp->second->getPreProcess() = it.second->getPreProcess();
-            }
-        }
-
-        // go over all inputs/outputs and right now
-        // set precision for intermediate data (not for external) to FP32
-        for (auto &&it : clonedInputs) {
-            if (externalInputsData.find(it.first) == externalInputsData.end()) {
-                it.second->setPrecision(Precision::FP32);
-            }
-        }
-
-        OutputsDataMap tmpOutputs;
-        tempNetwork->getOutputsInfo(tmpOutputs);
-        for (auto &&o : tmpOutputs) {
-            if (externalOutputsData.find(o.first) == externalOutputsData.end()) {
-                o.second->setPrecision(Precision::FP32);
-            }
-        }
-
-        NetworkDesc desc;
-        desc._device = affinity;
-        desc._clonedNetwork = CNNNetwork{tempNetwork};
-
-        descs.emplace_back(std::move(desc));
-    }
-
-    for (auto &&d : descs) {
-        IExecutableNetwork::Ptr ret;
-
-        auto subnetworkInputs = d._clonedNetwork.getInputsInfo();
-        bool isInputSubnetwork = (subnetworkInputs.end() != std::find_first_of(
-            subnetworkInputs.begin(), subnetworkInputs.end(),
-            externalInputsData.begin(), externalInputsData.end(),
-            [] (const InputsDataMap::value_type& lhs, const InputsDataMap::value_type& rhs) {
-                return lhs.first == rhs.first;
-            }));
-
-        auto cfg = _config;
-        cfg[PluginConfigInternalParams::KEY_SUBNETWORK_WITH_NETWORK_INPUTS] =
-            isInputSubnetwork ? CONFIG_VALUE(YES) : CONFIG_VALUE(NO);
-
-        auto deviceName = d._device;
-        auto metaDevices = _heteroPlugin->GetDevicePlugins(deviceName, cfg);
-        assert(metaDevices.size() == 1);
-        auto loadConfig = metaDevices[deviceName];
-        d._network = _heteroPlugin->GetCore()->LoadNetwork(d._clonedNetwork, deviceName, loadConfig);
-    }
-
-    networks = std::move(descs);
-}
-
-template<typename T>
-using NodeMap = std::unordered_map<ngraph::Node*, T>;
-
-void HeteroExecutableNetwork::InitNgraph(const InferenceEngine::CNNNetwork& network_) {
-    auto function = network_.getFunction();
->>>>>>> 6aa7c51d
     auto clonedFunction = ngraph::clone_function(*function);
     auto itDumpDotFile = _config.find(HETERO_CONFIG_KEY(DUMP_GRAPH_DOT));
     bool dumpDotFile = itDumpDotFile != _config.end() ? (itDumpDotFile->second == YES) : false;
@@ -644,15 +364,8 @@
         std::move(std::begin(nextSubgraphs), std::end(nextSubgraphs), std::back_inserter(orderedSubgraphs));
     } while (!allSubgraphs.empty());
 
-<<<<<<< HEAD
-    InputsDataMap externalInputsData;
-    network.getInputsInfo(externalInputsData);
-    OutputsDataMap externalOutputsData;
-    network.getOutputsInfo(externalOutputsData);
-=======
-    InputsDataMap externalInputsData = network_.getInputsInfo();
-    OutputsDataMap externalOutputsData = network_.getOutputsInfo();
->>>>>>> 6aa7c51d
+    InputsDataMap externalInputsData = network.getInputsInfo();
+    OutputsDataMap externalOutputsData = network.getOutputsInfo();
     networks.resize(orderedSubgraphs.size());
     std::vector<std::shared_ptr<ngraph::Function>> subFunctions(orderedSubgraphs.size());
     std::vector<bool> isInputSubnetwork(orderedSubgraphs.size());
@@ -709,24 +422,6 @@
     }
 }
 
-<<<<<<< HEAD
-=======
-HeteroExecutableNetwork::HeteroExecutableNetwork(const InferenceEngine::CNNNetwork& network,
-                                                 const Engine::Configs&             config,
-                                                 Engine*                            plugin):
-    InferenceEngine::ExecutableNetworkThreadSafeDefault(
-        nullptr, std::make_shared<InferenceEngine::ImmediateExecutor>()),
-    _heteroPlugin{plugin},
-    _name{network.getName()},
-    _config{config} {
-    if (network.getFunction() == nullptr) {
-        InitCNNImpl(network);
-    } else {
-        InitNgraph(network);
-    }
-}
-
->>>>>>> 6aa7c51d
 HeteroExecutableNetwork::HeteroExecutableNetwork(std::istream&                               heteroModel,
                                                  const std::map<std::string, std::string>&   configs,
                                                  Engine*                                     heteroPlugin) :
