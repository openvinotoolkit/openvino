// Copyright (C) 2018-2020 Intel Corporation
// SPDX-License-Identifier: Apache-2.0
//

#include "ie_metric_helpers.hpp"
#include "hetero_executable_network.hpp"
#include "hetero_async_infer_request.hpp"
#include "hetero_itt.hpp"
#include "xml_parse_utils.h"
#include <caseless.hpp>

#include <vector>
#include <deque>
#include <map>
#include <utility>
#include <fstream>
#include <algorithm>
#include <string>
#include <memory>
#include <unordered_set>
#include <array>
#include <cstdint>

#include "transformations/serialize.hpp"
#include "ie_ngraph_utils.hpp"
#include "ie_plugin_config.hpp"
#include "cpp_interfaces/interface/ie_internal_plugin_config.hpp"
#include "hetero/hetero_plugin_config.hpp"
#include "hetero_plugin.hpp"

#include <ngraph/function.hpp>
#include <ngraph/variant.hpp>
#include <ngraph/graph_util.hpp>
#include <ngraph/op/result.hpp>
#include <ngraph/op/parameter.hpp>
#include <ngraph/op/util/op_types.hpp>
#include <ngraph/rt_info.hpp>
#include <ngraph/pass/visualize_tree.hpp>

using namespace InferenceEngine;
using namespace details;
using namespace HeteroPlugin;
using namespace InferenceEngine::PluginConfigParams;
using namespace InferenceEngine::HeteroConfigParams;

template<typename T>
using NodeMap = std::unordered_map<ngraph::Node*, T>;

HeteroExecutableNetwork::HeteroExecutableNetwork(const InferenceEngine::CNNNetwork&     network,
                                                 const Engine::Configs&                 config,
                                                 Engine*                                plugin):
    InferenceEngine::ExecutableNetworkThreadSafeDefault(
        nullptr, std::make_shared<InferenceEngine::ImmediateExecutor>()),
    _heteroPlugin{plugin},
    _name{network.getName()},
    _config{config} {
    auto function = network.getFunction();
    IE_ASSERT(function != nullptr);
    auto clonedFunction = ngraph::clone_function(*function);
    auto itDumpDotFile = _config.find(HETERO_CONFIG_KEY(DUMP_GRAPH_DOT));
    bool dumpDotFile = itDumpDotFile != _config.end() ? (itDumpDotFile->second == YES) : false;
#ifndef NDEBUG
    dumpDotFile  = true;
#endif
    QueryNetworkResult queryNetworkResult;
    auto orderedOps = clonedFunction->get_ordered_ops();
    bool allEmpty = true;
    // Get user defined affinity
    for (auto&& node : orderedOps) {
        auto& nodeInfo = node->get_rt_info();
        auto itInfo = nodeInfo.find("affinity");
        if (itInfo != nodeInfo.end()) {
            IE_ASSERT((ngraph::is_type<ngraph::VariantWrapper<std::string>>(itInfo->second)));
            queryNetworkResult.supportedLayersMap.emplace(
                node->get_friendly_name(),
                ngraph::as_type_ptr<ngraph::VariantWrapper<std::string>>(itInfo->second)->get());
            allEmpty = false;
        }
    }

    if (queryNetworkResult.supportedLayersMap.empty()) {
        auto it = _config.find("TARGET_FALLBACK");
        if (it != _config.end()) {
            queryNetworkResult = _heteroPlugin->QueryNetwork(network, _config);
        } else {
            THROW_IE_EXCEPTION << "The 'TARGET_FALLBACK' option was not defined for heterogeneous plugin";
        }
    }

    using Input = ngraph::Input<ngraph::Node>;
    using NodeSet = std::unordered_set<ngraph::Node*>;
    using InputSet = std::set<Input>;

    auto InputNode  = [] (const ngraph::Input<ngraph::Node>& input) {
        return input.get_source_output().get_node();
    };

    // Set results, constants and parameters affinity
    for (auto&& node : clonedFunction->get_ops()) {
        if (ngraph::op::is_constant(node) || ngraph::op::is_output(node) || ngraph::op::is_parameter(node)) {
            if (!contains(queryNetworkResult.supportedLayersMap, node->get_friendly_name())) {
                auto& nodeWithAffinityName = ngraph::op::is_output(node)
                                           ? node->input_value(0).get_node()->get_friendly_name()
                                           : node->output(0).get_target_inputs().begin()->get_node()->get_friendly_name();
                auto itAffinity = queryNetworkResult.supportedLayersMap.find(nodeWithAffinityName);
                if (itAffinity == queryNetworkResult.supportedLayersMap.end()) {
                    THROW_IE_EXCEPTION << "Node " << nodeWithAffinityName <<
                                        " was not assigned on any pointed device.";
                }
                queryNetworkResult.supportedLayersMap.emplace(node->get_friendly_name(), itAffinity->second);
            }
        }
    }

    std::unordered_set<std::string> devices;
    NodeMap<std::string> affinities;
    // Check that all nodes has user or plugin defined affinities
    for (auto&& node : orderedOps) {
        auto itAffinity = queryNetworkResult.supportedLayersMap.find(node->get_friendly_name());
        if (itAffinity != queryNetworkResult.supportedLayersMap.end()) {
            affinities[node.get()] = itAffinity->second;
            devices.emplace(itAffinity->second);
        } else if (allEmpty) {
            THROW_IE_EXCEPTION << "Hetero plugin used default fallback policy, but some layers eg: \n(Name:" <<
                node->get_friendly_name() << ", Type: " << node->get_type_name() <<
                ") were not able to be assigned on any pointed device.\n" <<
                "It happened because these layers are not supported in plugins by default.\n" <<
                "You need to implement custom layers to support them.";
        } else {
            THROW_IE_EXCEPTION << "Network passed to LoadNetwork has affinity assigned, but some layers eg: \n(Name:" <<
                node->get_friendly_name() << ", Type: " << node->get_type_name() <<
                ") were not assigned to any device.\n" <<
                "It might happen if you assigned layers manually and missed some layers or\n" <<
                "if you used some automatic assigning mode which decided that these layers are not\n" <<
                "supported by any plugin";
        }
    }

    static const std::array<const char*, 14> colors = {
        "aliceblue",
        "antiquewhite4",
        "aquamarine4",
        "azure4",
        "bisque3",
        "blue1",
        "brown",
        "burlywood",
        "cadetblue",
        "chartreuse",
        "chocolate",
        "coral",
        "cornflowerblue",
        "cornsilk4",
    };

    if (dumpDotFile) {
        ngraph::pass::VisualizeTree{"hetero_affinity_" + _name + ".dot",
            [&] (const ngraph::Node& node, std::vector<std::string>& attributes) {
                auto nodeDevice = queryNetworkResult.supportedLayersMap.at(node.get_friendly_name());
                int colorIndex = 0;
                for (auto&& device : devices) {
                    if (device == nodeDevice) {
                        attributes.push_back(std::string {"fillcolor="} + colors[colorIndex % colors.size()] + " style=filled");
                        auto itLabel = std::find_if(std::begin(attributes), std::end(attributes), [] (const std::string& str) {
                            return str.find("label") != std::string::npos;
                        });
                        auto label = "\\ndevice=" + queryNetworkResult.supportedLayersMap.at(node.get_friendly_name()) + '\"';
                        IE_ASSERT(itLabel != attributes.end());
                        itLabel->pop_back();
                        (*itLabel) += label;
                        break;
                    }
                    colorIndex++;
                }
            }}.run_on_function(ngraph::clone_function(*function));
    }


    NodeMap<InputSet> nodeInputDependencies;
    NodeSet graphInputNodes;
    InputSet subgraphInputs;
    // Get all subgraph inputs using just node affinities. Also collect transitive closure
    for (auto&& node : orderedOps) {
        if (ngraph::op::is_parameter(node) || ngraph::op::is_constant(node)) {
            graphInputNodes.insert(node.get());
            subgraphInputs.insert(Input{node.get(), 0});
            nodeInputDependencies[node.get()].insert(Input{node.get(), 0});
        } else {
            auto inputs = node->inputs();
            auto& nodeInputDependency = nodeInputDependencies[node.get()];
            for (auto&& input : inputs) {
                nodeInputDependency.insert(input);
                auto& inputDependency = nodeInputDependencies[InputNode(input)];
                nodeInputDependency.insert(inputDependency.begin(), inputDependency.end());
                if (affinities[node.get()] != affinities[InputNode(input)]) {
                    subgraphInputs.insert(input);
                }
            }
        }
    }

    // Assign each node subgraph ID
    auto CollectSubgraphs = [&] {
        std::deque<int> subgraphIds;
        NodeMap<int*> subgraphIdPtrs;
        for (auto&& node : orderedOps) {
            auto allNodeInputs = node->inputs();
            std::vector<Input> inputs;
            for (auto&& input : allNodeInputs) {
                if (!contains(subgraphInputs, input)) {
                    inputs.emplace_back(std::move(input));
                }
            }
            if (inputs.empty()) {
                subgraphIds.push_back(subgraphIds.size());
                subgraphIdPtrs.emplace(node.get(), &(subgraphIds.back()));
            } else {
                auto firstInputSubgraphIdPtr = subgraphIdPtrs[InputNode(inputs.front())];
                for (auto&& input : inputs) {
                    auto inputId = *subgraphIdPtrs[InputNode(input)];
                    for (auto& subgraphId : subgraphIds) {
                        if (subgraphId == inputId) {
                            subgraphId = *firstInputSubgraphIdPtr;
                        }
                    }
                }
                subgraphIdPtrs.emplace(node.get(), firstInputSubgraphIdPtr);
            }
        }
        NodeMap<int> result;
        for (auto&& subgraphIdPtr : subgraphIdPtrs) {
            result.emplace(subgraphIdPtr.first, *(subgraphIdPtr.second));
        }
        return result;
    };

    // Split cyclic dependencies.
    for (std::size_t prevSubgraphs = 0, cyclicSplitStep = 0; prevSubgraphs != subgraphInputs.size(); ++cyclicSplitStep) {
        IE_ASSERT(cyclicSplitStep < orderedOps.size());
        prevSubgraphs = subgraphInputs.size();
        auto subgraphIds = CollectSubgraphs();
        // All inputs that belong to the same subgraph as node
        std::unordered_map<ngraph::Node*, InputSet> nodeSubgraphInputDependencies;
        // All inputs that depends on the same subgraph as node
        std::unordered_map<ngraph::Node*, InputSet> nodeSubgraphCyclicInputDependencies;
        for (auto&& node : orderedOps) {
            auto& nodeSubgraphInputDependency = nodeSubgraphInputDependencies[node.get()];
            auto allNodeSubgraphInputs = Intersection(nodeInputDependencies[node.get()], subgraphInputs);
            for (auto&& subgraphInput : allNodeSubgraphInputs) {
                if (subgraphIds[node.get()] == subgraphIds[subgraphInput.get_node()]) {
                    nodeSubgraphInputDependency.emplace(subgraphInput);
                }
            }
            auto& nodeSubgraphCyclicInputDependency = nodeSubgraphCyclicInputDependencies[node.get()];
            for (auto&& subgraphInput : allNodeSubgraphInputs) {
                if (!ngraph::op::is_parameter(subgraphInput.get_node()) &&
                    !ngraph::op::is_constant(subgraphInput.get_node()) &&
                    subgraphIds[node.get()] == subgraphIds[InputNode(subgraphInput)]) {
                    nodeSubgraphCyclicInputDependency.emplace(subgraphInput);
                }
            }
        }

        for (auto&& node : orderedOps) {
            auto& nodeSubgraphCyclicInputDependency = nodeSubgraphCyclicInputDependencies[node.get()];
            if (!nodeSubgraphCyclicInputDependency.empty()) {
                // Collect all subgraph inputs that cyclic subgraph output depends on
                InputSet cyclicInputsDependencies;
                for (auto&& cyclicInput : nodeSubgraphCyclicInputDependency) {
                    for (auto&& input : nodeSubgraphInputDependencies[InputNode(cyclicInput)]) {
                        cyclicInputsDependencies.emplace(input);
                    }
                }
                for (auto&& input : node->inputs()) {
                    auto& inputNodeSubgraphCyclicInputDependency = nodeSubgraphCyclicInputDependencies[InputNode(input)];
                    auto& inputNodeSubgraphInputDependency = nodeSubgraphInputDependencies[InputNode(input)];
                    if (!Intersects(nodeSubgraphCyclicInputDependency,
                                    inputNodeSubgraphCyclicInputDependency) &&
                        Intersects(cyclicInputsDependencies, inputNodeSubgraphInputDependency)) {
                        subgraphInputs.insert(input);
                    }
                }
            }
        }
    }

    auto subgraphIds = CollectSubgraphs();
    // Break graph using insertion of result parameter split
    NodeMap<ngraph::Node*> subgraphParameterToPrevResult;
    std::vector<std::shared_ptr<ngraph::op::Result>> results;
    for (auto&& input : subgraphInputs) {
        if (!ngraph::op::is_parameter(input.get_node()) && !ngraph::op::is_constant(input.get_node())) {
            auto output = input.get_source_output();
            output.remove_target_input(input);
            auto result = std::make_shared<ngraph::op::Result>(output);
            ngraph::copy_runtime_info(output.get_node_shared_ptr(), result);
            auto parameter = std::make_shared<ngraph::op::Parameter>(output.get_element_type(), output.get_partial_shape());
            ngraph::copy_runtime_info(input.get_node()->shared_from_this(), parameter);
            input.replace_source_output(parameter->output(0));
            results.push_back(result);
            subgraphIds.emplace(result.get(), subgraphIds[output.get_node()]);
            subgraphIds.emplace(parameter.get(), subgraphIds[input.get_node()]);
            subgraphParameterToPrevResult.emplace(parameter.get(), result.get());
            _blobNameMap.emplace(parameter->get_friendly_name(),
                                 output.get_node()->get_friendly_name() +
                                 ((output.get_node()->get_output_size() != 1)
                                 ? ("." + std::to_string(output.get_index())) : std::string{}));
        }
    }

    struct Subgraph {
        ngraph::ResultVector    _results;
        ngraph::ParameterVector _parameters;
        std::string             _affinity;
    };
    std::unordered_map<int, Subgraph> subgraphs;
    // Extracts subgraph parameters, results and affinities
    for (auto&& subgraphIdPtrValue : subgraphIds) {
        auto node = subgraphIdPtrValue.first;
        auto& subgraph = subgraphs[subgraphIdPtrValue.second];
        if (ngraph::op::is_output(node)) {
            subgraph._results.emplace_back(
                std::dynamic_pointer_cast<ngraph::op::v0::Result>(node->shared_from_this()));
        } else if (ngraph::op::is_parameter(node)) {
            subgraph._parameters.emplace_back(
                std::dynamic_pointer_cast<ngraph::op::v0::Parameter>(node->shared_from_this()));
        }
        auto itAffinity = affinities.find(node);
        if (itAffinity != affinities.end()) {
            subgraph._affinity = itAffinity->second;
        }
    }

    // Subgraph topological sort
    std::vector<Subgraph> allSubgraphs;
    for (auto&& subgraph : subgraphs) {
        allSubgraphs.emplace_back(std::move(subgraph.second));
    }

    std::vector<Subgraph> orderedSubgraphs;
    NodeSet prevResults;
    size_t subgraphTopoSortsStep = 0;
    do {
        IE_ASSERT(subgraphTopoSortsStep++ < subgraphs.size());
        std::vector<Subgraph> nextSubgraphs;
        auto IsNextSubGraph = [&] (const Subgraph& subgraph) {
            auto& parameters = subgraph._parameters;
            return std::all_of(parameters.begin(), parameters.end(),
                    [&] (const ngraph::ParameterVector::value_type& parameter) {
                    return contains(graphInputNodes, parameter.get()) ||
                           contains(prevResults, subgraphParameterToPrevResult[parameter.get()]);});
        };
        std::remove_copy_if(std::begin(allSubgraphs), std::end(allSubgraphs),
                            std::back_inserter(nextSubgraphs),
                            [&] (const Subgraph& subgraph) { return !IsNextSubGraph(subgraph);});
        allSubgraphs.erase(
            std::remove_if(std::begin(allSubgraphs), std::end(allSubgraphs), IsNextSubGraph),
            std::end(allSubgraphs));
        for (auto&& subgraph :  nextSubgraphs) {
            for (auto&& result : subgraph._results) {
                prevResults.insert(result.get());
            }
        }
        std::move(std::begin(nextSubgraphs), std::end(nextSubgraphs), std::back_inserter(orderedSubgraphs));
    } while (!allSubgraphs.empty());

    InputsDataMap externalInputsData = network.getInputsInfo();
    OutputsDataMap externalOutputsData = network.getOutputsInfo();
    networks.resize(orderedSubgraphs.size());
    std::vector<std::shared_ptr<ngraph::Function>> subFunctions(orderedSubgraphs.size());
    std::vector<bool> isInputSubnetwork(orderedSubgraphs.size());
    int id = 0;
    for (auto&& subgraph : orderedSubgraphs) {
        networks[id]._device = subgraph._affinity;
        subFunctions[id] =
            std::make_shared<ngraph::Function>(subgraph._results, subgraph._parameters,
                                                     _name + '_' + std::to_string(id));
        networks[id]._clonedNetwork = CNNNetwork{subFunctions[id]};
        // update of pre-processing info
        auto clonedInputs = networks[id]._clonedNetwork.getInputsInfo();
        for (auto&& externalInput : externalInputsData) {
            auto itClonedInput = clonedInputs.find(externalInput.first);
            if (itClonedInput != clonedInputs.end() && nullptr != itClonedInput->second) {
                itClonedInput->second->getPreProcess() = externalInput.second->getPreProcess();
                itClonedInput->second->setPrecision(externalInput.second->getPrecision());
                itClonedInput->second->setLayout(externalInput.second->getLayout());
            }
        }
        isInputSubnetwork[id] = std::any_of(std::begin(subgraph._parameters),
                                            std::end(subgraph._parameters),
                                            [&] (const std::shared_ptr<ngraph::op::v0::Parameter>& p) {
                                                return contains(graphInputNodes, p.get());
                                            });
        ++id;
    }
    if (dumpDotFile) {
        ngraph::pass::VisualizeTree{"hetero_subgraphs_" + _name + ".dot",
            [&] (const ngraph::Node& node, std::vector<std::string>& attributes) {
                for (size_t i = 0; i < subFunctions.size(); i++) {
                    for (auto&& nodeInSubfunction : subFunctions[i]->get_ops()) {
                        if (nodeInSubfunction->get_friendly_name() == node.get_friendly_name()) {
                            attributes.push_back(std::string {"fillcolor="} + colors[i % colors.size()] + " style=filled");
                            auto itLabel = std::find_if(std::begin(attributes), std::end(attributes), [] (const std::string& str) {
                                return str.find("label") != std::string::npos;
                            });
                            auto label = "\\nsubgraph=" + std::to_string(i) + "\\n"
                                       + "device=" + queryNetworkResult.supportedLayersMap.at(node.get_friendly_name()) + '\"';
                            IE_ASSERT(itLabel != attributes.end());
                            itLabel->pop_back();
                            (*itLabel) += label;
                        }
                    }
                }
            }}.run_on_function(ngraph::clone_function(*function));
    }
    for (auto&& network : networks) {
        auto metaDevices = _heteroPlugin->GetDevicePlugins(network._device, _config);
        network._network = _heteroPlugin->GetCore()->LoadNetwork(network._clonedNetwork,
            network._device, metaDevices[network._device]);
    }
}

HeteroExecutableNetwork::HeteroExecutableNetwork(std::istream&                               heteroModel,
                                                 const std::map<std::string, std::string>&   configs,
                                                 Engine*                                     heteroPlugin) :
    _heteroPlugin(heteroPlugin) {
    std::string heteroXmlStr;
    std::getline(heteroModel, heteroXmlStr);

    pugi::xml_document heteroXmlDoc;
    pugi::xml_parse_result res = heteroXmlDoc.load_string(heteroXmlStr.c_str());

    if (res.status != pugi::status_ok) {
        THROW_IE_EXCEPTION_WITH_STATUS(NETWORK_NOT_READ) << "Error reading HETERO plugin xml header";
    }

    using namespace XMLParseUtils;

    pugi::xml_node heteroNode = heteroXmlDoc.document_element();
    _name = GetStrAttr(heteroNode, "name");

    std::unordered_set<std::string> networkInputs;
    pugi::xml_node inputsNode = heteroNode.child("inputs");
    FOREACH_CHILD(inputNode, inputsNode, "input")  {
        networkInputs.insert(GetStrAttr(inputNode, "name"));
    }

    std::unordered_set<std::string> networkOutputs;
    pugi::xml_node outputsNode = heteroNode.child("outputs");
    FOREACH_CHILD(outputNode, outputsNode, "output") {
        networkOutputs.insert(GetStrAttr(outputNode, "name"));
    }

    Engine::Configs importedConfigs;
    auto configsNode = heteroNode.child("configs");
<<<<<<< HEAD
    FOREACH_CHILD(configNode, configsNode, "config") {
        importedConfigs.emplace(GetStrAttr(configNode, "key"), GetStrAttr(configNode, "value"));
=======
    for (auto configNode = configsNode.child("config"); !configNode.empty();
            configNode = configNode.next_sibling("config")) {
        importedConfigs.emplace(GetStrAttr(configNode, "key"), GetStrAttr(configNode, "value"));
    }

    auto blobNamesNode = heteroNode.child("blob_names_map");
    for (auto blobNameNode = blobNamesNode.child("blob_name_map"); !blobNameNode.empty();
            blobNameNode = blobNameNode.next_sibling("blob_name_map")) {
        _blobNameMap.emplace(GetStrAttr(blobNameNode, "key"), GetStrAttr(blobNameNode, "value"));
>>>>>>> 75ed3583
    }

    for (auto&& config : configs) {
        importedConfigs[config.first] = config.second;
    }

    std::vector<NetworkDesc> descs;
    pugi::xml_node subnetworksNode = heteroNode.child("subnetworks");
    FOREACH_CHILD(subnetworkNode, subnetworksNode, "subnetwork") {
        auto deviceName = GetStrAttr(subnetworkNode, "device");

        auto metaDevices = _heteroPlugin->GetDevicePlugins(deviceName, importedConfigs);
        assert(metaDevices.size() == 1);
        auto& loadConfig = metaDevices[deviceName];

        InferenceEngine::ExecutableNetwork executableNetwork;
        CNNNetwork cnnnetwork;
        bool loaded = false;
        try {
            executableNetwork = _heteroPlugin->GetCore()->ImportNetwork(heteroModel, deviceName, loadConfig);
        } catch (const InferenceEngine::NotImplemented &) {
            // read XML content
            std::string xmlString;
            std::uint64_t dataSize = 0;
            heteroModel.read(reinterpret_cast<char*>(&dataSize), sizeof(dataSize));
            xmlString.resize(dataSize);
            heteroModel.read(const_cast<char*>(xmlString.c_str()), dataSize);

            // read blob content
            InferenceEngine::Blob::Ptr dataBlob;
            heteroModel.read(reinterpret_cast<char*>(&dataSize), sizeof(dataSize));
            if (0 != dataSize) {
                dataBlob = InferenceEngine::make_shared_blob<std::uint8_t>(
                    InferenceEngine::TensorDesc(InferenceEngine::Precision::U8,
                                                {static_cast<std::size_t>(dataSize)},
                                                InferenceEngine::Layout::C));
                dataBlob->allocate();
                heteroModel.read(dataBlob->buffer(), dataSize);
            }

            cnnnetwork = _heteroPlugin->GetCore()->ReadNetwork(xmlString, std::move(dataBlob));
            auto inputs = cnnnetwork.getInputsInfo();
            auto inputsNode = subnetworkNode.child("inputs");
<<<<<<< HEAD
            FOREACH_CHILD(inputNode, inputsNode, "input") {
=======
            for (auto inputNode = inputsNode.child("input"); !inputNode.empty();
                inputNode = inputNode.next_sibling("input")) {
>>>>>>> 75ed3583
                auto inputName = GetStrAttr(inputNode, "name");
                inputs[inputName]->setPrecision(Precision::FromStr(GetStrAttr(inputNode, "precision")));
            }

<<<<<<< HEAD
            auto outputsNode = subnetworkNode.child("outputs");
            FOREACH_CHILD(outputNode, outputsNode, "output") {
                cnnnetwork.addOutput(GetStrAttr(outputNode, "creatorName"), GetUInt64Attr(outputNode, "index"));
            }
            auto outputs = cnnnetwork.getOutputsInfo();
            FOREACH_CHILD(outputNode, outputsNode, "output") {
                outputs[GetStrAttr(outputNode, "name")]->setPrecision(Precision::FromStr(GetStrAttr(outputNode, "precision")));
=======
            auto outputs = cnnnetwork.getOutputsInfo();
            auto outputsNode = subnetworkNode.child("outputs");
            for (auto outputNode = outputsNode.child("output"); !outputNode.empty();
                outputNode = outputNode.next_sibling("output")) {
                auto outputName = GetStrAttr(outputNode, "name");
                outputs[outputName]->setPrecision(Precision::FromStr(GetStrAttr(outputNode, "precision")));
>>>>>>> 75ed3583
            }

            executableNetwork = _heteroPlugin->GetCore()->LoadNetwork(cnnnetwork, deviceName, loadConfig);
            loaded = true;
        }

        // restore network inputs and outputs
        for (auto&& input : executableNetwork.GetInputsInfo()) {
            if (networkInputs.end() != networkInputs.find(input.first)) {
                _networkInputs.emplace(input.first, std::make_shared<InputInfo>(*input.second));
            }
        }

        for (auto&& output : executableNetwork.GetOutputsInfo()) {
            if (networkOutputs.end() != networkOutputs.find(output.first)) {
                _networkOutputs.emplace(output.first, std::make_shared<Data>(*output.second));
            }
        }

        descs.emplace_back(NetworkDesc{
            deviceName,
            loaded ? cnnnetwork : CNNNetwork{},
            executableNetwork,
        });
    }

    // save state
    this->_config = importedConfigs;
    this->networks = std::move(descs);
    this->SetPointerToPlugin(_heteroPlugin->shared_from_this());
}

void HeteroExecutableNetwork::ExportImpl(std::ostream& heteroModel) {
    pugi::xml_document doc;
    auto heteroNode = doc.append_child("hetero");
    heteroNode.append_attribute("name").set_value(_name.c_str());

    auto inputsNode = heteroNode.append_child("inputs");
    for (auto&& networkInput : _networkInputs) {
        inputsNode.append_child("input").append_attribute("name").set_value(networkInput.first.c_str());
    }

    auto outputsNode = heteroNode.append_child("outputs");
    for (auto&& networkInput : _networkOutputs) {
        outputsNode.append_child("output").append_attribute("name").set_value(networkInput.first.c_str());
    }

    auto subnetworksNode = heteroNode.append_child("subnetworks");
    for (auto&& subnetwork : networks) {
        auto subnet = subnetwork._clonedNetwork;
        IE_ASSERT(subnet.getFunction() != nullptr);

        auto subnetworkNode = subnetworksNode.append_child("subnetwork");
        subnetworkNode.append_attribute("device").set_value(subnetwork._device.c_str());

        // inputs info
        auto subnetworkInputsNode = subnetworkNode.append_child("inputs");
        auto inputInfo = subnet.getInputsInfo();
        for (auto&& input : inputInfo) {
            auto inputNode = subnetworkInputsNode.append_child("input");
            inputNode.append_attribute("name").set_value(input.first.c_str());
            inputNode.append_attribute("precision").set_value(input.second->getPrecision().name());
        }

        // outputs info
        auto subnetworkOutputsNode = subnetworkNode.append_child("outputs");
        auto outputInfo = subnet.getOutputsInfo();
        for (auto&& output : outputInfo) {
            auto outputNode = subnetworkOutputsNode.append_child("output");
            outputNode.append_attribute("name").set_value(output.first.c_str());
            outputNode.append_attribute("precision").set_value(output.second->getPrecision().name());
        }
    }

    auto configsNode = heteroNode.append_child("configs");
    for (auto&& config : _config) {
        auto configNode = configsNode.append_child("config");
        configNode.append_attribute("key").set_value(config.first.c_str());
        configNode.append_attribute("value").set_value(config.second.c_str());
    }

    auto blobNamesNode = heteroNode.append_child("blob_names_map");
    for (auto&& kvp : _blobNameMap) {
        auto blobNameNode = blobNamesNode.append_child("blob_name_map");
        blobNameNode.append_attribute("key").set_value(kvp.first.c_str());
        blobNameNode.append_attribute("value").set_value(kvp.second.c_str());
    }

    doc.save(heteroModel, nullptr, pugi::format_raw);
    doc.reset();
    heteroModel << std::endl;

    for (auto&& subnetwork : networks) {
        try {
            subnetwork._network.Export(heteroModel);
        } catch (const InferenceEngine::NotImplemented &) {
            auto subnet = subnetwork._clonedNetwork;
            if (!subnet.getFunction()) {
                THROW_IE_EXCEPTION << "Hetero plugin supports only ngraph function representation";
            }

            // Note: custom ngraph extensions are not supported
            std::stringstream xmlFile, binFile;
            ngraph::pass::Serialize serializer(xmlFile, binFile,
                ngraph::pass::Serialize::Version::IR_V10);
            serializer.run_on_function(subnet.getFunction());

            auto m_constants = binFile.str();
            auto m_model = xmlFile.str();

            auto dataSize = static_cast<std::uint64_t>(m_model.size());
            heteroModel.write(reinterpret_cast<char*>(&dataSize), sizeof(dataSize));
            heteroModel.write(m_model.c_str(), dataSize);

            dataSize = static_cast<std::uint64_t>(m_constants.size());
            heteroModel.write(reinterpret_cast<char*>(&dataSize), sizeof(dataSize));
            heteroModel.write(reinterpret_cast<char*>(&m_constants[0]), dataSize);
        }
    }
}

InferRequestInternal::Ptr HeteroExecutableNetwork::CreateInferRequestImpl(
        InputsDataMap networkInputs,
        OutputsDataMap networkOutputs) {
    HeteroInferRequest::SubRequestsList inferRequests;
    int index = 0;
    for (auto&& subnetwork : networks) {
        HeteroInferRequest::SubRequestDesc desc;
        desc._network = subnetwork._network;
        desc._profilingTask = openvino::itt::handle("Infer" + std::to_string(index++));
        inferRequests.push_back(desc);
    }
    return std::make_shared<HeteroInferRequest>(networkInputs,
                                                networkOutputs,
                                                inferRequests,
                                                _blobNameMap);
}

IInferRequest::Ptr HeteroExecutableNetwork::CreateInferRequest() {
    return CreateAsyncInferRequestFromSync<HeteroAsyncInferRequest>();
}

InferenceEngine::Parameter HeteroExecutableNetwork::GetConfig(const std::string &name) const {
    InferenceEngine::Parameter result;
    if (name == "TARGET_FALLBACK") {
        auto it = _config.find(name);
        if (it != _config.end()) {
            result = it->second;
        } else {
            result = std::string{};
        }
    } else if (name == HETERO_CONFIG_KEY(DUMP_GRAPH_DOT) ||
               name == CONFIG_KEY(EXCLUSIVE_ASYNC_REQUESTS)) {
        auto it = _config.find(name);
        IE_ASSERT(it != _config.end());
        result = it->second == YES ? true : false;
    } else {
        // find config key among plugin config keys
        for (auto&& desc : networks) {
            auto execNetwork = desc._network;
            auto param = execNetwork.GetMetric(METRIC_KEY(SUPPORTED_CONFIG_KEYS));
            for (auto && configKey : param.as<std::vector<std::string>>()) {
                if (configKey == name) {
                    return execNetwork.GetConfig(configKey);
                }
            }
        }

        THROW_IE_EXCEPTION << "Unsupported ExecutableNetwork config key: " << name;
    }

    return result;
}

using Metrics = std::map<std::string, Parameter>;

namespace {

void collectPluginMetrics(std::vector<std::string> & baseMetrics,
                          const std::vector<::Metrics> pluginMetrics) {
    // check whether the metric has unique name and value among all the plugins
    auto isMetricValueUnique = [&](const std::string & key,
                                    const Parameter & value) -> bool {
        if (std::find(baseMetrics.begin(), baseMetrics.end(), key) !=  baseMetrics.end())
            return false;

        for (auto && metrics : pluginMetrics) {
            for (auto && metric : metrics)
                if (key == metric.first && value != metric.second)
                    return false;
        }

        return true;
    };

    // collect only unique metrics
    std::vector<std::string> uniqueMetrics;
    for (auto && metrics : pluginMetrics) {
        for (auto && metric : metrics) {
            if (isMetricValueUnique(metric.first, metric.second)) {
                uniqueMetrics.push_back(metric.first);
            }
        }
    }

    // add plugin specific metrics which don't conflict with base ones
    std::copy(uniqueMetrics.begin(), uniqueMetrics.end(), std::back_inserter(baseMetrics));
}

}  // namespace

InferenceEngine::Parameter HeteroExecutableNetwork::GetMetric(const std::string &name) const {
    if (EXEC_NETWORK_METRIC_KEY(SUPPORTED_METRICS) == name) {
        std::vector<std::string> heteroMetrics = {
            METRIC_KEY(NETWORK_NAME),
            METRIC_KEY(SUPPORTED_METRICS),
            METRIC_KEY(SUPPORTED_CONFIG_KEYS),
            METRIC_KEY(OPTIMAL_NUMBER_OF_INFER_REQUESTS)
        };

        {
            std::vector<::Metrics> pluginMetrics;
            for (auto&& desc : networks) {
                auto execNetwork = desc._network;
                auto param = execNetwork.GetMetric(METRIC_KEY(SUPPORTED_METRICS));
                ::Metrics metrics;
                for (auto && metricName : param.as<std::vector<std::string>>()) {
                    metrics[metricName] = execNetwork.GetMetric(metricName);
                }
                pluginMetrics.push_back(std::move(metrics));
            }

            collectPluginMetrics(heteroMetrics, pluginMetrics);
        }

        IE_SET_METRIC_RETURN(SUPPORTED_METRICS, heteroMetrics);
    } else if (EXEC_NETWORK_METRIC_KEY(SUPPORTED_CONFIG_KEYS) == name) {
        std::vector<std::string> heteroConfigKeys = {
            "TARGET_FALLBACK",
            HETERO_CONFIG_KEY(DUMP_GRAPH_DOT),
            CONFIG_KEY(EXCLUSIVE_ASYNC_REQUESTS)
        };

        {
            std::vector<::Metrics> pluginConfigKeys;
            for (auto&& desc : networks) {
                auto execNetwork = desc._network;
                auto param = execNetwork.GetMetric(METRIC_KEY(SUPPORTED_CONFIG_KEYS));
                ::Metrics configKeys;
                for (auto && metricName : param.as<std::vector<std::string>>()) {
                    configKeys[metricName] = execNetwork.GetConfig(metricName);
                }
                pluginConfigKeys.push_back(std::move(configKeys));
            }

            collectPluginMetrics(heteroConfigKeys, pluginConfigKeys);
        }

        IE_SET_METRIC_RETURN(SUPPORTED_CONFIG_KEYS, heteroConfigKeys);
    } else if (EXEC_NETWORK_METRIC_KEY(NETWORK_NAME) == name) {
        IE_SET_METRIC_RETURN(NETWORK_NAME, _name);
    } else if (EXEC_NETWORK_METRIC_KEY(OPTIMAL_NUMBER_OF_INFER_REQUESTS) == name) {
        unsigned int value = 0u;
        for (auto&& desc : networks) {
            value = std::max(value, desc._network.GetMetric(METRIC_KEY(OPTIMAL_NUMBER_OF_INFER_REQUESTS)).as<unsigned int>());
        }
        IE_SET_METRIC_RETURN(OPTIMAL_NUMBER_OF_INFER_REQUESTS, value);
    } else {
        // find metric key among plugin metrics
        for (auto&& desc : networks) {
            auto execNetwork = desc._network;
            auto param = execNetwork.GetMetric(METRIC_KEY(SUPPORTED_METRICS));
            for (auto && metricKey : param.as<std::vector<std::string>>()) {
                if (metricKey == name) {
                    return execNetwork.GetMetric(metricKey);
                }
            }
        }

        THROW_IE_EXCEPTION << "Unsupported ExecutableNetwork metric: " << name;
    }
}<|MERGE_RESOLUTION|>--- conflicted
+++ resolved
@@ -453,20 +453,13 @@
 
     Engine::Configs importedConfigs;
     auto configsNode = heteroNode.child("configs");
-<<<<<<< HEAD
     FOREACH_CHILD(configNode, configsNode, "config") {
         importedConfigs.emplace(GetStrAttr(configNode, "key"), GetStrAttr(configNode, "value"));
-=======
-    for (auto configNode = configsNode.child("config"); !configNode.empty();
-            configNode = configNode.next_sibling("config")) {
-        importedConfigs.emplace(GetStrAttr(configNode, "key"), GetStrAttr(configNode, "value"));
     }
 
     auto blobNamesNode = heteroNode.child("blob_names_map");
-    for (auto blobNameNode = blobNamesNode.child("blob_name_map"); !blobNameNode.empty();
-            blobNameNode = blobNameNode.next_sibling("blob_name_map")) {
+    FOREACH_CHILD(blobNameNode, blobNamesNode, "blob_name_map") {
         _blobNameMap.emplace(GetStrAttr(blobNameNode, "key"), GetStrAttr(blobNameNode, "value"));
->>>>>>> 75ed3583
     }
 
     for (auto&& config : configs) {
@@ -510,32 +503,16 @@
             cnnnetwork = _heteroPlugin->GetCore()->ReadNetwork(xmlString, std::move(dataBlob));
             auto inputs = cnnnetwork.getInputsInfo();
             auto inputsNode = subnetworkNode.child("inputs");
-<<<<<<< HEAD
             FOREACH_CHILD(inputNode, inputsNode, "input") {
-=======
-            for (auto inputNode = inputsNode.child("input"); !inputNode.empty();
-                inputNode = inputNode.next_sibling("input")) {
->>>>>>> 75ed3583
                 auto inputName = GetStrAttr(inputNode, "name");
                 inputs[inputName]->setPrecision(Precision::FromStr(GetStrAttr(inputNode, "precision")));
             }
 
-<<<<<<< HEAD
+            auto outputs = cnnnetwork.getOutputsInfo();
             auto outputsNode = subnetworkNode.child("outputs");
             FOREACH_CHILD(outputNode, outputsNode, "output") {
-                cnnnetwork.addOutput(GetStrAttr(outputNode, "creatorName"), GetUInt64Attr(outputNode, "index"));
-            }
-            auto outputs = cnnnetwork.getOutputsInfo();
-            FOREACH_CHILD(outputNode, outputsNode, "output") {
-                outputs[GetStrAttr(outputNode, "name")]->setPrecision(Precision::FromStr(GetStrAttr(outputNode, "precision")));
-=======
-            auto outputs = cnnnetwork.getOutputsInfo();
-            auto outputsNode = subnetworkNode.child("outputs");
-            for (auto outputNode = outputsNode.child("output"); !outputNode.empty();
-                outputNode = outputNode.next_sibling("output")) {
                 auto outputName = GetStrAttr(outputNode, "name");
                 outputs[outputName]->setPrecision(Precision::FromStr(GetStrAttr(outputNode, "precision")));
->>>>>>> 75ed3583
             }
 
             executableNetwork = _heteroPlugin->GetCore()->LoadNetwork(cnnnetwork, deviceName, loadConfig);
