--- conflicted
+++ resolved
@@ -56,7 +56,6 @@
 
 double clipping(const double x, const double lbound, const double ubound);
 
-<<<<<<< HEAD
 bool pivot_search(std::vector<pwl_t>& result,
                   const DnnActivation& activation_type,
                   const uint32_t N,
@@ -65,16 +64,6 @@
                   const double threshold,
                   double& epsilon_final,
                   const int max_iteration_number);
-=======
-double pivot_search(std::vector<pwl_t>& result, double(*f)(const double),
-                    double(*first_deriv_f)(const double),
-                    const uint32_t N,
-                    const double alpha_0,
-                    const double alpha_N,
-                    const double threshold,
-                    const bool negative,
-                    size_t iter_num);
->>>>>>> 9c6cf617
 
 inline std::vector<pwl_t> negative_pwl(const std::vector<pwl_t>& pwl);
 
@@ -86,7 +75,7 @@
                 const int samples,
                 std::vector<pwl_t>& pwl,
                 const int pwl_max_num_segments = PWL_MAX_NUM_SEGMENTS,
-                const int max_iteration_number = PWL_MAX_ITERATIONS);
+                const int max_iteration_number = PWL_MAX_ITERATIONS_DEFAULT);
 
 bool split_search(const DnnActivationType fun,
                   const double l_bound,
