// Copyright (C) 2018-2020 Intel Corporation
// SPDX-License-Identifier: Apache-2.0
//

#include <algorithm>
#include <iostream>
#include <string>
#include <ie_common.h>
#include <legacy/ie_layers.h>
#include <iomanip>
<<<<<<< HEAD
#include <details/caseless.hpp>
=======
#include <caseless.hpp>
>>>>>>> e364271c
#include <layers/gna_copy_layer.hpp>
#include "backend/dnn_types.h"

#include "dnn_components.hpp"

using namespace GNAPluginNS;
using namespace GNAPluginNS::backend;

intel_dnn_component_t & DnnComponents::addComponent(const std::string layerName, const std::string layerMetaType) {
    auto isDelayed = InferenceEngine::details::CaselessEq<std::string>()(layerMetaType, DelayedCopyLayerName);
    delayedOperations += isDelayed ? 1 : 0;
    components.emplace_back(DnnComponentExtra{layerName, {}, isDelayed});
    auto &currentComponent = components.back().dnnComponent;
#ifdef PLOT
<<<<<<< HEAD
    currentComponent.original_layer_name = components.back().name.c_str();
    std::cout << "IR layer : " << std::left << std::setw(20) << layerName << " " << layerMetaType << "_" << components.size() - 1 << std::endl;
#endif
=======
    std::cout << "IR layer : " << std::left << std::setw(20) << layerName << " " << layerMetaType << "_" << components.size() - 1 << std::endl;
#endif
    currentComponent.original_layer_name = components.back().name.c_str();
>>>>>>> e364271c
    int execOrder = 0;
    if (!isDelayed) {
        execOrder = static_cast<int>(components.size() - 1 - delayedOperations);
    } else {
        // todo: not perfect - propose to create mapping table that will be printed out by extra request
        execOrder = - static_cast<int>(delayedOperations);
    }

    gnalog() << "IR layer : " << std::left << std::setw(20) << layerName << " " << layerMetaType << "_" << execOrder << std::endl;
<<<<<<< HEAD
    return currentComponent;
=======
>>>>>>> e364271c
    return currentComponent;
}

intel_dnn_component_t * DnnComponents::findComponent(InferenceEngine::CNNLayerPtr __layer) {
    auto component = std::find_if(begin(components),
                                  end(components),
                                  [&](storage_type ::value_type &comp) {
                                      return comp.name == __layer->name;
                                  });
    // check for generic prev layer
    if (component != components.end()) {
        return &component->dnnComponent;
    }

    return nullptr;
}

<<<<<<< HEAD

=======
>>>>>>> e364271c
std::vector<intel_dnn_component_t> DnnComponents::getExecutionOrder() {
    std::vector<intel_dnn_component_t> result(components.size());

    uint32_t direct_id = 0;
    uint32_t delayed_id = static_cast<uint32_t>(components.size() - delayedOperations);

    for (auto &&c : components) {
        uint32_t &id = c.isDelayed ? delayed_id : direct_id;
        result[id] = c.dnnComponent;
        id++;
    }
    return result;
}<|MERGE_RESOLUTION|>--- conflicted
+++ resolved
@@ -8,11 +8,7 @@
 #include <ie_common.h>
 #include <legacy/ie_layers.h>
 #include <iomanip>
-<<<<<<< HEAD
-#include <details/caseless.hpp>
-=======
 #include <caseless.hpp>
->>>>>>> e364271c
 #include <layers/gna_copy_layer.hpp>
 #include "backend/dnn_types.h"
 
@@ -27,15 +23,9 @@
     components.emplace_back(DnnComponentExtra{layerName, {}, isDelayed});
     auto &currentComponent = components.back().dnnComponent;
 #ifdef PLOT
-<<<<<<< HEAD
-    currentComponent.original_layer_name = components.back().name.c_str();
-    std::cout << "IR layer : " << std::left << std::setw(20) << layerName << " " << layerMetaType << "_" << components.size() - 1 << std::endl;
-#endif
-=======
     std::cout << "IR layer : " << std::left << std::setw(20) << layerName << " " << layerMetaType << "_" << components.size() - 1 << std::endl;
 #endif
     currentComponent.original_layer_name = components.back().name.c_str();
->>>>>>> e364271c
     int execOrder = 0;
     if (!isDelayed) {
         execOrder = static_cast<int>(components.size() - 1 - delayedOperations);
@@ -45,10 +35,6 @@
     }
 
     gnalog() << "IR layer : " << std::left << std::setw(20) << layerName << " " << layerMetaType << "_" << execOrder << std::endl;
-<<<<<<< HEAD
-    return currentComponent;
-=======
->>>>>>> e364271c
     return currentComponent;
 }
 
@@ -66,10 +52,6 @@
     return nullptr;
 }
 
-<<<<<<< HEAD
-
-=======
->>>>>>> e364271c
 std::vector<intel_dnn_component_t> DnnComponents::getExecutionOrder() {
     std::vector<intel_dnn_component_t> result(components.size());
 
