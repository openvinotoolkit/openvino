--- conflicted
+++ resolved
@@ -174,10 +174,7 @@
 DECL_PASS_BEFORE_COPY(RemoveConst);
 
 /**
-<<<<<<< HEAD
-=======
  * @brief remove concat layers with single input
->>>>>>> e364271c
 */
 DECL_PASS_BEFORE_COPY(RemoveSingleInputConcat);
 
