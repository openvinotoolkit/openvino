--- conflicted
+++ resolved
@@ -98,16 +98,16 @@
         if (millis_timeout == InferenceEngine::IInferRequest::WaitMode::RESULT_READY) {
             qosOK = plg->Wait(inferRequestIdx);
         } else {
-<<<<<<< HEAD
-            // need to preserve invalid state here so to avoid next Wait () to clear it
+            qosOK = plg->WaitFor(inferRequestIdx, millis_timeout);
+        }
+
+        if (qosOK) {
+            return InferenceEngine::OK;
+        } else {
+            // need to preserve invalid state here to avoid next Wait() from clearing it
             inferRequestIdx = -1;
             return InferenceEngine::INFER_NOT_STARTED;
-=======
-            qosOK = plg->WaitFor(inferRequestIdx, millis_timeout);
->>>>>>> 21607730
         }
-
-        return qosOK ? InferenceEngine::OK : InferenceEngine::INFER_NOT_STARTED;
     }
 };
 }  // namespace GNAPluginNS