--- conflicted
+++ resolved
@@ -789,19 +789,12 @@
     auto run_passes = [&] (const CNNNetwork& network, bool runBeforeCopy, bool lowPrecision) {
         auto passes = make_shared<PassManager>(PassManagerSettings{runBeforeCopy, lowPrecision}, network);
         passes->registerPass<RemoveConstPass>();
-<<<<<<< HEAD
-        passes->registerPass<UnrollTIPass>();
-        passes->registerPass<RemoveConstPass>();
-        if (!isNgraphPassesUsed)
-            passes->registerPass<UnrollLSTMCellPass>();
-=======
         if (!isNgraphPassesUsed) {
             passes->registerPass<UnrollTIPass>();
             passes->registerPass<RemoveConstPass>();
             passes->registerPass<UnrollLSTMCellPass>();
         }
 
->>>>>>> f7d3f791
         passes->registerPass<RemoveSingleInputConcatPass>();
 
         // fake quantisation aware passes
@@ -1619,11 +1612,7 @@
     // If scale factors are defined in configuration we still need to use them instead of imported values,
     // for example to change the scale factors for the old models.
     if (!config.inputScaleFactors.empty()) {
-<<<<<<< HEAD
-        IE_ASSERT(config.inputScaleFactors.size() == inputsDesc->inputScaleFactors.size());
-=======
         IE_ASSERT(config.inputScaleFactors.size() <= inputsDesc->inputScaleFactors.size());
->>>>>>> f7d3f791
         for (size_t i = 0; i < config.inputScaleFactors.size(); ++i) {
             if (config.inputScaleFactors[i] != GNAPluginNS::kScaleFactorDefault) {
                 gnalog() << "[Import Network] Using input scale factor defined in configuration for input " << i << std::endl;
