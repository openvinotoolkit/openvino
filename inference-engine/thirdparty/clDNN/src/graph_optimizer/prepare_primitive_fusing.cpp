--- conflicted
+++ resolved
@@ -517,20 +517,12 @@
             bool can_fuse_parent1 = (parent1->is_type<convolution>() && conv_supports_fusings(parent1->as<convolution>())) ||
                                     (parent1->is_type<mvn>() && mvn_supports_fusings(parent1->as<mvn>())) ||
                                     (parent1->is_type<deconvolution>()) || (parent1->is_type<permute>()) ||
-<<<<<<< HEAD
-                                    (parent1->is_type<depth_to_space>());
-=======
-                                    (parent1->is_type<gemm>());
->>>>>>> a0d1dae9
+                                    (parent1->is_type<depth_to_space>()) || (parent1->is_type<gemm>());
 
             bool can_fuse_parent2 = (parent2->is_type<convolution>() && conv_supports_fusings(parent2->as<convolution>())) ||
                                     (parent2->is_type<mvn>() && mvn_supports_fusings(parent2->as<mvn>())) ||
                                     (parent2->is_type<deconvolution>()) || (parent2->is_type<permute>()) ||
-<<<<<<< HEAD
-                                    (parent1->is_type<depth_to_space>());
-=======
-                                    (parent2->is_type<gemm>());
->>>>>>> a0d1dae9
+                                    (parent1->is_type<depth_to_space>()) || (parent2->is_type<gemm>());
 
             std::vector<bool> can_fuse_parents = { can_fuse_parent1, can_fuse_parent2 };
 
