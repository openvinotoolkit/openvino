--- conflicted
+++ resolved
@@ -37,12 +37,8 @@
             const ngraph::element::Type outPrecision,
             const ngraph::Shape& constantShape,
             const bool addDequantizationAttribute = true,
-<<<<<<< HEAD
-            const size_t constantIndex = 1ul);
-=======
             const size_t constantIndex = 1ul,
             const ngraph::element::Type constantPrecision = ngraph::element::undefined);
->>>>>>> 9420b6e5
         bool empty() const noexcept;
         Subtract& setConstantPrecision(const ngraph::element::Type& precision);
 
@@ -50,11 +46,7 @@
         ngraph::element::Type outPrecision;
         ngraph::Shape constantShape;
         bool constantShapeIsDefined;
-<<<<<<< HEAD
         bool addDequantizationAttribute = true;
-=======
-        bool addDequantizationAttribute;
->>>>>>> 9420b6e5
         size_t constantIndex = 1ul;
         ngraph::element::Type constantPrecision = ngraph::element::undefined;
 
