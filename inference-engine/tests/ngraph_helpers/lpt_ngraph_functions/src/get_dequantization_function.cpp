// Copyright (C) 2018-2021 Intel Corporation
// SPDX-License-Identifier: Apache-2.0
//

#include "lpt_ngraph_functions/get_dequantization_function.hpp"

#include <vector>
#include <memory>
#include <vector>
#include <ngraph/ngraph.hpp>

#include <low_precision/common/fake_quantize_dequantization.hpp>
#include <low_precision/network_helper.hpp>

#include "ngraph_functions/subgraph_builders.hpp"
#include "lpt_ngraph_functions/common/builders.hpp"

namespace ngraph {
namespace builder {
namespace subgraph {

std::shared_ptr<ngraph::Function> GetDequantizationFunction::get(
    const ngraph::element::Type& precision,
    const Shape& shape,
    const FakeQuantizeOnData& fakeQuantize,
    const ngraph::builder::subgraph::DequantizationOperations& dequantization) {
    const std::shared_ptr<ngraph::Node> input = std::make_shared<ngraph::op::v0::Parameter>(
        ngraph::element::f32,
        shape);

    std::shared_ptr<ngraph::Node> parent = input;
    if (!fakeQuantize.empty()) {
        parent = ngraph::builder::subgraph::makeFakeQuantizeTypeRelaxed(parent, precision, fakeQuantize);
    }

    if (!dequantization.empty()) {
        parent = makeDequantization(parent, dequantization);
        parent->set_friendly_name("output");
    }

    return std::make_shared<ngraph::Function>(
<<<<<<< HEAD
        ngraph::ResultVector{ std::make_shared<ngraph::op::v0::Result>(parent) },
        ngraph::ParameterVector{ as_type_ptr<op::v0::Parameter>(input) },
=======
        ngraph::ResultVector{ std::make_shared<ngraph::opset1::Result>(parent) },
        ngraph::ParameterVector{ ov::as_type_ptr<op::v0::Parameter>(input) },
>>>>>>> a84d01cb
        "DequantizationFunction");
}

std::shared_ptr<ngraph::Function> GetDequantizationFunction::get(
    const ngraph::element::Type& precision,
    const Shape& shape,
    const FakeQuantizeOnData& fakeQuantize,
    const ngraph::pass::low_precision::FakeQuantizeDequantization& dequantization) {
    const std::shared_ptr<ngraph::Node> input = std::make_shared<ngraph::op::v0::Parameter>(
        ngraph::element::f32,
        shape);

    std::shared_ptr<ngraph::Node> parent = input;
    if (!fakeQuantize.empty()) {
        parent = ngraph::builder::subgraph::makeFakeQuantizeTypeRelaxed(parent, precision, fakeQuantize);
    }

    if (dequantization.convert != nullptr) {
        parent = dequantization.convert->clone_with_new_inputs({ parent });
        parent->set_friendly_name(dequantization.convert->get_friendly_name());
    }

    if (dequantization.subtract != nullptr) {
        const auto parent2 = dequantization.subtractConvert == nullptr ?
            std::dynamic_pointer_cast<ngraph::Node>(dequantization.subtractConstant) :
            dequantization.subtractConvert;
        const auto index = ngraph::pass::low_precision::NetworkHelper::getChildInputIndex(parent2, dequantization.subtract);
        parent = dequantization.subtract->clone_with_new_inputs(index == 1ul ?
            OutputVector{ parent, parent2 } :
            OutputVector{ parent2, parent });
        parent->set_friendly_name(dequantization.subtract->get_friendly_name());
    }

    if (dequantization.multiply != nullptr) {
        const auto index = ngraph::pass::low_precision::NetworkHelper::getChildInputIndex(dequantization.multiplyConstant, dequantization.multiply);
        parent = dequantization.multiply->clone_with_new_inputs(index == 1ul ?
            OutputVector{ parent, dequantization.multiplyConstant } :
            OutputVector{ dequantization.multiplyConstant, parent });
        parent->set_friendly_name(dequantization.multiply->get_friendly_name());
    }

    return std::make_shared<ngraph::Function>(
<<<<<<< HEAD
        ngraph::ResultVector{ std::make_shared<ngraph::op::v0::Result>(parent) },
        ngraph::ParameterVector{ as_type_ptr<op::v0::Parameter>(input) },
=======
        ngraph::ResultVector{ std::make_shared<ngraph::opset1::Result>(parent) },
        ngraph::ParameterVector{ ov::as_type_ptr<op::v0::Parameter>(input) },
>>>>>>> a84d01cb
        "DequantizationFunction");
}

std::shared_ptr<ngraph::Function> GetDequantizationFunction::getOriginal(
    bool isConvert, bool isSubtract, size_t subDataInput, size_t mulDataInput) {
    const std::shared_ptr<ngraph::Node> input = std::make_shared<ngraph::op::v0::Parameter>(
        ngraph::element::f32,
        ngraph::Shape{ 1, 3, 10, 10 });

    const auto convert = isConvert ? std::make_shared<ngraph::op::v0::Convert>(input, ngraph::element::f32) : nullptr;
    std::shared_ptr<ngraph::Node> parent = isConvert ? convert : input;

    auto subConst = std::make_shared<ngraph::op::v0::Constant>(ngraph::element::f32, Shape{}, 1.f);
    const auto& subArg0 = subDataInput == 0 ? parent : subConst;
    const auto& subArg1 = subDataInput == 0 ? subConst : parent;
    const auto subtract = isSubtract ? std::make_shared<ngraph::op::v1::Subtract>(subArg0, subArg1) : nullptr;

    if (subtract != nullptr) {
        parent = subtract;
    }

    auto mulConst = std::make_shared<ngraph::op::v0::Constant>(ngraph::element::f32, Shape{}, 1.f);
    const auto& mulArg0 = mulDataInput == 0 ? parent : mulConst;
    const auto& mulArg1 = mulDataInput == 0 ? mulConst : parent;
    const auto multiply = std::make_shared<ngraph::op::v1::Multiply>(mulArg0, mulArg1);

    return std::make_shared<ngraph::Function>(
<<<<<<< HEAD
        ngraph::ResultVector{ std::make_shared<ngraph::op::v0::Result>(multiply) },
        ngraph::ParameterVector{ as_type_ptr<op::v0::Parameter>(input) },
=======
        ngraph::ResultVector{ std::make_shared<ngraph::opset1::Result>(multiply) },
        ngraph::ParameterVector{ ov::as_type_ptr<op::v0::Parameter>(input) },
>>>>>>> a84d01cb
        "Dequantization");
}

std::shared_ptr<ngraph::Function> GetDequantizationFunction::getReference(
    ngraph::pass::low_precision::FakeQuantizeDequantization dequantization) {
    return std::make_shared<ngraph::Function>(
<<<<<<< HEAD
        ngraph::ResultVector{ std::make_shared<ngraph::op::v0::Result>(dequantization.multiply) },
        ngraph::ParameterVector{ as_type_ptr<op::v0::Parameter>(dequantization.data.get_node_shared_ptr()) },
=======
        ngraph::ResultVector{ std::make_shared<ngraph::opset1::Result>(dequantization.multiply) },
        ngraph::ParameterVector{ ov::as_type_ptr<op::v0::Parameter>(dequantization.data.get_node_shared_ptr()) },
>>>>>>> a84d01cb
        "Dequantization");
}

}  // namespace subgraph
}  // namespace builder
}  // namespace ngraph<|MERGE_RESOLUTION|>--- conflicted
+++ resolved
@@ -24,7 +24,7 @@
     const Shape& shape,
     const FakeQuantizeOnData& fakeQuantize,
     const ngraph::builder::subgraph::DequantizationOperations& dequantization) {
-    const std::shared_ptr<ngraph::Node> input = std::make_shared<ngraph::op::v0::Parameter>(
+    const std::shared_ptr<ngraph::Node> input = std::make_shared<ngraph::opset1::Parameter>(
         ngraph::element::f32,
         shape);
 
@@ -39,13 +39,8 @@
     }
 
     return std::make_shared<ngraph::Function>(
-<<<<<<< HEAD
-        ngraph::ResultVector{ std::make_shared<ngraph::op::v0::Result>(parent) },
-        ngraph::ParameterVector{ as_type_ptr<op::v0::Parameter>(input) },
-=======
         ngraph::ResultVector{ std::make_shared<ngraph::opset1::Result>(parent) },
         ngraph::ParameterVector{ ov::as_type_ptr<op::v0::Parameter>(input) },
->>>>>>> a84d01cb
         "DequantizationFunction");
 }
 
@@ -54,7 +49,7 @@
     const Shape& shape,
     const FakeQuantizeOnData& fakeQuantize,
     const ngraph::pass::low_precision::FakeQuantizeDequantization& dequantization) {
-    const std::shared_ptr<ngraph::Node> input = std::make_shared<ngraph::op::v0::Parameter>(
+    const std::shared_ptr<ngraph::Node> input = std::make_shared<ngraph::opset1::Parameter>(
         ngraph::element::f32,
         shape);
 
@@ -88,60 +83,45 @@
     }
 
     return std::make_shared<ngraph::Function>(
-<<<<<<< HEAD
-        ngraph::ResultVector{ std::make_shared<ngraph::op::v0::Result>(parent) },
-        ngraph::ParameterVector{ as_type_ptr<op::v0::Parameter>(input) },
-=======
         ngraph::ResultVector{ std::make_shared<ngraph::opset1::Result>(parent) },
         ngraph::ParameterVector{ ov::as_type_ptr<op::v0::Parameter>(input) },
->>>>>>> a84d01cb
         "DequantizationFunction");
 }
 
 std::shared_ptr<ngraph::Function> GetDequantizationFunction::getOriginal(
     bool isConvert, bool isSubtract, size_t subDataInput, size_t mulDataInput) {
-    const std::shared_ptr<ngraph::Node> input = std::make_shared<ngraph::op::v0::Parameter>(
+    const std::shared_ptr<ngraph::Node> input = std::make_shared<ngraph::opset1::Parameter>(
         ngraph::element::f32,
         ngraph::Shape{ 1, 3, 10, 10 });
 
-    const auto convert = isConvert ? std::make_shared<ngraph::op::v0::Convert>(input, ngraph::element::f32) : nullptr;
+    const auto convert = isConvert ? std::make_shared<ngraph::opset1::Convert>(input, ngraph::element::f32) : nullptr;
     std::shared_ptr<ngraph::Node> parent = isConvert ? convert : input;
 
-    auto subConst = std::make_shared<ngraph::op::v0::Constant>(ngraph::element::f32, Shape{}, 1.f);
+    auto subConst = std::make_shared<ngraph::opset1::Constant>(ngraph::element::f32, Shape{}, 1.f);
     const auto& subArg0 = subDataInput == 0 ? parent : subConst;
     const auto& subArg1 = subDataInput == 0 ? subConst : parent;
-    const auto subtract = isSubtract ? std::make_shared<ngraph::op::v1::Subtract>(subArg0, subArg1) : nullptr;
+    const auto subtract = isSubtract ? std::make_shared<ngraph::opset1::Subtract>(subArg0, subArg1) : nullptr;
 
     if (subtract != nullptr) {
         parent = subtract;
     }
 
-    auto mulConst = std::make_shared<ngraph::op::v0::Constant>(ngraph::element::f32, Shape{}, 1.f);
+    auto mulConst = std::make_shared<ngraph::opset1::Constant>(ngraph::element::f32, Shape{}, 1.f);
     const auto& mulArg0 = mulDataInput == 0 ? parent : mulConst;
     const auto& mulArg1 = mulDataInput == 0 ? mulConst : parent;
-    const auto multiply = std::make_shared<ngraph::op::v1::Multiply>(mulArg0, mulArg1);
+    const auto multiply = std::make_shared<ngraph::opset1::Multiply>(mulArg0, mulArg1);
 
     return std::make_shared<ngraph::Function>(
-<<<<<<< HEAD
-        ngraph::ResultVector{ std::make_shared<ngraph::op::v0::Result>(multiply) },
-        ngraph::ParameterVector{ as_type_ptr<op::v0::Parameter>(input) },
-=======
         ngraph::ResultVector{ std::make_shared<ngraph::opset1::Result>(multiply) },
         ngraph::ParameterVector{ ov::as_type_ptr<op::v0::Parameter>(input) },
->>>>>>> a84d01cb
         "Dequantization");
 }
 
 std::shared_ptr<ngraph::Function> GetDequantizationFunction::getReference(
     ngraph::pass::low_precision::FakeQuantizeDequantization dequantization) {
     return std::make_shared<ngraph::Function>(
-<<<<<<< HEAD
-        ngraph::ResultVector{ std::make_shared<ngraph::op::v0::Result>(dequantization.multiply) },
-        ngraph::ParameterVector{ as_type_ptr<op::v0::Parameter>(dequantization.data.get_node_shared_ptr()) },
-=======
         ngraph::ResultVector{ std::make_shared<ngraph::opset1::Result>(dequantization.multiply) },
         ngraph::ParameterVector{ ov::as_type_ptr<op::v0::Parameter>(dequantization.data.get_node_shared_ptr()) },
->>>>>>> a84d01cb
         "Dequantization");
 }
 
