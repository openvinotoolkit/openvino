--- conflicted
+++ resolved
@@ -33,12 +33,12 @@
     std::shared_ptr<ngraph::Node> input1;
     std::shared_ptr<ngraph::Node> parent1;
     if (constInput == 0) {
-        parent1 = std::make_shared<ngraph::op::v0::Constant>(
+        parent1 = std::make_shared<ngraph::opset1::Constant>(
             precision,
             inputShape1.to_shape(),
             constValues);
     } else {
-        input1 = std::make_shared<ngraph::op::v0::Parameter>(
+        input1 = std::make_shared<ngraph::opset1::Parameter>(
             additionalLayer != "" ? precision : (precision1.is_real() ? precision : precision1),
             broadcast ? ngraph::PartialShape({inputShape1[0], inputShape1[1], 1, 1}) : inputShape1);
         if (additionalLayer != "") {
@@ -61,22 +61,22 @@
 
     std::shared_ptr<ngraph::Node> input2;
     if (constInput == 1) {
-        input2 = std::make_shared<ngraph::op::v0::Constant>(
+        input2 = std::make_shared<ngraph::opset1::Constant>(
             precision,
             inputShape2.to_shape(),
             constValues);
     } else {
-        input2 = std::make_shared<ngraph::op::v0::Parameter>(
+        input2 = std::make_shared<ngraph::opset1::Parameter>(
             precision2.is_real() ? precision : precision2, inputShape2);
     }
     auto parent = input2;
     if (additionalLayer == "convolution") {
-        parent = std::make_shared<ngraph::op::TypeRelaxed<ngraph::op::v1::Convolution>>(
+        parent = std::make_shared<ngraph::op::TypeRelaxed<ngraph::opset1::Convolution>>(
             std::vector<element::Type>{ element::f32, element::f32 },
             std::vector<element::Type>{ precision },
             ngraph::op::TemporaryReplaceOutputType(parent, element::f32).get(),
             ngraph::op::TemporaryReplaceOutputType(
-                std::make_shared<ngraph::op::v0::Constant>(element::i8, Shape{ 1, 4, 1, 1 }, std::vector<float>{0.8f, 0.8f, 0.8f, 0.8f}),
+                std::make_shared<ngraph::opset1::Constant>(element::i8, Shape{ 1, 4, 1, 1 }, std::vector<float>{0.8f, 0.8f, 0.8f, 0.8f}),
                 element::f32).get(),
             ngraph::Strides{ 1, 1 },
             ngraph::CoordinateDiff{ 0, 0 },
@@ -85,12 +85,12 @@
     }
     std::shared_ptr<Node> additional_output = nullptr;
     if (additionalLayer == "convolution_multiconsumers") {
-        parent = std::make_shared<ngraph::op::TypeRelaxed<ngraph::op::v1::Convolution>>(
+        parent = std::make_shared<ngraph::op::TypeRelaxed<ngraph::opset1::Convolution>>(
                 std::vector<element::Type>{ element::f32, element::f32 },
                 std::vector<element::Type>{ precision },
                 ngraph::op::TemporaryReplaceOutputType(parent, element::f32).get(),
                 ngraph::op::TemporaryReplaceOutputType(
-                        std::make_shared<ngraph::op::v0::Constant>(element::i8, Shape{ 1, 4, 1, 1 }, std::vector<float>{0.8f, 0.8f, 0.8f, 0.8f}),
+                        std::make_shared<ngraph::opset1::Constant>(element::i8, Shape{ 1, 4, 1, 1 }, std::vector<float>{0.8f, 0.8f, 0.8f, 0.8f}),
                         element::f32).get(),
                 ngraph::Strides{ 1, 1 },
                 ngraph::CoordinateDiff{ 0, 0 },
@@ -99,12 +99,12 @@
         additional_output = parent;
     }
     if (additionalLayer == "group_convolution") {
-        parent = std::make_shared< ngraph::op::TypeRelaxed<ngraph::op::v1::GroupConvolution>>(
+        parent = std::make_shared< ngraph::op::TypeRelaxed<ngraph::opset1::GroupConvolution>>(
             std::vector<element::Type>{ element::f32, element::f32 },
             std::vector<element::Type>{ precision },
             ngraph::op::TemporaryReplaceOutputType(parent, element::f32).get(),
             ngraph::op::TemporaryReplaceOutputType(
-                std::make_shared<ngraph::op::v0::Constant>(element::i8, Shape{ 4, 1, 1, 1, 1 }, std::vector<float>{0.8f, 0.8f, 0.8f, 0.8f}),
+                std::make_shared<ngraph::opset1::Constant>(element::i8, Shape{ 4, 1, 1, 1, 1 }, std::vector<float>{0.8f, 0.8f, 0.8f, 0.8f}),
                 element::f32).get(),
             ngraph::Strides{ 1, 1 },
             ngraph::CoordinateDiff{ 0, 0 },
@@ -112,9 +112,9 @@
             ngraph::Strides{ 1, 1 });
     }
     if (additionalLayer != "") {
-        parent = std::make_shared<ngraph::op::v1::Add>(
+        parent = std::make_shared<ngraph::opset1::Add>(
             parent,
-            std::make_shared<ngraph::op::v0::Constant>(precision, Shape{ 1, 1, 1, 1 }, std::vector<float>{1.f}));
+            std::make_shared<ngraph::opset1::Constant>(precision, Shape{ 1, 1, 1, 1 }, std::vector<float>{1.f}));
         parent = ngraph::builder::subgraph::makeFakeQuantizeTypeRelaxed(
             parent,
             precision,
@@ -125,33 +125,25 @@
     dequantizationStructure2.multiply.outPrecision = precision;
     const auto dequantizationOp2 = dequantization2.empty() ? parent : makeDequantization(parent, dequantizationStructure2);
 
-    const auto add = std::make_shared<ngraph::op::v1::Add>(dequantizationOp1, dequantizationOp2);
+    const auto add = std::make_shared<ngraph::opset1::Add>(dequantizationOp1, dequantizationOp2);
     add->set_friendly_name("output");
     auto& rtInfo = add->get_rt_info();
     rtInfo["Variant::std::string"] = std::make_shared<VariantWrapper<std::string>>("add");
 
     std::shared_ptr<Node> output = add;
     if (additional_output != nullptr) {
-        output = std::make_shared<op::v1::Multiply>(add, additional_output);
+        output = std::make_shared<opset1::Multiply>(add, additional_output);
         output->set_friendly_name("output_multiply");
     }
 
-    ngraph::ResultVector results {std::make_shared<ngraph::op::v0::Result>(output)};
+    ngraph::ResultVector results {std::make_shared<ngraph::opset1::Result>(output)};
     ngraph::ParameterVector parameters;
     if (constInput == -1) {
-<<<<<<< HEAD
-        parameters = { as_type_ptr<ngraph::op::v0::Parameter>(input1), as_type_ptr<ngraph::op::v0::Parameter>(input2) };
-    } else if (constInput == 0) {
-        parameters = { as_type_ptr<ngraph::op::v0::Parameter>(input2) };
-    } else if (constInput == 1) {
-        parameters = { as_type_ptr<ngraph::op::v0::Parameter>(input1) };
-=======
         parameters = { ov::as_type_ptr<ngraph::opset1::Parameter>(input1), ov::as_type_ptr<ngraph::opset1::Parameter>(input2) };
     } else if (constInput == 0) {
         parameters = { ov::as_type_ptr<ngraph::opset1::Parameter>(input2) };
     } else if (constInput == 1) {
         parameters = { ov::as_type_ptr<ngraph::opset1::Parameter>(input1) };
->>>>>>> a84d01cb
     } else {
         throw std::runtime_error("Unexpected constant input index");
     }
@@ -174,25 +166,25 @@
     auto fq1 = fqOnData1;
     auto fq2 = fqOnData2;
 
-    const auto input1 = std::make_shared<ngraph::op::v0::Parameter>(precision, inputShape);
+    const auto input1 = std::make_shared<ngraph::opset1::Parameter>(precision, inputShape);
     const auto fakeQuantize1 = fq1.empty() ?
         nullptr :
         ngraph::builder::makeFakeQuantize(
             input1, precision, fq1.quantizationLevel, fq1.constantShape,
             fq1.inputLowValues, fq1.inputHighValues, fq1.outputLowValues, fq1.outputHighValues);
 
-    const auto input2 = std::make_shared<ngraph::op::v0::Parameter>(precision, inputShape2);
+    const auto input2 = std::make_shared<ngraph::opset1::Parameter>(precision, inputShape2);
     const auto fakeQuantize2 = fq2.empty() ?
         nullptr :
         ngraph::builder::makeFakeQuantize(
             input2, precision, fq2.quantizationLevel, fq2.constantShape,
             fq2.inputLowValues, fq2.inputHighValues, fq2.outputLowValues, fq2.outputHighValues);
 
-    const auto add = std::make_shared<ngraph::op::v1::Add>(
+    const auto add = std::make_shared<ngraph::opset1::Add>(
         fq1.empty() ? input1 : fakeQuantize1,
         fq2.empty() ? input2 : fakeQuantize2);
 
-    ngraph::ResultVector results{ std::make_shared<ngraph::op::v0::Result>(add) };
+    ngraph::ResultVector results{ std::make_shared<ngraph::opset1::Result>(add) };
     return std::make_shared<ngraph::Function>(results, ngraph::ParameterVector{ input1, input2 }, "AddTransformation");
 }
 
@@ -214,12 +206,12 @@
     std::shared_ptr<ngraph::Node> input1;
     std::shared_ptr<ngraph::Node> parent1;
     if (constInputIndex == 0) {
-        parent1 = std::make_shared<ngraph::op::v0::Constant>(
+        parent1 = std::make_shared<ngraph::opset1::Constant>(
             dequantizationAfter.empty() ? precision : element::f32,
             inputShape1.to_shape(),
             constValues);
     } else {
-        input1 = std::make_shared<ngraph::op::v0::Parameter>(
+        input1 = std::make_shared<ngraph::opset1::Parameter>(
             additionalLayer != "" ? precision : (precision1.is_real() ? precision : precision1),
             broadcast ? ngraph::PartialShape({inputShape1[0], inputShape1[1], 1, 1}) : inputShape1);
         if (additionalLayer != "") {
@@ -234,30 +226,26 @@
 
     auto dequantizationStructure1 = dequantization1;
     dequantizationStructure1.multiply.outPrecision = dequantizationAfter.empty() ? precision : element::f32;
-<<<<<<< HEAD
-    const auto dequantizationOp1 = is_type<ngraph::op::v0::Constant>(parent1) ? parent1 : makeDequantization(parent1, dequantizationStructure1);
-=======
     const auto dequantizationOp1 = ov::is_type<ngraph::opset1::Constant>(parent1) ? parent1 : makeDequantization(parent1, dequantizationStructure1);
->>>>>>> a84d01cb
 
     std::shared_ptr<ngraph::Node> input2;
     if (constInputIndex == 1) {
-        input2 = std::make_shared<ngraph::op::v0::Constant>(
+        input2 = std::make_shared<ngraph::opset1::Constant>(
             dequantizationAfter.empty() ? precision : element::f32,
             inputShape2.to_shape(),
             constValues);
     } else {
-        input2 = std::make_shared<ngraph::op::v0::Parameter>(
+        input2 = std::make_shared<ngraph::opset1::Parameter>(
             precision2.is_real() ? precision : precision2, inputShape2);
     }
     auto parent = input2;
     if (additionalLayer == "convolution") {
-        parent = std::make_shared<ngraph::op::TypeRelaxed<ngraph::op::v1::Convolution>>(
+        parent = std::make_shared<ngraph::op::TypeRelaxed<ngraph::opset1::Convolution>>(
             std::vector<element::Type>{ element::f32, element::f32 },
             std::vector<element::Type>{ precision },
             ngraph::op::TemporaryReplaceOutputType(parent, element::f32).get(),
             ngraph::op::TemporaryReplaceOutputType(
-                std::make_shared<ngraph::op::v0::Constant>(element::i8, Shape{ 1, 4, 1, 1 }, std::vector<float>{0.8f, 0.8f, 0.8f, 0.8f}),
+                std::make_shared<ngraph::opset1::Constant>(element::i8, Shape{ 1, 4, 1, 1 }, std::vector<float>{0.8f, 0.8f, 0.8f, 0.8f}),
                 element::f32).get(),
             ngraph::Strides{ 1, 1 },
             ngraph::CoordinateDiff{ 0, 0 },
@@ -266,12 +254,12 @@
     }
     std::shared_ptr<Node> additional_output = nullptr;
     if (additionalLayer == "convolution_multiconsumers") {
-        parent = std::make_shared<ngraph::op::TypeRelaxed<ngraph::op::v1::Convolution>>(
+        parent = std::make_shared<ngraph::op::TypeRelaxed<ngraph::opset1::Convolution>>(
                 std::vector<element::Type>{ element::f32, element::f32 },
                 std::vector<element::Type>{ precision },
                 ngraph::op::TemporaryReplaceOutputType(parent, element::f32).get(),
                 ngraph::op::TemporaryReplaceOutputType(
-                        std::make_shared<ngraph::op::v0::Constant>(element::i8, Shape{ 1, 4, 1, 1 }, std::vector<float>{0.8f, 0.8f, 0.8f, 0.8f}),
+                        std::make_shared<ngraph::opset1::Constant>(element::i8, Shape{ 1, 4, 1, 1 }, std::vector<float>{0.8f, 0.8f, 0.8f, 0.8f}),
                         element::f32).get(),
                 ngraph::Strides{ 1, 1 },
                 ngraph::CoordinateDiff{ 0, 0 },
@@ -280,12 +268,12 @@
         additional_output = parent;
     }
     if (additionalLayer == "group_convolution") {
-        parent = std::make_shared< ngraph::op::TypeRelaxed<ngraph::op::v1::GroupConvolution>>(
+        parent = std::make_shared< ngraph::op::TypeRelaxed<ngraph::opset1::GroupConvolution>>(
             std::vector<element::Type>{ element::f32, element::f32 },
             std::vector<element::Type>{ precision },
             ngraph::op::TemporaryReplaceOutputType(parent, element::f32).get(),
             ngraph::op::TemporaryReplaceOutputType(
-                std::make_shared<ngraph::op::v0::Constant>(element::i8, Shape{ 4, 1, 1, 1, 1 }, std::vector<float>{0.8f, 0.8f, 0.8f, 0.8f}),
+                std::make_shared<ngraph::opset1::Constant>(element::i8, Shape{ 4, 1, 1, 1, 1 }, std::vector<float>{0.8f, 0.8f, 0.8f, 0.8f}),
                 element::f32).get(),
             ngraph::Strides{ 1, 1 },
             ngraph::CoordinateDiff{ 0, 0 },
@@ -293,9 +281,9 @@
             ngraph::Strides{ 1, 1 });
     }
     if (additionalLayer != "") {
-        parent = std::make_shared<ngraph::op::v1::Add>(
+        parent = std::make_shared<ngraph::opset1::Add>(
             parent,
-            std::make_shared<ngraph::op::v0::Constant>(precision, Shape{ 1, 1, 1, 1 }, std::vector<float>{1.f}));
+            std::make_shared<ngraph::opset1::Constant>(precision, Shape{ 1, 1, 1, 1 }, std::vector<float>{1.f}));
         parent = ngraph::builder::subgraph::makeFakeQuantizeTypeRelaxed(
             parent,
             precision,
@@ -304,14 +292,10 @@
 
     auto dequantizationStructure2 = dequantization2;
     dequantizationStructure2.multiply.outPrecision = dequantizationAfter.empty() ? precision : element::f32;
-<<<<<<< HEAD
-    const auto dequantizationOp2 = is_type<ngraph::op::v0::Constant>(parent) ? parent : makeDequantization(parent, dequantizationStructure2);
-=======
     const auto dequantizationOp2 = ov::is_type<ngraph::opset1::Constant>(parent) ? parent : makeDequantization(parent, dequantizationStructure2);
->>>>>>> a84d01cb
 
     const std::shared_ptr<Node> add = operationType == "Add" ?
-        std::dynamic_pointer_cast<Node>(std::make_shared<ngraph::op::TypeRelaxed<ngraph::op::v1::Add>>(
+        std::dynamic_pointer_cast<Node>(std::make_shared<ngraph::op::TypeRelaxed<ngraph::opset1::Add>>(
             std::vector<element::Type>{ element::f32, element::f32 },
             std::vector<element::Type>{ element::f32 },
             ngraph::op::TemporaryReplaceOutputType(dequantizationOp1, element::f32).get(),
@@ -333,27 +317,19 @@
     dequantizationOpAfter->set_friendly_name("output");
     std::shared_ptr<Node> output = dequantizationOpAfter;
     if (additional_output != nullptr) {
-        output = std::make_shared<op::v1::Multiply>(dequantizationOpAfter, additional_output);
+        output = std::make_shared<opset1::Multiply>(dequantizationOpAfter, additional_output);
         output->set_friendly_name("output_multiply");
     }
 
-    ngraph::ResultVector results {std::make_shared<ngraph::op::v0::Result>(output)};
+    ngraph::ResultVector results {std::make_shared<ngraph::opset1::Result>(output)};
 
     ngraph::ParameterVector parameters;
     if (constInputIndex == -1) {
-<<<<<<< HEAD
-        parameters = { as_type_ptr<ngraph::op::v0::Parameter>(input1), as_type_ptr<ngraph::op::v0::Parameter>(input2) };
-    } else if (constInputIndex == 0) {
-        parameters = { as_type_ptr<ngraph::op::v0::Parameter>(input2) };
-    } else if (constInputIndex == 1) {
-        parameters = { as_type_ptr<ngraph::op::v0::Parameter>(input1) };
-=======
         parameters = { ov::as_type_ptr<ngraph::opset1::Parameter>(input1), ov::as_type_ptr<ngraph::opset1::Parameter>(input2) };
     } else if (constInputIndex == 0) {
         parameters = { ov::as_type_ptr<ngraph::opset1::Parameter>(input2) };
     } else if (constInputIndex == 1) {
         parameters = { ov::as_type_ptr<ngraph::opset1::Parameter>(input1) };
->>>>>>> a84d01cb
     } else {
         throw std::runtime_error("Unexpected constant input index");
     }
