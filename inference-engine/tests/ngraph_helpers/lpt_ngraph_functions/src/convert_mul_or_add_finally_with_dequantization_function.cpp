--- conflicted
+++ resolved
@@ -25,28 +25,23 @@
     const ngraph::Shape& inputShape,
     const ngraph::element::Type inputPrecision,
     const std::vector<float>& multiplyConst) {
-    const auto input = std::make_shared<ngraph::op::v0::Parameter>(inputPrecision, inputShape);
-    const auto reluOriginal = ngraph::op::v0::Relu(
+    const auto input = std::make_shared<ngraph::opset1::Parameter>(inputPrecision, inputShape);
+    const auto reluOriginal = ngraph::opset1::Relu(
         ngraph::op::TemporaryReplaceOutputType(input, element::f32).get());
 
-    std::shared_ptr<ngraph::op::v0::Relu> relu = std::make_shared<ngraph::op::TypeRelaxed<ngraph::op::v0::Relu>>(
+    std::shared_ptr<ngraph::opset1::Relu> relu = std::make_shared<ngraph::op::TypeRelaxed<ngraph::opset1::Relu>>(
         reluOriginal,
         std::vector<element::Type>{ element::f32, element::f32 },
         std::vector<element::Type>{});
 
 
-<<<<<<< HEAD
-    const auto multiply = std::make_shared<ngraph::pass::low_precision::DequantizationMultiply>(relu,
-                                                            std::make_shared<op::v0::Constant>(element::f32, inputShape, multiplyConst));
-=======
     const auto multiply = std::make_shared<opset1::Multiply>(
         relu,
         std::make_shared<opset1::Constant>(element::f32, inputShape, multiplyConst));
->>>>>>> a84d01cb
 
     multiply->set_friendly_name("output");
 
-    ngraph::ResultVector results{ std::make_shared<ngraph::op::v0::Result>(multiply) };
+    ngraph::ResultVector results{ std::make_shared<ngraph::opset1::Result>(multiply) };
     return std::make_shared<ngraph::Function>(results, ngraph::ParameterVector{ input },
                                               "ConvertMulOrAddTransformationWithDequantization");
 }
@@ -55,22 +50,22 @@
     const ngraph::Shape& inputShape,
     const ngraph::element::Type inputPrecision,
     const std::vector<float>& multiplyConst) {
-    const auto input = std::make_shared<ngraph::op::v0::Parameter>(inputPrecision, inputShape);
-    const auto reluOriginal = ngraph::op::v0::Relu(
+    const auto input = std::make_shared<ngraph::opset1::Parameter>(inputPrecision, inputShape);
+    const auto reluOriginal = ngraph::opset1::Relu(
         ngraph::op::TemporaryReplaceOutputType(input, element::f32).get());
 
-    std::shared_ptr<ngraph::op::v0::Relu> relu = std::make_shared<ngraph::op::TypeRelaxed<ngraph::op::v0::Relu>>(
+    std::shared_ptr<ngraph::opset1::Relu> relu = std::make_shared<ngraph::op::TypeRelaxed<ngraph::opset1::Relu>>(
         reluOriginal,
         std::vector<element::Type>{ element::f32, element::f32 },
         std::vector<element::Type>{});
 
-    const auto weights = std::make_shared<op::v0::Constant>(element::f32, inputShape, multiplyConst);
-    const auto bias = std::make_shared<op::v0::Constant>(element::f32, inputShape, 0.0);
+    const auto weights = std::make_shared<opset1::Constant>(element::f32, inputShape, multiplyConst);
+    const auto bias = std::make_shared<opset1::Constant>(element::f32, inputShape, 0.0);
     std::shared_ptr<Node> scaleShift = std::make_shared<ngraph::op::ScaleShiftIE>(relu, weights, bias);
 
     scaleShift->set_friendly_name("output");
 
-    ngraph::ResultVector results{ std::make_shared<ngraph::op::v0::Result>(scaleShift) };
+    ngraph::ResultVector results{ std::make_shared<ngraph::opset1::Result>(scaleShift) };
     return std::make_shared<ngraph::Function>(results, ngraph::ParameterVector{ input }, "ConvertMulOrAddTransformationWithDequantization");
 }
 
