--- conflicted
+++ resolved
@@ -27,10 +27,10 @@
     const Shape& outputShape,
     const builder::subgraph::FakeQuantizeOnData& fqOnData,
     const std::shared_ptr<Node>& weights) {
-    const auto input = std::make_shared<op::v0::Parameter>(netPrecision, inputShape);
+    const auto input = std::make_shared<opset1::Parameter>(netPrecision, inputShape);
     const auto fq = makeFakeQuantize(input, netPrecision, fqOnData);
 
-    auto convolutionBackpropData = std::make_shared<op::v1::ConvolutionBackpropData>(
+    auto convolutionBackpropData = std::make_shared<opset1::ConvolutionBackpropData>(
         fq,
         weights,
         Strides{ 1, 1 },
@@ -39,7 +39,7 @@
         Strides{ 1, 1 });
     convolutionBackpropData->set_friendly_name("convolutionBackpropData");
 
-    ngraph::ResultVector results{ std::make_shared<op::v0::Result>(convolutionBackpropData) };
+    ngraph::ResultVector results{ std::make_shared<opset1::Result>(convolutionBackpropData) };
     return std::make_shared<ngraph::Function>(results, ParameterVector{ input }, "ConvolutionBackpropDataTransformation");
 }
 
@@ -47,14 +47,14 @@
     const Shape& shape,
     const element::Type& netPrecision,
     const builder::subgraph::FakeQuantizeOnWeights& fqOnWeights,
-    const std::shared_ptr<op::v0::Constant>& value) {
+    const std::shared_ptr<opset1::Constant>& value) {
     const auto weights = value != nullptr ?
             value :
-            std::make_shared<op::v0::Constant>(
+            std::make_shared<opset1::Constant>(
             element::i8,
             shape,
             std::vector<float>(shape_size(shape), 1));
-    const auto convert = std::make_shared<op::v0::Convert>(weights, netPrecision);
+    const auto convert = std::make_shared<opset1::Convert>(weights, netPrecision);
     OutputVector convertedOutput(1);
     convert->constant_fold(convertedOutput, convert->input_values());
     const auto convertedWeights = convertedOutput[0].get_node_shared_ptr();
@@ -67,11 +67,11 @@
     const Shape& shape,
     const element::Type& netPrecision,
     const builder::subgraph::DequantizationOperations& dequantizationOnWeights,
-    const std::shared_ptr<op::v0::Constant>& value) {
+    const std::shared_ptr<opset1::Constant>& value) {
     auto weights =
         value != nullptr ?
             value :
-            std::make_shared<op::v0::Constant>(
+            std::make_shared<opset1::Constant>(
                 element::i8,
                 shape,
                 std::vector<float>(shape_size(shape), 1));
@@ -81,11 +81,7 @@
         dequantizationStructure.subtract.constantPrecision = dequantizationOnWeights.subtract.constantPrecision;
     }
     if (weights->get_element_type().is_real()) {
-<<<<<<< HEAD
-        weights = as_type_ptr<op::v0::Constant>(fold<op::v0::Convert>(weights, netPrecision));
-=======
         weights = ov::as_type_ptr<opset1::Constant>(fold<opset1::Convert>(weights, netPrecision));
->>>>>>> a84d01cb
     }
     const auto dq = makeDequantization(weights, dequantizationStructure);
 
@@ -99,12 +95,12 @@
     const Shape& outputShape,
     const builder::subgraph::DequantizationOperations& dequantization,
     const std::shared_ptr<Node>& weights) {
-    const auto input = std::make_shared<op::v0::Parameter>(precision, inputShape);
+    const auto input = std::make_shared<opset1::Parameter>(precision, inputShape);
     auto dequantizationStructure = dequantization;
     dequantizationStructure.multiply.outPrecision = netPrecision;
     const auto activations = makeDequantization(input, dequantizationStructure);
 
-    auto convolutionBackpropData = std::make_shared<op::v1::ConvolutionBackpropData>(
+    auto convolutionBackpropData = std::make_shared<opset1::ConvolutionBackpropData>(
             activations,
             weights,
             Strides{ 1, 1 },
@@ -113,7 +109,7 @@
             Strides{ 1, 1 });
 
     convolutionBackpropData->set_friendly_name("output");
-    ngraph::ResultVector results{ std::make_shared<op::v0::Result>(convolutionBackpropData) };
+    ngraph::ResultVector results{ std::make_shared<opset1::Result>(convolutionBackpropData) };
     return std::make_shared<ngraph::Function>(results, ParameterVector{ input }, "ConvolutionBackpropDataTransformation");
 }
 
@@ -125,12 +121,12 @@
     const builder::subgraph::DequantizationOperations& dequantization,
     const std::shared_ptr<Node>& weights,
     const builder::subgraph::DequantizationOperations& dequantizationAfter) {
-    const auto input = std::make_shared<op::v0::Parameter>(precision, inputShape);
+    const auto input = std::make_shared<opset1::Parameter>(precision, inputShape);
     auto dequantizationStructure = dequantization;
     dequantizationStructure.multiply.outPrecision = netPrecision;
     const auto activations = makeDequantization(input, dequantizationStructure);
 
-    auto convolutionBackpropData = std::make_shared<op::TypeRelaxed<op::v1::ConvolutionBackpropData>>(
+    auto convolutionBackpropData = std::make_shared<op::TypeRelaxed<opset1::ConvolutionBackpropData>>(
             std::vector<element::Type>{ element::f32, element::f32 },
             std::vector<element::Type>{ dequantizationAfter.empty() ? netPrecision : element::f32 },
             ngraph::op::TemporaryReplaceOutputType(activations, element::f32).get(),
@@ -144,7 +140,7 @@
     dequantizationStructureAfter.multiply.outPrecision = netPrecision;
     const auto result = makeDequantization(convolutionBackpropData, dequantizationStructureAfter);
     result->set_friendly_name("output");
-    ngraph::ResultVector results{ std::make_shared<op::v0::Result>(result) };
+    ngraph::ResultVector results{ std::make_shared<opset1::Result>(result) };
     return std::make_shared<ngraph::Function>(results, ParameterVector{ input }, "ConvolutionBackpropDataTransformation");
 }
 
